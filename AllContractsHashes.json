--- conflicted
+++ resolved
@@ -433,11 +433,7 @@
   },
   {
     "contractName": "l2-contracts/AddressAliasHelper",
-<<<<<<< HEAD
-    "zkBytecodeHash": "0x010000075d37d99678a0dab119b301e4ef9b06e39fabdb9dea4b0dabd4889171",
-=======
     "zkBytecodeHash": "0x010000075adc2a7ea5ca5d340473a38ebab74e467d8e746a29148509f6d94025",
->>>>>>> 643a38c0
     "zkBytecodePath": "/l2-contracts/zkout/AddressAliasHelper.sol/AddressAliasHelper.json",
     "evmBytecodeHash": null,
     "evmBytecodePath": null,
@@ -445,11 +441,7 @@
   },
   {
     "contractName": "l2-contracts/AddressUpgradeable",
-<<<<<<< HEAD
-    "zkBytecodeHash": "0x0100000745c15b19ba865c0019c0409000d5636d97ba6c0639861924a09cb84e",
-=======
     "zkBytecodeHash": "0x0100000703adf732b95e5109ef5921ea394281a7de36f0308fa66bbf83e2a2f4",
->>>>>>> 643a38c0
     "zkBytecodePath": "/l2-contracts/zkout/AddressUpgradeable.sol/AddressUpgradeable.json",
     "evmBytecodeHash": null,
     "evmBytecodePath": null,
@@ -457,11 +449,7 @@
   },
   {
     "contractName": "l2-contracts/ConsensusRegistry",
-<<<<<<< HEAD
-    "zkBytecodeHash": "0x0100046f6eb89a1d024562230684a520d513a39198ba2c63e704bf849c171aa3",
-=======
     "zkBytecodeHash": "0x0100046f89e3b75c3e3572cd9b228c950b13c18df1419cad1b7afe7b1adf7e20",
->>>>>>> 643a38c0
     "zkBytecodePath": "/l2-contracts/zkout/ConsensusRegistry.sol/ConsensusRegistry.json",
     "evmBytecodeHash": null,
     "evmBytecodePath": null,
@@ -469,11 +457,7 @@
   },
   {
     "contractName": "l2-contracts/ForceDeployUpgrader",
-<<<<<<< HEAD
-    "zkBytecodeHash": "0x0100005b76a13908df6e01a48bf2d9f9ea8b18fc9949ba1e89ec32d40d09ae0c",
-=======
     "zkBytecodeHash": "0x0100005b20bce1f1123e578eddb5f2cfe0f229b9ae0bc13555e33e8727d93419",
->>>>>>> 643a38c0
     "zkBytecodePath": "/l2-contracts/zkout/ForceDeployUpgrader.sol/ForceDeployUpgrader.json",
     "evmBytecodeHash": null,
     "evmBytecodePath": null,
@@ -481,11 +465,7 @@
   },
   {
     "contractName": "l2-contracts/L2ContractHelper",
-<<<<<<< HEAD
-    "zkBytecodeHash": "0x01000007e3a203cbe7509027700b9cfc72f4fbca573bc62fe44d3773ec4dc473",
-=======
     "zkBytecodeHash": "0x010000079aa9afe4dd50ab2e6f71c796563b1925ab71b0de1ee988f96cd6a66a",
->>>>>>> 643a38c0
     "zkBytecodePath": "/l2-contracts/zkout/L2ContractHelper.sol/L2ContractHelper.json",
     "evmBytecodeHash": null,
     "evmBytecodePath": null,
@@ -493,11 +473,7 @@
   },
   {
     "contractName": "l2-contracts/Multicall3",
-<<<<<<< HEAD
-    "zkBytecodeHash": "0x010001f5d97ac31c0221010fbae9218a0f54fc930b6b1709ab70177d3eea1591",
-=======
     "zkBytecodeHash": "0x010001f5738337def234b88042dd1430606c9a9880df281d88c18508e4fcd4b5",
->>>>>>> 643a38c0
     "zkBytecodePath": "/l2-contracts/zkout/Multicall3.sol/Multicall3.json",
     "evmBytecodeHash": null,
     "evmBytecodePath": null,
@@ -505,11 +481,7 @@
   },
   {
     "contractName": "l2-contracts/SystemContractsCaller",
-<<<<<<< HEAD
-    "zkBytecodeHash": "0x01000007e517e8c708193cc907e6c62158eb82700f43ddfefa5960036eaac101",
-=======
     "zkBytecodeHash": "0x01000007763f589c94d0f36ba6c6da6df2c7403eb285f31d719220c4336ad574",
->>>>>>> 643a38c0
     "zkBytecodePath": "/l2-contracts/zkout/SystemContractsCaller.sol/SystemContractsCaller.json",
     "evmBytecodeHash": null,
     "evmBytecodePath": null,
@@ -517,11 +489,7 @@
   },
   {
     "contractName": "l2-contracts/Utils",
-<<<<<<< HEAD
-    "zkBytecodeHash": "0x010000079444e9890cc324201ca53d47ea96bc79160f1755282a281421cc42fb",
-=======
     "zkBytecodeHash": "0x01000007df22b6348a2c7f009862af0036e7f4b5b0dcb27273aac992b1e987a9",
->>>>>>> 643a38c0
     "zkBytecodePath": "/l2-contracts/zkout/SystemContractsCaller.sol/Utils.json",
     "evmBytecodeHash": null,
     "evmBytecodePath": null,
@@ -529,11 +497,7 @@
   },
   {
     "contractName": "l2-contracts/TestnetPaymaster",
-<<<<<<< HEAD
-    "zkBytecodeHash": "0x010000b7681ff754dcfe342fbf113e61ef5f5c98db35edd7e0e26801b52db54b",
-=======
     "zkBytecodeHash": "0x010000b728d1007c25c0149106685d1b3f88a97df623ef7c0ad32282ed589e11",
->>>>>>> 643a38c0
     "zkBytecodePath": "/l2-contracts/zkout/TestnetPaymaster.sol/TestnetPaymaster.json",
     "evmBytecodeHash": null,
     "evmBytecodePath": null,
@@ -541,11 +505,7 @@
   },
   {
     "contractName": "l2-contracts/TimestampAsserter",
-<<<<<<< HEAD
-    "zkBytecodeHash": "0x0100001b5d5bda90a2b2439a88337f7b133ee049a9aadc42c804011f1f94d32c",
-=======
     "zkBytecodeHash": "0x0100001b4df332dc3ed3542533f4da1804c01fe86e8e9b6575c5c286404d2229",
->>>>>>> 643a38c0
     "zkBytecodePath": "/l2-contracts/zkout/TimestampAsserter.sol/TimestampAsserter.json",
     "evmBytecodeHash": null,
     "evmBytecodePath": null,
@@ -1500,17 +1460,6 @@
     "evmBytecodeHash": "0x761c7ebf89cdbb9e04b5ed18bcb13a93b33897aaecd68decc8e4c2b839bf6530",
     "evmBytecodePath": "/da-contracts/out/DummyVectorX.sol/DummyVectorX.json",
     "evmDeployedBytecodeHash": "0x08f0c429387741734d006e7b189211799bbedac5391b385e51c3ea838cabb2ae",
-<<<<<<< HEAD
-    "zkBytecodeHash": null,
-    "zkBytecodePath": null
-  },
-  {
-    "contractName": "da-contracts/EIP7702Checker",
-    "evmBytecodeHash": "0x35cd716ee1893a7d9fb968988198300af632ca376d52c54468f2195b3d6dc187",
-    "evmBytecodePath": "/da-contracts/out/EIP7702Checker.sol/EIP7702Checker.json",
-    "evmDeployedBytecodeHash": "0x28e0131e63a5cdcfed17d84e89ba7817dcf09076864f9d81547dcd66c5814844",
-=======
->>>>>>> 643a38c0
     "zkBytecodeHash": null,
     "zkBytecodePath": null
   },
