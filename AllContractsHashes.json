--- conflicted
+++ resolved
@@ -1762,11 +1762,7 @@
   {
     "contractName": "Bootloader",
     "zkBytecodePath": "/system-contracts/zkout/bootloader_test.yul/Bootloader.json",
-<<<<<<< HEAD
-    "zkBytecodeHash": "0x0100044dd8e1f2dfc13ff08c091c20bdcff454808517c245db57b25e4de27b92",
-=======
-    "zkBytecodeHash": "0x0100044d12cab04f6f8fbda87df7b34e53258a29cb0b1b5469b106a7896c8670",
->>>>>>> d967d59b
+    "zkBytecodeHash": "0x0100044ddbb6ed9e9c9dedf4aa83c1a91fef2b27f883c25ae5073112f99a547a",
     "evmBytecodePath": null,
     "evmBytecodeHash": null,
     "evmDeployedBytecodeHash": null
@@ -1782,11 +1778,7 @@
   {
     "contractName": "Bootloader",
     "zkBytecodePath": "/system-contracts/zkout/fee_estimate.yul/Bootloader.json",
-<<<<<<< HEAD
-    "zkBytecodeHash": "0x0100099d72860feac56f362d985bd2315a0f34161385e0a42fbd67760b464ef0",
-=======
-    "zkBytecodeHash": "0x010009a3d894f1986aee2958364b5906921f8c382ae46ab0b54b0760e80aad5e",
->>>>>>> d967d59b
+    "zkBytecodeHash": "0x010009a389f1097c88d5579042eb2abbe26a39dd99c1c31e7f2f4a94a756ab04",
     "evmBytecodePath": null,
     "evmBytecodeHash": null,
     "evmDeployedBytecodeHash": null
@@ -1794,11 +1786,7 @@
   {
     "contractName": "Bootloader",
     "zkBytecodePath": "/system-contracts/zkout/gas_test.yul/Bootloader.json",
-<<<<<<< HEAD
-    "zkBytecodeHash": "0x01000907159b62d6f4228b8822387954c6c2060037f3fbed080ddeaec92e52b9",
-=======
-    "zkBytecodeHash": "0x0100090d3508fb1fa52afc43042bb32cb51f1137b0b4b32e793fb5877efb9365",
->>>>>>> d967d59b
+    "zkBytecodeHash": "0x0100090f95ad0f415ac9f0c06b8ea9eb1f3d1c6104c03eedf83e85dd07bb4057",
     "evmBytecodePath": null,
     "evmBytecodeHash": null,
     "evmDeployedBytecodeHash": null
@@ -1806,11 +1794,7 @@
   {
     "contractName": "Bootloader",
     "zkBytecodePath": "/system-contracts/zkout/playground_batch.yul/Bootloader.json",
-<<<<<<< HEAD
-    "zkBytecodeHash": "0x010009a32a13f2f904916ace6db0d3e315b628414348306983def2119ac59884",
-=======
-    "zkBytecodeHash": "0x010009a920a80df9243ed1ce59c4070f5ecc91b75698165463843a8feb0f4433",
->>>>>>> d967d59b
+    "zkBytecodeHash": "0x010009a9b6b977dff083ca8e042b94d4d23c3ffad5937b554ce01d86ae8a3a83",
     "evmBytecodePath": null,
     "evmBytecodeHash": null,
     "evmDeployedBytecodeHash": null
@@ -1818,11 +1802,7 @@
   {
     "contractName": "Bootloader",
     "zkBytecodePath": "/system-contracts/zkout/proved_batch.yul/Bootloader.json",
-<<<<<<< HEAD
-    "zkBytecodeHash": "0x01000917e34bcb95edf154342324ec766fd15fea02b92b86d9b0c160ce94c12e",
-=======
-    "zkBytecodeHash": "0x0100091f3edc18a84fd9751cf24c0358856b4dc487849675fbc069a24ccf7d06",
->>>>>>> d967d59b
+    "zkBytecodeHash": "0x0100091f60be499c114b71a2d49bd4d9e8265c950608311b9228351ca07a2c66",
     "evmBytecodePath": null,
     "evmBytecodeHash": null,
     "evmDeployedBytecodeHash": null
