--- conflicted
+++ resolved
@@ -1762,11 +1762,7 @@
   {
     "contractName": "Bootloader",
     "zkBytecodePath": "/system-contracts/zkout/bootloader_test.yul/Bootloader.json",
-<<<<<<< HEAD
-    "zkBytecodeHash": "0x0100044dbe440354bab94a1ab42ba8b953fdcddb3e4257c562d8b93b0d53edee",
-=======
-    "zkBytecodeHash": "0x0100044d148954530c1742548860801767ffd1a6be8abd41ff2d5a336112a8e8",
->>>>>>> cff76f20
+    "zkBytecodeHash": "0x0100044dc822bc0cbd51176e6a2d16f09657391f61a0aab17c017139676fa409",
     "evmBytecodePath": null,
     "evmBytecodeHash": null,
     "evmDeployedBytecodeHash": null
@@ -1782,11 +1778,7 @@
   {
     "contractName": "Bootloader",
     "zkBytecodePath": "/system-contracts/zkout/fee_estimate.yul/Bootloader.json",
-<<<<<<< HEAD
-    "zkBytecodeHash": "0x010009dfcdb6610890a711eeed647c44c5fd47a75b4b256187b126352d4c028f",
-=======
-    "zkBytecodeHash": "0x010009d5133f278bc2ce8cbdf5dd9ebcdab8e8a00e9186ee7448f3a695c7e64d",
->>>>>>> cff76f20
+    "zkBytecodeHash": "0x010009d7bf25a84fc5e0f3a96ee08ed729c744801ed2901d1a3f1e31772f6c48",
     "evmBytecodePath": null,
     "evmBytecodeHash": null,
     "evmDeployedBytecodeHash": null
@@ -1794,11 +1786,7 @@
   {
     "contractName": "Bootloader",
     "zkBytecodePath": "/system-contracts/zkout/gas_test.yul/Bootloader.json",
-<<<<<<< HEAD
-    "zkBytecodeHash": "0x0100094995d104d2bc8f9ecc48309dacb658949b141e5bcc557b9b6706260934",
-=======
-    "zkBytecodeHash": "0x0100093ff9738fb0beb727a545bffe3dacf5a277861e56a910083ef0ef9e7c16",
->>>>>>> cff76f20
+    "zkBytecodeHash": "0x01000941ed08d74abbdf3f83a3c5dac3c2d5d0e4198f02f4e327f5b65cfdc293",
     "evmBytecodePath": null,
     "evmBytecodeHash": null,
     "evmDeployedBytecodeHash": null
@@ -1806,11 +1794,7 @@
   {
     "contractName": "Bootloader",
     "zkBytecodePath": "/system-contracts/zkout/playground_batch.yul/Bootloader.json",
-<<<<<<< HEAD
-    "zkBytecodeHash": "0x010009e5ee11b24eb9d9081bc04af51ac421a7061caee7a902ddf8cded8b6e85",
-=======
-    "zkBytecodeHash": "0x010009db4a1a6de81a6a824e6ad611247d0350f54e6af9211ee785473a61f80d",
->>>>>>> cff76f20
+    "zkBytecodeHash": "0x010009ddfd8ebc8a83991a20123a30b4b5877e2cefe57d40ef76b4addd8b8169",
     "evmBytecodePath": null,
     "evmBytecodeHash": null,
     "evmDeployedBytecodeHash": null
@@ -1818,11 +1802,7 @@
   {
     "contractName": "Bootloader",
     "zkBytecodePath": "/system-contracts/zkout/proved_batch.yul/Bootloader.json",
-<<<<<<< HEAD
-    "zkBytecodeHash": "0x0100095b73b521a786b5b8d0d657ea7439176824b450400c212efebfe8088668",
-=======
-    "zkBytecodeHash": "0x01000951245498a8c1fa37d4cbcd1950ba78c19039052fd0d023d71ce06fbc76",
->>>>>>> cff76f20
+    "zkBytecodeHash": "0x010009516a82f08fc103282914700e3118298c5b392bf6a7ff7e30afd9bdd6cc",
     "evmBytecodePath": null,
     "evmBytecodeHash": null,
     "evmDeployedBytecodeHash": null
