--- conflicted
+++ resolved
@@ -32,17 +32,6 @@
     "evmDeployedBytecodeHash": null
   },
   {
-<<<<<<< HEAD
-    "contractName": "system-contracts/ComplexUpgrader",
-    "zkBytecodeHash": "0x010000a988d9ab3bc6d4fe6746f4d71a9b1c9087c598e830b9805286077e32e4",
-    "zkBytecodePath": "/system-contracts/zkout/ComplexUpgrader.sol/ComplexUpgrader.json",
-    "evmBytecodeHash": null,
-    "evmBytecodePath": null,
-    "evmDeployedBytecodeHash": null
-  },
-  {
-=======
->>>>>>> 139fac50
     "contractName": "system-contracts/Compressor",
     "zkBytecodeHash": "0x0100013915768927d9aee37eeabe7f5bfe2ec1bb3f052c95a1758e51c318af55",
     "zkBytecodePath": "/system-contracts/zkout/Compressor.sol/Compressor.json",
@@ -204,11 +193,7 @@
   },
   {
     "contractName": "system-contracts/L2GenesisForceDeploymentsHelper",
-<<<<<<< HEAD
-    "zkBytecodeHash": "0x010000073be78c347752a10c337bc78200ebdbce371909a2b87deea6ce207478",
-=======
     "zkBytecodeHash": "0x0100000771dd99ebcc100b0db86993fe3ea4054ab2262ed7ebf14222e50e3612",
->>>>>>> 139fac50
     "zkBytecodePath": "/system-contracts/zkout/L2GenesisForceDeploymentsHelper.sol/L2GenesisForceDeploymentsHelper.json",
     "evmBytecodeHash": null,
     "evmBytecodePath": null,
@@ -216,11 +201,7 @@
   },
   {
     "contractName": "system-contracts/L2GenesisUpgrade",
-<<<<<<< HEAD
-    "zkBytecodeHash": "0x010001e1c79ce5a5413878523859225cc6e511314dda5915b884d9f2da8a57b0",
-=======
     "zkBytecodeHash": "0x010001e3b3e5cf49f568aa2d0e3578a9e6966b724f20a50d3119a0046e9cf199",
->>>>>>> 139fac50
     "zkBytecodePath": "/system-contracts/zkout/L2GenesisUpgrade.sol/L2GenesisUpgrade.json",
     "evmBytecodeHash": null,
     "evmBytecodePath": null,
@@ -579,17 +560,6 @@
     "evmDeployedBytecodeHash": null
   },
   {
-<<<<<<< HEAD
-    "contractName": "l2-contracts/StdConstants",
-    "zkBytecodeHash": "0x01000007198d982251be0e7f886b8682f8e18ddb580af8dbeb027a774022aadc",
-    "zkBytecodePath": "/l2-contracts/zkout/StdConstants.sol/StdConstants.json",
-    "evmBytecodeHash": null,
-    "evmBytecodePath": null,
-    "evmDeployedBytecodeHash": null
-  },
-  {
-=======
->>>>>>> 139fac50
     "contractName": "l2-contracts/stdError",
     "zkBytecodeHash": "0x01000031bdeff50f76fe47291ebb60224f2506e8b8df3073d40fd2351d9ffc71",
     "zkBytecodePath": "/l2-contracts/zkout/StdError.sol/stdError.json",
@@ -599,11 +569,7 @@
   },
   {
     "contractName": "l2-contracts/stdJson",
-<<<<<<< HEAD
-    "zkBytecodeHash": "0x0100000771cbbe7389eede48429ad7c6d3060ce913b3cdd90b1a1b64fc1f21fd",
-=======
     "zkBytecodeHash": "0x01000007fa196ceb9c95475ddfa84a2422056a389e05789de0be0978c46a35e0",
->>>>>>> 139fac50
     "zkBytecodePath": "/l2-contracts/zkout/StdJson.sol/stdJson.json",
     "evmBytecodeHash": null,
     "evmBytecodePath": null,
@@ -619,11 +585,7 @@
   },
   {
     "contractName": "l2-contracts/stdStorage",
-<<<<<<< HEAD
-    "zkBytecodeHash": "0x010000079eaafd55e44e16f44efcbed5540665409d223f008ee9ca9cf01ed4b0",
-=======
     "zkBytecodeHash": "0x01000007d3b62d82a03340101fccb463a3b409df9495b8d8c38e96f7675ce21f",
->>>>>>> 139fac50
     "zkBytecodePath": "/l2-contracts/zkout/StdStorage.sol/stdStorage.json",
     "evmBytecodeHash": null,
     "evmBytecodePath": null,
@@ -631,11 +593,7 @@
   },
   {
     "contractName": "l2-contracts/stdStorageSafe",
-<<<<<<< HEAD
-    "zkBytecodeHash": "0x01000007b65adc81b7c0558a8878eab325e52bde62040b11d8263bc4c6938051",
-=======
     "zkBytecodeHash": "0x0100000741117ec47b18c4afdce3a27ea1ab8a5d8e6027554d747b3a9c857930",
->>>>>>> 139fac50
     "zkBytecodePath": "/l2-contracts/zkout/StdStorage.sol/stdStorageSafe.json",
     "evmBytecodeHash": null,
     "evmBytecodePath": null,
@@ -643,11 +601,7 @@
   },
   {
     "contractName": "l2-contracts/StdStyle",
-<<<<<<< HEAD
-    "zkBytecodeHash": "0x01000007be66567fa1acb9cc180b206b3b9e371ade99f535cbaf99fb556092c0",
-=======
     "zkBytecodeHash": "0x010000079184fb346aa290405ad6906ddaa9c8f67c29dcb8f28a7d79bf3b1e09",
->>>>>>> 139fac50
     "zkBytecodePath": "/l2-contracts/zkout/StdStyle.sol/StdStyle.json",
     "evmBytecodeHash": null,
     "evmBytecodePath": null,
@@ -655,11 +609,7 @@
   },
   {
     "contractName": "l2-contracts/stdToml",
-<<<<<<< HEAD
-    "zkBytecodeHash": "0x01000007d4f218fc6c899e16a56a620572ad9cc7bc15a908bf958c122319d4d7",
-=======
     "zkBytecodeHash": "0x010000077a71a29755a11a5727a83ec7cb70790232a0f323da8e579fea87a017",
->>>>>>> 139fac50
     "zkBytecodePath": "/l2-contracts/zkout/StdToml.sol/stdToml.json",
     "evmBytecodeHash": null,
     "evmBytecodePath": null,
@@ -763,11 +713,7 @@
   },
   {
     "contractName": "l2-contracts/console",
-<<<<<<< HEAD
-    "zkBytecodeHash": "0x01000007f435304ca6a9f0f53b3cac2b47011b5cc01d6f5bbb79f42fe6992041",
-=======
     "zkBytecodeHash": "0x01000007012c0bc77ba86bf742e43162df077be352a89e042bb1b5d832a28d25",
->>>>>>> 139fac50
     "zkBytecodePath": "/l2-contracts/zkout/console.sol/console.json",
     "evmBytecodeHash": null,
     "evmBytecodePath": null,
@@ -1071,19 +1017,11 @@
   },
   {
     "contractName": "l1-contracts/GatewayCTMDeployer",
-<<<<<<< HEAD
-    "zkBytecodeHash": "0x010003ed6bc5235796d4e6cf256d5ebe5ce929ffa021d55cae6fffdc7931214b",
-    "zkBytecodePath": "/l1-contracts/zkout/GatewayCTMDeployer.sol/GatewayCTMDeployer.json",
-    "evmBytecodeHash": "0x905558f2987484329ab212062a95e1e1d5b0dd7fa73ebd3a7f158e53b22ebabf",
-    "evmBytecodePath": "/l1-contracts/out/GatewayCTMDeployer.sol/GatewayCTMDeployer.json",
-    "evmDeployedBytecodeHash": "0x8f3aaf45429294dd5016e08a2cc9725dc670613e5bcbcfb915dd245934c2e2dd"
-=======
     "zkBytecodeHash": "0x010003edbfd4a073221c92c63a48ab3da34ec32ffeb017e698912129585d13e6",
     "zkBytecodePath": "/l1-contracts/zkout/GatewayCTMDeployer.sol/GatewayCTMDeployer.json",
     "evmBytecodeHash": "0x55e1eada2542b962ea321a860ffb6af1cde31d3a4b946da836bf971dc99b3f12",
     "evmBytecodePath": "/l1-contracts/out/GatewayCTMDeployer.sol/GatewayCTMDeployer.json",
     "evmDeployedBytecodeHash": "0x784bb3b59427f02d0c719fbb910884ba28c158feb1bbec486664bba4059004ce"
->>>>>>> 139fac50
   },
   {
     "contractName": "l1-contracts/GatewayTransactionFilterer",
@@ -1190,8 +1128,6 @@
     "evmDeployedBytecodeHash": "0x753d8ac22cde0df3af248dd1feffc64a91557604bc4940fef82d2cd7fc1b4017"
   },
   {
-<<<<<<< HEAD
-=======
     "contractName": "l1-contracts/L1VerifierFflonk",
     "zkBytecodeHash": "0x010009bf68f8b5fb7ddf225ab004155517aed2822e27fe6039e574f62a4a96e2",
     "zkBytecodePath": "/l1-contracts/zkout/L1VerifierFflonk.sol/L1VerifierFflonk.json",
@@ -1208,7 +1144,6 @@
     "evmDeployedBytecodeHash": "0xf0987811a3d6bb082d54432c39f0f58141cd59da8446cd68edcb98313d719001"
   },
   {
->>>>>>> 139fac50
     "contractName": "l1-contracts/L2AdminFactory",
     "zkBytecodeHash": "0x010000bbe68e48dc66036382fc9c04e8b4edda078a23fea6e18342713f576b40",
     "zkBytecodePath": "/l1-contracts/zkout/L2AdminFactory.sol/L2AdminFactory.json",
@@ -1313,8 +1248,6 @@
     "evmDeployedBytecodeHash": "0x25b900d76d5fb2d2dda9229da14a1aa2504616ac3d295522d6ee528154e81c41"
   },
   {
-<<<<<<< HEAD
-=======
     "contractName": "l1-contracts/L2VerifierFflonk",
     "zkBytecodeHash": "0x010009ed49b08976342fdf5d09e4bd7a7c66c76b6f6312666732669ad8a2cdc2",
     "zkBytecodePath": "/l1-contracts/zkout/L2VerifierFflonk.sol/L2VerifierFflonk.json",
@@ -1331,7 +1264,6 @@
     "evmDeployedBytecodeHash": "0xf064e87430fe9d2108e73040cfd8b68144ee85825e2ef3691992ffa0eb00ff0d"
   },
   {
->>>>>>> 139fac50
     "contractName": "l1-contracts/L2WrappedBaseToken",
     "zkBytecodeHash": "0x01000341f208c1e3caa1a94ba99ceb994cfe3621de6df92bf61532bf836ece17",
     "zkBytecodePath": "/l1-contracts/zkout/L2WrappedBaseToken.sol/L2WrappedBaseToken.json",
@@ -1652,22 +1584,6 @@
     "evmDeployedBytecodeHash": "0xb161f4596a357f402e32a936cb8f337b76b08b8e7355c7e670b152d2d3ca1699"
   },
   {
-    "contractName": "l1-contracts/VerifierFflonk",
-    "zkBytecodeHash": "0x010009bf2c7dc3e126fcfa6808cc0d92d6e1b71df90cf85a073b719fb1a3055b",
-    "zkBytecodePath": "/l1-contracts/zkout/VerifierFflonk.sol/VerifierFflonk.json",
-    "evmBytecodeHash": "0xe8e7d623bd0b00e78a82112357d2492580140c6e17bab9a573688b446058f0e0",
-    "evmBytecodePath": "/l1-contracts/out/VerifierFflonk.sol/VerifierFflonk.json",
-    "evmDeployedBytecodeHash": "0xfac02dd72f032b97412d1d77f0e8cbebc21d2672d4dc3144ffaaaeb5d73116a3"
-  },
-  {
-    "contractName": "l1-contracts/VerifierPlonk",
-    "zkBytecodeHash": "0x01000dbbe9c5e5987274e6d0952400bb0c3e5a5121e76a3e2f53c4a735d83be0",
-    "zkBytecodePath": "/l1-contracts/zkout/VerifierPlonk.sol/VerifierPlonk.json",
-    "evmBytecodeHash": "0x1a3c3c42307c48284c03b5c2d1fe4971c1ff9048420f26c6f8e67d412cba13fb",
-    "evmBytecodePath": "/l1-contracts/out/VerifierPlonk.sol/VerifierPlonk.json",
-    "evmDeployedBytecodeHash": "0xdda78796c3b51897cd2ace1f2aab102e9d6db234e2e5f083ab0219242efedb19"
-  },
-  {
     "contractName": "l1-contracts/ZKChainBase",
     "zkBytecodeHash": "0x0100000728b5ea2eedd8316416bb10675eb3a7f2265adf3f6a2dda93d6e54de2",
     "zkBytecodePath": "/l1-contracts/zkout/ZKChainBase.sol/ZKChainBase.json",
