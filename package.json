{
  "name": "system-contracts",
  "version": "0.1.0",
  "repository": "git@github.com:matter-labs/system-contracts.git",
  "license": "MIT",
  "dependencies": {
    "@matterlabs/hardhat-zksync-deploy": "^0.6.5",
    "@nomiclabs/hardhat-solpp": "^2.0.1",
    "commander": "^9.4.1",
    "ethers": "^5.7.0",
    "hardhat": "=2.16.0",
    "preprocess": "^3.2.0",
    "zksync-web3": "^0.14.3"
  },
  "devDependencies": {
    "@matterlabs/eslint-config-typescript": "^1.1.2",
    "@matterlabs/hardhat-zksync-chai-matchers": "^0.1.4",
    "@matterlabs/hardhat-zksync-solc": "^0.4.2",
    "@matterlabs/prettier-config": "^1.0.3",
    "@nomicfoundation/hardhat-chai-matchers": "^1.0.3",
    "@nomiclabs/hardhat-ethers": "^2.0.6",
    "@typechain/ethers-v5": "^10.0.0",
    "@typechain/hardhat": "^7.0.0",
    "@types/chai": "^4.3.1",
    "@types/lodash": "^4.14.199",
    "@types/mocha": "^9.1.1",
    "@types/node": "^17.0.34",
    "@typescript-eslint/eslint-plugin": "^6.7.4",
    "@typescript-eslint/parser": "^6.7.4",
    "chai": "^4.3.6",
    "eslint": "^8.51.0",
    "eslint-import-resolver-typescript": "^3.6.1",
    "eslint-plugin-import": "^2.29.0",
    "eslint-plugin-prettier": "^5.0.1",
    "lodash": "^4.17.21",
    "markdownlint-cli": "^0.33.0",
    "mocha": "^10.0.0",
    "prettier": "^3.0.3",
    "prettier-plugin-solidity": "^1.1.3",
    "solhint": "^3.6.2",
    "template-file": "^6.0.1",
    "ts-generator": "^0.1.1",
    "ts-node": "^10.7.0",
    "typechain": "^8.1.1",
    "typescript": "^4.6.4"
  },
  "mocha": {
    "timeout": 240000,
    "exit": true,
    "color": false,
    "slow": 0,
    "require": [
      "ts-node/register"
    ]
  },
  "scripts": {
    "build": "yarn build:sol && yarn build:yul",
    "build:sol": "hardhat compile",
    "build:yul": "yarn preprocess:yul && yarn compile-yul",
    "calculate-hashes:check": "ts-node scripts/calculate-hashes.ts --check-only",
    "calculate-hashes:fix": "ts-node scripts/calculate-hashes.ts",
    "clean": "yarn clean:sol && yarn clean:yul",
    "clean:sol": "hardhat clean",
    "clean:yul": "rm -rf ./bootloader/build ./bootloader/tests/artifacts ./contracts/artifacts ./contracts/precompiles/artifacts",
    "compile-yul": "ts-node scripts/compile-yul.ts",
    "deploy-preimages": "ts-node scripts/deploy-preimages.ts",
<<<<<<< HEAD
    "compile-precompiles": "ts-node scripts/compile-yul.ts compile-precompiles",
    "compile-bootloader": "ts-node scripts/compile-yul.ts compile-bootloader",
    "build-yul": "yarn compile-precompiles && yarn preprocess && yarn compile-bootloader"
=======
    "lint:check": "yarn lint:md && yarn lint:sol && yarn lint:ts && yarn prettier:check",
    "lint:fix": "yarn lint:md --fix && yarn lint:sol --fix && yarn lint:ts --fix && yarn prettier:fix",
    "lint:md": "markdownlint \"**/*.md\"",
    "lint:sol": "solhint \"contracts/**/*.sol\"",
    "lint:ts": "eslint .",
    "preprocess:yul": "rm -rf ./bootloader/build && yarn ts-node scripts/process.ts",
    "prettier:check": "prettier --check \"**/*.{js,json,md,sol,ts,yaml}\"",
    "prettier:fix": "prettier --write \"**/*.{js,json,md,sol,ts,yaml}\"",
    "test": "hardhat test --network zkSyncTestNode",
    "test:bootloader": "cd bootloader/test_infra && cargo run"
>>>>>>> dbb37fc6
  }
}<|MERGE_RESOLUTION|>--- conflicted
+++ resolved
@@ -56,7 +56,9 @@
   "scripts": {
     "build": "yarn build:sol && yarn build:yul",
     "build:sol": "hardhat compile",
-    "build:yul": "yarn preprocess:yul && yarn compile-yul",
+    "build:precompiles": "ts-node scripts/compile-yul.ts compile-precompiles",
+    "build:bootloader": "ts-node scripts/compile-yul.ts compile-bootloader",
+    "build:yul": "yarn build:precompiles && yarn preprocess:yul && yarn build:bootloader",
     "calculate-hashes:check": "ts-node scripts/calculate-hashes.ts --check-only",
     "calculate-hashes:fix": "ts-node scripts/calculate-hashes.ts",
     "clean": "yarn clean:sol && yarn clean:yul",
@@ -64,11 +66,6 @@
     "clean:yul": "rm -rf ./bootloader/build ./bootloader/tests/artifacts ./contracts/artifacts ./contracts/precompiles/artifacts",
     "compile-yul": "ts-node scripts/compile-yul.ts",
     "deploy-preimages": "ts-node scripts/deploy-preimages.ts",
-<<<<<<< HEAD
-    "compile-precompiles": "ts-node scripts/compile-yul.ts compile-precompiles",
-    "compile-bootloader": "ts-node scripts/compile-yul.ts compile-bootloader",
-    "build-yul": "yarn compile-precompiles && yarn preprocess && yarn compile-bootloader"
-=======
     "lint:check": "yarn lint:md && yarn lint:sol && yarn lint:ts && yarn prettier:check",
     "lint:fix": "yarn lint:md --fix && yarn lint:sol --fix && yarn lint:ts --fix && yarn prettier:fix",
     "lint:md": "markdownlint \"**/*.md\"",
@@ -79,6 +76,5 @@
     "prettier:fix": "prettier --write \"**/*.{js,json,md,sol,ts,yaml}\"",
     "test": "hardhat test --network zkSyncTestNode",
     "test:bootloader": "cd bootloader/test_infra && cargo run"
->>>>>>> dbb37fc6
   }
 }