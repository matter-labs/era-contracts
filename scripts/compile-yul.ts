--- conflicted
+++ resolved
@@ -1,17 +1,11 @@
-<<<<<<< HEAD
-import * as hre from 'hardhat';
-import * as fs from 'fs';
-import { Command } from 'commander';
-import { exec as _exec, spawn as _spawn } from 'child_process';
-=======
 import * as hre from "hardhat";
->>>>>>> dbb37fc6
 
 import { getZksolcUrl, saltFromUrl } from "@matterlabs/hardhat-zksync-solc";
 import { spawn as _spawn } from "child_process";
 import * as fs from "fs";
 import { getCompilersDir } from "hardhat/internal/util/global-dir";
 import path from "path";
+import { Command } from "commander";
 
 const COMPILER_VERSION = "1.3.14";
 const IS_COMPILER_PRE_RELEASE = false;
@@ -94,8 +88,6 @@
 }
 
 async function main() {
-<<<<<<< HEAD
-
     const program = new Command();
 
     program.version('0.1.0').name('compile yul').description('publish preimages for the L2 contracts');
@@ -116,12 +108,6 @@
         });
 
     await program.parseAsync(process.argv);
-=======
-  await compileYulFolder("contracts");
-  await compileYulFolder("contracts/precompiles");
-  await compileYulFolder("bootloader/build");
-  await compileYulFolder("bootloader/tests");
->>>>>>> dbb37fc6
 }
 
 main()
