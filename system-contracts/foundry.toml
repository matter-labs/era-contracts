[profile.default]
src = "contracts-preprocessed"
out = "out"
libs = ["lib"]
cache_path = "cache-forge"
evm_version = "cancun"
solc_version = "0.8.24"
remappings = [
    "@openzeppelin/contracts/=lib/openzeppelin-contracts/contracts/",
    "@openzeppelin/contracts-upgradeable/=lib/openzeppelin-contracts-upgradeable/contracts/",
]

[profile.default.zksync]
zksolc = "1.5.6"
<<<<<<< HEAD
=======
enable_eravm_extensions = true
>>>>>>> df328cae
suppressed_errors = ["sendtransfer"]<|MERGE_RESOLUTION|>--- conflicted
+++ resolved
@@ -12,8 +12,5 @@
 
 [profile.default.zksync]
 zksolc = "1.5.6"
-<<<<<<< HEAD
-=======
 enable_eravm_extensions = true
->>>>>>> df328cae
 suppressed_errors = ["sendtransfer"]