--- conflicted
+++ resolved
@@ -11,12 +11,7 @@
 ]
 
 [profile.default.zksync]
-<<<<<<< HEAD
 zksolc = "1.5.11"
 enable_eravm_extensions = true
 optimization = "0"
-=======
-zksolc = "1.5.7"
-enable_eravm_extensions = true
->>>>>>> fc26d9fc
 suppressed_errors = ["sendtransfer"]