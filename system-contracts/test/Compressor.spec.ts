import { expect } from "chai";
import { BigNumber } from "ethers";
import { ethers, network } from "hardhat";
import type { Wallet } from "zksync-ethers";
import * as zksync from "zksync-ethers";
import type { Compressor } from "../typechain";
import { CompressorFactory } from "../typechain";
import {
  TEST_BOOTLOADER_FORMAL_ADDRESS,
  TEST_COMPRESSOR_CONTRACT_ADDRESS,
  TEST_L1_MESSENGER_SYSTEM_CONTRACT_ADDRESS,
  TWO_IN_256,
} from "./shared/constants";
import { encodeCalldata, getMock, prepareEnvironment, setResult } from "./shared/mocks";
import { compressStateDiffs, deployContractOnAddress, encodeStateDiffs, getWallets } from "./shared/utils";

describe("Compressor tests", function () {
  let wallet: Wallet;
  let bootloaderAccount: ethers.Signer;
  let l1MessengerAccount: ethers.Signer;

  let compressor: Compressor;

  before(async () => {
    await prepareEnvironment();
    wallet = getWallets()[0];

    await deployContractOnAddress(TEST_COMPRESSOR_CONTRACT_ADDRESS, "Compressor");
    compressor = CompressorFactory.connect(TEST_COMPRESSOR_CONTRACT_ADDRESS, wallet);

    bootloaderAccount = await ethers.getImpersonatedSigner(TEST_BOOTLOADER_FORMAL_ADDRESS);
    l1MessengerAccount = await ethers.getImpersonatedSigner(TEST_L1_MESSENGER_SYSTEM_CONTRACT_ADDRESS);
  });

  after(async function () {
    await network.provider.request({
      method: "hardhat_stopImpersonatingAccount",
      params: [TEST_BOOTLOADER_FORMAL_ADDRESS],
    });

    await network.provider.request({
      method: "hardhat_stopImpersonatingAccount",
      params: [TEST_L1_MESSENGER_SYSTEM_CONTRACT_ADDRESS],
    });
  });

  describe("publishCompressedBytecode", function () {
    it("should revert when it's a non-bootloader call", async () => {
      await expect(compressor.publishCompressedBytecode("0x", "0x0000")).to.be.revertedWithCustomError(
        compressor,
        "CallerMustBeBootloader"
      );
    });

    it("should revert when the dictionary length is incorrect", async () => {
      const BYTECODE = "0x" + "deadbeefdeadbeef" + "deadbeefdeadbeef" + "deadbeefdeadbeef" + "deadbeefdeadbeef";
      // Dictionary has only 1 entry, but the dictionary length is 2
      const COMPRESSED_BYTECODE = "0x0002" + "deadbeefdeadbeef" + "0000" + "0000" + "0000" + "0000";
      await expect(
        compressor.connect(bootloaderAccount).publishCompressedBytecode(BYTECODE, COMPRESSED_BYTECODE)
      ).to.be.revertedWithCustomError(compressor, "EncodedLengthNotFourTimesSmallerThanOriginal");
    });

    it("should revert when there is no encoded data", async () => {
      const BYTECODE = "0x" + "deadbeefdeadbeef" + "deadbeefdeadbeef" + "deadbeefdeadbeef" + "deadbeefdeadbeef";
      // Dictionary has 2 entries, but there is no encoded data
      const COMPRESSED_BYTECODE = "0x0002" + "deadbeefdeadbeef" + "deadbeefdeadbeef";
      await expect(
        compressor.connect(bootloaderAccount).publishCompressedBytecode(BYTECODE, COMPRESSED_BYTECODE)
      ).to.be.revertedWithCustomError(compressor, "EncodedLengthNotFourTimesSmallerThanOriginal");
    });

    it("should revert when the encoded data length is invalid", async () => {
      // Bytecode length is 32 bytes (4 chunks)
      const BYTECODE = "0x" + "deadbeefdeadbeef" + "deadbeefdeadbeef" + "deadbeefdeadbeef" + "deadbeefdeadbeef";
      // Compressed bytecode is 14 bytes
      // Dictionary length is 2 bytes
      // Dictionary is 8 bytes (1 entry)
      // Encoded data is 4 bytes
      const COMPRESSED_BYTECODE = "0x0001" + "deadbeefdeadbeef" + "00000000";
      // The length of the encodedData should be 32 / 4 = 8 bytes
      await expect(
        compressor.connect(bootloaderAccount).publishCompressedBytecode(BYTECODE, COMPRESSED_BYTECODE)
      ).to.be.revertedWithCustomError(compressor, "EncodedLengthNotFourTimesSmallerThanOriginal");
    });

    it("should revert when the dictionary has too many entries", async () => {
      const BYTECODE = "0x" + "deadbeefdeadbeef" + "deadbeefdeadbeef" + "deadbeefdeadbeef" + "deadbeefdeadbeef";
      // Dictionary has 5 entries
      // Encoded data has 4 entries
      const COMPRESSED_BYTECODE =
        "0x0005" +
        "deadbeefdeadbeef" +
        "deadbeefdeadbeef" +
        "deadbeefdeadbeef" +
        "deadbeefdeadbeef" +
        "deadbeefdeadbeef" +
        "0000" +
        "0000" +
        "0000" +
        "0000";
      // The dictionary should have at most encode data length entries
      await expect(
        compressor.connect(bootloaderAccount).publishCompressedBytecode(BYTECODE, COMPRESSED_BYTECODE)
      ).to.be.revertedWithCustomError(compressor, "DictionaryDividedByEightNotGreaterThanEncodedDividedByTwo");
    });

    it("should revert when the encoded data has chunks where index is out of bounds", async () => {
      const BYTECODE = "0x" + "deadbeefdeadbeef" + "deadbeefdeadbeef" + "deadbeefdeadbeef" + "deadbeefdeadbeef";
      // Dictionary has 1 entry
      // Encoded data has 4 entries, three 0000 and one 0001
      const COMPRESSED_BYTECODE = "0x0001" + "deadbeefdeadbeef" + "0000" + "0000" + "0000" + "0001";
      // The dictionary has only 1 entry, so at the last entry of the encoded data the chunk index is out of bounds
      await expect(
        compressor.connect(bootloaderAccount).publishCompressedBytecode(BYTECODE, COMPRESSED_BYTECODE)
      ).to.be.revertedWithCustomError(compressor, "IndexOutOfBounds");
    });

    it("should revert when the encoded data has chunks that does not match the original bytecode", async () => {
      const BYTECODE = "0x" + "deadbeefdeadbeef" + "deadbeefdeadbeef" + "deadbeefdeadbeef" + "1111111111111111";
      // Encoded data has 4 entries, but the first one points to the wrong chunk of the dictionary
      const COMPRESSED_BYTECODE =
        "0x0002" + "deadbeefdeadbeef" + "1111111111111111" + "0001" + "0000" + "0000" + "0001";
      await expect(
        compressor.connect(bootloaderAccount).publishCompressedBytecode(BYTECODE, COMPRESSED_BYTECODE)
      ).to.be.revertedWithCustomError(compressor, "EncodedAndRealBytecodeChunkNotEqual");
    });

    it("should revert when the bytecode length in bytes is invalid", async () => {
      // Bytecode length is 24 bytes (3 chunks), which is invalid because it's not a multiple of 32
      const BYTECODE = "0x" + "deadbeefdeadbeef" + "deadbeefdeadbeef" + "deadbeefdeadbeef";
      const COMPRESSED_BYTECODE = "0x0001" + "deadbeefdeadbeef" + "0000" + "0000" + "0000";
      await expect(
        compressor.connect(bootloaderAccount).publishCompressedBytecode(BYTECODE, COMPRESSED_BYTECODE)
      ).to.be.revertedWithCustomError(compressor, "MalformedBytecode");
    });

    it("should revert when the bytecode length in words is odd", async () => {
      // Bytecode length is 2 words (64 bytes), which is invalid because it's odd
      const BYTECODE = "0x" + "deadbeefdeadbeefdeadbeefdeadbeefdeadbeefdeadbeefdeadbeefdeadbeef".repeat(2);
      const COMPRESSED_BYTECODE = "0x0001" + "deadbeefdeadbeef" + "0000".repeat(4 * 2);
      await expect(
        compressor.connect(bootloaderAccount).publishCompressedBytecode(BYTECODE, COMPRESSED_BYTECODE)
      ).to.be.revertedWithCustomError(compressor, "MalformedBytecode");
    });

    // Test case with too big bytecode is unrealistic because API cannot accept so much data.

    it("should successfully publish the bytecode", async () => {
      const BYTECODE =
        "0x000200000000000200010000000103550000006001100270000000150010019d0000000101200190000000080000c13d0000000001000019004e00160000040f0000000101000039004e00160000040f0000001504000041000000150510009c000000000104801900000040011002100000000001310019000000150320009c0000000002048019000000600220021000000000012100190000004f0001042e000000000100001900000050000104300000008002000039000000400020043f0000000002000416000000000110004c000000240000613d000000000120004c0000004d0000c13d000000200100003900000100001004430000012000000443000001000100003900000040020000390000001d03000041004e000a0000040f000000000120004c0000004d0000c13d0000000001000031000000030110008c0000004d0000a13d0000000101000367000000000101043b0000001601100197000000170110009c0000004d0000c13d0000000101000039000000000101041a0000000202000039000000000202041a000000400300043d00000040043000390000001805200197000000000600041a0000000000540435000000180110019700000020043000390000000000140435000000a0012002700000001901100197000000600430003900000000001404350000001a012001980000001b010000410000000001006019000000b8022002700000001c02200197000000000121019f0000008002300039000000000012043500000018016001970000000000130435000000400100043d0000000002130049000000a0022000390000000003000019004e000a0000040f004e00140000040f0000004e000004320000004f0001042e000000500001043000000000000000000000000000000000000000000000000000000000000000000000000000000000000000000000000000000000ffffffffffffffff000000000000000000000000000000000000000000000000000000008903573000000000000000000000000000000000000000000000000000000000000000000000000000000000ffffffffffffffffffffffffffffffffffffffff0000000000000000000000000000000000000000000000000000000000ffffff0000000000008000000000000000000000000000000000000000000000000000ffffffffffffffffffffffffffffffffffffffffffffffffffffffffff80000000000000000000000000000000000000000000000000000000000000007fffff00000002000000000000000000000000000000000000000000000000000000000000000000000000000000000000000000000000000000000000000000000000";
      const COMPRESSED_BYTECODE =
        "0x00510000000000000000ffffffffffffffff0000004d0000c13d00000000ffffffff0000000000140435004e000a0000040f000000000120004c00000050000104300000004f0001042e0000000101000039004e00160000040f0000000001000019000000020000000000000000007fffffffffffffff80000000000000000080000000000000ffffff8903573000000000ffffffff000000000000004e00000432004e00140000040f0000000003000019000000a0022000390000000002130049000000400100043d0000000000130435000000180160019700000000001204350000008002300039000000000121019f0000001c02200197000000b80220027000000000010060190000001b010000410000001a0120019800000060043000390000001901100197000000a001200270000000200430003900000018011001970000000000540435000000000600041a00000018052001970000004004300039000000400300043d000000000202041a0000000202000039000000000101041a000000170110009c0000001601100197000000000101043b00000001010003670000004d0000a13d000000030110008c00000000010000310000001d0300004100000040020000390000010001000039000001200000044300000100001004430000002001000039000000240000613d000000000110004c0000000002000416000000400020043f0000008002000039000000000121001900000060022002100000000002048019000000150320009c000000000131001900000040011002100000000001048019000000150510009c0000001504000041000000080000c13d0000000101200190000000150010019d0000006001100270000100000001035500020000000000020050004f004e004d004c004b000b000a0009000a004a004900480047004600450044004300420008000b000700410040003f003e003d00060002003c003b003a003900380037000500060002003600350034003300320031003000020009002f002e002d002c002b002a002900280027002600040025002400230004002200210020001f001e001d001c001b001a001900180017001600150005001400130008000700000000000000000000000000030012000000000000001100000000000000000003000100010000000000000010000f000000000000000100010001000e000000000000000d000c0000000000000000000000000000";
      await setResult("L1Messenger", "sendToL1", [COMPRESSED_BYTECODE], {
        failure: false,
        returnData: ethers.constants.HashZero,
      });
      await expect(compressor.connect(bootloaderAccount).publishCompressedBytecode(BYTECODE, COMPRESSED_BYTECODE))
        .to.emit(getMock("KnownCodesStorage"), "Called")
        .withArgs(
          0,
          await encodeCalldata("KnownCodesStorage", "markBytecodeAsPublished", [zksync.utils.hashBytecode(BYTECODE)])
        );
    });

    // documentation example from https://github.com/matter-labs/zksync-era/blob/main/docs/guides/advanced/compression.md
    it("documentation example", async () => {
      const BYTECODE =
        "0x000000000000000A000000000000000D000000000000000A000000000000000C000000000000000B000000000000000A000000000000000D000000000000000A000000000000000D000000000000000A000000000000000B000000000000000B";
      const COMPRESSED_BYTECODE =
        "0x0004000000000000000A000000000000000D000000000000000B000000000000000C000000010000000300020000000100000001000000020002";
      await setResult("L1Messenger", "sendToL1", [COMPRESSED_BYTECODE], {
        failure: false,
        returnData: ethers.constants.HashZero,
      });
      await expect(compressor.connect(bootloaderAccount).publishCompressedBytecode(BYTECODE, COMPRESSED_BYTECODE))
        .to.emit(getMock("KnownCodesStorage"), "Called")
        .withArgs(
          0,
          await encodeCalldata("KnownCodesStorage", "markBytecodeAsPublished", [zksync.utils.hashBytecode(BYTECODE)])
        );
    });
  });

  describe("verifyCompressedStateDiffs", function () {
    it("non l1 messenger failed to call", async () => {
      await expect(compressor.verifyCompressedStateDiffs(0, 8, "0x", "0x0000")).to.be.revertedWithCustomError(
        compressor,
        "Unauthorized"
      );
    });

    it("enumeration index size is too large", async () => {
      const stateDiffs = [
        {
          key: "0x1234567890123456789012345678901234567890123456789012345678901234",
          index: 0,
          initValue: BigNumber.from(0),
          finalValue: BigNumber.from("0x1234567890123456789012345678901234567890123456789012345678901234"),
        },
      ];
      const encodedStateDiffs = encodeStateDiffs(stateDiffs);
      stateDiffs[0].key = "0x1234567890123456789012345678901234567890123456789012345678901233";
      const compressedStateDiffs = compressStateDiffs(9, stateDiffs);
      await expect(
        compressor.connect(l1MessengerAccount).verifyCompressedStateDiffs(1, 9, encodedStateDiffs, compressedStateDiffs)
      ).to.be.revertedWithCustomError(compressor, "IndexSizeError");
    });

    it("initial write key mismatch", async () => {
      const stateDiffs = [
        {
          key: "0x1234567890123456789012345678901234567890123456789012345678901234",
          index: 0,
          initValue: BigNumber.from(1),
          finalValue: BigNumber.from(0),
        },
      ];
      const encodedStateDiffs = encodeStateDiffs(stateDiffs);
      stateDiffs[0].key = "0x1234567890123456789012345678901234567890123456789012345678901233";
      const compressedStateDiffs = compressStateDiffs(4, stateDiffs);
      await expect(
        compressor.connect(l1MessengerAccount).verifyCompressedStateDiffs(1, 4, encodedStateDiffs, compressedStateDiffs)
      ).to.be.revertedWithCustomError(compressor, "DerivedKeyNotEqualToCompressedValue");
    });

    it("repeated write key mismatch", async () => {
      const stateDiffs = [
        {
          key: "0x1234567890123456789012345678901234567890123456789012345678901234",
          index: 1,
          initValue: BigNumber.from(1),
          finalValue: BigNumber.from(0),
        },
      ];
      const encodedStateDiffs = encodeStateDiffs(stateDiffs);
      stateDiffs[0].index = 2;
      const compressedStateDiffs = compressStateDiffs(8, stateDiffs);
      await expect(
        compressor.connect(l1MessengerAccount).verifyCompressedStateDiffs(1, 8, encodedStateDiffs, compressedStateDiffs)
<<<<<<< HEAD
      ).to.be.revertedWithCustomError(compressor, "ValueMismatch");
=======
      ).to.be.revertedWithCustomError(compressor, "CompressorEnumIndexNotEqual");
>>>>>>> ce08934e
    });

    it("no compression value mismatch", async () => {
      const stateDiffs = [
        {
          key: "0x1234567890123456789012345678901234567890123456789012345678901234",
          index: 1,
          initValue: BigNumber.from(1),
          finalValue: BigNumber.from(0),
        },
        {
          key: "0xdeadbeefdeadbeefdeadbeefdeadbeefdeadbeefdeadbeefdeadbeefdeadbeef",
          index: 0,
          initValue: TWO_IN_256.div(2),
          finalValue: TWO_IN_256.sub(2),
        },
      ];
      const encodedStateDiffs = encodeStateDiffs(stateDiffs);
      stateDiffs[1].finalValue = TWO_IN_256.sub(1);
      const compressedStateDiffs = compressStateDiffs(3, stateDiffs);
      await expect(
        compressor.connect(l1MessengerAccount).verifyCompressedStateDiffs(2, 3, encodedStateDiffs, compressedStateDiffs)
<<<<<<< HEAD
      ).to.be.revertedWithCustomError(compressor, "ValueMismatch");
=======
      ).to.be.revertedWithCustomError(compressor, "CompressionValueTransformError");
>>>>>>> ce08934e
    });

    it("transform value mismatch", async () => {
      const stateDiffs = [
        {
          key: "0x1234567890123456789012345678901234567890123456789012345678901234",
          index: 255,
          initValue: BigNumber.from(1),
          finalValue: BigNumber.from(0),
        },
        {
          key: "0xdeadbeefdeadbeefdeadbeefdeadbeefdeadbeefdeadbeefdeadbeefdeadbeef",
          index: 0,
          initValue: TWO_IN_256.div(2),
          finalValue: BigNumber.from(1),
        },
      ];
      const encodedStateDiffs = encodeStateDiffs(stateDiffs);
      stateDiffs[1].finalValue = BigNumber.from(0);
      const compressedStateDiffs = compressStateDiffs(1, stateDiffs);
      await expect(
        compressor.connect(l1MessengerAccount).verifyCompressedStateDiffs(2, 1, encodedStateDiffs, compressedStateDiffs)
<<<<<<< HEAD
      ).to.be.revertedWithCustomError(compressor, "ValueMismatch");
=======
      ).to.be.revertedWithCustomError(compressor, "CompressionValueTransformError");
>>>>>>> ce08934e
    });

    it("add value mismatch", async () => {
      const stateDiffs = [
        {
          key: "0x1234567890123456789012345678901234567890123456789012345678901235",
          index: 255,
          initValue: TWO_IN_256.div(2).sub(2),
          finalValue: TWO_IN_256.div(2).sub(1),
        },
      ];
      const encodedStateDiffs = encodeStateDiffs(stateDiffs);
      stateDiffs[0].finalValue = TWO_IN_256.div(2);
      const compressedStateDiffs = compressStateDiffs(1, stateDiffs);
      await expect(
        compressor.connect(l1MessengerAccount).verifyCompressedStateDiffs(1, 1, encodedStateDiffs, compressedStateDiffs)
<<<<<<< HEAD
      ).to.be.revertedWithCustomError(compressor, "ValueMismatch");
=======
      ).to.be.revertedWithCustomError(compressor, "CompressionValueAddError");
>>>>>>> ce08934e
    });

    it("sub value mismatch", async () => {
      const stateDiffs = [
        {
          key: "0x1234567890123456789012345678901234567890123456789012345678901236",
          index: 0,
          initValue: TWO_IN_256.div(4),
          finalValue: TWO_IN_256.div(4).sub(5),
        },
      ];
      const encodedStateDiffs = encodeStateDiffs(stateDiffs);
      stateDiffs[0].finalValue = TWO_IN_256.div(4).sub(1);
      const compressedStateDiffs = compressStateDiffs(1, stateDiffs);
      await expect(
        compressor.connect(l1MessengerAccount).verifyCompressedStateDiffs(1, 1, encodedStateDiffs, compressedStateDiffs)
<<<<<<< HEAD
      ).to.be.revertedWithCustomError(compressor, "ValueMismatch");
=======
      ).to.be.revertedWithCustomError(compressor, "CompressionValueSubError");
>>>>>>> ce08934e
    });

    it("invalid operation", async () => {
      const stateDiffs = [
        {
          key: "0x1234567890123456789012345678901234567890123456789012345678901236",
          index: 0,
          initValue: TWO_IN_256.div(4),
          finalValue: TWO_IN_256.div(4).sub(5),
        },
      ];
      const encodedStateDiffs = encodeStateDiffs(stateDiffs);
      let compressedStateDiffs = compressStateDiffs(1, stateDiffs);
      const compressedStateDiffsCharArray = compressedStateDiffs.split("");
      compressedStateDiffsCharArray[2 + 4 + 64 + 1] = "f";
      compressedStateDiffs = compressedStateDiffsCharArray.join("");
      await expect(
        compressor.connect(l1MessengerAccount).verifyCompressedStateDiffs(1, 1, encodedStateDiffs, compressedStateDiffs)
      ).to.be.revertedWithCustomError(compressor, "UnsupportedOperation");
    });

    it("Incorrect number of initial storage diffs", async () => {
      const stateDiffs = [
        {
          key: "0x1234567890123456789012345678901234567890123456789012345678901236",
          index: 0,
          initValue: TWO_IN_256.div(4),
          finalValue: TWO_IN_256.div(4).sub(5),
        },
        {
          key: "0x1234567890123456789012345678901234567890123456789012345678901239",
          index: 121,
          initValue: TWO_IN_256.sub(1),
          finalValue: BigNumber.from(0),
        },
      ];
      const encodedStateDiffs = encodeStateDiffs(stateDiffs);
      stateDiffs.push({
        key: "0x0234567890123456789012345678901234567890123456789012345678901231",
        index: 0,
        initValue: BigNumber.from(0),
        finalValue: BigNumber.from(1),
      });
      const compressedStateDiffs = compressStateDiffs(1, stateDiffs);
      await expect(
        compressor.connect(l1MessengerAccount).verifyCompressedStateDiffs(2, 1, encodedStateDiffs, compressedStateDiffs)
<<<<<<< HEAD
      ).to.be.revertedWithCustomError(compressor, "ValueMismatch");
=======
      ).to.be.revertedWithCustomError(compressor, "CompressorInitialWritesProcessedNotEqual");
>>>>>>> ce08934e
    });

    it("Extra data in compressed state diffs", async () => {
      const stateDiffs = [
        {
          key: "0x1234567890123456789012345678901234567890123456789012345678901236",
          index: 0,
          initValue: TWO_IN_256.div(4),
          finalValue: TWO_IN_256.div(4).sub(5),
        },
        {
          key: "0x1234567890123456789012345678901234567890123456789012345678901239",
          index: 121,
          initValue: TWO_IN_256.sub(1),
          finalValue: BigNumber.from(0),
        },
      ];
      const encodedStateDiffs = encodeStateDiffs(stateDiffs);
      stateDiffs.push({
        key: "0x0234567890123456789012345678901234567890123456789012345678901231",
        index: 1,
        initValue: BigNumber.from(0),
        finalValue: BigNumber.from(1),
      });
      const compressedStateDiffs = compressStateDiffs(1, stateDiffs);
      await expect(
        compressor.connect(l1MessengerAccount).verifyCompressedStateDiffs(2, 1, encodedStateDiffs, compressedStateDiffs)
<<<<<<< HEAD
      ).to.be.revertedWithCustomError(compressor, "ValueMismatch");
=======
      ).to.be.revertedWithCustomError(compressor, "StateDiffLengthMismatch");
>>>>>>> ce08934e
    });

    it("successfully verified", async () => {
      const stateDiffs = [
        {
          key: "0x1234567890123456789012345678901234567890123456789012345678901230",
          index: 0,
          initValue: BigNumber.from("0x1234567890123456789012345678901234567890123456789012345678901231"),
          finalValue: BigNumber.from("0x1234567890123456789012345678901234567890123456789012345678901230"),
        },
        {
          key: "0x1234567890123456789012345678901234567890123456789012345678901232",
          index: 1,
          initValue: TWO_IN_256.sub(1),
          finalValue: BigNumber.from(1),
        },
        {
          key: "0x1234567890123456789012345678901234567890123456789012345678901234",
          index: 0,
          initValue: TWO_IN_256.div(2),
          finalValue: BigNumber.from(1),
        },
        {
          key: "0x1234567890123456789012345678901234567890123456789012345678901236",
          index: 2323,
          initValue: BigNumber.from("0x1234567890123456789012345678901234567890123456789012345678901237"),
          finalValue: BigNumber.from("0x0239329298382323782378478237842378478237847237237872373272373272"),
        },
        {
          key: "0x1234567890123456789012345678901234567890123456789012345678901238",
          index: 2,
          initValue: BigNumber.from(0),
          finalValue: BigNumber.from(1),
        },
      ];
      const encodedStateDiffs = encodeStateDiffs(stateDiffs);
      const compressedStateDiffs = compressStateDiffs(4, stateDiffs);
      const tx = {
        from: TEST_L1_MESSENGER_SYSTEM_CONTRACT_ADDRESS,
        to: compressor.address,
        data: compressor.interface.encodeFunctionData("verifyCompressedStateDiffs", [
          5,
          4,
          encodedStateDiffs,
          compressedStateDiffs,
        ]),
      };
      // eth_call to get return data
      expect(await ethers.provider.call(tx)).to.be.eq(ethers.utils.keccak256(encodedStateDiffs));
    });
  });
});<|MERGE_RESOLUTION|>--- conflicted
+++ resolved
@@ -238,11 +238,7 @@
       const compressedStateDiffs = compressStateDiffs(8, stateDiffs);
       await expect(
         compressor.connect(l1MessengerAccount).verifyCompressedStateDiffs(1, 8, encodedStateDiffs, compressedStateDiffs)
-<<<<<<< HEAD
-      ).to.be.revertedWithCustomError(compressor, "ValueMismatch");
-=======
       ).to.be.revertedWithCustomError(compressor, "CompressorEnumIndexNotEqual");
->>>>>>> ce08934e
     });
 
     it("no compression value mismatch", async () => {
@@ -265,11 +261,7 @@
       const compressedStateDiffs = compressStateDiffs(3, stateDiffs);
       await expect(
         compressor.connect(l1MessengerAccount).verifyCompressedStateDiffs(2, 3, encodedStateDiffs, compressedStateDiffs)
-<<<<<<< HEAD
-      ).to.be.revertedWithCustomError(compressor, "ValueMismatch");
-=======
       ).to.be.revertedWithCustomError(compressor, "CompressionValueTransformError");
->>>>>>> ce08934e
     });
 
     it("transform value mismatch", async () => {
@@ -292,11 +284,7 @@
       const compressedStateDiffs = compressStateDiffs(1, stateDiffs);
       await expect(
         compressor.connect(l1MessengerAccount).verifyCompressedStateDiffs(2, 1, encodedStateDiffs, compressedStateDiffs)
-<<<<<<< HEAD
-      ).to.be.revertedWithCustomError(compressor, "ValueMismatch");
-=======
       ).to.be.revertedWithCustomError(compressor, "CompressionValueTransformError");
->>>>>>> ce08934e
     });
 
     it("add value mismatch", async () => {
@@ -313,11 +301,7 @@
       const compressedStateDiffs = compressStateDiffs(1, stateDiffs);
       await expect(
         compressor.connect(l1MessengerAccount).verifyCompressedStateDiffs(1, 1, encodedStateDiffs, compressedStateDiffs)
-<<<<<<< HEAD
-      ).to.be.revertedWithCustomError(compressor, "ValueMismatch");
-=======
       ).to.be.revertedWithCustomError(compressor, "CompressionValueAddError");
->>>>>>> ce08934e
     });
 
     it("sub value mismatch", async () => {
@@ -334,11 +318,7 @@
       const compressedStateDiffs = compressStateDiffs(1, stateDiffs);
       await expect(
         compressor.connect(l1MessengerAccount).verifyCompressedStateDiffs(1, 1, encodedStateDiffs, compressedStateDiffs)
-<<<<<<< HEAD
-      ).to.be.revertedWithCustomError(compressor, "ValueMismatch");
-=======
       ).to.be.revertedWithCustomError(compressor, "CompressionValueSubError");
->>>>>>> ce08934e
     });
 
     it("invalid operation", async () => {
@@ -385,11 +365,7 @@
       const compressedStateDiffs = compressStateDiffs(1, stateDiffs);
       await expect(
         compressor.connect(l1MessengerAccount).verifyCompressedStateDiffs(2, 1, encodedStateDiffs, compressedStateDiffs)
-<<<<<<< HEAD
-      ).to.be.revertedWithCustomError(compressor, "ValueMismatch");
-=======
       ).to.be.revertedWithCustomError(compressor, "CompressorInitialWritesProcessedNotEqual");
->>>>>>> ce08934e
     });
 
     it("Extra data in compressed state diffs", async () => {
@@ -417,11 +393,7 @@
       const compressedStateDiffs = compressStateDiffs(1, stateDiffs);
       await expect(
         compressor.connect(l1MessengerAccount).verifyCompressedStateDiffs(2, 1, encodedStateDiffs, compressedStateDiffs)
-<<<<<<< HEAD
-      ).to.be.revertedWithCustomError(compressor, "ValueMismatch");
-=======
       ).to.be.revertedWithCustomError(compressor, "StateDiffLengthMismatch");
->>>>>>> ce08934e
     });
 
     it("successfully verified", async () => {
