--- conflicted
+++ resolved
@@ -109,11 +109,7 @@
 
     fixedForceDeploymentsData = ethers.utils.defaultAbiCoder.encode(
       [
-<<<<<<< HEAD
-        "tuple(uint256 l1ChainId, uint256 eraChainId, address l1AssetRouter, bytes32 l2TokenProxyBytecodeHash, address aliasedL1Governance, uint256 maxNumberOfZKChains, bytes32 bridgehubBytecodeHash, bytes32 l2AssetRouterBytecodeHash, bytes32 l2NtvBytecodeHash, bytes32 messageRootBytecodeHash, bytes32 interopCenterBytecodeHash, address l2SharedBridgeLegacyImpl, address l2BridgedStandardERC20Impl)",
-=======
-        "tuple(uint256 l1ChainId, uint256 eraChainId, address l1AssetRouter, bytes32 l2TokenProxyBytecodeHash, address aliasedL1Governance, uint256 maxNumberOfZKChains, bytes32 bridgehubBytecodeHash, bytes32 l2AssetRouterBytecodeHash, bytes32 l2NtvBytecodeHash, bytes32 messageRootBytecodeHash, address l2SharedBridgeLegacyImpl, address l2BridgedStandardERC20Impl, address dangerousTestOnlyForcedBeacon)",
->>>>>>> 349ba7cb
+        "tuple(uint256 l1ChainId, uint256 eraChainId, address l1AssetRouter, bytes32 l2TokenProxyBytecodeHash, address aliasedL1Governance, uint256 maxNumberOfZKChains, bytes32 bridgehubBytecodeHash, bytes32 l2AssetRouterBytecodeHash, bytes32 l2NtvBytecodeHash, bytes32 messageRootBytecodeHash, bytes32 interopCenterBytecodeHash, address l2SharedBridgeLegacyImpl, address l2BridgedStandardERC20Impl, address dangerousTestOnlyForcedBeacon)",
       ],
       [
         {
