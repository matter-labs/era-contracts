--- conflicted
+++ resolved
@@ -1,9 +1,6 @@
 import { expect } from "chai";
 import { ethers, network } from "hardhat";
-<<<<<<< HEAD
-=======
 import * as zksync from "zksync-ethers";
->>>>>>> 1cabb763
 import type { ComplexUpgrader, L2GenesisUpgrade } from "../typechain";
 import { ComplexUpgraderFactory, L2GenesisUpgradeFactory } from "../typechain";
 import {
@@ -12,16 +9,10 @@
   REAL_L2_ASSET_ROUTER_ADDRESS,
   REAL_L2_MESSAGE_ROOT_ADDRESS,
   TEST_COMPLEX_UPGRADER_CONTRACT_ADDRESS,
-<<<<<<< HEAD
-} from "./shared/constants";
-import { deployContractOnAddress } from "./shared/utils";
-import { setResult } from "./shared/mocks";
-=======
   ADDRESS_ONE,
 } from "./shared/constants";
 import { deployContractOnAddress, loadArtifact } from "./shared/utils";
 import { prepareEnvironment, setResult } from "./shared/mocks";
->>>>>>> 1cabb763
 
 describe("L2GenesisUpgrade tests", function () {
   let l2GenesisUpgrade: L2GenesisUpgrade;
@@ -41,9 +32,6 @@
     },
   ];
 
-<<<<<<< HEAD
-  before(async () => {
-=======
   let fixedForceDeploymentsData: string;
 
   const additionalForceDeploymentsData = ethers.utils.defaultAbiCoder.encode(
@@ -65,7 +53,6 @@
   before(async () => {
     await prepareEnvironment();
 
->>>>>>> 1cabb763
     const wallet = await ethers.getImpersonatedSigner(TEST_FORCE_DEPLOYER_ADDRESS);
     await deployContractOnAddress(TEST_COMPLEX_UPGRADER_CONTRACT_ADDRESS, "ComplexUpgrader");
     await deployContractOnAddress(TEST_L2_GENESIS_UPGRADE_CONTRACT_ADDRESS, "L2GenesisUpgrade");
@@ -95,8 +82,6 @@
       failure: false,
       returnData: "0x",
     });
-<<<<<<< HEAD
-=======
 
     const msgRootBytecode = (await loadArtifact("DummyMessageRoot")).bytecode;
     const messageRootBytecodeHash = zksync.utils.hashBytecode(msgRootBytecode);
@@ -132,28 +117,15 @@
         },
       ]
     );
->>>>>>> 1cabb763
   });
 
   describe("upgrade", function () {
     it("successfully upgraded", async () => {
-<<<<<<< HEAD
-      const forceDeploymentsData = ethers.utils.defaultAbiCoder.encode(
-        ["tuple(bytes32 bytecodeHash, address newAddress, bool callConstructor, uint256 value, bytes input)[]"],
-        [forceDeployments]
-      );
-
-      const data = l2GenesisUpgrade.interface.encodeFunctionData("genesisUpgrade", [
-        chainId,
-        ctmDeployerAddress,
-        forceDeploymentsData,
-=======
       const data = l2GenesisUpgrade.interface.encodeFunctionData("genesisUpgrade", [
         chainId,
         ctmDeployerAddress,
         fixedForceDeploymentsData,
         additionalForceDeploymentsData,
->>>>>>> 1cabb763
       ]);
 
       // Note, that the event is emitted at the complex upgrader, but the event declaration is taken from the l2GenesisUpgrade contract.
