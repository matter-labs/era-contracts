import * as fs from "fs";

import { Deployer } from "@matterlabs/hardhat-zksync-deploy";
import type { ZkSyncArtifact } from "@matterlabs/hardhat-zksync-deploy/dist/types";
import { BigNumber } from "ethers";
import type { BytesLike } from "ethers";
import * as hre from "hardhat";
import { ethers } from "hardhat";
import type { Contract } from "zksync-ethers";
import * as zksync from "zksync-ethers";
import { Provider, utils, Wallet } from "zksync-ethers";
import { Language } from "../../scripts/constants";
import { readYulBytecode, readZasmBytecode } from "../../scripts/utils";
import { AccountCodeStorageFactory, ContractDeployerFactory } from "../../typechain";
import {
  REAL_ACCOUNT_CODE_STORAGE_SYSTEM_CONTRACT_ADDRESS,
  REAL_DEPLOYER_SYSTEM_CONTRACT_ADDRESS,
  TWO_IN_256,
} from "./constants";

const RICH_WALLETS = [
  {
    address: "0x36615Cf349d7F6344891B1e7CA7C72883F5dc049",
    privateKey: "0x7726827caac94a7f9e1b160f7ea819f172f7b6f9d2a97f992c38edeab82d4110",
  },
  {
    address: "0xa61464658AfeAf65CccaaFD3a512b69A83B77618",
    privateKey: "0xac1e735be8536c6534bb4f17f06f6afc73b2b5ba84ac2cfb12f7461b20c0bbe3",
  },
  {
    address: "0x0D43eB5B8a47bA8900d84AA36656c92024e9772e",
    privateKey: "0xd293c684d884d56f8d6abd64fc76757d3664904e309a0645baf8522ab6366d9e",
  },
  {
    address: "0xA13c10C0D5bd6f79041B9835c63f91de35A15883",
    privateKey: "0x850683b40d4a740aa6e745f889a6fdc8327be76e122f5aba645a5b02d0248db8",
  },
];

// eslint-disable-next-line @typescript-eslint/no-explicit-any
export const provider = new Provider((hre.network.config as any).url);

const wallet = new Wallet(RICH_WALLETS[0].privateKey, provider);
// TODO(EVM-392): refactor to avoid `any` here.
// eslint-disable-next-line @typescript-eslint/no-explicit-any
const deployer = new Deployer(hre, wallet as any);

export async function callFallback(contract: Contract, data: string) {
  // `eth_Call` revert is not parsed by ethers, so we send
  // transaction to catch the error and use `eth_Call` to the return data.
  await contract.fallback({ data });
  return contract.provider.call({
    to: contract.address,
    data,
  });
}

export function getWallets(): Wallet[] {
  const wallets: Wallet[] = [];
  for (let i = 0; i < RICH_WALLETS.length; i++) {
    wallets[i] = new Wallet(RICH_WALLETS[i].privateKey, provider);
  }
  return wallets;
}

export async function loadArtifact(name: string): Promise<ZkSyncArtifact> {
  return await deployer.loadArtifact(name);
}

export function loadYulBytecode(codeName: string, path: string): string {
  return readYulBytecode({
    codeName,
    path,
    lang: Language.Yul,
    address: "0x0000000000000000000000000000000000000000",
  });
}

export function loadZasmBytecode(codeName: string, path: string): string {
  return readZasmBytecode({
    codeName,
    path,
    lang: Language.Zasm,
    address: "0x0000000000000000000000000000000000000000",
  });
}

// Read contract artifacts
export function readContract(path: string, fileName: string, contractName?: string) {
  contractName = contractName || fileName;
  return JSON.parse(fs.readFileSync(`${path}/${fileName}.sol/${contractName}.json`, { encoding: "utf-8" }));
}

// eslint-disable-next-line @typescript-eslint/no-explicit-any
export async function deployContract(name: string, constructorArguments?: any[] | undefined): Promise<Contract> {
  const artifact = await loadArtifact(name);
  return await deployer.deploy(artifact, constructorArguments);
}

export async function deployContractYul(codeName: string, path: string): Promise<Contract> {
  const bytecode = loadYulBytecode(codeName, path);
  return deployBytecode(bytecode);
}

export async function deployContractZasm(codeName: string, path: string): Promise<Contract> {
  const bytecode = loadZasmBytecode(codeName, path);
  return deployBytecode(bytecode);
}

async function deployBytecode(bytecode: string): Promise<Contract> {
  return await deployer.deploy(
    {
      bytecode,
      factoryDeps: {},
      sourceMapping: "",
      _format: "",
      contractName: "",
      sourceName: "",
      abi: [],
      deployedBytecode: bytecode,
      linkReferences: {},
      deployedLinkReferences: {},
    },
    []
  );
}

export async function deployContractOnAddress(
  address: string,
  name: string,
<<<<<<< HEAD
  constructorData?: string,
  artifact?: ZkSyncArtifact
) {
  artifact = artifact || (await loadArtifact(name));
  await setCode(address, artifact.bytecode, true, constructorData);
=======
  callConstructor: boolean = true,
  input = "0x"
) {
  const artifact = await loadArtifact(name);
  await setCode(address, artifact.bytecode, callConstructor, input);
>>>>>>> fc26d9fc
}

export async function publishBytecode(bytecode: BytesLike) {
  await wallet.sendTransaction({
    type: 113,
    to: ethers.constants.AddressZero,
    data: "0x",
    customData: {
      factoryDeps: [ethers.utils.hexlify(bytecode)],
      gasPerPubdata: 50000,
    },
  });
}

export async function getCode(address: string): Promise<string> {
  return await provider.getCode(address);
}

// Force deploy bytecode on the address
<<<<<<< HEAD
export async function setCode(
  address: string,
  bytecode: BytesLike,
  callConstructor: boolean = false,
  constructorData?: string
) {
=======
export async function setCode(address: string, bytecode: BytesLike, callConstructor: boolean = false, input = "0x") {
>>>>>>> fc26d9fc
  // TODO: think about factoryDeps with eth_sendTransaction
  try {
    // publish bytecode in a separate tx
    await publishBytecode(bytecode);
  } catch {
    // ignore error
  }

  const deployerAccount = await ethers.getImpersonatedSigner(REAL_DEPLOYER_SYSTEM_CONTRACT_ADDRESS);
  const deployerContract = ContractDeployerFactory.connect(REAL_DEPLOYER_SYSTEM_CONTRACT_ADDRESS, deployerAccount);

  const deployment = {
    bytecodeHash: zksync.utils.hashBytecode(bytecode),
    newAddress: address,
    callConstructor,
    value: 0,
<<<<<<< HEAD
    input: constructorData || "0x",
=======
    input,
>>>>>>> fc26d9fc
  };

  await deployerContract.forceDeployOnAddress(deployment, ethers.constants.AddressZero);
}

export async function setConstructingCodeHash(address: string, bytecode: string) {
  const deployerAccount = await ethers.getImpersonatedSigner(REAL_DEPLOYER_SYSTEM_CONTRACT_ADDRESS);
  const accountCodeStorage = AccountCodeStorageFactory.connect(
    REAL_ACCOUNT_CODE_STORAGE_SYSTEM_CONTRACT_ADDRESS,
    deployerAccount
  );

  const bytecodeHash = utils.hashBytecode(bytecode);
  bytecodeHash[1] = 1;
  await accountCodeStorage.storeAccountConstructingCodeHash(address, bytecodeHash);
}

export interface StateDiff {
  key: BytesLike;
  index: number;
  initValue: BigNumber;
  finalValue: BigNumber;
}

export function encodeStateDiffs(stateDiffs: StateDiff[]): string {
  const rawStateDiffs = [];
  for (const stateDiff of stateDiffs) {
    rawStateDiffs.push(
      ethers.utils.solidityPack(
        ["address", "bytes32", "bytes32", "uint64", "uint256", "uint256", "bytes"],
        [
          ethers.constants.AddressZero,
          ethers.constants.HashZero,
          stateDiff.key,
          stateDiff.index,
          stateDiff.initValue,
          stateDiff.finalValue,
          "0x" + "00".repeat(116),
        ]
      )
    );
  }
  return ethers.utils.hexlify(ethers.utils.concat(rawStateDiffs));
}

export function compressStateDiffs(enumerationIndexSize: number, stateDiffs: StateDiff[]): string {
  let numInitial = 0;
  const initial = [];
  const repeated = [];
  for (const stateDiff of stateDiffs) {
    const addition = stateDiff.finalValue.sub(stateDiff.initValue).add(TWO_IN_256).mod(TWO_IN_256);
    const subtraction = stateDiff.initValue.sub(stateDiff.finalValue).add(TWO_IN_256).mod(TWO_IN_256);
    let op = 3;
    let min = stateDiff.finalValue;
    if (addition.lt(min)) {
      min = addition;
      op = 1;
    }
    if (subtraction.lt(min)) {
      min = subtraction;
      op = 2;
    }
    if (min.gte(BigNumber.from(2).pow(248))) {
      min = stateDiff.finalValue;
      op = 0;
    }
    let len = 0;
    const minHex = min.eq(0) ? "0x" : min.toHexString();
    if (op > 0) {
      len = (minHex.length - 2) / 2;
    }
    const metadata = (len << 3) + op;
    if (stateDiff.index === 0) {
      numInitial += 1;
      initial.push(ethers.utils.solidityPack(["bytes32", "uint8", "bytes"], [stateDiff.key, metadata, minHex]));
    } else {
      const enumerationIndexType = "uint" + (enumerationIndexSize * 8).toString();
      repeated.push(
        ethers.utils.solidityPack([enumerationIndexType, "uint8", "bytes"], [stateDiff.index, metadata, minHex])
      );
    }
  }
  return ethers.utils.hexlify(
    ethers.utils.concat([ethers.utils.solidityPack(["uint16"], [numInitial]), ...initial, ...repeated])
  );
}<|MERGE_RESOLUTION|>--- conflicted
+++ resolved
@@ -128,19 +128,12 @@
 export async function deployContractOnAddress(
   address: string,
   name: string,
-<<<<<<< HEAD
-  constructorData?: string,
+  callConstructor: boolean = true,
+  input = "0x",
   artifact?: ZkSyncArtifact
 ) {
-  artifact = artifact || (await loadArtifact(name));
-  await setCode(address, artifact.bytecode, true, constructorData);
-=======
-  callConstructor: boolean = true,
-  input = "0x"
-) {
-  const artifact = await loadArtifact(name);
+  const artifact =  artifact || (await loadArtifact(name));
   await setCode(address, artifact.bytecode, callConstructor, input);
->>>>>>> fc26d9fc
 }
 
 export async function publishBytecode(bytecode: BytesLike) {
@@ -160,16 +153,7 @@
 }
 
 // Force deploy bytecode on the address
-<<<<<<< HEAD
-export async function setCode(
-  address: string,
-  bytecode: BytesLike,
-  callConstructor: boolean = false,
-  constructorData?: string
-) {
-=======
 export async function setCode(address: string, bytecode: BytesLike, callConstructor: boolean = false, input = "0x") {
->>>>>>> fc26d9fc
   // TODO: think about factoryDeps with eth_sendTransaction
   try {
     // publish bytecode in a separate tx
@@ -186,11 +170,7 @@
     newAddress: address,
     callConstructor,
     value: 0,
-<<<<<<< HEAD
-    input: constructorData || "0x",
-=======
     input,
->>>>>>> fc26d9fc
   };
 
   await deployerContract.forceDeployOnAddress(deployment, ethers.constants.AddressZero);
