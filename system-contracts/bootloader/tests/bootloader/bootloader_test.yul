--- conflicted
+++ resolved
@@ -205,14 +205,9 @@
     safeAdd(x, y, "Addition with overflow")
 }
 
-<<<<<<< HEAD
 function TEST_saturatingSub() {
     testing_assertEq(saturatingSub(4, 2), 2, "Invalid subtraction")
     testing_assertEq(saturatingSub(2, 4), 0, "Invalid subtraction")
-=======
-    testing_assertEq(chainedPriorityTxnHashLogKey, 5, "Invalid priority txn hash log key")
-    testing_assertEq(numberOfLayer1TxsLogKey, 6, "Invalid num layer 1 txns log key")
-    testing_assertEq(protocolUpgradeTxHashKey, 13, "Invalid protocol upgrade txn hash log key")
 }
 
 function TEST_setTxOrigin() {
@@ -282,5 +277,4 @@
     let returnValue := setContextVal(selector, value)
 
     testing_assertEq(expected, returnValue, "Invalid context value")
->>>>>>> 0ac094e8
 }