function TEST_safeSub() {
    testing_assertEq(safeSub(10, 7, "err"), 3, "Failed to subtract 7")
    testing_assertEq(safeSub(10, 8, "err"), 2, "Failed to subtract 8")
}

function TEST_safeDiv() {
    testing_assertEq(safeDiv(4, 2, "err"), 2, "Simple division")
    testing_assertEq(safeDiv(5, 2, "err"), 2, "Rounding")
    testing_assertEq(safeDiv(5, 3, "err"), 1, "Rounding down")
    testing_assertEq(safeDiv(4, 3, "err"), 1, "Rounding down")
    testing_assertEq(safeDiv(0, 3, "err"), 0, "Rounding down")
}
function TEST_safeDivAssert() {
    testing_testWillFailWith("divByZero")
    safeDiv(4, 0, "divByZero")
}

function TEST_asserts() {
    testing_testWillFailWith("willFail")
    safeSub(10, 12, "willFail")
}

function TEST_safeMul() {
    testing_assertEq(safeMul(4, 2, "err"), 8, "Simple")
    testing_assertEq(safeMul(0, 2, "err"), 0, "With zero")
    testing_assertEq(safeMul(0, 0, "err"), 0, "With zero")
    testing_assertEq(safeMul(2, 0, "err"), 0, "With zero")
}

function TEST_safeMulAssert() {
    testing_testWillFailWith("overflow")
    let left := shl(129, 1)
    
    safeMul(left, left, "overflow")
}

// function TEST_should ignore

function TEST_getStrLen() {
    testing_assertEq(getStrLen("abcd"), 4, "short string")
    testing_assertEq(getStrLen("00"), 2, "0 filled string")
    testing_assertEq(getStrLen(""), 0, "empty string")
    testing_assertEq(getStrLen("12345678901234567890123456789012"), 32, "max length")
    testing_assertEq(getStrLen("1234567890123456789012345678901234"), 0, "over max length")
}

function TEST_simple_transaction() {
    // We'll test the transaction from 0.json
    let txDataOffset := testing_txDataOffset(0)
    let innerTxDataOffset := add(txDataOffset, 0x20)
    testing_assertEq(getGasPerPubdataByteLimit(innerTxDataOffset), 0xC350, "Invalid pubdata limit")
}

function TEST_getTransactionUpfrontOverhead() {
    // For very large transactions it should be proportional to the memory,
    // but for small ones, the transaction slots are more important

    let smallTxOverhead := getTransactionUpfrontOverhead(32)
    let largeTxOverhead := getTransactionUpfrontOverhead(1000000)

    testing_assertEq(smallTxOverhead, TX_SLOT_OVERHEAD_GAS(), "Invalid small tx overhead")
    testing_assertEq(largeTxOverhead, mul(1000000, MEMORY_OVERHEAD_GAS()), "Invalid small tx overhead")
}

function TEST_getFeeParams_HighPubdataPrice() {
    // Under very large L1 gas price, the L2 base fee will start rising to ensure the
    // boundary on the gasLimit

    // 150k gwei L1 pubdata price
    let veryHighL1PubdataPrice := 150000000000000
    // 0.1 gwei L2 base fee
    let l2GasPrice := 100000000

    let baseFee, gasPricePerPubdata := getFeeParams(
        veryHighL1PubdataPrice,
        // 0.1 gwei L2 base fee
        l2GasPrice
    )

    testing_assertEq(baseFee, ceilDiv(veryHighL1PubdataPrice, MAX_L2_GAS_PER_PUBDATA()), "Invalid base fee")
    testing_assertEq(gasPricePerPubdata, MAX_L2_GAS_PER_PUBDATA(), "Invalid gasPricePerPubdata")
}

function TEST_getFeeParams_LowPubdataPrice() {
    // Under low to medium pubdata price, the baseFee is equal to the fair gas price,
    // while the gas per pubdata pubdata is derived by strict division

    // 0.2 gwei L1 pubdata price
    let veryLowL1GasPrice := 200000000
    // 0.1 gwei L2 base fee
    let l2GasPrice := 100000000

    let baseFee, gasPricePerPubdata := getFeeParams(
        veryLowL1GasPrice,
        l2GasPrice
    )

    testing_assertEq(baseFee, l2GasPrice, "Invalid base fee")
    testing_assertEq(gasPricePerPubdata, div(veryLowL1GasPrice, l2GasPrice), "Invalid gasPricePerPubdata")
}

function TEST_systemLogKeys() {
    // Test that the values for various system log keys are correct
    let chainedPriorityTxnHashLogKey := chainedPriorityTxnHashLogKey()
    let numberOfLayer1TxsLogKey := numberOfLayer1TxsLogKey()
    let protocolUpgradeTxHashKey := protocolUpgradeTxHashKey()

<<<<<<< HEAD
    testing_assertEq(chainedPriorityTxnHashLogKey, 3, "Invalid priority txn hash log key")
    testing_assertEq(numberOfLayer1TxsLogKey, 4, "Invalid num layer 1 txns log key")
    testing_assertEq(protocolUpgradeTxHashKey, 7, "Invalid protocol upgrade txn hash log key")
=======
    testing_assertEq(chainedPriorityTxnHashLogKey, 5, "Invalid priority txn hash log key")
    testing_assertEq(numberOfLayer1TxsLogKey, 6, "Invalid num layer 1 txns log key")
    testing_assertEq(protocolUpgradeTxHashKey, 13, "Invalid protocol upgrade txn hash log key")
}

function TEST_getOperatorRefundForTx() {
    let transactionIndex := 12
    let refundTx := getOperatorRefundForTx(transactionIndex)
    let expected := mload(add(TX_OPERATOR_REFUND_BEGIN_BYTE(), mul(transactionIndex, 32)))

    testing_assertEq(refundTx, expected, "Invalid operator refund")
}

function TEST_getOperatorOverheadForTx() {
    let transactionIndex := 12
    let txBatchOverhead := getOperatorOverheadForTx(transactionIndex)
    let expected := mload(add(TX_SUGGESTED_OVERHEAD_BEGIN_BYTE(), mul(transactionIndex, 32)))

    testing_assertEq(txBatchOverhead, expected, "Invalid operator overhead")
}

function TEST_getOperatorTrustedGasLimitForTx() {
    let transactionIndex := 12
    let txTrustedGasLimit := getOperatorTrustedGasLimitForTx(transactionIndex)
    let expected := mload(add(TX_OPERATOR_TRUSTED_GAS_LIMIT_BEGIN_BYTE(), mul(transactionIndex, 32)))

    testing_assertEq(txTrustedGasLimit, expected, "Invalid operator trusted gas limit")

}

function TEST_getCurrentCompressedBytecodeHash() {
    let bytecode := getCurrentCompressedBytecodeHash()
    let expected := mload(add(COMPRESSED_BYTECODES_BEGIN_BYTE(), mload(COMPRESSED_BYTECODES_BEGIN_BYTE())))

    testing_assertEq(bytecode, expected, "Invalid compressed bytecode hash")
}

function TEST_getPubdataCounter() {
    let pubdataCounter := getPubdataCounter()
    let expected := and($llvm_NoInline_llvm$_getMeta(), 0xFFFFFFFF)

    testing_assertEq(pubdataCounter, expected, "Invalid pubdata counter")
}

function TEST_getCurrentPubdataSpent() {
    let currentPubdataCounter := getPubdataCounter()
    let basePubdataSpent := getPubdataCounter()
    let gasPerPubdata := 10
    setPubdataInfo(gasPerPubdata, basePubdataSpent)

    let currentPubdataSpent := getCurrentPubdataSpent(basePubdataSpent)
    let expected := saturatingSub(currentPubdataCounter, basePubdataSpent)

    testing_assertEq(currentPubdataSpent, expected, "Invalid pubdata spent")
}

function TEST_getErgsSpentForPubdata() {
    let basePubdataSpent := getPubdataCounter()
    let gasPerPubdata := 10
    setPubdataInfo(gasPerPubdata, basePubdataSpent)

    let ergsSpentForPubdata := getErgsSpentForPubdata(basePubdataSpent, gasPerPubdata)
    let expected := safeMul(getCurrentPubdataSpent(basePubdataSpent), gasPerPubdata, "mul: getErgsSpentForPubdata")

    testing_assertEq(ergsSpentForPubdata, expected, "Invalid ergs for pubdata")
}

function TEST_getTxType() {
    let txPtr := TX_DESCRIPTION_BEGIN_BYTE()
    let txDataOffset := mload(add(txPtr, 32))
    let innerTxDataOffset := add(txDataOffset, 32)

    let txType := getTxType(innerTxDataOffset)
    let expected := mload(innerTxDataOffset)

    testing_assertEq(txType, expected, "Invalid tx type")
}

function TEST_getFrom() {
    let txPtr := TX_DESCRIPTION_BEGIN_BYTE()
    let txDataOffset := mload(add(txPtr, 32))
    let innerTxDataOffset := add(txDataOffset, 32)

    let from := getFrom(innerTxDataOffset)
    let expected := mload(add(innerTxDataOffset, 32))

    testing_assertEq(from, expected, "Invalid from")
}

function TEST_getTo() {
    let txPtr := TX_DESCRIPTION_BEGIN_BYTE()
    let txDataOffset := mload(add(txPtr, 32))
    let innerTxDataOffset := add(txDataOffset, 32)

    let to := getTo(innerTxDataOffset)
    let expected := mload(add(innerTxDataOffset, 64))

    testing_assertEq(to, expected, "Invalid from")
}

function TEST_getGasLimit() {
    let txPtr := TX_DESCRIPTION_BEGIN_BYTE()
    let txDataOffset := mload(add(txPtr, 32))
    let innerTxDataOffset := add(txDataOffset, 32)

    let gasLimit := getGasLimit(innerTxDataOffset)
    let expected := mload(add(innerTxDataOffset, 96))

    testing_assertEq(gasLimit, expected, "Invalid from")
}

function TEST_getGasPerPubdataByteLimit() {
    let txPtr := TX_DESCRIPTION_BEGIN_BYTE()
    let txDataOffset := mload(add(txPtr, 32))
    let innerTxDataOffset := add(txDataOffset, 32)

    let gasPerPubdataByteLimit := getGasPerPubdataByteLimit(innerTxDataOffset)
    let expected := mload(add(innerTxDataOffset, 128))

    testing_assertEq(gasPerPubdataByteLimit, expected, "Invalid gas per pubdata byte limit")
}

function TEST_getMaxFeePerGas() {
    let txPtr := TX_DESCRIPTION_BEGIN_BYTE()
    let txDataOffset := mload(add(txPtr, 32))
    let innerTxDataOffset := add(txDataOffset, 32)

    let maxFeePerGas := getMaxFeePerGas(innerTxDataOffset)
    let expected := mload(add(innerTxDataOffset, 160))

    testing_assertEq(maxFeePerGas, expected, "Invalid max fee per gas")
}

function TEST_getMaxPriorityFeePerGas() {
    let txPtr := TX_DESCRIPTION_BEGIN_BYTE()
    let txDataOffset := mload(add(txPtr, 32))
    let innerTxDataOffset := add(txDataOffset, 32)

    let maxPriorityFeePerGas := getMaxPriorityFeePerGas(innerTxDataOffset)
    let expected := mload(add(innerTxDataOffset, 192))

    testing_assertEq(maxPriorityFeePerGas, expected, "Invalid max priority fee per gas")
}

function TEST_getPaymaster() {
    let txPtr := TX_DESCRIPTION_BEGIN_BYTE()
    let txDataOffset := mload(add(txPtr, 32))
    let innerTxDataOffset := add(txDataOffset, 32)

    let paymaster := getPaymaster(innerTxDataOffset)
    let expected := mload(add(innerTxDataOffset, 224))

    testing_assertEq(paymaster, expected, "Invalid paymaster")
}

function TEST_getNonce() {
    let txPtr := TX_DESCRIPTION_BEGIN_BYTE()
    let txDataOffset := mload(add(txPtr, 32))
    let innerTxDataOffset := add(txDataOffset, 32)

    let nonce := getNonce(innerTxDataOffset)
    let expected := mload(add(innerTxDataOffset, 256))

    testing_assertEq(nonce, expected, "Invalid nonce")
}

function TEST_getValue() {
    let txPtr := TX_DESCRIPTION_BEGIN_BYTE()
    let txDataOffset := mload(add(txPtr, 32))
    let innerTxDataOffset := add(txDataOffset, 32)

    let value := getValue(innerTxDataOffset)
    let expected := mload(add(innerTxDataOffset, 288))

    testing_assertEq(value, expected, "Invalid value")
}

function TEST_getReserved0() {
    let txPtr := TX_DESCRIPTION_BEGIN_BYTE()
    let txDataOffset := mload(add(txPtr, 32))
    let innerTxDataOffset := add(txDataOffset, 32)

    let reserved0 := getReserved0(innerTxDataOffset)
    let expected := mload(add(innerTxDataOffset, 320))

    testing_assertEq(reserved0, expected, "Invalid reserved0")
}

function TEST_getReserved1() {
    let txPtr := TX_DESCRIPTION_BEGIN_BYTE()
    let txDataOffset := mload(add(txPtr, 32))
    let innerTxDataOffset := add(txDataOffset, 32)

    let reserved1 := getReserved1(innerTxDataOffset)
    let expected := mload(add(innerTxDataOffset, 352))

    testing_assertEq(reserved1, expected, "Invalid reserved1")
}

function TEST_getReserved2() {
    let txPtr := TX_DESCRIPTION_BEGIN_BYTE()
    let txDataOffset := mload(add(txPtr, 32))
    let innerTxDataOffset := add(txDataOffset, 32)

    let reserved2 := getReserved2(innerTxDataOffset)
    let expected := mload(add(innerTxDataOffset, 384))

    testing_assertEq(reserved2, expected, "Invalid reserved2")
}

function TEST_getReserved3() {
    let txPtr := TX_DESCRIPTION_BEGIN_BYTE()
    let txDataOffset := mload(add(txPtr, 32))
    let innerTxDataOffset := add(txDataOffset, 32)

    let reserved3 := getReserved3(innerTxDataOffset)
    let expected := mload(add(innerTxDataOffset, 416))

    testing_assertEq(reserved3, expected, "Invalid reserved3")
}

function TEST_getDataPtr() {
    let txPtr := TX_DESCRIPTION_BEGIN_BYTE()
    let txDataOffset := mload(add(txPtr, 32))
    let innerTxDataOffset := add(txDataOffset, 32)
    let ptr := mload(add(innerTxDataOffset, 448))

    let dataPtr := getDataPtr(innerTxDataOffset)
    let expected := add(innerTxDataOffset, ptr)

    testing_assertEq(dataPtr, expected, "Invalid data pointer")
}

function TEST_getDataBytesLength() {
    let txPtr := TX_DESCRIPTION_BEGIN_BYTE()
    let txDataOffset := mload(add(txPtr, 32))
    let innerTxDataOffset := add(txDataOffset, 32)
    let ptr := getDataPtr(innerTxDataOffset)

    let dataBytesLength := getDataBytesLength(innerTxDataOffset)
    let expected := lengthRoundedByWords(mload(ptr))

    testing_assertEq(dataBytesLength, expected, "Invalid data bytes length")
}

function TEST_getSignaturePtr() {
    let txPtr := TX_DESCRIPTION_BEGIN_BYTE()
    let txDataOffset := mload(add(txPtr, 32))
    let innerTxDataOffset := add(txDataOffset, 32)
    let ptr := mload(add(innerTxDataOffset, 480))

    let signaturePtr := getSignaturePtr(innerTxDataOffset)
    let expected := add(innerTxDataOffset, ptr)

    testing_assertEq(signaturePtr, expected, "Invalid signature pointer")
}

function TEST_getSignatureBytesLength() {
    let txPtr := TX_DESCRIPTION_BEGIN_BYTE()
    let txDataOffset := mload(add(txPtr, 32))
    let innerTxDataOffset := add(txDataOffset, 32)
    let ptr := getSignaturePtr(innerTxDataOffset)

    let signatureBytesLength := getSignatureBytesLength(innerTxDataOffset)
    let expected := lengthRoundedByWords(mload(ptr))

    testing_assertEq(signatureBytesLength, expected, "Invalid signature bytes length")
}

function TEST_getFactoryDepsPtr() {
    let txPtr := TX_DESCRIPTION_BEGIN_BYTE()
    let txDataOffset := mload(add(txPtr, 32))
    let innerTxDataOffset := add(txDataOffset, 32)
    let ptr := mload(add(innerTxDataOffset, 512))

    let factoryDepsPtr := getFactoryDepsPtr(innerTxDataOffset)
    let expected := add(innerTxDataOffset, ptr)

    testing_assertEq(factoryDepsPtr, expected, "Invalid factory deps pointer")
}

function TEST_getFactoryDepsBytesLength() {
    let txPtr := TX_DESCRIPTION_BEGIN_BYTE()
    let txDataOffset := mload(add(txPtr, 32))
    let innerTxDataOffset := add(txDataOffset, 32)
    let ptr := getFactoryDepsPtr(innerTxDataOffset)

    let factoryDepsBytesLength := getFactoryDepsBytesLength(innerTxDataOffset)
    let expected := safeMul(mload(ptr),32, "fwop")

    testing_assertEq(factoryDepsBytesLength, expected, "Invalid factory deps bytes length")
}

function TEST_getPaymasterInputPtr() {
    let txPtr := TX_DESCRIPTION_BEGIN_BYTE()
    let txDataOffset := mload(add(txPtr, 32))
    let innerTxDataOffset := add(txDataOffset, 32)
    let ptr := mload(add(innerTxDataOffset, 544))

    let paymasterInputPtr := getPaymasterInputPtr(innerTxDataOffset)
    let expected := add(innerTxDataOffset, ptr)

    testing_assertEq(paymasterInputPtr, expected, "Invalid paymaster input pointer")
}

function TEST_getPaymasterInputBytesLength() {
    let txPtr := TX_DESCRIPTION_BEGIN_BYTE()
    let txDataOffset := mload(add(txPtr, 32))
    let innerTxDataOffset := add(txDataOffset, 32)
    let ptr := getPaymasterInputPtr(innerTxDataOffset)

    let paymasterInputBytesLength := getPaymasterInputBytesLength(innerTxDataOffset)
    let expected := lengthRoundedByWords(mload(ptr))

    testing_assertEq(paymasterInputBytesLength, expected, "Invalid paymaster input bytes length")
}

function TEST_getReservedDynamicPtr() {
    let txPtr := TX_DESCRIPTION_BEGIN_BYTE()
    let txDataOffset := mload(add(txPtr, 32))
    let innerTxDataOffset := add(txDataOffset, 32)
    let ptr := mload(add(innerTxDataOffset, 576))

    let reservedDynamicPtr := getReservedDynamicPtr(innerTxDataOffset)
    let expected := add(innerTxDataOffset, ptr)

    testing_assertEq(reservedDynamicPtr, expected, "Invalid reserved dynamic pointer")
}

function TEST_getReservedDynamicBytesLength() {
    let txPtr := TX_DESCRIPTION_BEGIN_BYTE()
    let txDataOffset := mload(add(txPtr, 32))
    let innerTxDataOffset := add(txDataOffset, 32)

    let reservedDynamicBytesLength := getReservedDynamicBytesLength(innerTxDataOffset)
    let expected := lengthRoundedByWords(mload(getReservedDynamicPtr(innerTxDataOffset)))

    testing_assertEq(reservedDynamicBytesLength, expected, "Invalid reserved dynamic bytes length")
}

function TEST_getDataLength() {
    let txPtr := TX_DESCRIPTION_BEGIN_BYTE()
    let txDataOffset := mload(add(txPtr, 32))
    let innerTxDataOffset := add(txDataOffset, 32)
    let ptr0 := 768
    let ptr1 := safeAdd(ptr0, getDataBytesLength(innerTxDataOffset), "asx")
    let ptr2 := safeAdd(ptr1, getSignatureBytesLength(innerTxDataOffset), "qwqa")
    let ptr3 := safeAdd(ptr2, getFactoryDepsBytesLength(innerTxDataOffset), "sic")
    let ptr4 := safeAdd(ptr3, getPaymasterInputBytesLength(innerTxDataOffset), "tpiw")

    let dataLength := getDataLength(innerTxDataOffset)
    let expected := safeAdd(ptr4, getReservedDynamicBytesLength(innerTxDataOffset), "shy")

    testing_assertEq(dataLength, expected, "Invalid data length")
}

function TEST_getGasPrice() {
    let baseFee := basefee()

    testing_assertEq(getGasPrice(6, 5), baseFee, "Invalid gas price")
}

function TEST_getGasPrice_maxPriorityFeeGreaterThenMaxFee() {
    testing_testWillFailWith("Max priority fee greater than max fee")

    // getGasPrice(4, 5)
}

function TEST_getGasPrice_baseFeeGreaterThenMaxFee() {
    let prevBatchHash := mload(32)
    let newTimestamp := mload(64)
    let newBatchNumber := mload(96)
    let baseFee := 10
    setNewBatch(prevBatchHash, newTimestamp, newBatchNumber, baseFee)

    testing_testWillFailWith("Base fee greater than max fee")
    // getGasPrice(6, 5)
}

function TEST_getRawCodeHashSuccessTrue() {
    let addr := SYSTEM_CONTEXT_ADDR()
    let assertSuccess := 0

    let expected := 0x010001a5d85e6baddaf82e2d7a43974ab3ad285facf4c3e28844adfc0125a0ce
    let rawCodeHash := getRawCodeHash(addr, assertSuccess)

    testing_assertEq(rawCodeHash, expected, "Invalid raw code hash")
}

function TEST_getRawCodeHashSuccessFalse() {
    let addr := SYSTEM_CONTEXT_ADDR()
    let assertSuccess := 1

    testing_testWillFailWith("getRawCodeHash failed")
    let rawCodeHash := getRawCodeHash(addr, assertSuccess)
}

function TEST_getCanonicalL1TxHash() {
    let txPtr := TX_DESCRIPTION_BEGIN_BYTE()
    let txDataOffset := mload(add(txPtr, 32))
    mstore(txDataOffset, 32)
    let innerTxDataOffset := add(txDataOffset, 32)
    let dataLength := safeAdd(32, getDataLength(innerTxDataOffset), "qev")

    let canonicalL1TxHash := getCanonicalL1TxHash(txDataOffset)
    let expected := keccak256(txDataOffset, dataLength)
    
    testing_assertEq(canonicalL1TxHash, expected, "Invalid cannonical L1 TX hash")
}

function TEST_getExecuteL1TxAndNotifyResult() {
    let txPtr := TX_DESCRIPTION_BEGIN_BYTE()
    let txDataOffset := mload(add(txPtr, 32))
    let innerTxDataOffset := add(txDataOffset, 32)
    let basePubdataSpent := getPubdataCounter()
    let gasPerPubdata := 10
    setPubdataInfo(gasPerPubdata, basePubdataSpent)
    let transactionIndex := 12
    let gasLimitForTx := getGasLimitForTx(
        innerTxDataOffset, 
        transactionIndex, 
        gasPerPubdata, 
        L1_TX_INTRINSIC_L2_GAS(), 
        L1_TX_INTRINSIC_PUBDATA()
    )
    let gasSpentOnExecution := 0
    let gasForExecution := sub(gasLimitForTx, gasSpentOnExecution)
    let callAbi := getNearCallABI(gasForExecution)
    checkEnoughGas(gasForExecution)
    let gasBeforeExecution := sub(gas(), 5310)

    let success := ZKSYNC_NEAR_CALL_executeL1Tx(
        callAbi,
        txDataOffset,
        basePubdataSpent,
        gasPerPubdata
    )
    notifyExecutionResult(success)
    let expected := sub(gasBeforeExecution, gas())
    
    let gasSpentOnExecution := getExecuteL1TxAndNotifyResult(
        txDataOffset, 
        gasForExecution, 
        basePubdataSpent, 
        gasPerPubdata
    )

    testing_assertEq(gasSpentOnExecution, expected, "Invalid gas spent on execution")
}

function TEST_getGasLimitForTxDefault() {
    let txPtr := TX_DESCRIPTION_BEGIN_BYTE()
    let txDataOffset := mload(add(txPtr, 32))
    let innerTxDataOffset := add(txDataOffset, 32)
    let totalGasLimit := getGasLimit(innerTxDataOffset)
    let transactionIndex := 12
    let basePubdataSpent := getPubdataCounter()
    let gasPerPubdata := 10
    setPubdataInfo(gasPerPubdata, basePubdataSpent)
    let intrinsicGas := 100000000000
    let intrinsicPubdata := 2

    let expectedGasLimitForTx := 0
    let expectedReservedGas := 0

    let gasLimitForTx, reservedGas := getGasLimitForTx(
        innerTxDataOffset,
        transactionIndex,
        gasPerPubdata,
        intrinsicGas,
        intrinsicPubdata
    )

    testing_assertEq(gasLimitForTx, expectedGasLimitForTx, "Invalid gas limit for tx")
    testing_assertEq(reservedGas, expectedReservedGas, "Invalid reserved gas")
}

function TEST_getGasLimitForTxCase() {
    let txPtr := TX_DESCRIPTION_BEGIN_BYTE()
    let txDataOffset := mload(add(txPtr, 32))
    let innerTxDataOffset := 32
    let totalGasLimit := getGasLimit(innerTxDataOffset)
    let transactionIndex := 12
    let basePubdataSpent := getPubdataCounter()
    let gasPerPubdata := 10
    setPubdataInfo(gasPerPubdata, basePubdataSpent)
    let expectedReservedGas
    let intrinsicGas := 1
    let intrinsicPubdata := 2

    let operatorTrustedGasLimit := max(MAX_GAS_PER_TRANSACTION(), getOperatorTrustedGasLimitForTx(transactionIndex))

    switch gt(totalGasLimit, operatorTrustedGasLimit)
    case 0 {
        expectedReservedGas := 0
    }
    default {
        expectedReservedGas := sub(totalGasLimit, operatorTrustedGasLimit)
        totalGasLimit := operatorTrustedGasLimit
    }

    let txEncodingLen := safeAdd(32, getDataLength(innerTxDataOffset), "lsh")

    let operatorOverheadForTransaction := getVerifiedOperatorOverheadForTx(
        transactionIndex,
        totalGasLimit,
        txEncodingLen
    )
    let expectedGasLimitForTx := safeSub(totalGasLimit, operatorOverheadForTransaction, "qr")

    let intrinsicOverhead := safeAdd(
        intrinsicGas,
        safeMul(intrinsicPubdata, gasPerPubdata, "qw"),
        "fj"
    )

    switch lt(expectedGasLimitForTx, intrinsicOverhead)
    case 1 {
        expectedGasLimitForTx := 0
    }
    default {
        expectedGasLimitForTx := sub(expectedGasLimitForTx, intrinsicOverhead)
    }

    let gasLimitForTx, reservedGas := getGasLimitForTx(
        innerTxDataOffset,
        transactionIndex,
        gasPerPubdata,
        intrinsicGas,
        intrinsicPubdata
    )

    testing_assertEq(gasLimitForTx, expectedGasLimitForTx, "Invalid gas limit for tx")
    testing_assertEq(reservedGas, expectedReservedGas, "Invalid reserved gas")
}

function TEST_getCodeMarker() {
    let txPtr := TX_DESCRIPTION_BEGIN_BYTE()
    let txDataOffset := mload(add(txPtr, 32))
    let innerTxDataOffset := add(txDataOffset, 32)
    let factoryDepsPtr := getFactoryDepsPtr(innerTxDataOffset)
    let iter := add(factoryDepsPtr, 32)
    let bytecodeHash := mload(iter)

    let codeMarker := getCodeMarker(bytecodeHash)

    mstore(4, bytecodeHash)
    call(
        gas(),
        KNOWN_CODES_CONTRACT_ADDR(),
        0,
        0,
        36,
        0,
        32
    )
    let expected := mload(0)

    testing_assertEq(codeMarker, expected, "Invalid code marker")
}

function TEST_getNearCallABI() {
    let txPtr := TX_DESCRIPTION_BEGIN_BYTE()
    let txDataOffset := mload(add(txPtr, 32))
    let innerTxDataOffset := add(txDataOffset, 32)
    let gasLimit := getGasLimit(innerTxDataOffset)

    let abi := getNearCallABI(gasLimit)
    let expected := gasLimit

    testing_assertEq(abi, expected, "Invalid near call ABI")
}

function TEST_getFarCallABI() {
    let txPtr := TX_DESCRIPTION_BEGIN_BYTE()
    let txDataOffset := mload(add(txPtr, 32))
    let innerTxDataOffset := add(txDataOffset, 32)
    let dataPtr := getDataPtr(innerTxDataOffset)

    let to := getTo(innerTxDataOffset)
    let isSystemCall := shouldMsgValueMimicCallBeSystem(to, dataPtr)

    let isConstructorCall := 0

    let dataStart := add(dataPtr, 32)
    let dataLength := mload(dataPtr)
    let ret
    let gasPassed := gas()

    ret := or(ret, shl(64, dataStart))
    ret := or(ret, shl(96, dataLength))

    ret := or(ret, shl(192, gasPassed))
    ret := or(ret, shl(224, 0))
    ret := or(ret, shl(232, 0))
    ret := or(ret, shl(240, isConstructorCall))
    ret := or(ret, shl(248, isSystemCall))

    let result := getFarCallABI(
        dataPtr,
        gasPassed,
        0,
        0,
        isConstructorCall,
        isSystemCall
    )

    testing_assertEq(result, ret, "Invalid far call ABI")
>>>>>>> 9c564406
}<|MERGE_RESOLUTION|>--- conflicted
+++ resolved
@@ -105,14 +105,9 @@
     let numberOfLayer1TxsLogKey := numberOfLayer1TxsLogKey()
     let protocolUpgradeTxHashKey := protocolUpgradeTxHashKey()
 
-<<<<<<< HEAD
     testing_assertEq(chainedPriorityTxnHashLogKey, 3, "Invalid priority txn hash log key")
     testing_assertEq(numberOfLayer1TxsLogKey, 4, "Invalid num layer 1 txns log key")
     testing_assertEq(protocolUpgradeTxHashKey, 7, "Invalid protocol upgrade txn hash log key")
-=======
-    testing_assertEq(chainedPriorityTxnHashLogKey, 5, "Invalid priority txn hash log key")
-    testing_assertEq(numberOfLayer1TxsLogKey, 6, "Invalid num layer 1 txns log key")
-    testing_assertEq(protocolUpgradeTxHashKey, 13, "Invalid protocol upgrade txn hash log key")
 }
 
 function TEST_getOperatorRefundForTx() {
@@ -718,5 +713,4 @@
     )
 
     testing_assertEq(result, ret, "Invalid far call ABI")
->>>>>>> 9c564406
 }