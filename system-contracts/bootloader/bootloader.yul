--- conflicted
+++ resolved
@@ -3900,20 +3900,12 @@
 
             /// @dev Log key used by Executor.sol for processing. See Constants.sol::SystemLogKey enum
             function chainedPriorityTxnHashLogKey() -> ret {
-<<<<<<< HEAD
                 ret := 3
-=======
-                ret := 2
->>>>>>> 1cabb763
             }
 
             /// @dev Log key used by Executor.sol for processing. See Constants.sol::SystemLogKey enum
             function numberOfLayer1TxsLogKey() -> ret {
-<<<<<<< HEAD
                 ret := 4
-=======
-                ret := 3
->>>>>>> 1cabb763
             }
 
             /// @dev Log key used by Executor.sol for processing. See Constants.sol::SystemLogKey enum
