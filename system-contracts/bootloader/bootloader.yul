// SPDX-License-Identifier: MIT

object "Bootloader" {
    code {
    }
    object "Bootloader_deployed" {
        code {
            {{CODE_START_PLACEHOLDER}}

            ////////////////////////////////////////////////////////////////////////////
            //                      Function Declarations
            ////////////////////////////////////////////////////////////////////////////

            // While we definitely cannot control the pubdata price on L1,
            // we need to check the operator does not provide any absurd numbers there
            // These number were chosen to allow for base tokens with low token/eth conversion.
            function MAX_ALLOWED_FAIR_PUBDATA_PRICE() -> ret {
                // 2^64 - 1 wei
                ret := 18446744073709551615
            }

            function MAX_ALLOWED_FAIR_L2_GAS_PRICE() -> ret {
                // 2^64 - 1 wei
                ret := 18446744073709551615
            }

            /// @dev This method ensures that the prices provided by the operator
            /// are not absurdly high
            function validateOperatorProvidedPrices(fairL2GasPrice, pubdataPrice) {
                // The limit is the same for pubdata price and L1 gas price
                if gt(pubdataPrice, MAX_ALLOWED_FAIR_PUBDATA_PRICE()) {
                    assertionError("Fair pubdata price too high")
                }

                if gt(fairL2GasPrice, MAX_ALLOWED_FAIR_L2_GAS_PRICE()) {
                    assertionError("L2 fair gas price too high")
                }
            }

            /// @dev The overhead for a transaction slot in L2 gas.
            /// It is roughly equal to 80kk/MAX_TRANSACTIONS_IN_BATCH, i.e. how many gas would an L1->L2 transaction
            /// need to pay to compensate for the batch being closed.
            /// @dev It is expected of the operator to set the "fair L2 gas price" appropriately to ensure that it is
            /// compensated enough in case the batch might be prematurely sealed because of the transaction slots being filled up.
            function TX_SLOT_OVERHEAD_GAS() -> ret {
                ret := 10000
            }

            /// @dev The overhead for each byte of the bootloader memory that the encoding of the transaction.
            /// It is roughly equal to 80kk/BOOTLOADER_MEMORY_FOR_TXS, i.e. how many gas would an L1->L2 transaction
            /// need to pay to compensate for the batch being closed.
            /// @dev It is expected of the operator to set the "fair L2 gas price" appropriately to ensure that it is
            /// compensated enough in case the batch might be prematurely sealed because of the memory being filled up.
            function MEMORY_OVERHEAD_GAS() -> ret {
                ret := 10
            }

            /// @dev Returns the base fee and gas per pubdata based on the fair pubdata price and L2 gas price provided by the operator
            /// @param pubdataPrice The price of a single byte of pubdata in Wei
            /// @param fairL2GasPrice The price of an L2 gas in Wei
            /// @return baseFee and gasPerPubdata The base fee and the gas per pubdata to be used by L2 transactions in this batch.
            function getFeeParams(
                fairPubdataPrice,
                fairL2GasPrice,
            ) -> baseFee, gasPerPubdata {
                baseFee := max(
                    fairL2GasPrice,
                    ceilDiv(fairPubdataPrice, MAX_L2_GAS_PER_PUBDATA())
                )

                gasPerPubdata := gasPerPubdataFromBaseFee(baseFee, fairPubdataPrice)
            }

            /// @dev Calculates the gas per pubdata based on the pubdata price provided by the operator
            /// as well the the fixed baseFee.
            function gasPerPubdataFromBaseFee(baseFee, pubdataPrice) -> ret {
                ret := ceilDiv(pubdataPrice, baseFee)
            }

            /// @dev It should be always possible to submit a transaction
            /// that consumes such amount of public data.
            function GUARANTEED_PUBDATA_PER_TX() -> ret {
                ret := {{GUARANTEED_PUBDATA_BYTES}}
            }

            /// @dev The maximal allowed gasPerPubdata, we want it multiplied by the u32::MAX
            /// (i.e. the maximal possible value of the pubdata counter) to be a safe JS integer with a good enough margin.
            /// @dev For now, the 50000 value is used for backward compatibility with SDK, but in the future we will migrate to 2^20.
            function MAX_L2_GAS_PER_PUBDATA() -> ret {
                ret := 50000
            }

            /// @dev The overhead for the interaction with L1.
            /// It should cover proof verification as well as other minor
            /// overheads for committing/executing a transaction in a batch.
            function BATCH_OVERHEAD_L1_GAS() -> ret {
                ret := {{BATCH_OVERHEAD_L1_GAS}}
            }

            /// @dev The maximal number of gas available to the transaction
            function MAX_GAS_PER_TRANSACTION() -> ret {
                ret := {{MAX_GAS_PER_TRANSACTION}}
            }

            /// @dev The number of L1 gas needed to be spent for
            /// L1 byte. While a single pubdata byte costs `16` gas,
            /// we demand at least 17 to cover up for the costs of additional
            /// hashing of it, etc.
            function L1_GAS_PER_PUBDATA_BYTE() -> ret {
                ret := 17
            }

            /// @dev Whether the batch is allowed to accept transactions with
            /// gasPerPubdataByteLimit = 0. On mainnet, this is forbidden for safety reasons.
            function FORBID_ZERO_GAS_PER_PUBDATA() -> ret {
                ret := {{FORBID_ZERO_GAS_PER_PUBDATA}}
            }

            /// @dev The maximum number of transactions per L1 batch.
            function MAX_TRANSACTIONS_IN_BATCH() -> ret {
                ret := {{MAX_TRANSACTIONS_IN_BATCH}}
            }

            /// @dev The maximum number of imported dependency interop roots per L1 batch.
            function MAX_INTEROP_ROOTS_IN_BATCH() -> ret {
                ret := 100
            }

            /// @dev The slot from which the scratch space starts.
            /// Scratch space is used for various temporary values
            function SCRATCH_SPACE_BEGIN_SLOT() -> ret {
                ret := 8
            }

            /// @dev The byte from which the scratch space starts.
            /// Scratch space is used for various temporary values
            function SCRATCH_SPACE_BEGIN_BYTE() -> ret {
                ret := mul(SCRATCH_SPACE_BEGIN_SLOT(), 32)
            }

            /// @dev The first 32 slots are reserved for event emitting for the
            /// debugging purposes
            function SCRATCH_SPACE_SLOTS() -> ret {
                ret := 32
            }

            /// @dev Slots reserved for saving the paymaster context
            /// @dev The paymasters are allowed to consume at most
            /// 32 slots (1024 bytes) for their context.
            /// The 33 slots are required since the first one stores the length of the calldata.
            function PAYMASTER_CONTEXT_SLOTS() -> ret {
                ret := 33
            }

            /// @dev Bytes reserved for saving the paymaster context
            function PAYMASTER_CONTEXT_BYTES() -> ret {
                ret := mul(PAYMASTER_CONTEXT_SLOTS(), 32)
            }

            /// @dev Slot from which the paymaster context starts
            function PAYMASTER_CONTEXT_BEGIN_SLOT() -> ret {
                ret := add(SCRATCH_SPACE_BEGIN_SLOT(), SCRATCH_SPACE_SLOTS())
            }

            /// @dev The byte from which the paymaster context starts
            function PAYMASTER_CONTEXT_BEGIN_BYTE() -> ret {
                ret := mul(PAYMASTER_CONTEXT_BEGIN_SLOT(), 32)
            }

            /// @dev Each tx must have at least this amount of unused bytes before them to be able to
            /// encode the postOp operation correctly.
            function MAX_POSTOP_SLOTS() -> ret {
                // Before the actual transaction encoding, the postOp contains 6 slots:
                // 1. Context offset
                // 2. Transaction offset
                // 3. Transaction hash
                // 4. Suggested signed hash
                // 5. Transaction result
                // 6. Maximum refunded gas
                // And one more slot for the padding selector
                ret := add(PAYMASTER_CONTEXT_SLOTS(), 7)
            }

            /// @dev Slots needed to store the canonical and signed hash for the current L2 transaction.
            function CURRENT_L2_TX_HASHES_RESERVED_SLOTS() -> ret {
                ret := 2
            }

            /// @dev Slot from which storing of the current canonical and signed hashes begins
            function CURRENT_L2_TX_HASHES_BEGIN_SLOT() -> ret {
                ret := add(PAYMASTER_CONTEXT_BEGIN_SLOT(), PAYMASTER_CONTEXT_SLOTS())
            }

            /// @dev The byte from which storing of the current canonical and signed hashes begins
            /// Note, that the hashes are stored only for L2 transactions, not for the priority ones.
            function CURRENT_L2_TX_HASHES_BEGIN_BYTE() -> ret {
                ret := mul(CURRENT_L2_TX_HASHES_BEGIN_SLOT(), 32)
            }

            /// @dev The maximum number of new factory deps that are allowed in a transaction
            function MAX_NEW_FACTORY_DEPS() -> ret {
                ret := 64
            }

            /// @dev Besides the factory deps themselves, we also need another 4 slots for:
            /// selector, marker of whether the user should pay for the pubdata,
            /// the offset for the encoding of the array as well as the length of the array.
            function NEW_FACTORY_DEPS_RESERVED_SLOTS() -> ret {
                ret := add(MAX_NEW_FACTORY_DEPS(), 4)
            }

            /// @dev The slot starting from which the factory dependencies are stored
            function NEW_FACTORY_DEPS_BEGIN_SLOT() -> ret {
                ret := add(CURRENT_L2_TX_HASHES_BEGIN_SLOT(), CURRENT_L2_TX_HASHES_RESERVED_SLOTS())
            }

            /// @dev The byte starting from which the factory dependencies are stored
            function NEW_FACTORY_DEPS_BEGIN_BYTE() -> ret {
                ret := mul(NEW_FACTORY_DEPS_BEGIN_SLOT(), 32)
            }

            /// @dev The slot starting from which the refunds provided by the operator are stored
            function TX_OPERATOR_REFUND_BEGIN_SLOT() -> ret {
                ret := add(NEW_FACTORY_DEPS_BEGIN_SLOT(), NEW_FACTORY_DEPS_RESERVED_SLOTS())
            }

            /// @dev The byte starting from which the refunds provided by the operator are stored
            function TX_OPERATOR_REFUND_BEGIN_BYTE() -> ret {
                ret := mul(TX_OPERATOR_REFUND_BEGIN_SLOT(), 32)
            }

            /// @dev The number of slots dedicated for the refunds for the transactions.
            /// It is equal to the number of transactions in the batch.
            function TX_OPERATOR_REFUNDS_SLOTS() -> ret {
                ret := MAX_TRANSACTIONS_IN_BATCH()
            }

            /// @dev The slot starting from which the overheads proposed by the operator will be stored
            function TX_SUGGESTED_OVERHEAD_BEGIN_SLOT() -> ret {
                ret := add(TX_OPERATOR_REFUND_BEGIN_SLOT(), TX_OPERATOR_REFUNDS_SLOTS())
            }

            /// @dev The byte starting from which the overheads proposed by the operator will be stored
            function TX_SUGGESTED_OVERHEAD_BEGIN_BYTE() -> ret {
                ret := mul(TX_SUGGESTED_OVERHEAD_BEGIN_SLOT(), 32)
            }

            /// @dev The number of slots dedicated for the overheads for the transactions.
            /// It is equal to the number of transactions in the batch.
            function TX_SUGGESTED_OVERHEAD_SLOTS() -> ret {
                ret := MAX_TRANSACTIONS_IN_BATCH()
            }

            /// @dev The slot starting from which the maximum number of gas that the operator "trusts"
            /// the transaction to use for its execution is stored. Sometimes, the operator may know that
            /// a certain transaction can be allowed more gas that what the protocol-level worst-case allows.
            function TX_OPERATOR_TRUSTED_GAS_LIMIT_BEGIN_SLOT() -> ret {
                ret := add(TX_SUGGESTED_OVERHEAD_BEGIN_SLOT(), TX_SUGGESTED_OVERHEAD_SLOTS())
            }

            /// @dev byte starting from which the maximum number of gas that the operator "trusts"
            /// the transaction to use for its execution is stored.
            function TX_OPERATOR_TRUSTED_GAS_LIMIT_BEGIN_BYTE() -> ret {
                ret := mul(TX_OPERATOR_TRUSTED_GAS_LIMIT_BEGIN_SLOT(), 32)
            }

            /// @dev The number of slots dedicated for the trusted gas limits for the transactions.
            /// It is equal to the number of transactions in the batch.
            function TX_OPERATOR_TRUSTED_GAS_LIMIT_SLOTS() -> ret {
                ret := MAX_TRANSACTIONS_IN_BATCH()
            }

            /// @dev The slot starting from the L2 block information for transactions is stored.
            function TX_OPERATOR_L2_BLOCK_INFO_BEGIN_SLOT() -> ret {
                ret := add(TX_OPERATOR_TRUSTED_GAS_LIMIT_BEGIN_SLOT(), TX_OPERATOR_TRUSTED_GAS_LIMIT_SLOTS())
            }

            /// @dev The byte starting from which the L2 block information for transactions is stored.
            function TX_OPERATOR_L2_BLOCK_INFO_BEGIN_BYTE() -> ret {
                ret := mul(TX_OPERATOR_L2_BLOCK_INFO_BEGIN_SLOT(), 32)
            }

            /// @dev The size of each of the L2 block information. Each L2 block information contains four fields:
            /// - number of the block
            /// - timestamp of the block
            /// - hash of the previous block
            /// - the maximal number of virtual blocks to create
            function TX_OPERATOR_L2_BLOCK_INFO_SLOT_SIZE() -> ret {
                ret := 4
            }

            /// @dev The size of each of the L2 block information in bytes.
            function TX_OPERATOR_L2_BLOCK_INFO_SIZE_BYTES() -> ret {
                ret := mul(TX_OPERATOR_L2_BLOCK_INFO_SLOT_SIZE(), 32)
            }

            /// @dev The number of slots dedicated for the L2 block information for the transactions.
            /// Note, that an additional slot is required for the fictive L2 block at the end of the batch.
            /// For technical reasons inside the sequencer implementation,
            /// each batch ends with a fictive block with no transactions.
            function TX_OPERATOR_L2_BLOCK_INFO_SLOTS() -> ret {
                ret := mul(add(MAX_TRANSACTIONS_IN_BATCH(), 1), TX_OPERATOR_L2_BLOCK_INFO_SLOT_SIZE())
            }

            /// @dev The slot containing the last processed block number.
            function LAST_PROCESSED_BLOCK_NUMBER_SLOT() -> ret {
                ret := add(TX_OPERATOR_L2_BLOCK_INFO_BEGIN_SLOT(), TX_OPERATOR_L2_BLOCK_INFO_SLOTS())
            }

            /// @dev The byte starting from which the last processed block number is stored.
            function LAST_PROCESSED_BLOCK_NUMBER_BYTE() -> ret {
                ret := mul(LAST_PROCESSED_BLOCK_NUMBER_SLOT(), 32)
            }

            /// @dev The slot starting from which the interop roots are stored.
            /// The value tells us where we are in the processed number of interop roots array.
            function CURRENT_NUMBER_OF_ROOTS_IN_BLOCK_SLOT() -> ret {
                ret := add(LAST_PROCESSED_BLOCK_NUMBER_SLOT(), 1)
            }

            /// @dev The byte starting from which the interop roots are stored.
            function CURRENT_NUMBER_OF_ROOTS_IN_BLOCK_BYTE() -> ret {
                ret := mul(CURRENT_NUMBER_OF_ROOTS_IN_BLOCK_SLOT(), 32)
            }
            
            /// @dev The slot starting from which the current interop root is contained.
            /// For each txs we check if the interopRoot belongs to a block that we should process, if yes we store it and continue to the next root.
            /// When we process all the necessary roots, we stop.
            function CURRENT_INTEROP_ROOT_SLOT() -> ret {
                ret := add(CURRENT_NUMBER_OF_ROOTS_IN_BLOCK_SLOT(), 1)
            }

            /// @dev The byte starting from which the current interop root is contained.
            function CURRENT_INTEROP_ROOT_BYTE() -> ret {
                ret := mul(CURRENT_INTEROP_ROOT_SLOT(), 32)
            }

            /// @dev The slot starting from which the interop roots are stored.
            function INTEROP_BLOCKS_BEGIN_SLOT() -> ret {
                ret := add(CURRENT_INTEROP_ROOT_SLOT(), 1)
            }

            /// @dev The byte starting from which the interop roots are stored.
            function INTEROP_BLOCKS_BEGIN_BYTE() -> ret {
                ret := mul(INTEROP_BLOCKS_BEGIN_SLOT(), 32)
            }

            /// @dev The slot starting from which the interop roots are stored.
            function INTEROP_ROOT_BEGIN_SLOT() -> ret {
                ret := add(INTEROP_BLOCKS_BEGIN_SLOT(), 100)
            }

            /// @dev The byte starting from which the interop roots are stored.
            function INTEROP_ROOT_BEGIN_BYTE() -> ret {
                ret := mul(INTEROP_ROOT_BEGIN_SLOT(), 32)
            }
            
            /// @dev Returns the number of interop roots in specified block.
            function getNumberOfInteropRootInBlock(i) -> ret {
                debugLog("slot", add(INTEROP_BLOCKS_BEGIN_SLOT(), i))
                ret :=  mload(mul(add(INTEROP_BLOCKS_BEGIN_SLOT(), i), 32))
            }

            /// @dev Returns the number of interop roots in the current block.
            function getNumberOfInteropRootInCurrentBlock() -> ret {
                debugLog("current num roots in b s", CURRENT_NUMBER_OF_ROOTS_IN_BLOCK_SLOT())
                debugLog("value", mload(CURRENT_NUMBER_OF_ROOTS_IN_BLOCK_BYTE()))
                ret := getNumberOfInteropRootInBlock(mload(CURRENT_NUMBER_OF_ROOTS_IN_BLOCK_BYTE()))
            }
            
            /// @dev Returns the byte offset of the specified interop root.
            function getInteropRootByte(i) -> ret {
                ret := mul(add(INTEROP_ROOT_BEGIN_SLOT(), mul(i, INTEROP_ROOT_SLOT_SIZE())), 32)
            }

            /// @dev Returns the byte offset of the next interop root to process.
            function getNextInteropRootByte() -> ret {
                ret := getInteropRootByte(mload(CURRENT_INTEROP_ROOT_BYTE()))
            }

            /// @dev Returns the byte offset of the processed block number within an interop root entry.
            function INTEROP_ROOT_PROCESSED_BLOCK_NUMBER_OFFSET() -> ret {
                ret := 0
            }

            /// @dev Returns the byte offset of the chain ID within an interop root entry.
            function INTEROP_ROOT_CHAIN_ID_OFFSET() -> ret {
                ret := 32
            }

            /// @dev Returns the byte offset of the dependency block number within an interop root entry.
            function INTEROP_ROOT_DEPENDENCY_BLOCK_NUMBER_OFFSET() -> ret {
                ret := 64
            }

            /// @dev Returns the byte offset of the side length within an interop root entry.
            function INTEROP_ROOT_SIDE_LENGTH_OFFSET() -> ret {
                ret := 96
            }
            
            /// @dev Returns the byte offset of the sides data within an interop root entry.
            function INTEROP_ROOT_SIDES_OFFSET_START() -> ret {
                ret := 128
            }

            /// @dev The size of each of the interop roots.
            function INTEROP_ROOT_SLOT_SIZE() -> ret {
                // We will have to increase this to add merkle proofs. 
                ret := 6

            }

            /// @dev The maximum L2 block number. used for dummy interop roots.
            function MAXIMUM_L2_BLOCK_NUMBER() -> ret {
                ret := 4294967295
            }


            /// @dev The number of slots dedicated for the interop roots.
            /// For each interop root we store the containing blockNumber, the chainId, the dependency blockNumber, and the sides.
            /// The sides are the sides of the L2->L1 logs incremental merkle tree, used for precommit based interop, for proof based and commit based it is a single root. 
            /// Only proof based interop is supported at the moment.
            function INTEROP_ROOT_SLOTS() -> ret {
                ret := mul(add(MAX_INTEROP_ROOTS_IN_BATCH(), 1), INTEROP_ROOT_SLOT_SIZE())
            }

            /// @dev The slot starting from which the compressed bytecodes are located in the bootloader's memory.
            /// Each compressed bytecode is provided in the following format:
            /// - 32 byte formatted bytecode hash
            /// - 32 byte of zero (it will be replaced within the code with left-padded selector of the `publishCompressedBytecode`).
            /// - ABI-encoding of the parameters of the `publishCompressedBytecode` method.
            ///
            /// At the slot `TX_OPERATOR_TRUSTED_GAS_LIMIT_BEGIN_SLOT()` the pointer to the currently processed compressed bytecode
            /// is stored, i.e. this pointer will be increased once the current bytecode which the pointer points to is published.
            /// At the start of the bootloader, the value stored at the `TX_OPERATOR_TRUSTED_GAS_LIMIT_BEGIN_SLOT` is equal to
            /// `TX_OPERATOR_TRUSTED_GAS_LIMIT_BEGIN_SLOT + 32`, where the hash of the first compressed bytecode to publish should be stored.
            function COMPRESSED_BYTECODES_BEGIN_SLOT() -> ret {
                ret := add(INTEROP_ROOT_BEGIN_SLOT(), INTEROP_ROOT_SLOTS())
            }

            /// @dev The byte starting from which the compressed bytecodes are located in the bootloader's memory.
            function COMPRESSED_BYTECODES_BEGIN_BYTE() -> ret {
                ret := mul(COMPRESSED_BYTECODES_BEGIN_SLOT(), 32)
            }

            /// @dev The number of slots dedicated to the compressed bytecodes.
            function COMPRESSED_BYTECODES_SLOTS() -> ret {
                ret := {{COMPRESSED_BYTECODES_SLOTS}}
            }

            /// @dev The slot right after the last slot of the compressed bytecodes memory area.
            function COMPRESSED_BYTECODES_END_SLOT() -> ret {
                ret := add(COMPRESSED_BYTECODES_BEGIN_SLOT(), COMPRESSED_BYTECODES_SLOTS())
            }

            /// @dev The first byte in memory right after the compressed bytecodes memory area.
            function COMPRESSED_BYTECODES_END_BYTE() -> ret {
                ret := mul(COMPRESSED_BYTECODES_END_SLOT(), 32)
            }

            /// @dev Slots needed to store priority txs L1 data (`chainedPriorityTxsHash` and `numberOfLayer1Txs`).
            function PRIORITY_TXS_L1_DATA_RESERVED_SLOTS() -> ret {
                ret := 2
            }

            /// @dev Slot from which storing of the priority txs L1 data begins.
            function PRIORITY_TXS_L1_DATA_BEGIN_SLOT() -> ret {
                ret := add(COMPRESSED_BYTECODES_BEGIN_SLOT(), COMPRESSED_BYTECODES_SLOTS())
            }

            /// @dev The byte from which storing of the priority txs L1 data begins.
            function PRIORITY_TXS_L1_DATA_BEGIN_BYTE() -> ret {
                ret := mul(PRIORITY_TXS_L1_DATA_BEGIN_SLOT(), 32)
            }

            /// @dev Number of reserved storage slots for the transaction status rolling‐hash field.
            function TXS_STATUS_ROLLING_HASH_RESERVED_SLOTS() -> ret {
                ret := 1
            }
            
            /// @dev Storage slot index where the transaction status rolling‐hash begins.
            function TXS_STATUS_ROLLING_HASH_BEGIN_SLOT() -> ret {
                ret := add(PRIORITY_TXS_L1_DATA_BEGIN_SLOT(), PRIORITY_TXS_L1_DATA_RESERVED_SLOTS())
            }

            /// @dev Byte offset where the transaction status rolling‐hash begins.
            function TXS_STATUS_ROLLING_HASH_BEGIN_BYTE() -> ret {
                ret := mul(TXS_STATUS_ROLLING_HASH_BEGIN_SLOT(), 32)
            }

            /// @dev Slot from which storing of the L1 Messenger pubdata begins.
            function OPERATOR_PROVIDED_L1_MESSENGER_PUBDATA_BEGIN_SLOT() -> ret {
                ret := add(TXS_STATUS_ROLLING_HASH_BEGIN_SLOT(), TXS_STATUS_ROLLING_HASH_RESERVED_SLOTS())
            }

            /// @dev The byte storing of the L1 Messenger pubdata begins.
            function OPERATOR_PROVIDED_L1_MESSENGER_PUBDATA_BEGIN_BYTE() -> ret {
                ret := mul(OPERATOR_PROVIDED_L1_MESSENGER_PUBDATA_BEGIN_SLOT(), 32)
            }

            /// @dev Slots needed to store L1 Messenger pubdata.
            /// @dev Note that are many more these than the maximal pubdata in batch, since
            /// it needs to also accommodate uncompressed state diffs that are required for the state diff
            /// compression verification.
            function OPERATOR_PROVIDED_L1_MESSENGER_PUBDATA_SLOTS() -> ret {
                ret := {{OPERATOR_PROVIDED_L1_MESSENGER_PUBDATA_SLOTS}}
            }

            /// @dev The slot right after the last slot of the L1 Messenger pubdata memory area.
            function OPERATOR_PROVIDED_L1_MESSENGER_PUBDATA_END_SLOT() -> ret {
                ret := add(OPERATOR_PROVIDED_L1_MESSENGER_PUBDATA_BEGIN_SLOT(), OPERATOR_PROVIDED_L1_MESSENGER_PUBDATA_SLOTS())
            }

            /// @dev The slot from which the bootloader transactions' descriptions begin
            function TX_DESCRIPTION_BEGIN_SLOT() -> ret {
                ret := OPERATOR_PROVIDED_L1_MESSENGER_PUBDATA_END_SLOT()
            }

            /// @dev The byte from which the bootloader transactions' descriptions begin
            function TX_DESCRIPTION_BEGIN_BYTE() -> ret {
                ret := mul(TX_DESCRIPTION_BEGIN_SLOT(), 32)
            }

            // Each tx description has the following structure
            //
            // struct BootloaderTxDescription {
            //     uint256 txMeta;
            //     uint256 txDataOffset;
            // }
            //
            // `txMeta` contains flags to manipulate the transaction execution flow.
            // For playground batches:
            //      It can have the following information (0 byte is LSB and 31 byte is MSB):
            //      0 byte: `execute`, bool. Denotes whether transaction should be executed by the bootloader.
            //      31 byte: server-side tx execution mode
            // For proved batches:
            //      It can simply denotes whether to execute the transaction (0 to stop executing the batch, 1 to continue)
            //
            // Each such encoded struct consumes 2 words
            function TX_DESCRIPTION_SIZE() -> ret {
                ret := 64
            }

            /// @dev The byte right after the basic description of bootloader transactions
            function TXS_IN_BATCH_LAST_PTR() -> ret {
                ret := add(TX_DESCRIPTION_BEGIN_BYTE(), mul(MAX_TRANSACTIONS_IN_BATCH(), TX_DESCRIPTION_SIZE()))
            }

            /// @dev The memory page consists of 63800000 / 32 VM words.
            /// Each execution result is a single boolean, but
            /// for the sake of simplicity we will spend 32 bytes on each
            /// of those for now.
            function MAX_MEM_SIZE() -> ret {
                ret := 63800000
            }

            function L1_TX_INTRINSIC_L2_GAS() -> ret {
                ret := {{L1_TX_INTRINSIC_L2_GAS}}
            }

            function L1_TX_INTRINSIC_PUBDATA() -> ret {
                ret := {{L1_TX_INTRINSIC_PUBDATA}}
            }

            function L2_TX_INTRINSIC_GAS() -> ret {
                ret := {{L2_TX_INTRINSIC_GAS}}
            }

            function L2_TX_INTRINSIC_PUBDATA() -> ret {
                ret := {{L2_TX_INTRINSIC_PUBDATA}}
            }

            /// @dev The byte from which the pointers on the result of transactions are stored
            function RESULT_START_PTR() -> ret {
                ret := sub(MAX_MEM_SIZE(), mul(MAX_TRANSACTIONS_IN_BATCH(), 32))
            }

            /// @dev The pointer writing to which invokes the VM hooks
            function VM_HOOK_PTR() -> ret {
                ret := sub(RESULT_START_PTR(), 32)
            }

            /// @dev The maximum number the VM hooks may accept
            function VM_HOOK_PARAMS() -> ret {
                ret := 3
            }

            /// @dev The offset starting from which the parameters for VM hooks are located
            function VM_HOOK_PARAMS_OFFSET() -> ret {
                ret := sub(VM_HOOK_PTR(), mul(VM_HOOK_PARAMS(), 32))
            }

            function LAST_FREE_SLOT() -> ret {
                // The slot right before the vm hooks is the last slot that
                // can be used for transaction's descriptions
                ret := sub(VM_HOOK_PARAMS_OFFSET(), 32)
            }

            /// @dev The formal address of the bootloader
            function BOOTLOADER_FORMAL_ADDR() -> ret {
                ret := 0x0000000000000000000000000000000000008001
            }

            function ACCOUNT_CODE_STORAGE_ADDR() -> ret {
                ret := 0x0000000000000000000000000000000000008002
            }

            function NONCE_HOLDER_ADDR() -> ret {
                ret := 0x0000000000000000000000000000000000008003
            }

            function KNOWN_CODES_CONTRACT_ADDR() -> ret {
                ret := 0x0000000000000000000000000000000000008004
            }

            function CONTRACT_DEPLOYER_ADDR() -> ret {
                ret := 0x0000000000000000000000000000000000008006
            }

            function FORCE_DEPLOYER() -> ret {
                ret := 0x0000000000000000000000000000000000008007
            }

            function L1_MESSENGER_ADDR() -> ret {
                ret := 0x0000000000000000000000000000000000008008
            }

            function MSG_VALUE_SIMULATOR_ADDR() -> ret {
                ret := 0x0000000000000000000000000000000000008009
            }

            function ETH_L2_TOKEN_ADDR() -> ret {
                ret := 0x000000000000000000000000000000000000800a
            }

            function SYSTEM_CONTEXT_ADDR() -> ret {
                ret := 0x000000000000000000000000000000000000800b
            }

            function BOOTLOADER_UTILITIES() -> ret {
                ret := 0x000000000000000000000000000000000000800c
            }

            function BYTECODE_COMPRESSOR_ADDR() -> ret {
                ret := 0x000000000000000000000000000000000000800e
            }

            function MAX_SYSTEM_CONTRACT_ADDR() -> ret {
                ret := 0x000000000000000000000000000000000000ffff
            }

            function L2_INTEROP_ROOT_STORAGE() -> ret {
                ret := 0x0000000000000000000000000000000000010008
            }

            /// @dev The minimal allowed distance in bytes between the pointer to the compressed data
            /// and the end of the area dedicated for the compressed bytecodes.
            /// In fact, only distance of 192 should be sufficient: there it would be possible to insert
            /// the hash of the bytecode, the 32 bytes buffer for selector and 2 offsets of the calldata,
            /// but we keep it at 512 just in case.
            function MIN_ALLOWED_OFFSET_FOR_COMPRESSED_BYTES_POINTER() -> ret {
                ret := 512
            }

            /// @dev Whether the bootloader should enforce that accounts have returned the correct
            /// magic value for signature. This value is enforced to be "true" on the main proved batch, but
            /// we need the ability to ignore invalid signature results during fee estimation,
            /// where the signature for the transaction is usually not known beforehand.
            function SHOULD_ENSURE_CORRECT_RETURNED_MAGIC() -> ret {
                ret := {{ENSURE_RETURNED_MAGIC}}
            }

            /// @notice The type of the transaction used for system upgrades.
            function UPGRADE_TRANSACTION_TX_TYPE() -> ret {
                ret := 254
            }

            /// @notice The type of every non-upgrade transaction that comes from L1.
            function L1_TX_TYPE() -> ret {
                ret := 255
            }

            /// @dev The overhead in gas that will be used when checking whether the context has enough gas, i.e.
            /// when checking for X gas, the context should have at least X+CHECK_ENOUGH_GAS_OVERHEAD() gas.
            function CHECK_ENOUGH_GAS_OVERHEAD() -> ret {
                ret := 1000000
            }

            /// @dev Ceil division of integers
            function ceilDiv(x, y) -> ret {
                switch or(eq(x, 0), eq(y, 0))
                case 0 {
                    // (x + y - 1) / y can overflow on addition, so we distribute.
                    ret := add(div(sub(x, 1), y), 1)
                }
                default {
                    ret := 0
                }
            }

            /// @dev Calculates the length of a given number of bytes rounded up to the nearest multiple of 32.
            function lengthRoundedByWords(len) -> ret {
                let neededWords := div(add(len, 31), 32)
                ret := safeMul(neededWords, 32, "xv")
            }

            /// @dev Function responsible for processing the transaction
            /// @param txDataOffset The offset to the ABI-encoding of the structure
            /// @param resultPtr The pointer at which the result of the transaction's execution should be stored
            /// @param transactionIndex The index of the transaction in the batch
            /// @param isETHCall Whether the call is an ethCall.
            /// @param gasPerPubdata The number of L2 gas to charge users for each byte of pubdata
            /// On proved batch this value should always be zero
            function processTx(
                txDataOffset,
                resultPtr,
                transactionIndex,
                isETHCall,
                gasPerPubdata
            ) {
                // We set the L2 block info for this particular transaction
                setL2Block(transactionIndex)
                setInteropRoots(transactionIndex)

                let innerTxDataOffset := add(txDataOffset, 32)

                // By default we assume that the transaction has failed.
                mstore(resultPtr, 0)

                let userProvidedPubdataPrice := getGasPerPubdataByteLimit(innerTxDataOffset)
                debugLog("userProvidedPubdataPrice:", userProvidedPubdataPrice)

                debugLog("gasPerPubdata:", gasPerPubdata)

                switch getTxType(innerTxDataOffset)
                    case 254 {
                        // This is an upgrade transaction.
                        // Protocol upgrade transactions are processed totally in the same manner as the normal L1->L2 transactions,
                        // the only difference are:
                        // - They must be the first one in the batch
                        // - They have a different type to prevent tx hash collisions and preserve the expectation that the
                        // L1->L2 transactions have priorityTxId inside them.
                        if transactionIndex {
                            assertionError("Protocol upgrade tx not first")
                        }

                        // This is to be called in the event that the L1 Transaction is a protocol upgrade txn.
                        // Since this is upgrade transactions, we are okay that the gasUsed by the transaction will
                        // not cover this additional hash computation
                        let canonicalL1TxHash := getCanonicalL1TxHash(txDataOffset)
                        sendToL1Native(true, protocolUpgradeTxHashKey(), canonicalL1TxHash)

                        processL1Tx(txDataOffset, resultPtr, transactionIndex, userProvidedPubdataPrice, false)
                    }
                    case 255 {
                        // This is an L1->L2 transaction.
                        processL1Tx(txDataOffset, resultPtr, transactionIndex, userProvidedPubdataPrice, true)
                    }
                    default {
                        // The user has not agreed to this pubdata price
                        if lt(userProvidedPubdataPrice, gasPerPubdata) {
                            revertWithReason(UNACCEPTABLE_GAS_PRICE_ERR_CODE(), 0)
                        }

                        <!-- @if BOOTLOADER_TYPE=='proved_batch' -->
                        processL2Tx(txDataOffset, resultPtr, transactionIndex, gasPerPubdata)
                        <!-- @endif -->

                        <!-- @if BOOTLOADER_TYPE=='playground_batch' -->
                        switch isETHCall
                            case 1 {
                                let gasLimitForTx, reservedGas := getGasLimitForTx(
                                    innerTxDataOffset,
                                    transactionIndex,
                                    gasPerPubdata,
                                    L2_TX_INTRINSIC_GAS(),
                                    L2_TX_INTRINSIC_PUBDATA()
                                )

                                let nearCallAbi := getNearCallABI(gasLimitForTx)
                                checkEnoughGas(gasLimitForTx)

                                if iszero(gasLimitForTx) {
                                    // We disallow providing 0 gas limit for an eth call transaction.
                                    // Note, in case it is 0 `ZKSYNC_NEAR_CALL_ethCall` will get the entire
                                    // gas of the bootloader.
                                    revertWithReason(
                                        ETH_CALL_ERR_CODE(),
                                        0
                                    )
                                }

                                ZKSYNC_NEAR_CALL_ethCall(
                                    nearCallAbi,
                                    txDataOffset,
                                    resultPtr,
                                    reservedGas,
                                    gasPerPubdata
                                )
                            }
                            default {
                                processL2Tx(txDataOffset, resultPtr, transactionIndex, gasPerPubdata)
                            }
                        <!-- @endif -->
                    }
            }

            /// @notice Returns "raw" code hash of the address. "Raw" means that it returns exactly the value
            /// that is stored in the AccountCodeStorage system contract for that address, without applying any
            /// additional transformations, which the standard `extcodehash` does for EVM-compatibility
            /// @param addr The address of the account to get the code hash of.
            /// @param assertSuccess Whether to revert the bootloader if the call to the AccountCodeStorage fails. If `false`, only
            /// `nearCallPanic` will be issued in case of failure, which is helpful for cases, when the reason for failure is user providing not
            /// enough gas.
            function getRawCodeHash(addr, assertSuccess) -> ret {
                mstore(0, {{RIGHT_PADDED_GET_RAW_CODE_HASH_SELECTOR}})
                mstore(4, addr)
                let success := staticcall(
                    gas(),
                    ACCOUNT_CODE_STORAGE_ADDR(),
                    0,
                    36,
                    0,
                    32
                )

                // In case the call to the account code storage fails,
                // it most likely means that the caller did not provide enough gas for
                // the call.
                // In case the caller is certain that the amount of gas provided is enough, i.e.
                // (`assertSuccess` = true), then we should panic.
                if iszero(success) {
                    if assertSuccess {
                        // The call must've succeeded, but it didn't. So we revert the bootloader.
                        assertionError("getRawCodeHash failed")
                    }

                    // Most likely not enough gas provided, revert the current frame.
                    nearCallPanic()
                }

                ret := mload(0)
            }

            /// @dev Calculates the canonical hash of the L1->L2 transaction that will be
            /// sent to L1 as a message to the L1 contract that a certain operation has been processed.
            function getCanonicalL1TxHash(txDataOffset) -> ret {
                // Putting the correct value at the `txDataOffset` just in case, since
                // the correctness of this value is not part of the system invariants.
                // Note, that the correct ABI encoding of the Transaction structure starts with 0x20
                mstore(txDataOffset, 32)

                let innerTxDataOffset := add(txDataOffset, 32)
                let dataLength := safeAdd(32, getDataLength(innerTxDataOffset), "qev")

                debugLog("HASH_OFFSET", innerTxDataOffset)
                debugLog("DATA_LENGTH", dataLength)

                ret := keccak256(txDataOffset, dataLength)
            }

            /// @dev The purpose of this function is to make sure the operator
            /// gets paid for the transaction. Note, that the beneficiary of the payment is
            /// bootloader.
            /// The operator will be paid at the end of the batch.
            function ensurePayment(txDataOffset, gasPrice) {
                // Skipping the first 0x20 byte in the encoding of the transaction.
                let innerTxDataOffset := add(txDataOffset, 32)
                let from := getFrom(innerTxDataOffset)
                let requiredETH := safeMul(getGasLimit(innerTxDataOffset), gasPrice, "lal")

                let bootloaderBalanceETH := balance(BOOTLOADER_FORMAL_ADDR())
                let paymaster := getPaymaster(innerTxDataOffset)

                let payer := 0

                switch paymaster
                case 0 {
                    payer := from

                    // There is no paymaster, the user should pay for the execution.
                    // Calling the `payForTransaction` method of the account.
                    setHook(VM_HOOK_ACCOUNT_VALIDATION_ENTERED())
                    let res := accountPayForTx(from, txDataOffset)
                    setHook(VM_HOOK_NO_VALIDATION_ENTERED())


                    if iszero(res) {
                        revertWithReason(
                            PAY_FOR_TX_FAILED_ERR_CODE(),
                            1
                        )
                    }
                }
                default {
                    // There is some paymaster present.
                    payer := paymaster

                    // Firstly, the `prepareForPaymaster` method of the user's account is called.
                    setHook(VM_HOOK_ACCOUNT_VALIDATION_ENTERED())
                    let userPrePaymasterResult := accountPrePaymaster(from, txDataOffset)
                    setHook(VM_HOOK_NO_VALIDATION_ENTERED())

                    if iszero(userPrePaymasterResult) {
                        revertWithReason(
                            PRE_PAYMASTER_PREPARATION_FAILED_ERR_CODE(),
                            1
                        )
                    }

                    // Then, the paymaster is called. The paymaster should pay us in this method.
                    setHook(VM_HOOK_PAYMASTER_VALIDATION_ENTERED())
                    let paymasterPaymentSuccess := validateAndPayForPaymasterTransaction(paymaster, txDataOffset)
                    if iszero(paymasterPaymentSuccess) {
                        revertWithReason(
                            PAYMASTER_VALIDATION_FAILED_ERR_CODE(),
                            1
                        )
                    }

                    storePaymasterContextAndCheckMagic()
                    setHook(VM_HOOK_NO_VALIDATION_ENTERED())
                }

                let bootloaderReceivedFunds := safeSub(balance(BOOTLOADER_FORMAL_ADDR()), bootloaderBalanceETH, "qsx")

                // If the amount of funds provided to the bootloader is less than the minimum required one
                // then this transaction should be rejected.
                if lt(bootloaderReceivedFunds, requiredETH)  {
                    revertWithReason(
                        FAILED_TO_CHARGE_FEE_ERR_CODE(),
                        0
                    )
                }

                let excessiveFunds := safeSub(bootloaderReceivedFunds, requiredETH, "llm")

                if gt(excessiveFunds, 0) {
                    // Returning back the excessive funds taken.
                    directETHTransfer(excessiveFunds, payer)
                }
            }

            /// @notice Mints ether to the recipient
            /// @param to -- the address of the recipient
            /// @param amount -- the amount of ETH to mint
            /// @param useNearCallPanic -- whether to use nearCallPanic in case of
            /// the transaction failing to execute. It is desirable in cases
            /// where we want to allow the method fail without reverting the entire bootloader
            function mintEther(to, amount, useNearCallPanic) {
                mstore(0, {{RIGHT_PADDED_MINT_ETHER_SELECTOR}})
                mstore(4, to)
                mstore(36, amount)
                let success := call(
                    gas(),
                    ETH_L2_TOKEN_ADDR(),
                    0,
                    0,
                    68,
                    0,
                    0
                )
                if iszero(success) {
                    switch useNearCallPanic
                    case 0 {
                        revertWithReason(
                            MINT_ETHER_FAILED_ERR_CODE(),
                            0
                        )
                    }
                    default {
                        nearCallPanic()
                    }
                }
            }

            /// @dev Saves the paymaster context and checks that the paymaster has returned the correct
            /// magic value.
            /// @dev IMPORTANT: this method should be called right after
            /// the validateAndPayForPaymasterTransaction method to keep the `returndata` from that transaction
            function storePaymasterContextAndCheckMagic()    {
                // The paymaster validation step should return context of type "bytes context"
                // This means that the returndata is encoded the following way:
                // 0x20 || context_len || context_bytes...
                let returnlen := returndatasize()
                // The minimal allowed returndatasize is 64: magicValue || offset
                if lt(returnlen, 64) {
                    revertWithReason(
                        PAYMASTER_RETURNED_INVALID_CONTEXT(),
                        0
                    )
                }

                // Note that it is important to copy the magic even though it is not needed if the
                // `SHOULD_ENSURE_CORRECT_RETURNED_MAGIC` is false. It is never false in production
                // but it is so in fee estimation and we want to preserve as many operations as
                // in the original operation.
                {
                    returndatacopy(0, 0, 32)
                    let magic := mload(0)

                    let isMagicCorrect := eq(magic, {{SUCCESSFUL_PAYMASTER_VALIDATION_MAGIC_VALUE}})

                    if and(iszero(isMagicCorrect), SHOULD_ENSURE_CORRECT_RETURNED_MAGIC()) {
                        revertWithReason(
                            PAYMASTER_RETURNED_INVALID_MAGIC_ERR_CODE(),
                            0
                        )
                    }
                }

                returndatacopy(0, 32, 32)
                let returnedContextOffset := mload(0)

                // Ensuring that the returned offset is not greater than the returndata length
                // Note, that we cannot use addition here to prevent an overflow
                if gt(returnedContextOffset, returnlen) {
                    revertWithReason(
                        PAYMASTER_RETURNED_INVALID_CONTEXT(),
                        0
                    )
                }

                // Can not read the returned length.
                // It is safe to add here due to the previous check.
                if gt(add(returnedContextOffset, 32), returnlen) {
                    revertWithReason(
                        PAYMASTER_RETURNED_INVALID_CONTEXT(),
                        0
                    )
                }

                // Reading the length of the context
                returndatacopy(0, returnedContextOffset, 32)
                let returnedContextLen := mload(0)

                // Ensuring that returnedContextLen is not greater than the length of the paymaster context
                // Note, that this check at the same time prevents an overflow in the future operations with returnedContextLen
                if gt(returnedContextLen, PAYMASTER_CONTEXT_BYTES()) {
                    revertWithReason(
                        PAYMASTER_RETURNED_CONTEXT_IS_TOO_LONG(),
                        0
                    )
                }

                let roundedContextLen := lengthRoundedByWords(returnedContextLen)

                // The returned context's size should not exceed the maximum length
                if gt(add(roundedContextLen, 32), PAYMASTER_CONTEXT_BYTES()) {
                    revertWithReason(
                        PAYMASTER_RETURNED_CONTEXT_IS_TOO_LONG(),
                        0
                    )
                }

                if gt(add(returnedContextOffset, add(32, returnedContextLen)), returnlen) {
                    revertWithReason(
                        PAYMASTER_RETURNED_INVALID_CONTEXT(),
                        0
                    )
                }

                returndatacopy(PAYMASTER_CONTEXT_BEGIN_BYTE(), returnedContextOffset, add(32, returnedContextLen))
            }

            /// @dev The function responsible for processing L1->L2 transactions.
            /// @param txDataOffset The offset to the transaction's information
            /// @param resultPtr The pointer at which the result of the execution of this transaction
            /// @param transactionIndex The index of the transaction
            /// @param gasPerPubdata The price per pubdata to be used
            /// @param isPriorityOp Whether the transaction is a priority one
            function processL1Tx(
                txDataOffset,
                resultPtr,
                transactionIndex,
                gasPerPubdata,
                isPriorityOp
            ) {
                // For L1->L2 transactions we always use the pubdata price provided by the transaction.
                // This is needed to ensure DDoS protection. All the excess expenditure
                // will be refunded to the user.

                // Skipping the first formal 0x20 byte
                let innerTxDataOffset := add(txDataOffset, 32)

                let basePubdataSpent := getPubdataCounter()

                let gasLimitForTx, reservedGas := getGasLimitForTx(
                    innerTxDataOffset,
                    transactionIndex,
                    gasPerPubdata,
                    L1_TX_INTRINSIC_L2_GAS(),
                    L1_TX_INTRINSIC_PUBDATA()
                )

                let gasUsedOnPreparation := 0
                let canonicalL1TxHash := 0

                canonicalL1TxHash, gasUsedOnPreparation := l1TxPreparation(txDataOffset, gasPerPubdata, basePubdataSpent)

                let refundGas := 0
                let success := 0

                // The invariant that the user deposited more than the value needed
                // for the transaction must be enforced on L1, but we double check it here
                let gasLimit := getGasLimit(innerTxDataOffset)

                // Note, that for now the property of block.base <= tx.maxFeePerGas does not work
                // for L1->L2 transactions. For now, these transactions are processed with the same gasPrice
                // they were provided on L1. In the future, we may apply a new logic for it.
                let gasPrice := getMaxFeePerGas(innerTxDataOffset)
                let txInternalCost := safeMul(gasPrice, gasLimit, "poa")
                let value := getValue(innerTxDataOffset)
                if lt(getReserved0(innerTxDataOffset), safeAdd(value, txInternalCost, "ol")) {
                    assertionError("deposited eth too low")
                }

                // In previous steps, there might have been already some pubdata published (e.g. to mark factory dependencies as published).
                // However, these actions are mandatory and it is assumed that the L1 Mailbox contract ensured that the provided gas is enough to cover for pubdata.
                if gt(gasLimitForTx, gasUsedOnPreparation) {
                    let gasSpentOnExecution := 0
                    let gasForExecution := sub(gasLimitForTx, gasUsedOnPreparation)

                    gasSpentOnExecution, success := getExecuteL1TxAndNotifyResult(
                        txDataOffset,
                        gasForExecution,
                        basePubdataSpent,
                        gasPerPubdata,
                    )

                    let ergsSpentOnPubdata := getErgsSpentForPubdata(
                        basePubdataSpent,
                        gasPerPubdata
                    )

                    // It is assumed that `isNotEnoughGasForPubdata` ensured that the user did not publish too much pubdata.
                    let potentialRefund := saturatingSub(
                        safeAdd(reservedGas, gasForExecution, "safeadd: potentialRefund1"),
                        safeAdd(gasSpentOnExecution, ergsSpentOnPubdata, "safeadd: potentialRefund2")
                    )

                    // Asking the operator for refund
                    askOperatorForRefund(potentialRefund, ergsSpentOnPubdata, gasPerPubdata)

                    // In case the operator provided smaller refund than the one calculated
                    // by the bootloader, we return the refund calculated by the bootloader.
                    refundGas := max(getOperatorRefundForTx(transactionIndex), potentialRefund)
                }

                if gt(refundGas, gasLimit) {
                    assertionError("L1: refundGas > gasLimit")
                }

                let payToOperator := safeMul(gasPrice, safeSub(gasLimit, refundGas, "lpah"), "mnk")

                notifyAboutRefund(refundGas)

                // Paying the fee to the operator
                mintEther(BOOTLOADER_FORMAL_ADDR(), payToOperator, false)

                let toRefundRecipient
                switch success
                case 0 {
                    if iszero(isPriorityOp) {
                        // Upgrade transactions must always succeed
                        assertionError("Upgrade tx failed")
                    }

                    // If the transaction reverts, then minting the msg.value to the user has been reverted
                    // as well, so we can simply mint everything that the user has deposited to
                    // the refund recipient
                    toRefundRecipient := safeSub(getReserved0(innerTxDataOffset), payToOperator, "vji")
                }
                default {
                    // If the transaction succeeds, then it is assumed that msg.value was transferred correctly. However, the remaining
                    // ETH deposited will be given to the refund recipient.

                    toRefundRecipient := safeSub(getReserved0(innerTxDataOffset), safeAdd(getValue(innerTxDataOffset), payToOperator, "kpa"), "ysl")
                }

                if gt(toRefundRecipient, 0) {
                    let refundRecipient := getReserved1(innerTxDataOffset)
                    // Zero out the first 12 bytes to be sure that refundRecipient is address.
                    // In case of an issue in L1 contracts, we still will be able to process tx.
                    refundRecipient := and(refundRecipient, sub(shl(160, 1), 1))
                    mintEther(refundRecipient, toRefundRecipient, false)
                }

                mstore(resultPtr, success)

                debugLog("Send message to L1", success)

                // Sending the L2->L1 log so users will be able to prove transaction execution result on L1.
                sendL2LogUsingL1Messenger(true, canonicalL1TxHash, success)
                appendTransactionStatus(canonicalL1TxHash, success)

                if isPriorityOp {
                    // Update priority txs L1 data
                    mstore(0, mload(PRIORITY_TXS_L1_DATA_BEGIN_BYTE()))
                    mstore(32, canonicalL1TxHash)
                    mstore(PRIORITY_TXS_L1_DATA_BEGIN_BYTE(), keccak256(0, 64))
                    mstore(add(PRIORITY_TXS_L1_DATA_BEGIN_BYTE(), 32), add(mload(add(PRIORITY_TXS_L1_DATA_BEGIN_BYTE(), 32)), 1))
                }
            }

            /// @dev The function responsible for execution of L1->L2 transactions.
            /// @param txDataOffset The offset to the transaction's information
            /// @param gasForExecution The amount of gas available for the execution
            /// @param basePubdataSpent The amount of pubdata spent at the start of the transaction
            /// @param gasPerPubdata The price per each pubdata byte in L2 gas
            function getExecuteL1TxAndNotifyResult(
                txDataOffset,
                gasForExecution,
                basePubdataSpent,
                gasPerPubdata
            ) -> gasSpentOnExecution, success {
                debugLog("gasForExecution", gasForExecution)

                let callAbi := getNearCallABI(gasForExecution)
                debugLog("callAbi", callAbi)

                checkEnoughGas(gasForExecution)

                let gasBeforeExecution := gas()
                success := ZKSYNC_NEAR_CALL_executeL1Tx(
                    callAbi,
                    txDataOffset,
                    basePubdataSpent,
                    gasPerPubdata
                )
                notifyExecutionResult(success)
                gasSpentOnExecution := sub(gasBeforeExecution, gas())
            }

            /// @dev The function responsible for doing all the pre-execution operations for L1->L2 transactions.
            /// @param txDataOffset The offset to the transaction's information
            /// @param gasPerPubdata The price per each pubdata byte in L2 gas
            /// @param basePubdataSpent The amount of pubdata spent at the start of the transaction
            /// @return canonicalL1TxHash The hash of processed L1->L2 transaction
            /// @return gasUsedOnPreparation The number of L2 gas used in the preparation stage
            function l1TxPreparation(
                txDataOffset,
                gasPerPubdata,
                basePubdataSpent
            ) -> canonicalL1TxHash, gasUsedOnPreparation {
                let gasBeforePreparation := gas()
                debugLog("gasBeforePreparation", gasBeforePreparation)

                let innerTxDataOffset := add(txDataOffset, 32)

                setPubdataInfo(gasPerPubdata, basePubdataSpent)

                // Even though the smart contracts on L1 should make sure that the L1->L2 provide enough gas to generate the hash
                // we should still be able to do it even if this protection layer fails.
                canonicalL1TxHash := getCanonicalL1TxHash(txDataOffset)
                debugLog("l1 hash", canonicalL1TxHash)

                // Appending the transaction's hash to the current L2 block
                appendTransactionHash(canonicalL1TxHash, true)

                markFactoryDepsForTx(innerTxDataOffset, true)

                gasUsedOnPreparation := safeSub(gasBeforePreparation, gas(), "xpa")
                debugLog("gasUsedOnPreparation", gasUsedOnPreparation)
            }

            /// @dev Returns the gas price that should be used by the transaction
            /// based on the EIP1559's maxFeePerGas and maxPriorityFeePerGas.
            /// The following invariants should hold:
            /// maxPriorityFeePerGas <= maxFeePerGas
            /// baseFee <= maxFeePerGas
            /// While we charge baseFee from the users, the method is mostly used as a method for validating
            /// the correctness of the fee parameters
            function getGasPrice(
                maxFeePerGas,
                maxPriorityFeePerGas
            ) -> ret {
                let baseFee := basefee()

                if gt(maxPriorityFeePerGas, maxFeePerGas) {
                    revertWithReason(
                        MAX_PRIORITY_FEE_PER_GAS_GREATER_THAN_MAX_FEE_PER_GAS(),
                        0
                    )
                }

                if gt(baseFee, maxFeePerGas) {
                    revertWithReason(
                        BASE_FEE_GREATER_THAN_MAX_FEE_PER_GAS(),
                        0
                    )
                }

                // We always use `baseFee` to charge the transaction
                ret := baseFee
            }

            /// @dev The function responsible for processing L2 transactions.
            /// @param txDataOffset The offset to the ABI-encoded Transaction struct.
            /// @param resultPtr The pointer at which the result of the execution of this transaction
            /// should be stored.
            /// @param transactionIndex The index of the current transaction.
            /// @param gasPerPubdata The L2 gas to be used for each byte of pubdata published onchain.
            /// @dev This function firstly does the validation step and then the execution step in separate near_calls.
            /// It is important that these steps are split to avoid rollbacking the state made by the validation step.
            function processL2Tx(
                txDataOffset,
                resultPtr,
                transactionIndex,
                gasPerPubdata
            ) {
                let basePubdataSpent := getPubdataCounter()

                debugLog("baseSpent", basePubdataSpent)

                let innerTxDataOffset := add(txDataOffset, 32)

                // Firstly, we publish all the bytecodes needed. This is needed to be done separately, since
                // bytecodes usually form the bulk of the L2 gas prices.

                let gasLimitForTx, reservedGas := getGasLimitForTx(
                    innerTxDataOffset,
                    transactionIndex,
                    gasPerPubdata,
                    L2_TX_INTRINSIC_GAS(),
                    L2_TX_INTRINSIC_PUBDATA()
                )

                let gasPrice := getGasPrice(getMaxFeePerGas(innerTxDataOffset), getMaxPriorityFeePerGas(innerTxDataOffset))

                debugLog("gasLimitForTx", gasLimitForTx)

                let gasLeft := l2TxValidation(
                    txDataOffset,
                    gasLimitForTx,
                    gasPrice,
                    basePubdataSpent,
                    reservedGas,
                    gasPerPubdata
                )

                debugLog("validation finished", 0)

                let gasSpentOnExecute := 0
                let success := 0
                success, gasSpentOnExecute := l2TxExecution(txDataOffset, gasLeft, basePubdataSpent, reservedGas, gasPerPubdata)

                debugLog("execution finished", 0)

                let refund := 0
                let gasToRefund := saturatingSub(gasLeft, gasSpentOnExecute)

                // Note, that we pass reservedGas from the refundGas separately as it should not be used
                // during the postOp execution.
                refund := refundCurrentL2Transaction(
                    txDataOffset,
                    transactionIndex,
                    success,
                    gasToRefund,
                    gasPrice,
                    reservedGas,
                    basePubdataSpent,
                    gasPerPubdata
                )

                notifyAboutRefund(refund)
                mstore(resultPtr, success)
                appendTransactionStatus(mload(CURRENT_L2_TX_HASHES_BEGIN_BYTE()), success)
            }

            /// @dev Calculates the L2 gas limit for the transaction
            /// @param innerTxDataOffset The offset for the ABI-encoded Transaction struct fields.
            /// @param transactionIndex The index of the transaction within the batch.
            /// @param gasPerPubdata The price for a pubdata byte in L2 gas.
            /// @param intrinsicGas The intrinsic number of L2 gas required for transaction processing.
            /// @param intrinsicPubdata The intrinsic number of pubdata bytes required for transaction processing.
            /// @return gasLimitForTx The maximum number of L2 gas that can be spent on a transaction.
            /// @return reservedGas The number of L2 gas that is beyond the `MAX_GAS_PER_TRANSACTION` and beyond the operator's trust limit,
            /// i.e. gas which we cannot allow the transaction to use and will refund.
            function getGasLimitForTx(
                innerTxDataOffset,
                transactionIndex,
                gasPerPubdata,
                intrinsicGas,
                intrinsicPubdata
            ) -> gasLimitForTx, reservedGas {
                let totalGasLimit := getGasLimit(innerTxDataOffset)

                // `MAX_GAS_PER_TRANSACTION` is the amount of gas each transaction
                // is guaranteed to get, so even if the operator does not trust the account enough,
                // it is still obligated to provide at least that
                let operatorTrustedGasLimit := max(MAX_GAS_PER_TRANSACTION(), getOperatorTrustedGasLimitForTx(transactionIndex))

                // We remember the amount of gas that is beyond the operator's trust limit to refund it back later.
                switch gt(totalGasLimit, operatorTrustedGasLimit)
                case 0 {
                    reservedGas := 0
                }
                default {
                    reservedGas := sub(totalGasLimit, operatorTrustedGasLimit)
                    totalGasLimit := operatorTrustedGasLimit
                }

                let txEncodingLen := safeAdd(32, getDataLength(innerTxDataOffset), "lsh")

                let operatorOverheadForTransaction := getVerifiedOperatorOverheadForTx(
                    transactionIndex,
                    totalGasLimit,
                    txEncodingLen
                )
                gasLimitForTx := safeSub(totalGasLimit, operatorOverheadForTransaction, "qr")

                let intrinsicOverhead := safeAdd(
                    intrinsicGas,
                    // the error messages are trimmed to fit into 32 bytes
                    safeMul(intrinsicPubdata, gasPerPubdata, "qw"),
                    "fj"
                )

                switch lt(gasLimitForTx, intrinsicOverhead)
                case 1 {
                    gasLimitForTx := 0
                }
                default {
                    gasLimitForTx := sub(gasLimitForTx, intrinsicOverhead)
                }
            }

            /// @dev The function responsible for the L2 transaction validation.
            /// @param txDataOffset The offset to the ABI-encoded Transaction struct.
            /// @param gasLimitForTx The L2 gas limit for the transaction validation & execution.
            /// @param gasPrice The L2 gas price that should be used by the transaction.
            /// @param basePubdataSpent The amount of pubdata spent at the beginning of the transaction.
            /// @param reservedGas The amount of gas reserved for the pubdata.
            /// @param gasPerPubdata The price of each byte of pubdata in L2 gas.
            /// @return gasLeft The gas left after the validation step.
            function l2TxValidation(
                txDataOffset,
                gasLimitForTx,
                gasPrice,
                basePubdataSpent,
                reservedGas,
                gasPerPubdata
            ) -> gasLeft {
                let gasBeforeValidate := gas()

                debugLog("gasBeforeValidate", gasBeforeValidate)

                // Saving the tx hash and the suggested signed tx hash to memory
                saveTxHashes(txDataOffset)

                // Appending the transaction's hash to the current L2 block
                appendTransactionHash(mload(CURRENT_L2_TX_HASHES_BEGIN_BYTE()), false)

                setPubdataInfo(gasPerPubdata, basePubdataSpent)

                checkEnoughGas(gasLimitForTx)

                // Note, that it is assumed that `ZKSYNC_NEAR_CALL_validateTx` will always return true
                // unless some error which made the whole bootloader to revert has happened or
                // it runs out of gas.
                let isValid := 0

                // Only if the gasLimit for tx is non-zero, we will try to actually run the validation
                if gasLimitForTx {
                    let validateABI := getNearCallABI(gasLimitForTx)

                    debugLog("validateABI", validateABI)

                    isValid := ZKSYNC_NEAR_CALL_validateTx(validateABI, txDataOffset, gasPrice)
                }

                debugLog("isValid", isValid)

                let gasUsedForValidate := sub(gasBeforeValidate, gas())
                debugLog("gasUsedForValidate", gasUsedForValidate)

                gasLeft := saturatingSub(gasLimitForTx, gasUsedForValidate)

                // isValid can only be zero if the validation has failed with out of gas
                if or(iszero(gasLeft), iszero(isValid)) {
                    revertWithReason(TX_VALIDATION_OUT_OF_GAS(), 0)
                }

                if isNotEnoughGasForPubdata(
                    basePubdataSpent, gasLeft, reservedGas, gasPerPubdata
                ) {
                    revertWithReason(TX_VALIDATION_OUT_OF_GAS(), 0)
                }

                setHook(VM_HOOK_VALIDATION_STEP_ENDED())
            }

            /// @dev The function responsible for the execution step of the L2 transaction.
            /// @param txDataOffset The offset to the ABI-encoded Transaction struct.
            /// @param gasLeft The gas left after the validation step.
            /// @param basePubdataSpent The amount of pubdata spent at the beginning of the transaction.
            /// @param reservedGas The amount of gas reserved for the pubdata.
            /// @param gasPerPubdata The price of each byte of pubdata in L2 gas.
            /// @return success Whether or not the execution step was successful.
            /// @return gasSpentOnExecute The gas spent on the transaction execution.
            function l2TxExecution(
                txDataOffset,
                gasLeft,
                basePubdataSpent,
                reservedGas,
                gasPerPubdata
            ) -> success, gasSpentOnExecute {
                let newCompressedFactoryDepsPointer := 0
                let gasSpentOnFactoryDeps := 0
                let gasBeforeFactoryDeps := gas()
                if gasLeft {
                    let markingDependenciesABI := getNearCallABI(gasLeft)
                    checkEnoughGas(gasLeft)
                    newCompressedFactoryDepsPointer := ZKSYNC_NEAR_CALL_markFactoryDepsL2(
                        markingDependenciesABI,
                        txDataOffset,
                        basePubdataSpent,
                        reservedGas,
                        gasPerPubdata
                    )
                    gasSpentOnFactoryDeps := sub(gasBeforeFactoryDeps, gas())
                }

                // If marking of factory dependencies has been unsuccessful, 0 value is returned.
                // Otherwise, all the previous dependencies have been successfully published, so
                // we need to move the pointer.
                if newCompressedFactoryDepsPointer {
                    mstore(COMPRESSED_BYTECODES_BEGIN_BYTE(), newCompressedFactoryDepsPointer)
                }

                switch gt(gasLeft, gasSpentOnFactoryDeps)
                case 0 {
                    gasSpentOnExecute := gasLeft
                    gasLeft := 0
                }
                default {
                    // Note, that since gt(gasLeft, gasSpentOnFactoryDeps) = true
                    // sub(gasLeft, gasSpentOnFactoryDeps) > 0, which is important
                    // because a nearCall with 0 gas passes on all the gas of the parent frame.
                    gasLeft := sub(gasLeft, gasSpentOnFactoryDeps)

                    let executeABI := getNearCallABI(gasLeft)
                    checkEnoughGas(gasLeft)

                    let gasBeforeExecute := gas()
                    // for this one, we don't care whether or not it fails.
                    success := ZKSYNC_NEAR_CALL_executeL2Tx(
                        executeABI,
                        txDataOffset,
                        basePubdataSpent,
                        reservedGas,
                        gasPerPubdata
                    )

                    gasSpentOnExecute := add(gasSpentOnFactoryDeps, sub(gasBeforeExecute, gas()))
                }

                debugLog("notifySuccess", success)

                notifyExecutionResult(success)
            }

            /// @dev Function responsible for the validation & fee payment step of the transaction.
            /// @param abi The nearCall ABI. It is implicitly used as gasLimit for the call of this function.
            /// @param txDataOffset The offset to the ABI-encoded Transaction struct.
            /// @param gasPrice The gasPrice to be used in this transaction.
            function ZKSYNC_NEAR_CALL_validateTx(
                abi,
                txDataOffset,
                gasPrice
            ) -> ret {
                // For the validation step we always use the bootloader as the tx.origin of the transaction
                setTxOrigin(BOOTLOADER_FORMAL_ADDR())
                setGasPrice(gasPrice)

                // Skipping the first 0x20 word of the ABI-encoding
                let innerTxDataOffset := add(txDataOffset, 32)
                debugLog("Starting validation", 0)

                accountValidateTx(txDataOffset)
                debugLog("Tx validation complete", 1)

                ensurePayment(txDataOffset, gasPrice)

                ret := 1
            }

            /// @dev Function responsible for the execution of the L2 transaction.
            /// It includes both the call to the `executeTransaction` method of the account
            /// and the call to postOp of the account.
            /// @param abi The nearCall ABI. It is implicitly used as gasLimit for the call of this function.
            /// @param txDataOffset The offset to the ABI-encoded Transaction struct.
            /// @param basePubdataSpent The amount of pubdata spent at the beginning of the transaction.
            /// @param reservedGas The amount of gas reserved for the pubdata.
            /// @param gasPerPubdata The price of each byte of pubdata in L2 gas.
            function ZKSYNC_NEAR_CALL_executeL2Tx(
                abi,
                txDataOffset,
                basePubdataSpent,
                reservedGas,
                gasPerPubdata,
            ) -> success {
                // Skipping the first word of the ABI-encoding encoding
                let innerTxDataOffset := add(txDataOffset, 32)
                let from := getFrom(innerTxDataOffset)

                debugLog("Executing L2 tx", 0)
                // The tx.origin can only be an EOA
                switch isEOA(from)
                case true {
                    setTxOrigin(from)
                }
                default {
                    setTxOrigin(BOOTLOADER_FORMAL_ADDR())
                }

                success := executeL2Tx(txDataOffset, from)

                if isNotEnoughGasForPubdata(
                    basePubdataSpent,
                    gas(),
                    reservedGas,
                    gasPerPubdata
                ) {
                    // If not enough gas for pubdata was provided, we revert all the state diffs / messages
                    // that caused the pubdata to be published
                    nearCallPanic()
                }

                debugLog("Executing L2 ret", success)
            }

            /// @dev Sets factory dependencies for an L2 transaction with possible usage of packed bytecodes.
            /// @param abi The nearCall ABI. It is implicitly used as gasLimit for the call of this function.
            /// @param txDataOffset The offset to the ABI-encoded Transaction struct.
            /// @param basePubdataSpent The amount of pubdata spent at the beginning of the transaction.
            /// @param reservedGas The amount of gas reserved for the pubdata.
            /// @param gasPerPubdata The price of each byte of pubdata in L2 gas.
            function ZKSYNC_NEAR_CALL_markFactoryDepsL2(
                abi,
                txDataOffset,
                basePubdataSpent,
                reservedGas,
                gasPerPubdata
            ) -> newDataInfoPtr {
                let innerTxDataOffset := add(txDataOffset, 32)

                /// Note, that since it is the near call when it panics it reverts the state changes, but it DOES NOT
                /// revert the changes in *memory* of the current frame. That is why we do not change the value under
                /// COMPRESSED_BYTECODES_BEGIN_BYTE(), and it is only changed outside of this method.
                let dataInfoPtr := mload(COMPRESSED_BYTECODES_BEGIN_BYTE())
                let factoryDepsPtr := getFactoryDepsPtr(innerTxDataOffset)
                let factoryDepsLength := mload(factoryDepsPtr)

                let iter := add(factoryDepsPtr, 32)
                let endPtr := add(iter, mul(32, factoryDepsLength))

                for { } lt(iter, endPtr) { iter := add(iter, 32)} {
                    let bytecodeHash := mload(iter)

                    let currentExpectedBytecodeHash := mload(dataInfoPtr)

                    if eq(bytecodeHash, currentExpectedBytecodeHash) {
                        // Here we are making sure that the bytecode is indeed not yet know and needs to be published,
                        // preventing users from being overcharged by the operator.
                        let marker := getCodeMarker(bytecodeHash)

                        if marker {
                            assertionError("invalid republish")
                        }

                        dataInfoPtr := sendCompressedBytecode(dataInfoPtr, bytecodeHash)
                    }
                }

                // For all the bytecodes that have not been compressed on purpose or due to the inefficiency
                // of compressing the entire preimage of the bytecode will be published.
                // For bytecodes published in the previous step, no need pubdata will have to be published
                markFactoryDepsForTx(innerTxDataOffset, false)

                if isNotEnoughGasForPubdata(
                    basePubdataSpent,
                    gas(),
                    reservedGas,
                    gasPerPubdata
                ) {
                    // If not enough gas for pubdata was provided, we revert all the state diffs / messages
                    // that caused the pubdata to be published
                    nearCallPanic()
                }

                newDataInfoPtr := dataInfoPtr
            }

            function getCodeMarker(bytecodeHash) -> ret {
                mstore(0, {{GET_MARKER_PADDED_SELECTOR}})
                mstore(4, bytecodeHash)
                let success := call(
                    gas(),
                    KNOWN_CODES_CONTRACT_ADDR(),
                    0,
                    0,
                    36,
                    0,
                    32
                )

                if iszero(success) {
                    nearCallPanic()
                }

                ret := mload(0)
            }


            /// @dev Used to refund the current transaction.
            /// @param txDataOffset The offset to the ABI-encoded Transaction struct.
            /// @param transactionIndex The index of the transaction in the batch.
            /// @param success The transaction execution status.
            /// @param gasLeft The gas left after the execution step.
            /// @param gasPrice The L2 gas price that should be used by the transaction.
            /// @param reservedGas The amount of gas reserved for the pubdata.
            /// @param basePubdataSpent The amount of pubdata spent at the beginning of the transaction.
            /// @param gasPerPubdata The price of each byte of pubdata in L2 gas.
            /// The gas that this transaction consumes has been already paid in the
            /// process of the validation
            function refundCurrentL2Transaction(
                txDataOffset,
                transactionIndex,
                success,
                gasLeft,
                gasPrice,
                reservedGas,
                basePubdataSpent,
                gasPerPubdata
            ) -> finalRefund {
                setTxOrigin(BOOTLOADER_FORMAL_ADDR())

                finalRefund := 0

                let innerTxDataOffset := add(txDataOffset, 32)

                let paymaster := getPaymaster(innerTxDataOffset)
                let refundRecipient := 0
                switch paymaster
                case 0 {
                    // No paymaster means that the sender should receive the refund
                    refundRecipient := getFrom(innerTxDataOffset)
                }
                default {
                    refundRecipient := paymaster

                    if gt(gasLeft, 0) {
                        checkEnoughGas(gasLeft)
                        let nearCallAbi := getNearCallABI(gasLeft)
                        let gasBeforePostOp := gas()

                        let spentOnPubdata := getErgsSpentForPubdata(
                            basePubdataSpent,
                            gasPerPubdata
                        )

                        pop(ZKSYNC_NEAR_CALL_callPostOp(
                            // Maximum number of gas that the postOp could spend
                            nearCallAbi,
                            paymaster,
                            txDataOffset,
                            success,
                            // Since the paymaster will be refunded with reservedGas,
                            // it should know about it
                            saturatingSub(safeAdd(gasLeft, reservedGas, "jkl"), spentOnPubdata),
                            basePubdataSpent,
                            gasPerPubdata,
                            reservedGas
                        ))
                        let gasSpentByPostOp := sub(gasBeforePostOp, gas())

                        gasLeft := saturatingSub(gasLeft, gasSpentByPostOp)
                    }
                }

                // It was expected that before this point various `isNotEnoughGasForPubdata` methods would ensure that the user
                // has enough funds for pubdata. Now, we just subtract the leftovers from the user.
                let spentOnPubdata := getErgsSpentForPubdata(
                    basePubdataSpent,
                    gasPerPubdata
                )

                let totalRefund := saturatingSub(add(reservedGas, gasLeft), spentOnPubdata)

                askOperatorForRefund(
                    totalRefund,
                    spentOnPubdata,
                    gasPerPubdata
                )

                let operatorProvidedRefund := getOperatorRefundForTx(transactionIndex)

                // If the operator provides the value that is lower than the one suggested for
                // the bootloader, we will use the one calculated by the bootloader.
                let refundInGas := max(operatorProvidedRefund, totalRefund)

                // The operator cannot refund more than the gasLimit for the transaction
                if gt(refundInGas, getGasLimit(innerTxDataOffset)) {
                    assertionError("refundInGas > gasLimit")
                }

                if iszero(validateUint64(refundInGas)) {
                    assertionError("refundInGas is not uint64")
                }

                let ethToRefund := safeMul(
                    refundInGas,
                    gasPrice,
                    "fdf"
                )

                directETHTransfer(ethToRefund, refundRecipient)

                finalRefund := refundInGas
            }

            /// @notice A function that transfers ETH directly through the L2BaseToken system contract.
            /// Note, that unlike classical EVM transfers it does NOT call the recipient, but only changes the balance.
            function directETHTransfer(amount, recipient) {
                let ptr := 0
                mstore(ptr, {{PADDED_TRANSFER_FROM_TO_SELECTOR}})
                mstore(add(ptr, 4), BOOTLOADER_FORMAL_ADDR())
                mstore(add(ptr, 36), recipient)
                mstore(add(ptr, 68), amount)

                let transferSuccess := call(
                    gas(),
                    ETH_L2_TOKEN_ADDR(),
                    0,
                    0,
                    100,
                    0,
                    0
                )

                if iszero(transferSuccess) {
                    assertionError("Failed to refund")
                }
            }

            /// @dev Return the operator suggested transaction refund.
            function getOperatorRefundForTx(transactionIndex) -> ret {
                let refundPtr := add(TX_OPERATOR_REFUND_BEGIN_BYTE(), mul(transactionIndex, 32))
                ret := mload(refundPtr)
            }

            /// @dev Return the operator suggested transaction overhead cost.
            function getOperatorOverheadForTx(transactionIndex) -> ret {
                let txBatchOverheadPtr := add(TX_SUGGESTED_OVERHEAD_BEGIN_BYTE(), mul(transactionIndex, 32))
                ret := mload(txBatchOverheadPtr)
            }

            /// @dev Return the operator's "trusted" transaction gas limit
            function getOperatorTrustedGasLimitForTx(transactionIndex) -> ret {
                let txTrustedGasLimitPtr := add(TX_OPERATOR_TRUSTED_GAS_LIMIT_BEGIN_BYTE(), mul(transactionIndex, 32))
                ret := mload(txTrustedGasLimitPtr)
            }

            /// @dev Returns the bytecode hash that is next for being published
            function getCurrentCompressedBytecodeHash() -> ret {
                let compressionPtr := mload(COMPRESSED_BYTECODES_BEGIN_BYTE())

                ret := mload(add(COMPRESSED_BYTECODES_BEGIN_BYTE(), compressionPtr))
            }

            function checkOffset(pointer) {
                if gt(pointer, sub(COMPRESSED_BYTECODES_END_BYTE(), MIN_ALLOWED_OFFSET_FOR_COMPRESSED_BYTES_POINTER())) {
                    assertionError("calldataEncoding too big")
                }
            }

            /// @dev It is expected that the pointer at the COMPRESSED_BYTECODES_BEGIN_BYTE()
            /// stores the position of the current bytecodeHash
            function sendCompressedBytecode(dataInfoPtr, bytecodeHash) -> ret {
                // Storing the right selector, ensuring that the operator cannot manipulate it
                mstore(safeAdd(dataInfoPtr, 32, "vmt"), {{PUBLISH_COMPRESSED_BYTECODE_SELECTOR}})

                let calldataPtr := safeAdd(dataInfoPtr, 60, "vty")
                let afterSelectorPtr := safeAdd(calldataPtr, 4, "vtu")

                let originalBytecodeOffset := safeAdd(mload(afterSelectorPtr), afterSelectorPtr, "vtr")
                checkOffset(originalBytecodeOffset)
                let potentialRawCompressedDataOffset := validateBytes(
                    originalBytecodeOffset
                )

                if iszero(eq(originalBytecodeOffset, safeAdd(afterSelectorPtr, 64, "vtp"))) {
                    assertionError("Compression calldata incorrect")
                }

                let rawCompressedDataOffset := safeAdd(mload(safeAdd(afterSelectorPtr, 32, "ewq")), afterSelectorPtr, "vbt")
                checkOffset(rawCompressedDataOffset)

                if iszero(eq(potentialRawCompressedDataOffset, rawCompressedDataOffset)) {
                    assertionError("Compression calldata incorrect")
                }

                let nextAfterCalldata := validateBytes(
                    rawCompressedDataOffset
                )
                checkOffset(nextAfterCalldata)

                let totalLen := safeSub(nextAfterCalldata, calldataPtr, "xqwf")
                let success := call(
                    gas(),
                    BYTECODE_COMPRESSOR_ADDR(),
                    0,
                    calldataPtr,
                    totalLen,
                    0,
                    32
                )

                // If the transaction failed, either there was not enough gas or compression is malformed.
                if iszero(success) {
                    debugLog("compressor call failed", 0)
                    debugReturndata()
                    nearCallPanic()
                }

                let returnedBytecodeHash := mload(0)

                // If the bytecode hash calculated on the bytecode compressor's side
                // is not equal to the one provided by the operator means that the operator is
                // malicious and we should revert the batch altogether
                if iszero(eq(returnedBytecodeHash, bytecodeHash)) {
                    assertionError("bytecodeHash incorrect")
                }

                ret := nextAfterCalldata
            }

            /// @dev Get checked for overcharged operator's overhead for the transaction.
            /// @param transactionIndex The index of the transaction in the batch
            /// @param txTotalGasLimit The total gass limit of the transaction (including the overhead).
            /// @param gasPerPubdataByte The price for pubdata byte in gas.
            /// @param txEncodeLen The length of the ABI-encoding of the transaction
            function getVerifiedOperatorOverheadForTx(
                transactionIndex,
                txTotalGasLimit,
                txEncodeLen
            ) -> ret {
                let operatorOverheadForTransaction := getOperatorOverheadForTx(transactionIndex)
                if gt(operatorOverheadForTransaction, txTotalGasLimit) {
                    assertionError("Overhead higher than gasLimit")
                }

                let requiredOverhead := getTransactionUpfrontOverhead(txEncodeLen)

                debugLog("txTotalGasLimit", txTotalGasLimit)
                debugLog("requiredOverhead", requiredOverhead)
                debugLog("operatorOverheadForTransaction", operatorOverheadForTransaction)

                // The required overhead is less than the overhead that the operator
                // has requested from the user, meaning that the operator tried to overcharge the user
                if lt(requiredOverhead, operatorOverheadForTransaction) {
                    assertionError("Operator's overhead too high")
                }

                ret := operatorOverheadForTransaction
            }

            /// @dev Function responsible for the execution of the L1->L2 transaction.
            /// @param abi The nearCall ABI. It is implicitly used as gasLimit for the call of this function.
            /// @param txDataOffset The offset to the ABI-encoded Transaction struct.
            /// @param basePubdataSpent The amount of pubdata spent at the beginning of the transaction.
            /// @param gasPerPubdata The price of each byte of pubdata in L2 gas.
            function ZKSYNC_NEAR_CALL_executeL1Tx(
                abi,
                txDataOffset,
                basePubdataSpent,
                gasPerPubdata,
            ) -> success {
                // Skipping the first word of the ABI encoding of the struct
                let innerTxDataOffset := add(txDataOffset, 32)
                let from := getFrom(innerTxDataOffset)
                let gasPrice := getMaxFeePerGas(innerTxDataOffset)

                debugLog("Executing L1 tx", 0)
                debugLog("from", from)
                debugLog("gasPrice", gasPrice)

                // We assume that addresses of smart contracts on ZKsync and Ethereum
                // never overlap, so no need to check whether `from` is an EOA here.
                debugLog("setting tx origin", from)

                setTxOrigin(from)
                debugLog("setting gas price", gasPrice)

                setGasPrice(gasPrice)

                debugLog("execution itself", 0)

                let value := getValue(innerTxDataOffset)
                if value {
                    mintEther(from, value, true)
                }

                success := executeL1Tx(innerTxDataOffset, from)

                debugLog("Executing L1 ret", success)

                // If the success is zero, we will revert in order
                // to revert the minting of ether to the user
                if iszero(success) {
                    nearCallPanic()
                }

                if isNotEnoughGasForPubdata(
                    basePubdataSpent,
                    gas(),
                    // Note, that for L1->L2 transactions the reserved gas is used to protect the operator from
                    // transactions that might accidentally cause to publish too many pubdata.
                    // Thus, even if there is some accidental `reservedGas` left, it should not be used to publish pubdata.
                    0,
                    gasPerPubdata,
                ) {
                    // If not enough gas for pubdata was provided, we revert all the state diffs / messages
                    // that caused the pubdata to be published
                    nearCallPanic()
                }
            }

            /// @dev Returns the ABI for nearCalls.
            /// @param gasLimit The gasLimit for this nearCall
            function getNearCallABI(gasLimit) -> ret {
                ret := gasLimit
            }

            /// @dev Used to panic from the nearCall without reverting the parent frame.
            /// If you use `revert(...)`, the error will bubble up from the near call and
            /// make the bootloader to revert as well. This method allows to exit the nearCall only.
            function nearCallPanic() {
                // Here we exhaust all the gas of the current frame.
                // This will cause the execution to panic.
                // Note, that it will cause only the inner call to panic.
                precompileCall(gas())
            }

            /// @dev Executes the `precompileCall` opcode.
            /// Since the bootloader has no implicit meaning for this opcode,
            /// this method just burns gas.
            function precompileCall(gasToBurn) {
                // We don't care about the return value, since it is a opcode simulation
                // and the return value doesn't have any meaning.
                let ret := verbatim_2i_1o("precompile", 0, gasToBurn)
            }

            /// @dev Returns the pointer to the latest returndata.
            function returnDataPtr() -> ret {
                ret := verbatim_0i_1o("get_global::ptr_return_data")
            }


            <!-- @if BOOTLOADER_TYPE=='playground_batch' -->
            function ZKSYNC_NEAR_CALL_ethCall(
                abi,
                txDataOffset,
                resultPtr,
                reservedGas,
                gasPerPubdata
            ) {
                let basePubdataSpent := getPubdataCounter()

                setPubdataInfo(gasPerPubdata, basePubdataSpent)

                let innerTxDataOffset := add(txDataOffset, 32)
                let to := getTo(innerTxDataOffset)
                let from := getFrom(innerTxDataOffset)

                debugLog("from: ", from)
                debugLog("to: ", to)

                switch isEOA(from)
                case true {
                    setTxOrigin(from)
                }
                default {
                    setTxOrigin(0)
                }

                let dataPtr := getDataPtr(innerTxDataOffset)
                markFactoryDepsForTx(innerTxDataOffset, false)

                let value := getValue(innerTxDataOffset)

                let success := msgValueSimulatorMimicCall(
                    to,
                    from,
                    value,
                    dataPtr
                )

                if iszero(success) {
                    // If success is 0, we need to revert
                    revertWithReason(
                        ETH_CALL_ERR_CODE(),
                        1
                    )
                }

                if isNotEnoughGasForPubdata(
                    basePubdataSpent,
                    gas(),
                    reservedGas,
                    gasPerPubdata
                ) {
                    // If not enough gas for pubdata, eth call reverts too
                    revertWithReason(
                        ETH_CALL_ERR_CODE(),
                        0
                    )
                }

                mstore(resultPtr, success)

                // Store results of the call in the memory.
                if success {
                    let returnsize := returndatasize()
                    returndatacopy(0,0,returnsize)
                    return(0,returnsize)
                }

            }
            <!-- @endif -->

            /// @dev Given the callee and the data to be called with,
            /// this function returns whether the mimicCall should use the `isSystem` flag.
            /// This flag should only be used for contract deployments and nothing else.
            /// @param to The callee of the call.
            /// @param dataPtr The pointer to the calldata of the transaction.
            function shouldMsgValueMimicCallBeSystem(to, dataPtr) -> ret {
                let dataLen := mload(dataPtr)
                // Note, that this point it is not fully known whether it is indeed the selector
                // of the calldata (it might not be the case if the `dataLen` < 4), but it will be checked later on
                let selector := shr(224, mload(add(dataPtr, 32)))

                let isSelectorCreate := or(
                    eq(selector, {{CREATE_SELECTOR}}),
                    eq(selector, {{CREATE_ACCOUNT_SELECTOR}})
                )
                let isSelectorCreate2 := or(
                    eq(selector, {{CREATE2_SELECTOR}}),
                    eq(selector, {{CREATE2_ACCOUNT_SELECTOR}})
                )
                let isSelectorCreateEVM := eq(selector, {{CREATE_EVM_SELECTOR}})
                let isSelectorCreate2EVM := eq(selector, {{CREATE2_EVM_SELECTOR}})

                // Firstly, ensure that the selector is a valid deployment function
                ret := or(
                    or(isSelectorCreate, isSelectorCreate2),
                    or(isSelectorCreateEVM, isSelectorCreate2EVM)
                )
                // Secondly, ensure that the callee is ContractDeployer
                ret := and(ret, eq(to, CONTRACT_DEPLOYER_ADDR()))
                // Thirdly, ensure that the calldata is long enough to contain the selector
                ret := and(ret, gt(dataLen, 3))
            }

            /// @dev Given the pointer to the calldata, the value and to
            /// performs the call through the msg.value simulator.
            /// @param to Which contract to call
            /// @param from The `msg.sender` of the call.
            /// @param value The `value` that will be used in the call.
            /// @param dataPtr The pointer to the calldata of the transaction. It must store
            /// the length of the calldata and the calldata itself right afterwards.
            function msgValueSimulatorMimicCall(to, from, value, dataPtr) -> success {
                // Only calls to the deployer system contract are allowed to be system
                let isSystem := shouldMsgValueMimicCallBeSystem(to, dataPtr)

                success := mimicCallOnlyResult(
                    MSG_VALUE_SIMULATOR_ADDR(),
                    from,
                    dataPtr,
                    0,
                    1,
                    value,
                    to,
                    isSystem
                )
            }

            /// @dev Checks whether the current frame has enough gas
            /// @dev It does not use 63/64 rule and should only be called before nearCalls.
            function checkEnoughGas(gasToProvide) {
                debugLog("gas()", gas())
                debugLog("gasToProvide", gasToProvide)

                // Using margin of CHECK_ENOUGH_GAS_OVERHEAD gas to make sure that the operation will indeed
                // have enough gas
                if lt(gas(), safeAdd(gasToProvide, CHECK_ENOUGH_GAS_OVERHEAD(), "cjq")) {
                    revertWithReason(NOT_ENOUGH_GAS_PROVIDED_ERR_CODE(), 0)
                }
            }

            /// @dev This method returns the overhead that should be paid upfront by a transaction.
            /// The goal of this overhead is to cover the possibility that this transaction may use up a certain
            /// limited resource per batch: a single-instance circuit, etc.
            /// The transaction needs to be able to pay the same % of the costs for publishing & proving the batch
            /// as the % of the batch's limited resources that it can consume.
            /// @param txEncodeLen The length of the ABI-encoding of the transaction
            /// @dev The % following 2 resources is taken into account when calculating the % of the batch's overhead to pay.
            /// 1. Overhead for taking up the bootloader memory. The bootloader memory has a cap on its length, mainly enforced to keep the RAM requirements
            /// for the node smaller. That is, the user needs to pay a share proportional to the length of the ABI encoding of the transaction.
            /// 2. Overhead for taking up a slot for the transaction. Since each batch has the limited number of transactions in it, the user must pay
            /// at least 1/MAX_TRANSACTIONS_IN_BATCH part of the overhead.
            function getTransactionUpfrontOverhead(
                txEncodeLen
            ) -> ret {
                ret := max(
                    safeMul(txEncodeLen, MEMORY_OVERHEAD_GAS(), "iot"),
                    TX_SLOT_OVERHEAD_GAS()
                )
            }

            /// @dev A method where all panics in the nearCalls get to.
            /// It is needed to prevent nearCall panics from bubbling up.
            function ZKSYNC_CATCH_NEAR_CALL() {
                debugLog("ZKSYNC_CATCH_NEAR_CALL",0)
                setHook(VM_HOOK_CATCH_NEAR_CALL())
            }

            /// @dev Prepends the selector before the txDataOffset,
            /// preparing it to be used to call either `verify` or `execute`.
            /// Returns the pointer to the calldata.
            /// Note, that this overrides 32 bytes before the current transaction:
            function prependSelector(txDataOffset, selector) -> ret {

                let calldataPtr := sub(txDataOffset, 4)
                // Note, that since `mstore` stores 32 bytes at once, we need to
                // actually store the selector in one word starting with the
                // (txDataOffset - 32) = (calldataPtr - 28)
                mstore(sub(calldataPtr, 28), selector)

                ret := calldataPtr
            }

            /// @dev Returns the maximum of two numbers
            function max(x, y) -> ret {
                ret := y
                if gt(x, y) {
                    ret := x
                }
            }

            /// @dev Returns the minimum of two numbers
            function min(x, y) -> ret {
                ret := y
                if lt(x, y) {
                    ret := x
                }
            }

            /// @dev Returns constant that is equal to `keccak256("")`
            function EMPTY_STRING_KECCAK() -> ret {
                ret := 0xc5d2460186f7233c927e7db2dcc703c0e500b653ca82273b7bfad8045d85a470
            }

            /// @dev Returns whether x <= y
            function lte(x, y) -> ret {
                ret := or(lt(x,y), eq(x,y))
            }

            /// @dev Checks whether an address is an account
            /// @param addr The address to check
            function ensureAccount(addr) {
                mstore(0, {{RIGHT_PADDED_GET_ACCOUNT_VERSION_SELECTOR}})
                mstore(4, addr)

                let success := call(
                    gas(),
                    CONTRACT_DEPLOYER_ADDR(),
                    0,
                    0,
                    36,
                    0,
                    32
                )

                let supportedVersion := mload(0)

                if iszero(success) {
                    revertWithReason(
                        FAILED_TO_CHECK_ACCOUNT_ERR_CODE(),
                        1
                    )
                }

                // This method returns AccountAbstractVersion enum.
                // Currently only two versions are supported: 1 or 0, which basically
                // mean whether the contract is an account or not.
                if iszero(supportedVersion) {
                    revertWithReason(
                        FROM_IS_NOT_AN_ACCOUNT_ERR_CODE(),
                        0
                    )
                }
            }

            /// @dev Checks whether an address is an EOA (i.e. has not code deployed on it)
            /// @param addr The address to check
            function isEOA(addr) -> ret {
                ret := 0

                if gt(addr, MAX_SYSTEM_CONTRACT_ADDR()) {
                    ret := iszero(getRawCodeHash(addr, false))
                }
            }

            /// @dev Calls the `payForTransaction` method of an account
            function accountPayForTx(account, txDataOffset) -> success {
                success := callAccountMethod({{PAY_FOR_TX_SELECTOR}}, account, txDataOffset)
            }

            /// @dev Calls the `prepareForPaymaster` method of an account
            function accountPrePaymaster(account, txDataOffset) -> success {
                success := callAccountMethod({{PRE_PAYMASTER_SELECTOR}}, account, txDataOffset)
            }

            /// @dev Calls the `validateAndPayForPaymasterTransaction` method of a paymaster
            function validateAndPayForPaymasterTransaction(paymaster, txDataOffset) -> success {
                success := callAccountMethod({{VALIDATE_AND_PAY_PAYMASTER}}, paymaster, txDataOffset)
            }

            /// @dev Used to call a method with the following signature;
            /// someName(
            ///     bytes32 _txHash,
            ///     bytes32 _suggestedSignedHash,
            ///     Transaction calldata _transaction
            /// )
            // Note, that this method expects that the current tx hashes are already stored
            // in the `CURRENT_L2_TX_HASHES` slots.
            function callAccountMethod(selector, account, txDataOffset) -> success {
                // Safety invariant: it is safe to override data stored under
                // `txDataOffset`, since the account methods are called only using
                // `callAccountMethod` or `callPostOp` methods, both of which reformat
                // the contents before innerTxDataOffset (i.e. txDataOffset + 32 bytes),
                // i.e. make sure that the position at the txDataOffset has valid value.
                let txDataWithHashesOffset := sub(txDataOffset, 64)

                // First word contains the canonical tx hash
                let currentL2TxHashesPtr := CURRENT_L2_TX_HASHES_BEGIN_BYTE()
                mstore(txDataWithHashesOffset, mload(currentL2TxHashesPtr))

                // Second word contains the suggested tx hash for verifying
                // signatures.
                currentL2TxHashesPtr := add(currentL2TxHashesPtr, 32)
                mstore(add(txDataWithHashesOffset, 32), mload(currentL2TxHashesPtr))

                // Third word contains the offset of the main tx data (it is always 96 in our case)
                mstore(add(txDataWithHashesOffset, 64), 96)

                let calldataPtr := prependSelector(txDataWithHashesOffset, selector)
                let innerTxDataOffset := add(txDataOffset, 32)

                let len := getDataLength(innerTxDataOffset)

                // Besides the length of the transaction itself,
                // we also require 3 words for hashes and the offset
                // of the inner tx data.
                let fullLen := add(len, 100)

                // The call itself.
                success := call(
                    gas(), // The number of gas to pass.
                    account, // The address to call.
                    0, // The `value` to pass.
                    calldataPtr, // The pointer to the calldata.
                    fullLen, // The size of the calldata, which is 4 for the selector + the actual length of the struct.
                    0, // The pointer where the returned data will be written.
                    0 // The output has size of 32 (a single bool is expected)
                )
            }

            /// @dev Calculates and saves the explorer hash and the suggested signed hash for the transaction.
            function saveTxHashes(txDataOffset) {
                let calldataPtr := prependSelector(txDataOffset, {{GET_TX_HASHES_SELECTOR}})
                let innerTxDataOffset := add(txDataOffset, 32)

                let len := getDataLength(innerTxDataOffset)

                // The first word is formal, but still required by the ABI
                // We also should take into account the selector.
                let fullLen := add(len, 36)

                // The call itself.
                let success := call(
                    gas(), // The number of gas to pass.
                    BOOTLOADER_UTILITIES(), // The address to call.
                    0, // The `value` to pass.
                    calldataPtr, // The pointer to the calldata.
                    fullLen, // The size of the calldata, which is 4 for the selector + the actual length of the struct.
                    CURRENT_L2_TX_HASHES_BEGIN_BYTE(), // The pointer where the returned data will be written.
                    64 // The output has size of 32 (signed tx hash and explorer tx hash are expected)
                )

                if iszero(success) {
                    revertWithReason(
                        ACCOUNT_TX_VALIDATION_ERR_CODE(),
                        1
                    )
                }

                if iszero(eq(returndatasize(), 64)) {
                    assertionError("saveTxHashes: returndata invalid")
                }
            }

            /// @dev Encodes and calls the postOp method of the contract.
            /// Note, that it *breaks* the contents of the previous transactions.
            /// @param abi The near call ABI of the call
            /// @param paymaster The address of the paymaster
            /// @param txDataOffset The offset to the ABI-encoded Transaction struct.
            /// @param txResult The status of the transaction (1 if succeeded, 0 otherwise).
            /// @param maxRefundedGas The maximum number of gas the bootloader can be refunded.
            /// @param basePubdataSpent The amount of pubdata spent at the beginning of the transaction.
            /// @param gasPerPubdata The price of each byte of pubdata in L2 gas.
            /// @param reservedGas The amount of gas reserved for the pubdata.
            /// This is the `maximum` number because it does not take into account the number of gas that
            /// can be spent by the paymaster itself.
            function ZKSYNC_NEAR_CALL_callPostOp(
                abi,
                paymaster,
                txDataOffset,
                txResult,
                maxRefundedGas,
                basePubdataSpent,
                gasPerPubdata,
                reservedGas,
            ) -> success {
                // The postOp method has the following signature:
                // function postTransaction(
                //     bytes calldata _context,
                //     Transaction calldata _transaction,
                //     bytes32 _txHash,
                //     bytes32 _suggestedSignedHash,
                //     ExecutionResult _txResult,
                //     uint256 _maxRefundedGas
                // ) external payable;
                // The encoding is the following:
                // 1. Offset to the _context's content. (32 bytes)
                // 2. Offset to the _transaction's content. (32 bytes)
                // 3. _txHash (32 bytes)
                // 4. _suggestedSignedHash (32 bytes)
                // 5. _txResult (32 bytes)
                // 6. _maxRefundedGas (32 bytes)
                // 7. _context (note, that the content must be padded to 32 bytes)
                // 8. _transaction

                let contextLen := mload(PAYMASTER_CONTEXT_BEGIN_BYTE())
                let paddedContextLen := lengthRoundedByWords(contextLen)
                // The length of selector + the first 7 fields (with context len) + context itself.
                let preTxLen := add(228, paddedContextLen)

                let innerTxDataOffset := add(txDataOffset, 32)
                let calldataPtr := sub(innerTxDataOffset, preTxLen)

                {
                    let ptr := calldataPtr

                    // Selector
                    mstore(ptr, {{RIGHT_PADDED_POST_TRANSACTION_SELECTOR}})
                    ptr := add(ptr, 4)

                    // context ptr
                    mstore(ptr, 192) // The context always starts at 32 * 6 position
                    ptr := add(ptr, 32)

                    // transaction ptr
                    mstore(ptr, sub(innerTxDataOffset, add(calldataPtr, 4)))
                    ptr := add(ptr, 32)

                    // tx hash
                    mstore(ptr, mload(CURRENT_L2_TX_HASHES_BEGIN_BYTE()))
                    ptr := add(ptr, 32)

                    // suggested signed hash
                    mstore(ptr, mload(add(CURRENT_L2_TX_HASHES_BEGIN_BYTE(), 32)))
                    ptr := add(ptr, 32)

                    // tx result
                    mstore(ptr, txResult)
                    ptr := add(ptr, 32)

                    // maximal refunded gas
                    mstore(ptr, maxRefundedGas)
                    ptr := add(ptr, 32)

                    // storing context itself
                    memCopy(PAYMASTER_CONTEXT_BEGIN_BYTE(), ptr, add(32, paddedContextLen))
                    ptr := add(ptr, add(32, paddedContextLen))

                    // At this point, the ptr should reach the innerTxDataOffset.
                    // If not, we have done something wrong here.
                    if iszero(eq(ptr, innerTxDataOffset)) {
                        assertionError("postOp: ptr != innerTxDataOffset")
                    }

                    // no need to store the transaction as from the innerTxDataOffset starts
                    // valid encoding of the transaction
                }

                let calldataLen := safeAdd(preTxLen, getDataLength(innerTxDataOffset), "jiq")

                success := call(
                    gas(),
                    paymaster,
                    0,
                    calldataPtr,
                    calldataLen,
                    0,
                    0
                )

                if isNotEnoughGasForPubdata(
                    basePubdataSpent,
                    gas(),
                    reservedGas,
                    gasPerPubdata,
                ) {
                    // If not enough gas for pubdata was provided, we revert all the state diffs / messages
                    // that caused the pubdata to be published
                    nearCallPanic()
                }
            }

            /// @dev Copies [from..from+len] to [to..to+len]
            /// Note, that len must be divisible by 32.
            function memCopy(from, to, len) {
                // Ensuring that len is always divisible by 32.
                if mod(len, 32) {
                    assertionError("Memcopy with unaligned length")
                }

                let finalFrom := safeAdd(from, len, "cka")

                for { } lt(from, finalFrom) {
                    from := add(from, 32)
                    to := add(to, 32)
                } {
                    mstore(to, mload(from))
                }
            }

            /// @dev Validates the transaction against the senders' account.
            /// Besides ensuring that the contract agrees to a transaction,
            /// this method also enforces that the nonce has been marked as used.
            function accountValidateTx(txDataOffset) {
                // Skipping the first 0x20 word of the ABI-encoding of the struct
                let innerTxDataOffset := add(txDataOffset, 32)
                let from := getFrom(innerTxDataOffset)
                ensureAccount(from)

                // The nonce should be unique for each transaction.
                let nonce := getNonce(innerTxDataOffset)
                // Here we check that this nonce was not available before the validation step
                ensureNonceUsage(from, nonce, 0)

                setHook(VM_HOOK_ACCOUNT_VALIDATION_ENTERED())
                debugLog("pre-validate",0)
                debugLog("pre-validate",from)
                let success := callAccountMethod({{VALIDATE_TX_SELECTOR}}, from, txDataOffset)
                setHook(VM_HOOK_NO_VALIDATION_ENTERED())

                if iszero(success) {
                    revertWithReason(
                        ACCOUNT_TX_VALIDATION_ERR_CODE(),
                        1
                    )
                }

                ensureCorrectAccountMagic()

                // Here we make sure that the nonce is no longer available after the validation step
                ensureNonceUsage(from, nonce, 1)
            }

            /// @dev Ensures that the magic returned by the validate account method is correct
            /// It must be called right after the call of the account validation method to preserve the
            /// correct returndatasize
            function ensureCorrectAccountMagic() {
                // It is expected that the returned value is ABI-encoded bytes4 magic value
                // The Solidity always pads such value to 32 bytes and so we expect the magic to be
                // of length 32
                if iszero(eq(32, returndatasize())) {
                    revertWithReason(
                        ACCOUNT_RETURNED_INVALID_MAGIC_ERR_CODE(),
                        0
                    )
                }

                // Note that it is important to copy the magic even though it is not needed if the
                // `SHOULD_ENSURE_CORRECT_RETURNED_MAGIC` is false. It is never false in production
                // but it is so in fee estimation and we want to preserve as many operations as
                // in the original operation.
                returndatacopy(0, 0, 32)
                let returnedValue := mload(0)
                let isMagicCorrect := eq(returnedValue, {{SUCCESSFUL_ACCOUNT_VALIDATION_MAGIC_VALUE}})

                if and(iszero(isMagicCorrect), SHOULD_ENSURE_CORRECT_RETURNED_MAGIC()) {
                    revertWithReason(
                        ACCOUNT_RETURNED_INVALID_MAGIC_ERR_CODE(),
                        0
                    )
                }
            }

            /// @dev Calls the KnownCodesStorage system contract to mark the factory dependencies of
            /// the transaction as known.
            function markFactoryDepsForTx(innerTxDataOffset, isL1Tx) {
                debugLog("starting factory deps", 0)
                let factoryDepsPtr := getFactoryDepsPtr(innerTxDataOffset)
                let factoryDepsLength := mload(factoryDepsPtr)

                if gt(factoryDepsLength, MAX_NEW_FACTORY_DEPS()) {
                    assertionError("too many factory deps")
                }

                let ptr := NEW_FACTORY_DEPS_BEGIN_BYTE()
                // Selector
                mstore(ptr, {{MARK_FACTORY_DEPS_SELECTOR}})
                ptr := add(ptr, 32)

                // Saving whether the dependencies should be sent on L1
                // There is no need to send them for L1 transactions, since their
                // preimages are already available on L1.
                mstore(ptr, iszero(isL1Tx))
                ptr := add(ptr, 32)

                // Saving the offset to array (it is always 64)
                mstore(ptr, 64)
                ptr := add(ptr, 32)

                // Saving the array

                // We also need to include 32 bytes for the length itself
                let arrayLengthBytes := safeAdd(32, safeMul(factoryDepsLength, 32, "ag"), "af")
                // Copying factory deps array
                memCopy(factoryDepsPtr, ptr, arrayLengthBytes)

                let success := call(
                    gas(),
                    KNOWN_CODES_CONTRACT_ADDR(),
                    0,
                    // Shifting by 28 to start from the selector
                    add(NEW_FACTORY_DEPS_BEGIN_BYTE(), 28),
                    // 4 (selector) + 32 (send to l1 flag) + 32 (factory deps offset)+ 32 (factory deps length)
                    safeAdd(100, safeMul(factoryDepsLength, 32, "op"), "ae"),
                    0,
                    0
                )

                debugLog("factory deps success", success)

                if iszero(success) {
                    debugReturndata()
                    switch isL1Tx
                    case 1 {
                        revertWithReason(
                            FAILED_TO_MARK_FACTORY_DEPS(),
                            1
                        )
                    }
                    default {
                        // For L2 transactions, we use near call panic
                        nearCallPanic()
                    }
                }
            }

            /// @dev Function responsible for executing the L1->L2 transactions.
            function executeL1Tx(innerTxDataOffset, from) -> ret {
                let to := getTo(innerTxDataOffset)
                debugLog("to", to)
                let value := getValue(innerTxDataOffset)
                debugLog("value", value)
                let dataPtr := getDataPtr(innerTxDataOffset)

                ret := msgValueSimulatorMimicCall(
                    to,
                    from,
                    value,
                    dataPtr
                )

                if iszero(ret) {
                    debugReturndata()
                }
            }

            /// @dev Function responsible for the execution of the L2 transaction
            /// @dev Returns `true` or `false` depending on whether or not the tx has reverted.
            function executeL2Tx(txDataOffset, from) -> ret {
                ret := callAccountMethod({{EXECUTE_TX_SELECTOR}}, from, txDataOffset)

                if iszero(ret) {
                    debugReturndata()
                }
            }

            ///
            /// ZKsync-specific utilities:
            ///

            /// @dev Returns an ABI that can be used for low-level
            /// invocations of calls and mimicCalls
            /// @param dataPtr The pointer to the calldata.
            /// @param gasPassed The number of gas to be passed with the call.
            /// @param shardId The shard id of the callee. Currently only `0` (Rollup) is supported.
            /// @param forwardingMode The mode of how the calldata is forwarded
            /// It is possible to either pass a pointer, slice of auxheap or heap. For the
            /// bootloader purposes using heap (0) is enough.
            /// @param isConstructorCall Whether the call should contain the isConstructor flag.
            /// @param isSystemCall Whether the call should contain the isSystemCall flag.
            /// @return ret The ABI
            function getFarCallABI(
                dataPtr,
                gasPassed,
                shardId,
                forwardingMode,
                isConstructorCall,
                isSystemCall
            ) -> ret {
                let dataStart := add(dataPtr, 32)
                let dataLength := mload(dataPtr)

                // Skip dataOffset and memoryPage, because they are always zeros
                ret := or(ret, shl(64, dataStart))
                ret := or(ret, shl(96, dataLength))

                ret := or(ret, shl(192, gasPassed))
                ret := or(ret, shl(224, forwardingMode))
                ret := or(ret, shl(232, shardId))
                ret := or(ret, shl(240, isConstructorCall))
                ret := or(ret, shl(248, isSystemCall))
            }

            /// @dev Does mimicCall without copying the returndata.
            /// @param to Who to call
            /// @param whoToMimic The `msg.sender` of the call
            /// @param data The pointer to the calldata
            /// @param isConstructor Whether the call should contain the isConstructor flag
            /// @param isSystemCall Whether the call should contain the isSystem flag.
            /// @param extraAbi1 The first extraAbiParam
            /// @param extraAbi2 The second extraAbiParam
            /// @param extraAbi3 The third extraAbiParam
            /// @return ret 1 if the call was successful, 0 otherwise.
            function mimicCallOnlyResult(
                to,
                whoToMimic,
                data,
                isConstructor,
                isSystemCall,
                extraAbi1,
                extraAbi2,
                extraAbi3
            ) -> ret {
                let farCallAbi := getFarCallABI(
                    data,
                    gas(),
                    // Only rollup is supported for now
                    0,
                    0,
                    isConstructor,
                    isSystemCall
                )

                ret := verbatim_7i_1o("system_mimic_call", to, whoToMimic, farCallAbi, extraAbi1, extraAbi2, extraAbi3, 0)
            }

            <!-- @if BOOTLOADER_TYPE=='playground_batch' -->
            // Extracts the required byte from the 32-byte word.
            // 31 would mean the MSB, 0 would mean LSB.
            function getWordByte(word, byteIdx) -> ret {
                // Shift the input to the right so the required byte is LSB
                ret := shr(mul(8, byteIdx), word)
                // Clean everything else in the word
                ret := and(ret, 0xFF)
            }
            <!-- @endif -->


            /// @dev Sends a L2->L1 log using L1Messengers' `sendL2ToL1Log`.
            /// @param isService The isService flag of the call.
            /// @param key The `key` parameter of the log.
            /// @param value The `value` parameter of the log.
            function sendL2LogUsingL1Messenger(isService, key, value) {
                mstore(0, {{RIGHT_PADDED_SEND_L2_TO_L1_LOG_SELECTOR}})
                mstore(4, isService)
                mstore(36, key)
                mstore(68, value)

                let success := call(
                    gas(),
                    L1_MESSENGER_ADDR(),
                    0,
                    0,
                    100,
                    0,
                    0
                )

                if iszero(success) {
                    debugLog("Failed to send L1Messenger L2Log", key)
                    debugLog("Failed to send L1Messenger L2Log", value)

                    revertWithReason(L1_MESSENGER_LOG_SENDING_FAILED_ERR_CODE(), 1)
                }
            }

            /// @dev Sends a native (VM) L2->L1 log.
            /// @param isService The isService flag of the call.
            /// @param key The `key` parameter of the log.
            /// @param value The `value` parameter of the log.
            function sendToL1Native(isService, key, value) {
                verbatim_3i_0o("to_l1", isService, key, value)
            }

            /// @notice Performs L1 Messenger pubdata "publishing" call.
            /// @dev Expected to be used at the end of the batch.
            function l1MessengerPublishingCall() {
                let ptr := OPERATOR_PROVIDED_L1_MESSENGER_PUBDATA_BEGIN_BYTE()
                debugLog("Publishing batch data to L1", 0)
                
                setHook(VM_HOOK_PUBDATA_REQUESTED())

                // First slot (only last 4 bytes) -- selector
                mstore(ptr, {{PUBLISH_PUBDATA_SELECTOR}})
                // Second slot is occupied by the address of the L2 DA validator.
                // The operator can provide any one it wants. It will be the responsibility of the 
                // L1Messenger system contract to send the corresponding log to L1.
                // 
                // Third slot -- offset. The correct value must be equal to 64
                assertEq(mload(add(ptr, 64)), 64, "offset for L1Messenger is not 64")

                // Third slot -- length of pubdata
                let len := mload(add(ptr, 96))
                // 4 bytes for selector, 32 bytes for ABI-encoded L2 DA validator address,
                // 32 bytes for array offset and 32 bytes for array length
                let fullLen := add(len, 100)

                // ptr + 28 because the function selector only takes up the last 4 bytes in the first slot.
                let success := call(
                    gas(),
                    L1_MESSENGER_ADDR(),
                    0,
                    add(ptr, 28),
                    fullLen,
                    0,
                    0
                )

                if iszero(success) {
                    debugLog("Failed to publish L2Logs data", 0)

                    revertWithReason(L1_MESSENGER_PUBLISHING_FAILED_ERR_CODE(), 1)
                }
            }

            function publishTimestampDataToL1() {
                debugLog("Publishing timestamp data to L1", 0)

                mstore(0, {{RIGHT_PADDED_PUBLISH_TIMESTAMP_DATA_TO_L1_SELECTOR}})
                let success := call(
                    gas(),
                    SYSTEM_CONTEXT_ADDR(),
                    0,
                    0,
                    4,
                    0,
                    0
                )

                if iszero(success) {
                    debugLog("Failed publish timestamp to L1", 0)
                    revertWithReason(FAILED_TO_PUBLISH_TIMESTAMP_DATA_TO_L1(), 1)
                }
            }

            /// @notice Performs a call of a System Context
            /// method that have no input parameters
            function callSystemContext(paddedSelector) {
                mstore(0, paddedSelector)

                let success := call(
                    gas(),
                    SYSTEM_CONTEXT_ADDR(),
                    0,
                    0,
                    4,
                    0,
                    0
                )

                if iszero(success) {
                    debugLog("Failed to call System Context", 0)

                    revertWithReason(FAILED_TO_CALL_SYSTEM_CONTEXT_ERR_CODE(), 1)
                }
            }

            /// @dev Increment the number of txs in the batch
            function considerNewTx() {
                verbatim_0i_0o("increment_tx_counter")

                callSystemContext({{RIGHT_PADDED_INCREMENT_TX_NUMBER_IN_BLOCK_SELECTOR}})
            }

            function $llvm_NoInline_llvm$_getMeta() -> ret {
                ret := verbatim_0i_1o("meta")
            }

            function getPubdataCounter() -> ret {
                ret := and($llvm_NoInline_llvm$_getMeta(), 0xFFFFFFFF)
            }

            function getCurrentPubdataSpent(basePubdataSpent) -> ret {
                let currentPubdataCounter := getPubdataCounter()
                debugLog("basePubdata", basePubdataSpent)
                debugLog("currentPubdata", currentPubdataCounter)
                ret := saturatingSub(currentPubdataCounter, basePubdataSpent)
            }

            function getErgsSpentForPubdata(
                basePubdataSpent,
                gasPerPubdata,
            ) -> ret {
                ret := safeMul(getCurrentPubdataSpent(basePubdataSpent), gasPerPubdata, "mul: getErgsSpentForPubdata")
            }

            /// @dev Compares the amount of spent ergs on the pubdatawith the allowed amount.
            /// @param basePubdataSpent The amount of pubdata spent at the beginning of the transaction.
            /// @param computeGas The amount of execution gas remaining that can still be spent on future computation.
            /// @param reservedGas The amount of gas reserved for the pubdata.
            /// @param gasPerPubdata The price of each byte of pubdata in L2 gas.
            /// @return ret Whether the amount of pubdata spent so far is valid and
            /// and can be covered by the user.
            function isNotEnoughGasForPubdata(
                basePubdataSpent,
                computeGas,
                reservedGas,
                gasPerPubdata
            ) -> ret {
                let spentErgs := getErgsSpentForPubdata(basePubdataSpent, gasPerPubdata)
                debugLog("spentErgsPubdata", spentErgs)
                let allowedGasLimit := add(computeGas, reservedGas)

                ret := lt(allowedGasLimit, spentErgs)
            }

            /// @dev Set the new value for the tx origin context value
            function setTxOrigin(newTxOrigin) {
                let success := setContextVal({{RIGHT_PADDED_SET_TX_ORIGIN}}, newTxOrigin)

                if iszero(success) {
                    debugLog("Failed to set txOrigin", newTxOrigin)
                    nearCallPanic()
                }
            }

            /// @dev Set the new value for the gas price value
            function setGasPrice(newGasPrice) {
                let success := setContextVal({{RIGHT_PADDED_SET_GAS_PRICE}}, newGasPrice)

                if iszero(success) {
                    debugLog("Failed to set gas price", newGasPrice)
                    nearCallPanic()
                }
            }

            /// @dev Sets the gas per pubdata byte value in the `SystemContext` contract.
            /// @param newGasPerPubdata The amount L2 gas that the operator charge the user for single byte of pubdata.
            /// @param basePubdataSpent The number of pubdata spent as of the start of the transaction.
            /// @notice Note that it has no actual impact on the execution of the contract.
            function setPubdataInfo(
                newGasPerPubdata,
                basePubdataSpent
            ) {
                mstore(0, {{RIGHT_PADDED_SET_PUBDATA_INFO}})
                mstore(4, newGasPerPubdata)
                mstore(36, basePubdataSpent)

                let success := call(
                    gas(),
                    SYSTEM_CONTEXT_ADDR(),
                    0,
                    0,
                    68,
                    0,
                    0
                )

                if iszero(success) {
                    debugLog("setPubdataInfo failed", newGasPerPubdata)
                    assertionError("setPubdataInfo failed")
                }
            }

            /// @notice Sets the context information for the current batch.
            /// @dev The SystemContext.sol system contract is responsible for validating
            /// the validity of the new batch's data.
            function setNewBatch(prevBatchHash, newTimestamp, newBatchNumber, baseFee) {
                mstore(0, {{RIGHT_PADDED_SET_NEW_BATCH_SELECTOR}})
                mstore(4, prevBatchHash)
                mstore(36, newTimestamp)
                mstore(68, newBatchNumber)
                mstore(100, baseFee)

                let success := call(
                    gas(),
                    SYSTEM_CONTEXT_ADDR(),
                    0,
                    0,
                    132,
                    0,
                    0
                )

                if iszero(success) {
                    debugLog("Failed to set new batch: ", prevBatchHash)
                    debugLog("Failed to set new batch: ", newTimestamp)

                    revertWithReason(FAILED_TO_SET_NEW_BATCH_ERR_CODE(), 1)
                }
            }

            /// @notice Sets the context information for the current L2 block.
            /// @param txId The index of the transaction in the batch for which to get the L2 block information.
            function setL2Block(txId) {
                let txL2BlockPosition := add(TX_OPERATOR_L2_BLOCK_INFO_BEGIN_BYTE(), mul(TX_OPERATOR_L2_BLOCK_INFO_SIZE_BYTES(), txId))

                let currentL2BlockNumber := mload(txL2BlockPosition)
                let currentL2BlockTimestamp := mload(add(txL2BlockPosition, 32))
                let previousL2BlockHash := mload(add(txL2BlockPosition, 64))
                let virtualBlocksToCreate := mload(add(txL2BlockPosition, 96))

                let isFirstInBatch := iszero(txId)

                debugLog("Setting new L2 block: ", currentL2BlockNumber)
                debugLog("Setting new L2 block: ", currentL2BlockTimestamp)
                debugLog("Setting new L2 block: ", previousL2BlockHash)
                debugLog("Setting new L2 block: ", virtualBlocksToCreate)

                mstore(0, {{RIGHT_PADDED_SET_L2_BLOCK_SELECTOR}})
                mstore(4, currentL2BlockNumber)
                mstore(36, currentL2BlockTimestamp)
                mstore(68, previousL2BlockHash)
                mstore(100, isFirstInBatch)
                mstore(132, virtualBlocksToCreate)

                let success := call(
                    gas(),
                    SYSTEM_CONTEXT_ADDR(),
                    0,
                    0,
                    164,
                    0,
                    0
                )

                if iszero(success) {
                    debugLog("Failed to set new L2 block: ", currentL2BlockNumber)
                    debugLog("Failed to set new L2 block: ", currentL2BlockTimestamp)
                    debugLog("Failed to set new L2 block: ", previousL2BlockHash)
                    debugLog("Failed to set new L2 block: ", isFirstInBatch)

                    revertWithReason(FAILED_TO_SET_L2_BLOCK(), 1)
                }
            }

<<<<<<< HEAD
            /// @notice Appends a transaction’s status to the rolling‐hash commitment in storage.
            /// @param txHash The canonical L2 transaction hash to include.
            /// @param status The boolean status of the transaction (1 = success, 0 = failure).
            function appendTransactionStatus(
                txHash,
                status
            ) {
                debugLog("Appending tx status", txHash)
                debugLog("Status", status)

                let currentCommitment := mload(TXS_STATUS_ROLLING_HASH_BEGIN_BYTE())

                // The precommitment for each transaction in the form of "<32 bytes tx hash, 1 byte status>
                mstore(1, status)
                mstore(0, txHash)
                let txStatusCommitment := keccak256(0, 33)

                mstore(0, currentCommitment)
                mstore(32, txStatusCommitment)
                let newCommitment := keccak256(0, 64)

                mstore(TXS_STATUS_ROLLING_HASH_BEGIN_BYTE(), newCommitment)
=======
            /// @notice Sets the interop roots in the L2InteropRootStorage contract.
            /// We store the latest processed interopRoot number in the CURRENT_INTEROP_ROOT_BYTE()
            /// For each txs, we check if the next interopRoot belongs to a block that we should process, if yes we store it and continue to the next.
            /// If no, we stop.
            /// @param txId The index of the transaction in the batch for which to get the L2 block information.
            function setInteropRoots(txId) {
                debugLog("Setting interop roots", 0)
                let txL2BlockPosition := add(TX_OPERATOR_L2_BLOCK_INFO_BEGIN_BYTE(), mul(TX_OPERATOR_L2_BLOCK_INFO_SIZE_BYTES(), txId))
                let currentL2BlockNumber := mload(txL2BlockPosition)

                debugLog("current txId", txId)
                debugLog("currentL2BlockNumber", currentL2BlockNumber)

                let lastProcessedBlockNumber := mload(LAST_PROCESSED_BLOCK_NUMBER_BYTE())
                debugLog("lastProcessedBlockNumber", lastProcessedBlockNumber)

                if lt(currentL2BlockNumber, add(lastProcessedBlockNumber, 1)) {
                    debugLog("Processed roots for block", currentL2BlockNumber)
                    leave
                }

                debugLog("Setting interop roots for block", currentL2BlockNumber)

                setInteropRootForBlock(currentL2BlockNumber)
            }

            function setInteropRootForBlock(setForBlockNumber) {
                let nextInteropRootNumber := mload(CURRENT_INTEROP_ROOT_BYTE())
                let interopRootStartSlot := getNextInteropRootByte()
                let numberOfRoots := getNumberOfInteropRootInCurrentBlock()
                
                debugLog("numberOfRoots", numberOfRoots)

                /// Note, that we provide bootloader with numberOfRoots equal to the actual value + 1.
                /// That is done to be able to differentiate between empty and non-existent blocks on server level.
                /// Thus, it's an invalid state where the numberOfRoots is equal to 0, we should revert.
                if eq(numberOfRoots, 0) {
                    revertWithReason(ZERO_INTEROP_ROOTS(), 0)
                }

                /// Note, that as mentioned above, we provide bootloader with numberOfRoots equal to the actual value + 1.
                /// The loop runs for (numberOfRoots - 1) iterations, intentionally skipping the extra +1.
                debugLog("Setting interop roots 1", nextInteropRootNumber)
                for {let i := nextInteropRootNumber} lt(i, sub(numberOfRoots, 1)) {i := add(i, 1)} {
                    debugLog("Setting interop roots 2", i)
                    let interopRootStartSlot := getInteropRootByte(i)
                    let currentBlockNumber := mload(add(interopRootStartSlot, INTEROP_ROOT_PROCESSED_BLOCK_NUMBER_OFFSET()))
                    let chainId  := mload(add(interopRootStartSlot, INTEROP_ROOT_CHAIN_ID_OFFSET())) 
                    /// Note it might be a block or batchNumber. For proof based interop it is a block number.
                    /// For detailed explanation refer to L2InteropRootStorage contract.
                    let blockNumber := mload(add(interopRootStartSlot, INTEROP_ROOT_DEPENDENCY_BLOCK_NUMBER_OFFSET()))
                    let sidesLength := mload(add(interopRootStartSlot, INTEROP_ROOT_SIDE_LENGTH_OFFSET()))


                    debugLog("Set roots chainId     ", chainId)
                    debugLog("Set roots blockNumber ", blockNumber)
                    debugLog("Set roots sidesLength ", sidesLength)

                    if lt(setForBlockNumber, currentBlockNumber) {
                        debugLog("Processed all interop roots for this block", 1)
                        break
                    }

                    if iszero(sidesLength) {
                        debugLog("Empty sides, finishing", 0)
                        break
                    }
                    mstore(CURRENT_INTEROP_ROOT_BYTE(), add(i, 1))

                    debugLog("Current interop root updated", add(i, 1))

                    callL2InteropRootStorage(chainId, blockNumber, sidesLength, interopRootStartSlot)
                }


                mstore(LAST_PROCESSED_BLOCK_NUMBER_BYTE(), setForBlockNumber)
                debugLog("currentNumberOfRoots", mload(CURRENT_NUMBER_OF_ROOTS_IN_BLOCK_BYTE()))
                debugLog("currentNumberOfRoots 2", add(mload(CURRENT_NUMBER_OF_ROOTS_IN_BLOCK_BYTE()), 1))
                mstore(CURRENT_NUMBER_OF_ROOTS_IN_BLOCK_BYTE(), add(mload(CURRENT_NUMBER_OF_ROOTS_IN_BLOCK_BYTE()), 1))
                debugLog("currentNumberOfRoots 3", mload(CURRENT_NUMBER_OF_ROOTS_IN_BLOCK_BYTE()))
            }

            /// @notice Calls L2InteropRootStorage contract to add interop root.
            function callL2InteropRootStorage(chainId, blockNumber, sidesLength, interopRootStartSlot) {
                mstore(0, {{RIGHT_PADDED_SET_L2_INTEROP_ROOT_SELECTOR}})
                mstore(4, chainId)
                mstore(36, blockNumber)
                /// needed for abi-encoding, specifies the array start slot
                mstore(68, 96)
                mstore(100, sidesLength)
                let sidesLoadingOffset := 132
                let sidesOffset := add(interopRootStartSlot, INTEROP_ROOT_SIDES_OFFSET_START())
                for {let j := 0} lt(j, sidesLength) {j := add(j, 1)} {
                /// Ensure we don’t write past the end of the scratch space.
                /// In this release, `sides` occupies exactly one 32-byte slot, so if
                /// `sidesLoadingOffset` exceeds
                ///   (SCRATCH_SPACE_BEGIN_SLOT() + SCRATCH_SPACE_SLOTS() - 1) * 32
                /// then we’d be writing outside of scratch space and must revert.
                if gt(sidesLoadingOffset, mul(sub(add(SCRATCH_SPACE_BEGIN_SLOT(), SCRATCH_SPACE_SLOTS()), 1), 32)) {
                    revertWithReason(TEMPORARY_DATA_OUTSIDE_SCRATCH_SPACE(), 0)
                }
                    mstore(sidesLoadingOffset, mload(sidesOffset))
                    sidesOffset := add(sidesOffset, 32)
                    sidesLoadingOffset := add(sidesLoadingOffset, 32)
                }

                let success := call(
                    gas(),
                    L2_INTEROP_ROOT_STORAGE(),
                    0,
                    0,
                    add(132, mul(sidesLength, 32)),
                    0,
                    0
                )

                if iszero(success) {
                    debugLog("Failed to set interopRoot: ", 1)
                    revertWithReason(FAILED_TO_SET_INTEROP_ROOT(), 1)
                }
                debugLog("InteropRoot set successfully", 2)
                
            }

            /// @notice Sends the rolling hash of the dependency interop roots to the L1.
            function sendInteropRootRollingHashToL1() {
                debugLog("Sending interop roots to L1", 0)
                let rollingHashOfProcessedRoots := 0
                for {let i := 0} true {i := add(i, 1)} {
                    let interopRootStartSlot := getInteropRootByte(i)
                    let chainId  := mload(add(interopRootStartSlot, INTEROP_ROOT_CHAIN_ID_OFFSET())) 
                    /// Note it might be a block or batchNumber. For proof based it is a block number.
                    let blockNumber := mload(add(interopRootStartSlot, INTEROP_ROOT_DEPENDENCY_BLOCK_NUMBER_OFFSET()))
                    let sidesLength := mload(add(interopRootStartSlot, INTEROP_ROOT_SIDE_LENGTH_OFFSET()))

                    debugLog("Send roots L1 chainId     ", chainId)
                    debugLog("Send roots L1 blockNumber ", blockNumber)
                    debugLog("Send roots L1 sidesLength ", sidesLength)

                    if iszero(sidesLength) {
                        // There are no more logs, sending hash to L1.
                        debugLog("InteropRoot hash to L1", rollingHashOfProcessedRoots)
                        sendToL1Native(true, interopRootRollingHashLogKey(), rollingHashOfProcessedRoots)
                        break
                    }
                    /// We have an offset so we can preload the rolling hash into it later for hashing.
                    let interopRootOffset := 64 
                    mstore(add(interopRootOffset, 4), chainId)
                    mstore(add(interopRootOffset, 36), blockNumber)
                    let sidesLoadingOffset := add(interopRootOffset, 68)
                    let sidesOffset := add(interopRootStartSlot, INTEROP_ROOT_SIDES_OFFSET_START())
                    for {let j := 0} lt(j, sidesLength) {j := add(j, 1)} {
                        debugLog("Hashing", mload(sidesOffset))
                        mstore(sidesLoadingOffset, mload(sidesOffset))
                        sidesOffset := add(sidesOffset, 32)
                        sidesLoadingOffset := add(sidesLoadingOffset, 32)
                    }

                    // for single interopRoots that are not really sides, we send them to L1 here.
                    switch sidesLength 
                    case 1 {
                        // Calculate keccak256 of all data
                        mstore(36, rollingHashOfProcessedRoots) 
                        rollingHashOfProcessedRoots := keccak256(36, add(32, add(64, mul(sidesLength, 32))))
                    } 
                    default {
                        revertWithReason(FAILED_PRECOMMIT_BASED_INTEROP_NOT_SUPPORTED(), 1)
                    }
                    
                }
>>>>>>> 145e54ba
            }

            /// @notice Appends the transaction hash to the current L2 block.
            /// @param txHash The hash of the transaction to append.
            /// @param isL1Tx Whether the transaction is an L1 transaction. If it is an L1 transaction,
            /// and this method fails, then the bootloader execution will be explicitly reverted.
            /// Otherwise, the nearCallPanic will be used to implicitly fail the validation of the transaction.
            function appendTransactionHash(
                txHash,
                isL1Tx
            ) {
                debugLog("Appending tx to L2 block", txHash)

                mstore(0, {{RIGHT_PADDED_APPEND_TRANSACTION_TO_L2_BLOCK_SELECTOR}})
                mstore(4, txHash)

                let success := call(
                    gas(),
                    SYSTEM_CONTEXT_ADDR(),
                    0,
                    0,
                    36,
                    0,
                    0
                )

                if iszero(success) {
                    debugReturndata()
                    switch isL1Tx
                    case 1 {
                        revertWithReason(
                            FAILED_TO_APPEND_TRANSACTION_TO_L2_BLOCK(),
                            1
                        )
                    }
                    default {
                        // For L2 transactions, we use near call panic, it will trigger the validation
                        // step of the transaction to fail, returning a consistent error message.
                        nearCallPanic()
                    }
                }
            }

            <!-- @if BOOTLOADER_TYPE=='playground_batch' -->
            /// @notice Arbitrarily overrides the current batch information.
            /// @dev It should NOT be available in the proved batch.
            function unsafeOverrideBatch(newTimestamp, newBatchNumber, baseFee) {
                mstore(0, {{RIGHT_PADDED_OVERRIDE_BATCH_SELECTOR}})
                mstore(4, newTimestamp)
                mstore(36, newBatchNumber)
                mstore(68, baseFee)

                let success := call(
                    gas(),
                    SYSTEM_CONTEXT_ADDR(),
                    0,
                    0,
                    100,
                    0,
                    0
                )

                if iszero(success) {
                    debugLog("Failed to override batch: ", newTimestamp)
                    debugLog("Failed to override batch: ", newBatchNumber)

                    revertWithReason(FAILED_TO_SET_NEW_BATCH_ERR_CODE(), 1)
                }
            }
            <!-- @endif -->


            // Checks whether the nonce `nonce` have been already used for
            // account `from`. Reverts if the nonce has not been used properly.
            function ensureNonceUsage(from, nonce, shouldNonceBeUsed) {
                // INonceHolder.validateNonceUsage selector
                mstore(0, {{RIGHT_PADDED_VALIDATE_NONCE_USAGE_SELECTOR}})
                mstore(4, from)
                mstore(36, nonce)
                mstore(68, shouldNonceBeUsed)

                let success := call(
                    gas(),
                    NONCE_HOLDER_ADDR(),
                    0,
                    0,
                    100,
                    0,
                    0
                )

                if iszero(success) {
                    revertWithReason(
                        ACCOUNT_TX_VALIDATION_ERR_CODE(),
                        1
                    )
                }
            }

            /// @dev Encodes and performs a call to a method of
            /// `SystemContext.sol` system contract of the roughly the following interface:
            /// someMethod(uint256 val)
            function setContextVal(
                selector,
                value,
            ) -> ret {
                mstore(0, selector)
                mstore(4, value)

                ret := call(
                    gas(),
                    SYSTEM_CONTEXT_ADDR(),
                    0,
                    0,
                    36,
                    0,
                    0
                )
            }

            // Each of the txs have the following type:
            // struct Transaction {
            //     // The type of the transaction.
            //     uint256 txType;
            //     // The caller.
            //     uint256 from;
            //     // The callee.
            //     uint256 to;
            //     // The gasLimit to pass with the transaction.
            //     // It has the same meaning as Ethereum's gasLimit.
            //     uint256 gasLimit;
            //     // The maximum amount of gas the user is willing to pay for a byte of pubdata.
            //     uint256 gasPerPubdataByteLimit;
            //     // The maximum fee per gas that the user is willing to pay.
            //     // It is akin to EIP1559's maxFeePerGas.
            //     uint256 maxFeePerGas;
            //     // The maximum priority fee per gas that the user is willing to pay.
            //     // It is akin to EIP1559's maxPriorityFeePerGas.
            //     uint256 maxPriorityFeePerGas;
            //     // The transaction's paymaster. If there is no paymaster, it is equal to 0.
            //     uint256 paymaster;
            //     // The nonce of the transaction.
            //     uint256 nonce;
            //     // The value to pass with the transaction.
            //     uint256 value;
            //     // In the future, we might want to add some
            //     // new fields to the struct. The `txData` struct
            //     // is to be passed to account and any changes to its structure
            //     // would mean a breaking change to these accounts. In order to prevent this,
            //     // we should keep some fields as "reserved".
            //     // It is also recommended that their length is fixed, since
            //     // it would allow easier proof integration (in case we will need
            //     // some special circuit for preprocessing transactions).
            //     uint256[4] reserved;
            //     // The transaction's calldata.
            //     bytes data;
            //     // The signature of the transaction.
            //     bytes signature;
            //     // The properly formatted hashes of bytecodes that must be published on L1
            //     // with the inclusion of this transaction. Note, that a bytecode has been published
            //     // before, the user won't pay fees for its republishing.
            //     bytes32[] factoryDeps;
            //     // The input to the paymaster.
            //     bytes paymasterInput;
            //     // Reserved dynamic type for the future use-case. Using it should be avoided,
            //     // But it is still here, just in case we want to enable some additional functionality.
            //     bytes reservedDynamic;
            // }

            /// @notice Asserts the equality of two values and reverts
            /// with the appropriate error message in case it doesn't hold
            /// @param value1 The first value of the assertion
            /// @param value2 The second value of the assertion
            /// @param message The error message
            function assertEq(value1, value2, message) {
                switch eq(value1, value2)
                    case 0 { assertionError(message) }
                    default { }
            }

            /// @notice Makes sure that the structure of the transaction is set in accordance to its type
            /// @dev This function validates only L2 transactions, since the integrity of the L1->L2
            /// transactions is enforced by the L1 smart contracts.
            function validateTypedTxStructure(innerTxDataOffset) {
                /// Some common checks for all transactions.
                let reservedDynamicLength := getReservedDynamicBytesLength(innerTxDataOffset)
                if gt(reservedDynamicLength, 0) {
                    assertionError("non-empty reservedDynamic")
                }
                let txType := getTxType(innerTxDataOffset)
                switch txType
                    case 0 {
                        let maxFeePerGas := getMaxFeePerGas(innerTxDataOffset)
                        let maxPriorityFeePerGas := getMaxPriorityFeePerGas(innerTxDataOffset)
                        assertEq(maxFeePerGas, maxPriorityFeePerGas, "EIP1559 params wrong")

                        <!-- @if BOOTLOADER_TYPE!='playground_batch' -->

                        let from := getFrom(innerTxDataOffset)
                        let iseoa := isEOA(from)
                        assertEq(iseoa, true, "Only EIP-712 can use non-EOA")

                        <!-- @endif -->

                        // Here, for type 0 transactions the reserved0 field is used as a marker
                        // whether the transaction should include chainId in its encoding.
                        assertEq(lte(getGasPerPubdataByteLimit(innerTxDataOffset), MAX_L2_GAS_PER_PUBDATA()), 1, "Gas per pubdata is wrong")
                        assertEq(getPaymaster(innerTxDataOffset), 0, "paymaster non zero")

                        <!-- @if BOOTLOADER_TYPE=='proved_batch' -->
                        assertEq(gt(getFrom(innerTxDataOffset), MAX_SYSTEM_CONTRACT_ADDR()), 1, "from in kernel space")
                        <!-- @endif -->

                        // reserved1 used as marker that tx doesn't have field "to"
                        assertEq(getReserved2(innerTxDataOffset), 0, "reserved2 non zero")
                        assertEq(getReserved3(innerTxDataOffset), 0, "reserved3 non zero")
                        assertEq(getFactoryDepsBytesLength(innerTxDataOffset), 0, "factory deps non zero")
                        assertEq(getPaymasterInputBytesLength(innerTxDataOffset), 0, "paymasterInput non zero")
                    }
                    case 1 {
                        let maxFeePerGas := getMaxFeePerGas(innerTxDataOffset)
                        let maxPriorityFeePerGas := getMaxPriorityFeePerGas(innerTxDataOffset)
                        assertEq(maxFeePerGas, maxPriorityFeePerGas, "EIP1559 params wrong")

                        <!-- @if BOOTLOADER_TYPE!='playground_batch' -->

                        let from := getFrom(innerTxDataOffset)
                        let iseoa := isEOA(from)
                        assertEq(iseoa, true, "Only EIP-712 can use non-EOA")

                        <!-- @endif -->

                        assertEq(lte(getGasPerPubdataByteLimit(innerTxDataOffset), MAX_L2_GAS_PER_PUBDATA()), 1, "Gas per pubdata is wrong")
                        assertEq(getPaymaster(innerTxDataOffset), 0, "paymaster non zero")

                        <!-- @if BOOTLOADER_TYPE=='proved_batch' -->
                        assertEq(gt(getFrom(innerTxDataOffset), MAX_SYSTEM_CONTRACT_ADDR()), 1, "from in kernel space")
                        <!-- @endif -->
                        assertEq(getReserved0(innerTxDataOffset), 0, "reserved0 non zero")
                        // reserved1 used as marker that tx doesn't have field "to"
                        assertEq(getReserved2(innerTxDataOffset), 0, "reserved2 non zero")
                        assertEq(getReserved3(innerTxDataOffset), 0, "reserved3 non zero")
                        assertEq(getFactoryDepsBytesLength(innerTxDataOffset), 0, "factory deps non zero")
                        assertEq(getPaymasterInputBytesLength(innerTxDataOffset), 0, "paymasterInput non zero")
                    }
                    case 2 {
                        assertEq(lte(getGasPerPubdataByteLimit(innerTxDataOffset), MAX_L2_GAS_PER_PUBDATA()), 1, "Gas per pubdata is wrong")
                        assertEq(getPaymaster(innerTxDataOffset), 0, "paymaster non zero")

                        <!-- @if BOOTLOADER_TYPE!='playground_batch' -->

                        let from := getFrom(innerTxDataOffset)
                        let iseoa := isEOA(from)
                        assertEq(iseoa, true, "Only EIP-712 can use non-EOA")

                        <!-- @endif -->

                        <!-- @if BOOTLOADER_TYPE=='proved_batch' -->
                        assertEq(gt(getFrom(innerTxDataOffset), MAX_SYSTEM_CONTRACT_ADDR()), 1, "from in kernel space")
                        <!-- @endif -->

                        assertEq(getReserved0(innerTxDataOffset), 0, "reserved0 non zero")
                        // reserved1 used as marker that tx doesn't have field "to"
                        assertEq(getReserved2(innerTxDataOffset), 0, "reserved2 non zero")
                        assertEq(getReserved3(innerTxDataOffset), 0, "reserved3 non zero")
                        assertEq(getFactoryDepsBytesLength(innerTxDataOffset), 0, "factory deps non zero")
                        assertEq(getPaymasterInputBytesLength(innerTxDataOffset), 0, "paymasterInput non zero")
                    }
                    case 113 {
                        let paymaster := getPaymaster(innerTxDataOffset)
                        assertEq(or(gt(paymaster, MAX_SYSTEM_CONTRACT_ADDR()), iszero(paymaster)), 1, "paymaster in kernel space")

                        if iszero(paymaster) {
                            // Double checking that the paymasterInput is 0 if the paymaster is 0
                            assertEq(getPaymasterInputBytesLength(innerTxDataOffset), 0, "paymasterInput non zero")
                        }

                        <!-- @if BOOTLOADER_TYPE=='proved_batch' -->
                        assertEq(gt(getFrom(innerTxDataOffset), MAX_SYSTEM_CONTRACT_ADDR()), 1, "from in kernel space")
                        <!-- @endif -->
                        assertEq(getReserved0(innerTxDataOffset), 0, "reserved0 non zero")
                        // reserved1 used as marker that tx doesn't have field "to"
                        assertEq(getReserved2(innerTxDataOffset), 0, "reserved2 non zero")
                        assertEq(getReserved3(innerTxDataOffset), 0, "reserved3 non zero")
                    }
                    case 254 {
                        // Upgrade transaction, no need to validate as it is validated on L1.
                    }
                    case 255 {
                        // Double-check that the operator doesn't try to do an upgrade transaction via L1 -> L2 transaction.
                        assertEq(gt(getFrom(innerTxDataOffset), MAX_SYSTEM_CONTRACT_ADDR()), 1, "from in kernel space")
                        // L1 transaction, no need to validate as it is validated on L1.
                    }
                    default {
                        assertionError("Unknown tx type")
                    }
            }

            ///
            /// TransactionData utilities
            ///
            /// @dev The next methods are programmatically generated
            ///

            function getTxType(innerTxDataOffset) -> ret {
                ret := mload(innerTxDataOffset)
            }

            function getFrom(innerTxDataOffset) -> ret {
                ret := mload(add(innerTxDataOffset, 32))
            }

            function getTo(innerTxDataOffset) -> ret {
                ret := mload(add(innerTxDataOffset, 64))
            }

            function getGasLimit(innerTxDataOffset) -> ret {
                ret := mload(add(innerTxDataOffset, 96))
            }

            function getGasPerPubdataByteLimit(innerTxDataOffset) -> ret {
                ret := mload(add(innerTxDataOffset, 128))
            }

            function getMaxFeePerGas(innerTxDataOffset) -> ret {
                ret := mload(add(innerTxDataOffset, 160))
            }

            function getMaxPriorityFeePerGas(innerTxDataOffset) -> ret {
                ret := mload(add(innerTxDataOffset, 192))
            }

            function getPaymaster(innerTxDataOffset) -> ret {
                ret := mload(add(innerTxDataOffset, 224))
            }

            function getNonce(innerTxDataOffset) -> ret {
                ret := mload(add(innerTxDataOffset, 256))
            }

            function getValue(innerTxDataOffset) -> ret {
                ret := mload(add(innerTxDataOffset, 288))
            }

            function getReserved0(innerTxDataOffset) -> ret {
                ret := mload(add(innerTxDataOffset, 320))
            }

            function getReserved1(innerTxDataOffset) -> ret {
                ret := mload(add(innerTxDataOffset, 352))
            }

            function getReserved2(innerTxDataOffset) -> ret {
                ret := mload(add(innerTxDataOffset, 384))
            }

            function getReserved3(innerTxDataOffset) -> ret {
                ret := mload(add(innerTxDataOffset, 416))
            }

            function getDataPtr(innerTxDataOffset) -> ret {
                ret := mload(add(innerTxDataOffset, 448))
                ret := add(innerTxDataOffset, ret)
            }

            function getDataBytesLength(innerTxDataOffset) -> ret {
                let ptr := getDataPtr(innerTxDataOffset)
                ret := lengthRoundedByWords(mload(ptr))
            }

            function getSignaturePtr(innerTxDataOffset) -> ret {
                ret := mload(add(innerTxDataOffset, 480))
                ret := add(innerTxDataOffset, ret)
            }

            function getSignatureBytesLength(innerTxDataOffset) -> ret {
                let ptr := getSignaturePtr(innerTxDataOffset)
                ret := lengthRoundedByWords(mload(ptr))
            }

            function getFactoryDepsPtr(innerTxDataOffset) -> ret {
                ret := mload(add(innerTxDataOffset, 512))
                ret := add(innerTxDataOffset, ret)
            }

            function getFactoryDepsBytesLength(innerTxDataOffset) -> ret {
                let ptr := getFactoryDepsPtr(innerTxDataOffset)
                ret := safeMul(mload(ptr),32, "fwop")
            }

            function getPaymasterInputPtr(innerTxDataOffset) -> ret {
                ret := mload(add(innerTxDataOffset, 544))
                ret := add(innerTxDataOffset, ret)
            }

            function getPaymasterInputBytesLength(innerTxDataOffset) -> ret {
                let ptr := getPaymasterInputPtr(innerTxDataOffset)
                ret := lengthRoundedByWords(mload(ptr))
            }

            function getReservedDynamicPtr(innerTxDataOffset) -> ret {
                ret := mload(add(innerTxDataOffset, 576))
                ret := add(innerTxDataOffset, ret)
            }

            function getReservedDynamicBytesLength(innerTxDataOffset) -> ret {
                let ptr := getReservedDynamicPtr(innerTxDataOffset)
                ret := lengthRoundedByWords(mload(ptr))
            }

            /// This method checks that the transaction's structure is correct
            /// and tightly packed
            function validateAbiEncoding(txDataOffset) -> ret {
                if iszero(eq(mload(txDataOffset), 32)) {
                    assertionError("Encoding offset")
                }

                let innerTxDataOffset := add(txDataOffset, 32)

                let fromValue := getFrom(innerTxDataOffset)
                if iszero(validateAddress(fromValue)) {
                    assertionError("Encoding from")
                }

                let toValue := getTo(innerTxDataOffset)
                if iszero(validateAddress(toValue)) {
                    assertionError("Encoding to")
                }

                let gasLimitValue := getGasLimit(innerTxDataOffset)
                if iszero(validateUint64(gasLimitValue)) {
                    assertionError("Encoding gasLimit")
                }

                let gasPerPubdataByteLimitValue := getGasPerPubdataByteLimit(innerTxDataOffset)
                if iszero(validateUint32(gasPerPubdataByteLimitValue)) {
                    assertionError("Encoding gasPerPubdataByteLimit")
                }

                let maxFeePerGas := getMaxFeePerGas(innerTxDataOffset)
                if iszero(validateUint128(maxFeePerGas)) {
                    assertionError("Encoding maxFeePerGas")
                }

                let maxPriorityFeePerGas := getMaxPriorityFeePerGas(innerTxDataOffset)
                if iszero(validateUint128(maxPriorityFeePerGas)) {
                    assertionError("Encoding maxPriorityFeePerGas")
                }

                let paymasterValue := getPaymaster(innerTxDataOffset)
                if iszero(validateAddress(paymasterValue)) {
                    assertionError("Encoding paymaster")
                }

                let expectedDynamicLenPtr := add(innerTxDataOffset, 608)

                let dataLengthPos := getDataPtr(innerTxDataOffset)
                if iszero(eq(dataLengthPos, expectedDynamicLenPtr)) {
                    assertionError("Encoding data")
                }
                expectedDynamicLenPtr := validateBytes(dataLengthPos)

                let signatureLengthPos := getSignaturePtr(innerTxDataOffset)
                if iszero(eq(signatureLengthPos, expectedDynamicLenPtr)) {
                    assertionError("Encoding signature")
                }
                expectedDynamicLenPtr := validateBytes(signatureLengthPos)

                let factoryDepsLengthPos := getFactoryDepsPtr(innerTxDataOffset)
                if iszero(eq(factoryDepsLengthPos, expectedDynamicLenPtr)) {
                    assertionError("Encoding factoryDeps")
                }
                expectedDynamicLenPtr := validateBytes32Array(factoryDepsLengthPos)

                let paymasterInputLengthPos := getPaymasterInputPtr(innerTxDataOffset)
                if iszero(eq(paymasterInputLengthPos, expectedDynamicLenPtr)) {
                    assertionError("Encoding paymasterInput")
                }
                expectedDynamicLenPtr := validateBytes(paymasterInputLengthPos)

                let reservedDynamicLengthPos := getReservedDynamicPtr(innerTxDataOffset)
                if iszero(eq(reservedDynamicLengthPos, expectedDynamicLenPtr)) {
                    assertionError("Encoding reservedDynamic")
                }
                expectedDynamicLenPtr := validateBytes(reservedDynamicLengthPos)

                ret := expectedDynamicLenPtr
            }

            function getDataLength(innerTxDataOffset) -> ret {
                // To get the length of the txData in bytes, we can simply
                // get the number of fields * 32 + the length of the dynamic types
                // in bytes.
                ret := 768

                ret := safeAdd(ret, getDataBytesLength(innerTxDataOffset), "asx")
                ret := safeAdd(ret, getSignatureBytesLength(innerTxDataOffset), "qwqa")
                ret := safeAdd(ret, getFactoryDepsBytesLength(innerTxDataOffset), "sic")
                ret := safeAdd(ret, getPaymasterInputBytesLength(innerTxDataOffset), "tpiw")
                ret := safeAdd(ret, getReservedDynamicBytesLength(innerTxDataOffset), "shy")
            }

            ///
            /// End of programmatically generated code
            ///

            /// @dev Accepts an address and returns whether or not it is
            /// a valid address
            function validateAddress(addr) -> ret {
                ret := lt(addr, shl(160, 1))
            }

            /// @dev Accepts an uint32 and returns whether or not it is
            /// a valid uint32
            function validateUint32(x) -> ret {
                ret := lt(x, shl(32,1))
            }

            /// @dev Accepts an uint64 and returns whether or not it is
            /// a valid uint64
            function validateUint64(x) -> ret {
                ret := lt(x, shl(64,1))
            }

            /// @dev Accepts an uint128 and returns whether or not it is
            /// a valid uint128
            function validateUint128(x) -> ret {
                ret := lt(x, shl(128,1))
            }

            /// Validates that the `bytes` is formed correctly
            /// and returns the pointer right after the end of the bytes
            function validateBytes(bytesPtr) -> bytesEnd {
                let length := mload(bytesPtr)
                let lastWordBytes := mod(length, 32)

                switch lastWordBytes
                case 0 {
                    // If the length is divisible by 32, then
                    // the bytes occupy whole words, so there is
                    // nothing to validate
                    bytesEnd := safeAdd(bytesPtr, safeAdd(length, 32, "pol"), "aop")
                }
                default {
                    // If the length is not divisible by 32, then
                    // the last word is padded with zeroes, i.e.
                    // the last 32 - `lastWordBytes` bytes must be zeroes
                    // The easiest way to check this is to use AND operator

                    let zeroBytes := sub(32, lastWordBytes)
                    // It has its first 32 - `lastWordBytes` bytes set to 255
                    let mask := sub(shl(mul(zeroBytes,8),1),1)

                    let fullLen := lengthRoundedByWords(length)
                    bytesEnd := safeAdd(bytesPtr, safeAdd(32, fullLen, "dza"), "dzp")

                    let lastWord := mload(sub(bytesEnd, 32))

                    // If last word contains some unintended bits
                    // return 0
                    if and(lastWord, mask) {
                        assertionError("bad bytes encoding")
                    }
                }
            }

            /// @dev Accepts the pointer to the bytes32[] array length and
            /// returns the pointer right after the array's content
            function validateBytes32Array(arrayPtr) -> arrayEnd {
                // The bytes32[] array takes full words which may contain any content.
                // Thus, there is nothing to validate.
                let length := mload(arrayPtr)
                arrayEnd := safeAdd(arrayPtr, safeAdd(32, safeMul(length, 32, "lop"), "asa"), "sp")
            }

            ///
            /// Safe math utilities
            ///

            /// @dev Returns the multiplication of two unsigned integers, reverting on overflow.
            function safeMul(x, y, errMsg) -> ret {
                switch y
                case 0 {
                    ret := 0
                }
                default {
                    ret := mul(x, y)
                    if iszero(eq(div(ret, y), x)) {
                        assertionError(errMsg)
                    }
                }
            }

            /// @dev Returns the integer division of two unsigned integers. Reverts with custom message on
            /// division by zero. The result is rounded towards zero.
            function safeDiv(x, y, errMsg) -> ret {
                if iszero(y) {
                    assertionError(errMsg)
                }
                ret := div(x, y)
            }

            /// @dev Returns the addition of two unsigned integers, reverting on overflow.
            function safeAdd(x, y, errMsg) -> ret {
                ret := add(x, y)
                if lt(ret, x) {
                    assertionError(errMsg)
                }
            }

            /// @dev Returns the subtraction of two unsigned integers, reverting on underflow.
            function safeSub(x, y, errMsg) -> ret {
                if gt(y, x) {
                    assertionError(errMsg)
                }
                ret := sub(x, y)
            }

            function saturatingSub(x, y) -> ret {
                switch gt(x,y)
                case 0 {
                    ret := 0
                }
                default {
                    ret := sub(x,y)
                }
            }

            ///
            /// Debug utilities
            ///

            /// @dev This method accepts the message and some 1-word data associated with it
            /// It triggers a VM hook that allows the server to observe the behavior of the system.
            function debugLog(msg, data) {
                storeVmHookParam(0, msg)
                storeVmHookParam(1, data)
                setHook(VM_HOOK_DEBUG_LOG())
            }

            /// @dev Triggers a hook that displays the returndata on the server side.
            function debugReturndata() {
                debugLog("returndataptr", returnDataPtr())
                storeVmHookParam(0, returnDataPtr())
                setHook(VM_HOOK_DEBUG_RETURNDATA())
            }

            /// @dev Triggers a hook that notifies the operator about the factual number of gas
            /// refunded to the user. This is to be used by the operator to derive the correct
            /// `gasUsed` in the API.
            function notifyAboutRefund(refund) {
                storeVmHookParam(0, refund)
                setHook(VM_NOTIFY_OPERATOR_ABOUT_FINAL_REFUND())
                debugLog("refund(gas)", refund)
            }

            function notifyExecutionResult(success) {
                let ptr := returnDataPtr()
                storeVmHookParam(0, success)
                storeVmHookParam(1, ptr)
                setHook(VM_HOOK_EXECUTION_RESULT())

                debugLog("execution result: success", success)
                debugLog("execution result: ptr", ptr)
            }

            /// @dev Asks operator for the refund for the transaction. The function provides
            /// the operator with the proposed refund gas by the bootloader,
            /// total spent gas on the pubdata and gas per 1 byte of pubdata.
            /// This function is called before the refund stage, because at that point
            /// only the operator knows how close does a transaction
            /// bring us to closing the batch as well as how much the transaction
            /// should've spent on the pubdata/computation/etc.
            /// After it is run, the operator should put the expected refund
            /// into the memory slot (in the out of circuit execution).
            /// Since the slot after the transaction is not touched,
            /// this slot can be used in the in-circuit VM out of box.
            /// @param proposedRefund The proposed refund gas by the bootloader.
            /// @param spentOnPubdata The number of gas that transaction spent on the pubdata.
            /// @param gasPerPubdataByte The price of each byte of pubdata in L2 gas.
            function askOperatorForRefund(
                proposedRefund,
                spentOnPubdata,
                gasPerPubdataByte
            ) {
                storeVmHookParam(0, proposedRefund)
                storeVmHookParam(1, spentOnPubdata)
                storeVmHookParam(2, gasPerPubdataByte)
                setHook(VM_HOOK_ASK_OPERATOR_FOR_REFUND())
            }

            ///
            /// Error codes used for more correct diagnostics from the server side.
            ///

            function ETH_CALL_ERR_CODE() -> ret {
                ret := 0
            }

            function ACCOUNT_TX_VALIDATION_ERR_CODE() -> ret {
                ret := 1
            }

            function FAILED_TO_CHARGE_FEE_ERR_CODE() -> ret {
                ret := 2
            }

            function FROM_IS_NOT_AN_ACCOUNT_ERR_CODE() -> ret {
                ret := 3
            }

            function FAILED_TO_CHECK_ACCOUNT_ERR_CODE() -> ret {
                ret := 4
            }

            function UNACCEPTABLE_GAS_PRICE_ERR_CODE() -> ret {
                ret := 5
            }

            function FAILED_TO_SET_NEW_BATCH_ERR_CODE() -> ret {
                ret := 6
            }

            function PAY_FOR_TX_FAILED_ERR_CODE() -> ret {
                ret := 7
            }

            function PRE_PAYMASTER_PREPARATION_FAILED_ERR_CODE() -> ret {
                ret := 8
            }

            function PAYMASTER_VALIDATION_FAILED_ERR_CODE() -> ret {
                ret := 9
            }

            function FAILED_TO_SEND_FEES_TO_THE_OPERATOR() -> ret {
                ret := 10
            }

            function UNACCEPTABLE_PUBDATA_PRICE_ERR_CODE() -> ret {
                ret := 11
            }

            function TX_VALIDATION_FAILED_ERR_CODE() -> ret {
                ret := 12
            }

            function MAX_PRIORITY_FEE_PER_GAS_GREATER_THAN_MAX_FEE_PER_GAS() -> ret {
                ret := 13
            }

            function BASE_FEE_GREATER_THAN_MAX_FEE_PER_GAS() -> ret {
                ret := 14
            }

            function PAYMASTER_RETURNED_INVALID_CONTEXT() -> ret {
                ret := 15
            }

            function PAYMASTER_RETURNED_CONTEXT_IS_TOO_LONG() -> ret {
                ret := 16
            }

            function ASSERTION_ERROR() -> ret {
                ret := 17
            }

            function FAILED_TO_MARK_FACTORY_DEPS() -> ret {
                ret := 18
            }

            function TX_VALIDATION_OUT_OF_GAS() -> ret {
                ret := 19
            }

            function NOT_ENOUGH_GAS_PROVIDED_ERR_CODE() -> ret {
                ret := 20
            }

            function ACCOUNT_RETURNED_INVALID_MAGIC_ERR_CODE() -> ret {
                ret := 21
            }

            function PAYMASTER_RETURNED_INVALID_MAGIC_ERR_CODE() -> ret {
                ret := 22
            }

            function MINT_ETHER_FAILED_ERR_CODE() -> ret {
                ret := 23
            }

            function FAILED_TO_APPEND_TRANSACTION_TO_L2_BLOCK() -> ret {
                ret := 24
            }

            function FAILED_TO_SET_L2_BLOCK() -> ret {
                ret := 25
            }

            function FAILED_TO_PUBLISH_TIMESTAMP_DATA_TO_L1() -> ret {
                ret := 26
            }

            function L1_MESSENGER_PUBLISHING_FAILED_ERR_CODE() -> ret {
                ret := 27
            }

            function L1_MESSENGER_LOG_SENDING_FAILED_ERR_CODE() -> ret {
                ret := 28
            }

            function FAILED_TO_CALL_SYSTEM_CONTEXT_ERR_CODE() -> ret {
                ret := 29
            }

            function FAILED_TO_SET_INTEROP_ROOT() -> ret {
                ret := 30
            }

            function FAILED_PRECOMMIT_BASED_INTEROP_NOT_SUPPORTED() -> ret {
                ret := 31
            }

            function NON_DUMMY_INTEROP_ROOT() -> ret {
                ret := 32
            }

            function TEMPORARY_DATA_OUTSIDE_SCRATCH_SPACE() -> ret {
                ret := 33
            }

            function ZERO_INTEROP_ROOTS() -> ret {
                ret := 34
            }

            /// @dev Accepts a 1-word literal and returns its length in bytes
            /// @param str A string literal
            function getStrLen(str) -> len {
                len := 0
                // The string literals are stored left-aligned. Thus,
                // In order to get the length of such string,
                // we shift it to the left (remove one byte to the left) until
                // no more non-empty bytes are left.
                for {} str {str := shl(8, str)} {
                    len := add(len, 1)
                }
            }

            // Selector of the errors used by the "require" statements in Solidity
            // and the one that can be parsed by our server.
            function GENERAL_ERROR_SELECTOR() -> ret {
                ret := {{REVERT_ERROR_SELECTOR}}
            }

            /// @notice Reverts with assertion error with the provided error string literal.
            function assertionError(err) {
                let ptr := 0

                // The first byte indicates that the revert reason is an assertion error
                mstore8(ptr, ASSERTION_ERROR())
                ptr := add(ptr, 1)

                // Then, we need to put the returndata in a way that is easily parsable by our
                // servers
                mstore(ptr, GENERAL_ERROR_SELECTOR())
                ptr := add(ptr, 4)

                // Then, goes the "data offset". It is has constant value of 32.
                mstore(ptr, 32)
                ptr := add(ptr, 32)

                // Then, goes the length of the string:
                mstore(ptr, getStrLen(err))
                ptr := add(ptr, 32)

                // Then, we put the actual string
                mstore(ptr, err)
                ptr := add(ptr, 32)

                revert(0, ptr)
            }

            /// @notice Accepts an error code and whether there is a need to copy returndata
            /// @param errCode The code of the error
            /// @param sendReturnData A flag of whether or not the returndata should be used in the
            /// revert reason as well.
            function revertWithReason(errCode, sendReturnData) {
                let returndataLen := 1
                mstore8(0, errCode)

                if sendReturnData {
                    // Here we ignore all kinds of limits on the returned data,
                    // since the `revert` will happen shortly after.
                    returndataLen := add(returndataLen, returndatasize())
                    returndatacopy(1, 0, returndatasize())
                }
                revert(0, returndataLen)
            }

            /// @notice The id of the VM hook that notifies the operator that the transaction
            /// validation rules should start applying (i.e. the user should not be allowed to access
            /// other users' storage, etc).
            function VM_HOOK_ACCOUNT_VALIDATION_ENTERED() -> ret {
                ret := 0
            }

            /// @notice The id of the VM hook that notifies the operator that the transaction
            /// paymaster validation has started.
            function VM_HOOK_PAYMASTER_VALIDATION_ENTERED() -> ret {
                ret := 1
            }

            /// @notice The id of the VM hook that notifies the operator that the transaction's validation
            /// restrictions should no longer apply. Note, that this is different from the validation ending,
            /// since for instance the bootloader needs to do some actions during validation which are forbidden for users.
            /// So this hook is used to notify the operator that the restrictions should be temporarily lifted.
            function VM_HOOK_NO_VALIDATION_ENTERED() -> ret {
                ret := 2
            }

            /// @notice The id of the VM hook that notifies the operator that the transaction's validation has ended.
            function VM_HOOK_VALIDATION_STEP_ENDED() -> ret {
                ret := 3
            }

            /// @notice The id of the VM hook that notifies the operator that the transaction's execution has started.
            function VM_HOOK_TX_HAS_ENDED() -> ret {
                ret := 4
            }

            /// @notice The id of the VM hook that is used to emit debugging logs consisting of pair <msg, data>.
            function VM_HOOK_DEBUG_LOG() -> ret {
                ret := 5
            }

            /// @notice The id of the VM hook that is used to emit debugging logs with the returndata of the latest transaction.
            function VM_HOOK_DEBUG_RETURNDATA() -> ret {
                ret := 6
            }

            /// @notice The id of the VM hook that is used to notify the operator about the entry into the
            /// `ZKSYNC_CATCH_NEAR_CALL` function.
            function VM_HOOK_CATCH_NEAR_CALL() -> ret {
                ret := 7
            }

            /// @notice The id of the VM hook that is used to notify the operator about the need to put the refund for
            /// the current transaction into the bootloader's memory.
            function VM_HOOK_ASK_OPERATOR_FOR_REFUND() -> ret {
                ret := 8
            }

            /// @notice The id of the VM hook that is used to notify the operator about the refund given to the user by the bootloader.
            function VM_NOTIFY_OPERATOR_ABOUT_FINAL_REFUND() -> ret {
                ret := 9
            }

            /// @notice The id of the VM hook that is used to notify the operator about the execution result of the transaction.
            function VM_HOOK_EXECUTION_RESULT() -> ret {
                ret := 10
            }

            /// @notice The id of the VM hook that is used to notify the operator that it needs to insert the information about the last
            /// fictive miniblock.
            function VM_HOOK_FINAL_L2_STATE_INFO() -> ret {
                ret := 11
            }

            /// @norice The id of the VM hook that use used to notify the operator that it needs to insert the pubdata.
            function VM_HOOK_PUBDATA_REQUESTED() -> ret {
                ret := 12
            }

            // Need to prevent the compiler from optimizing out similar operations,
            // which may have different meaning for the offline debugging
            function $llvm_NoInline_llvm$_unoptimized(val) -> ret {
                ret := add(val, callvalue())
            }

            /// @notice Triggers a VM hook.
            /// The server will recognize it and output corresponding logs.
            function setHook(hook) {
                mstore(VM_HOOK_PTR(), $llvm_NoInline_llvm$_unoptimized(hook))
            }

            /// @notice Sets a value to a param of the vm hook.
            /// @param paramId The id of the VmHook parameter.
            /// @param value The value of the parameter.
            /// @dev This method should be called before triggering the VM hook itself.
            /// @dev It is the responsibility of the caller to never provide
            /// paramId smaller than the VM_HOOK_PARAMS()
            function storeVmHookParam(paramId, value) {
                let offset := add(VM_HOOK_PARAMS_OFFSET(), mul(32, paramId))
                mstore(offset, $llvm_NoInline_llvm$_unoptimized(value))
            }

            /// @dev Log key used by Executor.sol for processing. See Constants.sol::SystemLogKey enum
            function chainedPriorityTxnHashLogKey() -> ret {
                ret := 2
            }

            /// @dev Log key used by Executor.sol for processing. See Constants.sol::SystemLogKey enum
            function numberOfLayer1TxsLogKey() -> ret {
                ret := 3
            }

            /// @dev Log key used by Executor.sol for processing. See Constants.sol::SystemLogKey enum
<<<<<<< HEAD
            function txsStatusRollingHashKey() -> ret {
=======
            function interopRootRollingHashLogKey() -> ret {
>>>>>>> 145e54ba
                ret := 7
            }

            /// @dev Log key used by Executor.sol for processing. See Constants.sol::SystemLogKey enum
            function protocolUpgradeTxHashKey() -> ret {
                ret := 8
            }

            ////////////////////////////////////////////////////////////////////////////
            //                      Main Transaction Processing
            ////////////////////////////////////////////////////////////////////////////

            /// @notice the address that will be the beneficiary of all the fees
            let OPERATOR_ADDRESS := mload(0)

            let GAS_PRICE_PER_PUBDATA := 0

            // Initializing block params
            {
                /// @notice The hash of the previous batch
                let PREV_BATCH_HASH := mload(32)
                /// @notice The timestamp of the batch being processed
                let NEW_BATCH_TIMESTAMP := mload(64)
                /// @notice The number of the new batch being processed.
                /// While this number is deterministic for each batch, we
                /// still provide it here to ensure consistency between the state
                /// of the VM and the state of the operator.
                let NEW_BATCH_NUMBER := mload(96)

                /// @notice The minimal price per pubdata byte in ETH that the operator agrees on.
                /// In the future, a trustless value will be enforced.
                /// For now, this value is trusted to be fairly provided by the operator.
                /// It is expected of the operator to already include the L1 batch overhead costs into the value.
                let FAIR_PUBDATA_PRICE := mload(128)

                /// @notice The minimal gas price that the operator agrees upon.
                /// In the future, it will have an EIP1559-like lower bound.
                /// It is expected of the operator to already include the L1 batch overhead costs into the value.
                let FAIR_L2_GAS_PRICE := mload(160)

                /// @notice The expected base fee by the operator.
                /// Just like the batch number, while calculated on the bootloader side,
                /// the operator still provides it to make sure that its data is in sync.
                let EXPECTED_BASE_FEE := mload(192)

                validateOperatorProvidedPrices(FAIR_L2_GAS_PRICE, FAIR_PUBDATA_PRICE)



                <!-- @if BOOTLOADER_TYPE=='proved_batch' -->

                let baseFee := 0

                baseFee, GAS_PRICE_PER_PUBDATA := getFeeParams(
                    FAIR_PUBDATA_PRICE,
                    FAIR_L2_GAS_PRICE
                )

                // Only for the proved batch we enforce that the baseFee proposed
                // by the operator is equal to the expected one. For the playground batch, we allow
                // the operator to provide any baseFee the operator wants.
                if iszero(eq(baseFee, EXPECTED_BASE_FEE)) {
                    debugLog("baseFee", baseFee)
                    debugLog("EXPECTED_BASE_FEE", EXPECTED_BASE_FEE)
                    assertionError("baseFee inconsistent")
                }

                setNewBatch(PREV_BATCH_HASH, NEW_BATCH_TIMESTAMP, NEW_BATCH_NUMBER, EXPECTED_BASE_FEE)

                <!-- @endif -->

                <!-- @if BOOTLOADER_TYPE=='playground_batch' -->

                let SHOULD_SET_NEW_BATCH := mload(224)

                switch SHOULD_SET_NEW_BATCH
                case 0 {
                    unsafeOverrideBatch(NEW_BATCH_TIMESTAMP, NEW_BATCH_NUMBER, EXPECTED_BASE_FEE)
                }
                default {
                    setNewBatch(PREV_BATCH_HASH, NEW_BATCH_TIMESTAMP, NEW_BATCH_NUMBER, EXPECTED_BASE_FEE)
                }

                GAS_PRICE_PER_PUBDATA := gasPerPubdataFromBaseFee(EXPECTED_BASE_FEE, FAIR_PUBDATA_PRICE)

                <!-- @endif -->
            }

            // Now, we iterate over all transactions, processing each of them
            // one by one.
            // Here, the `resultPtr` is the pointer to the memory slot, where we will write
            // `true` or `false` based on whether the tx execution was successful,

            // The position at which the tx offset of the transaction should be placed
            let currentExpectedTxOffset := add(TXS_IN_BATCH_LAST_PTR(), mul(MAX_POSTOP_SLOTS(), 32))

            let txPtr := TX_DESCRIPTION_BEGIN_BYTE()

            // At the COMPRESSED_BYTECODES_BEGIN_BYTE() the pointer to the newest bytecode to be published
            // is stored.
            mstore(COMPRESSED_BYTECODES_BEGIN_BYTE(), add(COMPRESSED_BYTECODES_BEGIN_BYTE(), 32))

            // At start storing keccak256("") as `chainedPriorityTxsHash` and 0 as `numberOfLayer1Txs`
            mstore(PRIORITY_TXS_L1_DATA_BEGIN_BYTE(), EMPTY_STRING_KECCAK())
            mstore(add(PRIORITY_TXS_L1_DATA_BEGIN_BYTE(), 32), 0)

            // At start we explicitly reset the rolling hash
            mstore(TXS_STATUS_ROLLING_HASH_BEGIN_BYTE(), 0)

            // Iterating through transaction descriptions
            let transactionIndex := 0
            for {
                let resultPtr := RESULT_START_PTR()
            } lt(txPtr, TXS_IN_BATCH_LAST_PTR()) {
                txPtr := add(txPtr, TX_DESCRIPTION_SIZE())
                resultPtr := add(resultPtr, 32)
                transactionIndex := add(transactionIndex, 1)
            } {
                let execute := mload(txPtr)

                debugLog("txPtr", txPtr)
                debugLog("execute", execute)

                if iszero(execute) {
                    // We expect that all transactions that are executed
                    // are continuous in the array.
                    break
                }

                let txDataOffset := mload(add(txPtr, 32))

                // We strongly enforce the positions of transactions
                if iszero(eq(currentExpectedTxOffset, txDataOffset)) {
                    debugLog("currentExpectedTxOffset", currentExpectedTxOffset)
                    debugLog("txDataOffset", txDataOffset)

                    assertionError("Tx data offset is incorrect")
                }

                currentExpectedTxOffset := validateAbiEncoding(txDataOffset)

                // Checking whether the last slot of the transaction's description
                // does not go out of bounds.
                if gt(sub(currentExpectedTxOffset, 32), LAST_FREE_SLOT()) {
                    debugLog("currentExpectedTxOffset", currentExpectedTxOffset)
                    debugLog("LAST_FREE_SLOT", LAST_FREE_SLOT())

                    assertionError("currentExpectedTxOffset too high")
                }

                validateTypedTxStructure(add(txDataOffset, 32))

                <!-- @if BOOTLOADER_TYPE=='proved_batch' -->
                {
                    debugLog("ethCall", 0)
                    processTx(txDataOffset, resultPtr, transactionIndex, 0, GAS_PRICE_PER_PUBDATA)
                }
                <!-- @endif -->
                <!-- @if BOOTLOADER_TYPE=='playground_batch' -->
                {
                    let txMeta := mload(txPtr)
                    let processFlags := getWordByte(txMeta, 31)
                    debugLog("flags", processFlags)


                    // `processFlags` argument denotes which parts of execution should be done:
                    //  Possible values:
                    //     0x00: validate & execute (normal mode)
                    //     0x02: perform ethCall (i.e. use mimicCall to simulate the call)

                    let isETHCall := eq(processFlags, 0x02)
                    debugLog("ethCall", isETHCall)
                    processTx(txDataOffset, resultPtr, transactionIndex, isETHCall, GAS_PRICE_PER_PUBDATA)
                }
                <!-- @endif -->
                // Signal to the vm that the transaction execution is complete
                setHook(VM_HOOK_TX_HAS_ENDED())
                // Increment tx index within the system.
                considerNewTx()
            }

            // Resetting tx.origin and gasPrice to 0, so we don't pay for
            // publishing them on-chain.
            setTxOrigin(0)
            setGasPrice(0)

            // Transferring all the ETH received in the block to the operator
            directETHTransfer(
                selfbalance(),
                OPERATOR_ADDRESS
            )

            // Hook that notifies that the operator should provide final information for the batch
            setHook(VM_HOOK_FINAL_L2_STATE_INFO())

            // Each batch typically ends with a special block which contains no transactions.
            // So we need to have this method to reflect it in the system contracts too.
            //
            // The reason is that as of now our node requires that each storage write (event, etc) belongs to a particular
            // L2 block. In case a batch is sealed by timeout (i.e. the resources of the batch have not been exhausted, but we need
            // to seal it to assure timely finality), we need to process sending funds to the operator *after* the last
            // non-empty L2 block has been already sealed. We can not override old L2 blocks, so we need to create a new empty "fictive" block for it.
            //
            // The other reason why we need to set this block is so that in case of empty batch (i.e. the one which has no transactions),
            // the virtual block number as well as miniblock number are incremented.
            setL2Block(transactionIndex)

            callSystemContext({{RIGHT_PADDED_RESET_TX_NUMBER_IN_BLOCK_SELECTOR}})

            publishTimestampDataToL1()

            // Sending system logs (to be processed on L1)
            sendToL1Native(true, chainedPriorityTxnHashLogKey(), mload(PRIORITY_TXS_L1_DATA_BEGIN_BYTE()))
            sendToL1Native(true, numberOfLayer1TxsLogKey(), mload(add(PRIORITY_TXS_L1_DATA_BEGIN_BYTE(), 32)))
<<<<<<< HEAD
            sendToL1Native(true, txsStatusRollingHashKey(), mload(TXS_STATUS_ROLLING_HASH_BEGIN_BYTE()))
=======
            /// setting all remaining interop roots, even the ones in the fictive block.
            setInteropRootForBlock(MAXIMUM_L2_BLOCK_NUMBER())
            sendInteropRootRollingHashToL1()
>>>>>>> 145e54ba

            l1MessengerPublishingCall()
        }
    }
}<|MERGE_RESOLUTION|>--- conflicted
+++ resolved
@@ -3075,7 +3075,6 @@
                 }
             }
 
-<<<<<<< HEAD
             /// @notice Appends a transaction’s status to the rolling‐hash commitment in storage.
             /// @param txHash The canonical L2 transaction hash to include.
             /// @param status The boolean status of the transaction (1 = success, 0 = failure).
@@ -3098,7 +3097,8 @@
                 let newCommitment := keccak256(0, 64)
 
                 mstore(TXS_STATUS_ROLLING_HASH_BEGIN_BYTE(), newCommitment)
-=======
+            }
+            
             /// @notice Sets the interop roots in the L2InteropRootStorage contract.
             /// We store the latest processed interopRoot number in the CURRENT_INTEROP_ROOT_BYTE()
             /// For each txs, we check if the next interopRoot belongs to a block that we should process, if yes we store it and continue to the next.
@@ -3269,7 +3269,6 @@
                     }
                     
                 }
->>>>>>> 145e54ba
             }
 
             /// @notice Appends the transaction hash to the current L2 block.
@@ -4277,17 +4276,18 @@
             }
 
             /// @dev Log key used by Executor.sol for processing. See Constants.sol::SystemLogKey enum
-<<<<<<< HEAD
+            function interopRootRollingHashLogKey() -> ret {
+                ret := 7
+            }
+
+            /// @dev Log key used by Executor.sol for processing. See Constants.sol::SystemLogKey enum
             function txsStatusRollingHashKey() -> ret {
-=======
-            function interopRootRollingHashLogKey() -> ret {
->>>>>>> 145e54ba
-                ret := 7
+                ret := 8
             }
 
             /// @dev Log key used by Executor.sol for processing. See Constants.sol::SystemLogKey enum
             function protocolUpgradeTxHashKey() -> ret {
-                ret := 8
+                ret := 9
             }
 
             ////////////////////////////////////////////////////////////////////////////
@@ -4496,13 +4496,11 @@
             // Sending system logs (to be processed on L1)
             sendToL1Native(true, chainedPriorityTxnHashLogKey(), mload(PRIORITY_TXS_L1_DATA_BEGIN_BYTE()))
             sendToL1Native(true, numberOfLayer1TxsLogKey(), mload(add(PRIORITY_TXS_L1_DATA_BEGIN_BYTE(), 32)))
-<<<<<<< HEAD
             sendToL1Native(true, txsStatusRollingHashKey(), mload(TXS_STATUS_ROLLING_HASH_BEGIN_BYTE()))
-=======
+            
             /// setting all remaining interop roots, even the ones in the fictive block.
             setInteropRootForBlock(MAXIMUM_L2_BLOCK_NUMBER())
             sendInteropRootRollingHashToL1()
->>>>>>> 145e54ba
 
             l1MessengerPublishingCall()
         }
