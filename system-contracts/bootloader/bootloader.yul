// SPDX-License-Identifier: MIT

object "Bootloader" {
    code {
    }
    object "Bootloader_deployed" {
        code {
            {{CODE_START_PLACEHOLDER}}

            ////////////////////////////////////////////////////////////////////////////
            //                      Function Declarations
            ////////////////////////////////////////////////////////////////////////////

            // While we definitely cannot control the pubdata price on L1,
            // we need to check the operator does not provide any absurd numbers there
            // These number were chosen to allow for base tokens with low token/eth conversion.
            function MAX_ALLOWED_FAIR_PUBDATA_PRICE() -> ret {
                // 2^64 - 1 wei
                ret := 18446744073709551615
            }

            function MAX_ALLOWED_FAIR_L2_GAS_PRICE() -> ret {
                // 2^64 - 1 wei
                ret := 18446744073709551615
            }

            /// @dev This method ensures that the prices provided by the operator
            /// are not absurdly high
            function validateOperatorProvidedPrices(fairL2GasPrice, pubdataPrice) {
                // The limit is the same for pubdata price and L1 gas price
                if gt(pubdataPrice, MAX_ALLOWED_FAIR_PUBDATA_PRICE()) {
                    assertionError("Fair pubdata price too high")
                }

                if gt(fairL2GasPrice, MAX_ALLOWED_FAIR_L2_GAS_PRICE()) {
                    assertionError("L2 fair gas price too high")
                }
            }

            /// @dev The overhead for a transaction slot in L2 gas.
            /// It is roughly equal to 80kk/MAX_TRANSACTIONS_IN_BATCH, i.e. how many gas would an L1->L2 transaction
            /// need to pay to compensate for the batch being closed.
            /// @dev It is expected of the operator to set the "fair L2 gas price" appropriately to ensure that it is
            /// compensated enough in case the batch might be prematurely sealed because of the transaction slots being filled up.
            function TX_SLOT_OVERHEAD_GAS() -> ret {
                ret := 10000
            }

            /// @dev The overhead for each byte of the bootloader memory that the encoding of the transaction.
            /// It is roughly equal to 80kk/BOOTLOADER_MEMORY_FOR_TXS, i.e. how many gas would an L1->L2 transaction
            /// need to pay to compensate for the batch being closed.
            /// @dev It is expected of the operator to set the "fair L2 gas price" appropriately to ensure that it is
            /// compensated enough in case the batch might be prematurely sealed because of the memory being filled up.
            function MEMORY_OVERHEAD_GAS() -> ret {
                ret := 10
            }

            /// @dev Returns the base fee and gas per pubdata based on the fair pubdata price and L2 gas price provided by the operator
            /// @param pubdataPrice The price of a single byte of pubdata in Wei
            /// @param fairL2GasPrice The price of an L2 gas in Wei
            /// @return baseFee and gasPerPubdata The base fee and the gas per pubdata to be used by L2 transactions in this batch.
            function getFeeParams(
                fairPubdataPrice,
                fairL2GasPrice,
            ) -> baseFee, gasPerPubdata {
                baseFee := max(
                    fairL2GasPrice,
                    ceilDiv(fairPubdataPrice, MAX_L2_GAS_PER_PUBDATA())
                )

                gasPerPubdata := gasPerPubdataFromBaseFee(baseFee, fairPubdataPrice)
            }

            /// @dev Calculates the gas per pubdata based on the pubdata price provided by the operator
            /// as well the the fixed baseFee.
            function gasPerPubdataFromBaseFee(baseFee, pubdataPrice) -> ret {
                ret := ceilDiv(pubdataPrice, baseFee)
            }

            /// @dev It should be always possible to submit a transaction
            /// that consumes such amount of public data.
            function GUARANTEED_PUBDATA_PER_TX() -> ret {
                ret := {{GUARANTEED_PUBDATA_BYTES}}
            }

            /// @dev The maximal allowed gasPerPubdata, we want it multiplied by the u32::MAX
            /// (i.e. the maximal possible value of the pubdata counter) to be a safe JS integer with a good enough margin.
            /// @dev For now, the 50000 value is used for backward compatibility with SDK, but in the future we will migrate to 2^20.
            function MAX_L2_GAS_PER_PUBDATA() -> ret {
                ret := 50000
            }

            /// @dev The overhead for the interaction with L1.
            /// It should cover proof verification as well as other minor
            /// overheads for committing/executing a transaction in a batch.
            function BATCH_OVERHEAD_L1_GAS() -> ret {
                ret := {{BATCH_OVERHEAD_L1_GAS}}
            }

            /// @dev The maximal number of gas available to the transaction
            function MAX_GAS_PER_TRANSACTION() -> ret {
                ret := {{MAX_GAS_PER_TRANSACTION}}
            }

            /// @dev The number of L1 gas needed to be spent for
            /// L1 byte. While a single pubdata byte costs `16` gas,
            /// we demand at least 17 to cover up for the costs of additional
            /// hashing of it, etc.
            function L1_GAS_PER_PUBDATA_BYTE() -> ret {
                ret := 17
            }

            /// @dev Whether the batch is allowed to accept transactions with
            /// gasPerPubdataByteLimit = 0. On mainnet, this is forbidden for safety reasons.
            function FORBID_ZERO_GAS_PER_PUBDATA() -> ret {
                ret := {{FORBID_ZERO_GAS_PER_PUBDATA}}
            }

            /// @dev The maximum number of transactions per L1 batch.
            function MAX_TRANSACTIONS_IN_BATCH() -> ret {
                ret := {{MAX_TRANSACTIONS_IN_BATCH}}
            }

            /// @dev The maximum number of imported dependency interop roots per L1 batch.
            function MAX_INTEROP_ROOTS_IN_BATCH() -> ret {
                ret := 100
            }

            /// @dev The slot from which the scratch space starts.
            /// Scratch space is used for various temporary values
            function SCRATCH_SPACE_BEGIN_SLOT() -> ret {
                ret := 8
            }

            /// @dev The byte from which the scratch space starts.
            /// Scratch space is used for various temporary values
            function SCRATCH_SPACE_BEGIN_BYTE() -> ret {
                ret := mul(SCRATCH_SPACE_BEGIN_SLOT(), 32)
            }

            /// @dev The first 32 slots are reserved for event emitting for the
            /// debugging purposes
            function SCRATCH_SPACE_SLOTS() -> ret {
                ret := 32
            }

            /// @dev Slots reserved for saving the paymaster context
            /// @dev The paymasters are allowed to consume at most
            /// 32 slots (1024 bytes) for their context.
            /// The 33 slots are required since the first one stores the length of the calldata.
            function PAYMASTER_CONTEXT_SLOTS() -> ret {
                ret := 33
            }

            /// @dev Bytes reserved for saving the paymaster context
            function PAYMASTER_CONTEXT_BYTES() -> ret {
                ret := mul(PAYMASTER_CONTEXT_SLOTS(), 32)
            }

            /// @dev Slot from which the paymaster context starts
            function PAYMASTER_CONTEXT_BEGIN_SLOT() -> ret {
                ret := add(SCRATCH_SPACE_BEGIN_SLOT(), SCRATCH_SPACE_SLOTS())
            }

            /// @dev The byte from which the paymaster context starts
            function PAYMASTER_CONTEXT_BEGIN_BYTE() -> ret {
                ret := mul(PAYMASTER_CONTEXT_BEGIN_SLOT(), 32)
            }

            /// @dev Each tx must have at least this amount of unused bytes before them to be able to
            /// encode the postOp operation correctly.
            function MAX_POSTOP_SLOTS() -> ret {
                // Before the actual transaction encoding, the postOp contains 6 slots:
                // 1. Context offset
                // 2. Transaction offset
                // 3. Transaction hash
                // 4. Suggested signed hash
                // 5. Transaction result
                // 6. Maximum refunded gas
                // And one more slot for the padding selector
                ret := add(PAYMASTER_CONTEXT_SLOTS(), 7)
            }

            /// @dev Slots needed to store the canonical and signed hash for the current L2 transaction.
            function CURRENT_L2_TX_HASHES_RESERVED_SLOTS() -> ret {
                ret := 2
            }

            /// @dev Slot from which storing of the current canonical and signed hashes begins
            function CURRENT_L2_TX_HASHES_BEGIN_SLOT() -> ret {
                ret := add(PAYMASTER_CONTEXT_BEGIN_SLOT(), PAYMASTER_CONTEXT_SLOTS())
            }

            /// @dev The byte from which storing of the current canonical and signed hashes begins
            function CURRENT_L2_TX_HASHES_BEGIN_BYTE() -> ret {
                ret := mul(CURRENT_L2_TX_HASHES_BEGIN_SLOT(), 32)
            }

            /// @dev The maximum number of new factory deps that are allowed in a transaction
            function MAX_NEW_FACTORY_DEPS() -> ret {
                ret := 64
            }

            /// @dev Besides the factory deps themselves, we also need another 4 slots for:
            /// selector, marker of whether the user should pay for the pubdata,
            /// the offset for the encoding of the array as well as the length of the array.
            function NEW_FACTORY_DEPS_RESERVED_SLOTS() -> ret {
                ret := add(MAX_NEW_FACTORY_DEPS(), 4)
            }

            /// @dev The slot starting from which the factory dependencies are stored
            function NEW_FACTORY_DEPS_BEGIN_SLOT() -> ret {
                ret := add(CURRENT_L2_TX_HASHES_BEGIN_SLOT(), CURRENT_L2_TX_HASHES_RESERVED_SLOTS())
            }

            /// @dev The byte starting from which the factory dependencies are stored
            function NEW_FACTORY_DEPS_BEGIN_BYTE() -> ret {
                ret := mul(NEW_FACTORY_DEPS_BEGIN_SLOT(), 32)
            }

            /// @dev The slot starting from which the refunds provided by the operator are stored
            function TX_OPERATOR_REFUND_BEGIN_SLOT() -> ret {
                ret := add(NEW_FACTORY_DEPS_BEGIN_SLOT(), NEW_FACTORY_DEPS_RESERVED_SLOTS())
            }

            /// @dev The byte starting from which the refunds provided by the operator are stored
            function TX_OPERATOR_REFUND_BEGIN_BYTE() -> ret {
                ret := mul(TX_OPERATOR_REFUND_BEGIN_SLOT(), 32)
            }

            /// @dev The number of slots dedicated for the refunds for the transactions.
            /// It is equal to the number of transactions in the batch.
            function TX_OPERATOR_REFUNDS_SLOTS() -> ret {
                ret := MAX_TRANSACTIONS_IN_BATCH()
            }

            /// @dev The slot starting from which the overheads proposed by the operator will be stored
            function TX_SUGGESTED_OVERHEAD_BEGIN_SLOT() -> ret {
                ret := add(TX_OPERATOR_REFUND_BEGIN_SLOT(), TX_OPERATOR_REFUNDS_SLOTS())
            }

            /// @dev The byte starting from which the overheads proposed by the operator will be stored
            function TX_SUGGESTED_OVERHEAD_BEGIN_BYTE() -> ret {
                ret := mul(TX_SUGGESTED_OVERHEAD_BEGIN_SLOT(), 32)
            }

            /// @dev The number of slots dedicated for the overheads for the transactions.
            /// It is equal to the number of transactions in the batch.
            function TX_SUGGESTED_OVERHEAD_SLOTS() -> ret {
                ret := MAX_TRANSACTIONS_IN_BATCH()
            }

            /// @dev The slot starting from which the maximum number of gas that the operator "trusts"
            /// the transaction to use for its execution is stored. Sometimes, the operator may know that
            /// a certain transaction can be allowed more gas that what the protocol-level worst-case allows.
            function TX_OPERATOR_TRUSTED_GAS_LIMIT_BEGIN_SLOT() -> ret {
                ret := add(TX_SUGGESTED_OVERHEAD_BEGIN_SLOT(), TX_SUGGESTED_OVERHEAD_SLOTS())
            }

            /// @dev byte starting from which the maximum number of gas that the operator "trusts"
            /// the transaction to use for its execution is stored.
            function TX_OPERATOR_TRUSTED_GAS_LIMIT_BEGIN_BYTE() -> ret {
                ret := mul(TX_OPERATOR_TRUSTED_GAS_LIMIT_BEGIN_SLOT(), 32)
            }

            /// @dev The number of slots dedicated for the trusted gas limits for the transactions.
            /// It is equal to the number of transactions in the batch.
            function TX_OPERATOR_TRUSTED_GAS_LIMIT_SLOTS() -> ret {
                ret := MAX_TRANSACTIONS_IN_BATCH()
            }

            /// @dev The slot starting from which the L2 block information for transactions is stored.
            function TX_OPERATOR_L2_BLOCK_INFO_BEGIN_SLOT() -> ret {
                ret := add(TX_OPERATOR_TRUSTED_GAS_LIMIT_BEGIN_SLOT(), TX_OPERATOR_TRUSTED_GAS_LIMIT_SLOTS())
            }

            /// @dev The byte starting from which the L2 block information for transactions is stored.
            function TX_OPERATOR_L2_BLOCK_INFO_BEGIN_BYTE() -> ret {
                ret := mul(TX_OPERATOR_L2_BLOCK_INFO_BEGIN_SLOT(), 32)
            }

            /// @dev The size of each of the L2 block information. Each L2 block information contains four fields:
            /// - number of the block
            /// - timestamp of the block
            /// - hash of the previous block
            /// - the maximal number of virtual blocks to create
            function TX_OPERATOR_L2_BLOCK_INFO_SLOT_SIZE() -> ret {
                ret := 4
            }

            /// @dev The size of each of the L2 block information in bytes.
            function TX_OPERATOR_L2_BLOCK_INFO_SIZE_BYTES() -> ret {
                ret := mul(TX_OPERATOR_L2_BLOCK_INFO_SLOT_SIZE(), 32)
            }

            /// @dev The number of slots dedicated for the L2 block information for the transactions.
            /// Note, that an additional slot is required for the fictive L2 block at the end of the batch.
            /// For technical reasons inside the sequencer implementation,
            /// each batch ends with a fictive block with no transactions.
            function TX_OPERATOR_L2_BLOCK_INFO_SLOTS() -> ret {
                ret := mul(add(MAX_TRANSACTIONS_IN_BATCH(), 1), TX_OPERATOR_L2_BLOCK_INFO_SLOT_SIZE())
            }

            /// @dev The slot containing the last processed block number.
            function LAST_PROCESSED_BLOCK_NUMBER_SLOT() -> ret {
                ret := add(TX_OPERATOR_L2_BLOCK_INFO_BEGIN_SLOT(), TX_OPERATOR_L2_BLOCK_INFO_SLOTS())
            }

            /// @dev The byte starting from which the last processed block number is stored.
            function LAST_PROCESSED_BLOCK_NUMBER_BYTE() -> ret {
                ret := mul(LAST_PROCESSED_BLOCK_NUMBER_SLOT(), 32)
            }

            /// @dev The slot containing the count of blocks processed so far
            /// The value tells us where we are in the processed number of interop roots array.
            function CURRENT_NUMBER_OF_ROOTS_IN_BLOCK_SLOT() -> ret {
                ret := add(LAST_PROCESSED_BLOCK_NUMBER_SLOT(), 1)
            }

            /// @dev The byte containing the count of blocks processed so far
            function CURRENT_NUMBER_OF_ROOTS_IN_BLOCK_BYTE() -> ret {
                ret := mul(CURRENT_NUMBER_OF_ROOTS_IN_BLOCK_SLOT(), 32)
            }
            
            /// @dev The slot starting from which the current interop root is contained.
            /// For each txs we check if the interopRoot belongs to a block that we should process, if yes we store it and continue to the next root.
            /// When we process all the necessary roots, we stop.
            function CURRENT_INTEROP_ROOT_SLOT() -> ret {
                ret := add(CURRENT_NUMBER_OF_ROOTS_IN_BLOCK_SLOT(), 1)
            }

            /// @dev The byte starting from which the current interop root is contained.
            function CURRENT_INTEROP_ROOT_BYTE() -> ret {
                ret := mul(CURRENT_INTEROP_ROOT_SLOT(), 32)
            }

            /// @dev The slot starting from which the interop root counts per block are stored.
            function INTEROP_BLOCKS_BEGIN_SLOT() -> ret {
                ret := add(CURRENT_INTEROP_ROOT_SLOT(), 1)
            }

            /// @dev The byte starting from which the interop root counts per block are stored.
            function INTEROP_BLOCKS_BEGIN_BYTE() -> ret {
                ret := mul(INTEROP_BLOCKS_BEGIN_SLOT(), 32)
            }

            /// @dev The slot starting from which the interop roots are stored.
            function INTEROP_ROOT_BEGIN_SLOT() -> ret {
                ret := add(INTEROP_BLOCKS_BEGIN_SLOT(), 100)
            }

            /// @dev The byte starting from which the interop roots are stored.
            function INTEROP_ROOT_BEGIN_BYTE() -> ret {
                ret := mul(INTEROP_ROOT_BEGIN_SLOT(), 32)
            }
            
            /// @dev Returns the number of interop roots in specified block.
            function getNumberOfInteropRootInBlock(i) -> ret {
                debugLog("slot", add(INTEROP_BLOCKS_BEGIN_SLOT(), i))
                ret :=  mload(mul(add(INTEROP_BLOCKS_BEGIN_SLOT(), i), 32))
            }

            /// @dev Returns the number of interop roots in the current block.
            function getNumberOfInteropRootInCurrentBlock() -> ret {
                debugLog("current num roots in b s", CURRENT_NUMBER_OF_ROOTS_IN_BLOCK_SLOT())
                debugLog("value", mload(CURRENT_NUMBER_OF_ROOTS_IN_BLOCK_BYTE()))
                ret := getNumberOfInteropRootInBlock(mload(CURRENT_NUMBER_OF_ROOTS_IN_BLOCK_BYTE()))
            }
            
            /// @dev Returns the byte offset of the specified interop root.
            function getInteropRootByte(i) -> ret {
                ret := mul(add(INTEROP_ROOT_BEGIN_SLOT(), mul(i, INTEROP_ROOT_SLOT_SIZE())), 32)
            }

            /// @dev Returns the byte offset of the processed block number within an interop root entry.
            function INTEROP_ROOT_PROCESSED_BLOCK_NUMBER_OFFSET() -> ret {
                ret := 0
            }

            /// @dev Returns the byte offset of the chain ID within an interop root entry.
            function INTEROP_ROOT_CHAIN_ID_OFFSET() -> ret {
                ret := 32
            }

            /// @dev Returns the byte offset of the dependency block number within an interop root entry.
            function INTEROP_ROOT_DEPENDENCY_BLOCK_NUMBER_OFFSET() -> ret {
                ret := 64
            }

            /// @dev Returns the byte offset of the side length within an interop root entry.
            function INTEROP_ROOT_SIDE_LENGTH_OFFSET() -> ret {
                ret := 96
            }
            
            /// @dev Returns the byte offset of the sides data within an interop root entry.
            function INTEROP_ROOT_SIDES_OFFSET_START() -> ret {
                ret := 128
            }

            /// @dev The size of each of the interop roots.
            function INTEROP_ROOT_SLOT_SIZE() -> ret {
                // We will have to increase this to add merkle proofs. 
                ret := 5
            }

            /// @dev The maximum L2 block number. used for dummy interop roots.
            function MAXIMUM_L2_BLOCK_NUMBER() -> ret {
                ret := 4294967295
            }


            /// @dev The number of slots dedicated for the interop roots.
            /// For each interop root we store the containing blockNumber, the chainId, the dependency blockNumber, and the sides.
            /// The sides are the sides of the L2->L1 logs incremental merkle tree, used for precommit based interop, for proof based and commit based it is a single root. 
            /// Only proof based interop is supported at the moment.
            function INTEROP_ROOT_SLOTS() -> ret {
                ret := mul(add(MAX_INTEROP_ROOTS_IN_BATCH(), 1), INTEROP_ROOT_SLOT_SIZE())
            }

            /// @dev The slot dedicated for storing the rolling hash of the dependency interop roots to the L1.
            function INTEROP_ROOT_ROLLING_HASH_SLOT() -> ret {
                ret := add(INTEROP_ROOT_BEGIN_SLOT(), INTEROP_ROOT_SLOTS())
            }

            /// @dev The byte starting from which the rolling hash of the dependency interop roots to the L1 is stored.
            function INTEROP_ROOT_ROLLING_HASH_BYTE() -> ret {
                ret := mul(INTEROP_ROOT_ROLLING_HASH_SLOT(), 32)
            }

            /// @dev The slot starting from which the compressed bytecodes are located in the bootloader's memory.
            /// Each compressed bytecode is provided in the following format:
            /// - 32 byte formatted bytecode hash
            /// - 32 byte of zero (it will be replaced within the code with left-padded selector of the `publishCompressedBytecode`).
            /// - ABI-encoding of the parameters of the `publishCompressedBytecode` method.
            ///
            /// At the slot `TX_OPERATOR_TRUSTED_GAS_LIMIT_BEGIN_SLOT()` the pointer to the currently processed compressed bytecode
            /// is stored, i.e. this pointer will be increased once the current bytecode which the pointer points to is published.
            /// At the start of the bootloader, the value stored at the `TX_OPERATOR_TRUSTED_GAS_LIMIT_BEGIN_SLOT` is equal to
            /// `TX_OPERATOR_TRUSTED_GAS_LIMIT_BEGIN_SLOT + 32`, where the hash of the first compressed bytecode to publish should be stored.
            function COMPRESSED_BYTECODES_BEGIN_SLOT() -> ret {
                ret := add(INTEROP_ROOT_ROLLING_HASH_SLOT(), 1)
            }

            /// @dev The byte starting from which the compressed bytecodes are located in the bootloader's memory.
            function COMPRESSED_BYTECODES_BEGIN_BYTE() -> ret {
                ret := mul(COMPRESSED_BYTECODES_BEGIN_SLOT(), 32)
            }

            /// @dev The number of slots dedicated to the compressed bytecodes.
            function COMPRESSED_BYTECODES_SLOTS() -> ret {
                ret := {{COMPRESSED_BYTECODES_SLOTS}}
            }

            /// @dev The slot right after the last slot of the compressed bytecodes memory area.
            function COMPRESSED_BYTECODES_END_SLOT() -> ret {
                ret := add(COMPRESSED_BYTECODES_BEGIN_SLOT(), COMPRESSED_BYTECODES_SLOTS())
            }

            /// @dev The first byte in memory right after the compressed bytecodes memory area.
            function COMPRESSED_BYTECODES_END_BYTE() -> ret {
                ret := mul(COMPRESSED_BYTECODES_END_SLOT(), 32)
            }

            /// @dev Slots needed to store priority txs L1 data (`chainedPriorityTxsHash` and `numberOfLayer1Txs`).
            function PRIORITY_TXS_L1_DATA_RESERVED_SLOTS() -> ret {
                ret := 2
            }

            /// @dev Slot from which storing of the priority txs L1 data begins.
            function PRIORITY_TXS_L1_DATA_BEGIN_SLOT() -> ret {
                ret := add(COMPRESSED_BYTECODES_BEGIN_SLOT(), COMPRESSED_BYTECODES_SLOTS())
            }

            /// @dev The byte from which storing of the priority txs L1 data begins.
            function PRIORITY_TXS_L1_DATA_BEGIN_BYTE() -> ret {
                ret := mul(PRIORITY_TXS_L1_DATA_BEGIN_SLOT(), 32)
            }

            /// @dev Number of reserved storage slots for the transaction status rolling‐hash field.
            function TXS_STATUS_ROLLING_HASH_RESERVED_SLOTS() -> ret {
                ret := 1
            }
            
            /// @dev Storage slot index where the transaction status rolling‐hash begins.
            function TXS_STATUS_ROLLING_HASH_BEGIN_SLOT() -> ret {
                ret := add(PRIORITY_TXS_L1_DATA_BEGIN_SLOT(), PRIORITY_TXS_L1_DATA_RESERVED_SLOTS())
            }

            /// @dev Byte offset where the transaction status rolling‐hash begins.
            function TXS_STATUS_ROLLING_HASH_BEGIN_BYTE() -> ret {
                ret := mul(TXS_STATUS_ROLLING_HASH_BEGIN_SLOT(), 32)
            }

            /// @dev Slot from which storing of the L1 Messenger pubdata begins.
            function OPERATOR_PROVIDED_L1_MESSENGER_PUBDATA_BEGIN_SLOT() -> ret {
                ret := add(TXS_STATUS_ROLLING_HASH_BEGIN_SLOT(), TXS_STATUS_ROLLING_HASH_RESERVED_SLOTS())
            }

            /// @dev The byte storing of the L1 Messenger pubdata begins.
            function OPERATOR_PROVIDED_L1_MESSENGER_PUBDATA_BEGIN_BYTE() -> ret {
                ret := mul(OPERATOR_PROVIDED_L1_MESSENGER_PUBDATA_BEGIN_SLOT(), 32)
            }

            /// @dev Slots needed to store L1 Messenger pubdata.
            /// @dev Note that are many more these than the maximal pubdata in batch, since
            /// it needs to also accommodate uncompressed state diffs that are required for the state diff
            /// compression verification.
            function OPERATOR_PROVIDED_L1_MESSENGER_PUBDATA_SLOTS() -> ret {
                ret := {{OPERATOR_PROVIDED_L1_MESSENGER_PUBDATA_SLOTS}}
            }

            /// @dev The slot right after the last slot of the L1 Messenger pubdata memory area.
            function OPERATOR_PROVIDED_L1_MESSENGER_PUBDATA_END_SLOT() -> ret {
                ret := add(OPERATOR_PROVIDED_L1_MESSENGER_PUBDATA_BEGIN_SLOT(), OPERATOR_PROVIDED_L1_MESSENGER_PUBDATA_SLOTS())
            }

            /// @dev The slot from which the bootloader transactions' descriptions begin
            function TX_DESCRIPTION_BEGIN_SLOT() -> ret {
                ret := OPERATOR_PROVIDED_L1_MESSENGER_PUBDATA_END_SLOT()
            }

            /// @dev The byte from which the bootloader transactions' descriptions begin
            function TX_DESCRIPTION_BEGIN_BYTE() -> ret {
                ret := mul(TX_DESCRIPTION_BEGIN_SLOT(), 32)
            }

            // Each tx description has the following structure
            //
            // struct BootloaderTxDescription {
            //     uint256 txMeta;
            //     uint256 txDataOffset;
            // }
            //
            // `txMeta` contains flags to manipulate the transaction execution flow.
            // For playground batches:
            //      It can have the following information (0 byte is LSB and 31 byte is MSB):
            //      0 byte: `execute`, bool. Denotes whether transaction should be executed by the bootloader.
            //      31 byte: server-side tx execution mode
            // For proved batches:
            //      It can simply denotes whether to execute the transaction (0 to stop executing the batch, 1 to continue)
            //
            // Each such encoded struct consumes 2 words
            function TX_DESCRIPTION_SIZE() -> ret {
                ret := 64
            }

            /// @dev The byte right after the basic description of bootloader transactions
            function TXS_IN_BATCH_LAST_PTR() -> ret {
                ret := add(TX_DESCRIPTION_BEGIN_BYTE(), mul(MAX_TRANSACTIONS_IN_BATCH(), TX_DESCRIPTION_SIZE()))
            }

            /// @dev The memory page consists of 63800000 / 32 VM words.
            /// Each execution result is a single boolean, but
            /// for the sake of simplicity we will spend 32 bytes on each
            /// of those for now.
            function MAX_MEM_SIZE() -> ret {
                ret := 63800000
            }

            function L1_TX_INTRINSIC_L2_GAS() -> ret {
                ret := {{L1_TX_INTRINSIC_L2_GAS}}
            }

            function L1_TX_INTRINSIC_PUBDATA() -> ret {
                ret := {{L1_TX_INTRINSIC_PUBDATA}}
            }

            function L2_TX_INTRINSIC_GAS() -> ret {
                ret := {{L2_TX_INTRINSIC_GAS}}
            }

            function L2_TX_INTRINSIC_PUBDATA() -> ret {
                ret := {{L2_TX_INTRINSIC_PUBDATA}}
            }

            /// @dev The byte from which the pointers on the result of transactions are stored
            function RESULT_START_PTR() -> ret {
                ret := sub(MAX_MEM_SIZE(), mul(MAX_TRANSACTIONS_IN_BATCH(), 32))
            }

            /// @dev The pointer writing to which invokes the VM hooks
            function VM_HOOK_PTR() -> ret {
                ret := sub(RESULT_START_PTR(), 32)
            }

            /// @dev The maximum number the VM hooks may accept
            function VM_HOOK_PARAMS() -> ret {
                ret := 3
            }

            /// @dev The offset starting from which the parameters for VM hooks are located
            function VM_HOOK_PARAMS_OFFSET() -> ret {
                ret := sub(VM_HOOK_PTR(), mul(VM_HOOK_PARAMS(), 32))
            }

            function LAST_FREE_SLOT() -> ret {
                // The slot right before the vm hooks is the last slot that
                // can be used for transaction's descriptions
                ret := sub(VM_HOOK_PARAMS_OFFSET(), 32)
            }

            /// @dev The formal address of the bootloader
            function BOOTLOADER_FORMAL_ADDR() -> ret {
                ret := 0x0000000000000000000000000000000000008001
            }

            function ACCOUNT_CODE_STORAGE_ADDR() -> ret {
                ret := 0x0000000000000000000000000000000000008002
            }

            function NONCE_HOLDER_ADDR() -> ret {
                ret := 0x0000000000000000000000000000000000008003
            }

            function KNOWN_CODES_CONTRACT_ADDR() -> ret {
                ret := 0x0000000000000000000000000000000000008004
            }

            function CONTRACT_DEPLOYER_ADDR() -> ret {
                ret := 0x0000000000000000000000000000000000008006
            }

            function FORCE_DEPLOYER() -> ret {
                ret := 0x0000000000000000000000000000000000008007
            }

            function L1_MESSENGER_ADDR() -> ret {
                ret := 0x0000000000000000000000000000000000008008
            }

            function MSG_VALUE_SIMULATOR_ADDR() -> ret {
                ret := 0x0000000000000000000000000000000000008009
            }

            function ETH_L2_TOKEN_ADDR() -> ret {
                ret := 0x000000000000000000000000000000000000800a
            }

            function SYSTEM_CONTEXT_ADDR() -> ret {
                ret := 0x000000000000000000000000000000000000800b
            }

            function BOOTLOADER_UTILITIES() -> ret {
                ret := 0x000000000000000000000000000000000000800c
            }

            function BYTECODE_COMPRESSOR_ADDR() -> ret {
                ret := 0x000000000000000000000000000000000000800e
            }

            function MAX_SYSTEM_CONTRACT_ADDR() -> ret {
                ret := 0x000000000000000000000000000000000000ffff
            }

            function L2_INTEROP_ROOT_STORAGE() -> ret {
                ret := 0x0000000000000000000000000000000000010008
            }

            /// @dev The minimal allowed distance in bytes between the pointer to the compressed data
            /// and the end of the area dedicated for the compressed bytecodes.
            /// In fact, only distance of 192 should be sufficient: there it would be possible to insert
            /// the hash of the bytecode, the 32 bytes buffer for selector and 2 offsets of the calldata,
            /// but we keep it at 512 just in case.
            function MIN_ALLOWED_OFFSET_FOR_COMPRESSED_BYTES_POINTER() -> ret {
                ret := 512
            }

            /// @dev Whether the bootloader should enforce that accounts have returned the correct
            /// magic value for signature. This value is enforced to be "true" on the main proved batch, but
            /// we need the ability to ignore invalid signature results during fee estimation,
            /// where the signature for the transaction is usually not known beforehand.
            function SHOULD_ENSURE_CORRECT_RETURNED_MAGIC() -> ret {
                ret := {{ENSURE_RETURNED_MAGIC}}
            }

            /// @notice The type of the transaction used for system upgrades.
            function UPGRADE_TRANSACTION_TX_TYPE() -> ret {
                ret := 254
            }

            /// @notice The type of every non-upgrade transaction that comes from L1.
            function L1_TX_TYPE() -> ret {
                ret := 255
            }

            /// @dev The overhead in gas that will be used when checking whether the context has enough gas, i.e.
            /// when checking for X gas, the context should have at least X+CHECK_ENOUGH_GAS_OVERHEAD() gas.
            function CHECK_ENOUGH_GAS_OVERHEAD() -> ret {
                ret := 1000000
            }

            /// @dev Ceil division of integers
            function ceilDiv(x, y) -> ret {
                switch or(eq(x, 0), eq(y, 0))
                case 0 {
                    // (x + y - 1) / y can overflow on addition, so we distribute.
                    ret := add(div(sub(x, 1), y), 1)
                }
                default {
                    ret := 0
                }
            }

            /// @dev Calculates the length of a given number of bytes rounded up to the nearest multiple of 32.
            function lengthRoundedByWords(len) -> ret {
                let neededWords := div(add(len, 31), 32)
                ret := safeMul(neededWords, 32, "xv")
            }

            /// @dev Function responsible for processing the transaction
            /// @param txDataOffset The offset to the ABI-encoding of the structure
            /// @param resultPtr The pointer at which the result of the transaction's execution should be stored
            /// @param transactionIndex The index of the transaction in the batch
            /// @param isETHCall Whether the call is an ethCall.
            /// @param gasPerPubdata The number of L2 gas to charge users for each byte of pubdata
            /// On proved batch this value should always be zero
            function processTx(
                txDataOffset,
                resultPtr,
                transactionIndex,
                isETHCall,
                gasPerPubdata
            ) {
                // We set the L2 block info for this particular transaction
                setL2Block(transactionIndex)
                setInteropRoots(transactionIndex)

                let innerTxDataOffset := add(txDataOffset, 32)

                // By default we assume that the transaction has failed.
                mstore(resultPtr, 0)

                let userProvidedPubdataPrice := getGasPerPubdataByteLimit(innerTxDataOffset)
                debugLog("userProvidedPubdataPrice:", userProvidedPubdataPrice)

                debugLog("gasPerPubdata:", gasPerPubdata)

                switch getTxType(innerTxDataOffset)
                    case 254 {
                        // This is an upgrade transaction.
                        // Protocol upgrade transactions are processed totally in the same manner as the normal L1->L2 transactions,
                        // the only difference are:
                        // - They must be the first one in the batch
                        // - They have a different type to prevent tx hash collisions and preserve the expectation that the
                        // L1->L2 transactions have priorityTxId inside them.
                        if transactionIndex {
                            assertionError("Protocol upgrade tx not first")
                        }

                        // This is to be called in the event that the L1 Transaction is a protocol upgrade txn.
                        // Since this is upgrade transactions, we are okay that the gasUsed by the transaction will
                        // not cover this additional hash computation
                        let canonicalL1TxHash := getCanonicalL1TxHash(txDataOffset)
                        sendToL1Native(true, protocolUpgradeTxHashKey(), canonicalL1TxHash)

                        processL1Tx(txDataOffset, resultPtr, transactionIndex, userProvidedPubdataPrice, false)
                    }
                    case 255 {
                        // This is an L1->L2 transaction.
                        processL1Tx(txDataOffset, resultPtr, transactionIndex, userProvidedPubdataPrice, true)
                    }
                    default {
                        // The user has not agreed to this pubdata price
                        if lt(userProvidedPubdataPrice, gasPerPubdata) {
                            revertWithReason(UNACCEPTABLE_GAS_PRICE_ERR_CODE(), 0)
                        }

                        <!-- @if BOOTLOADER_TYPE=='proved_batch' -->
                        processL2Tx(txDataOffset, resultPtr, transactionIndex, gasPerPubdata)
                        <!-- @endif -->

                        <!-- @if BOOTLOADER_TYPE=='playground_batch' -->
                        switch isETHCall
                            case 1 {
                                let gasLimitForTx, reservedGas := getGasLimitForTx(
                                    innerTxDataOffset,
                                    transactionIndex,
                                    gasPerPubdata,
                                    L2_TX_INTRINSIC_GAS(),
                                    L2_TX_INTRINSIC_PUBDATA()
                                )

                                let nearCallAbi := getNearCallABI(gasLimitForTx)
                                checkEnoughGas(gasLimitForTx)

                                if iszero(gasLimitForTx) {
                                    // We disallow providing 0 gas limit for an eth call transaction.
                                    // Note, in case it is 0 `ZKSYNC_NEAR_CALL_ethCall` will get the entire
                                    // gas of the bootloader.
                                    revertWithReason(
                                        ETH_CALL_ERR_CODE(),
                                        0
                                    )
                                }

                                ZKSYNC_NEAR_CALL_ethCall(
                                    nearCallAbi,
                                    txDataOffset,
                                    resultPtr,
                                    reservedGas,
                                    gasPerPubdata
                                )
                            }
                            default {
                                processL2Tx(txDataOffset, resultPtr, transactionIndex, gasPerPubdata)
                            }
                        <!-- @endif -->
                    }

                appendTransactionStatus(mload(CURRENT_L2_TX_HASHES_BEGIN_BYTE()), mload(resultPtr))
            }

            /// @notice Returns "raw" code hash of the address. "Raw" means that it returns exactly the value
            /// that is stored in the AccountCodeStorage system contract for that address, without applying any
            /// additional transformations, which the standard `extcodehash` does for EVM-compatibility
            /// @param addr The address of the account to get the code hash of.
            /// @param assertSuccess Whether to revert the bootloader if the call to the AccountCodeStorage fails. If `false`, only
            /// `nearCallPanic` will be issued in case of failure, which is helpful for cases, when the reason for failure is user providing not
            /// enough gas.
            function getRawCodeHash(addr, assertSuccess) -> ret {
                mstore(0, {{RIGHT_PADDED_GET_RAW_CODE_HASH_SELECTOR}})
                mstore(4, addr)
                let success := staticcall(
                    gas(),
                    ACCOUNT_CODE_STORAGE_ADDR(),
                    0,
                    36,
                    0,
                    32
                )

                // In case the call to the account code storage fails,
                // it most likely means that the caller did not provide enough gas for
                // the call.
                // In case the caller is certain that the amount of gas provided is enough, i.e.
                // (`assertSuccess` = true), then we should panic.
                if iszero(success) {
                    if assertSuccess {
                        // The call must've succeeded, but it didn't. So we revert the bootloader.
                        assertionError("getRawCodeHash failed")
                    }

                    // Most likely not enough gas provided, revert the current frame.
                    nearCallPanic()
                }

                ret := mload(0)
            }

            /// @dev Calculates the canonical hash of the L1->L2 transaction that will be
            /// sent to L1 as a message to the L1 contract that a certain operation has been processed.
            function getCanonicalL1TxHash(txDataOffset) -> ret {
                // Putting the correct value at the `txDataOffset` just in case, since
                // the correctness of this value is not part of the system invariants.
                // Note, that the correct ABI encoding of the Transaction structure starts with 0x20
                mstore(txDataOffset, 32)

                let innerTxDataOffset := add(txDataOffset, 32)
                let dataLength := safeAdd(32, getDataLength(innerTxDataOffset), "qev")

                debugLog("HASH_OFFSET", innerTxDataOffset)
                debugLog("DATA_LENGTH", dataLength)

                ret := keccak256(txDataOffset, dataLength)
            }

            /// @dev The purpose of this function is to make sure the operator
            /// gets paid for the transaction. Note, that the beneficiary of the payment is
            /// bootloader.
            /// The operator will be paid at the end of the batch.
            function ensurePayment(txDataOffset, gasPrice) {
                // Skipping the first 0x20 byte in the encoding of the transaction.
                let innerTxDataOffset := add(txDataOffset, 32)
                let from := getFrom(innerTxDataOffset)
                let requiredETH := safeMul(getGasLimit(innerTxDataOffset), gasPrice, "lal")

                let bootloaderBalanceETH := balance(BOOTLOADER_FORMAL_ADDR())
                let paymaster := getPaymaster(innerTxDataOffset)

                let payer := 0

                switch paymaster
                case 0 {
                    payer := from

                    // There is no paymaster, the user should pay for the execution.
                    // Calling the `payForTransaction` method of the account.
                    setHook(VM_HOOK_ACCOUNT_VALIDATION_ENTERED())
                    let res := accountPayForTx(from, txDataOffset)
                    setHook(VM_HOOK_NO_VALIDATION_ENTERED())


                    if iszero(res) {
                        revertWithReason(
                            PAY_FOR_TX_FAILED_ERR_CODE(),
                            1
                        )
                    }
                }
                default {
                    // There is some paymaster present.
                    payer := paymaster

                    // Firstly, the `prepareForPaymaster` method of the user's account is called.
                    setHook(VM_HOOK_ACCOUNT_VALIDATION_ENTERED())
                    let userPrePaymasterResult := accountPrePaymaster(from, txDataOffset)
                    setHook(VM_HOOK_NO_VALIDATION_ENTERED())

                    if iszero(userPrePaymasterResult) {
                        revertWithReason(
                            PRE_PAYMASTER_PREPARATION_FAILED_ERR_CODE(),
                            1
                        )
                    }

                    // Then, the paymaster is called. The paymaster should pay us in this method.
                    setHook(VM_HOOK_PAYMASTER_VALIDATION_ENTERED())
                    let paymasterPaymentSuccess := validateAndPayForPaymasterTransaction(paymaster, txDataOffset)
                    if iszero(paymasterPaymentSuccess) {
                        revertWithReason(
                            PAYMASTER_VALIDATION_FAILED_ERR_CODE(),
                            1
                        )
                    }

                    storePaymasterContextAndCheckMagic()
                    setHook(VM_HOOK_NO_VALIDATION_ENTERED())
                }

                let bootloaderReceivedFunds := safeSub(balance(BOOTLOADER_FORMAL_ADDR()), bootloaderBalanceETH, "qsx")

                // If the amount of funds provided to the bootloader is less than the minimum required one
                // then this transaction should be rejected.
                if lt(bootloaderReceivedFunds, requiredETH)  {
                    revertWithReason(
                        FAILED_TO_CHARGE_FEE_ERR_CODE(),
                        0
                    )
                }

                let excessiveFunds := safeSub(bootloaderReceivedFunds, requiredETH, "llm")

                if gt(excessiveFunds, 0) {
                    // Returning back the excessive funds taken.
                    directETHTransfer(excessiveFunds, payer)
                }
            }

            /// @notice Mints ether to the recipient
            /// @param to -- the address of the recipient
            /// @param amount -- the amount of ETH to mint
            /// @param useNearCallPanic -- whether to use nearCallPanic in case of
            /// the transaction failing to execute. It is desirable in cases
            /// where we want to allow the method fail without reverting the entire bootloader
            function mintEther(to, amount, useNearCallPanic) {
                mstore(0, {{RIGHT_PADDED_MINT_ETHER_SELECTOR}})
                mstore(4, to)
                mstore(36, amount)
                let success := call(
                    gas(),
                    ETH_L2_TOKEN_ADDR(),
                    0,
                    0,
                    68,
                    0,
                    0
                )
                if iszero(success) {
                    switch useNearCallPanic
                    case 0 {
                        revertWithReason(
                            MINT_ETHER_FAILED_ERR_CODE(),
                            0
                        )
                    }
                    default {
                        nearCallPanic()
                    }
                }
            }

            /// @dev Saves the paymaster context and checks that the paymaster has returned the correct
            /// magic value.
            /// @dev IMPORTANT: this method should be called right after
            /// the validateAndPayForPaymasterTransaction method to keep the `returndata` from that transaction
            function storePaymasterContextAndCheckMagic()    {
                // The paymaster validation step should return context of type "bytes context"
                // This means that the returndata is encoded the following way:
                // 0x20 || context_len || context_bytes...
                let returnlen := returndatasize()
                // The minimal allowed returndatasize is 64: magicValue || offset
                if lt(returnlen, 64) {
                    revertWithReason(
                        PAYMASTER_RETURNED_INVALID_CONTEXT(),
                        0
                    )
                }

                // Note that it is important to copy the magic even though it is not needed if the
                // `SHOULD_ENSURE_CORRECT_RETURNED_MAGIC` is false. It is never false in production
                // but it is so in fee estimation and we want to preserve as many operations as
                // in the original operation.
                {
                    returndatacopy(0, 0, 32)
                    let magic := mload(0)

                    let isMagicCorrect := eq(magic, {{SUCCESSFUL_PAYMASTER_VALIDATION_MAGIC_VALUE}})

                    if and(iszero(isMagicCorrect), SHOULD_ENSURE_CORRECT_RETURNED_MAGIC()) {
                        revertWithReason(
                            PAYMASTER_RETURNED_INVALID_MAGIC_ERR_CODE(),
                            0
                        )
                    }
                }

                returndatacopy(0, 32, 32)
                let returnedContextOffset := mload(0)

                // Ensuring that the returned offset is not greater than the returndata length
                // Note, that we cannot use addition here to prevent an overflow
                if gt(returnedContextOffset, returnlen) {
                    revertWithReason(
                        PAYMASTER_RETURNED_INVALID_CONTEXT(),
                        0
                    )
                }

                // Can not read the returned length.
                // It is safe to add here due to the previous check.
                if gt(add(returnedContextOffset, 32), returnlen) {
                    revertWithReason(
                        PAYMASTER_RETURNED_INVALID_CONTEXT(),
                        0
                    )
                }

                // Reading the length of the context
                returndatacopy(0, returnedContextOffset, 32)
                let returnedContextLen := mload(0)

                // Ensuring that returnedContextLen is not greater than the length of the paymaster context
                // Note, that this check at the same time prevents an overflow in the future operations with returnedContextLen
                if gt(returnedContextLen, PAYMASTER_CONTEXT_BYTES()) {
                    revertWithReason(
                        PAYMASTER_RETURNED_CONTEXT_IS_TOO_LONG(),
                        0
                    )
                }

                let roundedContextLen := lengthRoundedByWords(returnedContextLen)

                // The returned context's size should not exceed the maximum length
                if gt(add(roundedContextLen, 32), PAYMASTER_CONTEXT_BYTES()) {
                    revertWithReason(
                        PAYMASTER_RETURNED_CONTEXT_IS_TOO_LONG(),
                        0
                    )
                }

                if gt(add(returnedContextOffset, add(32, returnedContextLen)), returnlen) {
                    revertWithReason(
                        PAYMASTER_RETURNED_INVALID_CONTEXT(),
                        0
                    )
                }

                returndatacopy(PAYMASTER_CONTEXT_BEGIN_BYTE(), returnedContextOffset, add(32, returnedContextLen))
            }

            /// @dev The function responsible for processing L1->L2 transactions.
            /// @param txDataOffset The offset to the transaction's information
            /// @param resultPtr The pointer at which the result of the execution of this transaction
            /// @param transactionIndex The index of the transaction
            /// @param gasPerPubdata The price per pubdata to be used
            /// @param isPriorityOp Whether the transaction is a priority one
            function processL1Tx(
                txDataOffset,
                resultPtr,
                transactionIndex,
                gasPerPubdata,
                isPriorityOp
            ) {
                // For L1->L2 transactions we always use the pubdata price provided by the transaction.
                // This is needed to ensure DDoS protection. All the excess expenditure
                // will be refunded to the user.

                // Skipping the first formal 0x20 byte
                let innerTxDataOffset := add(txDataOffset, 32)

                let basePubdataSpent := getPubdataCounter()

                let gasLimitForTx, reservedGas := getGasLimitForTx(
                    innerTxDataOffset,
                    transactionIndex,
                    gasPerPubdata,
                    L1_TX_INTRINSIC_L2_GAS(),
                    L1_TX_INTRINSIC_PUBDATA()
                )

                let gasUsedOnPreparation := 0
                let canonicalL1TxHash := 0

                canonicalL1TxHash, gasUsedOnPreparation := l1TxPreparation(txDataOffset, gasPerPubdata, basePubdataSpent)

                let refundGas := 0
                let success := 0

                // The invariant that the user deposited more than the value needed
                // for the transaction must be enforced on L1, but we double check it here
                let gasLimit := getGasLimit(innerTxDataOffset)

                // Note, that for now the property of block.base <= tx.maxFeePerGas does not work
                // for L1->L2 transactions. For now, these transactions are processed with the same gasPrice
                // they were provided on L1. In the future, we may apply a new logic for it.
                let gasPrice := getMaxFeePerGas(innerTxDataOffset)
                let txInternalCost := safeMul(gasPrice, gasLimit, "poa")
                let value := getValue(innerTxDataOffset)
                if lt(getReserved0(innerTxDataOffset), safeAdd(value, txInternalCost, "ol")) {
                    assertionError("deposited eth too low")
                }

                // In previous steps, there might have been already some pubdata published (e.g. to mark factory dependencies as published).
                // However, these actions are mandatory and it is assumed that the L1 Mailbox contract ensured that the provided gas is enough to cover for pubdata.
                if gt(gasLimitForTx, gasUsedOnPreparation) {
                    let gasSpentOnExecution := 0
                    let gasForExecution := sub(gasLimitForTx, gasUsedOnPreparation)

                    gasSpentOnExecution, success := getExecuteL1TxAndNotifyResult(
                        txDataOffset,
                        gasForExecution,
                        basePubdataSpent,
                        gasPerPubdata,
                    )

                    let ergsSpentOnPubdata := getErgsSpentForPubdata(
                        basePubdataSpent,
                        gasPerPubdata
                    )

                    // It is assumed that `isNotEnoughGasForPubdata` ensured that the user did not publish too much pubdata.
                    let potentialRefund := saturatingSub(
                        safeAdd(reservedGas, gasForExecution, "safeadd: potentialRefund1"),
                        safeAdd(gasSpentOnExecution, ergsSpentOnPubdata, "safeadd: potentialRefund2")
                    )

                    // Asking the operator for refund
                    askOperatorForRefund(potentialRefund, ergsSpentOnPubdata, gasPerPubdata)

                    // In case the operator provided smaller refund than the one calculated
                    // by the bootloader, we return the refund calculated by the bootloader.
                    refundGas := max(getOperatorRefundForTx(transactionIndex), potentialRefund)
                }

                if gt(refundGas, gasLimit) {
                    assertionError("L1: refundGas > gasLimit")
                }

                let payToOperator := safeMul(gasPrice, safeSub(gasLimit, refundGas, "lpah"), "mnk")

                notifyAboutRefund(refundGas)

                // Paying the fee to the operator
                mintEther(BOOTLOADER_FORMAL_ADDR(), payToOperator, false)

                let toRefundRecipient
                switch success
                case 0 {
                    if iszero(isPriorityOp) {
                        // Upgrade transactions must always succeed
                        assertionError("Upgrade tx failed")
                    }

                    // If the transaction reverts, then minting the msg.value to the user has been reverted
                    // as well, so we can simply mint everything that the user has deposited to
                    // the refund recipient
                    toRefundRecipient := safeSub(getReserved0(innerTxDataOffset), payToOperator, "vji")
                }
                default {
                    // If the transaction succeeds, then it is assumed that msg.value was transferred correctly. However, the remaining
                    // ETH deposited will be given to the refund recipient.

                    toRefundRecipient := safeSub(getReserved0(innerTxDataOffset), safeAdd(getValue(innerTxDataOffset), payToOperator, "kpa"), "ysl")
                }

                if gt(toRefundRecipient, 0) {
                    let refundRecipient := getReserved1(innerTxDataOffset)
                    // Zero out the first 12 bytes to be sure that refundRecipient is address.
                    // In case of an issue in L1 contracts, we still will be able to process tx.
                    refundRecipient := and(refundRecipient, sub(shl(160, 1), 1))
                    mintEther(refundRecipient, toRefundRecipient, false)
                }

                mstore(resultPtr, success)
                saveL1TxHashToMemory(canonicalL1TxHash)

                debugLog("Send message to L1", success)

                // Sending the L2->L1 log so users will be able to prove transaction execution result on L1.
                sendL2LogUsingL1Messenger(true, canonicalL1TxHash, success)

                if isPriorityOp {
                    // Update priority txs L1 data
                    mstore(0, mload(PRIORITY_TXS_L1_DATA_BEGIN_BYTE()))
                    mstore(32, canonicalL1TxHash)
                    mstore(PRIORITY_TXS_L1_DATA_BEGIN_BYTE(), keccak256(0, 64))
                    mstore(add(PRIORITY_TXS_L1_DATA_BEGIN_BYTE(), 32), add(mload(add(PRIORITY_TXS_L1_DATA_BEGIN_BYTE(), 32)), 1))
                }
            }

            /// @dev The function responsible for execution of L1->L2 transactions.
            /// @param txDataOffset The offset to the transaction's information
            /// @param gasForExecution The amount of gas available for the execution
            /// @param basePubdataSpent The amount of pubdata spent at the start of the transaction
            /// @param gasPerPubdata The price per each pubdata byte in L2 gas
            function getExecuteL1TxAndNotifyResult(
                txDataOffset,
                gasForExecution,
                basePubdataSpent,
                gasPerPubdata
            ) -> gasSpentOnExecution, success {
                debugLog("gasForExecution", gasForExecution)

                let callAbi := getNearCallABI(gasForExecution)
                debugLog("callAbi", callAbi)

                checkEnoughGas(gasForExecution)

                let gasBeforeExecution := gas()
                success := ZKSYNC_NEAR_CALL_executeL1Tx(
                    callAbi,
                    txDataOffset,
                    basePubdataSpent,
                    gasPerPubdata
                )
                notifyExecutionResult(success)
                gasSpentOnExecution := sub(gasBeforeExecution, gas())
            }

            /// @dev The function responsible for doing all the pre-execution operations for L1->L2 transactions.
            /// @param txDataOffset The offset to the transaction's information
            /// @param gasPerPubdata The price per each pubdata byte in L2 gas
            /// @param basePubdataSpent The amount of pubdata spent at the start of the transaction
            /// @return canonicalL1TxHash The hash of processed L1->L2 transaction
            /// @return gasUsedOnPreparation The number of L2 gas used in the preparation stage
            function l1TxPreparation(
                txDataOffset,
                gasPerPubdata,
                basePubdataSpent
            ) -> canonicalL1TxHash, gasUsedOnPreparation {
                let gasBeforePreparation := gas()
                debugLog("gasBeforePreparation", gasBeforePreparation)

                let innerTxDataOffset := add(txDataOffset, 32)

                setPubdataInfo(gasPerPubdata, basePubdataSpent)

                // Even though the smart contracts on L1 should make sure that the L1->L2 provide enough gas to generate the hash
                // we should still be able to do it even if this protection layer fails.
                canonicalL1TxHash := getCanonicalL1TxHash(txDataOffset)
                debugLog("l1 hash", canonicalL1TxHash)

                // Appending the transaction's hash to the current L2 block
                appendTransactionHash(canonicalL1TxHash, true)

                markFactoryDepsForTx(innerTxDataOffset, true)

                gasUsedOnPreparation := safeSub(gasBeforePreparation, gas(), "xpa")
                debugLog("gasUsedOnPreparation", gasUsedOnPreparation)
            }

            /// @dev Returns the gas price that should be used by the transaction
            /// based on the EIP1559's maxFeePerGas and maxPriorityFeePerGas.
            /// The following invariants should hold:
            /// maxPriorityFeePerGas <= maxFeePerGas
            /// baseFee <= maxFeePerGas
            /// While we charge baseFee from the users, the method is mostly used as a method for validating
            /// the correctness of the fee parameters
            function getGasPrice(
                maxFeePerGas,
                maxPriorityFeePerGas
            ) -> ret {
                let baseFee := basefee()

                if gt(maxPriorityFeePerGas, maxFeePerGas) {
                    revertWithReason(
                        MAX_PRIORITY_FEE_PER_GAS_GREATER_THAN_MAX_FEE_PER_GAS(),
                        0
                    )
                }

                if gt(baseFee, maxFeePerGas) {
                    revertWithReason(
                        BASE_FEE_GREATER_THAN_MAX_FEE_PER_GAS(),
                        0
                    )
                }

                // We always use `baseFee` to charge the transaction
                ret := baseFee
            }

            /// @dev The function responsible for processing L2 transactions.
            /// @param txDataOffset The offset to the ABI-encoded Transaction struct.
            /// @param resultPtr The pointer at which the result of the execution of this transaction
            /// should be stored.
            /// @param transactionIndex The index of the current transaction.
            /// @param gasPerPubdata The L2 gas to be used for each byte of pubdata published onchain.
            /// @dev This function firstly does the validation step and then the execution step in separate near_calls.
            /// It is important that these steps are split to avoid rollbacking the state made by the validation step.
            function processL2Tx(
                txDataOffset,
                resultPtr,
                transactionIndex,
                gasPerPubdata
            ) {
                let basePubdataSpent := getPubdataCounter()

                debugLog("baseSpent", basePubdataSpent)

                let innerTxDataOffset := add(txDataOffset, 32)

                // Firstly, we publish all the bytecodes needed. This is needed to be done separately, since
                // bytecodes usually form the bulk of the L2 gas prices.

                let gasLimitForTx, reservedGas := getGasLimitForTx(
                    innerTxDataOffset,
                    transactionIndex,
                    gasPerPubdata,
                    L2_TX_INTRINSIC_GAS(),
                    L2_TX_INTRINSIC_PUBDATA()
                )

                let gasPrice := getGasPrice(getMaxFeePerGas(innerTxDataOffset), getMaxPriorityFeePerGas(innerTxDataOffset))

                debugLog("gasLimitForTx", gasLimitForTx)

                let gasLeft := l2TxValidation(
                    txDataOffset,
                    gasLimitForTx,
                    gasPrice,
                    basePubdataSpent,
                    reservedGas,
                    gasPerPubdata
                )

                debugLog("validation finished", 0)

                let gasSpentOnExecute := 0
                let success := 0
                success, gasSpentOnExecute := l2TxExecution(txDataOffset, gasLeft, basePubdataSpent, reservedGas, gasPerPubdata)

                debugLog("execution finished", 0)

                let refund := 0
                let gasToRefund := saturatingSub(gasLeft, gasSpentOnExecute)

                // Note, that we pass reservedGas from the refundGas separately as it should not be used
                // during the postOp execution.
                refund := refundCurrentL2Transaction(
                    txDataOffset,
                    transactionIndex,
                    success,
                    gasToRefund,
                    gasPrice,
                    reservedGas,
                    basePubdataSpent,
                    gasPerPubdata
                )

                notifyAboutRefund(refund)
                mstore(resultPtr, success)
            }

            /// @dev Calculates the L2 gas limit for the transaction
            /// @param innerTxDataOffset The offset for the ABI-encoded Transaction struct fields.
            /// @param transactionIndex The index of the transaction within the batch.
            /// @param gasPerPubdata The price for a pubdata byte in L2 gas.
            /// @param intrinsicGas The intrinsic number of L2 gas required for transaction processing.
            /// @param intrinsicPubdata The intrinsic number of pubdata bytes required for transaction processing.
            /// @return gasLimitForTx The maximum number of L2 gas that can be spent on a transaction.
            /// @return reservedGas The number of L2 gas that is beyond the `MAX_GAS_PER_TRANSACTION` and beyond the operator's trust limit,
            /// i.e. gas which we cannot allow the transaction to use and will refund.
            function getGasLimitForTx(
                innerTxDataOffset,
                transactionIndex,
                gasPerPubdata,
                intrinsicGas,
                intrinsicPubdata
            ) -> gasLimitForTx, reservedGas {
                let totalGasLimit := getGasLimit(innerTxDataOffset)

                // `MAX_GAS_PER_TRANSACTION` is the amount of gas each transaction
                // is guaranteed to get, so even if the operator does not trust the account enough,
                // it is still obligated to provide at least that
                let operatorTrustedGasLimit := max(MAX_GAS_PER_TRANSACTION(), getOperatorTrustedGasLimitForTx(transactionIndex))

                // We remember the amount of gas that is beyond the operator's trust limit to refund it back later.
                switch gt(totalGasLimit, operatorTrustedGasLimit)
                case 0 {
                    reservedGas := 0
                }
                default {
                    reservedGas := sub(totalGasLimit, operatorTrustedGasLimit)
                    totalGasLimit := operatorTrustedGasLimit
                }

                let txEncodingLen := safeAdd(32, getDataLength(innerTxDataOffset), "lsh")

                let operatorOverheadForTransaction := getVerifiedOperatorOverheadForTx(
                    transactionIndex,
                    totalGasLimit,
                    txEncodingLen
                )
                gasLimitForTx := safeSub(totalGasLimit, operatorOverheadForTransaction, "qr")

                let intrinsicOverhead := safeAdd(
                    intrinsicGas,
                    // the error messages are trimmed to fit into 32 bytes
                    safeMul(intrinsicPubdata, gasPerPubdata, "qw"),
                    "fj"
                )

                switch lt(gasLimitForTx, intrinsicOverhead)
                case 1 {
                    gasLimitForTx := 0
                }
                default {
                    gasLimitForTx := sub(gasLimitForTx, intrinsicOverhead)
                }
            }

            /// @dev The function responsible for the L2 transaction validation.
            /// @param txDataOffset The offset to the ABI-encoded Transaction struct.
            /// @param gasLimitForTx The L2 gas limit for the transaction validation & execution.
            /// @param gasPrice The L2 gas price that should be used by the transaction.
            /// @param basePubdataSpent The amount of pubdata spent at the beginning of the transaction.
            /// @param reservedGas The amount of gas reserved for the pubdata.
            /// @param gasPerPubdata The price of each byte of pubdata in L2 gas.
            /// @return gasLeft The gas left after the validation step.
            function l2TxValidation(
                txDataOffset,
                gasLimitForTx,
                gasPrice,
                basePubdataSpent,
                reservedGas,
                gasPerPubdata
            ) -> gasLeft {
                let gasBeforeValidate := gas()

                debugLog("gasBeforeValidate", gasBeforeValidate)

                // Saving the tx hash and the suggested signed tx hash to memory
                saveTxHashes(txDataOffset)

                // Appending the transaction's hash to the current L2 block
                appendTransactionHash(mload(CURRENT_L2_TX_HASHES_BEGIN_BYTE()), false)

                setPubdataInfo(gasPerPubdata, basePubdataSpent)

                checkEnoughGas(gasLimitForTx)

                // Note, that it is assumed that `ZKSYNC_NEAR_CALL_validateTx` will always return true
                // unless some error which made the whole bootloader to revert has happened or
                // it runs out of gas.
                let isValid := 0

                // Only if the gasLimit for tx is non-zero, we will try to actually run the validation
                if gasLimitForTx {
                    let validateABI := getNearCallABI(gasLimitForTx)

                    debugLog("validateABI", validateABI)

                    isValid := ZKSYNC_NEAR_CALL_validateTx(validateABI, txDataOffset, gasPrice)
                }

                debugLog("isValid", isValid)

                let gasUsedForValidate := sub(gasBeforeValidate, gas())
                debugLog("gasUsedForValidate", gasUsedForValidate)

                gasLeft := saturatingSub(gasLimitForTx, gasUsedForValidate)

                // isValid can only be zero if the validation has failed with out of gas
                if or(iszero(gasLeft), iszero(isValid)) {
                    revertWithReason(TX_VALIDATION_OUT_OF_GAS(), 0)
                }

                if isNotEnoughGasForPubdata(
                    basePubdataSpent, gasLeft, reservedGas, gasPerPubdata
                ) {
                    revertWithReason(TX_VALIDATION_OUT_OF_GAS(), 0)
                }

                setHook(VM_HOOK_VALIDATION_STEP_ENDED())
            }

            /// @dev The function responsible for the execution step of the L2 transaction.
            /// @param txDataOffset The offset to the ABI-encoded Transaction struct.
            /// @param gasLeft The gas left after the validation step.
            /// @param basePubdataSpent The amount of pubdata spent at the beginning of the transaction.
            /// @param reservedGas The amount of gas reserved for the pubdata.
            /// @param gasPerPubdata The price of each byte of pubdata in L2 gas.
            /// @return success Whether or not the execution step was successful.
            /// @return gasSpentOnExecute The gas spent on the transaction execution.
            function l2TxExecution(
                txDataOffset,
                gasLeft,
                basePubdataSpent,
                reservedGas,
                gasPerPubdata
            ) -> success, gasSpentOnExecute {
                let newCompressedFactoryDepsPointer := 0
                let gasSpentOnFactoryDeps := 0
                let gasBeforeFactoryDeps := gas()
                if gasLeft {
                    let markingDependenciesABI := getNearCallABI(gasLeft)
                    checkEnoughGas(gasLeft)
                    newCompressedFactoryDepsPointer := ZKSYNC_NEAR_CALL_markFactoryDepsL2(
                        markingDependenciesABI,
                        txDataOffset,
                        basePubdataSpent,
                        reservedGas,
                        gasPerPubdata
                    )
                    gasSpentOnFactoryDeps := sub(gasBeforeFactoryDeps, gas())
                }

                // If marking of factory dependencies has been unsuccessful, 0 value is returned.
                // Otherwise, all the previous dependencies have been successfully published, so
                // we need to move the pointer.
                if newCompressedFactoryDepsPointer {
                    mstore(COMPRESSED_BYTECODES_BEGIN_BYTE(), newCompressedFactoryDepsPointer)
                }

                switch gt(gasLeft, gasSpentOnFactoryDeps)
                case 0 {
                    gasSpentOnExecute := gasLeft
                    gasLeft := 0
                }
                default {
                    // Note, that since gt(gasLeft, gasSpentOnFactoryDeps) = true
                    // sub(gasLeft, gasSpentOnFactoryDeps) > 0, which is important
                    // because a nearCall with 0 gas passes on all the gas of the parent frame.
                    gasLeft := sub(gasLeft, gasSpentOnFactoryDeps)

                    let executeABI := getNearCallABI(gasLeft)
                    checkEnoughGas(gasLeft)

                    let gasBeforeExecute := gas()
                    // for this one, we don't care whether or not it fails.
                    success := ZKSYNC_NEAR_CALL_executeL2Tx(
                        executeABI,
                        txDataOffset,
                        basePubdataSpent,
                        reservedGas,
                        gasPerPubdata
                    )

                    gasSpentOnExecute := add(gasSpentOnFactoryDeps, sub(gasBeforeExecute, gas()))
                }

                debugLog("notifySuccess", success)

                notifyExecutionResult(success)
            }

            /// @dev Function responsible for the validation & fee payment step of the transaction.
            /// @param abi The nearCall ABI. It is implicitly used as gasLimit for the call of this function.
            /// @param txDataOffset The offset to the ABI-encoded Transaction struct.
            /// @param gasPrice The gasPrice to be used in this transaction.
            function ZKSYNC_NEAR_CALL_validateTx(
                abi,
                txDataOffset,
                gasPrice
            ) -> ret {
                // For the validation step we always use the bootloader as the tx.origin of the transaction
                setTxOrigin(BOOTLOADER_FORMAL_ADDR())
                setGasPrice(gasPrice)

                // Skipping the first 0x20 word of the ABI-encoding
                let innerTxDataOffset := add(txDataOffset, 32)
                debugLog("Starting validation", 0)

                accountValidateTx(txDataOffset)
                debugLog("Tx validation complete", 1)

                ensurePayment(txDataOffset, gasPrice)

                ret := 1
            }

            /// @dev Function responsible for the execution of the L2 transaction.
            /// It includes both the call to the `executeTransaction` method of the account
            /// and the call to postOp of the account.
            /// @param abi The nearCall ABI. It is implicitly used as gasLimit for the call of this function.
            /// @param txDataOffset The offset to the ABI-encoded Transaction struct.
            /// @param basePubdataSpent The amount of pubdata spent at the beginning of the transaction.
            /// @param reservedGas The amount of gas reserved for the pubdata.
            /// @param gasPerPubdata The price of each byte of pubdata in L2 gas.
            function ZKSYNC_NEAR_CALL_executeL2Tx(
                abi,
                txDataOffset,
                basePubdataSpent,
                reservedGas,
                gasPerPubdata,
            ) -> success {
                // Skipping the first word of the ABI-encoding encoding
                let innerTxDataOffset := add(txDataOffset, 32)
                let from := getFrom(innerTxDataOffset)

                debugLog("Executing L2 tx", 0)
                // The tx.origin can only be an EOA
                switch isEOA(from)
                case true {
                    setTxOrigin(from)
                }
                default {
                    setTxOrigin(BOOTLOADER_FORMAL_ADDR())
                }

                success := executeL2Tx(txDataOffset, from)

                if isNotEnoughGasForPubdata(
                    basePubdataSpent,
                    gas(),
                    reservedGas,
                    gasPerPubdata
                ) {
                    // If not enough gas for pubdata was provided, we revert all the state diffs / messages
                    // that caused the pubdata to be published
                    nearCallPanic()
                }

                debugLog("Executing L2 ret", success)
            }

            /// @dev Sets factory dependencies for an L2 transaction with possible usage of packed bytecodes.
            /// @param abi The nearCall ABI. It is implicitly used as gasLimit for the call of this function.
            /// @param txDataOffset The offset to the ABI-encoded Transaction struct.
            /// @param basePubdataSpent The amount of pubdata spent at the beginning of the transaction.
            /// @param reservedGas The amount of gas reserved for the pubdata.
            /// @param gasPerPubdata The price of each byte of pubdata in L2 gas.
            function ZKSYNC_NEAR_CALL_markFactoryDepsL2(
                abi,
                txDataOffset,
                basePubdataSpent,
                reservedGas,
                gasPerPubdata
            ) -> newDataInfoPtr {
                let innerTxDataOffset := add(txDataOffset, 32)

                /// Note, that since it is the near call when it panics it reverts the state changes, but it DOES NOT
                /// revert the changes in *memory* of the current frame. That is why we do not change the value under
                /// COMPRESSED_BYTECODES_BEGIN_BYTE(), and it is only changed outside of this method.
                let dataInfoPtr := mload(COMPRESSED_BYTECODES_BEGIN_BYTE())
                let factoryDepsPtr := getFactoryDepsPtr(innerTxDataOffset)
                let factoryDepsLength := mload(factoryDepsPtr)

                let iter := add(factoryDepsPtr, 32)
                let endPtr := add(iter, mul(32, factoryDepsLength))

                for { } lt(iter, endPtr) { iter := add(iter, 32)} {
                    let bytecodeHash := mload(iter)

                    let currentExpectedBytecodeHash := mload(dataInfoPtr)

                    if eq(bytecodeHash, currentExpectedBytecodeHash) {
                        // Here we are making sure that the bytecode is indeed not yet know and needs to be published,
                        // preventing users from being overcharged by the operator.
                        let marker := getCodeMarker(bytecodeHash)

                        if marker {
                            assertionError("invalid republish")
                        }

                        dataInfoPtr := sendCompressedBytecode(dataInfoPtr, bytecodeHash)
                    }
                }

                // For all the bytecodes that have not been compressed on purpose or due to the inefficiency
                // of compressing the entire preimage of the bytecode will be published.
                // For bytecodes published in the previous step, no need pubdata will have to be published
                markFactoryDepsForTx(innerTxDataOffset, false)

                if isNotEnoughGasForPubdata(
                    basePubdataSpent,
                    gas(),
                    reservedGas,
                    gasPerPubdata
                ) {
                    // If not enough gas for pubdata was provided, we revert all the state diffs / messages
                    // that caused the pubdata to be published
                    nearCallPanic()
                }

                newDataInfoPtr := dataInfoPtr
            }

            function getCodeMarker(bytecodeHash) -> ret {
                mstore(0, {{GET_MARKER_PADDED_SELECTOR}})
                mstore(4, bytecodeHash)
                let success := call(
                    gas(),
                    KNOWN_CODES_CONTRACT_ADDR(),
                    0,
                    0,
                    36,
                    0,
                    32
                )

                if iszero(success) {
                    nearCallPanic()
                }

                ret := mload(0)
            }


            /// @dev Used to refund the current transaction.
            /// @param txDataOffset The offset to the ABI-encoded Transaction struct.
            /// @param transactionIndex The index of the transaction in the batch.
            /// @param success The transaction execution status.
            /// @param gasLeft The gas left after the execution step.
            /// @param gasPrice The L2 gas price that should be used by the transaction.
            /// @param reservedGas The amount of gas reserved for the pubdata.
            /// @param basePubdataSpent The amount of pubdata spent at the beginning of the transaction.
            /// @param gasPerPubdata The price of each byte of pubdata in L2 gas.
            /// The gas that this transaction consumes has been already paid in the
            /// process of the validation
            function refundCurrentL2Transaction(
                txDataOffset,
                transactionIndex,
                success,
                gasLeft,
                gasPrice,
                reservedGas,
                basePubdataSpent,
                gasPerPubdata
            ) -> finalRefund {
                setTxOrigin(BOOTLOADER_FORMAL_ADDR())

                finalRefund := 0

                let innerTxDataOffset := add(txDataOffset, 32)

                let paymaster := getPaymaster(innerTxDataOffset)
                let refundRecipient := 0
                switch paymaster
                case 0 {
                    // No paymaster means that the sender should receive the refund
                    refundRecipient := getFrom(innerTxDataOffset)
                }
                default {
                    refundRecipient := paymaster

                    if gt(gasLeft, 0) {
                        checkEnoughGas(gasLeft)
                        let nearCallAbi := getNearCallABI(gasLeft)
                        let gasBeforePostOp := gas()

                        let spentOnPubdata := getErgsSpentForPubdata(
                            basePubdataSpent,
                            gasPerPubdata
                        )

                        pop(ZKSYNC_NEAR_CALL_callPostOp(
                            // Maximum number of gas that the postOp could spend
                            nearCallAbi,
                            paymaster,
                            txDataOffset,
                            success,
                            // Since the paymaster will be refunded with reservedGas,
                            // it should know about it
                            saturatingSub(safeAdd(gasLeft, reservedGas, "jkl"), spentOnPubdata),
                            basePubdataSpent,
                            gasPerPubdata,
                            reservedGas
                        ))
                        let gasSpentByPostOp := sub(gasBeforePostOp, gas())

                        gasLeft := saturatingSub(gasLeft, gasSpentByPostOp)
                    }
                }

                // It was expected that before this point various `isNotEnoughGasForPubdata` methods would ensure that the user
                // has enough funds for pubdata. Now, we just subtract the leftovers from the user.
                let spentOnPubdata := getErgsSpentForPubdata(
                    basePubdataSpent,
                    gasPerPubdata
                )

                let totalRefund := saturatingSub(add(reservedGas, gasLeft), spentOnPubdata)

                askOperatorForRefund(
                    totalRefund,
                    spentOnPubdata,
                    gasPerPubdata
                )

                let operatorProvidedRefund := getOperatorRefundForTx(transactionIndex)

                // If the operator provides the value that is lower than the one suggested for
                // the bootloader, we will use the one calculated by the bootloader.
                let refundInGas := max(operatorProvidedRefund, totalRefund)

                // The operator cannot refund more than the gasLimit for the transaction
                if gt(refundInGas, getGasLimit(innerTxDataOffset)) {
                    assertionError("refundInGas > gasLimit")
                }

                if iszero(validateUint64(refundInGas)) {
                    assertionError("refundInGas is not uint64")
                }

                let ethToRefund := safeMul(
                    refundInGas,
                    gasPrice,
                    "fdf"
                )

                directETHTransfer(ethToRefund, refundRecipient)

                finalRefund := refundInGas
            }

            /// @notice A function that transfers ETH directly through the L2BaseToken system contract.
            /// Note, that unlike classical EVM transfers it does NOT call the recipient, but only changes the balance.
            function directETHTransfer(amount, recipient) {
                let ptr := 0
                mstore(ptr, {{PADDED_TRANSFER_FROM_TO_SELECTOR}})
                mstore(add(ptr, 4), BOOTLOADER_FORMAL_ADDR())
                mstore(add(ptr, 36), recipient)
                mstore(add(ptr, 68), amount)

                let transferSuccess := call(
                    gas(),
                    ETH_L2_TOKEN_ADDR(),
                    0,
                    0,
                    100,
                    0,
                    0
                )

                if iszero(transferSuccess) {
                    assertionError("Failed to refund")
                }
            }

            /// @dev Return the operator suggested transaction refund.
            function getOperatorRefundForTx(transactionIndex) -> ret {
                let refundPtr := add(TX_OPERATOR_REFUND_BEGIN_BYTE(), mul(transactionIndex, 32))
                ret := mload(refundPtr)
            }

            /// @dev Return the operator suggested transaction overhead cost.
            function getOperatorOverheadForTx(transactionIndex) -> ret {
                let txBatchOverheadPtr := add(TX_SUGGESTED_OVERHEAD_BEGIN_BYTE(), mul(transactionIndex, 32))
                ret := mload(txBatchOverheadPtr)
            }

            /// @dev Return the operator's "trusted" transaction gas limit
            function getOperatorTrustedGasLimitForTx(transactionIndex) -> ret {
                let txTrustedGasLimitPtr := add(TX_OPERATOR_TRUSTED_GAS_LIMIT_BEGIN_BYTE(), mul(transactionIndex, 32))
                ret := mload(txTrustedGasLimitPtr)
            }

            /// @dev Returns the bytecode hash that is next for being published
            function getCurrentCompressedBytecodeHash() -> ret {
                let compressionPtr := mload(COMPRESSED_BYTECODES_BEGIN_BYTE())

                ret := mload(add(COMPRESSED_BYTECODES_BEGIN_BYTE(), compressionPtr))
            }

            function checkOffset(pointer) {
                if gt(pointer, sub(COMPRESSED_BYTECODES_END_BYTE(), MIN_ALLOWED_OFFSET_FOR_COMPRESSED_BYTES_POINTER())) {
                    assertionError("calldataEncoding too big")
                }
            }

            /// @dev It is expected that the pointer at the COMPRESSED_BYTECODES_BEGIN_BYTE()
            /// stores the position of the current bytecodeHash
            function sendCompressedBytecode(dataInfoPtr, bytecodeHash) -> ret {
                // Storing the right selector, ensuring that the operator cannot manipulate it
                mstore(safeAdd(dataInfoPtr, 32, "vmt"), {{PUBLISH_COMPRESSED_BYTECODE_SELECTOR}})

                let calldataPtr := safeAdd(dataInfoPtr, 60, "vty")
                let afterSelectorPtr := safeAdd(calldataPtr, 4, "vtu")

                let originalBytecodeOffset := safeAdd(mload(afterSelectorPtr), afterSelectorPtr, "vtr")
                checkOffset(originalBytecodeOffset)
                let potentialRawCompressedDataOffset := validateBytes(
                    originalBytecodeOffset
                )

                if iszero(eq(originalBytecodeOffset, safeAdd(afterSelectorPtr, 64, "vtp"))) {
                    assertionError("Compression calldata incorrect")
                }

                let rawCompressedDataOffset := safeAdd(mload(safeAdd(afterSelectorPtr, 32, "ewq")), afterSelectorPtr, "vbt")
                checkOffset(rawCompressedDataOffset)

                if iszero(eq(potentialRawCompressedDataOffset, rawCompressedDataOffset)) {
                    assertionError("Compression calldata incorrect")
                }

                let nextAfterCalldata := validateBytes(
                    rawCompressedDataOffset
                )
                checkOffset(nextAfterCalldata)

                let totalLen := safeSub(nextAfterCalldata, calldataPtr, "xqwf")
                let success := call(
                    gas(),
                    BYTECODE_COMPRESSOR_ADDR(),
                    0,
                    calldataPtr,
                    totalLen,
                    0,
                    32
                )

                // If the transaction failed, either there was not enough gas or compression is malformed.
                if iszero(success) {
                    debugLog("compressor call failed", 0)
                    debugReturndata()
                    nearCallPanic()
                }

                let returnedBytecodeHash := mload(0)

                // If the bytecode hash calculated on the bytecode compressor's side
                // is not equal to the one provided by the operator means that the operator is
                // malicious and we should revert the batch altogether
                if iszero(eq(returnedBytecodeHash, bytecodeHash)) {
                    assertionError("bytecodeHash incorrect")
                }

                ret := nextAfterCalldata
            }

            /// @dev Get checked for overcharged operator's overhead for the transaction.
            /// @param transactionIndex The index of the transaction in the batch
            /// @param txTotalGasLimit The total gass limit of the transaction (including the overhead).
            /// @param gasPerPubdataByte The price for pubdata byte in gas.
            /// @param txEncodeLen The length of the ABI-encoding of the transaction
            function getVerifiedOperatorOverheadForTx(
                transactionIndex,
                txTotalGasLimit,
                txEncodeLen
            ) -> ret {
                let operatorOverheadForTransaction := getOperatorOverheadForTx(transactionIndex)
                if gt(operatorOverheadForTransaction, txTotalGasLimit) {
                    assertionError("Overhead higher than gasLimit")
                }

                let requiredOverhead := getTransactionUpfrontOverhead(txEncodeLen)

                debugLog("txTotalGasLimit", txTotalGasLimit)
                debugLog("requiredOverhead", requiredOverhead)
                debugLog("operatorOverheadForTransaction", operatorOverheadForTransaction)

                // The required overhead is less than the overhead that the operator
                // has requested from the user, meaning that the operator tried to overcharge the user
                if lt(requiredOverhead, operatorOverheadForTransaction) {
                    assertionError("Operator's overhead too high")
                }

                ret := operatorOverheadForTransaction
            }

            /// @dev Function responsible for the execution of the L1->L2 transaction.
            /// @param abi The nearCall ABI. It is implicitly used as gasLimit for the call of this function.
            /// @param txDataOffset The offset to the ABI-encoded Transaction struct.
            /// @param basePubdataSpent The amount of pubdata spent at the beginning of the transaction.
            /// @param gasPerPubdata The price of each byte of pubdata in L2 gas.
            function ZKSYNC_NEAR_CALL_executeL1Tx(
                abi,
                txDataOffset,
                basePubdataSpent,
                gasPerPubdata,
            ) -> success {
                // Skipping the first word of the ABI encoding of the struct
                let innerTxDataOffset := add(txDataOffset, 32)
                let from := getFrom(innerTxDataOffset)
                let gasPrice := getMaxFeePerGas(innerTxDataOffset)

                debugLog("Executing L1 tx", 0)
                debugLog("from", from)
                debugLog("gasPrice", gasPrice)

                // We assume that addresses of smart contracts on ZKsync and Ethereum
                // never overlap, so no need to check whether `from` is an EOA here.
                debugLog("setting tx origin", from)

                setTxOrigin(from)
                debugLog("setting gas price", gasPrice)

                setGasPrice(gasPrice)

                debugLog("execution itself", 0)

                let value := getValue(innerTxDataOffset)
                if value {
                    mintEther(from, value, true)
                }

                success := executeL1Tx(innerTxDataOffset, from)

                debugLog("Executing L1 ret", success)

                // If the success is zero, we will revert in order
                // to revert the minting of ether to the user
                if iszero(success) {
                    nearCallPanic()
                }

                if isNotEnoughGasForPubdata(
                    basePubdataSpent,
                    gas(),
                    // Note, that for L1->L2 transactions the reserved gas is used to protect the operator from
                    // transactions that might accidentally cause to publish too many pubdata.
                    // Thus, even if there is some accidental `reservedGas` left, it should not be used to publish pubdata.
                    0,
                    gasPerPubdata,
                ) {
                    // If not enough gas for pubdata was provided, we revert all the state diffs / messages
                    // that caused the pubdata to be published
                    nearCallPanic()
                }
            }

            /// @dev Returns the ABI for nearCalls.
            /// @param gasLimit The gasLimit for this nearCall
            function getNearCallABI(gasLimit) -> ret {
                ret := gasLimit
            }

            /// @dev Used to panic from the nearCall without reverting the parent frame.
            /// If you use `revert(...)`, the error will bubble up from the near call and
            /// make the bootloader to revert as well. This method allows to exit the nearCall only.
            function nearCallPanic() {
                // Here we exhaust all the gas of the current frame.
                // This will cause the execution to panic.
                // Note, that it will cause only the inner call to panic.
                precompileCall(gas())
            }

            /// @dev Executes the `precompileCall` opcode.
            /// Since the bootloader has no implicit meaning for this opcode,
            /// this method just burns gas.
            function precompileCall(gasToBurn) {
                // We don't care about the return value, since it is a opcode simulation
                // and the return value doesn't have any meaning.
                let ret := verbatim_2i_1o("precompile", 0, gasToBurn)
            }

            /// @dev Returns the pointer to the latest returndata.
            function returnDataPtr() -> ret {
                ret := verbatim_0i_1o("get_global::ptr_return_data")
            }


            <!-- @if BOOTLOADER_TYPE=='playground_batch' -->
            function ZKSYNC_NEAR_CALL_ethCall(
                abi,
                txDataOffset,
                resultPtr,
                reservedGas,
                gasPerPubdata
            ) {
                let basePubdataSpent := getPubdataCounter()

                setPubdataInfo(gasPerPubdata, basePubdataSpent)

                let innerTxDataOffset := add(txDataOffset, 32)
                let to := getTo(innerTxDataOffset)
                let from := getFrom(innerTxDataOffset)

                debugLog("from: ", from)
                debugLog("to: ", to)

                switch isEOA(from)
                case true {
                    setTxOrigin(from)
                }
                default {
                    setTxOrigin(0)
                }

                let dataPtr := getDataPtr(innerTxDataOffset)
                markFactoryDepsForTx(innerTxDataOffset, false)

                let value := getValue(innerTxDataOffset)

                let success := msgValueSimulatorMimicCall(
                    to,
                    from,
                    value,
                    dataPtr
                )

                if iszero(success) {
                    // If success is 0, we need to revert
                    revertWithReason(
                        ETH_CALL_ERR_CODE(),
                        1
                    )
                }

                if isNotEnoughGasForPubdata(
                    basePubdataSpent,
                    gas(),
                    reservedGas,
                    gasPerPubdata
                ) {
                    // If not enough gas for pubdata, eth call reverts too
                    revertWithReason(
                        ETH_CALL_ERR_CODE(),
                        0
                    )
                }

                mstore(resultPtr, success)

                // Store results of the call in the memory.
                if success {
                    let returnsize := returndatasize()
                    returndatacopy(0,0,returnsize)
                    return(0,returnsize)
                }

            }
            <!-- @endif -->

            /// @dev Given the callee and the data to be called with,
            /// this function returns whether the mimicCall should use the `isSystem` flag.
            /// This flag should only be used for contract deployments and nothing else.
            /// @param to The callee of the call.
            /// @param dataPtr The pointer to the calldata of the transaction.
            function shouldMsgValueMimicCallBeSystem(to, dataPtr) -> ret {
                let dataLen := mload(dataPtr)
                // Note, that this point it is not fully known whether it is indeed the selector
                // of the calldata (it might not be the case if the `dataLen` < 4), but it will be checked later on
                let selector := shr(224, mload(add(dataPtr, 32)))

                let isSelectorCreate := or(
                    eq(selector, {{CREATE_SELECTOR}}),
                    eq(selector, {{CREATE_ACCOUNT_SELECTOR}})
                )
                let isSelectorCreate2 := or(
                    eq(selector, {{CREATE2_SELECTOR}}),
                    eq(selector, {{CREATE2_ACCOUNT_SELECTOR}})
                )
                let isSelectorCreateEVM := eq(selector, {{CREATE_EVM_SELECTOR}})
                let isSelectorCreate2EVM := eq(selector, {{CREATE2_EVM_SELECTOR}})

                // Firstly, ensure that the selector is a valid deployment function
                ret := or(
                    or(isSelectorCreate, isSelectorCreate2),
                    or(isSelectorCreateEVM, isSelectorCreate2EVM)
                )
                // Secondly, ensure that the callee is ContractDeployer
                ret := and(ret, eq(to, CONTRACT_DEPLOYER_ADDR()))
                // Thirdly, ensure that the calldata is long enough to contain the selector
                ret := and(ret, gt(dataLen, 3))
            }

            /// @dev Given the pointer to the calldata, the value and to
            /// performs the call through the msg.value simulator.
            /// @param to Which contract to call
            /// @param from The `msg.sender` of the call.
            /// @param value The `value` that will be used in the call.
            /// @param dataPtr The pointer to the calldata of the transaction. It must store
            /// the length of the calldata and the calldata itself right afterwards.
            function msgValueSimulatorMimicCall(to, from, value, dataPtr) -> success {
                // Only calls to the deployer system contract are allowed to be system
                let isSystem := shouldMsgValueMimicCallBeSystem(to, dataPtr)

                success := mimicCallOnlyResult(
                    MSG_VALUE_SIMULATOR_ADDR(),
                    from,
                    dataPtr,
                    0,
                    1,
                    value,
                    to,
                    isSystem
                )
            }

            /// @dev Checks whether the current frame has enough gas
            /// @dev It does not use 63/64 rule and should only be called before nearCalls.
            function checkEnoughGas(gasToProvide) {
                debugLog("gas()", gas())
                debugLog("gasToProvide", gasToProvide)

                // Using margin of CHECK_ENOUGH_GAS_OVERHEAD gas to make sure that the operation will indeed
                // have enough gas
                if lt(gas(), safeAdd(gasToProvide, CHECK_ENOUGH_GAS_OVERHEAD(), "cjq")) {
                    revertWithReason(NOT_ENOUGH_GAS_PROVIDED_ERR_CODE(), 0)
                }
            }

            /// @dev This method returns the overhead that should be paid upfront by a transaction.
            /// The goal of this overhead is to cover the possibility that this transaction may use up a certain
            /// limited resource per batch: a single-instance circuit, etc.
            /// The transaction needs to be able to pay the same % of the costs for publishing & proving the batch
            /// as the % of the batch's limited resources that it can consume.
            /// @param txEncodeLen The length of the ABI-encoding of the transaction
            /// @dev The % following 2 resources is taken into account when calculating the % of the batch's overhead to pay.
            /// 1. Overhead for taking up the bootloader memory. The bootloader memory has a cap on its length, mainly enforced to keep the RAM requirements
            /// for the node smaller. That is, the user needs to pay a share proportional to the length of the ABI encoding of the transaction.
            /// 2. Overhead for taking up a slot for the transaction. Since each batch has the limited number of transactions in it, the user must pay
            /// at least 1/MAX_TRANSACTIONS_IN_BATCH part of the overhead.
            function getTransactionUpfrontOverhead(
                txEncodeLen
            ) -> ret {
                ret := max(
                    safeMul(txEncodeLen, MEMORY_OVERHEAD_GAS(), "iot"),
                    TX_SLOT_OVERHEAD_GAS()
                )
            }

            /// @dev A method where all panics in the nearCalls get to.
            /// It is needed to prevent nearCall panics from bubbling up.
            function ZKSYNC_CATCH_NEAR_CALL() {
                debugLog("ZKSYNC_CATCH_NEAR_CALL",0)
                setHook(VM_HOOK_CATCH_NEAR_CALL())
            }

            /// @dev Prepends the selector before the txDataOffset,
            /// preparing it to be used to call either `verify` or `execute`.
            /// Returns the pointer to the calldata.
            /// Note, that this overrides 32 bytes before the current transaction:
            function prependSelector(txDataOffset, selector) -> ret {

                let calldataPtr := sub(txDataOffset, 4)
                // Note, that since `mstore` stores 32 bytes at once, we need to
                // actually store the selector in one word starting with the
                // (txDataOffset - 32) = (calldataPtr - 28)
                mstore(sub(calldataPtr, 28), selector)

                ret := calldataPtr
            }

            /// @dev Returns the maximum of two numbers
            function max(x, y) -> ret {
                ret := y
                if gt(x, y) {
                    ret := x
                }
            }

            /// @dev Returns the minimum of two numbers
            function min(x, y) -> ret {
                ret := y
                if lt(x, y) {
                    ret := x
                }
            }

            /// @dev Returns constant that is equal to `keccak256("")`
            function EMPTY_STRING_KECCAK() -> ret {
                ret := 0xc5d2460186f7233c927e7db2dcc703c0e500b653ca82273b7bfad8045d85a470
            }

            /// @dev Returns whether x <= y
            function lte(x, y) -> ret {
                ret := or(lt(x,y), eq(x,y))
            }

            /// @dev Returns whether x >= y
            function gte(x, y) -> ret {
                ret := or(gt(x, y), eq(x, y))
            }

            /// @dev Checks whether an address is an account
            /// @param addr The address to check
            function ensureAccount(addr) {
                mstore(0, {{RIGHT_PADDED_GET_ACCOUNT_VERSION_SELECTOR}})
                mstore(4, addr)

                let success := call(
                    gas(),
                    CONTRACT_DEPLOYER_ADDR(),
                    0,
                    0,
                    36,
                    0,
                    32
                )

                let supportedVersion := mload(0)

                if iszero(success) {
                    revertWithReason(
                        FAILED_TO_CHECK_ACCOUNT_ERR_CODE(),
                        1
                    )
                }

                // This method returns AccountAbstractVersion enum.
                // Currently only two versions are supported: 1 or 0, which basically
                // mean whether the contract is an account or not.
                if iszero(supportedVersion) {
                    revertWithReason(
                        FROM_IS_NOT_AN_ACCOUNT_ERR_CODE(),
                        0
                    )
                }
            }

            /// @dev Checks whether an address is an EOA (i.e. has not code deployed on it)
            /// @param addr The address to check
            function isEOA(addr) -> ret {
                ret := 0

                if gt(addr, MAX_SYSTEM_CONTRACT_ADDR()) {
                    ret := iszero(getRawCodeHash(addr, false))
                }
            }

            /// @dev Calls the `payForTransaction` method of an account
            function accountPayForTx(account, txDataOffset) -> success {
                success := callAccountMethod({{PAY_FOR_TX_SELECTOR}}, account, txDataOffset)
            }

            /// @dev Calls the `prepareForPaymaster` method of an account
            function accountPrePaymaster(account, txDataOffset) -> success {
                success := callAccountMethod({{PRE_PAYMASTER_SELECTOR}}, account, txDataOffset)
            }

            /// @dev Calls the `validateAndPayForPaymasterTransaction` method of a paymaster
            function validateAndPayForPaymasterTransaction(paymaster, txDataOffset) -> success {
                success := callAccountMethod({{VALIDATE_AND_PAY_PAYMASTER}}, paymaster, txDataOffset)
            }

            /// @dev Used to call a method with the following signature;
            /// someName(
            ///     bytes32 _txHash,
            ///     bytes32 _suggestedSignedHash,
            ///     Transaction calldata _transaction
            /// )
            // Note, that this method expects that the current tx hashes are already stored
            // in the `CURRENT_L2_TX_HASHES` slots.
            function callAccountMethod(selector, account, txDataOffset) -> success {
                // Safety invariant: it is safe to override data stored under
                // `txDataOffset`, since the account methods are called only using
                // `callAccountMethod` or `callPostOp` methods, both of which reformat
                // the contents before innerTxDataOffset (i.e. txDataOffset + 32 bytes),
                // i.e. make sure that the position at the txDataOffset has valid value.
                let txDataWithHashesOffset := sub(txDataOffset, 64)

                // First word contains the canonical tx hash
                let currentL2TxHashesPtr := CURRENT_L2_TX_HASHES_BEGIN_BYTE()
                mstore(txDataWithHashesOffset, mload(currentL2TxHashesPtr))

                // Second word contains the suggested tx hash for verifying
                // signatures.
                currentL2TxHashesPtr := add(currentL2TxHashesPtr, 32)
                mstore(add(txDataWithHashesOffset, 32), mload(currentL2TxHashesPtr))

                // Third word contains the offset of the main tx data (it is always 96 in our case)
                mstore(add(txDataWithHashesOffset, 64), 96)

                let calldataPtr := prependSelector(txDataWithHashesOffset, selector)
                let innerTxDataOffset := add(txDataOffset, 32)

                let len := getDataLength(innerTxDataOffset)

                // Besides the length of the transaction itself,
                // we also require 3 words for hashes and the offset
                // of the inner tx data.
                let fullLen := add(len, 100)

                // The call itself.
                success := call(
                    gas(), // The number of gas to pass.
                    account, // The address to call.
                    0, // The `value` to pass.
                    calldataPtr, // The pointer to the calldata.
                    fullLen, // The size of the calldata, which is 4 for the selector + the actual length of the struct.
                    0, // The pointer where the returned data will be written.
                    0 // The output has size of 32 (a single bool is expected)
                )
            }

            /// @dev Calculates and saves the explorer hash and the suggested signed hash for the transaction.
            function saveTxHashes(txDataOffset) {
                let calldataPtr := prependSelector(txDataOffset, {{GET_TX_HASHES_SELECTOR}})
                let innerTxDataOffset := add(txDataOffset, 32)

                let len := getDataLength(innerTxDataOffset)

                // The first word is formal, but still required by the ABI
                // We also should take into account the selector.
                let fullLen := add(len, 36)

                // The call itself.
                let success := call(
                    gas(), // The number of gas to pass.
                    BOOTLOADER_UTILITIES(), // The address to call.
                    0, // The `value` to pass.
                    calldataPtr, // The pointer to the calldata.
                    fullLen, // The size of the calldata, which is 4 for the selector + the actual length of the struct.
                    CURRENT_L2_TX_HASHES_BEGIN_BYTE(), // The pointer where the returned data will be written.
                    64 // The output has size of 64 (signed tx hash and explorer tx hash are expected)
                )

                if iszero(success) {
                    revertWithReason(
                        ACCOUNT_TX_VALIDATION_ERR_CODE(),
                        1
                    )
                }

                if iszero(eq(returndatasize(), 64)) {
                    assertionError("saveTxHashes: returndata invalid")
                }
            }

            /// @dev Stores the hash of an L1->L2 transaction (either priority or an upgrade transaction)
            /// inside the bootloader memory.
            function saveL1TxHashToMemory(txHash) {
                mstore(CURRENT_L2_TX_HASHES_BEGIN_BYTE(), txHash)
                mstore(add(CURRENT_L2_TX_HASHES_BEGIN_BYTE(), 32), txHash)
            }

            /// @dev Encodes and calls the postOp method of the contract.
            /// Note, that it *breaks* the contents of the previous transactions.
            /// @param abi The near call ABI of the call
            /// @param paymaster The address of the paymaster
            /// @param txDataOffset The offset to the ABI-encoded Transaction struct.
            /// @param txResult The status of the transaction (1 if succeeded, 0 otherwise).
            /// @param maxRefundedGas The maximum number of gas the bootloader can be refunded.
            /// @param basePubdataSpent The amount of pubdata spent at the beginning of the transaction.
            /// @param gasPerPubdata The price of each byte of pubdata in L2 gas.
            /// @param reservedGas The amount of gas reserved for the pubdata.
            /// This is the `maximum` number because it does not take into account the number of gas that
            /// can be spent by the paymaster itself.
            function ZKSYNC_NEAR_CALL_callPostOp(
                abi,
                paymaster,
                txDataOffset,
                txResult,
                maxRefundedGas,
                basePubdataSpent,
                gasPerPubdata,
                reservedGas,
            ) -> success {
                // The postOp method has the following signature:
                // function postTransaction(
                //     bytes calldata _context,
                //     Transaction calldata _transaction,
                //     bytes32 _txHash,
                //     bytes32 _suggestedSignedHash,
                //     ExecutionResult _txResult,
                //     uint256 _maxRefundedGas
                // ) external payable;
                // The encoding is the following:
                // 1. Offset to the _context's content. (32 bytes)
                // 2. Offset to the _transaction's content. (32 bytes)
                // 3. _txHash (32 bytes)
                // 4. _suggestedSignedHash (32 bytes)
                // 5. _txResult (32 bytes)
                // 6. _maxRefundedGas (32 bytes)
                // 7. _context (note, that the content must be padded to 32 bytes)
                // 8. _transaction

                let contextLen := mload(PAYMASTER_CONTEXT_BEGIN_BYTE())
                let paddedContextLen := lengthRoundedByWords(contextLen)
                // The length of selector + the first 7 fields (with context len) + context itself.
                let preTxLen := add(228, paddedContextLen)

                let innerTxDataOffset := add(txDataOffset, 32)
                let calldataPtr := sub(innerTxDataOffset, preTxLen)

                {
                    let ptr := calldataPtr

                    // Selector
                    mstore(ptr, {{RIGHT_PADDED_POST_TRANSACTION_SELECTOR}})
                    ptr := add(ptr, 4)

                    // context ptr
                    mstore(ptr, 192) // The context always starts at 32 * 6 position
                    ptr := add(ptr, 32)

                    // transaction ptr
                    mstore(ptr, sub(innerTxDataOffset, add(calldataPtr, 4)))
                    ptr := add(ptr, 32)

                    // tx hash
                    mstore(ptr, mload(CURRENT_L2_TX_HASHES_BEGIN_BYTE()))
                    ptr := add(ptr, 32)

                    // suggested signed hash
                    mstore(ptr, mload(add(CURRENT_L2_TX_HASHES_BEGIN_BYTE(), 32)))
                    ptr := add(ptr, 32)

                    // tx result
                    mstore(ptr, txResult)
                    ptr := add(ptr, 32)

                    // maximal refunded gas
                    mstore(ptr, maxRefundedGas)
                    ptr := add(ptr, 32)

                    // storing context itself
                    memCopy(PAYMASTER_CONTEXT_BEGIN_BYTE(), ptr, add(32, paddedContextLen))
                    ptr := add(ptr, add(32, paddedContextLen))

                    // At this point, the ptr should reach the innerTxDataOffset.
                    // If not, we have done something wrong here.
                    if iszero(eq(ptr, innerTxDataOffset)) {
                        assertionError("postOp: ptr != innerTxDataOffset")
                    }

                    // no need to store the transaction as from the innerTxDataOffset starts
                    // valid encoding of the transaction
                }

                let calldataLen := safeAdd(preTxLen, getDataLength(innerTxDataOffset), "jiq")

                success := call(
                    gas(),
                    paymaster,
                    0,
                    calldataPtr,
                    calldataLen,
                    0,
                    0
                )

                if isNotEnoughGasForPubdata(
                    basePubdataSpent,
                    gas(),
                    reservedGas,
                    gasPerPubdata,
                ) {
                    // If not enough gas for pubdata was provided, we revert all the state diffs / messages
                    // that caused the pubdata to be published
                    nearCallPanic()
                }
            }

            /// @dev Copies [from..from+len] to [to..to+len]
            /// Note, that len must be divisible by 32.
            function memCopy(from, to, len) {
                // Ensuring that len is always divisible by 32.
                if mod(len, 32) {
                    assertionError("Memcopy with unaligned length")
                }

                let finalFrom := safeAdd(from, len, "cka")

                for { } lt(from, finalFrom) {
                    from := add(from, 32)
                    to := add(to, 32)
                } {
                    mstore(to, mload(from))
                }
            }

            /// @dev Validates the transaction against the senders' account.
            /// Besides ensuring that the contract agrees to a transaction,
            /// this method also enforces that the nonce has been marked as used.
            function accountValidateTx(txDataOffset) {
                // Skipping the first 0x20 word of the ABI-encoding of the struct
                let innerTxDataOffset := add(txDataOffset, 32)
                let from := getFrom(innerTxDataOffset)
                ensureAccount(from)

                // The nonce should be unique for each transaction.
                let nonce := getNonce(innerTxDataOffset)
                // Here we check that this nonce was not available before the validation step
                ensureNonceUsage(from, nonce, 0)

                setHook(VM_HOOK_ACCOUNT_VALIDATION_ENTERED())
                debugLog("pre-validate",0)
                debugLog("pre-validate",from)
                let success := callAccountMethod({{VALIDATE_TX_SELECTOR}}, from, txDataOffset)
                setHook(VM_HOOK_NO_VALIDATION_ENTERED())

                if iszero(success) {
                    revertWithReason(
                        ACCOUNT_TX_VALIDATION_ERR_CODE(),
                        1
                    )
                }

                ensureCorrectAccountMagic()

                // Here we make sure that the nonce is no longer available after the validation step
                ensureNonceUsage(from, nonce, 1)
            }

            /// @dev Ensures that the magic returned by the validate account method is correct
            /// It must be called right after the call of the account validation method to preserve the
            /// correct returndatasize
            function ensureCorrectAccountMagic() {
                // It is expected that the returned value is ABI-encoded bytes4 magic value
                // The Solidity always pads such value to 32 bytes and so we expect the magic to be
                // of length 32
                if iszero(eq(32, returndatasize())) {
                    revertWithReason(
                        ACCOUNT_RETURNED_INVALID_MAGIC_ERR_CODE(),
                        0
                    )
                }

                // Note that it is important to copy the magic even though it is not needed if the
                // `SHOULD_ENSURE_CORRECT_RETURNED_MAGIC` is false. It is never false in production
                // but it is so in fee estimation and we want to preserve as many operations as
                // in the original operation.
                returndatacopy(0, 0, 32)
                let returnedValue := mload(0)
                let isMagicCorrect := eq(returnedValue, {{SUCCESSFUL_ACCOUNT_VALIDATION_MAGIC_VALUE}})

                if and(iszero(isMagicCorrect), SHOULD_ENSURE_CORRECT_RETURNED_MAGIC()) {
                    revertWithReason(
                        ACCOUNT_RETURNED_INVALID_MAGIC_ERR_CODE(),
                        0
                    )
                }
            }

            /// @dev Calls the KnownCodesStorage system contract to mark the factory dependencies of
            /// the transaction as known.
            function markFactoryDepsForTx(innerTxDataOffset, isL1Tx) {
                debugLog("starting factory deps", 0)
                let factoryDepsPtr := getFactoryDepsPtr(innerTxDataOffset)
                let factoryDepsLength := mload(factoryDepsPtr)

                if gt(factoryDepsLength, MAX_NEW_FACTORY_DEPS()) {
                    assertionError("too many factory deps")
                }

                let ptr := NEW_FACTORY_DEPS_BEGIN_BYTE()
                // Selector
                mstore(ptr, {{MARK_FACTORY_DEPS_SELECTOR}})
                ptr := add(ptr, 32)

                // Saving whether the dependencies should be sent on L1
                // There is no need to send them for L1 transactions, since their
                // preimages are already available on L1.
                mstore(ptr, iszero(isL1Tx))
                ptr := add(ptr, 32)

                // Saving the offset to array (it is always 64)
                mstore(ptr, 64)
                ptr := add(ptr, 32)

                // Saving the array

                // We also need to include 32 bytes for the length itself
                let arrayLengthBytes := safeAdd(32, safeMul(factoryDepsLength, 32, "ag"), "af")
                // Copying factory deps array
                memCopy(factoryDepsPtr, ptr, arrayLengthBytes)

                let success := call(
                    gas(),
                    KNOWN_CODES_CONTRACT_ADDR(),
                    0,
                    // Shifting by 28 to start from the selector
                    add(NEW_FACTORY_DEPS_BEGIN_BYTE(), 28),
                    // 4 (selector) + 32 (send to l1 flag) + 32 (factory deps offset)+ 32 (factory deps length)
                    safeAdd(100, safeMul(factoryDepsLength, 32, "op"), "ae"),
                    0,
                    0
                )

                debugLog("factory deps success", success)

                if iszero(success) {
                    debugReturndata()
                    switch isL1Tx
                    case 1 {
                        revertWithReason(
                            FAILED_TO_MARK_FACTORY_DEPS(),
                            1
                        )
                    }
                    default {
                        // For L2 transactions, we use near call panic
                        nearCallPanic()
                    }
                }
            }

            /// @dev Function responsible for executing the L1->L2 transactions.
            function executeL1Tx(innerTxDataOffset, from) -> ret {
                let to := getTo(innerTxDataOffset)
                debugLog("to", to)
                let value := getValue(innerTxDataOffset)
                debugLog("value", value)
                let dataPtr := getDataPtr(innerTxDataOffset)

                ret := msgValueSimulatorMimicCall(
                    to,
                    from,
                    value,
                    dataPtr
                )

                if iszero(ret) {
                    debugReturndata()
                }
            }

            /// @dev Function responsible for the execution of the L2 transaction
            /// @dev Returns `true` or `false` depending on whether or not the tx has reverted.
            function executeL2Tx(txDataOffset, from) -> ret {
                ret := callAccountMethod({{EXECUTE_TX_SELECTOR}}, from, txDataOffset)

                if iszero(ret) {
                    debugReturndata()
                }
            }

            ///
            /// ZKsync-specific utilities:
            ///

            /// @dev Returns an ABI that can be used for low-level
            /// invocations of calls and mimicCalls
            /// @param dataPtr The pointer to the calldata.
            /// @param gasPassed The number of gas to be passed with the call.
            /// @param shardId The shard id of the callee. Currently only `0` (Rollup) is supported.
            /// @param forwardingMode The mode of how the calldata is forwarded
            /// It is possible to either pass a pointer, slice of auxheap or heap. For the
            /// bootloader purposes using heap (0) is enough.
            /// @param isConstructorCall Whether the call should contain the isConstructor flag.
            /// @param isSystemCall Whether the call should contain the isSystemCall flag.
            /// @return ret The ABI
            function getFarCallABI(
                dataPtr,
                gasPassed,
                shardId,
                forwardingMode,
                isConstructorCall,
                isSystemCall
            ) -> ret {
                let dataStart := add(dataPtr, 32)
                let dataLength := mload(dataPtr)

                // Skip dataOffset and memoryPage, because they are always zeros
                ret := or(ret, shl(64, dataStart))
                ret := or(ret, shl(96, dataLength))

                ret := or(ret, shl(192, gasPassed))
                ret := or(ret, shl(224, forwardingMode))
                ret := or(ret, shl(232, shardId))
                ret := or(ret, shl(240, isConstructorCall))
                ret := or(ret, shl(248, isSystemCall))
            }

            /// @dev Does mimicCall without copying the returndata.
            /// @param to Who to call
            /// @param whoToMimic The `msg.sender` of the call
            /// @param data The pointer to the calldata
            /// @param isConstructor Whether the call should contain the isConstructor flag
            /// @param isSystemCall Whether the call should contain the isSystem flag.
            /// @param extraAbi1 The first extraAbiParam
            /// @param extraAbi2 The second extraAbiParam
            /// @param extraAbi3 The third extraAbiParam
            /// @return ret 1 if the call was successful, 0 otherwise.
            function mimicCallOnlyResult(
                to,
                whoToMimic,
                data,
                isConstructor,
                isSystemCall,
                extraAbi1,
                extraAbi2,
                extraAbi3
            ) -> ret {
                let farCallAbi := getFarCallABI(
                    data,
                    gas(),
                    // Only rollup is supported for now
                    0,
                    0,
                    isConstructor,
                    isSystemCall
                )

                ret := verbatim_7i_1o("system_mimic_call", to, whoToMimic, farCallAbi, extraAbi1, extraAbi2, extraAbi3, 0)
            }

            <!-- @if BOOTLOADER_TYPE=='playground_batch' -->
            // Extracts the required byte from the 32-byte word.
            // 31 would mean the MSB, 0 would mean LSB.
            function getWordByte(word, byteIdx) -> ret {
                // Shift the input to the right so the required byte is LSB
                ret := shr(mul(8, byteIdx), word)
                // Clean everything else in the word
                ret := and(ret, 0xFF)
            }
            <!-- @endif -->


            /// @dev Sends a L2->L1 log using L1Messengers' `sendL2ToL1Log`.
            /// @param isService The isService flag of the call.
            /// @param key The `key` parameter of the log.
            /// @param value The `value` parameter of the log.
            function sendL2LogUsingL1Messenger(isService, key, value) {
                mstore(0, {{RIGHT_PADDED_SEND_L2_TO_L1_LOG_SELECTOR}})
                mstore(4, isService)
                mstore(36, key)
                mstore(68, value)

                let success := call(
                    gas(),
                    L1_MESSENGER_ADDR(),
                    0,
                    0,
                    100,
                    0,
                    0
                )

                if iszero(success) {
                    debugLog("Failed to send L1Messenger L2Log", key)
                    debugLog("Failed to send L1Messenger L2Log", value)

                    revertWithReason(L1_MESSENGER_LOG_SENDING_FAILED_ERR_CODE(), 1)
                }
            }

            /// @dev Sends a native (VM) L2->L1 log.
            /// @param isService The isService flag of the call.
            /// @param key The `key` parameter of the log.
            /// @param value The `value` parameter of the log.
            function sendToL1Native(isService, key, value) {
                verbatim_3i_0o("to_l1", isService, key, value)
            }

            /// @notice Performs L1 Messenger pubdata "publishing" call.
            /// @dev Expected to be used at the end of the batch.
            function l1MessengerPublishingCall() {
                let ptr := OPERATOR_PROVIDED_L1_MESSENGER_PUBDATA_BEGIN_BYTE()
                debugLog("Publishing batch data to L1", 0)
                
                setHook(VM_HOOK_PUBDATA_REQUESTED())

                // First slot (only last 4 bytes) -- selector
                mstore(ptr, {{PUBLISH_PUBDATA_SELECTOR}})
                // Second slot is occupied by the address of the L2 DA validator.
                // The operator can provide any one it wants. It will be the responsibility of the 
                // L1Messenger system contract to send the corresponding log to L1.
                // 
                // Third slot -- offset. The correct value must be equal to 64
                assertEq(mload(add(ptr, 64)), 64, "offset for L1Messenger is not 64")

                // Third slot -- length of pubdata
                let len := mload(add(ptr, 96))
                // 4 bytes for selector, 32 bytes for ABI-encoded L2 DA validator address,
                // 32 bytes for array offset and 32 bytes for array length
                let fullLen := add(len, 100)

                // ptr + 28 because the function selector only takes up the last 4 bytes in the first slot.
                let success := call(
                    gas(),
                    L1_MESSENGER_ADDR(),
                    0,
                    add(ptr, 28),
                    fullLen,
                    0,
                    0
                )

                if iszero(success) {
                    debugLog("Failed to publish L2Logs data", 0)

                    revertWithReason(L1_MESSENGER_PUBLISHING_FAILED_ERR_CODE(), 1)
                }
            }

            function publishTimestampDataToL1() {
                debugLog("Publishing timestamp data to L1", 0)

                mstore(0, {{RIGHT_PADDED_PUBLISH_TIMESTAMP_DATA_TO_L1_SELECTOR}})
                let success := call(
                    gas(),
                    SYSTEM_CONTEXT_ADDR(),
                    0,
                    0,
                    4,
                    0,
                    0
                )

                if iszero(success) {
                    debugLog("Failed publish timestamp to L1", 0)
                    revertWithReason(FAILED_TO_PUBLISH_TIMESTAMP_DATA_TO_L1(), 1)
                }
            }

            /// @notice Performs a call of a System Context
            /// method that have no input parameters
            function callSystemContext(paddedSelector) {
                mstore(0, paddedSelector)

                let success := call(
                    gas(),
                    SYSTEM_CONTEXT_ADDR(),
                    0,
                    0,
                    4,
                    0,
                    0
                )

                if iszero(success) {
                    debugLog("Failed to call System Context", 0)

                    revertWithReason(FAILED_TO_CALL_SYSTEM_CONTEXT_ERR_CODE(), 1)
                }
            }

            /// @dev Increment the number of txs in the batch
            function considerNewTx() {
                verbatim_0i_0o("increment_tx_counter")

                callSystemContext({{RIGHT_PADDED_INCREMENT_TX_NUMBER_IN_BLOCK_SELECTOR}})
            }

            function $llvm_NoInline_llvm$_getMeta() -> ret {
                ret := verbatim_0i_1o("meta")
            }

            function getPubdataCounter() -> ret {
                ret := and($llvm_NoInline_llvm$_getMeta(), 0xFFFFFFFF)
            }

            function getCurrentPubdataSpent(basePubdataSpent) -> ret {
                let currentPubdataCounter := getPubdataCounter()
                debugLog("basePubdata", basePubdataSpent)
                debugLog("currentPubdata", currentPubdataCounter)
                ret := saturatingSub(currentPubdataCounter, basePubdataSpent)
            }

            function getErgsSpentForPubdata(
                basePubdataSpent,
                gasPerPubdata,
            ) -> ret {
                ret := safeMul(getCurrentPubdataSpent(basePubdataSpent), gasPerPubdata, "mul: getErgsSpentForPubdata")
            }

            /// @dev Compares the amount of spent ergs on the pubdatawith the allowed amount.
            /// @param basePubdataSpent The amount of pubdata spent at the beginning of the transaction.
            /// @param computeGas The amount of execution gas remaining that can still be spent on future computation.
            /// @param reservedGas The amount of gas reserved for the pubdata.
            /// @param gasPerPubdata The price of each byte of pubdata in L2 gas.
            /// @return ret Whether the amount of pubdata spent so far is valid and
            /// and can be covered by the user.
            function isNotEnoughGasForPubdata(
                basePubdataSpent,
                computeGas,
                reservedGas,
                gasPerPubdata
            ) -> ret {
                let spentErgs := getErgsSpentForPubdata(basePubdataSpent, gasPerPubdata)
                debugLog("spentErgsPubdata", spentErgs)
                let allowedGasLimit := add(computeGas, reservedGas)

                ret := lt(allowedGasLimit, spentErgs)
            }

            /// @dev Set the new value for the tx origin context value
            function setTxOrigin(newTxOrigin) {
                let success := setContextVal({{RIGHT_PADDED_SET_TX_ORIGIN}}, newTxOrigin)

                if iszero(success) {
                    debugLog("Failed to set txOrigin", newTxOrigin)
                    nearCallPanic()
                }
            }

            /// @dev Set the new value for the gas price value
            function setGasPrice(newGasPrice) {
                let success := setContextVal({{RIGHT_PADDED_SET_GAS_PRICE}}, newGasPrice)

                if iszero(success) {
                    debugLog("Failed to set gas price", newGasPrice)
                    nearCallPanic()
                }
            }

            /// @dev Sets the gas per pubdata byte value in the `SystemContext` contract.
            /// @param newGasPerPubdata The amount L2 gas that the operator charge the user for single byte of pubdata.
            /// @param basePubdataSpent The number of pubdata spent as of the start of the transaction.
            /// @notice Note that it has no actual impact on the execution of the contract.
            function setPubdataInfo(
                newGasPerPubdata,
                basePubdataSpent
            ) {
                mstore(0, {{RIGHT_PADDED_SET_PUBDATA_INFO}})
                mstore(4, newGasPerPubdata)
                mstore(36, basePubdataSpent)

                let success := call(
                    gas(),
                    SYSTEM_CONTEXT_ADDR(),
                    0,
                    0,
                    68,
                    0,
                    0
                )

                if iszero(success) {
                    debugLog("setPubdataInfo failed", newGasPerPubdata)
                    assertionError("setPubdataInfo failed")
                }
            }

            /// @notice Sets the context information for the current batch.
            /// @dev The SystemContext.sol system contract is responsible for validating
            /// the validity of the new batch's data.
            function setNewBatch(prevBatchHash, newTimestamp, newBatchNumber, baseFee) {
                mstore(0, {{RIGHT_PADDED_SET_NEW_BATCH_SELECTOR}})
                mstore(4, prevBatchHash)
                mstore(36, newTimestamp)
                mstore(68, newBatchNumber)
                mstore(100, baseFee)

                let success := call(
                    gas(),
                    SYSTEM_CONTEXT_ADDR(),
                    0,
                    0,
                    132,
                    0,
                    0
                )

                if iszero(success) {
                    debugLog("Failed to set new batch: ", prevBatchHash)
                    debugLog("Failed to set new batch: ", newTimestamp)

                    revertWithReason(FAILED_TO_SET_NEW_BATCH_ERR_CODE(), 1)
                }
            }

            /// @notice Sets the context information for the current L2 block.
            /// @param txId The index of the transaction in the batch for which to get the L2 block information.
            function setL2Block(txId) {
                let txL2BlockPosition := add(TX_OPERATOR_L2_BLOCK_INFO_BEGIN_BYTE(), mul(TX_OPERATOR_L2_BLOCK_INFO_SIZE_BYTES(), txId))

                let currentL2BlockNumber := mload(txL2BlockPosition)
                let currentL2BlockTimestamp := mload(add(txL2BlockPosition, 32))
                let previousL2BlockHash := mload(add(txL2BlockPosition, 64))
                let virtualBlocksToCreate := mload(add(txL2BlockPosition, 96))

                let isFirstInBatch := iszero(txId)

                debugLog("Setting new L2 block: ", currentL2BlockNumber)
                debugLog("Setting new L2 block: ", currentL2BlockTimestamp)
                debugLog("Setting new L2 block: ", previousL2BlockHash)
                debugLog("Setting new L2 block: ", virtualBlocksToCreate)

                mstore(0, {{RIGHT_PADDED_SET_L2_BLOCK_SELECTOR}})
                mstore(4, currentL2BlockNumber)
                mstore(36, currentL2BlockTimestamp)
                mstore(68, previousL2BlockHash)
                mstore(100, isFirstInBatch)
                mstore(132, virtualBlocksToCreate)

                let success := call(
                    gas(),
                    SYSTEM_CONTEXT_ADDR(),
                    0,
                    0,
                    164,
                    0,
                    0
                )

                if iszero(success) {
                    debugLog("Failed to set new L2 block: ", currentL2BlockNumber)
                    debugLog("Failed to set new L2 block: ", currentL2BlockTimestamp)
                    debugLog("Failed to set new L2 block: ", previousL2BlockHash)
                    debugLog("Failed to set new L2 block: ", isFirstInBatch)

                    revertWithReason(FAILED_TO_SET_L2_BLOCK(), 1)
                }
            }

            /// @notice Appends a transaction’s status to the rolling‐hash commitment in storage.
            /// @param txHash The canonical L2 transaction hash to include.
            /// @param status The boolean status of the transaction (1 = success, 0 = failure).
            function appendTransactionStatus(
                txHash,
                status
            ) {
                debugLog("Appending tx status", txHash)
                debugLog("Status", status)

                let currentCommitment := mload(TXS_STATUS_ROLLING_HASH_BEGIN_BYTE())

                // The precommitment for each transaction in the form of "<32 bytes tx hash, 1 byte status>
                mstore(1, status)
                mstore(0, txHash)
                let txStatusCommitment := keccak256(0, 33)

                mstore(0, currentCommitment)
                mstore(32, txStatusCommitment)
                let newCommitment := keccak256(0, 64)

                mstore(TXS_STATUS_ROLLING_HASH_BEGIN_BYTE(), newCommitment)
            }
            
            /// @notice Sets the interop roots in the L2InteropRootStorage contract.
            /// We store the latest processed interopRoot number in the CURRENT_INTEROP_ROOT_BYTE()
            /// For each txs, we check if the next interopRoot belongs to a block that we should process, if yes we store it and continue to the next.
            /// If no, we stop.
            /// @param txId The index of the transaction in the batch for which to get the L2 block information.
            function setInteropRoots(txId) {
                debugLog("Setting interop roots", 0)
                let txL2BlockPosition := add(TX_OPERATOR_L2_BLOCK_INFO_BEGIN_BYTE(), mul(TX_OPERATOR_L2_BLOCK_INFO_SIZE_BYTES(), txId))
                let currentL2BlockNumber := mload(txL2BlockPosition)

                debugLog("current txId", txId)
                debugLog("currentL2BlockNumber", currentL2BlockNumber)

                let lastProcessedBlockNumber := mload(LAST_PROCESSED_BLOCK_NUMBER_BYTE())
                debugLog("lastProcessedBlockNumber", lastProcessedBlockNumber)

                if lt(currentL2BlockNumber, add(lastProcessedBlockNumber, 1)) {
                    debugLog("Processed roots for block", currentL2BlockNumber)
                    leave
                }

                debugLog("Setting interop roots for block", currentL2BlockNumber)

                setInteropRootForBlock(currentL2BlockNumber)
            }

            function setInteropRootForBlock(setForBlockNumber) {
                let nextInteropRootNumber := mload(CURRENT_INTEROP_ROOT_BYTE())
                let numberOfRoots := getNumberOfInteropRootInCurrentBlock()
                
                debugLog("numberOfRoots", numberOfRoots)

                /// Note, that we provide bootloader with numberOfRoots equal to the actual value + 1.
                /// That is done to be able to differentiate between empty and non-existent blocks on server level.
                /// Thus, it's an invalid state where the numberOfRoots is equal to 0, we should revert.
                if eq(numberOfRoots, 0) {
                    revertWithReason(ZERO_INTEROP_ROOTS(), 0)
                }

                /// Note, that as mentioned above, we provide bootloader with numberOfRoots equal to the actual value + 1.
                /// The loop runs for (numberOfRoots - 1) iterations, intentionally skipping the extra +1.
                debugLog("Setting interop roots 1", nextInteropRootNumber)
                let finalInteropRootNumber := add(nextInteropRootNumber, sub(numberOfRoots, 1))
                for {let i := nextInteropRootNumber} lt(i, finalInteropRootNumber) {i := add(i, 1)} {
                    if gte(i, MAX_INTEROP_ROOTS_IN_BATCH()) {
                        revertWithReason(OVER_MAX_INTEROP_ROOTS(), 0)
                    }

                    debugLog("Setting interop roots 2", i)
                    let interopRootStartSlot := getInteropRootByte(i)
                    let currentBlockNumber := mload(add(interopRootStartSlot, INTEROP_ROOT_PROCESSED_BLOCK_NUMBER_OFFSET()))
                    let chainId  := mload(add(interopRootStartSlot, INTEROP_ROOT_CHAIN_ID_OFFSET())) 
                    /// Note it might be a block or batchNumber. For proof based interop it is a block number.
                    /// For detailed explanation refer to L2InteropRootStorage contract.
                    let blockNumber := mload(add(interopRootStartSlot, INTEROP_ROOT_DEPENDENCY_BLOCK_NUMBER_OFFSET()))
                    let sidesLength := mload(add(interopRootStartSlot, INTEROP_ROOT_SIDE_LENGTH_OFFSET()))


                    debugLog("Set roots chainId     ", chainId)
                    debugLog("Set roots blockNumber ", blockNumber)
                    debugLog("Set roots sidesLength ", sidesLength)

                    if iszero(eq(setForBlockNumber, currentBlockNumber)) {
                        revertWithReason(INCORRECT_INTEROP_ROOT_BLOCK_NUMBER(), 0)
                    }

                    if iszero(sidesLength) {
                        debugLog("Empty sides, finishing", 0)
                        break
                    }
                    mstore(CURRENT_INTEROP_ROOT_BYTE(), add(i, 1))

                    debugLog("Current interop root updated", add(i, 1))

                    callL2InteropRootStorage(chainId, blockNumber, sidesLength, interopRootStartSlot)
                }


                mstore(LAST_PROCESSED_BLOCK_NUMBER_BYTE(), setForBlockNumber)
                debugLog("currentNumberOfRoots", mload(CURRENT_NUMBER_OF_ROOTS_IN_BLOCK_BYTE()))
                debugLog("currentNumberOfRoots 2", add(mload(CURRENT_NUMBER_OF_ROOTS_IN_BLOCK_BYTE()), 1))
                mstore(CURRENT_NUMBER_OF_ROOTS_IN_BLOCK_BYTE(), add(mload(CURRENT_NUMBER_OF_ROOTS_IN_BLOCK_BYTE()), 1))
                debugLog("currentNumberOfRoots 3", mload(CURRENT_NUMBER_OF_ROOTS_IN_BLOCK_BYTE()))
            }

            /// @notice Calls L2InteropRootStorage contract to add interop root.
            function callL2InteropRootStorage(chainId, blockNumber, sidesLength, interopRootStartSlot) {
                /// We have an offset so we can preload the rolling hash into it later for hashing.
                mstore(0, {{RIGHT_PADDED_SET_L2_INTEROP_ROOT_SELECTOR}})
                mstore(4, chainId)
                mstore(36, blockNumber)
                /// needed for abi-encoding, specifies the array start slot
                mstore(68, 96)
                mstore(100, sidesLength)
                let sidesLoadingOffset := 132
                let sidesOffset := add(interopRootStartSlot, INTEROP_ROOT_SIDES_OFFSET_START())
                for {let j := 0} lt(j, sidesLength) {j := add(j, 1)} {
                    /// Ensure we don’t write past the end of the scratch space.
                    /// In this release, `sides` occupies exactly one 32-byte slot, so if
                    /// `sidesLoadingOffset` exceeds
                    ///   (SCRATCH_SPACE_BEGIN_SLOT() + SCRATCH_SPACE_SLOTS() - 1) * 32
                    /// then we’d be writing outside of scratch space and must revert.
                    if gt(sidesLoadingOffset, mul(sub(add(SCRATCH_SPACE_BEGIN_SLOT(), SCRATCH_SPACE_SLOTS()), 1), 32)) {
                        revertWithReason(TEMPORARY_DATA_OUTSIDE_SCRATCH_SPACE(), 0)
                    }
                    mstore(sidesLoadingOffset, mload(sidesOffset))
                    sidesOffset := add(sidesOffset, 32)
                    sidesLoadingOffset := add(sidesLoadingOffset, 32)
                }

                // Note, that in current release the provided sides length is checked to be 1, in L2InteropRootStorage contract.
                let success := call(
                    gas(),
                    L2_INTEROP_ROOT_STORAGE(),
                    0,
                    0,
                    add(132, mul(sidesLength, 32)),
                    0,
                    0
                )

                if iszero(success) {
                    debugLog("Failed to set interopRoot: ", 1)
                    revertWithReason(FAILED_TO_SET_INTEROP_ROOT(), 1)
                }
                debugLog("InteropRoot set successfully", 2)

                // After the interopRoot is processed, we update the `rollingHashOfProcessedRoots`.
                // We have to restructure positioning of data in memory, for the correct placement in hashing.
                // The rolling hash should accept (rollingHashOfProcessedRoots, chainId, blockNumber, sides[0], ..., sides[x]).
                // We are storing (sides[0], ... sides[x]) starting at byte 132, so we will just place rollingHashOfProcessedRoots, chainId, blockNumber right before that.
                let rollingHashOfProcessedRoots := mload(INTEROP_ROOT_ROLLING_HASH_BYTE())
                mstore(sub(132, 32), blockNumber)
                mstore(sub(132, 64), chainId)
                mstore(sub(132, 96), rollingHashOfProcessedRoots)
                rollingHashOfProcessedRoots := keccak256(36, add(32, add(64, mul(sidesLength, 32))))
                mstore(INTEROP_ROOT_ROLLING_HASH_BYTE(), rollingHashOfProcessedRoots)
            }

            /// @notice Appends the transaction hash to the current L2 block.
            /// @param txHash The hash of the transaction to append.
            /// @param isL1Tx Whether the transaction is an L1 transaction. If it is an L1 transaction,
            /// and this method fails, then the bootloader execution will be explicitly reverted.
            /// Otherwise, the nearCallPanic will be used to implicitly fail the validation of the transaction.
            function appendTransactionHash(
                txHash,
                isL1Tx
            ) {
                debugLog("Appending tx to L2 block", txHash)

                mstore(0, {{RIGHT_PADDED_APPEND_TRANSACTION_TO_L2_BLOCK_SELECTOR}})
                mstore(4, txHash)

                let success := call(
                    gas(),
                    SYSTEM_CONTEXT_ADDR(),
                    0,
                    0,
                    36,
                    0,
                    0
                )

                if iszero(success) {
                    debugReturndata()
                    switch isL1Tx
                    case 1 {
                        revertWithReason(
                            FAILED_TO_APPEND_TRANSACTION_TO_L2_BLOCK(),
                            1
                        )
                    }
                    default {
                        // For L2 transactions, we use near call panic, it will trigger the validation
                        // step of the transaction to fail, returning a consistent error message.
                        nearCallPanic()
                    }
                }
            }

            <!-- @if BOOTLOADER_TYPE=='playground_batch' -->
            /// @notice Arbitrarily overrides the current batch information.
            /// @dev It should NOT be available in the proved batch.
            function unsafeOverrideBatch(newTimestamp, newBatchNumber, baseFee) {
                mstore(0, {{RIGHT_PADDED_OVERRIDE_BATCH_SELECTOR}})
                mstore(4, newTimestamp)
                mstore(36, newBatchNumber)
                mstore(68, baseFee)

                let success := call(
                    gas(),
                    SYSTEM_CONTEXT_ADDR(),
                    0,
                    0,
                    100,
                    0,
                    0
                )

                if iszero(success) {
                    debugLog("Failed to override batch: ", newTimestamp)
                    debugLog("Failed to override batch: ", newBatchNumber)

                    revertWithReason(FAILED_TO_SET_NEW_BATCH_ERR_CODE(), 1)
                }
            }
            <!-- @endif -->


            // Checks whether the nonce `nonce` have been already used for
            // account `from`. Reverts if the nonce has not been used properly.
            function ensureNonceUsage(from, nonce, shouldNonceBeUsed) {
                // INonceHolder.validateNonceUsage selector
                mstore(0, {{RIGHT_PADDED_VALIDATE_NONCE_USAGE_SELECTOR}})
                mstore(4, from)
                mstore(36, nonce)
                mstore(68, shouldNonceBeUsed)

                let success := call(
                    gas(),
                    NONCE_HOLDER_ADDR(),
                    0,
                    0,
                    100,
                    0,
                    0
                )

                if iszero(success) {
                    revertWithReason(
                        ACCOUNT_TX_VALIDATION_ERR_CODE(),
                        1
                    )
                }
            }

            /// @dev Encodes and performs a call to a method of
            /// `SystemContext.sol` system contract of the roughly the following interface:
            /// someMethod(uint256 val)
            function setContextVal(
                selector,
                value,
            ) -> ret {
                mstore(0, selector)
                mstore(4, value)

                ret := call(
                    gas(),
                    SYSTEM_CONTEXT_ADDR(),
                    0,
                    0,
                    36,
                    0,
                    0
                )
            }

            // Each of the txs have the following type:
            // struct Transaction {
            //     // The type of the transaction.
            //     uint256 txType;
            //     // The caller.
            //     uint256 from;
            //     // The callee.
            //     uint256 to;
            //     // The gasLimit to pass with the transaction.
            //     // It has the same meaning as Ethereum's gasLimit.
            //     uint256 gasLimit;
            //     // The maximum amount of gas the user is willing to pay for a byte of pubdata.
            //     uint256 gasPerPubdataByteLimit;
            //     // The maximum fee per gas that the user is willing to pay.
            //     // It is akin to EIP1559's maxFeePerGas.
            //     uint256 maxFeePerGas;
            //     // The maximum priority fee per gas that the user is willing to pay.
            //     // It is akin to EIP1559's maxPriorityFeePerGas.
            //     uint256 maxPriorityFeePerGas;
            //     // The transaction's paymaster. If there is no paymaster, it is equal to 0.
            //     uint256 paymaster;
            //     // The nonce of the transaction.
            //     uint256 nonce;
            //     // The value to pass with the transaction.
            //     uint256 value;
            //     // In the future, we might want to add some
            //     // new fields to the struct. The `txData` struct
            //     // is to be passed to account and any changes to its structure
            //     // would mean a breaking change to these accounts. In order to prevent this,
            //     // we should keep some fields as "reserved".
            //     // It is also recommended that their length is fixed, since
            //     // it would allow easier proof integration (in case we will need
            //     // some special circuit for preprocessing transactions).
            //     uint256[4] reserved;
            //     // The transaction's calldata.
            //     bytes data;
            //     // The signature of the transaction.
            //     bytes signature;
            //     // The properly formatted hashes of bytecodes that must be published on L1
            //     // with the inclusion of this transaction. Note, that a bytecode has been published
            //     // before, the user won't pay fees for its republishing.
            //     bytes32[] factoryDeps;
            //     // The input to the paymaster.
            //     bytes paymasterInput;
            //     // Reserved dynamic type for the future use-case. Using it should be avoided,
            //     // But it is still here, just in case we want to enable some additional functionality.
            //     bytes reservedDynamic;
            // }

            /// @notice Asserts the equality of two values and reverts
            /// with the appropriate error message in case it doesn't hold
            /// @param value1 The first value of the assertion
            /// @param value2 The second value of the assertion
            /// @param message The error message
            function assertEq(value1, value2, message) {
                switch eq(value1, value2)
                    case 0 { assertionError(message) }
                    default { }
            }

            /// @notice Makes sure that the structure of the transaction is set in accordance to its type
            /// @dev This function validates only L2 transactions, since the integrity of the L1->L2
            /// transactions is enforced by the L1 smart contracts.
            function validateTypedTxStructure(innerTxDataOffset) {
                /// Some common checks for all transactions.
                let reservedDynamicLength := getReservedDynamicBytesLength(innerTxDataOffset)
                if gt(reservedDynamicLength, 0) {
                    assertionError("non-empty reservedDynamic")
                }
                let txType := getTxType(innerTxDataOffset)
                switch txType
                    case 0 {
                        let maxFeePerGas := getMaxFeePerGas(innerTxDataOffset)
                        let maxPriorityFeePerGas := getMaxPriorityFeePerGas(innerTxDataOffset)
                        assertEq(maxFeePerGas, maxPriorityFeePerGas, "EIP1559 params wrong")

                        <!-- @if BOOTLOADER_TYPE!='playground_batch' -->

                        let from := getFrom(innerTxDataOffset)
                        let iseoa := isEOA(from)
                        assertEq(iseoa, true, "Only EIP-712 can use non-EOA")

                        <!-- @endif -->

                        // Here, for type 0 transactions the reserved0 field is used as a marker
                        // whether the transaction should include chainId in its encoding.
                        assertEq(lte(getGasPerPubdataByteLimit(innerTxDataOffset), MAX_L2_GAS_PER_PUBDATA()), 1, "Gas per pubdata is wrong")
                        assertEq(getPaymaster(innerTxDataOffset), 0, "paymaster non zero")

                        <!-- @if BOOTLOADER_TYPE=='proved_batch' -->
                        assertEq(gt(getFrom(innerTxDataOffset), MAX_SYSTEM_CONTRACT_ADDR()), 1, "from in kernel space")
                        <!-- @endif -->

                        // reserved1 used as marker that tx doesn't have field "to"
                        assertEq(getReserved2(innerTxDataOffset), 0, "reserved2 non zero")
                        assertEq(getReserved3(innerTxDataOffset), 0, "reserved3 non zero")
                        assertEq(getFactoryDepsBytesLength(innerTxDataOffset), 0, "factory deps non zero")
                        assertEq(getPaymasterInputBytesLength(innerTxDataOffset), 0, "paymasterInput non zero")
                    }
                    case 1 {
                        let maxFeePerGas := getMaxFeePerGas(innerTxDataOffset)
                        let maxPriorityFeePerGas := getMaxPriorityFeePerGas(innerTxDataOffset)
                        assertEq(maxFeePerGas, maxPriorityFeePerGas, "EIP1559 params wrong")

                        <!-- @if BOOTLOADER_TYPE!='playground_batch' -->

                        let from := getFrom(innerTxDataOffset)
                        let iseoa := isEOA(from)
                        assertEq(iseoa, true, "Only EIP-712 can use non-EOA")

                        <!-- @endif -->

                        assertEq(lte(getGasPerPubdataByteLimit(innerTxDataOffset), MAX_L2_GAS_PER_PUBDATA()), 1, "Gas per pubdata is wrong")
                        assertEq(getPaymaster(innerTxDataOffset), 0, "paymaster non zero")

                        <!-- @if BOOTLOADER_TYPE=='proved_batch' -->
                        assertEq(gt(getFrom(innerTxDataOffset), MAX_SYSTEM_CONTRACT_ADDR()), 1, "from in kernel space")
                        <!-- @endif -->
                        assertEq(getReserved0(innerTxDataOffset), 0, "reserved0 non zero")
                        // reserved1 used as marker that tx doesn't have field "to"
                        assertEq(getReserved2(innerTxDataOffset), 0, "reserved2 non zero")
                        assertEq(getReserved3(innerTxDataOffset), 0, "reserved3 non zero")
                        assertEq(getFactoryDepsBytesLength(innerTxDataOffset), 0, "factory deps non zero")
                        assertEq(getPaymasterInputBytesLength(innerTxDataOffset), 0, "paymasterInput non zero")
                    }
                    case 2 {
                        assertEq(lte(getGasPerPubdataByteLimit(innerTxDataOffset), MAX_L2_GAS_PER_PUBDATA()), 1, "Gas per pubdata is wrong")
                        assertEq(getPaymaster(innerTxDataOffset), 0, "paymaster non zero")

                        <!-- @if BOOTLOADER_TYPE!='playground_batch' -->

                        let from := getFrom(innerTxDataOffset)
                        let iseoa := isEOA(from)
                        assertEq(iseoa, true, "Only EIP-712 can use non-EOA")

                        <!-- @endif -->

                        <!-- @if BOOTLOADER_TYPE=='proved_batch' -->
                        assertEq(gt(getFrom(innerTxDataOffset), MAX_SYSTEM_CONTRACT_ADDR()), 1, "from in kernel space")
                        <!-- @endif -->

                        assertEq(getReserved0(innerTxDataOffset), 0, "reserved0 non zero")
                        // reserved1 used as marker that tx doesn't have field "to"
                        assertEq(getReserved2(innerTxDataOffset), 0, "reserved2 non zero")
                        assertEq(getReserved3(innerTxDataOffset), 0, "reserved3 non zero")
                        assertEq(getFactoryDepsBytesLength(innerTxDataOffset), 0, "factory deps non zero")
                        assertEq(getPaymasterInputBytesLength(innerTxDataOffset), 0, "paymasterInput non zero")
                    }
                    case 113 {
                        let paymaster := getPaymaster(innerTxDataOffset)
                        assertEq(or(gt(paymaster, MAX_SYSTEM_CONTRACT_ADDR()), iszero(paymaster)), 1, "paymaster in kernel space")

                        if iszero(paymaster) {
                            // Double checking that the paymasterInput is 0 if the paymaster is 0
                            assertEq(getPaymasterInputBytesLength(innerTxDataOffset), 0, "paymasterInput non zero")
                        }

                        <!-- @if BOOTLOADER_TYPE=='proved_batch' -->
                        assertEq(gt(getFrom(innerTxDataOffset), MAX_SYSTEM_CONTRACT_ADDR()), 1, "from in kernel space")
                        <!-- @endif -->
                        assertEq(getReserved0(innerTxDataOffset), 0, "reserved0 non zero")
                        // reserved1 used as marker that tx doesn't have field "to"
                        assertEq(getReserved2(innerTxDataOffset), 0, "reserved2 non zero")
                        assertEq(getReserved3(innerTxDataOffset), 0, "reserved3 non zero")
                    }
                    case 254 {
                        // Upgrade transaction, no need to validate as it is validated on L1.
                    }
                    case 255 {
                        // Double-check that the operator doesn't try to do an upgrade transaction via L1 -> L2 transaction.
                        assertEq(gt(getFrom(innerTxDataOffset), MAX_SYSTEM_CONTRACT_ADDR()), 1, "from in kernel space")
                        // L1 transaction, no need to validate as it is validated on L1.
                    }
                    default {
                        assertionError("Unknown tx type")
                    }
            }

            ///
            /// TransactionData utilities
            ///
            /// @dev The next methods are programmatically generated
            ///

            function getTxType(innerTxDataOffset) -> ret {
                ret := mload(innerTxDataOffset)
            }

            function getFrom(innerTxDataOffset) -> ret {
                ret := mload(add(innerTxDataOffset, 32))
            }

            function getTo(innerTxDataOffset) -> ret {
                ret := mload(add(innerTxDataOffset, 64))
            }

            function getGasLimit(innerTxDataOffset) -> ret {
                ret := mload(add(innerTxDataOffset, 96))
            }

            function getGasPerPubdataByteLimit(innerTxDataOffset) -> ret {
                ret := mload(add(innerTxDataOffset, 128))
            }

            function getMaxFeePerGas(innerTxDataOffset) -> ret {
                ret := mload(add(innerTxDataOffset, 160))
            }

            function getMaxPriorityFeePerGas(innerTxDataOffset) -> ret {
                ret := mload(add(innerTxDataOffset, 192))
            }

            function getPaymaster(innerTxDataOffset) -> ret {
                ret := mload(add(innerTxDataOffset, 224))
            }

            function getNonce(innerTxDataOffset) -> ret {
                ret := mload(add(innerTxDataOffset, 256))
            }

            function getValue(innerTxDataOffset) -> ret {
                ret := mload(add(innerTxDataOffset, 288))
            }

            function getReserved0(innerTxDataOffset) -> ret {
                ret := mload(add(innerTxDataOffset, 320))
            }

            function getReserved1(innerTxDataOffset) -> ret {
                ret := mload(add(innerTxDataOffset, 352))
            }

            function getReserved2(innerTxDataOffset) -> ret {
                ret := mload(add(innerTxDataOffset, 384))
            }

            function getReserved3(innerTxDataOffset) -> ret {
                ret := mload(add(innerTxDataOffset, 416))
            }

            function getDataPtr(innerTxDataOffset) -> ret {
                ret := mload(add(innerTxDataOffset, 448))
                ret := add(innerTxDataOffset, ret)
            }

            function getDataBytesLength(innerTxDataOffset) -> ret {
                let ptr := getDataPtr(innerTxDataOffset)
                ret := lengthRoundedByWords(mload(ptr))
            }

            function getSignaturePtr(innerTxDataOffset) -> ret {
                ret := mload(add(innerTxDataOffset, 480))
                ret := add(innerTxDataOffset, ret)
            }

            function getSignatureBytesLength(innerTxDataOffset) -> ret {
                let ptr := getSignaturePtr(innerTxDataOffset)
                ret := lengthRoundedByWords(mload(ptr))
            }

            function getFactoryDepsPtr(innerTxDataOffset) -> ret {
                ret := mload(add(innerTxDataOffset, 512))
                ret := add(innerTxDataOffset, ret)
            }

            function getFactoryDepsBytesLength(innerTxDataOffset) -> ret {
                let ptr := getFactoryDepsPtr(innerTxDataOffset)
                ret := safeMul(mload(ptr),32, "fwop")
            }

            function getPaymasterInputPtr(innerTxDataOffset) -> ret {
                ret := mload(add(innerTxDataOffset, 544))
                ret := add(innerTxDataOffset, ret)
            }

            function getPaymasterInputBytesLength(innerTxDataOffset) -> ret {
                let ptr := getPaymasterInputPtr(innerTxDataOffset)
                ret := lengthRoundedByWords(mload(ptr))
            }

            function getReservedDynamicPtr(innerTxDataOffset) -> ret {
                ret := mload(add(innerTxDataOffset, 576))
                ret := add(innerTxDataOffset, ret)
            }

            function getReservedDynamicBytesLength(innerTxDataOffset) -> ret {
                let ptr := getReservedDynamicPtr(innerTxDataOffset)
                ret := lengthRoundedByWords(mload(ptr))
            }

            /// This method checks that the transaction's structure is correct
            /// and tightly packed
            function validateAbiEncoding(txDataOffset) -> ret {
                if iszero(eq(mload(txDataOffset), 32)) {
                    assertionError("Encoding offset")
                }

                let innerTxDataOffset := add(txDataOffset, 32)

                let fromValue := getFrom(innerTxDataOffset)
                if iszero(validateAddress(fromValue)) {
                    assertionError("Encoding from")
                }

                let toValue := getTo(innerTxDataOffset)
                if iszero(validateAddress(toValue)) {
                    assertionError("Encoding to")
                }

                let gasLimitValue := getGasLimit(innerTxDataOffset)
                if iszero(validateUint64(gasLimitValue)) {
                    assertionError("Encoding gasLimit")
                }

                let gasPerPubdataByteLimitValue := getGasPerPubdataByteLimit(innerTxDataOffset)
                if iszero(validateUint32(gasPerPubdataByteLimitValue)) {
                    assertionError("Encoding gasPerPubdataByteLimit")
                }

                let maxFeePerGas := getMaxFeePerGas(innerTxDataOffset)
                if iszero(validateUint128(maxFeePerGas)) {
                    assertionError("Encoding maxFeePerGas")
                }

                let maxPriorityFeePerGas := getMaxPriorityFeePerGas(innerTxDataOffset)
                if iszero(validateUint128(maxPriorityFeePerGas)) {
                    assertionError("Encoding maxPriorityFeePerGas")
                }

                let paymasterValue := getPaymaster(innerTxDataOffset)
                if iszero(validateAddress(paymasterValue)) {
                    assertionError("Encoding paymaster")
                }

                let expectedDynamicLenPtr := add(innerTxDataOffset, 608)

                let dataLengthPos := getDataPtr(innerTxDataOffset)
                if iszero(eq(dataLengthPos, expectedDynamicLenPtr)) {
                    assertionError("Encoding data")
                }
                expectedDynamicLenPtr := validateBytes(dataLengthPos)

                let signatureLengthPos := getSignaturePtr(innerTxDataOffset)
                if iszero(eq(signatureLengthPos, expectedDynamicLenPtr)) {
                    assertionError("Encoding signature")
                }
                expectedDynamicLenPtr := validateBytes(signatureLengthPos)

                let factoryDepsLengthPos := getFactoryDepsPtr(innerTxDataOffset)
                if iszero(eq(factoryDepsLengthPos, expectedDynamicLenPtr)) {
                    assertionError("Encoding factoryDeps")
                }
                expectedDynamicLenPtr := validateBytes32Array(factoryDepsLengthPos)

                let paymasterInputLengthPos := getPaymasterInputPtr(innerTxDataOffset)
                if iszero(eq(paymasterInputLengthPos, expectedDynamicLenPtr)) {
                    assertionError("Encoding paymasterInput")
                }
                expectedDynamicLenPtr := validateBytes(paymasterInputLengthPos)

                let reservedDynamicLengthPos := getReservedDynamicPtr(innerTxDataOffset)
                if iszero(eq(reservedDynamicLengthPos, expectedDynamicLenPtr)) {
                    assertionError("Encoding reservedDynamic")
                }
                expectedDynamicLenPtr := validateBytes(reservedDynamicLengthPos)

                ret := expectedDynamicLenPtr
            }

            function getDataLength(innerTxDataOffset) -> ret {
                // To get the length of the txData in bytes, we can simply
                // get the number of fields * 32 + the length of the dynamic types
                // in bytes.
                ret := 768

                ret := safeAdd(ret, getDataBytesLength(innerTxDataOffset), "asx")
                ret := safeAdd(ret, getSignatureBytesLength(innerTxDataOffset), "qwqa")
                ret := safeAdd(ret, getFactoryDepsBytesLength(innerTxDataOffset), "sic")
                ret := safeAdd(ret, getPaymasterInputBytesLength(innerTxDataOffset), "tpiw")
                ret := safeAdd(ret, getReservedDynamicBytesLength(innerTxDataOffset), "shy")
            }

            ///
            /// End of programmatically generated code
            ///

            /// @dev Accepts an address and returns whether or not it is
            /// a valid address
            function validateAddress(addr) -> ret {
                ret := lt(addr, shl(160, 1))
            }

            /// @dev Accepts an uint32 and returns whether or not it is
            /// a valid uint32
            function validateUint32(x) -> ret {
                ret := lt(x, shl(32,1))
            }

            /// @dev Accepts an uint64 and returns whether or not it is
            /// a valid uint64
            function validateUint64(x) -> ret {
                ret := lt(x, shl(64,1))
            }

            /// @dev Accepts an uint128 and returns whether or not it is
            /// a valid uint128
            function validateUint128(x) -> ret {
                ret := lt(x, shl(128,1))
            }

            /// Validates that the `bytes` is formed correctly
            /// and returns the pointer right after the end of the bytes
            function validateBytes(bytesPtr) -> bytesEnd {
                let length := mload(bytesPtr)
                let lastWordBytes := mod(length, 32)

                switch lastWordBytes
                case 0 {
                    // If the length is divisible by 32, then
                    // the bytes occupy whole words, so there is
                    // nothing to validate
                    bytesEnd := safeAdd(bytesPtr, safeAdd(length, 32, "pol"), "aop")
                }
                default {
                    // If the length is not divisible by 32, then
                    // the last word is padded with zeroes, i.e.
                    // the last 32 - `lastWordBytes` bytes must be zeroes
                    // The easiest way to check this is to use AND operator

                    let zeroBytes := sub(32, lastWordBytes)
                    // It has its first 32 - `lastWordBytes` bytes set to 255
                    let mask := sub(shl(mul(zeroBytes,8),1),1)

                    let fullLen := lengthRoundedByWords(length)
                    bytesEnd := safeAdd(bytesPtr, safeAdd(32, fullLen, "dza"), "dzp")

                    let lastWord := mload(sub(bytesEnd, 32))

                    // If last word contains some unintended bits
                    // return 0
                    if and(lastWord, mask) {
                        assertionError("bad bytes encoding")
                    }
                }
            }

            /// @dev Accepts the pointer to the bytes32[] array length and
            /// returns the pointer right after the array's content
            function validateBytes32Array(arrayPtr) -> arrayEnd {
                // The bytes32[] array takes full words which may contain any content.
                // Thus, there is nothing to validate.
                let length := mload(arrayPtr)
                arrayEnd := safeAdd(arrayPtr, safeAdd(32, safeMul(length, 32, "lop"), "asa"), "sp")
            }

            ///
            /// Safe math utilities
            ///

            /// @dev Returns the multiplication of two unsigned integers, reverting on overflow.
            function safeMul(x, y, errMsg) -> ret {
                switch y
                case 0 {
                    ret := 0
                }
                default {
                    ret := mul(x, y)
                    if iszero(eq(div(ret, y), x)) {
                        assertionError(errMsg)
                    }
                }
            }

            /// @dev Returns the integer division of two unsigned integers. Reverts with custom message on
            /// division by zero. The result is rounded towards zero.
            function safeDiv(x, y, errMsg) -> ret {
                if iszero(y) {
                    assertionError(errMsg)
                }
                ret := div(x, y)
            }

            /// @dev Returns the addition of two unsigned integers, reverting on overflow.
            function safeAdd(x, y, errMsg) -> ret {
                ret := add(x, y)
                if lt(ret, x) {
                    assertionError(errMsg)
                }
            }

            /// @dev Returns the subtraction of two unsigned integers, reverting on underflow.
            function safeSub(x, y, errMsg) -> ret {
                if gt(y, x) {
                    assertionError(errMsg)
                }
                ret := sub(x, y)
            }

            function saturatingSub(x, y) -> ret {
                switch gt(x,y)
                case 0 {
                    ret := 0
                }
                default {
                    ret := sub(x,y)
                }
            }

            ///
            /// Debug utilities
            ///

            /// @dev This method accepts the message and some 1-word data associated with it
            /// It triggers a VM hook that allows the server to observe the behavior of the system.
            function debugLog(msg, data) {
                storeVmHookParam(0, msg)
                storeVmHookParam(1, data)
                setHook(VM_HOOK_DEBUG_LOG())
            }

            /// @dev Triggers a hook that displays the returndata on the server side.
            function debugReturndata() {
                debugLog("returndataptr", returnDataPtr())
                storeVmHookParam(0, returnDataPtr())
                setHook(VM_HOOK_DEBUG_RETURNDATA())
            }

            /// @dev Triggers a hook that notifies the operator about the factual number of gas
            /// refunded to the user. This is to be used by the operator to derive the correct
            /// `gasUsed` in the API.
            function notifyAboutRefund(refund) {
                storeVmHookParam(0, refund)
                setHook(VM_NOTIFY_OPERATOR_ABOUT_FINAL_REFUND())
                debugLog("refund(gas)", refund)
            }

            function notifyExecutionResult(success) {
                let ptr := returnDataPtr()
                storeVmHookParam(0, success)
                storeVmHookParam(1, ptr)
                setHook(VM_HOOK_EXECUTION_RESULT())

                debugLog("execution result: success", success)
                debugLog("execution result: ptr", ptr)
            }

            /// @dev Asks operator for the refund for the transaction. The function provides
            /// the operator with the proposed refund gas by the bootloader,
            /// total spent gas on the pubdata and gas per 1 byte of pubdata.
            /// This function is called before the refund stage, because at that point
            /// only the operator knows how close does a transaction
            /// bring us to closing the batch as well as how much the transaction
            /// should've spent on the pubdata/computation/etc.
            /// After it is run, the operator should put the expected refund
            /// into the memory slot (in the out of circuit execution).
            /// Since the slot after the transaction is not touched,
            /// this slot can be used in the in-circuit VM out of box.
            /// @param proposedRefund The proposed refund gas by the bootloader.
            /// @param spentOnPubdata The number of gas that transaction spent on the pubdata.
            /// @param gasPerPubdataByte The price of each byte of pubdata in L2 gas.
            function askOperatorForRefund(
                proposedRefund,
                spentOnPubdata,
                gasPerPubdataByte
            ) {
                storeVmHookParam(0, proposedRefund)
                storeVmHookParam(1, spentOnPubdata)
                storeVmHookParam(2, gasPerPubdataByte)
                setHook(VM_HOOK_ASK_OPERATOR_FOR_REFUND())
            }

            ///
            /// Error codes used for more correct diagnostics from the server side.
            ///

            function ETH_CALL_ERR_CODE() -> ret {
                ret := 0
            }

            function ACCOUNT_TX_VALIDATION_ERR_CODE() -> ret {
                ret := 1
            }

            function FAILED_TO_CHARGE_FEE_ERR_CODE() -> ret {
                ret := 2
            }

            function FROM_IS_NOT_AN_ACCOUNT_ERR_CODE() -> ret {
                ret := 3
            }

            function FAILED_TO_CHECK_ACCOUNT_ERR_CODE() -> ret {
                ret := 4
            }

            function UNACCEPTABLE_GAS_PRICE_ERR_CODE() -> ret {
                ret := 5
            }

            function FAILED_TO_SET_NEW_BATCH_ERR_CODE() -> ret {
                ret := 6
            }

            function PAY_FOR_TX_FAILED_ERR_CODE() -> ret {
                ret := 7
            }

            function PRE_PAYMASTER_PREPARATION_FAILED_ERR_CODE() -> ret {
                ret := 8
            }

            function PAYMASTER_VALIDATION_FAILED_ERR_CODE() -> ret {
                ret := 9
            }

            function FAILED_TO_SEND_FEES_TO_THE_OPERATOR() -> ret {
                ret := 10
            }

            function UNACCEPTABLE_PUBDATA_PRICE_ERR_CODE() -> ret {
                ret := 11
            }

            function TX_VALIDATION_FAILED_ERR_CODE() -> ret {
                ret := 12
            }

            function MAX_PRIORITY_FEE_PER_GAS_GREATER_THAN_MAX_FEE_PER_GAS() -> ret {
                ret := 13
            }

            function BASE_FEE_GREATER_THAN_MAX_FEE_PER_GAS() -> ret {
                ret := 14
            }

            function PAYMASTER_RETURNED_INVALID_CONTEXT() -> ret {
                ret := 15
            }

            function PAYMASTER_RETURNED_CONTEXT_IS_TOO_LONG() -> ret {
                ret := 16
            }

            function ASSERTION_ERROR() -> ret {
                ret := 17
            }

            function FAILED_TO_MARK_FACTORY_DEPS() -> ret {
                ret := 18
            }

            function TX_VALIDATION_OUT_OF_GAS() -> ret {
                ret := 19
            }

            function NOT_ENOUGH_GAS_PROVIDED_ERR_CODE() -> ret {
                ret := 20
            }

            function ACCOUNT_RETURNED_INVALID_MAGIC_ERR_CODE() -> ret {
                ret := 21
            }

            function PAYMASTER_RETURNED_INVALID_MAGIC_ERR_CODE() -> ret {
                ret := 22
            }

            function MINT_ETHER_FAILED_ERR_CODE() -> ret {
                ret := 23
            }

            function FAILED_TO_APPEND_TRANSACTION_TO_L2_BLOCK() -> ret {
                ret := 24
            }

            function FAILED_TO_SET_L2_BLOCK() -> ret {
                ret := 25
            }

            function FAILED_TO_PUBLISH_TIMESTAMP_DATA_TO_L1() -> ret {
                ret := 26
            }

            function L1_MESSENGER_PUBLISHING_FAILED_ERR_CODE() -> ret {
                ret := 27
            }

            function L1_MESSENGER_LOG_SENDING_FAILED_ERR_CODE() -> ret {
                ret := 28
            }

            function FAILED_TO_CALL_SYSTEM_CONTEXT_ERR_CODE() -> ret {
                ret := 29
            }

            function FAILED_TO_SET_INTEROP_ROOT() -> ret {
                ret := 30
            }

            function FAILED_PRECOMMIT_BASED_INTEROP_NOT_SUPPORTED() -> ret {
                ret := 31
            }

            function NON_DUMMY_INTEROP_ROOT() -> ret {
                ret := 32
            }

            function TEMPORARY_DATA_OUTSIDE_SCRATCH_SPACE() -> ret {
                ret := 33
            }

            function ZERO_INTEROP_ROOTS() -> ret {
                ret := 34
            }

<<<<<<< HEAD
            function OVER_MAX_INTEROP_ROOTS() -> ret {
=======
            function INCORRECT_INTEROP_ROOT_BLOCK_NUMBER() -> ret {
>>>>>>> d1fc956d
                ret := 35
            }

            /// @dev Accepts a 1-word literal and returns its length in bytes
            /// @param str A string literal
            function getStrLen(str) -> len {
                len := 0
                // The string literals are stored left-aligned. Thus,
                // In order to get the length of such string,
                // we shift it to the left (remove one byte to the left) until
                // no more non-empty bytes are left.
                for {} str {str := shl(8, str)} {
                    len := add(len, 1)
                }
            }

            // Selector of the errors used by the "require" statements in Solidity
            // and the one that can be parsed by our server.
            function GENERAL_ERROR_SELECTOR() -> ret {
                ret := {{REVERT_ERROR_SELECTOR}}
            }

            /// @notice Reverts with assertion error with the provided error string literal.
            function assertionError(err) {
                let ptr := 0

                // The first byte indicates that the revert reason is an assertion error
                mstore8(ptr, ASSERTION_ERROR())
                ptr := add(ptr, 1)

                // Then, we need to put the returndata in a way that is easily parsable by our
                // servers
                mstore(ptr, GENERAL_ERROR_SELECTOR())
                ptr := add(ptr, 4)

                // Then, goes the "data offset". It is has constant value of 32.
                mstore(ptr, 32)
                ptr := add(ptr, 32)

                // Then, goes the length of the string:
                mstore(ptr, getStrLen(err))
                ptr := add(ptr, 32)

                // Then, we put the actual string
                mstore(ptr, err)
                ptr := add(ptr, 32)

                revert(0, ptr)
            }

            /// @notice Accepts an error code and whether there is a need to copy returndata
            /// @param errCode The code of the error
            /// @param sendReturnData A flag of whether or not the returndata should be used in the
            /// revert reason as well.
            function revertWithReason(errCode, sendReturnData) {
                let returndataLen := 1
                mstore8(0, errCode)

                if sendReturnData {
                    // Here we ignore all kinds of limits on the returned data,
                    // since the `revert` will happen shortly after.
                    returndataLen := add(returndataLen, returndatasize())
                    returndatacopy(1, 0, returndatasize())
                }
                revert(0, returndataLen)
            }

            /// @notice The id of the VM hook that notifies the operator that the transaction
            /// validation rules should start applying (i.e. the user should not be allowed to access
            /// other users' storage, etc).
            function VM_HOOK_ACCOUNT_VALIDATION_ENTERED() -> ret {
                ret := 0
            }

            /// @notice The id of the VM hook that notifies the operator that the transaction
            /// paymaster validation has started.
            function VM_HOOK_PAYMASTER_VALIDATION_ENTERED() -> ret {
                ret := 1
            }

            /// @notice The id of the VM hook that notifies the operator that the transaction's validation
            /// restrictions should no longer apply. Note, that this is different from the validation ending,
            /// since for instance the bootloader needs to do some actions during validation which are forbidden for users.
            /// So this hook is used to notify the operator that the restrictions should be temporarily lifted.
            function VM_HOOK_NO_VALIDATION_ENTERED() -> ret {
                ret := 2
            }

            /// @notice The id of the VM hook that notifies the operator that the transaction's validation has ended.
            function VM_HOOK_VALIDATION_STEP_ENDED() -> ret {
                ret := 3
            }

            /// @notice The id of the VM hook that notifies the operator that the transaction's execution has started.
            function VM_HOOK_TX_HAS_ENDED() -> ret {
                ret := 4
            }

            /// @notice The id of the VM hook that is used to emit debugging logs consisting of pair <msg, data>.
            function VM_HOOK_DEBUG_LOG() -> ret {
                ret := 5
            }

            /// @notice The id of the VM hook that is used to emit debugging logs with the returndata of the latest transaction.
            function VM_HOOK_DEBUG_RETURNDATA() -> ret {
                ret := 6
            }

            /// @notice The id of the VM hook that is used to notify the operator about the entry into the
            /// `ZKSYNC_CATCH_NEAR_CALL` function.
            function VM_HOOK_CATCH_NEAR_CALL() -> ret {
                ret := 7
            }

            /// @notice The id of the VM hook that is used to notify the operator about the need to put the refund for
            /// the current transaction into the bootloader's memory.
            function VM_HOOK_ASK_OPERATOR_FOR_REFUND() -> ret {
                ret := 8
            }

            /// @notice The id of the VM hook that is used to notify the operator about the refund given to the user by the bootloader.
            function VM_NOTIFY_OPERATOR_ABOUT_FINAL_REFUND() -> ret {
                ret := 9
            }

            /// @notice The id of the VM hook that is used to notify the operator about the execution result of the transaction.
            function VM_HOOK_EXECUTION_RESULT() -> ret {
                ret := 10
            }

            /// @notice The id of the VM hook that is used to notify the operator that it needs to insert the information about the last
            /// fictive miniblock.
            function VM_HOOK_FINAL_L2_STATE_INFO() -> ret {
                ret := 11
            }

            /// @norice The id of the VM hook that use used to notify the operator that it needs to insert the pubdata.
            function VM_HOOK_PUBDATA_REQUESTED() -> ret {
                ret := 12
            }

            // Need to prevent the compiler from optimizing out similar operations,
            // which may have different meaning for the offline debugging
            function $llvm_NoInline_llvm$_unoptimized(val) -> ret {
                ret := add(val, callvalue())
            }

            /// @notice Triggers a VM hook.
            /// The server will recognize it and output corresponding logs.
            function setHook(hook) {
                mstore(VM_HOOK_PTR(), $llvm_NoInline_llvm$_unoptimized(hook))
            }

            /// @notice Sets a value to a param of the vm hook.
            /// @param paramId The id of the VmHook parameter.
            /// @param value The value of the parameter.
            /// @dev This method should be called before triggering the VM hook itself.
            /// @dev It is the responsibility of the caller to never provide
            /// paramId smaller than the VM_HOOK_PARAMS()
            function storeVmHookParam(paramId, value) {
                let offset := add(VM_HOOK_PARAMS_OFFSET(), mul(32, paramId))
                mstore(offset, $llvm_NoInline_llvm$_unoptimized(value))
            }

            /// @dev Log key used by Executor.sol for processing. See Constants.sol::SystemLogKey enum
            function chainedPriorityTxnHashLogKey() -> ret {
                ret := 2
            }

            /// @dev Log key used by Executor.sol for processing. See Constants.sol::SystemLogKey enum
            function numberOfLayer1TxsLogKey() -> ret {
                ret := 3
            }

            /// @dev Log key used by Executor.sol for processing. See Constants.sol::SystemLogKey enum
            function interopRootRollingHashLogKey() -> ret {
                ret := 7
            }

            /// @dev Log key used by Executor.sol for processing. See Constants.sol::SystemLogKey enum
            function txsStatusRollingHashKey() -> ret {
                ret := 8
            }

            /// @dev Log key used by Executor.sol for processing. See Constants.sol::SystemLogKey enum
            function protocolUpgradeTxHashKey() -> ret {
                ret := 9
            }

            ////////////////////////////////////////////////////////////////////////////
            //                      Main Transaction Processing
            ////////////////////////////////////////////////////////////////////////////

            /// @notice the address that will be the beneficiary of all the fees
            let OPERATOR_ADDRESS := mload(0)

            let GAS_PRICE_PER_PUBDATA := 0

            // Initializing block params
            {
                /// @notice The hash of the previous batch
                let PREV_BATCH_HASH := mload(32)
                /// @notice The timestamp of the batch being processed
                let NEW_BATCH_TIMESTAMP := mload(64)
                /// @notice The number of the new batch being processed.
                /// While this number is deterministic for each batch, we
                /// still provide it here to ensure consistency between the state
                /// of the VM and the state of the operator.
                let NEW_BATCH_NUMBER := mload(96)

                /// @notice The minimal price per pubdata byte in ETH that the operator agrees on.
                /// In the future, a trustless value will be enforced.
                /// For now, this value is trusted to be fairly provided by the operator.
                /// It is expected of the operator to already include the L1 batch overhead costs into the value.
                let FAIR_PUBDATA_PRICE := mload(128)

                /// @notice The minimal gas price that the operator agrees upon.
                /// In the future, it will have an EIP1559-like lower bound.
                /// It is expected of the operator to already include the L1 batch overhead costs into the value.
                let FAIR_L2_GAS_PRICE := mload(160)

                /// @notice The expected base fee by the operator.
                /// Just like the batch number, while calculated on the bootloader side,
                /// the operator still provides it to make sure that its data is in sync.
                let EXPECTED_BASE_FEE := mload(192)

                validateOperatorProvidedPrices(FAIR_L2_GAS_PRICE, FAIR_PUBDATA_PRICE)



                <!-- @if BOOTLOADER_TYPE=='proved_batch' -->

                let baseFee := 0

                baseFee, GAS_PRICE_PER_PUBDATA := getFeeParams(
                    FAIR_PUBDATA_PRICE,
                    FAIR_L2_GAS_PRICE
                )

                // Only for the proved batch we enforce that the baseFee proposed
                // by the operator is equal to the expected one. For the playground batch, we allow
                // the operator to provide any baseFee the operator wants.
                if iszero(eq(baseFee, EXPECTED_BASE_FEE)) {
                    debugLog("baseFee", baseFee)
                    debugLog("EXPECTED_BASE_FEE", EXPECTED_BASE_FEE)
                    assertionError("baseFee inconsistent")
                }

                setNewBatch(PREV_BATCH_HASH, NEW_BATCH_TIMESTAMP, NEW_BATCH_NUMBER, EXPECTED_BASE_FEE)

                <!-- @endif -->

                <!-- @if BOOTLOADER_TYPE=='playground_batch' -->

                let SHOULD_SET_NEW_BATCH := mload(224)

                switch SHOULD_SET_NEW_BATCH
                case 0 {
                    unsafeOverrideBatch(NEW_BATCH_TIMESTAMP, NEW_BATCH_NUMBER, EXPECTED_BASE_FEE)
                }
                default {
                    setNewBatch(PREV_BATCH_HASH, NEW_BATCH_TIMESTAMP, NEW_BATCH_NUMBER, EXPECTED_BASE_FEE)
                }

                GAS_PRICE_PER_PUBDATA := gasPerPubdataFromBaseFee(EXPECTED_BASE_FEE, FAIR_PUBDATA_PRICE)

                <!-- @endif -->
            }

            // Now, we iterate over all transactions, processing each of them
            // one by one.
            // Here, the `resultPtr` is the pointer to the memory slot, where we will write
            // `true` or `false` based on whether the tx execution was successful,

            // The position at which the tx offset of the transaction should be placed
            let currentExpectedTxOffset := add(TXS_IN_BATCH_LAST_PTR(), mul(MAX_POSTOP_SLOTS(), 32))

            let txPtr := TX_DESCRIPTION_BEGIN_BYTE()

            // At the COMPRESSED_BYTECODES_BEGIN_BYTE() the pointer to the newest bytecode to be published
            // is stored.
            mstore(COMPRESSED_BYTECODES_BEGIN_BYTE(), add(COMPRESSED_BYTECODES_BEGIN_BYTE(), 32))

            // At start storing keccak256("") as `chainedPriorityTxsHash` and 0 as `numberOfLayer1Txs`
            mstore(PRIORITY_TXS_L1_DATA_BEGIN_BYTE(), EMPTY_STRING_KECCAK())
            mstore(add(PRIORITY_TXS_L1_DATA_BEGIN_BYTE(), 32), 0)

            // At start we explicitly reset the rolling hash
            mstore(TXS_STATUS_ROLLING_HASH_BEGIN_BYTE(), 0)

            // At start we explicitly reset the interop root rolling hash
            mstore(INTEROP_ROOT_ROLLING_HASH_BYTE(), 0)

            // At start we explicitly reset interop roots
            mstore(LAST_PROCESSED_BLOCK_NUMBER_BYTE(), 0)
            mstore(CURRENT_NUMBER_OF_ROOTS_IN_BLOCK_BYTE(), 0)
            mstore(CURRENT_INTEROP_ROOT_BYTE(), 0)

            // Iterating through transaction descriptions
            let transactionIndex := 0
            for {
                let resultPtr := RESULT_START_PTR()
            } lt(txPtr, TXS_IN_BATCH_LAST_PTR()) {
                txPtr := add(txPtr, TX_DESCRIPTION_SIZE())
                resultPtr := add(resultPtr, 32)
                transactionIndex := add(transactionIndex, 1)
            } {
                let execute := mload(txPtr)

                debugLog("txPtr", txPtr)
                debugLog("execute", execute)

                if iszero(execute) {
                    // We expect that all transactions that are executed
                    // are continuous in the array.
                    break
                }

                let txDataOffset := mload(add(txPtr, 32))

                // We strongly enforce the positions of transactions
                if iszero(eq(currentExpectedTxOffset, txDataOffset)) {
                    debugLog("currentExpectedTxOffset", currentExpectedTxOffset)
                    debugLog("txDataOffset", txDataOffset)

                    assertionError("Tx data offset is incorrect")
                }

                currentExpectedTxOffset := validateAbiEncoding(txDataOffset)

                // Checking whether the last slot of the transaction's description
                // does not go out of bounds.
                if gt(sub(currentExpectedTxOffset, 32), LAST_FREE_SLOT()) {
                    debugLog("currentExpectedTxOffset", currentExpectedTxOffset)
                    debugLog("LAST_FREE_SLOT", LAST_FREE_SLOT())

                    assertionError("currentExpectedTxOffset too high")
                }

                validateTypedTxStructure(add(txDataOffset, 32))

                <!-- @if BOOTLOADER_TYPE=='proved_batch' -->
                {
                    debugLog("ethCall", 0)
                    processTx(txDataOffset, resultPtr, transactionIndex, 0, GAS_PRICE_PER_PUBDATA)
                }
                <!-- @endif -->
                <!-- @if BOOTLOADER_TYPE=='playground_batch' -->
                {
                    let txMeta := mload(txPtr)
                    let processFlags := getWordByte(txMeta, 31)
                    debugLog("flags", processFlags)


                    // `processFlags` argument denotes which parts of execution should be done:
                    //  Possible values:
                    //     0x00: validate & execute (normal mode)
                    //     0x02: perform ethCall (i.e. use mimicCall to simulate the call)

                    let isETHCall := eq(processFlags, 0x02)
                    debugLog("ethCall", isETHCall)
                    processTx(txDataOffset, resultPtr, transactionIndex, isETHCall, GAS_PRICE_PER_PUBDATA)
                }
                <!-- @endif -->
                // Signal to the vm that the transaction execution is complete
                setHook(VM_HOOK_TX_HAS_ENDED())
                // Increment tx index within the system.
                considerNewTx()
            }

            // Resetting tx.origin and gasPrice to 0, so we don't pay for
            // publishing them on-chain.
            setTxOrigin(0)
            setGasPrice(0)

            // Transferring all the ETH received in the block to the operator
            directETHTransfer(
                selfbalance(),
                OPERATOR_ADDRESS
            )

            // Hook that notifies that the operator should provide final information for the batch
            setHook(VM_HOOK_FINAL_L2_STATE_INFO())

            // Each batch typically ends with a special block which contains no transactions.
            // So we need to have this method to reflect it in the system contracts too.
            //
            // The reason is that as of now our node requires that each storage write (event, etc) belongs to a particular
            // L2 block. In case a batch is sealed by timeout (i.e. the resources of the batch have not been exhausted, but we need
            // to seal it to assure timely finality), we need to process sending funds to the operator *after* the last
            // non-empty L2 block has been already sealed. We can not override old L2 blocks, so we need to create a new empty "fictive" block for it.
            //
            // The other reason why we need to set this block is so that in case of empty batch (i.e. the one which has no transactions),
            // the virtual block number as well as miniblock number are incremented.
            setL2Block(transactionIndex)

            callSystemContext({{RIGHT_PADDED_RESET_TX_NUMBER_IN_BLOCK_SELECTOR}})

            publishTimestampDataToL1()

            // Sending system logs (to be processed on L1)
            sendToL1Native(true, chainedPriorityTxnHashLogKey(), mload(PRIORITY_TXS_L1_DATA_BEGIN_BYTE()))
            sendToL1Native(true, numberOfLayer1TxsLogKey(), mload(add(PRIORITY_TXS_L1_DATA_BEGIN_BYTE(), 32)))
            sendToL1Native(true, txsStatusRollingHashKey(), mload(TXS_STATUS_ROLLING_HASH_BEGIN_BYTE()))
            
            /// setting all remaining interop roots, even the ones in the fictive block.
            setInteropRootForBlock(MAXIMUM_L2_BLOCK_NUMBER())
            
            // After all of the interop roots are processed, sending hash to L1.
            let rollingHashOfProcessedRoots := mload(INTEROP_ROOT_ROLLING_HASH_BYTE())
            sendToL1Native(true, interopRootRollingHashLogKey(), rollingHashOfProcessedRoots)

            l1MessengerPublishingCall()
        }
    }
}<|MERGE_RESOLUTION|>--- conflicted
+++ resolved
@@ -4087,12 +4087,12 @@
                 ret := 34
             }
 
-<<<<<<< HEAD
             function OVER_MAX_INTEROP_ROOTS() -> ret {
-=======
+                ret := 35
+            }
+
             function INCORRECT_INTEROP_ROOT_BLOCK_NUMBER() -> ret {
->>>>>>> d1fc956d
-                ret := 35
+                ret := 36
             }
 
             /// @dev Accepts a 1-word literal and returns its length in bytes
