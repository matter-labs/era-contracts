--- conflicted
+++ resolved
@@ -2824,13 +2824,9 @@
             }
 
             /// @dev Sets the gas per pubdata byte value in the `SystemContext` contract.
-<<<<<<< HEAD
-            /// @notice Note that it has no actual impact on the execution of the contract.
-=======
             /// @param newGasPerPubdata The amount L2 gas that the operator charge the user for single byte of pubdata.
             /// @param basePubdataSpent The number of pubdata spent as of the start of the transaction.
-            /// @notice Note that it has not actual impact on the execution of the contract.
->>>>>>> bb88525d
+            /// @notice Note that it has no actual impact on the execution of the contract.
             function setPubdataInfo(
                 newGasPerPubdata,
                 basePubdataSpent
