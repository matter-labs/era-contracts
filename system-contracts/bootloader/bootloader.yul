object "Bootloader" {
    code {
    }
    object "Bootloader_deployed" {
        code {
            {{CODE_START_PLACEHOLDER}}

            ////////////////////////////////////////////////////////////////////////////
            //                      Function Declarations
            ////////////////////////////////////////////////////////////////////////////

            // While we definitely cannot control the pubdata price on L1,
            // we need to check the operator does not provide any absurd numbers there
            function MAX_ALLOWED_FAIR_PUBDATA_PRICE() -> ret {
                // 1M gwei
                ret := 1000000000000000
            }

            function MAX_ALLOWED_FAIR_L2_GAS_PRICE() -> ret {
                // 10k gwei
                ret := 10000000000000
            }

            /// @dev This method ensures that the prices provided by the operator
            /// are not absurdly high
            function validateOperatorProvidedPrices(fairL2GasPrice, pubdataPrice) {
                // The limit is the same for pubdata price and L1 gas price
                if gt(pubdataPrice, MAX_ALLOWED_FAIR_PUBDATA_PRICE()) {
                    assertionError("Fair pubdata price too high")
                }

                if gt(fairL2GasPrice, MAX_ALLOWED_FAIR_L2_GAS_PRICE()) {
                    assertionError("L2 fair gas price too high")
                }
            }

            /// @dev The overhead for a transaction slot in L2 gas.
            /// It is roughly equal to 80kk/MAX_TRANSACTIONS_IN_BATCH, i.e. how many gas would an L1->L2 transaction
            /// need to pay to compensate for the batch being closed.
            /// @dev It is expected of the operator to set the "fair L2 gas price" appropriately to ensure that it is
            /// compensated enough in case the batch might be prematurely sealed because of the transaction slots being filled up.
            function TX_SLOT_OVERHEAD_GAS() -> ret {
                ret := 10000
            }

            /// @dev The overhead for each byte of the bootloader memory that the encoding of the transaction.
            /// It is roughly equal to 80kk/BOOTLOADER_MEMORY_FOR_TXS, i.e. how many gas would an L1->L2 transaction
            /// need to pay to compensate for the batch being closed.
            /// @dev It is expected of the operator to set the "fair L2 gas price" appropriately to ensure that it is
            /// compensated enough in case the batch might be prematurely sealed because of the memory being filled up.
            function MEMORY_OVERHEAD_GAS() -> ret {
                ret := 10
            }

            /// @dev Returns the base fee and gas per pubdata based on the fair pubdata price and L2 gas price provided by the operator
            /// @param pubdataPrice The price of a single byte of pubdata in Wei
            /// @param fairL2GasPrice The price of an L2 gas in Wei
            /// @return baseFee and gasPerPubdata The base fee and the gas per pubdata to be used by L2 transactions in this batch.
            function getFeeParams(
                fairPubdataPrice,
                fairL2GasPrice,
            ) -> baseFee, gasPerPubdata {
                baseFee := max(
                    fairL2GasPrice,
                    ceilDiv(fairPubdataPrice, MAX_L2_GAS_PER_PUBDATA())
                )

                gasPerPubdata := gasPerPubdataFromBaseFee(baseFee, fairPubdataPrice)
            }

            /// @dev Calculates the gas per pubdata based on the pubdata price provided by the operator
            /// as well the the fixed baseFee.
            function gasPerPubdataFromBaseFee(baseFee, pubdataPrice) -> ret {
                ret := ceilDiv(pubdataPrice, baseFee)
            }

            /// @dev It should be always possible to submit a transaction
            /// that consumes such amount of public data.
            function GUARANTEED_PUBDATA_PER_TX() -> ret {
                ret := {{GUARANTEED_PUBDATA_BYTES}}
            }

<<<<<<< HEAD
            /// @dev The maximal allowed gasPerPubdata, we want it multiplied by the u32::MAX 
            /// (i.e. the maximal possible value of the pubdata counter) to be a safe JS integer with a good enough margin.
            function MAX_L2_GAS_PER_PUBDATA() -> ret {
                ret := 1048576
=======
            /// @dev The maximal allowed gasPerPubdata, we want it multiplied by the u32::MAX
            /// (i.e. the maximal possible value of the pubdata counter) to be a safe JS integer with a good enough margin.
            /// @dev For now, the 50000 value is used for backward compatibility with SDK, but in the future we will migrate to 2^20.
            function MAX_L2_GAS_PER_PUBDATA() -> ret {
                ret := 50000
>>>>>>> 4c0e566a
            }

            /// @dev The overhead for the interaction with L1.
            /// It should cover proof verification as well as other minor
            /// overheads for committing/executing a transaction in a batch.
            function BATCH_OVERHEAD_L1_GAS() -> ret {
                ret := {{BATCH_OVERHEAD_L1_GAS}}
            }

            /// @dev The maximal number of gas available to the transaction
            function MAX_GAS_PER_TRANSACTION() -> ret {
                ret := {{MAX_GAS_PER_TRANSACTION}}
            }

            /// @dev The number of L1 gas needed to be spent for
            /// L1 byte. While a single pubdata byte costs `16` gas,
            /// we demand at least 17 to cover up for the costs of additional
            /// hashing of it, etc.
            function L1_GAS_PER_PUBDATA_BYTE() -> ret {
                ret := 17
            }

            /// @dev Whether the batch is allowed to accept transactions with
            /// gasPerPubdataByteLimit = 0. On mainnet, this is forbidden for safety reasons.
            function FORBID_ZERO_GAS_PER_PUBDATA() -> ret {
                ret := {{FORBID_ZERO_GAS_PER_PUBDATA}}
            }

            /// @dev The maximum number of transactions per L1 batch.
            function MAX_TRANSACTIONS_IN_BATCH() -> ret {
                ret := {{MAX_TRANSACTIONS_IN_BATCH}}
            }

            /// @dev The slot from which the scratch space starts.
            /// Scratch space is used for various temporary values
            function SCRATCH_SPACE_BEGIN_SLOT() -> ret {
                ret := 8
            }

            /// @dev The byte from which the scratch space starts.
            /// Scratch space is used for various temporary values
            function SCRATCH_SPACE_BEGIN_BYTE() -> ret {
                ret := mul(SCRATCH_SPACE_BEGIN_SLOT(), 32)
            }

            /// @dev The first 32 slots are reserved for event emitting for the
            /// debugging purposes
            function SCRATCH_SPACE_SLOTS() -> ret {
                ret := 32
            }

            /// @dev Slots reserved for saving the paymaster context
            /// @dev The paymasters are allowed to consume at most
            /// 32 slots (1024 bytes) for their context.
            /// The 33 slots are required since the first one stores the length of the calldata.
            function PAYMASTER_CONTEXT_SLOTS() -> ret {
                ret := 33
            }

            /// @dev Bytes reserved for saving the paymaster context
            function PAYMASTER_CONTEXT_BYTES() -> ret {
                ret := mul(PAYMASTER_CONTEXT_SLOTS(), 32)
            }

            /// @dev Slot from which the paymaster context starts
            function PAYMASTER_CONTEXT_BEGIN_SLOT() -> ret {
                ret := add(SCRATCH_SPACE_BEGIN_SLOT(), SCRATCH_SPACE_SLOTS())
            }

            /// @dev The byte from which the paymaster context starts
            function PAYMASTER_CONTEXT_BEGIN_BYTE() -> ret {
                ret := mul(PAYMASTER_CONTEXT_BEGIN_SLOT(), 32)
            }

            /// @dev Each tx must have at least this amount of unused bytes before them to be able to
            /// encode the postOp operation correctly.
            function MAX_POSTOP_SLOTS() -> ret {
                // Before the actual transaction encoding, the postOp contains 6 slots:
                // 1. Context offset
                // 2. Transaction offset
                // 3. Transaction hash
                // 4. Suggested signed hash
                // 5. Transaction result
                // 6. Maximum refunded gas
                // And one more slot for the padding selector
                ret := add(PAYMASTER_CONTEXT_SLOTS(), 7)
            }

            /// @dev Slots needed to store the canonical and signed hash for the current L2 transaction.
            function CURRENT_L2_TX_HASHES_RESERVED_SLOTS() -> ret {
                ret := 2
            }

            /// @dev Slot from which storing of the current canonical and signed hashes begins
            function CURRENT_L2_TX_HASHES_BEGIN_SLOT() -> ret {
                ret := add(PAYMASTER_CONTEXT_BEGIN_SLOT(), PAYMASTER_CONTEXT_SLOTS())
            }

            /// @dev The byte from which storing of the current canonical and signed hashes begins
            function CURRENT_L2_TX_HASHES_BEGIN_BYTE() -> ret {
                ret := mul(CURRENT_L2_TX_HASHES_BEGIN_SLOT(), 32)
            }

            /// @dev The maximum number of new factory deps that are allowed in a transaction
            function MAX_NEW_FACTORY_DEPS() -> ret {
                ret := 32
            }

            /// @dev Besides the factory deps themselves, we also need another 4 slots for:
            /// selector, marker of whether the user should pay for the pubdata,
            /// the offset for the encoding of the array as well as the length of the array.
            function NEW_FACTORY_DEPS_RESERVED_SLOTS() -> ret {
                ret := add(MAX_NEW_FACTORY_DEPS(), 4)
            }

            /// @dev The slot starting from which the factory dependencies are stored
            function NEW_FACTORY_DEPS_BEGIN_SLOT() -> ret {
                ret := add(CURRENT_L2_TX_HASHES_BEGIN_SLOT(), CURRENT_L2_TX_HASHES_RESERVED_SLOTS())
            }

            /// @dev The byte starting from which the factory dependencies are stored
            function NEW_FACTORY_DEPS_BEGIN_BYTE() -> ret {
                ret := mul(NEW_FACTORY_DEPS_BEGIN_SLOT(), 32)
            }

            /// @dev The slot starting from which the refunds provided by the operator are stored
            function TX_OPERATOR_REFUND_BEGIN_SLOT() -> ret {
                ret := add(NEW_FACTORY_DEPS_BEGIN_SLOT(), NEW_FACTORY_DEPS_RESERVED_SLOTS())
            }

            /// @dev The byte starting from which the refunds provided by the operator are stored
            function TX_OPERATOR_REFUND_BEGIN_BYTE() -> ret {
                ret := mul(TX_OPERATOR_REFUND_BEGIN_SLOT(), 32)
            }

            /// @dev The number of slots dedicated for the refunds for the transactions.
            /// It is equal to the number of transactions in the batch.
            function TX_OPERATOR_REFUNDS_SLOTS() -> ret {
                ret := MAX_TRANSACTIONS_IN_BATCH()
            }

            /// @dev The slot starting from which the overheads proposed by the operator will be stored
            function TX_SUGGESTED_OVERHEAD_BEGIN_SLOT() -> ret {
                ret := add(TX_OPERATOR_REFUND_BEGIN_SLOT(), TX_OPERATOR_REFUNDS_SLOTS())
            }

            /// @dev The byte starting from which the overheads proposed by the operator will be stored
            function TX_SUGGESTED_OVERHEAD_BEGIN_BYTE() -> ret {
                ret := mul(TX_SUGGESTED_OVERHEAD_BEGIN_SLOT(), 32)
            }

            /// @dev The number of slots dedicated for the overheads for the transactions.
            /// It is equal to the number of transactions in the batch.
            function TX_SUGGESTED_OVERHEAD_SLOTS() -> ret {
                ret := MAX_TRANSACTIONS_IN_BATCH()
            }

            /// @dev The slot starting from which the maximum number of gas that the operator "trusts"
            /// the transaction to use for its execution is stored. Sometimes, the operator may know that
            /// a certain transaction can be allowed more gas that what the protocol-level worst-case allows.
            function TX_OPERATOR_TRUSTED_GAS_LIMIT_BEGIN_SLOT() -> ret {
                ret := add(TX_SUGGESTED_OVERHEAD_BEGIN_SLOT(), TX_SUGGESTED_OVERHEAD_SLOTS())
            }

            /// @dev byte starting from which the maximum number of gas that the operator "trusts"
            /// the transaction to use for its execution is stored.
            function TX_OPERATOR_TRUSTED_GAS_LIMIT_BEGIN_BYTE() -> ret {
                ret := mul(TX_OPERATOR_TRUSTED_GAS_LIMIT_BEGIN_SLOT(), 32)
            }

            /// @dev The number of slots dedicated for the trusted gas limits for the transactions.
            /// It is equal to the number of transactions in the batch.
            function TX_OPERATOR_TRUSTED_GAS_LIMIT_SLOTS() -> ret {
                ret := MAX_TRANSACTIONS_IN_BATCH()
            }

            /// @dev The slot starting from the L2 block information for transactions is stored.
            function TX_OPERATOR_L2_BLOCK_INFO_BEGIN_SLOT() -> ret {
                ret := add(TX_OPERATOR_TRUSTED_GAS_LIMIT_BEGIN_SLOT(), TX_OPERATOR_TRUSTED_GAS_LIMIT_SLOTS())
            }

            /// @dev The byte starting from which the L2 block information for transactions is stored.
            function TX_OPERATOR_L2_BLOCK_INFO_BEGIN_BYTE() -> ret {
                ret := mul(TX_OPERATOR_L2_BLOCK_INFO_BEGIN_SLOT(), 32)
            }

            /// @dev The size of each of the L2 block information. Each L2 block information contains four fields:
            /// - number of the block
            /// - timestamp of the block
            /// - hash of the previous block
            /// - the maximal number of virtual blocks to create
            function TX_OPERATOR_L2_BLOCK_INFO_SLOT_SIZE() -> ret {
                ret := 4
            }

            /// @dev The size of each of the L2 block information in bytes.
            function TX_OPERATOR_L2_BLOCK_INFO_SIZE_BYTES() -> ret {
                ret := mul(TX_OPERATOR_L2_BLOCK_INFO_SLOT_SIZE(), 32)
            }

            /// @dev The number of slots dedicated for the L2 block information for the transactions.
            /// Note, that an additional slot is required for the fictive L2 block at the end of the batch.
            /// For technical reasons inside the sequencer implementation,
            /// each batch ends with a fictive block with no transactions.
            function TX_OPERATOR_L2_BLOCK_INFO_SLOTS() -> ret {
                ret := mul(add(MAX_TRANSACTIONS_IN_BATCH(), 1), TX_OPERATOR_L2_BLOCK_INFO_SLOT_SIZE())
            }

            /// @dev The slot starting from which the compressed bytecodes are located in the bootloader's memory.
            /// Each compressed bytecode is provided in the following format:
            /// - 32 byte formatted bytecode hash
            /// - 32 byte of zero (it will be replaced within the code with left-padded selector of the `publishCompressedBytecode`).
            /// - ABI-encoding of the parameters of the `publishCompressedBytecode` method.
            ///
            /// At the slot `TX_OPERATOR_TRUSTED_GAS_LIMIT_BEGIN_SLOT()` the pointer to the currently processed compressed bytecode
            /// is stored, i.e. this pointer will be increased once the current bytecode which the pointer points to is published.
            /// At the start of the bootloader, the value stored at the `TX_OPERATOR_TRUSTED_GAS_LIMIT_BEGIN_SLOT` is equal to
            /// `TX_OPERATOR_TRUSTED_GAS_LIMIT_BEGIN_SLOT + 32`, where the hash of the first compressed bytecode to publish should be stored.
            function COMPRESSED_BYTECODES_BEGIN_SLOT() -> ret {
                ret := add(TX_OPERATOR_L2_BLOCK_INFO_BEGIN_SLOT(), TX_OPERATOR_L2_BLOCK_INFO_SLOTS())
            }

            /// @dev The byte starting from which the compressed bytecodes are located in the bootloader's memory.
            function COMPRESSED_BYTECODES_BEGIN_BYTE() -> ret {
                ret := mul(COMPRESSED_BYTECODES_BEGIN_SLOT(), 32)
            }

            /// @dev The number of slots dedicated to the compressed bytecodes.
            function COMPRESSED_BYTECODES_SLOTS() -> ret {
                ret := {{COMPRESSED_BYTECODES_SLOTS}}
            }

            /// @dev The slot right after the last slot of the compressed bytecodes memory area.
            function COMPRESSED_BYTECODES_END_SLOT() -> ret {
                ret := add(COMPRESSED_BYTECODES_BEGIN_SLOT(), COMPRESSED_BYTECODES_SLOTS())
            }

            /// @dev The first byte in memory right after the compressed bytecodes memory area.
            function COMPRESSED_BYTECODES_END_BYTE() -> ret {
                ret := mul(COMPRESSED_BYTECODES_END_SLOT(), 32)
            }

            /// @dev Slots needed to store priority txs L1 data (`chainedPriorityTxsHash` and `numberOfLayer1Txs`).
            function PRIORITY_TXS_L1_DATA_RESERVED_SLOTS() -> ret {
                ret := 2
            }

            /// @dev Slot from which storing of the priority txs L1 data begins.
            function PRIORITY_TXS_L1_DATA_BEGIN_SLOT() -> ret {
                ret := add(COMPRESSED_BYTECODES_BEGIN_SLOT(), COMPRESSED_BYTECODES_SLOTS())
            }

            /// @dev The byte from which storing of the priority txs L1 data begins.
            function PRIORITY_TXS_L1_DATA_BEGIN_BYTE() -> ret {
                ret := mul(PRIORITY_TXS_L1_DATA_BEGIN_SLOT(), 32)
            }

            /// @dev Slot from which storing of the L1 Messenger pubdata begins.
            function OPERATOR_PROVIDED_L1_MESSENGER_PUBDATA_BEGIN_SLOT() -> ret {
                ret := add(PRIORITY_TXS_L1_DATA_BEGIN_SLOT(), PRIORITY_TXS_L1_DATA_RESERVED_SLOTS())
            }

            /// @dev The byte storing of the L1 Messenger pubdata begins.
            function OPERATOR_PROVIDED_L1_MESSENGER_PUBDATA_BEGIN_BYTE() -> ret {
                ret := mul(OPERATOR_PROVIDED_L1_MESSENGER_PUBDATA_BEGIN_SLOT(), 32)
            }

            /// @dev Slots needed to store L1 Messenger pubdata.
            /// @dev Note that are many more these than the maximal pubdata in batch, since
            /// it needs to also accommodate uncompressed state diffs that are required for the state diff
            /// compression verification.
            function OPERATOR_PROVIDED_L1_MESSENGER_PUBDATA_SLOTS() -> ret {
                ret := {{OPERATOR_PROVIDED_L1_MESSENGER_PUBDATA_SLOTS}}
            }

            /// @dev The slot right after the last slot of the L1 Messenger pubdata memory area.
            function OPERATOR_PROVIDED_L1_MESSENGER_PUBDATA_END_SLOT() -> ret {
                ret := add(OPERATOR_PROVIDED_L1_MESSENGER_PUBDATA_BEGIN_SLOT(), OPERATOR_PROVIDED_L1_MESSENGER_PUBDATA_SLOTS())
            }

            /// @dev The slot from which the bootloader transactions' descriptions begin
            function TX_DESCRIPTION_BEGIN_SLOT() -> ret {
                ret := OPERATOR_PROVIDED_L1_MESSENGER_PUBDATA_END_SLOT()
            }

            /// @dev The byte from which the bootloader transactions' descriptions begin
            function TX_DESCRIPTION_BEGIN_BYTE() -> ret {
                ret := mul(TX_DESCRIPTION_BEGIN_SLOT(), 32)
            }

            // Each tx description has the following structure
            //
            // struct BootloaderTxDescription {
            //     uint256 txMeta;
            //     uint256 txDataOffset;
            // }
            //
            // `txMeta` contains flags to manipulate the transaction execution flow.
            // For playground batches:
            //      It can have the following information (0 byte is LSB and 31 byte is MSB):
            //      0 byte: `execute`, bool. Denotes whether transaction should be executed by the bootloader.
            //      31 byte: server-side tx execution mode
            // For proved batches:
            //      It can simply denotes whether to execute the transaction (0 to stop executing the batch, 1 to continue)
            //
            // Each such encoded struct consumes 2 words
            function TX_DESCRIPTION_SIZE() -> ret {
                ret := 64
            }

            /// @dev The byte right after the basic description of bootloader transactions
            function TXS_IN_BATCH_LAST_PTR() -> ret {
                ret := add(TX_DESCRIPTION_BEGIN_BYTE(), mul(MAX_TRANSACTIONS_IN_BATCH(), TX_DESCRIPTION_SIZE()))
            }

            /// @dev The memory page consists of 59000000 / 32 VM words.
            /// Each execution result is a single boolean, but
            /// for the sake of simplicity we will spend 32 bytes on each
            /// of those for now.
            function MAX_MEM_SIZE() -> ret {
                ret := 59000000
            }

            function L1_TX_INTRINSIC_L2_GAS() -> ret {
                ret := {{L1_TX_INTRINSIC_L2_GAS}}
            }

            function L1_TX_INTRINSIC_PUBDATA() -> ret {
                ret := {{L1_TX_INTRINSIC_PUBDATA}}
            }

            function L2_TX_INTRINSIC_GAS() -> ret {
                ret := {{L2_TX_INTRINSIC_GAS}}
            }

            function L2_TX_INTRINSIC_PUBDATA() -> ret {
                ret := {{L2_TX_INTRINSIC_PUBDATA}}
            }

            /// @dev The byte from which the pointers on the result of transactions are stored
            function RESULT_START_PTR() -> ret {
                ret := sub(MAX_MEM_SIZE(), mul(MAX_TRANSACTIONS_IN_BATCH(), 32))
            }

            /// @dev The pointer writing to which invokes the VM hooks
            function VM_HOOK_PTR() -> ret {
                ret := sub(RESULT_START_PTR(), 32)
            }

            /// @dev The maximum number the VM hooks may accept
            function VM_HOOK_PARAMS() -> ret {
                ret := 3
            }

            /// @dev The offset starting from which the parameters for VM hooks are located
            function VM_HOOK_PARAMS_OFFSET() -> ret {
                ret := sub(VM_HOOK_PTR(), mul(VM_HOOK_PARAMS(), 32))
            }

            function LAST_FREE_SLOT() -> ret {
                // The slot right before the vm hooks is the last slot that
                // can be used for transaction's descriptions
                ret := sub(VM_HOOK_PARAMS_OFFSET(), 32)
            }

            /// @dev The formal address of the bootloader
            function BOOTLOADER_FORMAL_ADDR() -> ret {
                ret := 0x0000000000000000000000000000000000008001
            }

            function ACCOUNT_CODE_STORAGE_ADDR() -> ret {
                ret := 0x0000000000000000000000000000000000008002
            }

            function NONCE_HOLDER_ADDR() -> ret {
                ret := 0x0000000000000000000000000000000000008003
            }

            function KNOWN_CODES_CONTRACT_ADDR() -> ret {
                ret := 0x0000000000000000000000000000000000008004
            }

            function CONTRACT_DEPLOYER_ADDR() -> ret {
                ret := 0x0000000000000000000000000000000000008006
            }

            function FORCE_DEPLOYER() -> ret {
                ret := 0x0000000000000000000000000000000000008007
            }

            function L1_MESSENGER_ADDR() -> ret {
                ret := 0x0000000000000000000000000000000000008008
            }

            function MSG_VALUE_SIMULATOR_ADDR() -> ret {
                ret := 0x0000000000000000000000000000000000008009
            }

            function ETH_L2_TOKEN_ADDR() -> ret {
                ret := 0x000000000000000000000000000000000000800a
            }

            function SYSTEM_CONTEXT_ADDR() -> ret {
                ret := 0x000000000000000000000000000000000000800b
            }

            function BOOTLOADER_UTILITIES() -> ret {
                ret := 0x000000000000000000000000000000000000800c
            }

            function BYTECODE_COMPRESSOR_ADDR() -> ret {
                ret := 0x000000000000000000000000000000000000800e
            }

            function MAX_SYSTEM_CONTRACT_ADDR() -> ret {
                ret := 0x000000000000000000000000000000000000ffff
            }

            /// @dev The minimal allowed distance in bytes between the pointer to the compressed data
            /// and the end of the area dedicated for the compressed bytecodes.
            /// In fact, only distance of 192 should be sufficient: there it would be possible to insert
            /// the hash of the bytecode, the 32 bytes buffer for selector and 2 offsets of the calldata,
            /// but we keep it at 512 just in case.
            function MIN_ALLOWED_OFFSET_FOR_COMPRESSED_BYTES_POINTER() -> ret {
                ret := 512
            }

            /// @dev Whether the bootloader should enforce that accounts have returned the correct
            /// magic value for signature. This value is enforced to be "true" on the main proved batch, but
            /// we need the ability to ignore invalid signature results during fee estimation,
            /// where the signature for the transaction is usually not known beforehand.
            function SHOULD_ENSURE_CORRECT_RETURNED_MAGIC() -> ret {
                ret := {{ENSURE_RETURNED_MAGIC}}
            }

            /// @notice The type of the transaction used for system upgrades.
            function UPGRADE_TRANSACTION_TX_TYPE() -> ret {
                ret := 254
            }

            /// @notice The type of every non-upgrade transaction that comes from L1.
            function L1_TX_TYPE() -> ret {
                ret := 255
            }

            /// @dev The overhead in gas that will be used when checking whether the context has enough gas, i.e.
            /// when checking for X gas, the context should have at least X+CHECK_ENOUGH_GAS_OVERHEAD() gas.
            function CHECK_ENOUGH_GAS_OVERHEAD() -> ret {
                ret := 1000000
            }

            /// @dev The maximal amount of pubdata that can be safely used by a transaction. 
            /// If a transaction uses more pubdata than this, it will be reverted.
            function MAX_PUBDATA_FOR_TX() -> ret {
                ret := 120000
            }

            /// @dev Ceil division of integers
            function ceilDiv(x, y) -> ret {
                switch or(eq(x, 0), eq(y, 0))
                case 0 {
                    // (x + y - 1) / y can overflow on addition, so we distribute.
                    ret := add(div(sub(x, 1), y), 1)
                }
                default {
                    ret := 0
                }
            }

            /// @dev Calculates the length of a given number of bytes rounded up to the nearest multiple of 32.
            function lengthRoundedByWords(len) -> ret {
                let neededWords := div(add(len, 31), 32)
                ret := safeMul(neededWords, 32, "xv")
            }

            /// @dev Function responsible for processing the transaction
            /// @param txDataOffset The offset to the ABI-encoding of the structure
            /// @param resultPtr The pointer at which the result of the transaction's execution should be stored
            /// @param transactionIndex The index of the transaction in the batch
            /// @param isETHCall Whether the call is an ethCall.
            /// @param gasPerPubdata The number of L2 gas to charge users for each byte of pubdata
            /// On proved batch this value should always be zero
            function processTx(
                txDataOffset,
                resultPtr,
                transactionIndex,
                isETHCall,
                gasPerPubdata
            ) {
                // We set the L2 block info for this particular transaction
                setL2Block(transactionIndex)

                let innerTxDataOffset := add(txDataOffset, 32)

                // By default we assume that the transaction has failed.
                mstore(resultPtr, 0)

                let userProvidedPubdataPrice := getGasPerPubdataByteLimit(innerTxDataOffset)
                debugLog("userProvidedPubdataPrice:", userProvidedPubdataPrice)

                debugLog("gasPerPubdata:", gasPerPubdata)

                switch getTxType(innerTxDataOffset)
                    case 254 {
                        // This is an upgrade transaction.
                        // Protocol upgrade transactions are processed totally in the same manner as the normal L1->L2 transactions,
                        // the only difference are:
                        // - They must be the first one in the batch
                        // - They have a different type to prevent tx hash collisions and preserve the expectation that the
                        // L1->L2 transactions have priorityTxId inside them.
                        if transactionIndex {
                            assertionError("Protocol upgrade tx not first")
                        }

                        // This is to be called in the event that the L1 Transaction is a protocol upgrade txn.
                        // Since this is upgrade transactions, we are okay that the gasUsed by the transaction will
                        // not cover this additional hash computation
                        let canonicalL1TxHash := getCanonicalL1TxHash(txDataOffset)
                        sendToL1Native(true, protocolUpgradeTxHashKey(), canonicalL1TxHash)

                        processL1Tx(txDataOffset, resultPtr, transactionIndex, userProvidedPubdataPrice, false)
                    }
                    case 255 {
                        // This is an L1->L2 transaction.
                        processL1Tx(txDataOffset, resultPtr, transactionIndex, userProvidedPubdataPrice, true)
                    }
                    default {
                        // The user has not agreed to this pubdata price
                        if lt(userProvidedPubdataPrice, gasPerPubdata) {
                            revertWithReason(UNACCEPTABLE_GAS_PRICE_ERR_CODE(), 0)
                        }
<<<<<<< HEAD
                        
=======

>>>>>>> 4c0e566a
                        <!-- @if BOOTLOADER_TYPE=='proved_batch' -->
                        processL2Tx(txDataOffset, resultPtr, transactionIndex, gasPerPubdata)
                        <!-- @endif -->

                        <!-- @if BOOTLOADER_TYPE=='playground_batch' -->
                        switch isETHCall
                            case 1 {
                                let gasLimitForTx, reservedGas := getGasLimitForTx(
                                    innerTxDataOffset, 
                                    transactionIndex, 
                                    gasPerPubdata,
                                    L2_TX_INTRINSIC_GAS(), 
                                    L2_TX_INTRINSIC_PUBDATA()
                                )

                                let nearCallAbi := getNearCallABI(gasLimitForTx)
                                checkEnoughGas(gasLimitForTx)

                                if iszero(gasLimitForTx) {
                                    // We disallow providing 0 gas limit for an eth call transaction.
                                    // Note, in case it is 0 `ZKSYNC_NEAR_CALL_ethCall` will get the entire
                                    // gas of the bootloader.
                                    revertWithReason(
                                        ETH_CALL_ERR_CODE(),
                                        0
                                    )
                                }

                                ZKSYNC_NEAR_CALL_ethCall(
                                    nearCallAbi,
                                    txDataOffset,
                                    resultPtr,
                                    reservedGas,
                                    gasPerPubdata
                                )
                            }
                            default {
                                processL2Tx(txDataOffset, resultPtr, transactionIndex, gasPerPubdata)
                            }
                        <!-- @endif -->
                    }
            }

            /// @notice Returns "raw" code hash of the address. "Raw" means that it returns exactly the value
            /// that is stored in the AccountCodeStorage system contract for that address, without applying any
            /// additional transformations, which the standard `extcodehash` does for EVM-compatibility
            /// @param addr The address of the account to get the code hash of.
            /// @param assertSuccess Whether to revert the bootloader if the call to the AccountCodeStorage fails. If `false`, only
            /// `nearCallPanic` will be issued in case of failure, which is helpful for cases, when the reason for failure is user providing not
            /// enough gas.
            function getRawCodeHash(addr, assertSuccess) -> ret {
                mstore(0, {{RIGHT_PADDED_GET_RAW_CODE_HASH_SELECTOR}})
                mstore(4, addr)
                let success := staticcall(
                    gas(),
                    ACCOUNT_CODE_STORAGE_ADDR(),
                    0,
                    36,
                    0,
                    32
                )

                // In case the call to the account code storage fails,
                // it most likely means that the caller did not provide enough gas for
                // the call.
                // In case the caller is certain that the amount of gas provided is enough, i.e.
                // (`assertSuccess` = true), then we should panic.
                if iszero(success) {
                    if assertSuccess {
                        // The call must've succeeded, but it didn't. So we revert the bootloader.
                        assertionError("getRawCodeHash failed")
                    }

                    // Most likely not enough gas provided, revert the current frame.
                    nearCallPanic()
                }

                ret := mload(0)
            }

            /// @dev The function that is temporarily needed to upgrade the SystemContext system contract. This function is to be removed 
            /// once the upgrade is complete.
            /// @dev Checks whether the code hash of the SystemContext contract is correct and updates it if needed.
            /// @dev The bootloader calls `setPubdataInfo` before each transaction, including the upgrade one.
            /// However, the old SystemContext does not have this method. So the bootloader should invoke this function 
            /// before starting any transaction.
            function upgradeSystemContextIfNeeded() {
                let expectedCodeHash := {{SYSTEM_CONTEXT_EXPECTED_CODE_HASH}}
                
                let actualCodeHash := getRawCodeHash(SYSTEM_CONTEXT_ADDR(), true)
                if iszero(eq(expectedCodeHash, actualCodeHash)) {
                    // Now, we need to encode the call to the `ContractDeployer.forceDeployOnAddresses()` function.

                    // The `mimicCallOnlyResult` requires that the first word of the data
                    // contains its length. Here it is 292 bytes.
                    mstore(0, 292)
                    mstore(32, {{PADDED_FORCE_DEPLOY_ON_ADDRESSES_SELECTOR}})

                    // The 0x20 offset, for the array of forced deployments
                    mstore(36, 0x0000000000000000000000000000000000000000000000000000000000000020)
                    // Only one force deployment
                    mstore(68, 0x0000000000000000000000000000000000000000000000000000000000000001)

                    // Now, starts the description of the forced deployment itself. 
                    // Firstly, the offset.
                    mstore(100, 0x0000000000000000000000000000000000000000000000000000000000000020)
                    // The new hash of the SystemContext contract.
                    mstore(132, expectedCodeHash)
                    // The address of the system context
                    mstore(164, SYSTEM_CONTEXT_ADDR())
                    // The constructor must be called to reset the `blockGasLimit` variable
                    mstore(196, 0x0000000000000000000000000000000000000000000000000000000000000001)
                    // The value should be 0.
                    mstore(228, 0x0000000000000000000000000000000000000000000000000000000000000000)
                    // The offset of the input array.
                    mstore(260, 0x00000000000000000000000000000000000000000000000000000000000000a0)
                    // No input is provided, the array is empty.
                    mstore(292, 0x0000000000000000000000000000000000000000000000000000000000000000)
                    
                    // We'll use a mimicCall to simulate the correct sender.
                    let success := mimicCallOnlyResult(
                        CONTRACT_DEPLOYER_ADDR(),
                        FORCE_DEPLOYER(), 
                        0,
                        0,
                        0,
                        0,
                        0,
                        0
                    )

                    if iszero(success) {
                        assertionError("system context upgrade fail")
                    }
                }
            }

            /// @dev Calculates the canonical hash of the L1->L2 transaction that will be
            /// sent to L1 as a message to the L1 contract that a certain operation has been processed.
            function getCanonicalL1TxHash(txDataOffset) -> ret {
                // Putting the correct value at the `txDataOffset` just in case, since
                // the correctness of this value is not part of the system invariants.
                // Note, that the correct ABI encoding of the Transaction structure starts with 0x20
                mstore(txDataOffset, 32)

                let innerTxDataOffset := add(txDataOffset, 32)
                let dataLength := safeAdd(32, getDataLength(innerTxDataOffset), "qev")

                debugLog("HASH_OFFSET", innerTxDataOffset)
                debugLog("DATA_LENGTH", dataLength)

                ret := keccak256(txDataOffset, dataLength)
            }

            /// @dev The purpose of this function is to make sure the operator
            /// gets paid for the transaction. Note, that the beneficiary of the payment is
            /// bootloader.
            /// The operator will be paid at the end of the batch.
            function ensurePayment(txDataOffset, gasPrice) {
                // Skipping the first 0x20 byte in the encoding of the transaction.
                let innerTxDataOffset := add(txDataOffset, 32)
                let from := getFrom(innerTxDataOffset)
                let requiredETH := safeMul(getGasLimit(innerTxDataOffset), gasPrice, "lal")

                let bootloaderBalanceETH := balance(BOOTLOADER_FORMAL_ADDR())
                let paymaster := getPaymaster(innerTxDataOffset)

                let payer := 0

                switch paymaster
                case 0 {
                    payer := from

                    // There is no paymaster, the user should pay for the execution.
                    // Calling the `payForTransaction` method of the account.
                    setHook(VM_HOOK_ACCOUNT_VALIDATION_ENTERED())
                    let res := accountPayForTx(from, txDataOffset)
                    setHook(VM_HOOK_NO_VALIDATION_ENTERED())


                    if iszero(res) {
                        revertWithReason(
                            PAY_FOR_TX_FAILED_ERR_CODE(),
                            1
                        )
                    }
                }
                default {
                    // There is some paymaster present.
                    payer := paymaster

                    // Firstly, the `prepareForPaymaster` method of the user's account is called.
                    setHook(VM_HOOK_ACCOUNT_VALIDATION_ENTERED())
                    let userPrePaymasterResult := accountPrePaymaster(from, txDataOffset)
                    setHook(VM_HOOK_NO_VALIDATION_ENTERED())

                    if iszero(userPrePaymasterResult) {
                        revertWithReason(
                            PRE_PAYMASTER_PREPARATION_FAILED_ERR_CODE(),
                            1
                        )
                    }

                    // Then, the paymaster is called. The paymaster should pay us in this method.
                    setHook(VM_HOOK_PAYMASTER_VALIDATION_ENTERED())
                    let paymasterPaymentSuccess := validateAndPayForPaymasterTransaction(paymaster, txDataOffset)
                    if iszero(paymasterPaymentSuccess) {
                        revertWithReason(
                            PAYMASTER_VALIDATION_FAILED_ERR_CODE(),
                            1
                        )
                    }

                    storePaymasterContextAndCheckMagic()
                    setHook(VM_HOOK_NO_VALIDATION_ENTERED())
                }

                let bootloaderReceivedFunds := safeSub(balance(BOOTLOADER_FORMAL_ADDR()), bootloaderBalanceETH, "qsx")

                // If the amount of funds provided to the bootloader is less than the minimum required one
                // then this transaction should be rejected.
                if lt(bootloaderReceivedFunds, requiredETH)  {
                    revertWithReason(
                        FAILED_TO_CHARGE_FEE_ERR_CODE(),
                        0
                    )
                }

                let excessiveFunds := safeSub(bootloaderReceivedFunds, requiredETH, "llm")

                if gt(excessiveFunds, 0) {
                    // Returning back the excessive funds taken.
                    directETHTransfer(excessiveFunds, payer)
                }
            }

            /// @notice Mints ether to the recipient
            /// @param to -- the address of the recipient
            /// @param amount -- the amount of ETH to mint
            /// @param useNearCallPanic -- whether to use nearCallPanic in case of
            /// the transaction failing to execute. It is desirable in cases
            /// where we want to allow the method fail without reverting the entire bootloader
            function mintEther(to, amount, useNearCallPanic) {
                mstore(0, {{RIGHT_PADDED_MINT_ETHER_SELECTOR}})
                mstore(4, to)
                mstore(36, amount)
                let success := call(
                    gas(),
                    ETH_L2_TOKEN_ADDR(),
                    0,
                    0,
                    68,
                    0,
                    0
                )
                if iszero(success) {
                    switch useNearCallPanic
                    case 0 {
                        revertWithReason(
                            MINT_ETHER_FAILED_ERR_CODE(),
                            0
                        )
                    }
                    default {
                        nearCallPanic()
                    }
                }
            }

            /// @dev Saves the paymaster context and checks that the paymaster has returned the correct
            /// magic value.
            /// @dev IMPORTANT: this method should be called right after
            /// the validateAndPayForPaymasterTransaction method to keep the `returndata` from that transaction
            function storePaymasterContextAndCheckMagic()    {
                // The paymaster validation step should return context of type "bytes context"
                // This means that the returndata is encoded the following way:
                // 0x20 || context_len || context_bytes...
                let returnlen := returndatasize()
                // The minimal allowed returndatasize is 64: magicValue || offset
                if lt(returnlen, 64) {
                    revertWithReason(
                        PAYMASTER_RETURNED_INVALID_CONTEXT(),
                        0
                    )
                }

                // Note that it is important to copy the magic even though it is not needed if the
                // `SHOULD_ENSURE_CORRECT_RETURNED_MAGIC` is false. It is never false in production
                // but it is so in fee estimation and we want to preserve as many operations as
                // in the original operation.
                {
                    returndatacopy(0, 0, 32)
                    let magic := mload(0)

                    let isMagicCorrect := eq(magic, {{SUCCESSFUL_PAYMASTER_VALIDATION_MAGIC_VALUE}})

                    if and(iszero(isMagicCorrect), SHOULD_ENSURE_CORRECT_RETURNED_MAGIC()) {
                        revertWithReason(
                            PAYMASTER_RETURNED_INVALID_MAGIC_ERR_CODE(),
                            0
                        )
                    }
                }

                returndatacopy(0, 32, 32)
                let returnedContextOffset := mload(0)

                // Ensuring that the returned offset is not greater than the returndata length
                // Note, that we cannot use addition here to prevent an overflow
                if gt(returnedContextOffset, returnlen) {
                    revertWithReason(
                        PAYMASTER_RETURNED_INVALID_CONTEXT(),
                        0
                    )
                }

                // Can not read the returned length.
                // It is safe to add here due to the previous check.
                if gt(add(returnedContextOffset, 32), returnlen) {
                    revertWithReason(
                        PAYMASTER_RETURNED_INVALID_CONTEXT(),
                        0
                    )
                }

                // Reading the length of the context
                returndatacopy(0, returnedContextOffset, 32)
                let returnedContextLen := mload(0)

                // Ensuring that returnedContextLen is not greater than the length of the paymaster context
                // Note, that this check at the same time prevents an overflow in the future operations with returnedContextLen
                if gt(returnedContextLen, PAYMASTER_CONTEXT_BYTES()) {
                    revertWithReason(
                        PAYMASTER_RETURNED_CONTEXT_IS_TOO_LONG(),
                        0
                    )
                }

                let roundedContextLen := lengthRoundedByWords(returnedContextLen)

                // The returned context's size should not exceed the maximum length
                if gt(add(roundedContextLen, 32), PAYMASTER_CONTEXT_BYTES()) {
                    revertWithReason(
                        PAYMASTER_RETURNED_CONTEXT_IS_TOO_LONG(),
                        0
                    )
                }

                if gt(add(returnedContextOffset, add(32, returnedContextLen)), returnlen) {
                    revertWithReason(
                        PAYMASTER_RETURNED_INVALID_CONTEXT(),
                        0
                    )
                }

                returndatacopy(PAYMASTER_CONTEXT_BEGIN_BYTE(), returnedContextOffset, add(32, returnedContextLen))
            }

            /// @dev The function responsible for processing L1->L2 transactions.
            /// @param txDataOffset The offset to the transaction's information
            /// @param resultPtr The pointer at which the result of the execution of this transaction
            /// @param transactionIndex The index of the transaction
            /// @param gasPerPubdata The price per pubdata to be used
            /// @param isPriorityOp Whether the transaction is a priority one
            function processL1Tx(
                txDataOffset,
                resultPtr,
                transactionIndex,
                gasPerPubdata,
                isPriorityOp
            ) {
                // For L1->L2 transactions we always use the pubdata price provided by the transaction.
                // This is needed to ensure DDoS protection. All the excess expenditure
                // will be refunded to the user.

                // Skipping the first formal 0x20 byte
                let innerTxDataOffset := add(txDataOffset, 32)

                let basePubdataSpent := getPubdataCounter()

                let gasLimitForTx, reservedGas := getGasLimitForTx(
                    innerTxDataOffset,
                    transactionIndex,
                    gasPerPubdata,
                    L1_TX_INTRINSIC_L2_GAS(),
                    L1_TX_INTRINSIC_PUBDATA()
                )

                let gasUsedOnPreparation := 0
                let canonicalL1TxHash := 0

                canonicalL1TxHash, gasUsedOnPreparation := l1TxPreparation(txDataOffset, gasPerPubdata, basePubdataSpent)

                let refundGas := 0
                let success := 0

                // The invariant that the user deposited more than the value needed
                // for the transaction must be enforced on L1, but we double check it here
                let gasLimit := getGasLimit(innerTxDataOffset)

                // Note, that for now the property of block.base <= tx.maxFeePerGas does not work
                // for L1->L2 transactions. For now, these transactions are processed with the same gasPrice
                // they were provided on L1. In the future, we may apply a new logic for it.
                let gasPrice := getMaxFeePerGas(innerTxDataOffset)
                let txInternalCost := safeMul(gasPrice, gasLimit, "poa")
                let value := getValue(innerTxDataOffset)
                if lt(getReserved0(innerTxDataOffset), safeAdd(value, txInternalCost, "ol")) {
                    assertionError("deposited eth too low")
                }
<<<<<<< HEAD
                
                // In previous steps, there might have been already some pubdata published (e.g. to mark factory dependencies as published). 
                // However, these actions are mandatory and it is assumed that the L1 Mailbox contract ensured that the provided gas is enough to cover for pubdata.

=======

                // In previous steps, there might have been already some pubdata published (e.g. to mark factory dependencies as published).
                // However, these actions are mandatory and it is assumed that the L1 Mailbox contract ensured that the provided gas is enough to cover for pubdata.
>>>>>>> 4c0e566a
                if gt(gasLimitForTx, gasUsedOnPreparation) {
                    let gasSpentOnExecution := 0
                    let gasForExecution := sub(gasLimitForTx, gasUsedOnPreparation)

                    gasSpentOnExecution, success := getExecuteL1TxAndNotifyResult(
<<<<<<< HEAD
                        txDataOffset, 
=======
                        txDataOffset,
>>>>>>> 4c0e566a
                        gasForExecution,
                        basePubdataSpent,
                        gasPerPubdata,
                    )

                    let ergsSpentOnPubdata := getErgsSpentForPubdata(
                        basePubdataSpent,
                        gasPerPubdata
                    )

                    // It is assumed that `isNotEnoughGasForPubdata` ensured that the user did not publish too much pubdata.
                    let potentialRefund := saturatingSub(
<<<<<<< HEAD
                        safeAdd(reservedGas, gasForExecution, "safeadd: potentialRefund1"), 
=======
                        safeAdd(reservedGas, gasForExecution, "safeadd: potentialRefund1"),
>>>>>>> 4c0e566a
                        safeAdd(gasSpentOnExecution, ergsSpentOnPubdata, "safeadd: potentialRefund2")
                    )

                    // Asking the operator for refund
                    askOperatorForRefund(potentialRefund, ergsSpentOnPubdata, gasPerPubdata)

                    // In case the operator provided smaller refund than the one calculated
                    // by the bootloader, we return the refund calculated by the bootloader.
                    refundGas := max(getOperatorRefundForTx(transactionIndex), potentialRefund)
                }

                if gt(refundGas, gasLimit) {
                    assertionError("L1: refundGas > gasLimit")
                }

                let payToOperator := safeMul(gasPrice, safeSub(gasLimit, refundGas, "lpah"), "mnk")

                notifyAboutRefund(refundGas)

                // Paying the fee to the operator
                mintEther(BOOTLOADER_FORMAL_ADDR(), payToOperator, false)

                let toRefundRecipient
                switch success
                case 0 {
                    if iszero(isPriorityOp) {
                        // Upgrade transactions must always succeed
                        assertionError("Upgrade tx failed")
                    }

                    // If the transaction reverts, then minting the msg.value to the user has been reverted
                    // as well, so we can simply mint everything that the user has deposited to
                    // the refund recipient
                    toRefundRecipient := safeSub(getReserved0(innerTxDataOffset), payToOperator, "vji")
                }
                default {
                    // If the transaction succeeds, then it is assumed that msg.value was transferred correctly. However, the remaining
                    // ETH deposited will be given to the refund recipient.

                    toRefundRecipient := safeSub(getReserved0(innerTxDataOffset), safeAdd(getValue(innerTxDataOffset), payToOperator, "kpa"), "ysl")
                }

                if gt(toRefundRecipient, 0) {
                    let refundRecipient := getReserved1(innerTxDataOffset)
                    // Zero out the first 12 bytes to be sure that refundRecipient is address.
                    // In case of an issue in L1 contracts, we still will be able to process tx.
                    refundRecipient := and(refundRecipient, sub(shl(160, 1), 1))
                    mintEther(refundRecipient, toRefundRecipient, false)
                }

                mstore(resultPtr, success)

                debugLog("Send message to L1", success)

                // Sending the L2->L1 log so users will be able to prove transaction execution result on L1.
                sendL2LogUsingL1Messenger(true, canonicalL1TxHash, success)

                if isPriorityOp {
                    // Update priority txs L1 data
                    mstore(0, mload(PRIORITY_TXS_L1_DATA_BEGIN_BYTE()))
                    mstore(32, canonicalL1TxHash)
                    mstore(PRIORITY_TXS_L1_DATA_BEGIN_BYTE(), keccak256(0, 64))
                    mstore(add(PRIORITY_TXS_L1_DATA_BEGIN_BYTE(), 32), add(mload(add(PRIORITY_TXS_L1_DATA_BEGIN_BYTE(), 32)), 1))
                }
            }

<<<<<<< HEAD
            function getExecuteL1TxAndNotifyResult(
                txDataOffset, 
=======
            /// @dev The function responsible for execution of L1->L2 transactions.
            /// @param txDataOffset The offset to the transaction's information
            /// @param gasForExecution The amount of gas available for the execution
            /// @param basePubdataSpent The amount of pubdata spent at the start of the transaction
            /// @param gasPerPubdata The price per each pubdata byte in L2 gas
            function getExecuteL1TxAndNotifyResult(
                txDataOffset,
>>>>>>> 4c0e566a
                gasForExecution,
                basePubdataSpent,
                gasPerPubdata
            ) -> gasSpentOnExecution, success {
                debugLog("gasForExecution", gasForExecution)

                let callAbi := getNearCallABI(gasForExecution)
                debugLog("callAbi", callAbi)

                checkEnoughGas(gasForExecution)

                let gasBeforeExecution := gas()
                success := ZKSYNC_NEAR_CALL_executeL1Tx(
                    callAbi,
                    txDataOffset,
                    basePubdataSpent,
                    gasPerPubdata
                )
                notifyExecutionResult(success)
                gasSpentOnExecution := sub(gasBeforeExecution, gas())
            }

            /// @dev The function responsible for doing all the pre-execution operations for L1->L2 transactions.
            /// @param txDataOffset The offset to the transaction's information
            /// @param gasPerPubdata The price per each pubdata byte in L2 gas
            /// @param basePubdataSpent The amount of pubdata spent at the start of the transaction
            /// @return canonicalL1TxHash The hash of processed L1->L2 transaction
            /// @return gasUsedOnPreparation The number of L2 gas used in the preparation stage
            function l1TxPreparation(
                txDataOffset,
                gasPerPubdata,
                basePubdataSpent
            ) -> canonicalL1TxHash, gasUsedOnPreparation {
                let innerTxDataOffset := add(txDataOffset, 32)

                setPubdataInfo(gasPerPubdata, basePubdataSpent)
<<<<<<< HEAD
                
=======

>>>>>>> 4c0e566a
                let gasBeforePreparation := gas()
                debugLog("gasBeforePreparation", gasBeforePreparation)

                // Even though the smart contracts on L1 should make sure that the L1->L2 provide enough gas to generate the hash
                // we should still be able to do it even if this protection layer fails.
                canonicalL1TxHash := getCanonicalL1TxHash(txDataOffset)
                debugLog("l1 hash", canonicalL1TxHash)

                // Appending the transaction's hash to the current L2 block
                appendTransactionHash(canonicalL1TxHash, true)

                markFactoryDepsForTx(innerTxDataOffset, true)

                gasUsedOnPreparation := safeSub(gasBeforePreparation, gas(), "xpa")
                debugLog("gasUsedOnPreparation", gasUsedOnPreparation)
            }

            /// @dev Returns the gas price that should be used by the transaction
            /// based on the EIP1559's maxFeePerGas and maxPriorityFeePerGas.
            /// The following invariants should hold:
            /// maxPriorityFeePerGas <= maxFeePerGas
            /// baseFee <= maxFeePerGas
            /// While we charge baseFee from the users, the method is mostly used as a method for validating
            /// the correctness of the fee parameters
            function getGasPrice(
                maxFeePerGas,
                maxPriorityFeePerGas
            ) -> ret {
                let baseFee := basefee()

                if gt(maxPriorityFeePerGas, maxFeePerGas) {
                    revertWithReason(
                        MAX_PRIORITY_FEE_PER_GAS_GREATER_THAN_MAX_FEE_PER_GAS(),
                        0
                    )
                }

                if gt(baseFee, maxFeePerGas) {
                    revertWithReason(
                        BASE_FEE_GREATER_THAN_MAX_FEE_PER_GAS(),
                        0
                    )
                }

                // We always use `baseFee` to charge the transaction
                ret := baseFee
            }

            /// @dev The function responsible for processing L2 transactions.
            /// @param txDataOffset The offset to the ABI-encoded Transaction struct.
            /// @param resultPtr The pointer at which the result of the execution of this transaction
            /// should be stored.
            /// @param transactionIndex The index of the current transaction.
            /// @param gasPerPubdata The L2 gas to be used for each byte of pubdata published onchain.
            /// @dev This function firstly does the validation step and then the execution step in separate near_calls.
            /// It is important that these steps are split to avoid rollbacking the state made by the validation step.
            function processL2Tx(
                txDataOffset,
                resultPtr,
                transactionIndex,
                gasPerPubdata
            ) {
                let basePubdataSpent := getPubdataCounter()

<<<<<<< HEAD
                debugLog("baseSepnt", basePubdataSpent)
=======
                debugLog("baseSpent", basePubdataSpent)
>>>>>>> 4c0e566a

                let innerTxDataOffset := add(txDataOffset, 32)

                // Firstly, we publish all the bytecodes needed. This is needed to be done separately, since
                // bytecodes usually form the bulk of the L2 gas prices.

                let gasLimitForTx, reservedGas := getGasLimitForTx(
                    innerTxDataOffset,
                    transactionIndex,
                    gasPerPubdata,
                    L2_TX_INTRINSIC_GAS(),
                    L2_TX_INTRINSIC_PUBDATA()
                )

                let gasPrice := getGasPrice(getMaxFeePerGas(innerTxDataOffset), getMaxPriorityFeePerGas(innerTxDataOffset))

                debugLog("gasLimitForTx", gasLimitForTx)

                let gasLeft := l2TxValidation(
                    txDataOffset,
                    gasLimitForTx,
                    gasPrice,
                    basePubdataSpent,
                    reservedGas,
                    gasPerPubdata
                )

                debugLog("validation finished", 0)

                let gasSpentOnExecute := 0
                let success := 0
                success, gasSpentOnExecute := l2TxExecution(txDataOffset, gasLeft, basePubdataSpent, reservedGas, gasPerPubdata)

                debugLog("execution finished", 0)

                let refund := 0
                let gasToRefund := saturatingSub(gasLeft, gasSpentOnExecute)

                // Note, that we pass reservedGas from the refundGas separately as it should not be used
                // during the postOp execution.
                refund := refundCurrentL2Transaction(
                    txDataOffset,
                    transactionIndex,
                    success,
                    gasToRefund,
                    gasPrice,
                    reservedGas,
                    basePubdataSpent,
                    gasPerPubdata
                )

                notifyAboutRefund(refund)
                mstore(resultPtr, success)
            }

            /// @dev Calculates the L2 gas limit for the transaction
            /// @param innerTxDataOffset The offset for the ABI-encoded Transaction struct fields.
            /// @param transactionIndex The index of the transaction within the batch.
            /// @param gasPerPubdata The price for a pubdata byte in L2 gas.
            /// @param intrinsicGas The intrinsic number of L2 gas required for transaction processing.
            /// @param intrinsicPubdata The intrinsic number of pubdata bytes required for transaction processing.
            /// @return gasLimitForTx The maximum number of L2 gas that can be spent on a transaction.
            /// @return reservedGas The number of L2 gas that is beyond the `MAX_GAS_PER_TRANSACTION` and beyond the operator's trust limit,
            /// i.e. gas which we cannot allow the transaction to use and will refund.
            function getGasLimitForTx(
                innerTxDataOffset,
                transactionIndex,
                gasPerPubdata,
                intrinsicGas,
                intrinsicPubdata
            ) -> gasLimitForTx, reservedGas {
                let totalGasLimit := getGasLimit(innerTxDataOffset)

                // `MAX_GAS_PER_TRANSACTION` is the amount of gas each transaction
                // is guaranteed to get, so even if the operator does not trust the account enough,
                // it is still obligated to provide at least that
                let operatorTrustedGasLimit := max(MAX_GAS_PER_TRANSACTION(), getOperatorTrustedGasLimitForTx(transactionIndex))

                // We remember the amount of gas that is beyond the operator's trust limit to refund it back later.
                switch gt(totalGasLimit, operatorTrustedGasLimit)
                case 0 {
                    reservedGas := 0
                }
                default {
                    reservedGas := sub(totalGasLimit, operatorTrustedGasLimit)
                    totalGasLimit := operatorTrustedGasLimit
                }

                let txEncodingLen := safeAdd(32, getDataLength(innerTxDataOffset), "lsh")

                let operatorOverheadForTransaction := getVerifiedOperatorOverheadForTx(
                    transactionIndex,
                    totalGasLimit,
                    txEncodingLen
                )
                gasLimitForTx := safeSub(totalGasLimit, operatorOverheadForTransaction, "qr")

                let intrinsicOverhead := safeAdd(
                    intrinsicGas,
                    // the error messages are trimmed to fit into 32 bytes
                    safeMul(intrinsicPubdata, gasPerPubdata, "qw"),
                    "fj"
                )

                switch lt(gasLimitForTx, intrinsicOverhead)
                case 1 {
                    gasLimitForTx := 0
                }
                default {
                    gasLimitForTx := sub(gasLimitForTx, intrinsicOverhead)
                }
            }

            /// @dev The function responsible for the L2 transaction validation.
            /// @param txDataOffset The offset to the ABI-encoded Transaction struct.
            /// @param gasLimitForTx The L2 gas limit for the transaction validation & execution.
            /// @param gasPrice The L2 gas price that should be used by the transaction.
            /// @param basePubdataSpent The amount of pubdata spent at the beginning of the transaction.
            /// @param reservedGas The amount of gas reserved for the pubdata.            
            /// @param gasPerPubdata The price of each byte of pubdata in L2 gas.
            /// @return gasLeft The gas left after the validation step.
            function l2TxValidation(
                txDataOffset,
                gasLimitForTx,
                gasPrice,
                basePubdataSpent,
                reservedGas,
                gasPerPubdata
            ) -> gasLeft {
                let gasBeforeValidate := gas()

                debugLog("gasBeforeValidate", gasBeforeValidate)

                // Saving the tx hash and the suggested signed tx hash to memory
                saveTxHashes(txDataOffset)

                // Appending the transaction's hash to the current L2 block
                appendTransactionHash(mload(CURRENT_L2_TX_HASHES_BEGIN_BYTE()), false)

                setPubdataInfo(gasPerPubdata, basePubdataSpent)

                checkEnoughGas(gasLimitForTx)

                // Note, that it is assumed that `ZKSYNC_NEAR_CALL_validateTx` will always return true
                // unless some error which made the whole bootloader to revert has happened or
                // it runs out of gas.
                let isValid := 0

                // Only if the gasLimit for tx is non-zero, we will try to actually run the validation
                if gasLimitForTx {
                    let validateABI := getNearCallABI(gasLimitForTx)

                    debugLog("validateABI", validateABI)

                    isValid := ZKSYNC_NEAR_CALL_validateTx(validateABI, txDataOffset, gasPrice)
                }

                debugLog("isValid", isValid)

                let gasUsedForValidate := sub(gasBeforeValidate, gas())
                debugLog("gasUsedForValidate", gasUsedForValidate)

                gasLeft := saturatingSub(gasLimitForTx, gasUsedForValidate)

                // isValid can only be zero if the validation has failed with out of gas
                if or(iszero(gasLeft), iszero(isValid)) {
                    revertWithReason(TX_VALIDATION_OUT_OF_GAS(), 0)
                }

                if isNotEnoughGasForPubdata(
                    basePubdataSpent, gasLeft, reservedGas, gasPerPubdata
                ) {
                    revertWithReason(TX_VALIDATION_OUT_OF_GAS(), 0)
                }

                setHook(VM_HOOK_VALIDATION_STEP_ENDED())
            }

            /// @dev The function responsible for the execution step of the L2 transaction.
            /// @param txDataOffset The offset to the ABI-encoded Transaction struct.
            /// @param gasLeft The gas left after the validation step.
            /// @param basePubdataSpent The amount of pubdata spent at the beginning of the transaction.
            /// @param reservedGas The amount of gas reserved for the pubdata.            
            /// @param gasPerPubdata The price of each byte of pubdata in L2 gas.
            /// @return success Whether or not the execution step was successful.
            /// @return gasSpentOnExecute The gas spent on the transaction execution.
            function l2TxExecution(
                txDataOffset,
                gasLeft,
                basePubdataSpent,
                reservedGas,
                gasPerPubdata
            ) -> success, gasSpentOnExecute {
                let newCompressedFactoryDepsPointer := 0
                let gasSpentOnFactoryDeps := 0
                let gasBeforeFactoryDeps := gas()
                if gasLeft {
                    let markingDependenciesABI := getNearCallABI(gasLeft)
                    checkEnoughGas(gasLeft)
                    newCompressedFactoryDepsPointer := ZKSYNC_NEAR_CALL_markFactoryDepsL2(
<<<<<<< HEAD
                        markingDependenciesABI, 
=======
                        markingDependenciesABI,
>>>>>>> 4c0e566a
                        txDataOffset,
                        basePubdataSpent,
                        reservedGas,
                        gasPerPubdata
                    )
                    gasSpentOnFactoryDeps := sub(gasBeforeFactoryDeps, gas())
                }

                // If marking of factory dependencies has been unsuccessful, 0 value is returned.
                // Otherwise, all the previous dependencies have been successfully published, so
                // we need to move the pointer.
                if newCompressedFactoryDepsPointer {
                    mstore(COMPRESSED_BYTECODES_BEGIN_BYTE(), newCompressedFactoryDepsPointer)
                }

                switch gt(gasLeft, gasSpentOnFactoryDeps)
                case 0 {
                    gasSpentOnExecute := gasLeft
                    gasLeft := 0
                }
                default {
                    // Note, that since gt(gasLeft, gasSpentOnFactoryDeps) = true
                    // sub(gasLeft, gasSpentOnFactoryDeps) > 0, which is important
                    // because a nearCall with 0 gas passes on all the gas of the parent frame.
                    gasLeft := sub(gasLeft, gasSpentOnFactoryDeps)

                    let executeABI := getNearCallABI(gasLeft)
                    checkEnoughGas(gasLeft)

                    let gasBeforeExecute := gas()
                    // for this one, we don't care whether or not it fails.
                    success := ZKSYNC_NEAR_CALL_executeL2Tx(
                        executeABI,
                        txDataOffset,
                        basePubdataSpent,
                        reservedGas,
                        gasPerPubdata
                    )

                    gasSpentOnExecute := add(gasSpentOnFactoryDeps, sub(gasBeforeExecute, gas()))
                }

                debugLog("notifySuccess", success)

                notifyExecutionResult(success)
            }

            /// @dev Function responsible for the validation & fee payment step of the transaction.
            /// @param abi The nearCall ABI. It is implicitly used as gasLimit for the call of this function.
            /// @param txDataOffset The offset to the ABI-encoded Transaction struct.
            /// @param gasPrice The gasPrice to be used in this transaction.
            function ZKSYNC_NEAR_CALL_validateTx(
                abi,
                txDataOffset,
                gasPrice
            ) -> ret {
                // For the validation step we always use the bootloader as the tx.origin of the transaction
                setTxOrigin(BOOTLOADER_FORMAL_ADDR())
                setGasPrice(gasPrice)

                // Skipping the first 0x20 word of the ABI-encoding
                let innerTxDataOffset := add(txDataOffset, 32)
                debugLog("Starting validation", 0)

                accountValidateTx(txDataOffset)
                debugLog("Tx validation complete", 1)

                ensurePayment(txDataOffset, gasPrice)

                ret := 1
            }

            /// @dev Function responsible for the execution of the L2 transaction.
            /// It includes both the call to the `executeTransaction` method of the account
            /// and the call to postOp of the account.
            /// @param abi The nearCall ABI. It is implicitly used as gasLimit for the call of this function.
            /// @param txDataOffset The offset to the ABI-encoded Transaction struct.
            /// @param basePubdataSpent The amount of pubdata spent at the beginning of the transaction.
            /// @param reservedGas The amount of gas reserved for the pubdata.            
            /// @param gasPerPubdata The price of each byte of pubdata in L2 gas.
            function ZKSYNC_NEAR_CALL_executeL2Tx(
                abi,
                txDataOffset,
                basePubdataSpent,
                reservedGas,
                gasPerPubdata,
            ) -> success {
                // Skipping the first word of the ABI-encoding encoding
                let innerTxDataOffset := add(txDataOffset, 32)
                let from := getFrom(innerTxDataOffset)

                debugLog("Executing L2 tx", 0)
                // The tx.origin can only be an EOA
                switch isEOA(from)
                case true {
                    setTxOrigin(from)
                }
                default {
                    setTxOrigin(BOOTLOADER_FORMAL_ADDR())
                }

                success := executeL2Tx(txDataOffset, from)

                if isNotEnoughGasForPubdata(
                    basePubdataSpent,
                    gas(),
                    reservedGas,
                    gasPerPubdata
                ) {
<<<<<<< HEAD
                    // If not enough gas for pubdata was provided, we revert all the state diffs / messages 
=======
                    // If not enough gas for pubdata was provided, we revert all the state diffs / messages
>>>>>>> 4c0e566a
                    // that caused the pubdata to be published
                    nearCallPanic()
                }

                debugLog("Executing L2 ret", success)
            }

            /// @dev Sets factory dependencies for an L2 transaction with possible usage of packed bytecodes.
            /// @param abi The nearCall ABI. It is implicitly used as gasLimit for the call of this function.
            /// @param txDataOffset The offset to the ABI-encoded Transaction struct.
            /// @param basePubdataSpent The amount of pubdata spent at the beginning of the transaction.
            /// @param reservedGas The amount of gas reserved for the pubdata.            
            /// @param gasPerPubdata The price of each byte of pubdata in L2 gas.
            function ZKSYNC_NEAR_CALL_markFactoryDepsL2(
                abi,
                txDataOffset,
                basePubdataSpent,
                reservedGas,
                gasPerPubdata
            ) -> newDataInfoPtr {
                let innerTxDataOffset := add(txDataOffset, 32)

                /// Note, that since it is the near call when it panics it reverts the state changes, but it DOES NOT
                /// revert the changes in *memory* of the current frame. That is why we do not change the value under
                /// COMPRESSED_BYTECODES_BEGIN_BYTE(), and it is only changed outside of this method.
                let dataInfoPtr := mload(COMPRESSED_BYTECODES_BEGIN_BYTE())
                let factoryDepsPtr := getFactoryDepsPtr(innerTxDataOffset)
                let factoryDepsLength := mload(factoryDepsPtr)

                let iter := add(factoryDepsPtr, 32)
                let endPtr := add(iter, mul(32, factoryDepsLength))

                for { } lt(iter, endPtr) { iter := add(iter, 32)} {
                    let bytecodeHash := mload(iter)

                    let currentExpectedBytecodeHash := mload(dataInfoPtr)

                    if eq(bytecodeHash, currentExpectedBytecodeHash) {
                        // Here we are making sure that the bytecode is indeed not yet know and needs to be published,
                        // preventing users from being overcharged by the operator.
                        let marker := getCodeMarker(bytecodeHash)

                        if marker {
                            assertionError("invalid republish")
                        }

                        dataInfoPtr := sendCompressedBytecode(dataInfoPtr, bytecodeHash)
                    }
                }

                // For all the bytecodes that have not been compressed on purpose or due to the inefficiency
                // of compressing the entire preimage of the bytecode will be published.
                // For bytecodes published in the previous step, no need pubdata will have to be published
                markFactoryDepsForTx(innerTxDataOffset, false)

                if isNotEnoughGasForPubdata(
                    basePubdataSpent,
                    gas(),
                    reservedGas,
                    gasPerPubdata
                ) {
<<<<<<< HEAD
                    // If not enough gas for pubdata was provided, we revert all the state diffs / messages 
=======
                    // If not enough gas for pubdata was provided, we revert all the state diffs / messages
>>>>>>> 4c0e566a
                    // that caused the pubdata to be published
                    nearCallPanic()
                }

                newDataInfoPtr := dataInfoPtr
            }

            function getCodeMarker(bytecodeHash) -> ret {
                mstore(0, {{GET_MARKER_PADDED_SELECTOR}})
                mstore(4, bytecodeHash)
                let success := call(
                    gas(),
                    KNOWN_CODES_CONTRACT_ADDR(),
                    0,
                    0,
                    36,
                    0,
                    32
                )

                if iszero(success) {
                    nearCallPanic()
                }

                ret := mload(0)
            }


            /// @dev Used to refund the current transaction.
            /// @param txDataOffset The offset to the ABI-encoded Transaction struct.
            /// @param transactionIndex The index of the transaction in the batch.
            /// @param success The transaction execution status.
            /// @param gasLeft The gas left after the execution step.
            /// @param gasPrice The L2 gas price that should be used by the transaction.
            /// @param reservedGas The amount of gas reserved for the pubdata.
            /// @param basePubdataSpent The amount of pubdata spent at the beginning of the transaction.
            /// @param gasPerPubdata The price of each byte of pubdata in L2 gas.
            /// The gas that this transaction consumes has been already paid in the
            /// process of the validation
            function refundCurrentL2Transaction(
                txDataOffset,
                transactionIndex,
                success,
                gasLeft,
                gasPrice,
                reservedGas,
                basePubdataSpent,
                gasPerPubdata
            ) -> finalRefund {
                setTxOrigin(BOOTLOADER_FORMAL_ADDR())

                finalRefund := 0

                let innerTxDataOffset := add(txDataOffset, 32)

                let paymaster := getPaymaster(innerTxDataOffset)
                let refundRecipient := 0
                switch paymaster
                case 0 {
                    // No paymaster means that the sender should receive the refund
                    refundRecipient := getFrom(innerTxDataOffset)
                }
                default {
                    refundRecipient := paymaster

                    if gt(gasLeft, 0) {
                        checkEnoughGas(gasLeft)
                        let nearCallAbi := getNearCallABI(gasLeft)
                        let gasBeforePostOp := gas()

                        let spentOnPubdata := getErgsSpentForPubdata(
                            basePubdataSpent,
                            gasPerPubdata
                        )

                        pop(ZKSYNC_NEAR_CALL_callPostOp(
                            // Maximum number of gas that the postOp could spend
                            nearCallAbi,
                            paymaster,
                            txDataOffset,
                            success,
                            // Since the paymaster will be refunded with reservedGas,
                            // it should know about it
<<<<<<< HEAD
                            safeAdd(gasLeft, reservedGas, "jkl"),
                            basePubdataSpent,
                            reservedGas,
                            gasPerPubdata
=======
                            saturatingSub(safeAdd(gasLeft, reservedGas, "jkl"), spentOnPubdata),
                            basePubdataSpent,
                            gasPerPubdata,
                            reservedGas
>>>>>>> 4c0e566a
                        ))
                        let gasSpentByPostOp := sub(gasBeforePostOp, gas())

                        gasLeft := saturatingSub(gasLeft, gasSpentByPostOp)
<<<<<<< HEAD
                    } 
                }

                // It was expected that before this point various `isNotEnoughGasForPubdata` methods would ensure that the user 
=======
                    }
                }

                // It was expected that before this point various `isNotEnoughGasForPubdata` methods would ensure that the user
>>>>>>> 4c0e566a
                // has enough funds for pubdata. Now, we just subtract the leftovers from the user.
                let spentOnPubdata := getErgsSpentForPubdata(
                    basePubdataSpent,
                    gasPerPubdata
                )

                let totalRefund := saturatingSub(add(reservedGas, gasLeft), spentOnPubdata)

                askOperatorForRefund(
                    totalRefund,
                    spentOnPubdata,
                    gasPerPubdata
                )

                let operatorProvidedRefund := getOperatorRefundForTx(transactionIndex)

                // If the operator provides the value that is lower than the one suggested for
                // the bootloader, we will use the one calculated by the bootloader.
                let refundInGas := max(operatorProvidedRefund, totalRefund)

                // The operator cannot refund more than the gasLimit for the transaction
                if gt(refundInGas, getGasLimit(innerTxDataOffset)) {
                    assertionError("refundInGas > gasLimit")
                }

                if iszero(validateUint64(refundInGas)) {
                    assertionError("refundInGas is not uint64")
                }

                let ethToRefund := safeMul(
                    refundInGas,
                    gasPrice,
                    "fdf"
                )

                directETHTransfer(ethToRefund, refundRecipient)

                finalRefund := refundInGas
            }

            /// @notice A function that transfers ETH directly through the L2BaseToken system contract.
            /// Note, that unlike classical EVM transfers it does NOT call the recipient, but only changes the balance.
            function directETHTransfer(amount, recipient) {
                let ptr := 0
                mstore(ptr, {{PADDED_TRANSFER_FROM_TO_SELECTOR}})
                mstore(add(ptr, 4), BOOTLOADER_FORMAL_ADDR())
                mstore(add(ptr, 36), recipient)
                mstore(add(ptr, 68), amount)

                let transferSuccess := call(
                    gas(),
                    ETH_L2_TOKEN_ADDR(),
                    0,
                    0,
                    100,
                    0,
                    0
                )

                if iszero(transferSuccess) {
                    assertionError("Failed to refund")
                }
            }

            /// @dev Return the operator suggested transaction refund.
            function getOperatorRefundForTx(transactionIndex) -> ret {
                let refundPtr := add(TX_OPERATOR_REFUND_BEGIN_BYTE(), mul(transactionIndex, 32))
                ret := mload(refundPtr)
            }

            /// @dev Return the operator suggested transaction overhead cost.
            function getOperatorOverheadForTx(transactionIndex) -> ret {
                let txBatchOverheadPtr := add(TX_SUGGESTED_OVERHEAD_BEGIN_BYTE(), mul(transactionIndex, 32))
                ret := mload(txBatchOverheadPtr)
            }

            /// @dev Return the operator's "trusted" transaction gas limit
            function getOperatorTrustedGasLimitForTx(transactionIndex) -> ret {
                let txTrustedGasLimitPtr := add(TX_OPERATOR_TRUSTED_GAS_LIMIT_BEGIN_BYTE(), mul(transactionIndex, 32))
                ret := mload(txTrustedGasLimitPtr)
            }

            /// @dev Returns the bytecode hash that is next for being published
            function getCurrentCompressedBytecodeHash() -> ret {
                let compressionPtr := mload(COMPRESSED_BYTECODES_BEGIN_BYTE())

                ret := mload(add(COMPRESSED_BYTECODES_BEGIN_BYTE(), compressionPtr))
            }

            function checkOffset(pointer) {
                if gt(pointer, sub(COMPRESSED_BYTECODES_END_BYTE(), MIN_ALLOWED_OFFSET_FOR_COMPRESSED_BYTES_POINTER())) {
                    assertionError("calldataEncoding too big")
                }
            }

            /// @dev It is expected that the pointer at the COMPRESSED_BYTECODES_BEGIN_BYTE()
            /// stores the position of the current bytecodeHash
            function sendCompressedBytecode(dataInfoPtr, bytecodeHash) -> ret {
                // Storing the right selector, ensuring that the operator cannot manipulate it
                mstore(safeAdd(dataInfoPtr, 32, "vmt"), {{PUBLISH_COMPRESSED_BYTECODE_SELECTOR}})

                let calldataPtr := safeAdd(dataInfoPtr, 60, "vty")
                let afterSelectorPtr := safeAdd(calldataPtr, 4, "vtu")

                let originalBytecodeOffset := safeAdd(mload(afterSelectorPtr), afterSelectorPtr, "vtr")
                checkOffset(originalBytecodeOffset)
                let potentialRawCompressedDataOffset := validateBytes(
                    originalBytecodeOffset
                )

                if iszero(eq(originalBytecodeOffset, safeAdd(afterSelectorPtr, 64, "vtp"))) {
                    assertionError("Compression calldata incorrect")
                }

                let rawCompressedDataOffset := safeAdd(mload(safeAdd(afterSelectorPtr, 32, "ewq")), afterSelectorPtr, "vbt")
                checkOffset(rawCompressedDataOffset)

                if iszero(eq(potentialRawCompressedDataOffset, rawCompressedDataOffset)) {
                    assertionError("Compression calldata incorrect")
                }

                let nextAfterCalldata := validateBytes(
                    rawCompressedDataOffset
                )
                checkOffset(nextAfterCalldata)

                let totalLen := safeSub(nextAfterCalldata, calldataPtr, "xqwf")
                let success := call(
                    gas(),
                    BYTECODE_COMPRESSOR_ADDR(),
                    0,
                    calldataPtr,
                    totalLen,
                    0,
                    32
                )

                // If the transaction failed, either there was not enough gas or compression is malformed.
                if iszero(success) {
                    debugLog("compressor call failed", 0)
                    debugReturndata()
                    nearCallPanic()
                }

                let returnedBytecodeHash := mload(0)

                // If the bytecode hash calculated on the bytecode compressor's side
                // is not equal to the one provided by the operator means that the operator is
                // malicious and we should revert the batch altogether
                if iszero(eq(returnedBytecodeHash, bytecodeHash)) {
                    assertionError("bytecodeHash incorrect")
                }

                ret := nextAfterCalldata
            }

            /// @dev Get checked for overcharged operator's overhead for the transaction.
            /// @param transactionIndex The index of the transaction in the batch
            /// @param txTotalGasLimit The total gass limit of the transaction (including the overhead).
            /// @param gasPerPubdataByte The price for pubdata byte in gas.
            /// @param txEncodeLen The length of the ABI-encoding of the transaction
            function getVerifiedOperatorOverheadForTx(
                transactionIndex,
                txTotalGasLimit,
                txEncodeLen
            ) -> ret {
                let operatorOverheadForTransaction := getOperatorOverheadForTx(transactionIndex)
                if gt(operatorOverheadForTransaction, txTotalGasLimit) {
                    assertionError("Overhead higher than gasLimit")
                }

                let requiredOverhead := getTransactionUpfrontOverhead(txEncodeLen)

                debugLog("txTotalGasLimit", txTotalGasLimit)
                debugLog("requiredOverhead", requiredOverhead)
                debugLog("operatorOverheadForTransaction", operatorOverheadForTransaction)

                // The required overhead is less than the overhead that the operator
                // has requested from the user, meaning that the operator tried to overcharge the user
                if lt(requiredOverhead, operatorOverheadForTransaction) {
                    assertionError("Operator's overhead too high")
                }

                ret := operatorOverheadForTransaction
            }

            /// @dev Function responsible for the execution of the L1->L2 transaction.
            /// @param abi The nearCall ABI. It is implicitly used as gasLimit for the call of this function.
            /// @param txDataOffset The offset to the ABI-encoded Transaction struct.
            /// @param basePubdataSpent The amount of pubdata spent at the beginning of the transaction.
            /// @param gasPerPubdata The price of each byte of pubdata in L2 gas.
            function ZKSYNC_NEAR_CALL_executeL1Tx(
                abi,
                txDataOffset,
                basePubdataSpent,
                gasPerPubdata,
            ) -> success {
                // Skipping the first word of the ABI encoding of the struct
                let innerTxDataOffset := add(txDataOffset, 32)
                let from := getFrom(innerTxDataOffset)
                let gasPrice := getMaxFeePerGas(innerTxDataOffset)

                debugLog("Executing L1 tx", 0)
                debugLog("from", from)
                debugLog("gasPrice", gasPrice)

                // We assume that addresses of smart contracts on zkSync and Ethereum
                // never overlap, so no need to check whether `from` is an EOA here.
                debugLog("setting tx origin", from)

                setTxOrigin(from)
                debugLog("setting gas price", gasPrice)

                setGasPrice(gasPrice)

                debugLog("execution itself", 0)

                let value := getValue(innerTxDataOffset)
                if value {
                    mintEther(from, value, true)
                }

                success := executeL1Tx(innerTxDataOffset, from)

                debugLog("Executing L1 ret", success)

                // If the success is zero, we will revert in order
                // to revert the minting of ether to the user
                if iszero(success) {
                    nearCallPanic()
                }

                if isNotEnoughGasForPubdata(
                    basePubdataSpent,
                    gas(),
                    // Note, that for L1->L2 transactions the reserved gas is used to protect the operator from
                    // transactions that might accidentally cause to publish too many pubdata.
                    // Thus, even if there is some accidental `reservedGas` left, it should not be used to publish pubdata.
                    0,
                    gasPerPubdata,
                ) {
<<<<<<< HEAD
                    // If not enough gas for pubdata was provided, we revert all the state diffs / messages 
=======
                    // If not enough gas for pubdata was provided, we revert all the state diffs / messages
>>>>>>> 4c0e566a
                    // that caused the pubdata to be published
                    nearCallPanic()
                }
            }

            /// @dev Returns the ABI for nearCalls.
            /// @param gasLimit The gasLimit for this nearCall
            function getNearCallABI(gasLimit) -> ret {
                ret := gasLimit
            }

            /// @dev Used to panic from the nearCall without reverting the parent frame.
            /// If you use `revert(...)`, the error will bubble up from the near call and
            /// make the bootloader to revert as well. This method allows to exit the nearCall only.
            function nearCallPanic() {
                // Here we exhaust all the gas of the current frame.
                // This will cause the execution to panic.
                // Note, that it will cause only the inner call to panic.
                precompileCall(gas())
            }

            /// @dev Executes the `precompileCall` opcode.
            /// Since the bootloader has no implicit meaning for this opcode,
            /// this method just burns gas.
            function precompileCall(gasToBurn) {
                // We don't care about the return value, since it is a opcode simulation
                // and the return value doesn't have any meaning.
                let ret := verbatim_2i_1o("precompile", 0, gasToBurn)
            }

            /// @dev Returns the pointer to the latest returndata.
            function returnDataPtr() -> ret {
                ret := verbatim_0i_1o("get_global::ptr_return_data")
            }


            <!-- @if BOOTLOADER_TYPE=='playground_batch' -->
            function ZKSYNC_NEAR_CALL_ethCall(
                abi,
                txDataOffset,
                resultPtr,
                reservedGas,
                gasPerPubdata
            ) {
                let basePubdataSpent := getPubdataCounter()

                setPubdataInfo(gasPerPubdata, basePubdataSpent)

                let innerTxDataOffset := add(txDataOffset, 32)
                let to := getTo(innerTxDataOffset)
                let from := getFrom(innerTxDataOffset)

                debugLog("from: ", from)
                debugLog("to: ", to)

                switch isEOA(from)
                case true {
                    setTxOrigin(from)
                }
                default {
                    setTxOrigin(0)
                }

                let dataPtr := getDataPtr(innerTxDataOffset)
                markFactoryDepsForTx(innerTxDataOffset, false)

                let value := getValue(innerTxDataOffset)

                let success := msgValueSimulatorMimicCall(
                    to,
                    from,
                    value,
                    dataPtr
                )

                if iszero(success) {
                    // If success is 0, we need to revert
                    revertWithReason(
                        ETH_CALL_ERR_CODE(),
                        1
                    )
                }

                if isNotEnoughGasForPubdata(
                    basePubdataSpent,
                    gas(),
                    reservedGas,
                    gasPerPubdata
                ) {
                    // If not enough gas for pubdata, eth call reverts too
                    revertWithReason(
                        ETH_CALL_ERR_CODE(),
                        0
                    )
                }

                mstore(resultPtr, success)

                // Store results of the call in the memory.
                if success {
                    let returnsize := returndatasize()
                    returndatacopy(0,0,returnsize)
                    return(0,returnsize)
                }

            }
            <!-- @endif -->

            /// @dev Given the callee and the data to be called with,
            /// this function returns whether the mimicCall should use the `isSystem` flag.
            /// This flag should only be used for contract deployments and nothing else.
            /// @param to The callee of the call.
            /// @param dataPtr The pointer to the calldata of the transaction.
            function shouldMsgValueMimicCallBeSystem(to, dataPtr) -> ret {
                let dataLen := mload(dataPtr)
                // Note, that this point it is not fully known whether it is indeed the selector
                // of the calldata (it might not be the case if the `dataLen` < 4), but it will be checked later on
                let selector := shr(224, mload(add(dataPtr, 32)))

                let isSelectorCreate := or(
                    eq(selector, {{CREATE_SELECTOR}}),
                    eq(selector, {{CREATE_ACCOUNT_SELECTOR}})
                )
                let isSelectorCreate2 := or(
                    eq(selector, {{CREATE2_SELECTOR}}),
                    eq(selector, {{CREATE2_ACCOUNT_SELECTOR}})
                )

                // Firstly, ensure that the selector is a valid deployment function
                ret := or(
                    isSelectorCreate,
                    isSelectorCreate2
                )
                // Secondly, ensure that the callee is ContractDeployer
                ret := and(ret, eq(to, CONTRACT_DEPLOYER_ADDR()))
                // Thirdly, ensure that the calldata is long enough to contain the selector
                ret := and(ret, gt(dataLen, 3))
            }

            /// @dev Given the pointer to the calldata, the value and to
            /// performs the call through the msg.value simulator.
            /// @param to Which contract to call
            /// @param from The `msg.sender` of the call.
            /// @param value The `value` that will be used in the call.
            /// @param dataPtr The pointer to the calldata of the transaction. It must store
            /// the length of the calldata and the calldata itself right afterwards.
            function msgValueSimulatorMimicCall(to, from, value, dataPtr) -> success {
                // Only calls to the deployer system contract are allowed to be system
                let isSystem := shouldMsgValueMimicCallBeSystem(to, dataPtr)

                success := mimicCallOnlyResult(
                    MSG_VALUE_SIMULATOR_ADDR(),
                    from,
                    dataPtr,
                    0,
                    1,
                    value,
                    to,
                    isSystem
                )
            }

            /// @dev Checks whether the current frame has enough gas
            /// @dev It does not use 63/64 rule and should only be called before nearCalls.
            function checkEnoughGas(gasToProvide) {
                debugLog("gas()", gas())
                debugLog("gasToProvide", gasToProvide)

                // Using margin of CHECK_ENOUGH_GAS_OVERHEAD gas to make sure that the operation will indeed
                // have enough gas
                if lt(gas(), safeAdd(gasToProvide, CHECK_ENOUGH_GAS_OVERHEAD(), "cjq")) {
                    revertWithReason(NOT_ENOUGH_GAS_PROVIDED_ERR_CODE(), 0)
                }
            }

            /// @dev This method returns the overhead that should be paid upfront by a transaction.
            /// The goal of this overhead is to cover the possibility that this transaction may use up a certain
            /// limited resource per batch: a single-instance circuit, etc.
            /// The transaction needs to be able to pay the same % of the costs for publishing & proving the batch
            /// as the % of the batch's limited resources that it can consume.
            /// @param txEncodeLen The length of the ABI-encoding of the transaction
            /// @dev The % following 2 resources is taken into account when calculating the % of the batch's overhead to pay.
            /// 1. Overhead for taking up the bootloader memory. The bootloader memory has a cap on its length, mainly enforced to keep the RAM requirements
            /// for the node smaller. That is, the user needs to pay a share proportional to the length of the ABI encoding of the transaction.
            /// 2. Overhead for taking up a slot for the transaction. Since each batch has the limited number of transactions in it, the user must pay
            /// at least 1/MAX_TRANSACTIONS_IN_BATCH part of the overhead.
            function getTransactionUpfrontOverhead(
                txEncodeLen
            ) -> ret {
                ret := max(
                    safeMul(txEncodeLen, MEMORY_OVERHEAD_GAS(), "iot"),
                    TX_SLOT_OVERHEAD_GAS()
                )
            }

            /// @dev A method where all panics in the nearCalls get to.
            /// It is needed to prevent nearCall panics from bubbling up.
            function ZKSYNC_CATCH_NEAR_CALL() {
                debugLog("ZKSYNC_CATCH_NEAR_CALL",0)
                setHook(VM_HOOK_CATCH_NEAR_CALL())
            }

            /// @dev Prepends the selector before the txDataOffset,
            /// preparing it to be used to call either `verify` or `execute`.
            /// Returns the pointer to the calldata.
            /// Note, that this overrides 32 bytes before the current transaction:
            function prependSelector(txDataOffset, selector) -> ret {

                let calldataPtr := sub(txDataOffset, 4)
                // Note, that since `mstore` stores 32 bytes at once, we need to
                // actually store the selector in one word starting with the
                // (txDataOffset - 32) = (calldataPtr - 28)
                mstore(sub(calldataPtr, 28), selector)

                ret := calldataPtr
            }

            /// @dev Returns the maximum of two numbers
            function max(x, y) -> ret {
                ret := y
                if gt(x, y) {
                    ret := x
                }
            }

            /// @dev Returns the minimum of two numbers
            function min(x, y) -> ret {
                ret := y
                if lt(x, y) {
                    ret := x
                }
            }

            /// @dev Returns constant that is equal to `keccak256("")`
            function EMPTY_STRING_KECCAK() -> ret {
                ret := 0xc5d2460186f7233c927e7db2dcc703c0e500b653ca82273b7bfad8045d85a470
            }

            /// @dev Returns whether x <= y
            function lte(x, y) -> ret {
                ret := or(lt(x,y), eq(x,y))
            }

            /// @dev Checks whether an address is an account
            /// @param addr The address to check
            function ensureAccount(addr) {
                mstore(0, {{RIGHT_PADDED_GET_ACCOUNT_VERSION_SELECTOR}})
                mstore(4, addr)

                let success := call(
                    gas(),
                    CONTRACT_DEPLOYER_ADDR(),
                    0,
                    0,
                    36,
                    0,
                    32
                )

                let supportedVersion := mload(0)

                if iszero(success) {
                    revertWithReason(
                        FAILED_TO_CHECK_ACCOUNT_ERR_CODE(),
                        1
                    )
                }

                // This method returns AccountAbstractVersion enum.
                // Currently only two versions are supported: 1 or 0, which basically
                // mean whether the contract is an account or not.
                if iszero(supportedVersion) {
                    revertWithReason(
                        FROM_IS_NOT_AN_ACCOUNT_ERR_CODE(),
                        0
                    )
                }
            }

            /// @dev Checks whether an address is an EOA (i.e. has not code deployed on it)
            /// @param addr The address to check
            function isEOA(addr) -> ret {
                ret := 0

                if gt(addr, MAX_SYSTEM_CONTRACT_ADDR()) {
                    ret := iszero(getRawCodeHash(addr, false))
                }
            }

            /// @dev Calls the `payForTransaction` method of an account
            function accountPayForTx(account, txDataOffset) -> success {
                success := callAccountMethod({{PAY_FOR_TX_SELECTOR}}, account, txDataOffset)
            }

            /// @dev Calls the `prepareForPaymaster` method of an account
            function accountPrePaymaster(account, txDataOffset) -> success {
                success := callAccountMethod({{PRE_PAYMASTER_SELECTOR}}, account, txDataOffset)
            }

            /// @dev Calls the `validateAndPayForPaymasterTransaction` method of a paymaster
            function validateAndPayForPaymasterTransaction(paymaster, txDataOffset) -> success {
                success := callAccountMethod({{VALIDATE_AND_PAY_PAYMASTER}}, paymaster, txDataOffset)
            }

            /// @dev Used to call a method with the following signature;
            /// someName(
            ///     bytes32 _txHash,
            ///     bytes32 _suggestedSignedHash,
            ///     Transaction calldata _transaction
            /// )
            // Note, that this method expects that the current tx hashes are already stored
            // in the `CURRENT_L2_TX_HASHES` slots.
            function callAccountMethod(selector, account, txDataOffset) -> success {
                // Safety invariant: it is safe to override data stored under
                // `txDataOffset`, since the account methods are called only using
                // `callAccountMethod` or `callPostOp` methods, both of which reformat
                // the contents before innerTxDataOffset (i.e. txDataOffset + 32 bytes),
                // i.e. make sure that the position at the txDataOffset has valid value.
                let txDataWithHashesOffset := sub(txDataOffset, 64)

                // First word contains the canonical tx hash
                let currentL2TxHashesPtr := CURRENT_L2_TX_HASHES_BEGIN_BYTE()
                mstore(txDataWithHashesOffset, mload(currentL2TxHashesPtr))

                // Second word contains the suggested tx hash for verifying
                // signatures.
                currentL2TxHashesPtr := add(currentL2TxHashesPtr, 32)
                mstore(add(txDataWithHashesOffset, 32), mload(currentL2TxHashesPtr))

                // Third word contains the offset of the main tx data (it is always 96 in our case)
                mstore(add(txDataWithHashesOffset, 64), 96)

                let calldataPtr := prependSelector(txDataWithHashesOffset, selector)
                let innerTxDataOffset := add(txDataOffset, 32)

                let len := getDataLength(innerTxDataOffset)

                // Besides the length of the transaction itself,
                // we also require 3 words for hashes and the offset
                // of the inner tx data.
                let fullLen := add(len, 100)

                // The call itself.
                success := call(
                    gas(), // The number of gas to pass.
                    account, // The address to call.
                    0, // The `value` to pass.
                    calldataPtr, // The pointer to the calldata.
                    fullLen, // The size of the calldata, which is 4 for the selector + the actual length of the struct.
                    0, // The pointer where the returned data will be written.
                    0 // The output has size of 32 (a single bool is expected)
                )
            }

            /// @dev Calculates and saves the explorer hash and the suggested signed hash for the transaction.
            function saveTxHashes(txDataOffset) {
                let calldataPtr := prependSelector(txDataOffset, {{GET_TX_HASHES_SELECTOR}})
                let innerTxDataOffset := add(txDataOffset, 32)

                let len := getDataLength(innerTxDataOffset)

                // The first word is formal, but still required by the ABI
                // We also should take into account the selector.
                let fullLen := add(len, 36)

                // The call itself.
                let success := call(
                    gas(), // The number of gas to pass.
                    BOOTLOADER_UTILITIES(), // The address to call.
                    0, // The `value` to pass.
                    calldataPtr, // The pointer to the calldata.
                    fullLen, // The size of the calldata, which is 4 for the selector + the actual length of the struct.
                    CURRENT_L2_TX_HASHES_BEGIN_BYTE(), // The pointer where the returned data will be written.
                    64 // The output has size of 32 (signed tx hash and explorer tx hash are expected)
                )

                if iszero(success) {
                    revertWithReason(
                        ACCOUNT_TX_VALIDATION_ERR_CODE(),
                        1
                    )
                }

                if iszero(eq(returndatasize(), 64)) {
                    assertionError("saveTxHashes: returndata invalid")
                }
            }

            /// @dev Encodes and calls the postOp method of the contract.
            /// Note, that it *breaks* the contents of the previous transactions.
            /// @param abi The near call ABI of the call
            /// @param paymaster The address of the paymaster
            /// @param txDataOffset The offset to the ABI-encoded Transaction struct.
            /// @param txResult The status of the transaction (1 if succeeded, 0 otherwise).
            /// @param maxRefundedGas The maximum number of gas the bootloader can be refunded.
            /// @param basePubdataSpent The amount of pubdata spent at the beginning of the transaction.
            /// @param gasPerPubdata The price of each byte of pubdata in L2 gas.
            /// @param reservedGas The amount of gas reserved for the pubdata.            
            /// This is the `maximum` number because it does not take into account the number of gas that
            /// can be spent by the paymaster itself.
            function ZKSYNC_NEAR_CALL_callPostOp(
<<<<<<< HEAD
                abi, 
                paymaster, 
                txDataOffset, 
                txResult, 
                maxRefundedGas,
                basePubdataSpent, 
=======
                abi,
                paymaster,
                txDataOffset,
                txResult,
                maxRefundedGas,
                basePubdataSpent,
>>>>>>> 4c0e566a
                gasPerPubdata,
                reservedGas,
            ) -> success {
                // The postOp method has the following signature:
                // function postTransaction(
                //     bytes calldata _context,
                //     Transaction calldata _transaction,
                //     bytes32 _txHash,
                //     bytes32 _suggestedSignedHash,
                //     ExecutionResult _txResult,
                //     uint256 _maxRefundedGas
                // ) external payable;
                // The encoding is the following:
                // 1. Offset to the _context's content. (32 bytes)
                // 2. Offset to the _transaction's content. (32 bytes)
                // 3. _txHash (32 bytes)
                // 4. _suggestedSignedHash (32 bytes)
                // 5. _txResult (32 bytes)
                // 6. _maxRefundedGas (32 bytes)
                // 7. _context (note, that the content must be padded to 32 bytes)
                // 8. _transaction

                let contextLen := mload(PAYMASTER_CONTEXT_BEGIN_BYTE())
                let paddedContextLen := lengthRoundedByWords(contextLen)
                // The length of selector + the first 7 fields (with context len) + context itself.
                let preTxLen := add(228, paddedContextLen)

                let innerTxDataOffset := add(txDataOffset, 32)
                let calldataPtr := sub(innerTxDataOffset, preTxLen)

                {
                    let ptr := calldataPtr

                    // Selector
                    mstore(ptr, {{RIGHT_PADDED_POST_TRANSACTION_SELECTOR}})
                    ptr := add(ptr, 4)

                    // context ptr
                    mstore(ptr, 192) // The context always starts at 32 * 6 position
                    ptr := add(ptr, 32)

                    // transaction ptr
                    mstore(ptr, sub(innerTxDataOffset, add(calldataPtr, 4)))
                    ptr := add(ptr, 32)

                    // tx hash
                    mstore(ptr, mload(CURRENT_L2_TX_HASHES_BEGIN_BYTE()))
                    ptr := add(ptr, 32)

                    // suggested signed hash
                    mstore(ptr, mload(add(CURRENT_L2_TX_HASHES_BEGIN_BYTE(), 32)))
                    ptr := add(ptr, 32)

                    // tx result
                    mstore(ptr, txResult)
                    ptr := add(ptr, 32)

                    // maximal refunded gas
                    mstore(ptr, maxRefundedGas)
                    ptr := add(ptr, 32)

                    // storing context itself
                    memCopy(PAYMASTER_CONTEXT_BEGIN_BYTE(), ptr, add(32, paddedContextLen))
                    ptr := add(ptr, add(32, paddedContextLen))

                    // At this point, the ptr should reach the innerTxDataOffset.
                    // If not, we have done something wrong here.
                    if iszero(eq(ptr, innerTxDataOffset)) {
                        assertionError("postOp: ptr != innerTxDataOffset")
                    }

                    // no need to store the transaction as from the innerTxDataOffset starts
                    // valid encoding of the transaction
                }

                let calldataLen := safeAdd(preTxLen, getDataLength(innerTxDataOffset), "jiq")

                success := call(
                    gas(),
                    paymaster,
                    0,
                    calldataPtr,
                    calldataLen,
                    0,
                    0
                )

                if isNotEnoughGasForPubdata(
                    basePubdataSpent,
                    gas(),
                    reservedGas,
                    gasPerPubdata,
                ) {
<<<<<<< HEAD
                    // If not enough gas for pubdata was provided, we revert all the state diffs / messages 
=======
                    // If not enough gas for pubdata was provided, we revert all the state diffs / messages
>>>>>>> 4c0e566a
                    // that caused the pubdata to be published
                    nearCallPanic()
                }
            }

            /// @dev Copies [from..from+len] to [to..to+len]
            /// Note, that len must be divisible by 32.
            function memCopy(from, to, len) {
                // Ensuring that len is always divisible by 32.
                if mod(len, 32) {
                    assertionError("Memcopy with unaligned length")
                }

                let finalFrom := safeAdd(from, len, "cka")

                for { } lt(from, finalFrom) {
                    from := add(from, 32)
                    to := add(to, 32)
                } {
                    mstore(to, mload(from))
                }
            }

            /// @dev Validates the transaction against the senders' account.
            /// Besides ensuring that the contract agrees to a transaction,
            /// this method also enforces that the nonce has been marked as used.
            function accountValidateTx(txDataOffset) {
                // Skipping the first 0x20 word of the ABI-encoding of the struct
                let innerTxDataOffset := add(txDataOffset, 32)
                let from := getFrom(innerTxDataOffset)
                ensureAccount(from)

                // The nonce should be unique for each transaction.
                let nonce := getNonce(innerTxDataOffset)
                // Here we check that this nonce was not available before the validation step
                ensureNonceUsage(from, nonce, 0)

                setHook(VM_HOOK_ACCOUNT_VALIDATION_ENTERED())
                debugLog("pre-validate",0)
                debugLog("pre-validate",from)
                let success := callAccountMethod({{VALIDATE_TX_SELECTOR}}, from, txDataOffset)
                setHook(VM_HOOK_NO_VALIDATION_ENTERED())

                if iszero(success) {
                    revertWithReason(
                        ACCOUNT_TX_VALIDATION_ERR_CODE(),
                        1
                    )
                }

                ensureCorrectAccountMagic()

                // Here we make sure that the nonce is no longer available after the validation step
                ensureNonceUsage(from, nonce, 1)
            }

            /// @dev Ensures that the magic returned by the validate account method is correct
            /// It must be called right after the call of the account validation method to preserve the
            /// correct returndatasize
            function ensureCorrectAccountMagic() {
                // It is expected that the returned value is ABI-encoded bytes4 magic value
                // The Solidity always pads such value to 32 bytes and so we expect the magic to be
                // of length 32
                if iszero(eq(32, returndatasize())) {
                    revertWithReason(
                        ACCOUNT_RETURNED_INVALID_MAGIC_ERR_CODE(),
                        0
                    )
                }

                // Note that it is important to copy the magic even though it is not needed if the
                // `SHOULD_ENSURE_CORRECT_RETURNED_MAGIC` is false. It is never false in production
                // but it is so in fee estimation and we want to preserve as many operations as
                // in the original operation.
                returndatacopy(0, 0, 32)
                let returnedValue := mload(0)
                let isMagicCorrect := eq(returnedValue, {{SUCCESSFUL_ACCOUNT_VALIDATION_MAGIC_VALUE}})

                if and(iszero(isMagicCorrect), SHOULD_ENSURE_CORRECT_RETURNED_MAGIC()) {
                    revertWithReason(
                        ACCOUNT_RETURNED_INVALID_MAGIC_ERR_CODE(),
                        0
                    )
                }
            }

            /// @dev Calls the KnownCodesStorage system contract to mark the factory dependencies of
            /// the transaction as known.
            function markFactoryDepsForTx(innerTxDataOffset, isL1Tx) {
                debugLog("starting factory deps", 0)
                let factoryDepsPtr := getFactoryDepsPtr(innerTxDataOffset)
                let factoryDepsLength := mload(factoryDepsPtr)

                if gt(factoryDepsLength, MAX_NEW_FACTORY_DEPS()) {
                    assertionError("too many factory deps")
                }

                let ptr := NEW_FACTORY_DEPS_BEGIN_BYTE()
                // Selector
                mstore(ptr, {{MARK_BATCH_AS_REPUBLISHED_SELECTOR}})
                ptr := add(ptr, 32)

                // Saving whether the dependencies should be sent on L1
                // There is no need to send them for L1 transactions, since their
                // preimages are already available on L1.
                mstore(ptr, iszero(isL1Tx))
                ptr := add(ptr, 32)

                // Saving the offset to array (it is always 64)
                mstore(ptr, 64)
                ptr := add(ptr, 32)

                // Saving the array

                // We also need to include 32 bytes for the length itself
                let arrayLengthBytes := safeAdd(32, safeMul(factoryDepsLength, 32, "ag"), "af")
                // Copying factory deps array
                memCopy(factoryDepsPtr, ptr, arrayLengthBytes)

                let success := call(
                    gas(),
                    KNOWN_CODES_CONTRACT_ADDR(),
                    0,
                    // Shifting by 28 to start from the selector
                    add(NEW_FACTORY_DEPS_BEGIN_BYTE(), 28),
                    // 4 (selector) + 32 (send to l1 flag) + 32 (factory deps offset)+ 32 (factory deps length)
                    safeAdd(100, safeMul(factoryDepsLength, 32, "op"), "ae"),
                    0,
                    0
                )

                debugLog("factory deps success", success)

                if iszero(success) {
                    debugReturndata()
                    switch isL1Tx
                    case 1 {
                        revertWithReason(
                            FAILED_TO_MARK_FACTORY_DEPS(),
                            1
                        )
                    }
                    default {
                        // For L2 transactions, we use near call panic
                        nearCallPanic()
                    }
                }
            }

            /// @dev Function responsible for executing the L1->L2 transactions.
            function executeL1Tx(innerTxDataOffset, from) -> ret {
                let to := getTo(innerTxDataOffset)
                debugLog("to", to)
                let value := getValue(innerTxDataOffset)
                debugLog("value", value)
                let dataPtr := getDataPtr(innerTxDataOffset)

                ret := msgValueSimulatorMimicCall(
                    to,
                    from,
                    value,
                    dataPtr
                )

                if iszero(ret) {
                    debugReturndata()
                }
            }

            /// @dev Function responsible for the execution of the L2 transaction
            /// @dev Returns `true` or `false` depending on whether or not the tx has reverted.
            function executeL2Tx(txDataOffset, from) -> ret {
                ret := callAccountMethod({{EXECUTE_TX_SELECTOR}}, from, txDataOffset)

                if iszero(ret) {
                    debugReturndata()
                }
            }

            ///
            /// zkSync-specific utilities:
            ///

            /// @dev Returns an ABI that can be used for low-level
            /// invocations of calls and mimicCalls
            /// @param dataPtr The pointer to the calldata.
            /// @param gasPassed The number of gas to be passed with the call.
            /// @param shardId The shard id of the callee. Currently only `0` (Rollup) is supported.
            /// @param forwardingMode The mode of how the calldata is forwarded
            /// It is possible to either pass a pointer, slice of auxheap or heap. For the
            /// bootloader purposes using heap (0) is enough.
            /// @param isConstructorCall Whether the call should contain the isConstructor flag.
            /// @param isSystemCall Whether the call should contain the isSystemCall flag.
            /// @return ret The ABI
            function getFarCallABI(
                dataPtr,
                gasPassed,
                shardId,
                forwardingMode,
                isConstructorCall,
                isSystemCall
            ) -> ret {
                let dataStart := add(dataPtr, 32)
                let dataLength := mload(dataPtr)

                // Skip dataOffset and memoryPage, because they are always zeros
                ret := or(ret, shl(64, dataStart))
                ret := or(ret, shl(96, dataLength))

                ret := or(ret, shl(192, gasPassed))
                ret := or(ret, shl(224, forwardingMode))
                ret := or(ret, shl(232, shardId))
                ret := or(ret, shl(240, isConstructorCall))
                ret := or(ret, shl(248, isSystemCall))
            }

            /// @dev Does mimicCall without copying the returndata.
            /// @param to Who to call
            /// @param whoToMimic The `msg.sender` of the call
            /// @param data The pointer to the calldata
            /// @param isConstructor Whether the call should contain the isConstructor flag
            /// @param isSystemCall Whether the call should contain the isSystem flag.
            /// @param extraAbi1 The first extraAbiParam
            /// @param extraAbi2 The second extraAbiParam
            /// @param extraAbi3 The third extraAbiParam
            /// @return ret 1 if the call was successful, 0 otherwise.
            function mimicCallOnlyResult(
                to,
                whoToMimic,
                data,
                isConstructor,
                isSystemCall,
                extraAbi1,
                extraAbi2,
                extraAbi3
            ) -> ret {
                let farCallAbi := getFarCallABI(
                    data,
                    gas(),
                    // Only rollup is supported for now
                    0,
                    0,
                    isConstructor,
                    isSystemCall
                )

                ret := verbatim_7i_1o("system_mimic_call", to, whoToMimic, farCallAbi, extraAbi1, extraAbi2, extraAbi3, 0)
            }

            <!-- @if BOOTLOADER_TYPE=='playground_batch' -->
            // Extracts the required byte from the 32-byte word.
            // 31 would mean the MSB, 0 would mean LSB.
            function getWordByte(word, byteIdx) -> ret {
                // Shift the input to the right so the required byte is LSB
                ret := shr(mul(8, byteIdx), word)
                // Clean everything else in the word
                ret := and(ret, 0xFF)
            }
            <!-- @endif -->


            /// @dev Sends a L2->L1 log using L1Messengers' `sendL2ToL1Log`.
            /// @param isService The isService flag of the call.
            /// @param key The `key` parameter of the log.
            /// @param value The `value` parameter of the log.
            function sendL2LogUsingL1Messenger(isService, key, value) {
                mstore(0, {{RIGHT_PADDED_SEND_L2_TO_L1_LOG_SELECTOR}})
                mstore(4, isService)
                mstore(36, key)
                mstore(68, value)

                let success := call(
                    gas(),
                    L1_MESSENGER_ADDR(),
                    0,
                    0,
                    100,
                    0,
                    0
                )

                if iszero(success) {
                    debugLog("Failed to send L1Messenger L2Log", key)
                    debugLog("Failed to send L1Messenger L2Log", value)

                    revertWithReason(L1_MESSENGER_LOG_SENDING_FAILED_ERR_CODE(), 1)
                }
            }

            /// @dev Sends a native (VM) L2->L1 log.
            /// @param isService The isService flag of the call.
            /// @param key The `key` parameter of the log.
            /// @param value The `value` parameter of the log.
            function sendToL1Native(isService, key, value) {
                verbatim_3i_0o("to_l1", isService, key, value)
            }

            /// @notice Performs L1 Messenger pubdata "publishing" call.
            /// @dev Expected to be used at the end of the batch.
            function l1MessengerPublishingCall() {
                let ptr := OPERATOR_PROVIDED_L1_MESSENGER_PUBDATA_BEGIN_BYTE()
                debugLog("Publishing batch data to L1", 0)
                // First slot (only last 4 bytes) -- selector
                mstore(ptr, {{PUBLISH_PUBDATA_SELECTOR}})
                // Second slot -- offset
                mstore(add(ptr, 32), 32)
                setHook(VM_HOOK_PUBDATA_REQUESTED())
                // Third slot -- length of pubdata
                let len := mload(add(ptr, 64))
                // 4 bytes for selector, 32 bytes for array offset and 32 bytes for array length
                let fullLen := add(len, 68)

                // ptr + 28 because the function selector only takes up the last 4 bytes in the first slot.
                let success := call(
                    gas(),
                    L1_MESSENGER_ADDR(),
                    0,
                    add(ptr, 28),
                    fullLen,
                    0,
                    0
                )

                if iszero(success) {
                    debugLog("Failed to publish L2Logs data", 0)

                    revertWithReason(L1_MESSENGER_PUBLISHING_FAILED_ERR_CODE(), 1)
                }
            }

            function publishTimestampDataToL1() {
                debugLog("Publishing timestamp data to L1", 0)

                mstore(0, {{RIGHT_PADDED_PUBLISH_TIMESTAMP_DATA_TO_L1_SELECTOR}})
                let success := call(
                    gas(),
                    SYSTEM_CONTEXT_ADDR(),
                    0,
                    0,
                    4,
                    0,
                    0
                )

                if iszero(success) {
                    debugLog("Failed publish timestamp to L1", 0)
                    revertWithReason(FAILED_TO_PUBLISH_TIMESTAMP_DATA_TO_L1(), 1)
                }
            }

            /// @notice Performs a call of a System Context
            /// method that have no input parameters
            function callSystemContext(paddedSelector) {
                mstore(0, paddedSelector)

                let success := call(
                    gas(),
                    SYSTEM_CONTEXT_ADDR(),
                    0,
                    0,
                    4,
                    0,
                    0
                )

                if iszero(success) {
                    debugLog("Failed to call System Context", 0)

                    revertWithReason(FAILED_TO_CALL_SYSTEM_CONTEXT_ERR_CODE(), 1)
                }
            }

            /// @dev Increment the number of txs in the batch
            function considerNewTx() {
                verbatim_0i_0o("increment_tx_counter")

                callSystemContext({{RIGHT_PADDED_INCREMENT_TX_NUMBER_IN_BLOCK_SELECTOR}})
            }

            function $llvm_NoInline_llvm$_getMeta() -> ret {
                ret := verbatim_0i_1o("meta")
            }

            function getPubdataCounter() -> ret {
<<<<<<< HEAD
                ret := and($llvm_NoInline_llvm$_getMeta(), 0xFFFFFFFF)     
=======
                ret := and($llvm_NoInline_llvm$_getMeta(), 0xFFFFFFFF)
>>>>>>> 4c0e566a
            }

            function getCurrentPubdataSpent(basePubdataSpent) -> ret {
                let currentPubdataCounter := getPubdataCounter()
                debugLog("basePubdata", basePubdataSpent)
                debugLog("currentPubdata", currentPubdataCounter)
<<<<<<< HEAD
                ret := sub(currentPubdataCounter, basePubdataSpent)
                if gt(basePubdataSpent, currentPubdataCounter) {
                    ret := 0
                }
=======
                ret := saturatingSub(currentPubdataCounter, basePubdataSpent)
>>>>>>> 4c0e566a
            }

            function getErgsSpentForPubdata(
                basePubdataSpent,
<<<<<<< HEAD
                gasPerPubdata,  
=======
                gasPerPubdata,
>>>>>>> 4c0e566a
            ) -> ret {
                ret := safeMul(getCurrentPubdataSpent(basePubdataSpent), gasPerPubdata, "mul: getErgsSpentForPubdata")
            }

            /// @dev Compares the amount of spent ergs on the pubdatawith the allowed amount.
            /// @param basePubdataSpent The amount of pubdata spent at the beginning of the transaction.
<<<<<<< HEAD
            /// @param computeGas The amount of gas spent on the computation.
            /// @param reservedGas The amount of gas reserved for the pubdata.
            /// @param gasPerPubdata The price of each byte of pubdata in L2 gas.
            /// @return ret Whether the amout of pubdata spent so far is valid and 
=======
            /// @param computeGas The amount of execution gas remaining that can still be spent on future computation.
            /// @param reservedGas The amount of gas reserved for the pubdata.
            /// @param gasPerPubdata The price of each byte of pubdata in L2 gas.
            /// @return ret Whether the amount of pubdata spent so far is valid and
>>>>>>> 4c0e566a
            /// and can be covered by the user.
            function isNotEnoughGasForPubdata(
                basePubdataSpent,
                computeGas,
                reservedGas,
                gasPerPubdata
            ) -> ret {
                let spentErgs := getErgsSpentForPubdata(basePubdataSpent, gasPerPubdata)
                debugLog("spentErgsPubdata", spentErgs)
                let allowedGasLimit := add(computeGas, reservedGas)
                
<<<<<<< HEAD
                let notEnoughGas := lt(allowedGasLimit, spentErgs)
                let tooMuchPubdata := gt(getCurrentPubdataSpent(basePubdataSpent), MAX_PUBDATA_FOR_TX())

                ret := or(notEnoughGas, tooMuchPubdata)
=======
                ret := lt(allowedGasLimit, spentErgs)
>>>>>>> 4c0e566a
            }

            /// @dev Set the new value for the tx origin context value
            function setTxOrigin(newTxOrigin) {
                let success := setContextVal({{RIGHT_PADDED_SET_TX_ORIGIN}}, newTxOrigin)

                if iszero(success) {
                    debugLog("Failed to set txOrigin", newTxOrigin)
                    nearCallPanic()
                }
            }

            /// @dev Set the new value for the gas price value
            function setGasPrice(newGasPrice) {
                let success := setContextVal({{RIGHT_PADDED_SET_GAS_PRICE}}, newGasPrice)

                if iszero(success) {
                    debugLog("Failed to set gas price", newGasPrice)
                    nearCallPanic()
                }
            }

<<<<<<< HEAD
            /// @dev Sets the gas per pubdata byte value in the `SystemContext` contract. 
            /// @notice Note that it has not actual impact on the execution of the contract.
=======
            /// @dev Sets the gas per pubdata byte value in the `SystemContext` contract.
            /// @param newGasPerPubdata The amount L2 gas that the operator charge the user for single byte of pubdata.
            /// @param basePubdataSpent The number of pubdata spent as of the start of the transaction.
            /// @notice Note that it has no actual impact on the execution of the contract.
>>>>>>> 4c0e566a
            function setPubdataInfo(
                newGasPerPubdata,
                basePubdataSpent
            ) {
                mstore(0, {{RIGHT_PADDED_SET_PUBDATA_INFO}})
                mstore(4, newGasPerPubdata)
                mstore(36, basePubdataSpent)

                let success := call(
                    gas(),
                    SYSTEM_CONTEXT_ADDR(),
                    0,
                    0,
                    68,
                    0,
                    0
                )

                if iszero(success) {
                    debugLog("setPubdataInfo failed", newGasPerPubdata)
                    assertionError("setPubdataInfo failed")
                }
            }

            /// @notice Sets the context information for the current batch.
            /// @dev The SystemContext.sol system contract is responsible for validating
            /// the validity of the new batch's data.
            function setNewBatch(prevBatchHash, newTimestamp, newBatchNumber, baseFee) {
                mstore(0, {{RIGHT_PADDED_SET_NEW_BATCH_SELECTOR}})
                mstore(4, prevBatchHash)
                mstore(36, newTimestamp)
                mstore(68, newBatchNumber)
                mstore(100, baseFee)

                let success := call(
                    gas(),
                    SYSTEM_CONTEXT_ADDR(),
                    0,
                    0,
                    132,
                    0,
                    0
                )

                if iszero(success) {
                    debugLog("Failed to set new batch: ", prevBatchHash)
                    debugLog("Failed to set new batch: ", newTimestamp)

                    revertWithReason(FAILED_TO_SET_NEW_BATCH_ERR_CODE(), 1)
                }
            }

            /// @notice Sets the context information for the current L2 block.
            /// @param txId The index of the transaction in the batch for which to get the L2 block information.
            function setL2Block(txId) {
                let txL2BlockPosition := add(TX_OPERATOR_L2_BLOCK_INFO_BEGIN_BYTE(), mul(TX_OPERATOR_L2_BLOCK_INFO_SIZE_BYTES(), txId))

                let currentL2BlockNumber := mload(txL2BlockPosition)
                let currentL2BlockTimestamp := mload(add(txL2BlockPosition, 32))
                let previousL2BlockHash := mload(add(txL2BlockPosition, 64))
                let virtualBlocksToCreate := mload(add(txL2BlockPosition, 96))

                let isFirstInBatch := iszero(txId)

                debugLog("Setting new L2 block: ", currentL2BlockNumber)
                debugLog("Setting new L2 block: ", currentL2BlockTimestamp)
                debugLog("Setting new L2 block: ", previousL2BlockHash)
                debugLog("Setting new L2 block: ", virtualBlocksToCreate)

                mstore(0, {{RIGHT_PADDED_SET_L2_BLOCK_SELECTOR}})
                mstore(4, currentL2BlockNumber)
                mstore(36, currentL2BlockTimestamp)
                mstore(68, previousL2BlockHash)
                mstore(100, isFirstInBatch)
                mstore(132, virtualBlocksToCreate)

                let success := call(
                    gas(),
                    SYSTEM_CONTEXT_ADDR(),
                    0,
                    0,
                    164,
                    0,
                    0
                )

                if iszero(success) {
                    debugLog("Failed to set new L2 block: ", currentL2BlockNumber)
                    debugLog("Failed to set new L2 block: ", currentL2BlockTimestamp)
                    debugLog("Failed to set new L2 block: ", previousL2BlockHash)
                    debugLog("Failed to set new L2 block: ", isFirstInBatch)

                    revertWithReason(FAILED_TO_SET_L2_BLOCK(), 1)
                }
            }

            /// @notice Appends the transaction hash to the current L2 block.
            /// @param txHash The hash of the transaction to append.
            /// @param isL1Tx Whether the transaction is an L1 transaction. If it is an L1 transaction,
            /// and this method fails, then the bootloader execution will be explicitly reverted.
            /// Otherwise, the nearCallPanic will be used to implicitly fail the validation of the transaction.
            function appendTransactionHash(
                txHash,
                isL1Tx
            ) {
                debugLog("Appending tx to L2 block", txHash)

                mstore(0, {{RIGHT_PADDED_APPEND_TRANSACTION_TO_L2_BLOCK_SELECTOR}})
                mstore(4, txHash)

                let success := call(
                    gas(),
                    SYSTEM_CONTEXT_ADDR(),
                    0,
                    0,
                    36,
                    0,
                    0
                )

                if iszero(success) {
                    debugReturndata()
                    switch isL1Tx
                    case 1 {
                        revertWithReason(
                            FAILED_TO_APPEND_TRANSACTION_TO_L2_BLOCK(),
                            1
                        )
                    }
                    default {
                        // For L2 transactions, we use near call panic, it will trigger the validation
                        // step of the transaction to fail, returning a consistent error message.
                        nearCallPanic()
                    }
                }
            }

            <!-- @if BOOTLOADER_TYPE=='playground_batch' -->
            /// @notice Arbitrarily overrides the current batch information.
            /// @dev It should NOT be available in the proved batch.
            function unsafeOverrideBatch(newTimestamp, newBatchNumber, baseFee) {
                mstore(0, {{RIGHT_PADDED_OVERRIDE_BATCH_SELECTOR}})
                mstore(4, newTimestamp)
                mstore(36, newBatchNumber)
                mstore(68, baseFee)

                let success := call(
                    gas(),
                    SYSTEM_CONTEXT_ADDR(),
                    0,
                    0,
                    100,
                    0,
                    0
                )

                if iszero(success) {
                    debugLog("Failed to override batch: ", newTimestamp)
                    debugLog("Failed to override batch: ", newBatchNumber)

                    revertWithReason(FAILED_TO_SET_NEW_BATCH_ERR_CODE(), 1)
                }
            }
            <!-- @endif -->


            // Checks whether the nonce `nonce` have been already used for
            // account `from`. Reverts if the nonce has not been used properly.
            function ensureNonceUsage(from, nonce, shouldNonceBeUsed) {
                // INonceHolder.validateNonceUsage selector
                mstore(0, {{RIGHT_PADDED_VALIDATE_NONCE_USAGE_SELECTOR}})
                mstore(4, from)
                mstore(36, nonce)
                mstore(68, shouldNonceBeUsed)

                let success := call(
                    gas(),
                    NONCE_HOLDER_ADDR(),
                    0,
                    0,
                    100,
                    0,
                    0
                )

                if iszero(success) {
                    revertWithReason(
                        ACCOUNT_TX_VALIDATION_ERR_CODE(),
                        1
                    )
                }
            }

            /// @dev Encodes and performs a call to a method of
            /// `SystemContext.sol` system contract of the roughly the following interface:
            /// someMethod(uint256 val)
            function setContextVal(
                selector,
                value,
            ) -> ret {
                mstore(0, selector)
                mstore(4, value)

                ret := call(
                    gas(),
                    SYSTEM_CONTEXT_ADDR(),
                    0,
                    0,
                    36,
                    0,
                    0
                )
            }

            // Each of the txs have the following type:
            // struct Transaction {
            //     // The type of the transaction.
            //     uint256 txType;
            //     // The caller.
            //     uint256 from;
            //     // The callee.
            //     uint256 to;
            //     // The gasLimit to pass with the transaction.
            //     // It has the same meaning as Ethereum's gasLimit.
            //     uint256 gasLimit;
            //     // The maximum amount of gas the user is willing to pay for a byte of pubdata.
            //     uint256 gasPerPubdataByteLimit;
            //     // The maximum fee per gas that the user is willing to pay.
            //     // It is akin to EIP1559's maxFeePerGas.
            //     uint256 maxFeePerGas;
            //     // The maximum priority fee per gas that the user is willing to pay.
            //     // It is akin to EIP1559's maxPriorityFeePerGas.
            //     uint256 maxPriorityFeePerGas;
            //     // The transaction's paymaster. If there is no paymaster, it is equal to 0.
            //     uint256 paymaster;
            //     // The nonce of the transaction.
            //     uint256 nonce;
            //     // The value to pass with the transaction.
            //     uint256 value;
            //     // In the future, we might want to add some
            //     // new fields to the struct. The `txData` struct
            //     // is to be passed to account and any changes to its structure
            //     // would mean a breaking change to these accounts. In order to prevent this,
            //     // we should keep some fields as "reserved".
            //     // It is also recommended that their length is fixed, since
            //     // it would allow easier proof integration (in case we will need
            //     // some special circuit for preprocessing transactions).
            //     uint256[4] reserved;
            //     // The transaction's calldata.
            //     bytes data;
            //     // The signature of the transaction.
            //     bytes signature;
            //     // The properly formatted hashes of bytecodes that must be published on L1
            //     // with the inclusion of this transaction. Note, that a bytecode has been published
            //     // before, the user won't pay fees for its republishing.
            //     bytes32[] factoryDeps;
            //     // The input to the paymaster.
            //     bytes paymasterInput;
            //     // Reserved dynamic type for the future use-case. Using it should be avoided,
            //     // But it is still here, just in case we want to enable some additional functionality.
            //     bytes reservedDynamic;
            // }

            /// @notice Asserts the equality of two values and reverts
            /// with the appropriate error message in case it doesn't hold
            /// @param value1 The first value of the assertion
            /// @param value2 The second value of the assertion
            /// @param message The error message
            function assertEq(value1, value2, message) {
                switch eq(value1, value2)
                    case 0 { assertionError(message) }
                    default { }
            }

            /// @notice Makes sure that the structure of the transaction is set in accordance to its type
            /// @dev This function validates only L2 transactions, since the integrity of the L1->L2
            /// transactions is enforced by the L1 smart contracts.
            function validateTypedTxStructure(innerTxDataOffset) {
                /// Some common checks for all transactions.
                let reservedDynamicLength := getReservedDynamicBytesLength(innerTxDataOffset)
                if gt(reservedDynamicLength, 0) {
                    assertionError("non-empty reservedDynamic")
                }
                let txType := getTxType(innerTxDataOffset)
                switch txType
                    case 0 {
                        let maxFeePerGas := getMaxFeePerGas(innerTxDataOffset)
                        let maxPriorityFeePerGas := getMaxPriorityFeePerGas(innerTxDataOffset)
                        assertEq(maxFeePerGas, maxPriorityFeePerGas, "EIP1559 params wrong")

                        <!-- @if BOOTLOADER_TYPE!='playground_batch' -->

                        let from := getFrom(innerTxDataOffset)
                        let iseoa := isEOA(from)
                        assertEq(iseoa, true, "Only EIP-712 can use non-EOA")

                        <!-- @endif -->

                        // Here, for type 0 transactions the reserved0 field is used as a marker
                        // whether the transaction should include chainId in its encoding.
                        assertEq(lte(getGasPerPubdataByteLimit(innerTxDataOffset), MAX_L2_GAS_PER_PUBDATA()), 1, "Gas per pubdata is wrong")
                        assertEq(getPaymaster(innerTxDataOffset), 0, "paymaster non zero")

                        <!-- @if BOOTLOADER_TYPE=='proved_batch' -->
                        assertEq(gt(getFrom(innerTxDataOffset), MAX_SYSTEM_CONTRACT_ADDR()), 1, "from in kernel space")
                        <!-- @endif -->
<<<<<<< HEAD
                        
=======

                        assertEq(getReserved1(innerTxDataOffset), 0, "reserved1 non zero")
>>>>>>> 4c0e566a
                        assertEq(getReserved2(innerTxDataOffset), 0, "reserved2 non zero")
                        assertEq(getReserved3(innerTxDataOffset), 0, "reserved3 non zero")
                        assertEq(getFactoryDepsBytesLength(innerTxDataOffset), 0, "factory deps non zero")
                        assertEq(getPaymasterInputBytesLength(innerTxDataOffset), 0, "paymasterInput non zero")
                    }
                    case 1 {
                        let maxFeePerGas := getMaxFeePerGas(innerTxDataOffset)
                        let maxPriorityFeePerGas := getMaxPriorityFeePerGas(innerTxDataOffset)
                        assertEq(maxFeePerGas, maxPriorityFeePerGas, "EIP1559 params wrong")

                        <!-- @if BOOTLOADER_TYPE!='playground_batch' -->

                        let from := getFrom(innerTxDataOffset)
                        let iseoa := isEOA(from)
                        assertEq(iseoa, true, "Only EIP-712 can use non-EOA")

                        <!-- @endif -->

                        assertEq(lte(getGasPerPubdataByteLimit(innerTxDataOffset), MAX_L2_GAS_PER_PUBDATA()), 1, "Gas per pubdata is wrong")
                        assertEq(getPaymaster(innerTxDataOffset), 0, "paymaster non zero")

                        <!-- @if BOOTLOADER_TYPE=='proved_batch' -->
                        assertEq(gt(getFrom(innerTxDataOffset), MAX_SYSTEM_CONTRACT_ADDR()), 1, "from in kernel space")
                        <!-- @endif -->

                        assertEq(getReserved0(innerTxDataOffset), 0, "reserved0 non zero")
                        assertEq(getReserved2(innerTxDataOffset), 0, "reserved2 non zero")
                        assertEq(getReserved3(innerTxDataOffset), 0, "reserved3 non zero")
                        assertEq(getFactoryDepsBytesLength(innerTxDataOffset), 0, "factory deps non zero")
                        assertEq(getPaymasterInputBytesLength(innerTxDataOffset), 0, "paymasterInput non zero")
                    }
                    case 2 {
                        assertEq(lte(getGasPerPubdataByteLimit(innerTxDataOffset), MAX_L2_GAS_PER_PUBDATA()), 1, "Gas per pubdata is wrong")
                        assertEq(getPaymaster(innerTxDataOffset), 0, "paymaster non zero")

                        <!-- @if BOOTLOADER_TYPE!='playground_batch' -->

                        let from := getFrom(innerTxDataOffset)
                        let iseoa := isEOA(from)
                        assertEq(iseoa, true, "Only EIP-712 can use non-EOA")

                        <!-- @endif -->

                        <!-- @if BOOTLOADER_TYPE=='proved_batch' -->
                        assertEq(gt(getFrom(innerTxDataOffset), MAX_SYSTEM_CONTRACT_ADDR()), 1, "from in kernel space")
                        <!-- @endif -->

                        assertEq(getReserved0(innerTxDataOffset), 0, "reserved0 non zero")
                        assertEq(getReserved2(innerTxDataOffset), 0, "reserved2 non zero")
                        assertEq(getReserved3(innerTxDataOffset), 0, "reserved3 non zero")
                        assertEq(getFactoryDepsBytesLength(innerTxDataOffset), 0, "factory deps non zero")
                        assertEq(getPaymasterInputBytesLength(innerTxDataOffset), 0, "paymasterInput non zero")
                    }
                    case 113 {
                        let paymaster := getPaymaster(innerTxDataOffset)
                        assertEq(or(gt(paymaster, MAX_SYSTEM_CONTRACT_ADDR()), iszero(paymaster)), 1, "paymaster in kernel space")

                        if iszero(paymaster) {
                            // Double checking that the paymasterInput is 0 if the paymaster is 0
                            assertEq(getPaymasterInputBytesLength(innerTxDataOffset), 0, "paymasterInput non zero")
                        }

                        <!-- @if BOOTLOADER_TYPE=='proved_batch' -->
                        assertEq(gt(getFrom(innerTxDataOffset), MAX_SYSTEM_CONTRACT_ADDR()), 1, "from in kernel space")
                        <!-- @endif -->
                        assertEq(getReserved0(innerTxDataOffset), 0, "reserved0 non zero")
                        assertEq(getReserved2(innerTxDataOffset), 0, "reserved2 non zero")
                        assertEq(getReserved3(innerTxDataOffset), 0, "reserved3 non zero")
                    }
                    case 254 {
                        // Upgrade transaction, no need to validate as it is validated on L1.
                    }
                    case 255 {
                        // Double-check that the operator doesn't try to do an upgrade transaction via L1 -> L2 transaction.
                        assertEq(gt(getFrom(innerTxDataOffset), MAX_SYSTEM_CONTRACT_ADDR()), 1, "from in kernel space")
                        // L1 transaction, no need to validate as it is validated on L1.
                    }
                    default {
                        assertionError("Unknown tx type")
                    }
            }

            ///
            /// TransactionData utilities
            ///
            /// @dev The next methods are programmatically generated
            ///

            function getTxType(innerTxDataOffset) -> ret {
                ret := mload(innerTxDataOffset)
            }

            function getFrom(innerTxDataOffset) -> ret {
                ret := mload(add(innerTxDataOffset, 32))
            }

            function getTo(innerTxDataOffset) -> ret {
                ret := mload(add(innerTxDataOffset, 64))
            }

            function getGasLimit(innerTxDataOffset) -> ret {
                ret := mload(add(innerTxDataOffset, 96))
            }

            function getGasPerPubdataByteLimit(innerTxDataOffset) -> ret {
                ret := mload(add(innerTxDataOffset, 128))
            }

            function getMaxFeePerGas(innerTxDataOffset) -> ret {
                ret := mload(add(innerTxDataOffset, 160))
            }

            function getMaxPriorityFeePerGas(innerTxDataOffset) -> ret {
                ret := mload(add(innerTxDataOffset, 192))
            }

            function getPaymaster(innerTxDataOffset) -> ret {
                ret := mload(add(innerTxDataOffset, 224))
            }

            function getNonce(innerTxDataOffset) -> ret {
                ret := mload(add(innerTxDataOffset, 256))
            }

            function getValue(innerTxDataOffset) -> ret {
                ret := mload(add(innerTxDataOffset, 288))
            }

            function getReserved0(innerTxDataOffset) -> ret {
                ret := mload(add(innerTxDataOffset, 320))
            }

            function getReserved1(innerTxDataOffset) -> ret {
                ret := mload(add(innerTxDataOffset, 352))
            }

            function getReserved2(innerTxDataOffset) -> ret {
                ret := mload(add(innerTxDataOffset, 384))
            }

            function getReserved3(innerTxDataOffset) -> ret {
                ret := mload(add(innerTxDataOffset, 416))
            }

            function getDataPtr(innerTxDataOffset) -> ret {
                ret := mload(add(innerTxDataOffset, 448))
                ret := add(innerTxDataOffset, ret)
            }

            function getDataBytesLength(innerTxDataOffset) -> ret {
                let ptr := getDataPtr(innerTxDataOffset)
                ret := lengthRoundedByWords(mload(ptr))
            }

            function getSignaturePtr(innerTxDataOffset) -> ret {
                ret := mload(add(innerTxDataOffset, 480))
                ret := add(innerTxDataOffset, ret)
            }

            function getSignatureBytesLength(innerTxDataOffset) -> ret {
                let ptr := getSignaturePtr(innerTxDataOffset)
                ret := lengthRoundedByWords(mload(ptr))
            }

            function getFactoryDepsPtr(innerTxDataOffset) -> ret {
                ret := mload(add(innerTxDataOffset, 512))
                ret := add(innerTxDataOffset, ret)
            }

            function getFactoryDepsBytesLength(innerTxDataOffset) -> ret {
                let ptr := getFactoryDepsPtr(innerTxDataOffset)
                ret := safeMul(mload(ptr),32, "fwop")
            }

            function getPaymasterInputPtr(innerTxDataOffset) -> ret {
                ret := mload(add(innerTxDataOffset, 544))
                ret := add(innerTxDataOffset, ret)
            }

            function getPaymasterInputBytesLength(innerTxDataOffset) -> ret {
                let ptr := getPaymasterInputPtr(innerTxDataOffset)
                ret := lengthRoundedByWords(mload(ptr))
            }

            function getReservedDynamicPtr(innerTxDataOffset) -> ret {
                ret := mload(add(innerTxDataOffset, 576))
                ret := add(innerTxDataOffset, ret)
            }

            function getReservedDynamicBytesLength(innerTxDataOffset) -> ret {
                let ptr := getReservedDynamicPtr(innerTxDataOffset)
                ret := lengthRoundedByWords(mload(ptr))
            }

            /// This method checks that the transaction's structure is correct
            /// and tightly packed
            function validateAbiEncoding(txDataOffset) -> ret {
                if iszero(eq(mload(txDataOffset), 32)) {
                    assertionError("Encoding offset")
                }

                let innerTxDataOffset := add(txDataOffset, 32)

                let fromValue := getFrom(innerTxDataOffset)
                if iszero(validateAddress(fromValue)) {
                    assertionError("Encoding from")
                }

                let toValue := getTo(innerTxDataOffset)
                if iszero(validateAddress(toValue)) {
                    assertionError("Encoding to")
                }

                let gasLimitValue := getGasLimit(innerTxDataOffset)
                if iszero(validateUint64(gasLimitValue)) {
                    assertionError("Encoding gasLimit")
                }

                let gasPerPubdataByteLimitValue := getGasPerPubdataByteLimit(innerTxDataOffset)
                if iszero(validateUint32(gasPerPubdataByteLimitValue)) {
                    assertionError("Encoding gasPerPubdataByteLimit")
                }

                let maxFeePerGas := getMaxFeePerGas(innerTxDataOffset)
                if iszero(validateUint128(maxFeePerGas)) {
                    assertionError("Encoding maxFeePerGas")
                }

                let maxPriorityFeePerGas := getMaxPriorityFeePerGas(innerTxDataOffset)
                if iszero(validateUint128(maxPriorityFeePerGas)) {
                    assertionError("Encoding maxPriorityFeePerGas")
                }

                let paymasterValue := getPaymaster(innerTxDataOffset)
                if iszero(validateAddress(paymasterValue)) {
                    assertionError("Encoding paymaster")
                }

                let expectedDynamicLenPtr := add(innerTxDataOffset, 608)

                let dataLengthPos := getDataPtr(innerTxDataOffset)
                if iszero(eq(dataLengthPos, expectedDynamicLenPtr)) {
                    assertionError("Encoding data")
                }
                expectedDynamicLenPtr := validateBytes(dataLengthPos)

                let signatureLengthPos := getSignaturePtr(innerTxDataOffset)
                if iszero(eq(signatureLengthPos, expectedDynamicLenPtr)) {
                    assertionError("Encoding signature")
                }
                expectedDynamicLenPtr := validateBytes(signatureLengthPos)

                let factoryDepsLengthPos := getFactoryDepsPtr(innerTxDataOffset)
                if iszero(eq(factoryDepsLengthPos, expectedDynamicLenPtr)) {
                    assertionError("Encoding factoryDeps")
                }
                expectedDynamicLenPtr := validateBytes32Array(factoryDepsLengthPos)

                let paymasterInputLengthPos := getPaymasterInputPtr(innerTxDataOffset)
                if iszero(eq(paymasterInputLengthPos, expectedDynamicLenPtr)) {
                    assertionError("Encoding paymasterInput")
                }
                expectedDynamicLenPtr := validateBytes(paymasterInputLengthPos)

                let reservedDynamicLengthPos := getReservedDynamicPtr(innerTxDataOffset)
                if iszero(eq(reservedDynamicLengthPos, expectedDynamicLenPtr)) {
                    assertionError("Encoding reservedDynamic")
                }
                expectedDynamicLenPtr := validateBytes(reservedDynamicLengthPos)

                ret := expectedDynamicLenPtr
            }

            function getDataLength(innerTxDataOffset) -> ret {
                // To get the length of the txData in bytes, we can simply
                // get the number of fields * 32 + the length of the dynamic types
                // in bytes.
                ret := 768

                ret := safeAdd(ret, getDataBytesLength(innerTxDataOffset), "asx")
                ret := safeAdd(ret, getSignatureBytesLength(innerTxDataOffset), "qwqa")
                ret := safeAdd(ret, getFactoryDepsBytesLength(innerTxDataOffset), "sic")
                ret := safeAdd(ret, getPaymasterInputBytesLength(innerTxDataOffset), "tpiw")
                ret := safeAdd(ret, getReservedDynamicBytesLength(innerTxDataOffset), "shy")
            }

            ///
            /// End of programmatically generated code
            ///

            /// @dev Accepts an address and returns whether or not it is
            /// a valid address
            function validateAddress(addr) -> ret {
                ret := lt(addr, shl(160, 1))
            }

            /// @dev Accepts an uint32 and returns whether or not it is
            /// a valid uint32
            function validateUint32(x) -> ret {
                ret := lt(x, shl(32,1))
            }

            /// @dev Accepts an uint64 and returns whether or not it is
            /// a valid uint64
            function validateUint64(x) -> ret {
                ret := lt(x, shl(64,1))
            }

            /// @dev Accepts an uint128 and returns whether or not it is
            /// a valid uint128
            function validateUint128(x) -> ret {
                ret := lt(x, shl(128,1))
            }

            /// Validates that the `bytes` is formed correctly
            /// and returns the pointer right after the end of the bytes
            function validateBytes(bytesPtr) -> bytesEnd {
                let length := mload(bytesPtr)
                let lastWordBytes := mod(length, 32)

                switch lastWordBytes
                case 0 {
                    // If the length is divisible by 32, then
                    // the bytes occupy whole words, so there is
                    // nothing to validate
                    bytesEnd := safeAdd(bytesPtr, safeAdd(length, 32, "pol"), "aop")
                }
                default {
                    // If the length is not divisible by 32, then
                    // the last word is padded with zeroes, i.e.
                    // the last 32 - `lastWordBytes` bytes must be zeroes
                    // The easiest way to check this is to use AND operator

                    let zeroBytes := sub(32, lastWordBytes)
                    // It has its first 32 - `lastWordBytes` bytes set to 255
                    let mask := sub(shl(mul(zeroBytes,8),1),1)

                    let fullLen := lengthRoundedByWords(length)
                    bytesEnd := safeAdd(bytesPtr, safeAdd(32, fullLen, "dza"), "dzp")

                    let lastWord := mload(sub(bytesEnd, 32))

                    // If last word contains some unintended bits
                    // return 0
                    if and(lastWord, mask) {
                        assertionError("bad bytes encoding")
                    }
                }
            }

            /// @dev Accepts the pointer to the bytes32[] array length and
            /// returns the pointer right after the array's content
            function validateBytes32Array(arrayPtr) -> arrayEnd {
                // The bytes32[] array takes full words which may contain any content.
                // Thus, there is nothing to validate.
                let length := mload(arrayPtr)
                arrayEnd := safeAdd(arrayPtr, safeAdd(32, safeMul(length, 32, "lop"), "asa"), "sp")
            }

            ///
            /// Safe math utilities
            ///

            /// @dev Returns the multiplication of two unsigned integers, reverting on overflow.
            function safeMul(x, y, errMsg) -> ret {
                switch y
                case 0 {
                    ret := 0
                }
                default {
                    ret := mul(x, y)
                    if iszero(eq(div(ret, y), x)) {
                        assertionError(errMsg)
                    }
                }
            }

            /// @dev Returns the integer division of two unsigned integers. Reverts with custom message on
            /// division by zero. The result is rounded towards zero.
            function safeDiv(x, y, errMsg) -> ret {
                if iszero(y) {
                    assertionError(errMsg)
                }
                ret := div(x, y)
            }

            /// @dev Returns the addition of two unsigned integers, reverting on overflow.
            function safeAdd(x, y, errMsg) -> ret {
                ret := add(x, y)
                if lt(ret, x) {
                    assertionError(errMsg)
                }
            }

            /// @dev Returns the subtraction of two unsigned integers, reverting on underflow.
            function safeSub(x, y, errMsg) -> ret {
                if gt(y, x) {
                    assertionError(errMsg)
                }
                ret := sub(x, y)
            }

            function saturatingSub(x, y) -> ret {
                switch gt(x,y)
                case 0 {
                    ret := 0
<<<<<<< HEAD
                } 
=======
                }
>>>>>>> 4c0e566a
                default {
                    ret := sub(x,y)
                }
            }

            ///
            /// Debug utilities
            ///

            /// @dev This method accepts the message and some 1-word data associated with it
            /// It triggers a VM hook that allows the server to observe the behavior of the system.
            function debugLog(msg, data) {
                storeVmHookParam(0, msg)
                storeVmHookParam(1, data)
                setHook(VM_HOOK_DEBUG_LOG())
            }

            /// @dev Triggers a hook that displays the returndata on the server side.
            function debugReturndata() {
                debugLog("returndataptr", returnDataPtr())
                storeVmHookParam(0, returnDataPtr())
                setHook(VM_HOOK_DEBUG_RETURNDATA())
            }

            /// @dev Triggers a hook that notifies the operator about the factual number of gas
            /// refunded to the user. This is to be used by the operator to derive the correct
            /// `gasUsed` in the API.
            function notifyAboutRefund(refund) {
                storeVmHookParam(0, refund)
                setHook(VM_NOTIFY_OPERATOR_ABOUT_FINAL_REFUND())
                debugLog("refund(gas)", refund)
            }

            function notifyExecutionResult(success) {
                let ptr := returnDataPtr()
                storeVmHookParam(0, success)
                storeVmHookParam(1, ptr)
                setHook(VM_HOOK_EXECUTION_RESULT())

                debugLog("execution result: success", success)
                debugLog("execution result: ptr", ptr)
            }

            /// @dev Asks operator for the refund for the transaction. The function provides
            /// the operator with the proposed refund gas by the bootloader, 
            /// total spent gas on the pubdata and gas per 1 byte of pubdata.
            /// This function is called before the refund stage, because at that point
            /// only the operator knows how close does a transaction
            /// bring us to closing the batch as well as how much the transaction
            /// should've spent on the pubdata/computation/etc.
            /// After it is run, the operator should put the expected refund
            /// into the memory slot (in the out of circuit execution).
            /// Since the slot after the transaction is not touched,
            /// this slot can be used in the in-circuit VM out of box.
<<<<<<< HEAD
            function askOperatorForRefund(
                proposedRefund, 
=======
            /// @param proposedRefund The proposed refund gas by the bootloader.
            /// @param spentOnPubdata The number of gas that transaction spent on the pubdata.
            /// @param gasPerPubdataByte The price of each byte of pubdata in L2 gas.
            function askOperatorForRefund(
                proposedRefund,
>>>>>>> 4c0e566a
                spentOnPubdata,
                gasPerPubdataByte
            ) {
                storeVmHookParam(0, proposedRefund)
                storeVmHookParam(1, spentOnPubdata)
                storeVmHookParam(2, gasPerPubdataByte)
                setHook(VM_HOOK_ASK_OPERATOR_FOR_REFUND())
            }

            ///
            /// Error codes used for more correct diagnostics from the server side.
            ///

            function ETH_CALL_ERR_CODE() -> ret {
                ret := 0
            }

            function ACCOUNT_TX_VALIDATION_ERR_CODE() -> ret {
                ret := 1
            }

            function FAILED_TO_CHARGE_FEE_ERR_CODE() -> ret {
                ret := 2
            }

            function FROM_IS_NOT_AN_ACCOUNT_ERR_CODE() -> ret {
                ret := 3
            }

            function FAILED_TO_CHECK_ACCOUNT_ERR_CODE() -> ret {
                ret := 4
            }

            function UNACCEPTABLE_GAS_PRICE_ERR_CODE() -> ret {
                ret := 5
            }

            function FAILED_TO_SET_NEW_BATCH_ERR_CODE() -> ret {
                ret := 6
            }

            function PAY_FOR_TX_FAILED_ERR_CODE() -> ret {
                ret := 7
            }

            function PRE_PAYMASTER_PREPARATION_FAILED_ERR_CODE() -> ret {
                ret := 8
            }

            function PAYMASTER_VALIDATION_FAILED_ERR_CODE() -> ret {
                ret := 9
            }

            function FAILED_TO_SEND_FEES_TO_THE_OPERATOR() -> ret {
                ret := 10
            }

            function UNACCEPTABLE_PUBDATA_PRICE_ERR_CODE() -> ret {
                ret := 11
            }

            function TX_VALIDATION_FAILED_ERR_CODE() -> ret {
                ret := 12
            }

            function MAX_PRIORITY_FEE_PER_GAS_GREATER_THAN_MAX_FEE_PER_GAS() -> ret {
                ret := 13
            }

            function BASE_FEE_GREATER_THAN_MAX_FEE_PER_GAS() -> ret {
                ret := 14
            }

            function PAYMASTER_RETURNED_INVALID_CONTEXT() -> ret {
                ret := 15
            }

            function PAYMASTER_RETURNED_CONTEXT_IS_TOO_LONG() -> ret {
                ret := 16
            }

            function ASSERTION_ERROR() -> ret {
                ret := 17
            }

            function FAILED_TO_MARK_FACTORY_DEPS() -> ret {
                ret := 18
            }

            function TX_VALIDATION_OUT_OF_GAS() -> ret {
                ret := 19
            }

            function NOT_ENOUGH_GAS_PROVIDED_ERR_CODE() -> ret {
                ret := 20
            }

            function ACCOUNT_RETURNED_INVALID_MAGIC_ERR_CODE() -> ret {
                ret := 21
            }

            function PAYMASTER_RETURNED_INVALID_MAGIC_ERR_CODE() -> ret {
                ret := 22
            }

            function MINT_ETHER_FAILED_ERR_CODE() -> ret {
                ret := 23
            }

            function FAILED_TO_APPEND_TRANSACTION_TO_L2_BLOCK() -> ret {
                ret := 24
            }

            function FAILED_TO_SET_L2_BLOCK() -> ret {
                ret := 25
            }

            function FAILED_TO_PUBLISH_TIMESTAMP_DATA_TO_L1() -> ret {
                ret := 26
            }

            function L1_MESSENGER_PUBLISHING_FAILED_ERR_CODE() -> ret {
                ret := 27
            }

            function L1_MESSENGER_LOG_SENDING_FAILED_ERR_CODE() -> ret {
                ret := 28
            }

            function FAILED_TO_CALL_SYSTEM_CONTEXT_ERR_CODE() -> ret {
                ret := 29
            }

            /// @dev Accepts a 1-word literal and returns its length in bytes
            /// @param str A string literal
            function getStrLen(str) -> len {
                len := 0
                // The string literals are stored left-aligned. Thus,
                // In order to get the length of such string,
                // we shift it to the left (remove one byte to the left) until
                // no more non-empty bytes are left.
                for {} str {str := shl(8, str)} {
                    len := add(len, 1)
                }
            }

            // Selector of the errors used by the "require" statements in Solidity
            // and the one that can be parsed by our server.
            function GENERAL_ERROR_SELECTOR() -> ret {
                ret := {{REVERT_ERROR_SELECTOR}}
            }

            /// @notice Reverts with assertion error with the provided error string literal.
            function assertionError(err) {
                let ptr := 0

                // The first byte indicates that the revert reason is an assertion error
                mstore8(ptr, ASSERTION_ERROR())
                ptr := add(ptr, 1)

                // Then, we need to put the returndata in a way that is easily parsable by our
                // servers
                mstore(ptr, GENERAL_ERROR_SELECTOR())
                ptr := add(ptr, 4)

                // Then, goes the "data offset". It is has constant value of 32.
                mstore(ptr, 32)
                ptr := add(ptr, 32)

                // Then, goes the length of the string:
                mstore(ptr, getStrLen(err))
                ptr := add(ptr, 32)

                // Then, we put the actual string
                mstore(ptr, err)
                ptr := add(ptr, 32)

                revert(0, ptr)
            }

            /// @notice Accepts an error code and whether there is a need to copy returndata
            /// @param errCode The code of the error
            /// @param sendReturnData A flag of whether or not the returndata should be used in the
            /// revert reason as well.
            function revertWithReason(errCode, sendReturnData) {
                let returndataLen := 1
                mstore8(0, errCode)

                if sendReturnData {
                    // Here we ignore all kinds of limits on the returned data,
                    // since the `revert` will happen shortly after.
                    returndataLen := add(returndataLen, returndatasize())
                    returndatacopy(1, 0, returndatasize())
                }
                revert(0, returndataLen)
            }

            /// @notice The id of the VM hook that notifies the operator that the transaction
            /// validation rules should start applying (i.e. the user should not be allowed to access
            /// other users' storage, etc).
            function VM_HOOK_ACCOUNT_VALIDATION_ENTERED() -> ret {
                ret := 0
            }

            /// @notice The id of the VM hook that notifies the operator that the transaction
            /// paymaster validation has started.
            function VM_HOOK_PAYMASTER_VALIDATION_ENTERED() -> ret {
                ret := 1
            }

            /// @notice The id of the VM hook that notifies the operator that the transaction's validation
            /// restrictions should no longer apply. Note, that this is different from the validation ending,
            /// since for instance the bootloader needs to do some actions during validation which are forbidden for users.
            /// So this hook is used to notify the operator that the restrictions should be temporarily lifted.
            function VM_HOOK_NO_VALIDATION_ENTERED() -> ret {
                ret := 2
            }

            /// @notice The id of the VM hook that notifies the operator that the transaction's validation has ended.
            function VM_HOOK_VALIDATION_STEP_ENDED() -> ret {
                ret := 3
            }

            /// @notice The id of the VM hook that notifies the operator that the transaction's execution has started.
            function VM_HOOK_TX_HAS_ENDED() -> ret {
                ret := 4
            }

            /// @notice The id of the VM hook that is used to emit debugging logs consisting of pair <msg, data>.
            function VM_HOOK_DEBUG_LOG() -> ret {
                ret := 5
            }

            /// @notice The id of the VM hook that is used to emit debugging logs with the returndata of the latest transaction.
            function VM_HOOK_DEBUG_RETURNDATA() -> ret {
                ret := 6
            }

            /// @notice The id of the VM hook that is used to notify the operator about the entry into the
            /// `ZKSYNC_CATCH_NEAR_CALL` function.
            function VM_HOOK_CATCH_NEAR_CALL() -> ret {
                ret := 7
            }

            /// @notice The id of the VM hook that is used to notify the operator about the need to put the refund for
            /// the current transaction into the bootloader's memory.
            function VM_HOOK_ASK_OPERATOR_FOR_REFUND() -> ret {
                ret := 8
            }

            /// @notice The id of the VM hook that is used to notify the operator about the refund given to the user by the bootloader.
            function VM_NOTIFY_OPERATOR_ABOUT_FINAL_REFUND() -> ret {
                ret := 9
            }

            /// @notice The id of the VM hook that is used to notify the operator about the execution result of the transaction.
            function VM_HOOK_EXECUTION_RESULT() -> ret {
                ret := 10
            }

            /// @notice The id of the VM hook that is used to notify the operator that it needs to insert the information about the last
            /// fictive miniblock.
            function VM_HOOK_FINAL_L2_STATE_INFO() -> ret {
                ret := 11
            }

            /// @norice The id of the VM hook that use used to notify the operator that it needs to insert the pubdata.
            function VM_HOOK_PUBDATA_REQUESTED() -> ret {
                ret := 12
            }

            // Need to prevent the compiler from optimizing out similar operations,
            // which may have different meaning for the offline debugging
            function $llvm_NoInline_llvm$_unoptimized(val) -> ret {
                ret := add(val, callvalue())
            }

            /// @notice Triggers a VM hook.
            /// The server will recognize it and output corresponding logs.
            function setHook(hook) {
                mstore(VM_HOOK_PTR(), $llvm_NoInline_llvm$_unoptimized(hook))
            }

            /// @notice Sets a value to a param of the vm hook.
            /// @param paramId The id of the VmHook parameter.
            /// @param value The value of the parameter.
            /// @dev This method should be called before triggering the VM hook itself.
            /// @dev It is the responsibility of the caller to never provide
            /// paramId smaller than the VM_HOOK_PARAMS()
            function storeVmHookParam(paramId, value) {
                let offset := add(VM_HOOK_PARAMS_OFFSET(), mul(32, paramId))
                mstore(offset, $llvm_NoInline_llvm$_unoptimized(value))
            }

            /// @dev Log key used by Executor.sol for processing. See Constants.sol::SystemLogKey enum
            function chainedPriorityTxnHashLogKey() -> ret {
                ret := 5
            }

            /// @dev Log key used by Executor.sol for processing. See Constants.sol::SystemLogKey enum
            function numberOfLayer1TxsLogKey() -> ret {
                ret := 6
            }

            /// @dev Log key used by Executor.sol for processing. See Constants.sol::SystemLogKey enum
            function protocolUpgradeTxHashKey() -> ret {
                ret := 13
            }

            ////////////////////////////////////////////////////////////////////////////
            //                      Main Transaction Processing
            ////////////////////////////////////////////////////////////////////////////

            /// @notice the address that will be the beneficiary of all the fees
            let OPERATOR_ADDRESS := mload(0)

            let GAS_PRICE_PER_PUBDATA := 0

            // Initializing block params
            {
                /// @notice The hash of the previous batch
                let PREV_BATCH_HASH := mload(32)
                /// @notice The timestamp of the batch being processed
                let NEW_BATCH_TIMESTAMP := mload(64)
                /// @notice The number of the new batch being processed.
                /// While this number is deterministic for each batch, we
                /// still provide it here to ensure consistency between the state
                /// of the VM and the state of the operator.
                let NEW_BATCH_NUMBER := mload(96)

                /// @notice The minimal price per pubdata byte in ETH that the operator agrees on.
                /// In the future, a trustless value will be enforced.
                /// For now, this value is trusted to be fairly provided by the operator.
                /// It is expected of the operator to already include the L1 batch overhead costs into the value.
                let FAIR_PUBDATA_PRICE := mload(128)

                /// @notice The minimal gas price that the operator agrees upon.
                /// In the future, it will have an EIP1559-like lower bound.
                /// It is expected of the operator to already include the L1 batch overhead costs into the value.
                let FAIR_L2_GAS_PRICE := mload(160)

                /// @notice The expected base fee by the operator.
                /// Just like the batch number, while calculated on the bootloader side,
                /// the operator still provides it to make sure that its data is in sync.
                let EXPECTED_BASE_FEE := mload(192)

                validateOperatorProvidedPrices(FAIR_L2_GAS_PRICE, FAIR_PUBDATA_PRICE)



                <!-- @if BOOTLOADER_TYPE=='proved_batch' -->

                let baseFee := 0

                baseFee, GAS_PRICE_PER_PUBDATA := getFeeParams(
                    FAIR_PUBDATA_PRICE,
                    FAIR_L2_GAS_PRICE
                )

                // Only for the proved batch we enforce that the baseFee proposed
                // by the operator is equal to the expected one. For the playground batch, we allow
                // the operator to provide any baseFee the operator wants.
                if iszero(eq(baseFee, EXPECTED_BASE_FEE)) {
                    debugLog("baseFee", baseFee)
                    debugLog("EXPECTED_BASE_FEE", EXPECTED_BASE_FEE)
                    assertionError("baseFee inconsistent")
                }

                upgradeSystemContextIfNeeded()

                setNewBatch(PREV_BATCH_HASH, NEW_BATCH_TIMESTAMP, NEW_BATCH_NUMBER, EXPECTED_BASE_FEE)

                <!-- @endif -->

                <!-- @if BOOTLOADER_TYPE=='playground_batch' -->

                let SHOULD_SET_NEW_BATCH := mload(224)

                upgradeSystemContextIfNeeded()

                switch SHOULD_SET_NEW_BATCH
                case 0 {
                    unsafeOverrideBatch(NEW_BATCH_TIMESTAMP, NEW_BATCH_NUMBER, EXPECTED_BASE_FEE)
                }
                default {
                    setNewBatch(PREV_BATCH_HASH, NEW_BATCH_TIMESTAMP, NEW_BATCH_NUMBER, EXPECTED_BASE_FEE)
                }

                GAS_PRICE_PER_PUBDATA := gasPerPubdataFromBaseFee(EXPECTED_BASE_FEE, FAIR_PUBDATA_PRICE)

                <!-- @endif -->
            }

            // Now, we iterate over all transactions, processing each of them
            // one by one.
            // Here, the `resultPtr` is the pointer to the memory slot, where we will write
            // `true` or `false` based on whether the tx execution was successful,

            // The position at which the tx offset of the transaction should be placed
            let currentExpectedTxOffset := add(TXS_IN_BATCH_LAST_PTR(), mul(MAX_POSTOP_SLOTS(), 32))

            let txPtr := TX_DESCRIPTION_BEGIN_BYTE()

            // At the COMPRESSED_BYTECODES_BEGIN_BYTE() the pointer to the newest bytecode to be published
            // is stored.
            mstore(COMPRESSED_BYTECODES_BEGIN_BYTE(), add(COMPRESSED_BYTECODES_BEGIN_BYTE(), 32))

            // At start storing keccak256("") as `chainedPriorityTxsHash` and 0 as `numberOfLayer1Txs`
            mstore(PRIORITY_TXS_L1_DATA_BEGIN_BYTE(), EMPTY_STRING_KECCAK())
            mstore(add(PRIORITY_TXS_L1_DATA_BEGIN_BYTE(), 32), 0)

            // Iterating through transaction descriptions
            let transactionIndex := 0
            for {
                let resultPtr := RESULT_START_PTR()
            } lt(txPtr, TXS_IN_BATCH_LAST_PTR()) {
                txPtr := add(txPtr, TX_DESCRIPTION_SIZE())
                resultPtr := add(resultPtr, 32)
                transactionIndex := add(transactionIndex, 1)
            } {
                let execute := mload(txPtr)

                debugLog("txPtr", txPtr)
                debugLog("execute", execute)

                if iszero(execute) {
                    // We expect that all transactions that are executed
                    // are continuous in the array.
                    break
                }

                let txDataOffset := mload(add(txPtr, 32))

                // We strongly enforce the positions of transactions
                if iszero(eq(currentExpectedTxOffset, txDataOffset)) {
                    debugLog("currentExpectedTxOffset", currentExpectedTxOffset)
                    debugLog("txDataOffset", txDataOffset)

                    assertionError("Tx data offset is incorrect")
                }

                currentExpectedTxOffset := validateAbiEncoding(txDataOffset)

                // Checking whether the last slot of the transaction's description
                // does not go out of bounds.
                if gt(sub(currentExpectedTxOffset, 32), LAST_FREE_SLOT()) {
                    debugLog("currentExpectedTxOffset", currentExpectedTxOffset)
                    debugLog("LAST_FREE_SLOT", LAST_FREE_SLOT())

                    assertionError("currentExpectedTxOffset too high")
                }

                validateTypedTxStructure(add(txDataOffset, 32))

                <!-- @if BOOTLOADER_TYPE=='proved_batch' -->
                {
                    debugLog("ethCall", 0)
                    processTx(txDataOffset, resultPtr, transactionIndex, 0, GAS_PRICE_PER_PUBDATA)
                }
                <!-- @endif -->
                <!-- @if BOOTLOADER_TYPE=='playground_batch' -->
                {
                    let txMeta := mload(txPtr)
                    let processFlags := getWordByte(txMeta, 31)
                    debugLog("flags", processFlags)


                    // `processFlags` argument denotes which parts of execution should be done:
                    //  Possible values:
                    //     0x00: validate & execute (normal mode)
                    //     0x02: perform ethCall (i.e. use mimicCall to simulate the call)

                    let isETHCall := eq(processFlags, 0x02)
                    debugLog("ethCall", isETHCall)
                    processTx(txDataOffset, resultPtr, transactionIndex, isETHCall, GAS_PRICE_PER_PUBDATA)
                }
                <!-- @endif -->
                // Signal to the vm that the transaction execution is complete
                setHook(VM_HOOK_TX_HAS_ENDED())
                // Increment tx index within the system.
                considerNewTx()
            }

            // Resetting tx.origin and gasPrice to 0, so we don't pay for
            // publishing them on-chain.
            setTxOrigin(0)
            setGasPrice(0)

            // Transferring all the ETH received in the block to the operator
            directETHTransfer(
                selfbalance(),
                OPERATOR_ADDRESS
            )

            // Hook that notifies that the operator should provide final information for the batch
            setHook(VM_HOOK_FINAL_L2_STATE_INFO())

            // Each batch typically ends with a special block which contains no transactions.
            // So we need to have this method to reflect it in the system contracts too.
            //
            // The reason is that as of now our node requires that each storage write (event, etc) belongs to a particular
            // L2 block. In case a batch is sealed by timeout (i.e. the resources of the batch have not been exhausted, but we need
            // to seal it to assure timely finality), we need to process sending funds to the operator *after* the last
            // non-empty L2 block has been already sealed. We can not override old L2 blocks, so we need to create a new empty "fictive" block for it.
            //
            // The other reason why we need to set this block is so that in case of empty batch (i.e. the one which has no transactions),
            // the virtual block number as well as miniblock number are incremented.
            setL2Block(transactionIndex)

            callSystemContext({{RIGHT_PADDED_RESET_TX_NUMBER_IN_BLOCK_SELECTOR}})

            publishTimestampDataToL1()

            // Sending system logs (to be processed on L1)
            sendToL1Native(true, chainedPriorityTxnHashLogKey(), mload(PRIORITY_TXS_L1_DATA_BEGIN_BYTE()))
            sendToL1Native(true, numberOfLayer1TxsLogKey(), mload(add(PRIORITY_TXS_L1_DATA_BEGIN_BYTE(), 32)))

            l1MessengerPublishingCall()
        }
    }
}<|MERGE_RESOLUTION|>--- conflicted
+++ resolved
@@ -80,18 +80,11 @@
                 ret := {{GUARANTEED_PUBDATA_BYTES}}
             }
 
-<<<<<<< HEAD
-            /// @dev The maximal allowed gasPerPubdata, we want it multiplied by the u32::MAX 
-            /// (i.e. the maximal possible value of the pubdata counter) to be a safe JS integer with a good enough margin.
-            function MAX_L2_GAS_PER_PUBDATA() -> ret {
-                ret := 1048576
-=======
             /// @dev The maximal allowed gasPerPubdata, we want it multiplied by the u32::MAX
             /// (i.e. the maximal possible value of the pubdata counter) to be a safe JS integer with a good enough margin.
             /// @dev For now, the 50000 value is used for backward compatibility with SDK, but in the future we will migrate to 2^20.
             function MAX_L2_GAS_PER_PUBDATA() -> ret {
                 ret := 50000
->>>>>>> 4c0e566a
             }
 
             /// @dev The overhead for the interaction with L1.
@@ -623,11 +616,6 @@
                         if lt(userProvidedPubdataPrice, gasPerPubdata) {
                             revertWithReason(UNACCEPTABLE_GAS_PRICE_ERR_CODE(), 0)
                         }
-<<<<<<< HEAD
-                        
-=======
-
->>>>>>> 4c0e566a
                         <!-- @if BOOTLOADER_TYPE=='proved_batch' -->
                         processL2Tx(txDataOffset, resultPtr, transactionIndex, gasPerPubdata)
                         <!-- @endif -->
@@ -1037,26 +1025,15 @@
                 if lt(getReserved0(innerTxDataOffset), safeAdd(value, txInternalCost, "ol")) {
                     assertionError("deposited eth too low")
                 }
-<<<<<<< HEAD
-                
-                // In previous steps, there might have been already some pubdata published (e.g. to mark factory dependencies as published). 
-                // However, these actions are mandatory and it is assumed that the L1 Mailbox contract ensured that the provided gas is enough to cover for pubdata.
-
-=======
 
                 // In previous steps, there might have been already some pubdata published (e.g. to mark factory dependencies as published).
                 // However, these actions are mandatory and it is assumed that the L1 Mailbox contract ensured that the provided gas is enough to cover for pubdata.
->>>>>>> 4c0e566a
                 if gt(gasLimitForTx, gasUsedOnPreparation) {
                     let gasSpentOnExecution := 0
                     let gasForExecution := sub(gasLimitForTx, gasUsedOnPreparation)
 
                     gasSpentOnExecution, success := getExecuteL1TxAndNotifyResult(
-<<<<<<< HEAD
-                        txDataOffset, 
-=======
                         txDataOffset,
->>>>>>> 4c0e566a
                         gasForExecution,
                         basePubdataSpent,
                         gasPerPubdata,
@@ -1069,11 +1046,7 @@
 
                     // It is assumed that `isNotEnoughGasForPubdata` ensured that the user did not publish too much pubdata.
                     let potentialRefund := saturatingSub(
-<<<<<<< HEAD
-                        safeAdd(reservedGas, gasForExecution, "safeadd: potentialRefund1"), 
-=======
                         safeAdd(reservedGas, gasForExecution, "safeadd: potentialRefund1"),
->>>>>>> 4c0e566a
                         safeAdd(gasSpentOnExecution, ergsSpentOnPubdata, "safeadd: potentialRefund2")
                     )
 
@@ -1140,10 +1113,6 @@
                 }
             }
 
-<<<<<<< HEAD
-            function getExecuteL1TxAndNotifyResult(
-                txDataOffset, 
-=======
             /// @dev The function responsible for execution of L1->L2 transactions.
             /// @param txDataOffset The offset to the transaction's information
             /// @param gasForExecution The amount of gas available for the execution
@@ -1151,7 +1120,6 @@
             /// @param gasPerPubdata The price per each pubdata byte in L2 gas
             function getExecuteL1TxAndNotifyResult(
                 txDataOffset,
->>>>>>> 4c0e566a
                 gasForExecution,
                 basePubdataSpent,
                 gasPerPubdata
@@ -1188,11 +1156,7 @@
                 let innerTxDataOffset := add(txDataOffset, 32)
 
                 setPubdataInfo(gasPerPubdata, basePubdataSpent)
-<<<<<<< HEAD
-                
-=======
-
->>>>>>> 4c0e566a
+
                 let gasBeforePreparation := gas()
                 debugLog("gasBeforePreparation", gasBeforePreparation)
 
@@ -1257,11 +1221,7 @@
             ) {
                 let basePubdataSpent := getPubdataCounter()
 
-<<<<<<< HEAD
-                debugLog("baseSepnt", basePubdataSpent)
-=======
                 debugLog("baseSpent", basePubdataSpent)
->>>>>>> 4c0e566a
 
                 let innerTxDataOffset := add(txDataOffset, 32)
 
@@ -1462,11 +1422,7 @@
                     let markingDependenciesABI := getNearCallABI(gasLeft)
                     checkEnoughGas(gasLeft)
                     newCompressedFactoryDepsPointer := ZKSYNC_NEAR_CALL_markFactoryDepsL2(
-<<<<<<< HEAD
-                        markingDependenciesABI, 
-=======
                         markingDependenciesABI,
->>>>>>> 4c0e566a
                         txDataOffset,
                         basePubdataSpent,
                         reservedGas,
@@ -1576,11 +1532,7 @@
                     reservedGas,
                     gasPerPubdata
                 ) {
-<<<<<<< HEAD
-                    // If not enough gas for pubdata was provided, we revert all the state diffs / messages 
-=======
                     // If not enough gas for pubdata was provided, we revert all the state diffs / messages
->>>>>>> 4c0e566a
                     // that caused the pubdata to be published
                     nearCallPanic()
                 }
@@ -1642,11 +1594,7 @@
                     reservedGas,
                     gasPerPubdata
                 ) {
-<<<<<<< HEAD
-                    // If not enough gas for pubdata was provided, we revert all the state diffs / messages 
-=======
                     // If not enough gas for pubdata was provided, we revert all the state diffs / messages
->>>>>>> 4c0e566a
                     // that caused the pubdata to be published
                     nearCallPanic()
                 }
@@ -1730,32 +1678,18 @@
                             success,
                             // Since the paymaster will be refunded with reservedGas,
                             // it should know about it
-<<<<<<< HEAD
-                            safeAdd(gasLeft, reservedGas, "jkl"),
-                            basePubdataSpent,
-                            reservedGas,
-                            gasPerPubdata
-=======
                             saturatingSub(safeAdd(gasLeft, reservedGas, "jkl"), spentOnPubdata),
                             basePubdataSpent,
                             gasPerPubdata,
                             reservedGas
->>>>>>> 4c0e566a
                         ))
                         let gasSpentByPostOp := sub(gasBeforePostOp, gas())
 
                         gasLeft := saturatingSub(gasLeft, gasSpentByPostOp)
-<<<<<<< HEAD
-                    } 
-                }
-
-                // It was expected that before this point various `isNotEnoughGasForPubdata` methods would ensure that the user 
-=======
                     }
                 }
 
                 // It was expected that before this point various `isNotEnoughGasForPubdata` methods would ensure that the user
->>>>>>> 4c0e566a
                 // has enough funds for pubdata. Now, we just subtract the leftovers from the user.
                 let spentOnPubdata := getErgsSpentForPubdata(
                     basePubdataSpent,
@@ -1997,11 +1931,7 @@
                     0,
                     gasPerPubdata,
                 ) {
-<<<<<<< HEAD
-                    // If not enough gas for pubdata was provided, we revert all the state diffs / messages 
-=======
                     // If not enough gas for pubdata was provided, we revert all the state diffs / messages
->>>>>>> 4c0e566a
                     // that caused the pubdata to be published
                     nearCallPanic()
                 }
@@ -2403,21 +2333,12 @@
             /// This is the `maximum` number because it does not take into account the number of gas that
             /// can be spent by the paymaster itself.
             function ZKSYNC_NEAR_CALL_callPostOp(
-<<<<<<< HEAD
-                abi, 
-                paymaster, 
-                txDataOffset, 
-                txResult, 
-                maxRefundedGas,
-                basePubdataSpent, 
-=======
                 abi,
                 paymaster,
                 txDataOffset,
                 txResult,
                 maxRefundedGas,
                 basePubdataSpent,
->>>>>>> 4c0e566a
                 gasPerPubdata,
                 reservedGas,
             ) -> success {
@@ -2511,11 +2432,7 @@
                     reservedGas,
                     gasPerPubdata,
                 ) {
-<<<<<<< HEAD
-                    // If not enough gas for pubdata was provided, we revert all the state diffs / messages 
-=======
                     // If not enough gas for pubdata was provided, we revert all the state diffs / messages
->>>>>>> 4c0e566a
                     // that caused the pubdata to be published
                     nearCallPanic()
                 }
@@ -2900,51 +2817,29 @@
             }
 
             function getPubdataCounter() -> ret {
-<<<<<<< HEAD
-                ret := and($llvm_NoInline_llvm$_getMeta(), 0xFFFFFFFF)     
-=======
                 ret := and($llvm_NoInline_llvm$_getMeta(), 0xFFFFFFFF)
->>>>>>> 4c0e566a
             }
 
             function getCurrentPubdataSpent(basePubdataSpent) -> ret {
                 let currentPubdataCounter := getPubdataCounter()
                 debugLog("basePubdata", basePubdataSpent)
                 debugLog("currentPubdata", currentPubdataCounter)
-<<<<<<< HEAD
-                ret := sub(currentPubdataCounter, basePubdataSpent)
-                if gt(basePubdataSpent, currentPubdataCounter) {
-                    ret := 0
-                }
-=======
                 ret := saturatingSub(currentPubdataCounter, basePubdataSpent)
->>>>>>> 4c0e566a
             }
 
             function getErgsSpentForPubdata(
                 basePubdataSpent,
-<<<<<<< HEAD
-                gasPerPubdata,  
-=======
                 gasPerPubdata,
->>>>>>> 4c0e566a
             ) -> ret {
                 ret := safeMul(getCurrentPubdataSpent(basePubdataSpent), gasPerPubdata, "mul: getErgsSpentForPubdata")
             }
 
             /// @dev Compares the amount of spent ergs on the pubdatawith the allowed amount.
             /// @param basePubdataSpent The amount of pubdata spent at the beginning of the transaction.
-<<<<<<< HEAD
-            /// @param computeGas The amount of gas spent on the computation.
-            /// @param reservedGas The amount of gas reserved for the pubdata.
-            /// @param gasPerPubdata The price of each byte of pubdata in L2 gas.
-            /// @return ret Whether the amout of pubdata spent so far is valid and 
-=======
             /// @param computeGas The amount of execution gas remaining that can still be spent on future computation.
             /// @param reservedGas The amount of gas reserved for the pubdata.
             /// @param gasPerPubdata The price of each byte of pubdata in L2 gas.
             /// @return ret Whether the amount of pubdata spent so far is valid and
->>>>>>> 4c0e566a
             /// and can be covered by the user.
             function isNotEnoughGasForPubdata(
                 basePubdataSpent,
@@ -2956,14 +2851,7 @@
                 debugLog("spentErgsPubdata", spentErgs)
                 let allowedGasLimit := add(computeGas, reservedGas)
                 
-<<<<<<< HEAD
-                let notEnoughGas := lt(allowedGasLimit, spentErgs)
-                let tooMuchPubdata := gt(getCurrentPubdataSpent(basePubdataSpent), MAX_PUBDATA_FOR_TX())
-
-                ret := or(notEnoughGas, tooMuchPubdata)
-=======
                 ret := lt(allowedGasLimit, spentErgs)
->>>>>>> 4c0e566a
             }
 
             /// @dev Set the new value for the tx origin context value
@@ -2986,15 +2874,10 @@
                 }
             }
 
-<<<<<<< HEAD
-            /// @dev Sets the gas per pubdata byte value in the `SystemContext` contract. 
-            /// @notice Note that it has not actual impact on the execution of the contract.
-=======
             /// @dev Sets the gas per pubdata byte value in the `SystemContext` contract.
             /// @param newGasPerPubdata The amount L2 gas that the operator charge the user for single byte of pubdata.
             /// @param basePubdataSpent The number of pubdata spent as of the start of the transaction.
             /// @notice Note that it has no actual impact on the execution of the contract.
->>>>>>> 4c0e566a
             function setPubdataInfo(
                 newGasPerPubdata,
                 basePubdataSpent
@@ -3301,12 +3184,8 @@
                         <!-- @if BOOTLOADER_TYPE=='proved_batch' -->
                         assertEq(gt(getFrom(innerTxDataOffset), MAX_SYSTEM_CONTRACT_ADDR()), 1, "from in kernel space")
                         <!-- @endif -->
-<<<<<<< HEAD
-                        
-=======
 
                         assertEq(getReserved1(innerTxDataOffset), 0, "reserved1 non zero")
->>>>>>> 4c0e566a
                         assertEq(getReserved2(innerTxDataOffset), 0, "reserved2 non zero")
                         assertEq(getReserved3(innerTxDataOffset), 0, "reserved3 non zero")
                         assertEq(getFactoryDepsBytesLength(innerTxDataOffset), 0, "factory deps non zero")
@@ -3713,11 +3592,7 @@
                 switch gt(x,y)
                 case 0 {
                     ret := 0
-<<<<<<< HEAD
-                } 
-=======
-                }
->>>>>>> 4c0e566a
+                }
                 default {
                     ret := sub(x,y)
                 }
@@ -3772,16 +3647,11 @@
             /// into the memory slot (in the out of circuit execution).
             /// Since the slot after the transaction is not touched,
             /// this slot can be used in the in-circuit VM out of box.
-<<<<<<< HEAD
-            function askOperatorForRefund(
-                proposedRefund, 
-=======
             /// @param proposedRefund The proposed refund gas by the bootloader.
             /// @param spentOnPubdata The number of gas that transaction spent on the pubdata.
             /// @param gasPerPubdataByte The price of each byte of pubdata in L2 gas.
             function askOperatorForRefund(
                 proposedRefund,
->>>>>>> 4c0e566a
                 spentOnPubdata,
                 gasPerPubdataByte
             ) {
