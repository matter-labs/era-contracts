--- conflicted
+++ resolved
@@ -2,13 +2,9 @@
 
 pragma solidity 0.8.24;
 
-<<<<<<< HEAD
-import {SYSTEM_CONTEXT_CONTRACT} from "./Constants.sol";
-=======
 import {DEPLOYER_SYSTEM_CONTRACT, SYSTEM_CONTEXT_CONTRACT, L2_BRIDGE_HUB, L2_ASSET_ROUTER, L2_MESSAGE_ROOT} from "./Constants.sol";
 import {IContractDeployer, ForceDeployment} from "./interfaces/IContractDeployer.sol";
 import {SystemContractHelper} from "./libraries/SystemContractHelper.sol";
->>>>>>> cca49de2
 import {ISystemContext} from "./interfaces/ISystemContext.sol";
 import {InvalidChainId} from "contracts/SystemContractErrors.sol";
 import {IL2GenesisUpgrade} from "./interfaces/IL2GenesisUpgrade.sol";
@@ -30,19 +26,11 @@
         bytes calldata _fixedForceDeploymentsData,
         bytes calldata _additionalForceDeploymentsData
     ) external payable {
+        // solhint-disable-next-line gas-custom-errors
         if (_chainId == 0) {
             revert InvalidChainId();
         }
         ISystemContext(SYSTEM_CONTEXT_CONTRACT).setChainId(_chainId);
-<<<<<<< HEAD
-
-        L2GatewayUpgradeHelper.performForceDeployedContractsInit(
-            _ctmDeployer,
-            _fixedForceDeploymentsData,
-            _additionalForceDeploymentsData
-        );
-
-=======
         ForceDeployment[] memory forceDeployments = abi.decode(_forceDeploymentsData, (ForceDeployment[]));
         IContractDeployer(DEPLOYER_SYSTEM_CONTRACT).forceDeployOnAddresses{value: msg.value}(forceDeployments);
 
@@ -69,8 +57,14 @@
                 revert(add(returnData, 0x20), returndatasize())
             }
         }
+        ISystemContext(SYSTEM_CONTEXT_CONTRACT).setChainId(_chainId);
 
->>>>>>> cca49de2
+        L2GatewayUpgradeHelper.performForceDeployedContractsInit(
+            _ctmDeployer,
+            _fixedForceDeploymentsData,
+            _additionalForceDeploymentsData
+        );
+
         emit UpgradeComplete(_chainId);
     }
 }