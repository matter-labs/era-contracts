// SPDX-License-Identifier: MIT

pragma solidity 0.8.24;

<<<<<<< HEAD
import {DEPLOYER_SYSTEM_CONTRACT, SYSTEM_CONTEXT_CONTRACT, L2_BRIDGE_HUB, L2_ASSET_ROUTER, L2_MESSAGE_ROOT} from "./Constants.sol";
import {IContractDeployer, ForceDeployment} from "./interfaces/IContractDeployer.sol";
import {SystemContractHelper} from "./libraries/SystemContractHelper.sol";
=======
import {SYSTEM_CONTEXT_CONTRACT} from "./Constants.sol";
>>>>>>> 1cabb763
import {ISystemContext} from "./interfaces/ISystemContext.sol";
import {InvalidChainId} from "contracts/SystemContractErrors.sol";
import {IL2GenesisUpgrade} from "./interfaces/IL2GenesisUpgrade.sol";

import {L2GatewayUpgradeHelper} from "./L2GatewayUpgradeHelper.sol";

/// @custom:security-contact security@matterlabs.dev
/// @author Matter Labs
/// @notice The l2 component of the genesis upgrade.
contract L2GenesisUpgrade is IL2GenesisUpgrade {
    /// @notice The function that is delegateCalled from the complex upgrader.
    /// @dev It is used to set the chainId and to deploy the force deployments.
    /// @param _chainId the chain id
    /// @param _ctmDeployer the address of the ctm deployer
<<<<<<< HEAD
    /// @param _forceDeploymentsData the force deployments data
    function genesisUpgrade(
        uint256 _chainId,
        address _ctmDeployer,
        bytes calldata _forceDeploymentsData
    ) external payable {
        // solhint-disable-next-line gas-custom-errors
        require(_chainId != 0, "Invalid chainId");
        ISystemContext(SYSTEM_CONTEXT_CONTRACT).setChainId(_chainId);
        ForceDeployment[] memory forceDeployments = abi.decode(_forceDeploymentsData, (ForceDeployment[]));
        IContractDeployer(DEPLOYER_SYSTEM_CONTRACT).forceDeployOnAddresses{value: msg.value}(forceDeployments);

        // It is expected that either via to the force deployments above
        // or upon init both the L2 deployment of Bridgehub, AssetRouter and MessageRoot are deployed.
        // (The comment does not mention the exact order in case it changes)
        // However, there is still some follow up finalization that needs to be done.

        address bridgehubOwner = L2_BRIDGE_HUB.owner();

        bytes memory data = abi.encodeCall(
            L2_BRIDGE_HUB.setAddresses,
            (L2_ASSET_ROUTER, _ctmDeployer, address(L2_MESSAGE_ROOT))
        );

        (bool success, bytes memory returnData) = SystemContractHelper.mimicCall(
            address(L2_BRIDGE_HUB),
            bridgehubOwner,
            data
        );
        if (!success) {
            // Propagate revert reason
            assembly {
                revert(add(returnData, 0x20), returndatasize())
            }
        }
=======
    /// @param _fixedForceDeploymentsData the force deployments data
    /// @param _additionalForceDeploymentsData the additional force deployments data
    function genesisUpgrade(
        uint256 _chainId,
        address _ctmDeployer,
        bytes calldata _fixedForceDeploymentsData,
        bytes calldata _additionalForceDeploymentsData
    ) external payable {
        if (_chainId == 0) {
            revert InvalidChainId();
        }
        ISystemContext(SYSTEM_CONTEXT_CONTRACT).setChainId(_chainId);

        L2GatewayUpgradeHelper.performForceDeployedContractsInit(
            _ctmDeployer,
            _fixedForceDeploymentsData,
            _additionalForceDeploymentsData
        );
>>>>>>> 1cabb763

        emit UpgradeComplete(_chainId);
    }
}<|MERGE_RESOLUTION|>--- conflicted
+++ resolved
@@ -2,13 +2,9 @@
 
 pragma solidity 0.8.24;
 
-<<<<<<< HEAD
 import {DEPLOYER_SYSTEM_CONTRACT, SYSTEM_CONTEXT_CONTRACT, L2_BRIDGE_HUB, L2_ASSET_ROUTER, L2_MESSAGE_ROOT} from "./Constants.sol";
 import {IContractDeployer, ForceDeployment} from "./interfaces/IContractDeployer.sol";
 import {SystemContractHelper} from "./libraries/SystemContractHelper.sol";
-=======
-import {SYSTEM_CONTEXT_CONTRACT} from "./Constants.sol";
->>>>>>> 1cabb763
 import {ISystemContext} from "./interfaces/ISystemContext.sol";
 import {InvalidChainId} from "contracts/SystemContractErrors.sol";
 import {IL2GenesisUpgrade} from "./interfaces/IL2GenesisUpgrade.sol";
@@ -23,7 +19,6 @@
     /// @dev It is used to set the chainId and to deploy the force deployments.
     /// @param _chainId the chain id
     /// @param _ctmDeployer the address of the ctm deployer
-<<<<<<< HEAD
     /// @param _forceDeploymentsData the force deployments data
     function genesisUpgrade(
         uint256 _chainId,
@@ -59,26 +54,6 @@
                 revert(add(returnData, 0x20), returndatasize())
             }
         }
-=======
-    /// @param _fixedForceDeploymentsData the force deployments data
-    /// @param _additionalForceDeploymentsData the additional force deployments data
-    function genesisUpgrade(
-        uint256 _chainId,
-        address _ctmDeployer,
-        bytes calldata _fixedForceDeploymentsData,
-        bytes calldata _additionalForceDeploymentsData
-    ) external payable {
-        if (_chainId == 0) {
-            revert InvalidChainId();
-        }
-        ISystemContext(SYSTEM_CONTEXT_CONTRACT).setChainId(_chainId);
-
-        L2GatewayUpgradeHelper.performForceDeployedContractsInit(
-            _ctmDeployer,
-            _fixedForceDeploymentsData,
-            _additionalForceDeploymentsData
-        );
->>>>>>> 1cabb763
 
         emit UpgradeComplete(_chainId);
     }
