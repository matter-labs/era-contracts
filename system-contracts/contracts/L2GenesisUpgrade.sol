// SPDX-License-Identifier: MIT

pragma solidity 0.8.24;

<<<<<<< HEAD
import {DEPLOYER_SYSTEM_CONTRACT, SYSTEM_CONTEXT_CONTRACT, L2_BRIDDGE_HUB, L2_ASSET_ROUTER, L2_MESSAGE_ROOT} from "./Constants.sol";
=======
import {DEPLOYER_SYSTEM_CONTRACT, SYSTEM_CONTEXT_CONTRACT, L2_BRIDGE_HUB, L2_ASSET_ROUTER, L2_MESSAGE_ROOT} from "./Constants.sol";
>>>>>>> 45cf28c6
import {IContractDeployer, ForceDeployment} from "./interfaces/IContractDeployer.sol";
import {SystemContractHelper} from "./libraries/SystemContractHelper.sol";
import {ISystemContext} from "./interfaces/ISystemContext.sol";
import {IL2GenesisUpgrade} from "./interfaces/IL2GenesisUpgrade.sol";

/// @custom:security-contact security@matterlabs.dev
/// @author Matter Labs
/// @notice The l2 component of the genesis upgrade.
contract L2GenesisUpgrade is IL2GenesisUpgrade {
<<<<<<< HEAD
=======
    /// @notice The function that is delegateCalled from the complex upgrader.
    /// @dev It is used to set the chainId and to deploy the force deployments.
    /// @param _chainId the chain id
    /// @param _ctmDeployer the address of the ctm deployer
    /// @param _forceDeploymentsData the force deployments data
>>>>>>> 45cf28c6
    function genesisUpgrade(
        uint256 _chainId,
        address _ctmDeployer,
        bytes calldata _forceDeploymentsData
    ) external payable {
        // solhint-disable-next-line gas-custom-errors
        require(_chainId != 0, "Invalid chainId");
        ISystemContext(SYSTEM_CONTEXT_CONTRACT).setChainId(_chainId);
        ForceDeployment[] memory forceDeployments = abi.decode(_forceDeploymentsData, (ForceDeployment[]));
        IContractDeployer(DEPLOYER_SYSTEM_CONTRACT).forceDeployOnAddresses{value: msg.value}(forceDeployments);

        // It is expected that either via to the force deployments above
        // or upon init both the L2 deployment of Bridgehub, AssetRouter and MessageRoot are deployed.
        // (The comment does not mention the exact order in case it changes)
        // However, there is still some follow up finalization that needs to be done.

<<<<<<< HEAD
        address bridgehubOwner = L2_BRIDDGE_HUB.owner();

        bytes memory data = abi.encodeCall(
            L2_BRIDDGE_HUB.setAddresses,
=======
        address bridgehubOwner = L2_BRIDGE_HUB.owner();

        bytes memory data = abi.encodeCall(
            L2_BRIDGE_HUB.setAddresses,
>>>>>>> 45cf28c6
            (L2_ASSET_ROUTER, _ctmDeployer, address(L2_MESSAGE_ROOT))
        );

        (bool success, bytes memory returnData) = SystemContractHelper.mimicCall(
<<<<<<< HEAD
            address(L2_BRIDDGE_HUB),
=======
            address(L2_BRIDGE_HUB),
>>>>>>> 45cf28c6
            bridgehubOwner,
            data
        );
        if (!success) {
<<<<<<< HEAD
            // Progapatate revert reason
=======
            // Propagate revert reason
>>>>>>> 45cf28c6
            assembly {
                revert(add(returnData, 0x20), returndatasize())
            }
        }

        emit UpgradeComplete(_chainId);
    }
}<|MERGE_RESOLUTION|>--- conflicted
+++ resolved
@@ -2,11 +2,7 @@
 
 pragma solidity 0.8.24;
 
-<<<<<<< HEAD
-import {DEPLOYER_SYSTEM_CONTRACT, SYSTEM_CONTEXT_CONTRACT, L2_BRIDDGE_HUB, L2_ASSET_ROUTER, L2_MESSAGE_ROOT} from "./Constants.sol";
-=======
 import {DEPLOYER_SYSTEM_CONTRACT, SYSTEM_CONTEXT_CONTRACT, L2_BRIDGE_HUB, L2_ASSET_ROUTER, L2_MESSAGE_ROOT} from "./Constants.sol";
->>>>>>> 45cf28c6
 import {IContractDeployer, ForceDeployment} from "./interfaces/IContractDeployer.sol";
 import {SystemContractHelper} from "./libraries/SystemContractHelper.sol";
 import {ISystemContext} from "./interfaces/ISystemContext.sol";
@@ -16,14 +12,11 @@
 /// @author Matter Labs
 /// @notice The l2 component of the genesis upgrade.
 contract L2GenesisUpgrade is IL2GenesisUpgrade {
-<<<<<<< HEAD
-=======
     /// @notice The function that is delegateCalled from the complex upgrader.
     /// @dev It is used to set the chainId and to deploy the force deployments.
     /// @param _chainId the chain id
     /// @param _ctmDeployer the address of the ctm deployer
     /// @param _forceDeploymentsData the force deployments data
->>>>>>> 45cf28c6
     function genesisUpgrade(
         uint256 _chainId,
         address _ctmDeployer,
@@ -40,35 +33,20 @@
         // (The comment does not mention the exact order in case it changes)
         // However, there is still some follow up finalization that needs to be done.
 
-<<<<<<< HEAD
-        address bridgehubOwner = L2_BRIDDGE_HUB.owner();
-
-        bytes memory data = abi.encodeCall(
-            L2_BRIDDGE_HUB.setAddresses,
-=======
         address bridgehubOwner = L2_BRIDGE_HUB.owner();
 
         bytes memory data = abi.encodeCall(
             L2_BRIDGE_HUB.setAddresses,
->>>>>>> 45cf28c6
             (L2_ASSET_ROUTER, _ctmDeployer, address(L2_MESSAGE_ROOT))
         );
 
         (bool success, bytes memory returnData) = SystemContractHelper.mimicCall(
-<<<<<<< HEAD
-            address(L2_BRIDDGE_HUB),
-=======
             address(L2_BRIDGE_HUB),
->>>>>>> 45cf28c6
             bridgehubOwner,
             data
         );
         if (!success) {
-<<<<<<< HEAD
-            // Progapatate revert reason
-=======
             // Propagate revert reason
->>>>>>> 45cf28c6
             assembly {
                 revert(add(returnData, 0x20), returndatasize())
             }
