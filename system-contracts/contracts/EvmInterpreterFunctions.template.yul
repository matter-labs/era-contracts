function SYSTEM_CONTRACTS_OFFSET() -> offset {
    offset := 0x8000
}

function ACCOUNT_CODE_STORAGE_SYSTEM_CONTRACT() -> addr {
    addr := 0x0000000000000000000000000000000000008002
}

function NONCE_HOLDER_SYSTEM_CONTRACT() -> addr {
    addr := 0x0000000000000000000000000000000000008003
}

function DEPLOYER_SYSTEM_CONTRACT() -> addr {
    addr :=  0x0000000000000000000000000000000000008006
}

function CODE_ADDRESS_CALL_ADDRESS() -> addr {
    addr := 0x000000000000000000000000000000000000FFFE
}

function CODE_ORACLE_SYSTEM_CONTRACT() -> addr {
    addr := 0x0000000000000000000000000000000000008012
}

function EVM_GAS_MANAGER_CONTRACT() -> addr {   
    addr :=  0x0000000000000000000000000000000000008013
}

function CALLFLAGS_CALL_ADDRESS() -> addr {
    addr := 0x000000000000000000000000000000000000FFEF
}

function DEBUG_SLOT_OFFSET() -> offset {
    offset := mul(32, 32)
}

function LAST_RETURNDATA_SIZE_OFFSET() -> offset {
    offset := add(DEBUG_SLOT_OFFSET(), mul(5, 32))
}

function STACK_OFFSET() -> offset {
    offset := add(LAST_RETURNDATA_SIZE_OFFSET(), 64)
}

function BYTECODE_OFFSET() -> offset {
    offset := add(STACK_OFFSET(), mul(1024, 32))
}

function INF_PASS_GAS() -> inf {
    inf := 0xffffffffffffffffffffffffffffffffffffffffffffffffffffffffffffffff
}

function MAX_POSSIBLE_BYTECODE() -> max {
    max := 32000
}

function MEM_OFFSET() -> offset {
    offset := add(BYTECODE_OFFSET(), MAX_POSSIBLE_BYTECODE())
}

function MEM_OFFSET_INNER() -> offset {
    offset := add(MEM_OFFSET(), 32)
}

function MAX_POSSIBLE_MEM() -> max {
    max := 0x100000 // 1MB
}

function MAX_MEMORY_FRAME() -> max {
    max := add(MEM_OFFSET_INNER(), MAX_POSSIBLE_MEM())
}

function MAX_UINT() -> max_uint {
    max_uint := 0xffffffffffffffffffffffffffffffffffffffffffffffffffffffffffffffff
}

// It is the responsibility of the caller to ensure that ip >= BYTECODE_OFFSET + 32
function readIP(ip,maxAcceptablePos) -> opcode {
    // TODO: Why not do this at the beginning once instead of every time?
    if gt(ip, maxAcceptablePos) {
        revert(0, 0)
    }

    opcode := and(mload(sub(ip, 31)), 0xff)
}

function readBytes(start, maxAcceptablePos,length) -> value {
    if gt(add(start,sub(length,1)), maxAcceptablePos) {
        revert(0, 0)
    }
    value := shr(mul(8,sub(32,length)),mload(start))
}

function dupStackItem(sp, evmGas, position, oldStackHead) -> newSp, evmGasLeft, stackHead {
    evmGasLeft := chargeGas(evmGas, 3)
    let tempSp := sub(sp, mul(0x20, sub(position, 1)))

    if or(iszero(lt(tempSp, BYTECODE_OFFSET())), lt(tempSp, STACK_OFFSET()))  {
        revertWithGas(evmGasLeft)
    }

    mstore(sp, oldStackHead)
    stackHead := mload(tempSp)
    newSp := add(sp, 0x20)
}

function swapStackItem(sp, evmGas, position, oldStackHead) ->  evmGasLeft, stackHead {
    evmGasLeft := chargeGas(evmGas, 3)
    let tempSp := sub(sp, mul(0x20, position))

    if lt(tempSp, STACK_OFFSET())  {
        revertWithGas(evmGasLeft)
    }

    stackHead := mload(tempSp)                    
    mstore(tempSp, oldStackHead)
}

function popStackItem(sp, evmGasLeft, oldStackHead) -> a, newSp, stackHead {
    // We can not return any error here, because it would break compatibility
    if lt(sp, STACK_OFFSET()) {
        revertWithGas(evmGasLeft)
    }

    a := oldStackHead
    newSp := sub(sp, 0x20)
    stackHead := mload(newSp)
}

function pushStackItem(sp, item, evmGasLeft, oldStackHead) -> newSp, stackHead {
    if iszero(lt(sp, BYTECODE_OFFSET())) {
        revertWithGas(evmGasLeft)
    }

    mstore(sp, oldStackHead)
    stackHead := item
    newSp := add(sp, 0x20)
}

function popStackItemWithoutCheck(sp, oldStackHead) -> a, newSp, stackHead {
    a := oldStackHead
    newSp := sub(sp, 0x20)
    stackHead := mload(newSp)
}

function pushStackItemWithoutCheck(sp, item, oldStackHead) -> newSp, stackHead {
    mstore(sp, oldStackHead)
    stackHead := item
    newSp := add(sp, 0x20)
}

function popStackCheck(sp, evmGasLeft, numInputs) {
    if lt(sub(sp, mul(0x20, sub(numInputs, 1))), STACK_OFFSET()) {
        revertWithGas(evmGasLeft)
    }
}

function getCodeAddress() -> addr {
    addr := verbatim_0i_1o("code_source")
}

function loadReturndataIntoActivePtr() {
    verbatim_0i_0o("return_data_ptr_to_active")
}

function loadCalldataIntoActivePtr() {
    verbatim_0i_0o("calldata_ptr_to_active")
}

function getActivePtrDataSize() -> size {
    size := verbatim_0i_1o("active_ptr_data_size")
}

function copyActivePtrData(_dest, _source, _size) {
    verbatim_3i_0o("active_ptr_data_copy", _dest, _source, _size)
}

function ptrAddIntoActive(_dest) {
    verbatim_1i_0o("active_ptr_add_assign", _dest)
}

function ptrShrinkIntoActive(_dest) {
    verbatim_1i_0o("active_ptr_shrink_assign", _dest)
}

function _getRawCodeHash(account) -> hash {
    mstore(0, 0x4DE2E46800000000000000000000000000000000000000000000000000000000)
    mstore(4, account)

    let success := staticcall(gas(), ACCOUNT_CODE_STORAGE_SYSTEM_CONTRACT(), 0, 36, 0, 32)

    if iszero(success) {
        // This error should never happen
        revert(0, 0)
    }

    hash := mload(0)
}

function _getCodeHash(account) -> hash {
    // function getCodeHash(uint256 _input) external view override returns (bytes32)
    mstore(0, 0xE03FE17700000000000000000000000000000000000000000000000000000000)
    mstore(4, account)

    let success := staticcall(gas(), ACCOUNT_CODE_STORAGE_SYSTEM_CONTRACT(), 0, 36, 0, 32)

    if iszero(success) {
        // This error should never happen
        revert(0, 0)
    }

    hash := mload(0)
}

function getIsStaticFromCallFlags() -> isStatic {
    isStatic := verbatim_0i_1o("get_global::call_flags")
    // TODO: make it a constnat
    isStatic := iszero(iszero(and(isStatic, 0x04)))
}

// Basically performs an extcodecopy, while returning the length of the bytecode.
function _fetchDeployedCode(addr, _offset, _len) -> codeLen {
    codeLen := _fetchDeployedCodeWithDest(addr, 0, _len, _offset)
}

// Basically performs an extcodecopy, while returning the length of the bytecode.
function _fetchDeployedCodeWithDest(addr, _offset, _len, dest) -> codeLen {
    let codeHash := _getRawCodeHash(addr)

    mstore(0, codeHash)

    let success := staticcall(gas(), CODE_ORACLE_SYSTEM_CONTRACT(), 0, 32, 0, 0)

    if iszero(success) {
        // This error should never happen
        revert(0, 0)
    }

    // The first word is the true length of the bytecode
    returndatacopy(0, 0, 32)
    codeLen := mload(0)

    if gt(_len, codeLen) {
        _len := codeLen
    }

    returndatacopy(dest, add(32,_offset), _len)
}

// Returns the length of the bytecode.
function _fetchDeployedCodeLen(addr) -> codeLen {
    let codeHash := _getRawCodeHash(addr)

    mstore(0, codeHash)

    let success := staticcall(gas(), CODE_ORACLE_SYSTEM_CONTRACT(), 0, 32, 0, 0)

    switch iszero(success)
    case 1 {
        // The code oracle call can only fail in the case where the contract
        // we are querying is the current one executing and it has not yet been
        // deployed, i.e., if someone calls codesize (or extcodesize(address()))
        // inside the constructor. In that case, code length is zero.
        codeLen := 0
    }
    default {
        // The first word is the true length of the bytecode
        returndatacopy(0, 0, 32)
        codeLen := mload(0)
    }

}

function getDeployedBytecode() {
    let codeLen := _fetchDeployedCode(
        getCodeAddress(),
        add(BYTECODE_OFFSET(), 32),
        MAX_POSSIBLE_BYTECODE()
    )

    mstore(BYTECODE_OFFSET(), codeLen)
}

function consumeEvmFrame() -> passGas, isStatic, callerEVM {
    // function consumeEvmFrame() external returns (uint256 passGas, bool isStatic)
    mstore(0, 0x04C14E9E00000000000000000000000000000000000000000000000000000000)

    let success := call(gas(), EVM_GAS_MANAGER_CONTRACT(), 0, 0, 4, 0, 64)

    if iszero(success) {
        // Should never happen
        revert(0, 0)
    }

    passGas := mload(0)
    isStatic := mload(32)

    if iszero(eq(passGas, INF_PASS_GAS())) {
        callerEVM := true
    }
}

function chargeGas(prevGas, toCharge) -> gasRemaining {
    if lt(prevGas, toCharge) {
        revertWithGas(0)
    }

    gasRemaining := sub(prevGas, toCharge)
}

function getMax(a, b) -> max {
    max := b
    if gt(a, b) {
        max := a
    }
}

function getMin(a, b) -> min {
    min := b
    if lt(a, b) {
        min := a
    }
}

function bitLength(n) -> bitLen {
    for { } gt(n, 0) { } { // while(n > 0)
        if iszero(n) {
            bitLen := 1
            break
        }
        n := shr(1, n)
        bitLen := add(bitLen, 1)
    }
}

function bitMaskFromBytes(nBytes) -> bitMask {
    bitMask := sub(exp(2, mul(nBytes, 8)), 1) // 2**(nBytes*8) - 1
}
// The gas cost mentioned here is purely the cost of the contract, 
// and does not consider the cost of the call itself nor the instructions 
// to put the parameters in memory. 
// Take into account MEM_OFFSET_INNER() when passing the argsOfsset
function getGasForPrecompiles(addr, argsOffset, argsSize) -> gasToCharge {
    switch addr
        case 0x01 { // ecRecover
            gasToCharge := 3000
        }
        case 0x02 { // SHA2-256
            gasToCharge := 60
            let dataWordSize := shr(5, add(argsSize, 31)) // (argsSize+31)/32
            gasToCharge := add(gasToCharge, mul(12, dataWordSize))
        }
        case 0x03 { // RIPEMD-160
            gasToCharge := 600
            let dataWordSize := shr(5, add(argsSize, 31)) // (argsSize+31)/32
            gasToCharge := add(gasToCharge, mul(120, dataWordSize))
        }
        case 0x04 { // identity
            gasToCharge := 15
            let dataWordSize := shr(5, add(argsSize, 31)) // (argsSize+31)/32
            gasToCharge := add(gasToCharge, mul(3, dataWordSize))
        }
        // [0; 31] (32 bytes)	Bsize	Byte size of B
        // [32; 63] (32 bytes)	Esize	Byte size of E
        // [64; 95] (32 bytes)	Msize	Byte size of M
        /*       
        def calculate_iteration_count(exponent_length, exponent):
            iteration_count = 0
            if exponent_length <= 32 and exponent == 0: iteration_count = 0
            elif exponent_length <= 32: iteration_count = exponent.bit_length() - 1
            elif exponent_length > 32: iteration_count = (8 * (exponent_length - 32)) + ((exponent & (2**256 - 1)).bit_length() - 1)
            return max(iteration_count, 1)
        def calculate_gas_cost(base_length, modulus_length, exponent_length, exponent):
            multiplication_complexity = calculate_multiplication_complexity(base_length, modulus_length)
            iteration_count = calculate_iteration_count(exponent_length, exponent)
            return max(200, math.floor(multiplication_complexity * iteration_count / 3))
        */
        // modexp gas cost EIP below
        // https://eips.ethereum.org/EIPS/eip-2565
        case 0x05 { // modexp
            let mulComplex
            let Bsize := mload(argsOffset)
            let Esize := mload(add(argsOffset, 0x20))

            {
                let words := getMax(Bsize, mload(add(argsOffset, 0x40))) // shr(3, x) == x/8
                if and(lt(words, 64), eq(words, 64)){
                    // if x <= 64: return x ** 2
                    mulComplex := mul(words, words)
                }
                if and(and(lt(words, 1024), eq(words, 1024)), gt(words, 64)){
                    // elif x <= 1024: return x ** 2 // 4 + 96 * x - 3072
                    mulComplex := sub(add(shr(2, mul(words, words)), mul(96, words)), 3072)
                }
                if gt(words, 64) {
                    //  else: return x ** 2 // 16 + 480 * x - 199680
                    mulComplex := sub(add(shr(4, mul(words, words)), mul(480, words)), 199680)
                }
            }

            // [96 + Bsize; 96 + Bsize + Esize]	E
            let exponentFirst256, exponentIsZero, exponentBitLen
            if or(lt(Esize, 32), eq(Esize, 32)) {
                // Maybe there isn't exactly 32 bytes, so a mask should be applied
                exponentFirst256 := mload(add(add(argsOffset, 0x60), Bsize))
                exponentBitLen := bitLength(exponentFirst256)
                exponentIsZero := iszero(and(exponentFirst256, bitMaskFromBytes(Esize)))
            }
            if gt(Esize, 32) {
                exponentFirst256 := mload(add(add(argsOffset, 0x60), Bsize))
                exponentIsZero := iszero(exponentFirst256)
                let exponentNext
                // This is done because the first 32bytes of the exponent were loaded
                for { let i := 0 } lt(i,  div(Esize, 32)) { i := add(i, 1) Esize := sub(Esize, 32)  } { // check every 32bytes
                    // Maybe there isn't exactly 32 bytes, so a mask should be applied
                    exponentNext := mload(add(add(add(argsOffset, 0x60), Bsize), add(mul(i, 32), 32)))
                    exponentBitLen := add(bitLength(exponentNext), mul(mul(32, 8), add(i, 1)))
                    if iszero(iszero(and(exponentNext, bitMaskFromBytes(Esize)))) {
                        exponentIsZero := false
                    }
                }
            }

            // if exponent_length <= 32 and exponent == 0: iteration_count = 0
            // return max(iteration_count, 1)
            let iterationCount := 1
            // elif exponent_length <= 32: iteration_count = exponent.bit_length() - 1
            if and(lt(Esize, 32), iszero(exponentIsZero)) {
                iterationCount := sub(exponentBitLen, 1)
            }
            // elif exponent_length > 32: iteration_count = (8 * (exponent_length - 32)) + ((exponent & (2**256 - 1)).bit_length() - 1)
            if gt(Esize, 32) {
                iterationCount := add(mul(8, sub(Esize, 32)), sub(bitLength(and(exponentFirst256, MAX_UINT())), 1))
            }

            gasToCharge := getMax(200, div(mul(mulComplex, iterationCount), 3))
        }
        // ecAdd ecMul ecPairing EIP below
        // https://eips.ethereum.org/EIPS/eip-1108
        case 0x06 { // ecAdd
            // The gas cost is fixed at 150. However, if the input
            // does not allow to compute a valid result, all the gas sent is consumed.
            gasToCharge := 150
        }
        case 0x07 { // ecMul
            // The gas cost is fixed at 6000. However, if the input
            // does not allow to compute a valid result, all the gas sent is consumed.
            gasToCharge := 6000
        }
        // 35,000 * k + 45,000 gas, where k is the number of pairings being computed.
        // The input must always be a multiple of 6 32-byte values.
        case 0x08 { // ecPairing
            gasToCharge := 45000
            let k := div(argsSize, 0xC0) // 0xC0 == 6*32
            gasToCharge := add(gasToCharge, mul(k, 35000))
        }
        case 0x09 { // blake2f
            // argsOffset[0; 3] (4 bytes) Number of rounds (big-endian uint)
            gasToCharge := and(mload(argsOffset), 0xFFFFFFFF) // last 4bytes
        }
        default {
            gasToCharge := 0
        }
}

function checkMemOverflow(location, evmGasLeft) {
    if gt(location, MAX_MEMORY_FRAME()) {
        mstore(0, evmGasLeft)
        revert(0, 32)
    }
}

function checkMultipleOverflow(data1, data2, data3, evmGasLeft) {
    checkOverflow(data1, data2, evmGasLeft)
    checkOverflow(data1, data3, evmGasLeft)
    checkOverflow(data2, data3, evmGasLeft)
    checkOverflow(add(data1, data2), data3, evmGasLeft)
}

function checkOverflow(data1, data2, evmGasLeft) {
    if lt(add(data1, data2), data2) {
        revertWithGas(evmGasLeft)
    }
}

function revertWithGas(evmGasLeft) {
    mstore(0, evmGasLeft)
    revert(0, 32)
}

// This function can overflow, it is the job of the caller to ensure that it does not.
// The argument to this function is the offset into the memory region IN BYTES.
function expandMemory(newSize) -> gasCost {
    let oldSizeInWords := mload(MEM_OFFSET())

    // The add 31 here before dividing is there to account for misaligned
    // memory expansions, where someone calls this with a newSize that is not
    // a multiple of 32. For instance, if someone calls it with an offset of 33,
    // the new size in words should be 2, not 1, but dividing by 32 will give 1.
    // Adding 31 solves it.
    let newSizeInWords := div(add(newSize, 31), 32)

    if gt(newSizeInWords, oldSizeInWords) {
        let new_minus_old := sub(newSizeInWords, oldSizeInWords)
        gasCost := add(mul(3,new_minus_old), div(mul(new_minus_old,add(newSizeInWords,oldSizeInWords)),512))

        mstore(MEM_OFFSET(), newSizeInWords)
    }
}

// Essentially a NOP that will not get optimized away by the compiler
function $llvm_NoInline_llvm$_unoptimized() {
    pop(1)
}

function printHex(value) {
    mstore(add(DEBUG_SLOT_OFFSET(), 0x20), 0x00debdebdebdebdebdebdebdebdebdebdebdebdebdebdebdebdebdebdebdebde)
    mstore(add(DEBUG_SLOT_OFFSET(), 0x40), value)
    mstore(DEBUG_SLOT_OFFSET(), 0x4A15830341869CAA1E99840C97043A1EA15D2444DA366EFFF5C43B4BEF299681)
    $llvm_NoInline_llvm$_unoptimized()
}

function printString(value) {
    mstore(add(DEBUG_SLOT_OFFSET(), 0x20), 0x00debdebdebdebdebdebdebdebdebdebdebdebdebdebdebdebdebdebdebdebdf)
    mstore(add(DEBUG_SLOT_OFFSET(), 0x40), value)
    mstore(DEBUG_SLOT_OFFSET(), 0x4A15830341869CAA1E99840C97043A1EA15D2444DA366EFFF5C43B4BEF299681)
    $llvm_NoInline_llvm$_unoptimized()
}

function isSlotWarm(key) -> isWarm {
    mstore(0, 0x482D2E7400000000000000000000000000000000000000000000000000000000)
    mstore(4, key)

    let success := call(gas(), EVM_GAS_MANAGER_CONTRACT(), 0, 0, 36, 0, 32)

    if iszero(success) {
        // This error should never happen
        revert(0, 0)
    }

    isWarm := mload(0)
}

function warmSlot(key,currentValue) -> isWarm, originalValue {
    mstore(0, 0xBDF7816000000000000000000000000000000000000000000000000000000000)
    mstore(4, key)
    mstore(36,currentValue)

    let success := call(gas(), EVM_GAS_MANAGER_CONTRACT(), 0, 0, 68, 0, 64)

    if iszero(success) {
        // This error should never happen
        revert(0, 0)
    }

    isWarm := mload(0)
    originalValue := mload(32)
}

function MAX_SYSTEM_CONTRACT_ADDR() -> ret {
    ret := 0x000000000000000000000000000000000000ffff
}

/// @dev Checks whether an address is an EOA (i.e. has not code deployed on it)
/// @param addr The address to check
function isEOA(addr) -> ret {
    ret := 0
    if gt(addr, MAX_SYSTEM_CONTRACT_ADDR()) {
        ret := iszero(_getRawCodeHash(addr))
    }
}

function getNewAddress(addr) -> newAddr {
    let digest, nonce, addressEncoded, nonceEncoded, nonceEncodedLength, listLength, listLengthEconded

    nonce := getNonce(addr)

    addressEncoded := and(
        add(addr, shl(160, 0x94)),
        0xffffffffffffffffffffffffffffffffffffffffff
    )

    nonceEncoded := nonce
    nonceEncodedLength := 1
    if iszero(nonce) {
        nonceEncoded := 128
    }
    // The nonce has 4 bytes
    if gt(nonce, 0xFFFFFF) {
        nonceEncoded := shl(32, 0x84)
        nonceEncoded := add(nonceEncoded, nonce)
        nonceEncodedLength := 5
    }
    // The nonce has 3 bytes
    if and(gt(nonce, 0xFFFF), lt(nonce, 0x1000000)) {
        nonceEncoded := shl(24, 0x83)
        nonceEncoded := add(nonceEncoded, nonce)
        nonceEncodedLength := 4
    }
    // The nonce has 2 bytes
    if and(gt(nonce, 0xFF), lt(nonce, 0x10000)) {
        nonceEncoded := shl(16, 0x82)
        nonceEncoded := add(nonceEncoded, nonce)
        nonceEncodedLength := 3
    }
    // The nonce has 1 byte and it's in [0x80, 0xFF]
    if and(gt(nonce, 0x7F), lt(nonce, 0x100)) {
        nonceEncoded := shl(8, 0x81)
        nonceEncoded := add(nonceEncoded, nonce)
        nonceEncodedLength := 2
    }

    listLength := add(21, nonceEncodedLength)
    listLengthEconded := add(listLength, 0xC0)

    let arrayLength := add(168, mul(8, nonceEncodedLength))

    digest := add(
        shl(arrayLength, listLengthEconded),
        add(
            shl(
                mul(8, nonceEncodedLength),
                addressEncoded
            ),
            nonceEncoded
        )
    )

    mstore(0, shl(sub(248, arrayLength), digest))

    newAddr := and(
        keccak256(0, add(div(arrayLength, 8), 1)),
        0xffffffffffffffffffffffffffffffffffffffff
    )
}

function incrementNonce(addr) {
    mstore(0, 0x306395C600000000000000000000000000000000000000000000000000000000)
    mstore(4, addr)

    let result := call(gas(), NONCE_HOLDER_SYSTEM_CONTRACT(), 0, 0, 36, 0, 0)

    if iszero(result) {
        revert(0, 0)
    }
}

function ensureAcceptableMemLocation(location) {
    if gt(location,MAX_POSSIBLE_MEM()) {
        revert(0,0) // Check if this is whats needed
    }
}

function addGasIfEvmRevert(isCallerEVM,offset,size,evmGasLeft) -> newOffset,newSize {
    newOffset := offset
    newSize := size
    if eq(isCallerEVM,1) {
        // include gas
        let previousValue := mload(sub(offset,32))
        mstore(sub(offset,32),evmGasLeft)
        //mstore(sub(offset,32),previousValue) // Im not sure why this is needed, it was like this in the solidity code,
        // but it appears to rewrite were we want to store the gas

        newOffset := sub(offset, 32)
        newSize := add(size, 32)
    }
}

function $llvm_AlwaysInline_llvm$_warmAddress(addr) -> isWarm {
    mstore(0, 0x8DB2BA7800000000000000000000000000000000000000000000000000000000)
    mstore(4, addr)

    let success := call(gas(), EVM_GAS_MANAGER_CONTRACT(), 0, 0, 36, 0, 32)

    if iszero(success) {
        // This error should never happen
        revert(0, 0)
    }

    isWarm := mload(0)
}

function getNonce(addr) -> nonce {
    mstore(0, 0xFB1A9A5700000000000000000000000000000000000000000000000000000000)
    mstore(4, addr)

    let result := staticcall(gas(), NONCE_HOLDER_SYSTEM_CONTRACT(), 0, 36, 0, 32)

    if iszero(result) {
        revert(0, 0)
    }

    nonce := mload(0)
}

function getRawNonce(addr) -> nonce {
    mstore(0, 0x5AA9B6B500000000000000000000000000000000000000000000000000000000)
    mstore(4, addr)

    let result := staticcall(gas(), NONCE_HOLDER_SYSTEM_CONTRACT(), 0, 36, 0, 32)

    if iszero(result) {
        revert(0, 0)
    }

    nonce := mload(0)
}

function _isEVM(_addr) -> isEVM {
    // bytes4 selector = ACCOUNT_CODE_STORAGE_SYSTEM_CONTRACT.isAccountEVM.selector; (0x8c040477)
    // function isAccountEVM(address _addr) external view returns (bool);
    // IAccountCodeStorage constant ACCOUNT_CODE_STORAGE_SYSTEM_CONTRACT = IAccountCodeStorage(
    //      address(SYSTEM_CONTRACTS_OFFSET + 0x02)
    // );

    mstore(0, 0x8C04047700000000000000000000000000000000000000000000000000000000)
    mstore(4, _addr)

    let success := staticcall(gas(), ACCOUNT_CODE_STORAGE_SYSTEM_CONTRACT(), 0, 36, 0, 32)

    if iszero(success) {
        // This error should never happen
        revert(0, 0)
    }

    isEVM := mload(0)
}

function _pushEVMFrame(_passGas, _isStatic) {
    // function pushEVMFrame(uint256 _passGas, bool _isStatic) external

    mstore(0, 0xEAD7715600000000000000000000000000000000000000000000000000000000)
    mstore(4, _passGas)
    mstore(36, _isStatic)

    let success := call(gas(), EVM_GAS_MANAGER_CONTRACT(), 0, 0, 68, 0, 0)
    if iszero(success) {
        // This error should never happen
        revert(0, 0)
    }
}

function _popEVMFrame() {
    // function popEVMFrame() external

    mstore(0, 0xE467D2F000000000000000000000000000000000000000000000000000000000)

    let success := call(gas(), EVM_GAS_MANAGER_CONTRACT(), 0, 0, 4, 0, 0)
    if iszero(success) {
        // This error should never happen
        revert(0, 0)
    }
}

// Each evm gas is 5 zkEVM one
// FIXME: change this variable to reflect real ergs : gas ratio
function GAS_DIVISOR() -> gas_div { gas_div := 5 }
function EVM_GAS_STIPEND() -> gas_stipend { gas_stipend := shl(30, 1) } // 1 << 30
function OVERHEAD() -> overhead { overhead := 2000 }

// From precompiles/CodeOracle
function DECOMMIT_COST_PER_WORD() -> cost { cost := 4 }
function UINT32_MAX() -> ret { ret := 4294967295 } // 2^32 - 1

function _calcEVMGas(_zkevmGas) -> calczkevmGas {
    calczkevmGas := div(_zkevmGas, GAS_DIVISOR())
}

function getEVMGas() -> evmGas {
    let _gas := gas()
    let requiredGas := add(EVM_GAS_STIPEND(), OVERHEAD())

    switch lt(_gas, requiredGas)
    case 1 {
        evmGas := 0
    }
    default {
        evmGas := div(sub(_gas, requiredGas), GAS_DIVISOR())
    }
}

function _getZkEVMGas(_evmGas, addr) -> zkevmGas {
    zkevmGas := mul(_evmGas, GAS_DIVISOR())
    let byteSize := extcodesize(addr)
    let should_ceil := mod(byteSize, 32)
    if gt(should_ceil, 0) {
        byteSize := add(byteSize, sub(32, should_ceil))
    }
    let decommitGasCost := mul(div(byteSize,32), DECOMMIT_COST_PER_WORD())
    zkevmGas := sub(zkevmGas, decommitGasCost)
    if gt(zkevmGas, UINT32_MAX()) {
        zkevmGas := UINT32_MAX()
    }
}

function _saveReturndataAfterEVMCall(_outputOffset, _outputLen) -> _gasLeft{
    let lastRtSzOffset := LAST_RETURNDATA_SIZE_OFFSET()
    let rtsz := returndatasize()

    loadReturndataIntoActivePtr()

    // if (rtsz > 31)
    switch gt(rtsz, 31)
        case 0 {
            // Unexpected return data.
            _gasLeft := 0
            _eraseReturndataPointer()
        }
        default {
            returndatacopy(0, 0, 32)
            _gasLeft := mload(0)

            // We copy as much returndata as possible without going over the 
            // returndata size.
            switch lt(sub(rtsz, 32), _outputLen)
                case 0 { returndatacopy(_outputOffset, 32, _outputLen) }
                default { returndatacopy(_outputOffset, 32, sub(rtsz, 32)) }

            mstore(lastRtSzOffset, sub(rtsz, 32))

            // Skip the returnData
            ptrAddIntoActive(32)
        }
}

function _eraseReturndataPointer() {
    let lastRtSzOffset := LAST_RETURNDATA_SIZE_OFFSET()

    let activePtrSize := getActivePtrDataSize()
    ptrShrinkIntoActive(and(activePtrSize, 0xFFFFFFFF))// uint32(activePtrSize)
    mstore(lastRtSzOffset, 0)
}

function _saveReturndataAfterZkEVMCall() {
    loadReturndataIntoActivePtr()
    let lastRtSzOffset := LAST_RETURNDATA_SIZE_OFFSET()

    mstore(lastRtSzOffset, returndatasize())
}

function performStaticCall(oldSp, evmGasLeft, oldStackHead) -> extraCost, sp, stackHead {
    let gasToPass,addr, argsOffset, argsSize, retOffset, retSize

    popStackCheck(oldSp, evmGasLeft, 6)
    gasToPass, sp, stackHead := popStackItemWithoutCheck(oldSp, oldStackHead)
    addr, sp, stackHead  := popStackItemWithoutCheck(sp, stackHead)
    argsOffset, sp, stackHead := popStackItemWithoutCheck(sp, stackHead)
    argsSize, sp, stackHead := popStackItemWithoutCheck(sp, stackHead)
    retOffset, sp, retSize := popStackItemWithoutCheck(sp, stackHead)

    addr := and(addr, 0xffffffffffffffffffffffffffffffffffffffff)

    checkMultipleOverflow(argsOffset,argsSize,MEM_OFFSET_INNER(), evmGasLeft)
    checkMultipleOverflow(retOffset, retSize,MEM_OFFSET_INNER(), evmGasLeft)

    checkMemOverflow(add(add(argsOffset, argsSize), MEM_OFFSET_INNER()), evmGasLeft)
    checkMemOverflow(add(add(retOffset, retSize), MEM_OFFSET_INNER()), evmGasLeft)

    extraCost := 0
    if iszero($llvm_AlwaysInline_llvm$_warmAddress(addr)) {
        extraCost := 2500
    }

    {
        let maxExpand := getMaxExpansionMemory(retOffset,retSize,argsOffset,argsSize)
        extraCost := add(extraCost,maxExpand)
    }
    let maxGasToPass := sub(evmGasLeft, shr(6, evmGasLeft)) // evmGasLeft >> 6 == evmGasLeft/64
    if gt(gasToPass, maxGasToPass) { 
        gasToPass := maxGasToPass
    }

    let frameGasLeft
    let success
    if _isEVM(addr) {
        _pushEVMFrame(gasToPass, true)
        // TODO Check the following comment from zkSync .sol.
        // We can not just pass all gas here to prevert overflow of zkEVM gas counter
        success := staticcall(gasToPass, addr, add(MEM_OFFSET_INNER(), argsOffset), argsSize, 0, 0)

        frameGasLeft := _saveReturndataAfterEVMCall(add(MEM_OFFSET_INNER(), retOffset), retSize)
        _popEVMFrame()
    }

    // zkEVM native
    if iszero(_isEVM(addr)) {
        gasToPass := _getZkEVMGas(gasToPass, addr)
        let zkevmGasBefore := gas()
        success := staticcall(gasToPass, addr, add(MEM_OFFSET_INNER(), argsOffset), argsSize, add(MEM_OFFSET_INNER(), retOffset), retSize)
        _saveReturndataAfterZkEVMCall()

        let gasUsed := _calcEVMGas(sub(zkevmGasBefore, gas()))

        frameGasLeft := 0
        if gt(gasToPass, gasUsed) {
            frameGasLeft := sub(gasToPass, gasUsed)
        }
    }

    extraCost := add(extraCost,sub(gasToPass,frameGasLeft))
    extraCost := add(extraCost, getGasForPrecompiles(addr, argsOffset, argsSize))
    stackHead := success
}
function capGas(evmGasLeft,oldGasToPass) -> gasToPass {
    let maxGasToPass := sub(evmGasLeft, shr(6, evmGasLeft)) // evmGasLeft >> 6 == evmGasLeft/64
    gasToPass := oldGasToPass
    if gt(oldGasToPass, maxGasToPass) { 
        gasToPass := maxGasToPass
    }
}

function getMaxExpansionMemory(retOffset,retSize,argsOffset,argsSize) -> maxExpand{
    maxExpand := add(retOffset, retSize)
    switch lt(maxExpand,add(argsOffset, argsSize)) 
    case 0 {
        maxExpand := expandMemory(maxExpand)
    }
    default {
        maxExpand := expandMemory(add(argsOffset, argsSize))
    }
}

function _performCall(addr,gasToPass,value,argsOffset,argsSize,retOffset,retSize,isStatic) -> success, frameGasLeft, gasToPassNew{
    gasToPassNew := gasToPass
    let is_evm := _isEVM(addr)
    if isStatic {
        if value {
            revertWithGas(gasToPassNew)
        }
        success, frameGasLeft:= _performStaticCall(
            is_evm,
            gasToPassNew,
            addr,
            argsOffset,
            argsSize,
            retOffset,
            retSize
        )
    }

    if and(is_evm, iszero(isStatic)) {
        _pushEVMFrame(gasToPassNew, isStatic)
        success := call(EVM_GAS_STIPEND(), addr, value, argsOffset, argsSize, 0, 0)
        frameGasLeft := _saveReturndataAfterEVMCall(retOffset, retSize)
        _popEVMFrame()
    }

    // zkEVM native
    if and(iszero(is_evm), iszero(isStatic)) {
        gasToPassNew := _getZkEVMGas(gasToPassNew, addr)
        let zkevmGasBefore := gas()
        success := call(gasToPassNew, addr, value, argsOffset, argsSize, retOffset, retSize)
        _saveReturndataAfterZkEVMCall()
        let gasUsed := _calcEVMGas(sub(zkevmGasBefore, gas()))

        frameGasLeft := 0
        if gt(gasToPassNew, gasUsed) {
            frameGasLeft := sub(gasToPassNew, gasUsed)
        }
    }
}

function performCall(oldSp, evmGasLeft, isStatic, oldStackHead) -> extraCost, sp, stackHead {
    let gasToPass,addr,value,argsOffset,argsSize,retOffset,retSize

    popStackCheck(oldSp, evmGasLeft, 7)
    gasToPass, sp, stackHead := popStackItemWithoutCheck(oldSp, oldStackHead)
    addr, sp, stackHead := popStackItemWithoutCheck(sp, stackHead)
    value, sp, stackHead := popStackItemWithoutCheck(sp, stackHead)
    argsOffset, sp, stackHead := popStackItemWithoutCheck(sp, stackHead)
    argsSize, sp, stackHead := popStackItemWithoutCheck(sp, stackHead)
    retOffset, sp, retSize := popStackItemWithoutCheck(sp, stackHead)

    addr := and(addr, 0xffffffffffffffffffffffffffffffffffffffff)

    // static_gas = 0
    // dynamic_gas = memory_expansion_cost + code_execution_cost + address_access_cost + positive_value_cost + value_to_empty_account_cost
    // code_execution_cost is the cost of the called code execution (limited by the gas parameter).
    // If address is warm, then address_access_cost is 100, otherwise it is 2600. See section access sets.
    // If value is not 0, then positive_value_cost is 9000. In this case there is also a call stipend that is given to make sure that a basic fallback function can be called. 2300 is thus removed from the cost, and also added to the gas input.
    // If value is not 0 and the address given points to an empty account, then value_to_empty_account_cost is 25000. An account is empty if its balance is 0, its nonce is 0 and it has no code.

    extraCost := 0
    if iszero($llvm_AlwaysInline_llvm$_warmAddress(addr)) {
        extraCost := 2500
    }

    if gt(value, 0) {
        extraCost := add(extraCost,6700)
        gasToPass := add(gasToPass,2300)
    }

    if and(isAddrEmpty(addr), gt(value, 0)) {
        extraCost := add(extraCost,25000)
    }
    {
        let maxExpand := getMaxExpansionMemory(retOffset,retSize,argsOffset,argsSize)
        extraCost := add(extraCost,maxExpand)
    }
    gasToPass := capGas(evmGasLeft,gasToPass)

    argsOffset := add(argsOffset,MEM_OFFSET_INNER())
    retOffset := add(retOffset,MEM_OFFSET_INNER())

    checkOverflow(argsOffset,argsSize, evmGasLeft)
    checkOverflow(retOffset,retSize, evmGasLeft)

    checkMemOverflow(add(argsOffset, argsSize), evmGasLeft)
    checkMemOverflow(add(retOffset, retSize), evmGasLeft)

    let success, frameGasLeft 
    success, frameGasLeft, gasToPass:= _performCall(
        addr,
        gasToPass,
        value,
        argsOffset,
        argsSize,
        retOffset,
        retSize,
        isStatic
    )

    extraCost := add(extraCost,sub(gasToPass,frameGasLeft))
    extraCost := add(extraCost, getGasForPrecompiles(addr, argsOffset, argsSize))
    stackHead := success
}

function delegateCall(oldSp, oldIsStatic, evmGasLeft, oldStackHead) -> sp, isStatic, extraCost, stackHead {
    let addr, gasToPass, argsOffset, argsSize, retOffset, retSize

    sp := oldSp
    isStatic := oldIsStatic

    popStackCheck(sp, evmGasLeft, 6)
    gasToPass, sp, stackHead := popStackItemWithoutCheck(sp, oldStackHead)
    addr, sp, stackHead := popStackItemWithoutCheck(sp, stackHead)
    argsOffset, sp, stackHead := popStackItemWithoutCheck(sp, stackHead)
    argsSize, sp, stackHead := popStackItemWithoutCheck(sp, stackHead)
    retOffset, sp, retSize := popStackItemWithoutCheck(sp, stackHead)

    // addr := and(addr, 0xffffffffffffffffffffffffffffffffffffffff)

    checkMultipleOverflow(argsOffset,argsSize,MEM_OFFSET_INNER(), evmGasLeft)
    checkMultipleOverflow(retOffset, retSize,MEM_OFFSET_INNER(), evmGasLeft)

    checkMemOverflow(add(add(argsOffset, argsSize), MEM_OFFSET_INNER()), evmGasLeft)
    checkMemOverflow(add(add(retOffset, retSize), MEM_OFFSET_INNER()), evmGasLeft)

    if iszero(_isEVM(addr)) {
        revertWithGas(evmGasLeft)
    }

    extraCost := 0
    if iszero($llvm_AlwaysInline_llvm$_warmAddress(addr)) {
        extraCost := 2500
    }

    {
        let maxExpand := getMaxExpansionMemory(retOffset,retSize,argsOffset,argsSize)
        extraCost := add(extraCost,maxExpand)
    }
    gasToPass := capGas(evmGasLeft,gasToPass)

    // TODO: Do this
    // if warmAccount(addr) {
    //     extraCost = GAS_WARM_ACCESS;
    // } else {
    //     extraCost = GAS_COLD_ACCOUNT_ACCESS;
    // }

    _pushEVMFrame(gasToPass, isStatic)
    let success := delegatecall(
        // We can not just pass all gas here to prevert overflow of zkEVM gas counter
        EVM_GAS_STIPEND(),
        addr,
        add(MEM_OFFSET_INNER(), argsOffset),
        argsSize,
        0,
        0
    )

    let frameGasLeft := _saveReturndataAfterEVMCall(add(MEM_OFFSET_INNER(), retOffset), retSize)

    _popEVMFrame()

    extraCost := add(extraCost,sub(gasToPass,frameGasLeft))
    extraCost := add(extraCost, getGasForPrecompiles(addr, argsOffset, argsSize))
    stackHead := success
}

function getMessageCallGas (
    _value,
    _gas,
    _gasLeft,
    _memoryCost,
    _extraGas
) -> gasPlusExtra, gasPlusStipend {
    let callStipend := 2300
    if iszero(_value) {
        callStipend := 0
    }

    switch lt(_gasLeft, add(_extraGas, _memoryCost))
        case 0
        {
            let _gasTemp := sub(sub(_gasLeft, _extraGas), _memoryCost)
            // From the Tangerine Whistle fork, gas is capped at all but one 64th (remaining_gas / 64)
            // of the remaining gas of the current context. If a call tries to send more, the gas is 
            // changed to match the maximum allowed.
            let maxGasToPass := sub(_gasTemp, shr(6, _gasTemp)) // _gas >> 6 == _gas/64
            if gt(_gas, maxGasToPass) {
                _gas := maxGasToPass
            }
            gasPlusExtra := add(_gas, _extraGas)
            gasPlusStipend := add(_gas, callStipend)
        }
        default {
            gasPlusExtra := add(_gas, _extraGas)
            gasPlusStipend := add(_gas, callStipend)
        }
}

function _performStaticCall(
    _calleeIsEVM,
    _calleeGas,
    _callee,
    _inputOffset,
    _inputLen,
    _outputOffset,
    _outputLen
) ->  success, _gasLeft {
    if _calleeIsEVM {
        _pushEVMFrame(_calleeGas, true)
        // TODO Check the following comment from zkSync .sol.
        // We can not just pass all gas here to prevert overflow of zkEVM gas counter
        success := staticcall(EVM_GAS_STIPEND(), _callee, _inputOffset, _inputLen, 0, 0)

        _gasLeft := _saveReturndataAfterEVMCall(_outputOffset, _outputLen)
        _popEVMFrame()
    }

    // zkEVM native
    if iszero(_calleeIsEVM) {
        _calleeGas := _getZkEVMGas(_calleeGas, _callee)
        let zkevmGasBefore := gas()
        success := staticcall(_calleeGas, _callee, _inputOffset, _inputLen, _outputOffset, _outputLen)

        _saveReturndataAfterZkEVMCall()

        let gasUsed := _calcEVMGas(sub(zkevmGasBefore, gas()))

        _gasLeft := 0
        if gt(_calleeGas, gasUsed) {
            _gasLeft := sub(_calleeGas, gasUsed)
        }
    }
}

function isAddrEmpty(addr) -> isEmpty {
    isEmpty := 0
    if iszero(extcodesize(addr)) { // YUL doesn't have short-circuit evaluation
        if iszero(balance(addr)) {
            if iszero(getRawNonce(addr)) {
                isEmpty := 1
            }
        }
    }
}

function _fetchConstructorReturnGas() -> gasLeft {
    mstore(0, 0x24E5AB4A00000000000000000000000000000000000000000000000000000000)

    let success := staticcall(gas(), DEPLOYER_SYSTEM_CONTRACT(), 0, 4, 0, 32)

    if iszero(success) {
        // This error should never happen
        revert(0, 0)
    }

    gasLeft := mload(0)
}

function $llvm_NoInline_llvm$_genericCreate(addr, offset, size, sp, value, evmGasLeftOld, oldStackHead) -> result, evmGasLeft, stackHead {
    pop($llvm_AlwaysInline_llvm$_warmAddress(addr))

    _eraseReturndataPointer()

    let gasForTheCall := capGas(evmGasLeftOld,INF_PASS_GAS())

    if lt(selfbalance(),value) {
        revertWithGas(evmGasLeftOld)
    }

    offset := add(MEM_OFFSET_INNER(), offset)

    sp, stackHead := pushStackItem(sp, mload(sub(offset, 0x80)), evmGasLeftOld, oldStackHead)
    sp, stackHead := pushStackItem(sp, mload(sub(offset, 0x60)), evmGasLeftOld, stackHead)
    sp, stackHead := pushStackItem(sp, mload(sub(offset, 0x40)), evmGasLeftOld, stackHead)
    sp, stackHead := pushStackItem(sp, mload(sub(offset, 0x20)), evmGasLeftOld, stackHead)

    // Selector
    mstore(sub(offset, 0x80), 0x5b16a23c)
    // Arg1: address
    mstore(sub(offset, 0x60), addr)
    // Arg2: init code
    // Where the arg starts (third word)
    mstore(sub(offset, 0x40), 0x40)
    // Length of the init code
    mstore(sub(offset, 0x20), size)

    _pushEVMFrame(gasForTheCall, false)

    result := call(INF_PASS_GAS(), DEPLOYER_SYSTEM_CONTRACT(), value, sub(offset, 0x64), add(size, 0x64), 0, 0)

    let gasLeft
    switch result
        case 0 {
            gasLeft := _saveReturndataAfterEVMCall(0, 0)
        }
        default {
            gasLeft := _fetchConstructorReturnGas()
        }
        
    let gasUsed := sub(gasForTheCall, gasLeft)
    evmGasLeft := chargeGas(evmGasLeftOld, gasUsed)

    _popEVMFrame()

    switch result
    case 1 {
        incrementNonce(address())
    }
    default {
        switch isEOA(address())
        case 1 {
            incrementNonce(address())
        }
        default {}
    }

    let back

    popStackCheck(sp, evmGasLeft, 4)
    back, sp, stackHead := popStackItemWithoutCheck(sp, stackHead)
    mstore(sub(offset, 0x20), back)
    back, sp, stackHead := popStackItemWithoutCheck(sp, stackHead)
    mstore(sub(offset, 0x40), back)
    back, sp, stackHead := popStackItemWithoutCheck(sp, stackHead)
    mstore(sub(offset, 0x60), back)
    back, sp, stackHead := popStackItemWithoutCheck(sp, stackHead)
    mstore(sub(offset, 0x80), back)
}

<<<<<<< HEAD
function performExtCodeCopy(evmGas,oldSp, oldStackHead) -> evmGasLeft, sp, stackHead {
=======
function $llvm_AlwaysInline_llvm$_copyRest(dest, val, len) {
    let rest_bits := shl(3, len)
    let upper_bits := sub(256, rest_bits)
    let val_mask := shl(upper_bits, MAX_UINT())
    let val_masked := and(val, val_mask)
    let dst_val := mload(dest)
    let dst_mask := shr(rest_bits, MAX_UINT())
    let dst_masked := and(dst_val, dst_mask)
    mstore(dest, or(val_masked, dst_masked))
}

function $llvm_AlwaysInline_llvm$_memcpy(dest, src, len) {
    let dest_addr := dest
    let src_addr := src
    let dest_end := add(dest, and(len, sub(0, 32)))
    for { } lt(dest_addr, dest_end) {} {
        mstore(dest_addr, mload(src_addr))
        dest_addr := add(dest_addr, 32)
        src_addr := add(src_addr, 32)
    }

    let rest_len := and(len, 31)
    if rest_len {
        $llvm_AlwaysInline_llvm$_copyRest(dest_addr, mload(src_addr), rest_len)
    }
}

function $llvm_AlwaysInline_llvm$_memsetToZero(dest,len) {
    let dest_end := add(dest, and(len, sub(0, 32)))
    for {let i := dest} lt(i, dest_end) { i := add(i, 32) } {
        mstore(i, 0)
    }

    let rest_len := and(len, 31)
    if rest_len {
        $llvm_AlwaysInline_llvm$_copyRest(dest_end, 0, rest_len)
    }
}

function performExtCodeCopy(evmGas,oldSp) -> evmGasLeft, sp {
>>>>>>> 36c03ec1
    evmGasLeft := chargeGas(evmGas, 100)

    let addr, dest, offset, len
    popStackCheck(oldSp, evmGasLeft, 4)
    addr, sp, stackHead := popStackItemWithoutCheck(oldSp, oldStackHead)
    dest, sp, stackHead := popStackItemWithoutCheck(sp, stackHead)
    offset, sp, stackHead := popStackItemWithoutCheck(sp, stackHead)
    len, sp, stackHead := popStackItemWithoutCheck(sp, stackHead)

    // dynamicGas = 3 * minimum_word_size + memory_expansion_cost + address_access_cost
    // minimum_word_size = (size + 31) / 32

    let dynamicGas := add(
        mul(3, shr(5, add(len, 31))),
        expandMemory(add(dest, len))
    )
    if iszero($llvm_AlwaysInline_llvm$_warmAddress(addr)) {
        dynamicGas := add(dynamicGas, 2500)
    }
    evmGasLeft := chargeGas(evmGasLeft, dynamicGas)

    $llvm_AlwaysInline_llvm$_memsetToZero(dest, len)

    // Gets the code from the addr
    if and(iszero(iszero(_getRawCodeHash(addr))),gt(len,0)) {
        pop(_fetchDeployedCodeWithDest(addr, offset, len,add(dest,MEM_OFFSET_INNER())))  
    }
}

function performCreate(evmGas,oldSp,isStatic, oldStackHead) -> evmGasLeft, sp, stackHead {
    evmGasLeft := chargeGas(evmGas, 32000)

    if isStatic {
        revertWithGas(evmGasLeft)
    }

    let value, offset, size

    popStackCheck(oldSp, evmGasLeft, 3)
    value, sp, stackHead := popStackItemWithoutCheck(oldSp, oldStackHead)
    offset, sp, size := popStackItemWithoutCheck(sp, stackHead)

    checkMultipleOverflow(offset, size, MEM_OFFSET_INNER(), evmGasLeft)

    checkMemOverflow(add(MEM_OFFSET_INNER(), add(offset, size)), evmGasLeft)

    if gt(size, mul(2, MAX_POSSIBLE_BYTECODE())) {
        revertWithGas(evmGasLeft)
    }

    if gt(value, balance(address())) {
        revertWithGas(evmGasLeft)
    }

    // dynamicGas = init_code_cost + memory_expansion_cost + deployment_code_execution_cost + code_deposit_cost
    // minimum_word_size = (size + 31) / 32
    // init_code_cost = 2 * minimum_word_size
    // code_deposit_cost = 200 * deployed_code_size
    let dynamicGas := add(
        shr(4, add(size, 31)),
        expandMemory(add(offset, size))
    )
    evmGasLeft := chargeGas(evmGasLeft, dynamicGas)

    let addr := getNewAddress(address())

    let result
    result, evmGasLeft, stackHead := $llvm_NoInline_llvm$_genericCreate(addr, offset, size, sp, value, evmGasLeft, stackHead)

    switch result
        case 0 { stackHead := 0 }
        default { stackHead := addr }
}

function performCreate2(evmGas, oldSp, isStatic, oldStackHead) -> evmGasLeft, sp, result, addr, stackHead {
    evmGasLeft := chargeGas(evmGas, 32000)

    if isStatic {
        revertWithGas(evmGasLeft)
    }

    let value, offset, size, salt

    popStackCheck(oldSp, evmGasLeft, 4)
    value, sp, stackHead := popStackItemWithoutCheck(oldSp, oldStackHead)
    offset, sp, stackHead := popStackItemWithoutCheck(sp, stackHead)
    size, sp, stackHead := popStackItemWithoutCheck(sp, stackHead)
    salt, sp, stackHead := popStackItemWithoutCheck(sp, stackHead)

    checkMultipleOverflow(offset, size, MEM_OFFSET_INNER(), evmGasLeft)

    checkMemOverflow(add(MEM_OFFSET_INNER(), add(offset, size)), evmGasLeft)

    if gt(size, mul(2, MAX_POSSIBLE_BYTECODE())) {
        revertWithGas(evmGasLeft)
    }

    if gt(value, balance(address())) {
        revertWithGas(evmGasLeft)
    }

    // dynamicGas = init_code_cost + hash_cost + memory_expansion_cost + deployment_code_execution_cost + code_deposit_cost
    // minimum_word_size = (size + 31) / 32
    // init_code_cost = 2 * minimum_word_size
    // hash_cost = 6 * minimum_word_size
    // code_deposit_cost = 200 * deployed_code_size
    evmGasLeft := chargeGas(evmGasLeft, add(
        expandMemory(add(offset, size)),
        shr(2, add(size, 31))
    ))

    {
        let hashedBytecode := keccak256(add(MEM_OFFSET_INNER(), offset), size)
        mstore(0, 0xFF00000000000000000000000000000000000000000000000000000000000000)
        mstore(0x01, shl(0x60, address()))
        mstore(0x15, salt)
        mstore(0x35, hashedBytecode)
    }

    addr := and(
        keccak256(0, 0x55),
        0xFFFFFFFFFFFFFFFFFFFFFFFFFFFFFFFFFFFFFFFF
    )

    result, evmGasLeft, stackHead := $llvm_NoInline_llvm$_genericCreate(addr, offset, size, sp, value, evmGasLeft, stackHead)
}<|MERGE_RESOLUTION|>--- conflicted
+++ resolved
@@ -1251,9 +1251,6 @@
     mstore(sub(offset, 0x80), back)
 }
 
-<<<<<<< HEAD
-function performExtCodeCopy(evmGas,oldSp, oldStackHead) -> evmGasLeft, sp, stackHead {
-=======
 function $llvm_AlwaysInline_llvm$_copyRest(dest, val, len) {
     let rest_bits := shl(3, len)
     let upper_bits := sub(256, rest_bits)
@@ -1293,8 +1290,7 @@
     }
 }
 
-function performExtCodeCopy(evmGas,oldSp) -> evmGasLeft, sp {
->>>>>>> 36c03ec1
+function performExtCodeCopy(evmGas,oldSp, oldStackHead) -> evmGasLeft, sp, stackHead {
     evmGasLeft := chargeGas(evmGas, 100)
 
     let addr, dest, offset, len
