// SPDX-License-Identifier: MIT
// We use a floating point pragma here so it can be used within other projects that interact with the ZKsync ecosystem without using our exact pragma version.
pragma solidity ^0.8.20;

import {IAccountCodeStorage} from "./interfaces/IAccountCodeStorage.sol";
import {INonceHolder} from "./interfaces/INonceHolder.sol";
import {IContractDeployer} from "./interfaces/IContractDeployer.sol";
import {IKnownCodesStorage} from "./interfaces/IKnownCodesStorage.sol";
import {IImmutableSimulator} from "./interfaces/IImmutableSimulator.sol";
import {IBaseToken} from "./interfaces/IBaseToken.sol";
import {IBridgehub} from "./interfaces/IBridgehub.sol";
import {IL1Messenger} from "./interfaces/IL1Messenger.sol";
import {ISystemContext} from "./interfaces/ISystemContext.sol";
import {ICompressor} from "./interfaces/ICompressor.sol";
import {IComplexUpgrader} from "./interfaces/IComplexUpgrader.sol";
import {IBootloaderUtilities} from "./interfaces/IBootloaderUtilities.sol";
import {IPubdataChunkPublisher} from "./interfaces/IPubdataChunkPublisher.sol";
import {IMessageRoot} from "./interfaces/IMessageRoot.sol";
import {ICreate2Factory} from "./interfaces/ICreate2Factory.sol";
<<<<<<< HEAD
import {IInteropHandler} from "./interfaces/IInteropHandler.sol";
import {IInteropCenter} from "./interfaces/IInteropCenter.sol";
import {IL2MessageRootStorage} from "./interfaces/IL2MessageRootStorage.sol";
=======
import {IEvmHashesStorage} from "./interfaces/IEvmHashesStorage.sol";
>>>>>>> fc26d9fc

/// @dev All the system contracts introduced by ZKsync have their addresses
/// started from 2^15 in order to avoid collision with Ethereum precompiles.
uint160 constant SYSTEM_CONTRACTS_OFFSET = 0x8000; // 2^15

/// @dev Unlike the value above, it is not overridden for the purpose of testing and
/// is identical to the constant value actually used as the system contracts offset on
/// mainnet.
uint160 constant REAL_SYSTEM_CONTRACTS_OFFSET = 0x8000;

/// @dev All the system contracts must be located in the kernel space,
/// i.e. their addresses must be below 2^16.
uint160 constant MAX_SYSTEM_CONTRACT_ADDRESS = 0xffff; // 2^16 - 1

/// @dev The offset from which the built-in, but user space contracts are located.
uint160 constant USER_CONTRACTS_OFFSET = MAX_SYSTEM_CONTRACT_ADDRESS + 1;

address constant ECRECOVER_SYSTEM_CONTRACT = address(0x01);
address constant SHA256_SYSTEM_CONTRACT = address(0x02);
address constant IDENTITY_SYSTEM_CONTRACT = address(0x04);
address constant ECADD_SYSTEM_CONTRACT = address(0x06);
address constant ECMUL_SYSTEM_CONTRACT = address(0x07);
address constant ECPAIRING_SYSTEM_CONTRACT = address(0x08);

/// @dev The number of gas that need to be spent for a single byte of pubdata regardless of the pubdata price.
/// This variable is used to ensure the following:
/// - That the long-term storage of the operator is compensated properly.
/// - That it is not possible that the pubdata counter grows too high without spending proportional amount of computation.
uint256 constant COMPUTATIONAL_PRICE_FOR_PUBDATA = 80;

/// @dev The maximal possible address of an L1-like precompie. These precompiles maintain the following properties:
/// - Their extcodehash is EMPTY_STRING_KECCAK
/// - Their extcodesize is 0 despite having a bytecode formally deployed there.
uint256 constant CURRENT_MAX_PRECOMPILE_ADDRESS = 0xff;

address payable constant BOOTLOADER_FORMAL_ADDRESS = payable(address(SYSTEM_CONTRACTS_OFFSET + 0x01));
IAccountCodeStorage constant ACCOUNT_CODE_STORAGE_SYSTEM_CONTRACT = IAccountCodeStorage(
    address(SYSTEM_CONTRACTS_OFFSET + 0x02)
);
INonceHolder constant NONCE_HOLDER_SYSTEM_CONTRACT = INonceHolder(address(SYSTEM_CONTRACTS_OFFSET + 0x03));
IKnownCodesStorage constant KNOWN_CODE_STORAGE_CONTRACT = IKnownCodesStorage(address(SYSTEM_CONTRACTS_OFFSET + 0x04));
IImmutableSimulator constant IMMUTABLE_SIMULATOR_SYSTEM_CONTRACT = IImmutableSimulator(
    address(SYSTEM_CONTRACTS_OFFSET + 0x05)
);
IContractDeployer constant DEPLOYER_SYSTEM_CONTRACT = IContractDeployer(address(SYSTEM_CONTRACTS_OFFSET + 0x06));
IContractDeployer constant REAL_DEPLOYER_SYSTEM_CONTRACT = IContractDeployer(
    address(REAL_SYSTEM_CONTRACTS_OFFSET + 0x06)
);

// A contract that is allowed to deploy any codehash
// on any address. To be used only during an upgrade.
address constant FORCE_DEPLOYER = address(SYSTEM_CONTRACTS_OFFSET + 0x07);
IL1Messenger constant L1_MESSENGER_CONTRACT = IL1Messenger(address(SYSTEM_CONTRACTS_OFFSET + 0x08));
address constant MSG_VALUE_SYSTEM_CONTRACT = address(SYSTEM_CONTRACTS_OFFSET + 0x09);

IBaseToken constant BASE_TOKEN_SYSTEM_CONTRACT = IBaseToken(address(SYSTEM_CONTRACTS_OFFSET + 0x0a));
IBaseToken constant REAL_BASE_TOKEN_SYSTEM_CONTRACT = IBaseToken(address(REAL_SYSTEM_CONTRACTS_OFFSET + 0x0a));

<<<<<<< HEAD
ICreate2Factory constant L2_CREATE2_FACTORY = ICreate2Factory(address(USER_CONTRACTS_OFFSET));
address constant L2_ASSET_ROUTER = address(USER_CONTRACTS_OFFSET + 0x03);
IBridgehub constant L2_BRIDGE_HUB = IBridgehub(address(USER_CONTRACTS_OFFSET + 0x02));
address constant L2_NATIVE_TOKEN_VAULT_ADDR = address(USER_CONTRACTS_OFFSET + 0x04);
IMessageRoot constant L2_MESSAGE_ROOT = IMessageRoot(address(USER_CONTRACTS_OFFSET + 0x05));
// Note, that on its own this contract does not provide much functionality, but having it on a constant address
// serves as a convenient storage for its bytecode to be accessible via `extcodehash`.
address constant SLOAD_CONTRACT_ADDRESS = address(USER_CONTRACTS_OFFSET + 0x06);

address constant WRAPPED_BASE_TOKEN_IMPL_ADDRESS = address(USER_CONTRACTS_OFFSET + 0x07);
IInteropCenter constant L2_INTEROP_CENTER = IInteropCenter(address(USER_CONTRACTS_OFFSET + 0x08));
IInteropHandler constant L2_INTEROP_HANDLER = IInteropHandler(address(USER_CONTRACTS_OFFSET + 0x09));
IL2MessageRootStorage constant L2_MESSAGE_ROOT_STORAGE = IL2MessageRootStorage(address(USER_CONTRACTS_OFFSET + 0x0b));
address constant L2_ASSET_TRACKER_ADDRESS = address(USER_CONTRACTS_OFFSET + 0x0e);

// Hardcoded because even for tests we should keep the address. (Instead `SYSTEM_CONTRACTS_OFFSET + 0x10`)
// Precompile call depends on it.
// And we don't want to mock this contract.
address constant KECCAK256_SYSTEM_CONTRACT = address(0x8010);

=======
>>>>>>> fc26d9fc
ISystemContext constant SYSTEM_CONTEXT_CONTRACT = ISystemContext(payable(address(SYSTEM_CONTRACTS_OFFSET + 0x0b)));
ISystemContext constant REAL_SYSTEM_CONTEXT_CONTRACT = ISystemContext(
    payable(address(REAL_SYSTEM_CONTRACTS_OFFSET + 0x0b))
);

IBootloaderUtilities constant BOOTLOADER_UTILITIES = IBootloaderUtilities(address(SYSTEM_CONTRACTS_OFFSET + 0x0c));

// It will be a different value for tests, while shouldn't. But for now, this constant is not used by other contracts, so that's fine.
address constant EVENT_WRITER_CONTRACT = address(SYSTEM_CONTRACTS_OFFSET + 0x0d);

ICompressor constant COMPRESSOR_CONTRACT = ICompressor(address(SYSTEM_CONTRACTS_OFFSET + 0x0e));

IComplexUpgrader constant COMPLEX_UPGRADER_CONTRACT = IComplexUpgrader(address(SYSTEM_CONTRACTS_OFFSET + 0x0f));

// Hardcoded because even for tests we should keep the address. (Instead `SYSTEM_CONTRACTS_OFFSET + 0x10`)
// Precompile call depends on it.
// And we don't want to mock this contract.
address constant KECCAK256_SYSTEM_CONTRACT = address(0x8010);

IPubdataChunkPublisher constant PUBDATA_CHUNK_PUBLISHER = IPubdataChunkPublisher(
    address(SYSTEM_CONTRACTS_OFFSET + 0x11)
);

address constant CODE_ORACLE_SYSTEM_CONTRACT = address(SYSTEM_CONTRACTS_OFFSET + 0x12);

address constant EVM_GAS_MANAGER = address(SYSTEM_CONTRACTS_OFFSET + 0x13);
address constant EVM_PREDEPLOYS_MANAGER = address(SYSTEM_CONTRACTS_OFFSET + 0x14);
IEvmHashesStorage constant EVM_HASHES_STORAGE = IEvmHashesStorage(address(SYSTEM_CONTRACTS_OFFSET + 0x15));

ICreate2Factory constant L2_CREATE2_FACTORY = ICreate2Factory(address(USER_CONTRACTS_OFFSET));
address constant L2_ASSET_ROUTER = address(USER_CONTRACTS_OFFSET + 0x03);
IBridgehub constant L2_BRIDGE_HUB = IBridgehub(address(USER_CONTRACTS_OFFSET + 0x02));
address constant L2_NATIVE_TOKEN_VAULT_ADDR = address(USER_CONTRACTS_OFFSET + 0x04);
IMessageRoot constant L2_MESSAGE_ROOT = IMessageRoot(address(USER_CONTRACTS_OFFSET + 0x05));
// Note, that on its own this contract does not provide much functionality, but having it on a constant address
// serves as a convenient storage for its bytecode to be accessible via `extcodehash`.
address constant SLOAD_CONTRACT_ADDRESS = address(USER_CONTRACTS_OFFSET + 0x06);

address constant WRAPPED_BASE_TOKEN_IMPL_ADDRESS = address(USER_CONTRACTS_OFFSET + 0x07);

/// @dev If the bitwise AND of the extraAbi[2] param when calling the MSG_VALUE_SIMULATOR
/// is non-zero, the call will be assumed to be a system one.
uint256 constant MSG_VALUE_SIMULATOR_IS_SYSTEM_BIT = 1;

/// @dev The maximal msg.value that context can have
uint256 constant MAX_MSG_VALUE = type(uint128).max;

/// @dev Prefix used during derivation of account addresses using CREATE2
/// @dev keccak256("zksyncCreate2")
bytes32 constant CREATE2_PREFIX = 0x2020dba91b30cc0006188af794c2fb30dd8520db7e2c088b7fc7c103c00ca494;
/// @dev Prefix used during derivation of account addresses using CREATE
/// @dev keccak256("zksyncCreate")
bytes32 constant CREATE_PREFIX = 0x63bae3a9951d38e8a3fbb7b70909afc1200610fc5bc55ade242f815974674f23;

/// @dev Prefix used during derivation of account addresses using CREATE2 within the EVM
bytes1 constant CREATE2_EVM_PREFIX = 0xff;

/// @dev Each state diff consists of 156 bytes of actual data and 116 bytes of unused padding, needed for circuit efficiency.
uint256 constant STATE_DIFF_ENTRY_SIZE = 272;

enum SystemLogKey {
    L2_TO_L1_LOGS_TREE_ROOT_KEY,
    PACKED_BATCH_AND_L2_BLOCK_TIMESTAMP_KEY,
    CHAINED_PRIORITY_TXN_HASH_KEY,
    NUMBER_OF_LAYER_1_TXS_KEY,
    // Note, that it is important that `PREV_BATCH_HASH_KEY` has position
    // `4` since it is the same as it was in the previous protocol version and
    // it is the only one that is emitted before the system contracts are upgraded.
    PREV_BATCH_HASH_KEY,
    L2_DA_VALIDATOR_OUTPUT_HASH_KEY,
    USED_L2_DA_VALIDATOR_ADDRESS_KEY,
    EXPECTED_SYSTEM_CONTRACT_UPGRADE_TX_HASH_KEY
}

/// @dev The number of leaves in the L2->L1 log Merkle tree.
/// While formally a tree of any length is acceptable, the node supports only a constant length of 16384 leaves.
uint256 constant L2_TO_L1_LOGS_MERKLE_TREE_LEAVES = 16_384;

uint256 constant L2_TO_L1_LOGS_MERKLE_TREE_DEPTH = 14 + 1;

/// @dev The length of the derived key in bytes inside compressed state diffs.
uint256 constant DERIVED_KEY_LENGTH = 32;
/// @dev The length of the enum index in bytes inside compressed state diffs.
uint256 constant ENUM_INDEX_LENGTH = 8;
/// @dev The length of value in bytes inside compressed state diffs.
uint256 constant VALUE_LENGTH = 32;

/// @dev The length of the compressed initial storage write in bytes.
uint256 constant COMPRESSED_INITIAL_WRITE_SIZE = DERIVED_KEY_LENGTH + VALUE_LENGTH;
/// @dev The length of the compressed repeated storage write in bytes.
uint256 constant COMPRESSED_REPEATED_WRITE_SIZE = ENUM_INDEX_LENGTH + VALUE_LENGTH;

/// @dev The position from which the initial writes start in the compressed state diffs.
uint256 constant INITIAL_WRITE_STARTING_POSITION = 4;

/// @dev Each storage diffs consists of the following elements:
/// [20bytes address][32bytes key][32bytes derived key][8bytes enum index][32bytes initial value][32bytes final value]
/// @dev The offset of the derived key in a storage diff.
uint256 constant STATE_DIFF_DERIVED_KEY_OFFSET = 52;
/// @dev The offset of the enum index in a storage diff.
uint256 constant STATE_DIFF_ENUM_INDEX_OFFSET = 84;
/// @dev The offset of the final value in a storage diff.
uint256 constant STATE_DIFF_FINAL_VALUE_OFFSET = 124;

/// @dev Total number of bytes in a blob. Blob = 4096 field elements * 31 bytes per field element
/// @dev EIP-4844 defines it as 131_072 but we use 4096 * 31 within our circuits to always fit within a field element
/// @dev Our circuits will prove that a EIP-4844 blob and our internal blob are the same.
uint256 constant BLOB_SIZE_BYTES = 126_976;

/// @dev Max number of blobs currently supported
uint256 constant MAX_NUMBER_OF_BLOBS = 6;

<<<<<<< HEAD
/// @dev The metadata version that is supported by the ZK Chains to prove that an L2->L1 log was included in a batch.
uint256 constant SUPPORTED_PROOF_METADATA_VERSION = 1;
=======
/// @dev Marker of EraVM bytecode
uint8 constant ERA_VM_BYTECODE_FLAG = 1;
/// @dev Marker of EVM bytecode
uint8 constant EVM_BYTECODE_FLAG = 2;

address constant SERVICE_CALL_PSEUDO_CALLER = 0xFFfFfFffFFfffFFfFFfFFFFFffFFFffffFfFFFfF;
>>>>>>> fc26d9fc
<|MERGE_RESOLUTION|>--- conflicted
+++ resolved
@@ -17,13 +17,10 @@
 import {IPubdataChunkPublisher} from "./interfaces/IPubdataChunkPublisher.sol";
 import {IMessageRoot} from "./interfaces/IMessageRoot.sol";
 import {ICreate2Factory} from "./interfaces/ICreate2Factory.sol";
-<<<<<<< HEAD
+import {IEvmHashesStorage} from "./interfaces/IEvmHashesStorage.sol";
 import {IInteropHandler} from "./interfaces/IInteropHandler.sol";
 import {IInteropCenter} from "./interfaces/IInteropCenter.sol";
 import {IL2MessageRootStorage} from "./interfaces/IL2MessageRootStorage.sol";
-=======
-import {IEvmHashesStorage} from "./interfaces/IEvmHashesStorage.sol";
->>>>>>> fc26d9fc
 
 /// @dev All the system contracts introduced by ZKsync have their addresses
 /// started from 2^15 in order to avoid collision with Ethereum precompiles.
@@ -82,7 +79,35 @@
 IBaseToken constant BASE_TOKEN_SYSTEM_CONTRACT = IBaseToken(address(SYSTEM_CONTRACTS_OFFSET + 0x0a));
 IBaseToken constant REAL_BASE_TOKEN_SYSTEM_CONTRACT = IBaseToken(address(REAL_SYSTEM_CONTRACTS_OFFSET + 0x0a));
 
-<<<<<<< HEAD
+ISystemContext constant SYSTEM_CONTEXT_CONTRACT = ISystemContext(payable(address(SYSTEM_CONTRACTS_OFFSET + 0x0b)));
+ISystemContext constant REAL_SYSTEM_CONTEXT_CONTRACT = ISystemContext(
+    payable(address(REAL_SYSTEM_CONTRACTS_OFFSET + 0x0b))
+);
+
+IBootloaderUtilities constant BOOTLOADER_UTILITIES = IBootloaderUtilities(address(SYSTEM_CONTRACTS_OFFSET + 0x0c));
+
+// It will be a different value for tests, while shouldn't. But for now, this constant is not used by other contracts, so that's fine.
+address constant EVENT_WRITER_CONTRACT = address(SYSTEM_CONTRACTS_OFFSET + 0x0d);
+
+ICompressor constant COMPRESSOR_CONTRACT = ICompressor(address(SYSTEM_CONTRACTS_OFFSET + 0x0e));
+
+IComplexUpgrader constant COMPLEX_UPGRADER_CONTRACT = IComplexUpgrader(address(SYSTEM_CONTRACTS_OFFSET + 0x0f));
+
+// Hardcoded because even for tests we should keep the address. (Instead `SYSTEM_CONTRACTS_OFFSET + 0x10`)
+// Precompile call depends on it.
+// And we don't want to mock this contract.
+address constant KECCAK256_SYSTEM_CONTRACT = address(0x8010);
+
+IPubdataChunkPublisher constant PUBDATA_CHUNK_PUBLISHER = IPubdataChunkPublisher(
+    address(SYSTEM_CONTRACTS_OFFSET + 0x11)
+);
+
+address constant CODE_ORACLE_SYSTEM_CONTRACT = address(SYSTEM_CONTRACTS_OFFSET + 0x12);
+
+address constant EVM_GAS_MANAGER = address(SYSTEM_CONTRACTS_OFFSET + 0x13);
+address constant EVM_PREDEPLOYS_MANAGER = address(SYSTEM_CONTRACTS_OFFSET + 0x14);
+IEvmHashesStorage constant EVM_HASHES_STORAGE = IEvmHashesStorage(address(SYSTEM_CONTRACTS_OFFSET + 0x15));
+
 ICreate2Factory constant L2_CREATE2_FACTORY = ICreate2Factory(address(USER_CONTRACTS_OFFSET));
 address constant L2_ASSET_ROUTER = address(USER_CONTRACTS_OFFSET + 0x03);
 IBridgehub constant L2_BRIDGE_HUB = IBridgehub(address(USER_CONTRACTS_OFFSET + 0x02));
@@ -97,53 +122,6 @@
 IInteropHandler constant L2_INTEROP_HANDLER = IInteropHandler(address(USER_CONTRACTS_OFFSET + 0x09));
 IL2MessageRootStorage constant L2_MESSAGE_ROOT_STORAGE = IL2MessageRootStorage(address(USER_CONTRACTS_OFFSET + 0x0b));
 address constant L2_ASSET_TRACKER_ADDRESS = address(USER_CONTRACTS_OFFSET + 0x0e);
-
-// Hardcoded because even for tests we should keep the address. (Instead `SYSTEM_CONTRACTS_OFFSET + 0x10`)
-// Precompile call depends on it.
-// And we don't want to mock this contract.
-address constant KECCAK256_SYSTEM_CONTRACT = address(0x8010);
-
-=======
->>>>>>> fc26d9fc
-ISystemContext constant SYSTEM_CONTEXT_CONTRACT = ISystemContext(payable(address(SYSTEM_CONTRACTS_OFFSET + 0x0b)));
-ISystemContext constant REAL_SYSTEM_CONTEXT_CONTRACT = ISystemContext(
-    payable(address(REAL_SYSTEM_CONTRACTS_OFFSET + 0x0b))
-);
-
-IBootloaderUtilities constant BOOTLOADER_UTILITIES = IBootloaderUtilities(address(SYSTEM_CONTRACTS_OFFSET + 0x0c));
-
-// It will be a different value for tests, while shouldn't. But for now, this constant is not used by other contracts, so that's fine.
-address constant EVENT_WRITER_CONTRACT = address(SYSTEM_CONTRACTS_OFFSET + 0x0d);
-
-ICompressor constant COMPRESSOR_CONTRACT = ICompressor(address(SYSTEM_CONTRACTS_OFFSET + 0x0e));
-
-IComplexUpgrader constant COMPLEX_UPGRADER_CONTRACT = IComplexUpgrader(address(SYSTEM_CONTRACTS_OFFSET + 0x0f));
-
-// Hardcoded because even for tests we should keep the address. (Instead `SYSTEM_CONTRACTS_OFFSET + 0x10`)
-// Precompile call depends on it.
-// And we don't want to mock this contract.
-address constant KECCAK256_SYSTEM_CONTRACT = address(0x8010);
-
-IPubdataChunkPublisher constant PUBDATA_CHUNK_PUBLISHER = IPubdataChunkPublisher(
-    address(SYSTEM_CONTRACTS_OFFSET + 0x11)
-);
-
-address constant CODE_ORACLE_SYSTEM_CONTRACT = address(SYSTEM_CONTRACTS_OFFSET + 0x12);
-
-address constant EVM_GAS_MANAGER = address(SYSTEM_CONTRACTS_OFFSET + 0x13);
-address constant EVM_PREDEPLOYS_MANAGER = address(SYSTEM_CONTRACTS_OFFSET + 0x14);
-IEvmHashesStorage constant EVM_HASHES_STORAGE = IEvmHashesStorage(address(SYSTEM_CONTRACTS_OFFSET + 0x15));
-
-ICreate2Factory constant L2_CREATE2_FACTORY = ICreate2Factory(address(USER_CONTRACTS_OFFSET));
-address constant L2_ASSET_ROUTER = address(USER_CONTRACTS_OFFSET + 0x03);
-IBridgehub constant L2_BRIDGE_HUB = IBridgehub(address(USER_CONTRACTS_OFFSET + 0x02));
-address constant L2_NATIVE_TOKEN_VAULT_ADDR = address(USER_CONTRACTS_OFFSET + 0x04);
-IMessageRoot constant L2_MESSAGE_ROOT = IMessageRoot(address(USER_CONTRACTS_OFFSET + 0x05));
-// Note, that on its own this contract does not provide much functionality, but having it on a constant address
-// serves as a convenient storage for its bytecode to be accessible via `extcodehash`.
-address constant SLOAD_CONTRACT_ADDRESS = address(USER_CONTRACTS_OFFSET + 0x06);
-
-address constant WRAPPED_BASE_TOKEN_IMPL_ADDRESS = address(USER_CONTRACTS_OFFSET + 0x07);
 
 /// @dev If the bitwise AND of the extraAbi[2] param when calling the MSG_VALUE_SIMULATOR
 /// is non-zero, the call will be assumed to be a system one.
@@ -217,14 +195,12 @@
 /// @dev Max number of blobs currently supported
 uint256 constant MAX_NUMBER_OF_BLOBS = 6;
 
-<<<<<<< HEAD
-/// @dev The metadata version that is supported by the ZK Chains to prove that an L2->L1 log was included in a batch.
-uint256 constant SUPPORTED_PROOF_METADATA_VERSION = 1;
-=======
 /// @dev Marker of EraVM bytecode
 uint8 constant ERA_VM_BYTECODE_FLAG = 1;
 /// @dev Marker of EVM bytecode
 uint8 constant EVM_BYTECODE_FLAG = 2;
 
 address constant SERVICE_CALL_PSEUDO_CALLER = 0xFFfFfFffFFfffFFfFFfFFFFFffFFFffffFfFFFfF;
->>>>>>> fc26d9fc
+
+/// @dev The metadata version that is supported by the ZK Chains to prove that an L2->L1 log was included in a batch.
+uint256 constant SUPPORTED_PROOF_METADATA_VERSION = 1;