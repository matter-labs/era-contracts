--- conflicted
+++ resolved
@@ -215,7 +215,6 @@
 /// @dev Marker of EVM bytecode
 uint8 constant EVM_BYTECODE_FLAG = 2;
 
-<<<<<<< HEAD
 address constant SERVICE_CALL_PSEUDO_CALLER = 0xFFfFfFffFFfffFFfFFfFFFFFffFFFffffFfFFFfF;
 
 /// @dev Pubdata commitment scheme used for DA.
@@ -231,7 +230,4 @@
 }
 
 /// @dev The metadata version that is supported by the ZK Chains to prove that an L2->L1 log was included in a batch.
-uint256 constant SUPPORTED_PROOF_METADATA_VERSION = 1;
-=======
-address constant SERVICE_CALL_PSEUDO_CALLER = 0xFFfFfFffFFfffFFfFFfFFFFFffFFFffffFfFFFfF;
->>>>>>> efbd0081
+uint256 constant SUPPORTED_PROOF_METADATA_VERSION = 1;