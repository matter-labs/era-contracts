--- conflicted
+++ resolved
@@ -165,13 +165,9 @@
     // it is the only one that is emitted before the system contracts are upgraded.
     PREV_BATCH_HASH_KEY,
     L2_DA_VALIDATOR_OUTPUT_HASH_KEY,
-<<<<<<< HEAD
     USED_L2_DA_VALIDATION_COMMITMENT_SCHEME_KEY,
-=======
-    USED_L2_DA_VALIDATOR_ADDRESS_KEY,
     MESSAGE_ROOT_ROLLING_HASH_KEY,
     L2_TXS_STATUS_ROLLING_HASH_KEY,
->>>>>>> 59c9a330
     EXPECTED_SYSTEM_CONTRACT_UPGRADE_TX_HASH_KEY
 }
 
