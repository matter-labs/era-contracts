--- conflicted
+++ resolved
@@ -4,19 +4,11 @@
 
 /// @notice A struct that describes a forced deployment on an address
 struct ForceDeployment {
-<<<<<<< HEAD
-    // The bytecode hash to put on an address
-    bytes32 bytecodeHash;
-    // The address on which to deploy the bytecodehash to
-    address newAddress;
-    // Whether to run the constructor on the force deployment
-=======
     // The bytecode hash to put on an address. Hash and length parts are ignored in case of EVM deployment with constructor.
     bytes32 bytecodeHash;
     // The address on which to deploy the bytecodehash to
     address newAddress;
     // Whether to run the constructor on the force deployment.
->>>>>>> 9f8466b4
     bool callConstructor;
     // The value with which to initialize a contract
     uint256 value;
@@ -126,8 +118,6 @@
 
     /// @notice This method is to be used only during an upgrade to set bytecodes on specific addresses.
     function forceDeployOnAddresses(ForceDeployment[] calldata _deployments) external payable;
-<<<<<<< HEAD
-=======
 
     function createEVM(bytes calldata _initCode) external payable returns (uint256 evmGasUsed, address newAddress);
 
@@ -139,5 +129,4 @@
     /// @notice Changes what types of bytecodes are allowed to be deployed on the chain.
     /// @param newAllowedBytecodeTypes The new allowed bytecode types mode.
     function setAllowedBytecodeTypesToDeploy(AllowedBytecodeTypes newAllowedBytecodeTypes) external;
->>>>>>> 9f8466b4
 }