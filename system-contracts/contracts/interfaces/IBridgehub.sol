// SPDX-License-Identifier: MIT
// We use a floating point pragma here so it can be used within other projects that interact with the ZKsync ecosystem without using our exact pragma version.
pragma solidity ^0.8.20;

/// @author Matter Labs
/// @custom:security-contact security@matterlabs.dev
interface IBridgehub {
    function setAddresses(
        address _assetRouter,
        address _ctmDeployer,
        address _messageRoot,
<<<<<<< HEAD
        address _interopCenter
=======
        address _chainAssetHandler
>>>>>>> 8fb99237
    ) external;

    function owner() external view returns (address);
}<|MERGE_RESOLUTION|>--- conflicted
+++ resolved
@@ -9,11 +9,8 @@
         address _assetRouter,
         address _ctmDeployer,
         address _messageRoot,
-<<<<<<< HEAD
+        address _chainAssetHandler,
         address _interopCenter
-=======
-        address _chainAssetHandler
->>>>>>> 8fb99237
     ) external;
 
     function owner() external view returns (address);
