--- conflicted
+++ resolved
@@ -2,14 +2,11 @@
 // We use a floating point pragma here so it can be used within other projects that interact with the ZKsync ecosystem without using our exact pragma version.
 pragma solidity ^0.8.20;
 
-<<<<<<< HEAD
-=======
 /**
  * @author Matter Labs
  * @notice MessageRoot contract is responsible for storing and aggregating the roots of the batches from different chains into the MessageRoot.
  * @custom:security-contact security@matterlabs.dev
  */
->>>>>>> 1cabb763
 interface IMessageRoot {
     /// @notice The aggregated root of the batches from different chains.
     /// @return aggregatedRoot of the batches from different chains.
