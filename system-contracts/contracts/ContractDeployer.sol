// SPDX-License-Identifier: MIT

pragma solidity ^0.8.20;

import {ImmutableData} from "./interfaces/IImmutableSimulator.sol";
import {IContractDeployer} from "./interfaces/IContractDeployer.sol";
<<<<<<< HEAD
import {CREATE2_EVM_PREFIX, CREATE2_PREFIX, CREATE_PREFIX, NONCE_HOLDER_SYSTEM_CONTRACT, ACCOUNT_CODE_STORAGE_SYSTEM_CONTRACT, FORCE_DEPLOYER, MAX_SYSTEM_CONTRACT_ADDRESS, KNOWN_CODE_STORAGE_CONTRACT, ETH_TOKEN_SYSTEM_CONTRACT, IMMUTABLE_SIMULATOR_SYSTEM_CONTRACT, COMPLEX_UPGRADER_CONTRACT, KECCAK256_SYSTEM_CONTRACT} from "./Constants.sol";
=======
import {CREATE2_PREFIX, CREATE_PREFIX, NONCE_HOLDER_SYSTEM_CONTRACT, ACCOUNT_CODE_STORAGE_SYSTEM_CONTRACT, FORCE_DEPLOYER, MAX_SYSTEM_CONTRACT_ADDRESS, KNOWN_CODE_STORAGE_CONTRACT, BASE_TOKEN_SYSTEM_CONTRACT, IMMUTABLE_SIMULATOR_SYSTEM_CONTRACT, COMPLEX_UPGRADER_CONTRACT} from "./Constants.sol";
>>>>>>> 4c0e566a

import {Utils} from "./libraries/Utils.sol";
import {EfficientCall} from "./libraries/EfficientCall.sol";
import {SystemContractHelper} from "./libraries/SystemContractHelper.sol";
import {ISystemContract} from "./interfaces/ISystemContract.sol";
import {RLPEncoder} from "./libraries/RLPEncoder.sol";

/**
 * @author Matter Labs
 * @custom:security-contact security@matterlabs.dev
 * @notice System smart contract that is responsible for deploying other smart contracts on zkSync.
 * @dev The contract is responsible for generating the address of the deployed smart contract,
 * incrementing the deployment nonce and making sure that the constructor is never called twice in a contract.
 * Note, contracts with bytecode that have already been published to L1 once
 * do not need to be published anymore.
 */
contract ContractDeployer is IContractDeployer, ISystemContract {
    /// @notice Information about an account contract.
    /// @dev For EOA and simple contracts (i.e. not accounts) this value is 0.
    mapping(address => AccountInfo) internal accountInfo;

    enum EvmContractState {
        None,
        ConstructorPending,
        ConstructorCalled,
        Deployed
    }

    mapping(address => bytes32) public evmCodeHash;

    uint256 public constructorReturnGas;

    function setDeployedCode(uint256 constructorGasLeft, bytes calldata paddedNewDeployedCode) external {
        require(ACCOUNT_CODE_STORAGE_SYSTEM_CONTRACT.isAccountEVM(msg.sender));

        uint256 bytecodeLen = uint256(bytes32(paddedNewDeployedCode[:32]));
        bytes memory trueBytecode = paddedNewDeployedCode[32:32 + bytecodeLen];

        evmCodeHash[msg.sender] = keccak256(trueBytecode);
        constructorReturnGas = constructorGasLeft;

        // ToDO: use efficient call
        KNOWN_CODE_STORAGE_CONTRACT.publishEVMBytecode(paddedNewDeployedCode);

        bytes32 codeHash = Utils.hashEVMBytecode(paddedNewDeployedCode);
        ACCOUNT_CODE_STORAGE_SYSTEM_CONTRACT.storeAccountConstructedCodeHash(msg.sender, codeHash);
    }

    modifier onlySelf() {
        require(msg.sender == address(this), "Callable only by self");
        _;
    }

    /// @notice Returns information about a certain account.
    function getAccountInfo(address _address) external view returns (AccountInfo memory info) {
        return accountInfo[_address];
    }

    /// @notice Returns the account abstraction version if `_address` is a deployed contract.
    /// Returns the latest supported account abstraction version if `_address` is an EOA.
    function extendedAccountVersion(address _address) public view returns (AccountAbstractionVersion) {
        AccountInfo memory info = accountInfo[_address];
        if (info.supportedAAVersion != AccountAbstractionVersion.None) {
            return info.supportedAAVersion;
        }

        // It is an EOA, it is still an account.
        if (
            _address > address(MAX_SYSTEM_CONTRACT_ADDRESS) &&
            ACCOUNT_CODE_STORAGE_SYSTEM_CONTRACT.getRawCodeHash(_address) == 0
        ) {
            return AccountAbstractionVersion.Version1;
        }

        return AccountAbstractionVersion.None;
    }

    /// @notice Stores the new account information
    function _storeAccountInfo(address _address, AccountInfo memory _newInfo) internal {
        accountInfo[_address] = _newInfo;
    }

    /// @notice Update the used version of the account.
    /// @param _version The new version of the AA protocol to use.
    /// @dev Note that it allows changes from account to non-account and vice versa.
    function updateAccountVersion(AccountAbstractionVersion _version) external onlySystemCall {
        accountInfo[msg.sender].supportedAAVersion = _version;

        emit AccountVersionUpdated(msg.sender, _version);
    }

    /// @notice Updates the nonce ordering of the account. Currently,
    /// it only allows changes from sequential to arbitrary ordering.
    /// @param _nonceOrdering The new nonce ordering to use.
    function updateNonceOrdering(AccountNonceOrdering _nonceOrdering) external onlySystemCall {
        AccountInfo memory currentInfo = accountInfo[msg.sender];

        require(
            _nonceOrdering == AccountNonceOrdering.Arbitrary &&
                currentInfo.nonceOrdering == AccountNonceOrdering.Sequential,
            "It is only possible to change from sequential to arbitrary ordering"
        );

        currentInfo.nonceOrdering = _nonceOrdering;
        _storeAccountInfo(msg.sender, currentInfo);

        emit AccountNonceOrderingUpdated(msg.sender, _nonceOrdering);
    }

    /// @notice Calculates the address of a deployed contract via create2
    /// @param _sender The account that deploys the contract.
    /// @param _bytecodeHash The correctly formatted hash of the bytecode.
    /// @param _salt The create2 salt.
    /// @param _input The constructor data.
    /// @return newAddress The derived address of the account.
    function getNewAddressCreate2(
        address _sender,
        bytes32 _bytecodeHash,
        bytes32 _salt,
        bytes calldata _input
    ) public view override returns (address newAddress) {
        // No collision is possible with the Ethereum's CREATE2, since
        // the prefix begins with 0x20....
        bytes32 constructorInputHash = EfficientCall.keccak(_input);

        bytes32 hash = keccak256(
            // solhint-disable-next-line func-named-parameters
            bytes.concat(CREATE2_PREFIX, bytes32(uint256(uint160(_sender))), _salt, _bytecodeHash, constructorInputHash)
        );

        newAddress = address(uint160(uint256(hash)));
    }

    /// @notice Calculates the address of a deployed contract via create
    /// @param _sender The account that deploys the contract.
    /// @param _senderNonce The deploy nonce of the sender's account.
    function getNewAddressCreate(
        address _sender,
        uint256 _senderNonce
    ) public pure override returns (address newAddress) {
        // No collision is possible with the Ethereum's CREATE, since
        // the prefix begins with 0x63....
        bytes32 hash = keccak256(
            bytes.concat(CREATE_PREFIX, bytes32(uint256(uint160(_sender))), bytes32(_senderNonce))
        );

        newAddress = address(uint160(uint256(hash)));
    }

    /// @notice Deploys a contract with similar address derivation rules to the EVM's `CREATE2` opcode.
    /// @param _salt The CREATE2 salt
    /// @param _bytecodeHash The correctly formatted hash of the bytecode.
    /// @param _input The constructor calldata
    function create2(
        bytes32 _salt,
        bytes32 _bytecodeHash,
        bytes calldata _input
    ) external payable override returns (address) {
        return create2Account(_salt, _bytecodeHash, _input, AccountAbstractionVersion.None);
    }

    /// @notice Deploys a contract with similar address derivation rules to the EVM's `CREATE` opcode.
    /// @param _bytecodeHash The correctly formatted hash of the bytecode.
    /// @param _input The constructor calldata
    /// @dev This method also accepts nonce as one of its parameters.
    /// It is not used anywhere and it needed simply for the consistency for the compiler
    /// Note: this method may be callable only in system mode,
    /// that is checked in the `createAccount` by `onlySystemCall` modifier.
    function create(
        bytes32 _salt,
        bytes32 _bytecodeHash,
        bytes calldata _input
    ) external payable override returns (address) {
        return createAccount(_salt, _bytecodeHash, _input, AccountAbstractionVersion.None);
    }

    function createEVM(bytes calldata _initCode) external payable override returns (address) {
        // If the account is an EOA, use the min nonce. If it's a contract, use deployment nonce
        // Subtract 1 for EOA since the nonce has already been incremented for this transaction
        uint256 senderNonce = msg.sender == tx.origin
            ? NONCE_HOLDER_SYSTEM_CONTRACT.getMinNonce(msg.sender) - 1
            : NONCE_HOLDER_SYSTEM_CONTRACT.incrementDeploymentNonce(msg.sender);
        address newAddress = Utils.getNewAddressCreateEVM(msg.sender, senderNonce);
        _evmDeployOnAddress(newAddress, _initCode);
        return newAddress;
    }

    /// @notice Deploys an EVM contract using address derivation of EVM's `CREATE2` opcode
    /// @param _salt The CREATE2 salt
    /// @param _initCode The init code for the contract
    /// Note: this method may be callable only in system mode,
    /// that is checked in the `createAccount` by `onlySystemCall` modifier.
    function create2EVM(bytes32 _salt, bytes calldata _initCode) external payable override returns (address) {
        // No collision is possible with the zksync's non-EVM CREATE2, since
        // the prefixes are different
        bytes32 bytecodeHash = EfficientCall.keccak(_initCode);
        address newAddress = Utils.getNewAddressCreate2EVM(msg.sender, _salt, bytecodeHash);

        _evmDeployOnAddress(newAddress, _initCode);

        return newAddress;
    }

    function createEVMInternal(address _newAddress, bytes calldata _initCode) external payable {
        require(ACCOUNT_CODE_STORAGE_SYSTEM_CONTRACT.isAccountEVM(msg.sender));
        _evmDeployOnAddress(_newAddress, _initCode);
    }

    /// @notice Deploys a contract account with similar address derivation rules to the EVM's `CREATE2` opcode.
    /// @param _salt The CREATE2 salt
    /// @param _bytecodeHash The correctly formatted hash of the bytecode.
    /// @param _input The constructor calldata.
    /// @param _aaVersion The account abstraction version to use.
    /// Note: this method may be callable only in system mode,
    /// that is checked in the `createAccount` by `onlySystemCall` modifier.
    function create2Account(
        bytes32 _salt,
        bytes32 _bytecodeHash,
        bytes calldata _input,
        AccountAbstractionVersion _aaVersion
    ) public payable override onlySystemCall returns (address) {
        NONCE_HOLDER_SYSTEM_CONTRACT.incrementDeploymentNonce(msg.sender);
        address newAddress = getNewAddressCreate2(msg.sender, _bytecodeHash, _salt, _input);

        _nonSystemDeployOnAddress(_bytecodeHash, newAddress, _aaVersion, _input);

        return newAddress;
    }

    /// @notice Deploys a contract account with similar address derivation rules to the EVM's `CREATE` opcode.
    /// @param _bytecodeHash The correctly formatted hash of the bytecode.
    /// @param _input The constructor calldata.
    /// @param _aaVersion The account abstraction version to use.
    /// @dev This method also accepts salt as one of its parameters.
    /// It is not used anywhere and it needed simply for the consistency for the compiler
    function createAccount(
        bytes32, // salt
        bytes32 _bytecodeHash,
        bytes calldata _input,
        AccountAbstractionVersion _aaVersion
    ) public payable override onlySystemCall returns (address) {
        uint256 senderNonce = NONCE_HOLDER_SYSTEM_CONTRACT.incrementDeploymentNonce(msg.sender);
        address newAddress = getNewAddressCreate(msg.sender, senderNonce);

        _nonSystemDeployOnAddress(_bytecodeHash, newAddress, _aaVersion, _input);

        return newAddress;
    }

    /// @notice A struct that describes a forced deployment on an address
    struct ForceDeployment {
        // The bytecode hash to put on an address
        bytes32 bytecodeHash;
        // The address on which to deploy the bytecodehash to
        address newAddress;
        // Whether to run the constructor on the force deployment
        bool callConstructor;
        // The value with which to initialize a contract
        uint256 value;
        // The constructor calldata
        bytes input;
    }

    /// @notice The method that can be used to forcefully deploy a contract.
    /// @param _deployment Information about the forced deployment.
    /// @param _sender The `msg.sender` inside the constructor call.
    function forceDeployOnAddress(ForceDeployment calldata _deployment, address _sender) external payable onlySelf {
        _ensureBytecodeIsKnown(_deployment.bytecodeHash);

        // Since the `forceDeployOnAddress` function is called only during upgrades, the Governance is trusted to correctly select
        // the addresses to deploy the new bytecodes to and to assess whether overriding the AccountInfo for the "force-deployed"
        // contract is acceptable.
        AccountInfo memory newAccountInfo;
        newAccountInfo.supportedAAVersion = AccountAbstractionVersion.None;
        // Accounts have sequential nonces by default.
        newAccountInfo.nonceOrdering = AccountNonceOrdering.Sequential;
        _storeAccountInfo(_deployment.newAddress, newAccountInfo);

<<<<<<< HEAD
        _constructContract(
            _sender,
            _deployment.newAddress,
            _deployment.bytecodeHash,
            _deployment.input,
            false,
            _deployment.callConstructor
        );
=======
        _constructContract({
            _sender: _sender,
            _newAddress: _deployment.newAddress,
            _bytecodeHash: _deployment.bytecodeHash,
            _input: _deployment.input,
            _isSystem: false,
            _callConstructor: _deployment.callConstructor
        });
>>>>>>> 4c0e566a
    }

    /// @notice This method is to be used only during an upgrade to set bytecodes on specific addresses.
    /// @dev We do not require `onlySystemCall` here, since the method is accessible only
    /// by `FORCE_DEPLOYER`.
    function forceDeployOnAddresses(ForceDeployment[] calldata _deployments) external payable {
        require(
            msg.sender == FORCE_DEPLOYER || msg.sender == address(COMPLEX_UPGRADER_CONTRACT),
            "Can only be called by FORCE_DEPLOYER or COMPLEX_UPGRADER_CONTRACT"
        );

        uint256 deploymentsLength = _deployments.length;
        // We need to ensure that the `value` provided by the call is enough to provide `value`
        // for all of the deployments
        uint256 sumOfValues = 0;
        for (uint256 i = 0; i < deploymentsLength; ++i) {
            sumOfValues += _deployments[i].value;
        }
        require(msg.value == sumOfValues, "`value` provided is not equal to the combined `value`s of deployments");

        for (uint256 i = 0; i < deploymentsLength; ++i) {
            this.forceDeployOnAddress{value: _deployments[i].value}(_deployments[i], msg.sender);
        }
    }

    function _nonSystemDeployOnAddress(
        bytes32 _bytecodeHash,
        address _newAddress,
        AccountAbstractionVersion _aaVersion,
        bytes calldata _input
    ) internal {
        require(_bytecodeHash != bytes32(0x0), "BytecodeHash cannot be zero");
        require(uint160(_newAddress) > MAX_SYSTEM_CONTRACT_ADDRESS, "Can not deploy contracts in kernel space");

        // We do not allow deploying twice on the same address.
        require(
            ACCOUNT_CODE_STORAGE_SYSTEM_CONTRACT.getCodeHash(uint256(uint160(_newAddress))) == 0x0,
            "Code hash is non-zero"
        );
        // Do not allow deploying contracts to default accounts that have already executed transactions.
        require(NONCE_HOLDER_SYSTEM_CONTRACT.getRawNonce(_newAddress) == 0x00, "Account is occupied");

        _performDeployOnAddress(_bytecodeHash, _newAddress, _aaVersion, _input, true);
    }

    function _evmDeployOnAddress(address _newAddress, bytes calldata _initCode) internal {
        // Unfortunately we can not provide revert reason as it would break EVM compatibility
        // TODO: maybe it is redundant
        require(ACCOUNT_CODE_STORAGE_SYSTEM_CONTRACT.getCodeHash(uint256(uint160(_newAddress))) == 0x0);
        _performDeployOnAddressEVM(_newAddress, AccountAbstractionVersion.None, _initCode, false);
    }

    /// @notice Deploy a certain bytecode on the address.
    /// @param _newAddress The address of the contract to be deployed.
    /// @param _aaVersion The version of the account abstraction protocol to use.
    /// @param _input The constructor calldata.
    function _performDeployOnAddress(
        bytes32 _bytecodeHash,
        address _newAddress,
        AccountAbstractionVersion _aaVersion,
        bytes calldata _input,
        bool _callConstructor
    ) internal {
        _ensureBytecodeIsKnown(_bytecodeHash);

        AccountInfo memory newAccountInfo;
        newAccountInfo.supportedAAVersion = _aaVersion;
        // Accounts have sequential nonces by default.
        newAccountInfo.nonceOrdering = AccountNonceOrdering.Sequential;
        _storeAccountInfo(_newAddress, newAccountInfo);

<<<<<<< HEAD
        _constructContract(msg.sender, _newAddress, _bytecodeHash, _input, false, _callConstructor);
    }

    function convertToConstructorEVMInput(bytes calldata _input) internal pure returns (bytes memory) {
        // With how the contracts work, the calldata to the constuctor must be an ABI-encoded `bytes`.
        // This means that it should also contain offset as well as length
        uint256 _fullLength = _input.length;
        bytes memory extendedInput = new bytes(_input.length + 64);

        assembly {
            // "Offset" for the calldata
            mstore(add(extendedInput, 0x20), 0x20)
            // "Length"
            mstore(add(extendedInput, 0x40), _fullLength)

            calldatacopy(add(extendedInput, 0x60), _input.offset, _fullLength)
        }

        return extendedInput;
    }

    /// @notice Deploy a certain bytecode on the address.
    /// @param _newAddress The address of the contract to be deployed.
    /// @param _aaVersion The version of the account abstraction protocol to use.
    /// @param _input The constructor calldata.
    function _performDeployOnAddressEVM(
        address _newAddress,
        AccountAbstractionVersion _aaVersion,
        bytes calldata _input,
        bool _callConstructor
    ) internal {
        AccountInfo memory newAccountInfo;
        newAccountInfo.supportedAAVersion = _aaVersion;
        // Accounts have sequential nonces by default.
        newAccountInfo.nonceOrdering = AccountNonceOrdering.Sequential;
        _storeAccountInfo(_newAddress, newAccountInfo);

        // Note, that for contracts the "nonce" is set as deployment nonce.
        NONCE_HOLDER_SYSTEM_CONTRACT.incrementDeploymentNonce(_newAddress);

        // When constructing they just get the intrepeter bytecode hash in consutrcting mode
        _constructEVMContract(msg.sender, _newAddress, _input);
=======
        _constructContract({
            _sender: msg.sender,
            _newAddress: _newAddress,
            _bytecodeHash: _bytecodeHash,
            _input: _input,
            _isSystem: false,
            _callConstructor: true
        });
>>>>>>> 4c0e566a
    }

    /// @notice Check that bytecode hash is marked as known on the `KnownCodeStorage` system contracts
    function _ensureBytecodeIsKnown(bytes32 _bytecodeHash) internal view {
        uint256 knownCodeMarker = KNOWN_CODE_STORAGE_CONTRACT.getMarker(_bytecodeHash);
        require(knownCodeMarker > 0, "The code hash is not known");
    }

    /// @notice Ensures that the _newAddress and assigns a new contract hash to it
    /// @param _newAddress The address of the deployed contract
    /// @param _bytecodeHash The correctly formatted hash of the bytecode.
    function _storeConstructingByteCodeHashOnAddress(address _newAddress, bytes32 _bytecodeHash) internal {
        // Set the "isConstructor" flag to the bytecode hash
        bytes32 constructingBytecodeHash = Utils.constructingBytecodeHash(_bytecodeHash);
        ACCOUNT_CODE_STORAGE_SYSTEM_CONTRACT.storeAccountConstructingCodeHash(_newAddress, constructingBytecodeHash);
    }

    /// @notice Transfers the `msg.value` ETH to the deployed account & invokes its constructor.
    /// This function must revert in case the deployment fails.
    /// @param _sender The msg.sender to be used in the constructor
    /// @param _newAddress The address of the deployed contract
    /// @param _input The constructor calldata
    /// @param _isSystem Whether the call should be a system call (could be possibly required in the future).
    function _constructContract(
        address _sender,
        address _newAddress,
        bytes32 _bytecodeHash,
        bytes calldata _input,
        bool _isSystem,
        bool _callConstructor
    ) internal {
        uint256 value = msg.value;
        if (_callConstructor) {
            // 1. Transfer the balance to the new address on the constructor call.
            if (value > 0) {
                BASE_TOKEN_SYSTEM_CONTRACT.transferFromTo(address(this), _newAddress, value);
            }
            // 2. Set the constructed code hash on the account
            _storeConstructingByteCodeHashOnAddress(_newAddress, _bytecodeHash);

            // 3. Call the constructor on behalf of the account
            if (value > 0) {
                // Safe to cast value, because `msg.value` <= `uint128.max` due to `MessageValueSimulator` invariant
                SystemContractHelper.setValueForNextFarCall(uint128(value));
            }
            bytes memory returnData = EfficientCall.mimicCall({
                _gas: gasleft(),
                _address: _newAddress,
                _data: _input,
                _whoToMimic: _sender,
                _isConstructor: true,
                _isSystem: _isSystem
            });
            // 4. Mark bytecode hash as constructed
            ACCOUNT_CODE_STORAGE_SYSTEM_CONTRACT.markAccountCodeHashAsConstructed(_newAddress);
            // 5. Set the contract immutables
            ImmutableData[] memory immutables = abi.decode(returnData, (ImmutableData[]));
            IMMUTABLE_SIMULATOR_SYSTEM_CONTRACT.setImmutables(_newAddress, immutables);
        } else {
            require(value == 0, "The value must be zero if we do not call the constructor");
            // If we do not call the constructor, we need to set the constructed code hash.
            ACCOUNT_CODE_STORAGE_SYSTEM_CONTRACT.storeAccountConstructedCodeHash(_newAddress, _bytecodeHash);
        }

        emit ContractDeployed(_sender, _bytecodeHash, _newAddress);
    }

    function _constructEVMContract(address _sender, address _newAddress, bytes calldata _input) internal {
        // FIXME: this is a temporary limitation.
        // To be removed in the future
        require(_input.length > 0);

        constructorReturnGas = 0;

        uint256 value = msg.value;
        // 1. Transfer the balance to the new address on the constructor call.
        if (value > 0) {
            ETH_TOKEN_SYSTEM_CONTRACT.transferFromTo(address(this), _newAddress, value);
        }

        // 2. Set the constructed code hash on the account
        _storeConstructingByteCodeHashOnAddress(
            _newAddress,
            // Dummy EVM bytecode hash just to call simulator.
            // The second byte is `0x01` to indicate that it is being constructed.
            bytes32(0x0201000000000000000000000000000000000000000000000000000000000000)
        );

        // 3. Call the constructor on behalf of the account
        if (value > 0) {
            // Safe to cast value, because `msg.value` <= `uint128.max` due to `MessageValueSimulator` invariant
            SystemContractHelper.setValueForNextFarCall(uint128(value));
        }

        // In case of EVM contracts returnData is the new deployed code
        bool success = SystemContractHelper.mimicCall(uint32(gasleft()), _newAddress, msg.sender, _input, true, false);

        if (!success) {
            assembly {
                // Just propagate the error back
                returndatacopy(0, 0, returndatasize())
                revert(0, returndatasize())
            }
        }

        require(evmCodeHash[_newAddress] != 0x0, "The code hash must be set after the constructor call");
    }
}<|MERGE_RESOLUTION|>--- conflicted
+++ resolved
@@ -4,11 +4,7 @@
 
 import {ImmutableData} from "./interfaces/IImmutableSimulator.sol";
 import {IContractDeployer} from "./interfaces/IContractDeployer.sol";
-<<<<<<< HEAD
-import {CREATE2_EVM_PREFIX, CREATE2_PREFIX, CREATE_PREFIX, NONCE_HOLDER_SYSTEM_CONTRACT, ACCOUNT_CODE_STORAGE_SYSTEM_CONTRACT, FORCE_DEPLOYER, MAX_SYSTEM_CONTRACT_ADDRESS, KNOWN_CODE_STORAGE_CONTRACT, ETH_TOKEN_SYSTEM_CONTRACT, IMMUTABLE_SIMULATOR_SYSTEM_CONTRACT, COMPLEX_UPGRADER_CONTRACT, KECCAK256_SYSTEM_CONTRACT} from "./Constants.sol";
-=======
 import {CREATE2_PREFIX, CREATE_PREFIX, NONCE_HOLDER_SYSTEM_CONTRACT, ACCOUNT_CODE_STORAGE_SYSTEM_CONTRACT, FORCE_DEPLOYER, MAX_SYSTEM_CONTRACT_ADDRESS, KNOWN_CODE_STORAGE_CONTRACT, BASE_TOKEN_SYSTEM_CONTRACT, IMMUTABLE_SIMULATOR_SYSTEM_CONTRACT, COMPLEX_UPGRADER_CONTRACT} from "./Constants.sol";
->>>>>>> 4c0e566a
 
 import {Utils} from "./libraries/Utils.sol";
 import {EfficientCall} from "./libraries/EfficientCall.sol";
@@ -287,7 +283,6 @@
         newAccountInfo.nonceOrdering = AccountNonceOrdering.Sequential;
         _storeAccountInfo(_deployment.newAddress, newAccountInfo);
 
-<<<<<<< HEAD
         _constructContract(
             _sender,
             _deployment.newAddress,
@@ -296,16 +291,6 @@
             false,
             _deployment.callConstructor
         );
-=======
-        _constructContract({
-            _sender: _sender,
-            _newAddress: _deployment.newAddress,
-            _bytecodeHash: _deployment.bytecodeHash,
-            _input: _deployment.input,
-            _isSystem: false,
-            _callConstructor: _deployment.callConstructor
-        });
->>>>>>> 4c0e566a
     }
 
     /// @notice This method is to be used only during an upgrade to set bytecodes on specific addresses.
@@ -377,7 +362,6 @@
         newAccountInfo.nonceOrdering = AccountNonceOrdering.Sequential;
         _storeAccountInfo(_newAddress, newAccountInfo);
 
-<<<<<<< HEAD
         _constructContract(msg.sender, _newAddress, _bytecodeHash, _input, false, _callConstructor);
     }
 
@@ -420,16 +404,6 @@
 
         // When constructing they just get the intrepeter bytecode hash in consutrcting mode
         _constructEVMContract(msg.sender, _newAddress, _input);
-=======
-        _constructContract({
-            _sender: msg.sender,
-            _newAddress: _newAddress,
-            _bytecodeHash: _bytecodeHash,
-            _input: _input,
-            _isSystem: false,
-            _callConstructor: true
-        });
->>>>>>> 4c0e566a
     }
 
     /// @notice Check that bytecode hash is marked as known on the `KnownCodeStorage` system contracts
@@ -507,7 +481,7 @@
         uint256 value = msg.value;
         // 1. Transfer the balance to the new address on the constructor call.
         if (value > 0) {
-            ETH_TOKEN_SYSTEM_CONTRACT.transferFromTo(address(this), _newAddress, value);
+            BASE_TOKEN_SYSTEM_CONTRACT.transferFromTo(address(this), _newAddress, value);
         }
 
         // 2. Set the constructed code hash on the account
