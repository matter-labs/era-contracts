// SPDX-License-Identifier: MIT

pragma solidity 0.8.24;

import {ImmutableData} from "./interfaces/IImmutableSimulator.sol";
import {IContractDeployer, ForceDeployment} from "./interfaces/IContractDeployer.sol";
import {CREATE2_PREFIX, CREATE_PREFIX, NONCE_HOLDER_SYSTEM_CONTRACT, ACCOUNT_CODE_STORAGE_SYSTEM_CONTRACT, FORCE_DEPLOYER, MAX_SYSTEM_CONTRACT_ADDRESS, KNOWN_CODE_STORAGE_CONTRACT, BASE_TOKEN_SYSTEM_CONTRACT, IMMUTABLE_SIMULATOR_SYSTEM_CONTRACT, COMPLEX_UPGRADER_CONTRACT, SERVICE_CALL_PSEUDO_CALLER, EVM_PREDEPLOYS_MANAGER, EVM_HASHES_STORAGE} from "./Constants.sol";

import {Utils} from "./libraries/Utils.sol";
import {EfficientCall} from "./libraries/EfficientCall.sol";
import {SystemContractHelper} from "./libraries/SystemContractHelper.sol";
import {SystemContractBase} from "./abstract/SystemContractBase.sol";
import {Unauthorized, InvalidNonceOrderingChange, ValueMismatch, EmptyBytes32, EVMBytecodeHash, EVMBytecodeHashUnknown, EVMEmulationNotSupported, NotAllowedToDeployInKernelSpace, HashIsNonZero, NonEmptyAccount, UnknownCodeHash, NonEmptyMsgValue} from "./SystemContractErrors.sol";

/**
 * @author Matter Labs
 * @custom:security-contact security@matterlabs.dev
 * @notice System smart contract that is responsible for deploying other smart contracts on ZKsync.
 * @dev The contract is responsible for generating the address of the deployed smart contract,
 * incrementing the deployment nonce and making sure that the constructor is never called twice in a contract.
 * Note, contracts with bytecode that have already been published to L1 once
 * do not need to be published anymore.
 */
contract ContractDeployer is IContractDeployer, SystemContractBase {
    /// @notice Information about an account contract.
    /// @dev For EOA and simple contracts (i.e. not accounts) this value is 0.
    mapping(address => AccountInfo) internal accountInfo;

    /// @notice What types of bytecode are allowed to be deployed on this chain.
    AllowedBytecodeTypes public allowedBytecodeTypesToDeploy;

    modifier onlySelf() {
        if (msg.sender != address(this)) {
            revert Unauthorized(msg.sender);
        }
        _;
    }

    /// @notice Returns information about a certain account.
    function getAccountInfo(address _address) external view returns (AccountInfo memory info) {
        return accountInfo[_address];
    }

    /// @notice Returns the account abstraction version if `_address` is a deployed contract.
    /// Returns the latest supported account abstraction version if `_address` is an EOA.
    function extendedAccountVersion(address _address) public view returns (AccountAbstractionVersion) {
        AccountInfo memory info = accountInfo[_address];
        if (info.supportedAAVersion != AccountAbstractionVersion.None) {
            return info.supportedAAVersion;
        }

        // It is an EOA, it is still an account.
        if (
            _address > address(MAX_SYSTEM_CONTRACT_ADDRESS) &&
            ACCOUNT_CODE_STORAGE_SYSTEM_CONTRACT.getRawCodeHash(_address) == 0
        ) {
            return AccountAbstractionVersion.Version1;
        }

        return AccountAbstractionVersion.None;
    }

    /// @notice Stores the new account information
    function _storeAccountInfo(address _address, AccountInfo memory _newInfo) internal {
        accountInfo[_address] = _newInfo;
    }

    /// @notice Update the used version of the account.
    /// @param _version The new version of the AA protocol to use.
    /// @dev Note that it allows changes from account to non-account and vice versa.
    function updateAccountVersion(AccountAbstractionVersion _version) external onlySystemCall {
        accountInfo[msg.sender].supportedAAVersion = _version;

        emit AccountVersionUpdated(msg.sender, _version);
    }

    /// @notice Updates the nonce ordering of the account. Since only `KeyedSequential`
    /// is supported, currently this method always reverts.
    function updateNonceOrdering(AccountNonceOrdering) external onlySystemCall {
        revert InvalidNonceOrderingChange();
        // NOTE: If this method is ever implemented, the `AccountNonceOrderingUpdated` event should be emitted.
    }

    /// @notice Calculates the address of a deployed contract via create2
    /// @param _sender The account that deploys the contract.
    /// @param _bytecodeHash The correctly formatted hash of the bytecode.
    /// @param _salt The create2 salt.
    /// @param _input The constructor data.
    /// @return newAddress The derived address of the account.
    function getNewAddressCreate2(
        address _sender,
        bytes32 _bytecodeHash,
        bytes32 _salt,
        bytes calldata _input
    ) public view override returns (address newAddress) {
        // No collision is possible with the Ethereum's CREATE2, since
        // the prefix begins with 0x20....
        bytes32 constructorInputHash = EfficientCall.keccak(_input);

        bytes32 hash = keccak256(
            // solhint-disable-next-line func-named-parameters
            bytes.concat(CREATE2_PREFIX, bytes32(uint256(uint160(_sender))), _salt, _bytecodeHash, constructorInputHash)
        );

        newAddress = address(uint160(uint256(hash)));
    }

    /// @notice Calculates the address of a deployed contract via create
    /// @param _sender The account that deploys the contract.
    /// @param _senderNonce The deploy nonce of the sender's account.
    function getNewAddressCreate(
        address _sender,
        uint256 _senderNonce
    ) public pure override returns (address newAddress) {
        // No collision is possible with the Ethereum's CREATE, since
        // the prefix begins with 0x63....
        bytes32 hash = keccak256(
            bytes.concat(CREATE_PREFIX, bytes32(uint256(uint160(_sender))), bytes32(_senderNonce))
        );

        newAddress = address(uint160(uint256(hash)));
    }

    /// @notice Deploys a contract with similar address derivation rules to the EVM's `CREATE2` opcode.
    /// @param _salt The CREATE2 salt
    /// @param _bytecodeHash The correctly formatted hash of the bytecode.
    /// @param _input The constructor calldata
    function create2(
        bytes32 _salt,
        bytes32 _bytecodeHash,
        bytes calldata _input
    ) external payable override returns (address) {
        return create2Account(_salt, _bytecodeHash, _input, AccountAbstractionVersion.None);
    }

    /// @notice Deploys a contract with similar address derivation rules to the EVM's `CREATE` opcode.
    /// @param _bytecodeHash The correctly formatted hash of the bytecode.
    /// @param _input The constructor calldata
    /// @dev This method also accepts nonce as one of its parameters.
    /// It is not used anywhere and it needed simply for the consistency for the compiler
    /// Note: this method may be callable only in system mode,
    /// that is checked in the `createAccount` by `onlySystemCall` modifier.
    function create(
        bytes32 _salt,
        bytes32 _bytecodeHash,
        bytes calldata _input
    ) external payable override returns (address) {
        return createAccount(_salt, _bytecodeHash, _input, AccountAbstractionVersion.None);
    }

    /// @notice Deploys an EVM contract using address derivation of EVM's `CREATE` opcode.
    /// @dev Note: this method may be callable only in system mode.
    /// @param _initCode The init code for the contract.
    /// @return The amount of EVM gas used.
    /// @return The address of created contract.
    function createEVM(bytes calldata _initCode) external payable override onlySystemCall returns (uint256, address) {
        uint256 senderNonce;
        // If the account is an EOA, use the min nonce. If it's a contract, use deployment nonce
        if (msg.sender == tx.origin) {
            // Subtract 1 for EOA since the nonce has already been incremented for this transaction
            senderNonce = NONCE_HOLDER_SYSTEM_CONTRACT.getMinNonce(msg.sender) - 1;
        } else {
            // Deploy from EraVM context
            senderNonce = NONCE_HOLDER_SYSTEM_CONTRACT.incrementDeploymentNonce(msg.sender);
        }

        address newAddress = Utils.getNewAddressCreateEVM(msg.sender, senderNonce);

        uint256 evmGasUsed = _evmDeployOnAddress(msg.sender, newAddress, _initCode);

        return (evmGasUsed, newAddress);
    }

    /// @notice Deploys an EVM contract using address derivation of EVM's `CREATE2` opcode.
    /// @dev Note: this method may be callable only in system mode.
    /// @param _salt The CREATE2 salt.
    /// @param _initCode The init code for the contract.
    /// @return The amount of EVM gas used.
    /// @return The address of created contract.
    function create2EVM(
        bytes32 _salt,
        bytes calldata _initCode
    ) external payable override onlySystemCall returns (uint256, address) {
        NONCE_HOLDER_SYSTEM_CONTRACT.incrementDeploymentNonce(msg.sender);
        // No collision is possible with the zksync's non-EVM CREATE2, since the prefixes are different
        bytes32 bytecodeHash = EfficientCall.keccak(_initCode);
        address newAddress = Utils.getNewAddressCreate2EVM(msg.sender, _salt, bytecodeHash);

        uint256 evmGasUsed = _evmDeployOnAddress(msg.sender, newAddress, _initCode);

        return (evmGasUsed, newAddress);
    }

    /// @notice Method used by EVM emulator to check if contract can be deployed and calculate the corresponding address.
    /// @dev Note: this method may be callable only by the EVM emulator.
    /// @param _salt The CREATE2 salt.
    /// @param _evmBytecodeHash The keccak of EVM code to be deployed (initCode).
    /// @return newAddress The address of the contract to be deployed.
    function precreateEvmAccountFromEmulator(
        bytes32 _salt,
        bytes32 _evmBytecodeHash
    ) public onlySystemCallFromEvmEmulator returns (address newAddress) {
        if (allowedBytecodeTypesToDeploy != AllowedBytecodeTypes.EraVmAndEVM) {
            revert EVMEmulationNotSupported();
        }

        uint256 senderNonce = NONCE_HOLDER_SYSTEM_CONTRACT.incrementDeploymentNonce(msg.sender);

        if (_evmBytecodeHash != bytes32(0)) {
            // Create2 case
            newAddress = Utils.getNewAddressCreate2EVM(msg.sender, _salt, _evmBytecodeHash);
        } else {
            // Create case
            newAddress = Utils.getNewAddressCreateEVM(msg.sender, senderNonce);
        }

        return newAddress;
    }

    /// @notice Method used by EVM emulator to deploy contracts.
    /// @param _newAddress The address of the contract to be deployed.
    /// @param _initCode The EVM code to be deployed (initCode).
    /// Note: only possible revert case should be due to revert in the called constructor.
    /// Note: this method may be callable only by the EVM emulator.
    function createEvmFromEmulator(
        address _newAddress,
        bytes calldata _initCode
    ) external payable onlySystemCallFromEvmEmulator returns (uint256, address) {
        uint256 constructorReturnEvmGas = _performDeployOnAddressEVM(
            msg.sender,
            _newAddress,
            AccountAbstractionVersion.None,
            _initCode
        );
        return (constructorReturnEvmGas, _newAddress);
    }

    /// @notice Deploys a contract account with similar address derivation rules to the EVM's `CREATE2` opcode.
    /// @param _salt The CREATE2 salt
    /// @param _bytecodeHash The correctly formatted hash of the bytecode.
    /// @param _input The constructor calldata.
    /// @param _aaVersion The account abstraction version to use.
    /// Note: this method may be callable only in system mode,
    /// that is checked in the `createAccount` by `onlySystemCall` modifier.
    function create2Account(
        bytes32 _salt,
        bytes32 _bytecodeHash,
        bytes calldata _input,
        AccountAbstractionVersion _aaVersion
    ) public payable override onlySystemCall returns (address) {
        NONCE_HOLDER_SYSTEM_CONTRACT.incrementDeploymentNonce(msg.sender);
        address newAddress = getNewAddressCreate2(msg.sender, _bytecodeHash, _salt, _input);

        _nonSystemDeployOnAddress(_bytecodeHash, newAddress, _aaVersion, _input);

        return newAddress;
    }

    /// @notice Deploys a contract account with similar address derivation rules to the EVM's `CREATE` opcode.
    /// @param _bytecodeHash The correctly formatted hash of the bytecode.
    /// @param _input The constructor calldata.
    /// @param _aaVersion The account abstraction version to use.
    /// @dev This method also accepts salt as one of its parameters.
    /// It is not used anywhere and it needed simply for the consistency for the compiler
    function createAccount(
        bytes32, // salt
        bytes32 _bytecodeHash,
        bytes calldata _input,
        AccountAbstractionVersion _aaVersion
    ) public payable override onlySystemCall returns (address) {
        uint256 senderNonce = NONCE_HOLDER_SYSTEM_CONTRACT.incrementDeploymentNonce(msg.sender);
        address newAddress = getNewAddressCreate(msg.sender, senderNonce);

        _nonSystemDeployOnAddress(_bytecodeHash, newAddress, _aaVersion, _input);

        return newAddress;
    }

    /// @notice The method that can be used to forcefully deploy a contract.
    /// @param _deployment Information about the forced deployment.
    /// @param _sender The `msg.sender` inside the constructor call.
    function forceDeployOnAddress(ForceDeployment calldata _deployment, address _sender) external payable onlySelf {
        // Since the `forceDeployOnAddress` function is called only during upgrades, the Governance is trusted to correctly select
        // the addresses to deploy the new bytecodes to and to assess whether overriding the AccountInfo for the "force-deployed"
        // contract is acceptable.
<<<<<<< HEAD
        AccountInfo memory newAccountInfo;
        newAccountInfo.supportedAAVersion = AccountAbstractionVersion.None;
        // Accounts have sequential nonces by default.
        newAccountInfo.nonceOrdering = AccountNonceOrdering.KeyedSequential;
        _storeAccountInfo(_deployment.newAddress, newAccountInfo);
=======
>>>>>>> 31ff7cac

        if (Utils.isCodeHashEVM(_deployment.bytecodeHash)) {
            // Note, that for contracts the "nonce" is set as deployment nonce.
            uint256 deploymentNonce = NONCE_HOLDER_SYSTEM_CONTRACT.getDeploymentNonce(_deployment.newAddress);
            if (deploymentNonce == 0) {
                NONCE_HOLDER_SYSTEM_CONTRACT.incrementDeploymentNonce(_deployment.newAddress);
            }

            if (!_deployment.callConstructor) {
                _ensureBytecodeIsKnown(_deployment.bytecodeHash);
            }

            // It is not possible to change the AccountInfo for EVM contracts.
            // _versionedBytecodeHash will be ignored if _callConstructor is true
            _constructEVMContract({
                _sender: _sender,
                _newAddress: _deployment.newAddress,
                _versionedBytecodeHash: _deployment.bytecodeHash,
                _input: _deployment.input,
                _callConstructor: _deployment.callConstructor
            });
        } else {
            _ensureBytecodeIsKnown(_deployment.bytecodeHash);

            AccountInfo memory newAccountInfo;
            newAccountInfo.supportedAAVersion = AccountAbstractionVersion.None;
            // Accounts have sequential nonces by default.
            newAccountInfo.nonceOrdering = AccountNonceOrdering.Sequential;
            _storeAccountInfo(_deployment.newAddress, newAccountInfo);

            _constructContract({
                _sender: _sender,
                _newAddress: _deployment.newAddress,
                _bytecodeHash: _deployment.bytecodeHash,
                _input: _deployment.input,
                _isSystem: false,
                _callConstructor: _deployment.callConstructor
            });
        }
    }

    /// @notice This method is to be used only during an upgrade to set bytecodes on specific addresses.
    /// @dev We do not require `onlySystemCall` here, since the method is accessible only
    /// by `FORCE_DEPLOYER`.
    function forceDeployOnAddresses(ForceDeployment[] calldata _deployments) external payable override {
        if (
            msg.sender != FORCE_DEPLOYER &&
            msg.sender != address(COMPLEX_UPGRADER_CONTRACT) &&
            msg.sender != EVM_PREDEPLOYS_MANAGER
        ) {
            revert Unauthorized(msg.sender);
        }

        uint256 deploymentsLength = _deployments.length;
        // We need to ensure that the `value` provided by the call is enough to provide `value`
        // for all of the deployments
        uint256 sumOfValues = 0;
        for (uint256 i = 0; i < deploymentsLength; ++i) {
            sumOfValues += _deployments[i].value;
        }
        if (msg.value != sumOfValues) {
            revert ValueMismatch(sumOfValues, msg.value);
        }

        for (uint256 i = 0; i < deploymentsLength; ++i) {
            this.forceDeployOnAddress{value: _deployments[i].value}(_deployments[i], msg.sender);
        }
    }

    /// @notice Changes what types of bytecodes are allowed to be deployed on the chain. Can be used only during upgrades.
    /// @param newAllowedBytecodeTypes The new allowed bytecode types mode.
    function setAllowedBytecodeTypesToDeploy(AllowedBytecodeTypes newAllowedBytecodeTypes) external {
        if (
            msg.sender != FORCE_DEPLOYER &&
            msg.sender != address(COMPLEX_UPGRADER_CONTRACT) &&
            msg.sender != SERVICE_CALL_PSEUDO_CALLER
        ) {
            revert Unauthorized(msg.sender);
        }

        if (allowedBytecodeTypesToDeploy != newAllowedBytecodeTypes) {
            allowedBytecodeTypesToDeploy = newAllowedBytecodeTypes;

            emit AllowedBytecodeTypesModeUpdated(newAllowedBytecodeTypes);
        }
    }

    function _nonSystemDeployOnAddress(
        bytes32 _bytecodeHash,
        address _newAddress,
        AccountAbstractionVersion _aaVersion,
        bytes calldata _input
    ) internal {
        if (_bytecodeHash == bytes32(0x0)) {
            revert EmptyBytes32();
        }
        if (Utils.isCodeHashEVM(_bytecodeHash)) {
            revert EVMBytecodeHash();
        }
        if (uint160(_newAddress) <= MAX_SYSTEM_CONTRACT_ADDRESS) {
            revert NotAllowedToDeployInKernelSpace();
        }

        // We do not allow deploying twice on the same address.
        bytes32 codeHash = ACCOUNT_CODE_STORAGE_SYSTEM_CONTRACT.getCodeHash(uint256(uint160(_newAddress)));
        if (codeHash != 0x0) {
            revert HashIsNonZero(codeHash);
        }
        // Do not allow deploying contracts to default accounts that have already executed transactions.
        if (NONCE_HOLDER_SYSTEM_CONTRACT.getRawNonce(_newAddress) != 0x00) {
            revert NonEmptyAccount();
        }

        // solhint-disable-next-line func-named-parameters
        _performDeployOnAddress(_bytecodeHash, _newAddress, _aaVersion, _input, true);
    }

    function _evmDeployOnAddress(
        address _sender,
        address _newAddress,
        bytes calldata _initCode
    ) internal returns (uint256 constructorReturnEvmGas) {
        if (allowedBytecodeTypesToDeploy != AllowedBytecodeTypes.EraVmAndEVM) {
            revert EVMEmulationNotSupported();
        }

        // Unfortunately we can not provide revert reason as it would break EVM compatibility
        // solhint-disable-next-line reason-string, gas-custom-errors
        require(NONCE_HOLDER_SYSTEM_CONTRACT.getRawNonce(_newAddress) == 0x0);
        // solhint-disable-next-line reason-string, gas-custom-errors
        require(ACCOUNT_CODE_STORAGE_SYSTEM_CONTRACT.getRawCodeHash(_newAddress) == 0x0);
        return _performDeployOnAddressEVM(_sender, _newAddress, AccountAbstractionVersion.None, _initCode);
    }

    /// @notice Deploy a certain bytecode on the address.
    /// @param _bytecodeHash The correctly formatted hash of the bytecode.
    /// @param _newAddress The address of the contract to be deployed.
    /// @param _aaVersion The version of the account abstraction protocol to use.
    /// @param _input The constructor calldata.
    /// @param _callConstructor Whether to run the constructor or not.
    function _performDeployOnAddress(
        bytes32 _bytecodeHash,
        address _newAddress,
        AccountAbstractionVersion _aaVersion,
        bytes calldata _input,
        bool _callConstructor
    ) internal {
        _ensureBytecodeIsKnown(_bytecodeHash);

        AccountInfo memory newAccountInfo;
        newAccountInfo.supportedAAVersion = _aaVersion;
        // Accounts have sequential nonces by default.
        newAccountInfo.nonceOrdering = AccountNonceOrdering.KeyedSequential;
        _storeAccountInfo(_newAddress, newAccountInfo);

        _constructContract({
            _sender: msg.sender,
            _newAddress: _newAddress,
            _bytecodeHash: _bytecodeHash,
            _input: _input,
            _isSystem: false,
            _callConstructor: _callConstructor
        });
    }

    /// @notice Deploy a certain EVM bytecode on the address.
    /// @param _sender The deployer address.
    /// @param _newAddress The address of the contract to be deployed.
    /// @param _aaVersion The version of the account abstraction protocol to use.
    /// @param _input The constructor calldata.
    /// @return constructorReturnEvmGas The EVM gas left after constructor execution.
    function _performDeployOnAddressEVM(
        address _sender,
        address _newAddress,
        AccountAbstractionVersion _aaVersion,
        bytes calldata _input
    ) internal returns (uint256 constructorReturnEvmGas) {
        AccountInfo memory newAccountInfo;
        newAccountInfo.supportedAAVersion = _aaVersion;
        // Accounts have sequential nonces by default.
        newAccountInfo.nonceOrdering = AccountNonceOrdering.Sequential;
        _storeAccountInfo(_newAddress, newAccountInfo);

        // Note, that for contracts the "nonce" is set as deployment nonce.
        NONCE_HOLDER_SYSTEM_CONTRACT.incrementDeploymentNonce(_newAddress);

        // We will store dummy constructing bytecode hash to trigger EVM emulator in constructor call
        return
            _constructEVMContract({
                _sender: _sender,
                _newAddress: _newAddress,
                _versionedBytecodeHash: bytes32(0), // Ignored since we will call constructor
                _input: _input,
                _callConstructor: true
            });
    }

    /// @notice Check that bytecode hash is marked as known on the `KnownCodeStorage` system contracts
    function _ensureBytecodeIsKnown(bytes32 _bytecodeHash) internal view {
        uint256 knownCodeMarker = KNOWN_CODE_STORAGE_CONTRACT.getMarker(_bytecodeHash);
        if (knownCodeMarker == 0) {
            revert UnknownCodeHash(_bytecodeHash);
        }
    }

    /// @notice Ensures that the _newAddress and assigns a new contract hash to it
    /// @param _newAddress The address of the deployed contract
    /// @param _bytecodeHash The correctly formatted hash of the bytecode.
    function _storeConstructingByteCodeHashOnAddress(address _newAddress, bytes32 _bytecodeHash) internal {
        // Set the "isConstructor" flag to the bytecode hash
        bytes32 constructingBytecodeHash = Utils.constructingBytecodeHash(_bytecodeHash);
        ACCOUNT_CODE_STORAGE_SYSTEM_CONTRACT.storeAccountConstructingCodeHash(_newAddress, constructingBytecodeHash);
    }

    /// @notice Transfers the `msg.value` ETH to the deployed account & invokes its constructor.
    /// This function must revert in case the deployment fails.
    /// @param _sender The msg.sender to be used in the constructor
    /// @param _newAddress The address of the deployed contract
    /// @param _bytecodeHash The correctly formatted versioned hash of the bytecode.
    /// @param _input The constructor calldata
    /// @param _isSystem Whether the call should be a system call (could be possibly required in the future).
    /// @param _callConstructor Whether to run the constructor or not.
    function _constructContract(
        address _sender,
        address _newAddress,
        bytes32 _bytecodeHash,
        bytes calldata _input,
        bool _isSystem,
        bool _callConstructor
    ) internal {
        uint256 value = msg.value;
        if (_callConstructor) {
            // 1. Transfer the balance to the new address on the constructor call.
            if (value > 0) {
                BASE_TOKEN_SYSTEM_CONTRACT.transferFromTo(address(this), _newAddress, value);
            }
            // 2. Set the constructed code hash on the account
            _storeConstructingByteCodeHashOnAddress(_newAddress, _bytecodeHash);

            // 3. Call the constructor on behalf of the account
            if (value > 0) {
                // Safe to cast value, because `msg.value` <= `uint128.max` due to `MessageValueSimulator` invariant
                SystemContractHelper.setValueForNextFarCall(uint128(value));
            }
            bytes memory returnData = EfficientCall.mimicCall({
                _gas: gasleft(),
                _address: _newAddress,
                _data: _input,
                _whoToMimic: _sender,
                _isConstructor: true,
                _isSystem: _isSystem
            });
            // 4. Mark bytecode hash as constructed
            ACCOUNT_CODE_STORAGE_SYSTEM_CONTRACT.markAccountCodeHashAsConstructed(_newAddress);
            // 5. Set the contract immutables
            ImmutableData[] memory immutables = abi.decode(returnData, (ImmutableData[]));
            IMMUTABLE_SIMULATOR_SYSTEM_CONTRACT.setImmutables(_newAddress, immutables);
        } else {
            if (value != 0) {
                revert NonEmptyMsgValue();
            }
            // If we do not call the constructor, we need to set the constructed code hash.
            ACCOUNT_CODE_STORAGE_SYSTEM_CONTRACT.storeAccountConstructedCodeHash(_newAddress, _bytecodeHash);
        }

        emit ContractDeployed(_sender, _bytecodeHash, _newAddress);
    }

    /// @notice Transfers the `msg.value` ETH to the deployed account & invokes its constructor.
    /// This function must revert in case the deployment fails.
    /// @param _sender The msg.sender to be used in the constructor.
    /// @param _newAddress The address of the deployed contract.
    /// @param _versionedBytecodeHash The correctly formatted versioned hash of the bytecode (ignored if `_callConstructor` is true).
    /// @param _input The constructor calldata.
    /// @param _callConstructor Whether to run the constructor or not.
    /// @return constructorReturnEvmGas The EVM gas left after constructor execution.
    function _constructEVMContract(
        address _sender,
        address _newAddress,
        bytes32 _versionedBytecodeHash,
        bytes calldata _input,
        bool _callConstructor
    ) internal returns (uint256 constructorReturnEvmGas) {
        uint256 value = msg.value;
        if (_callConstructor) {
            // 1. Transfer the balance to the new address on the constructor call.
            if (value > 0) {
                BASE_TOKEN_SYSTEM_CONTRACT.transferFromTo(address(this), _newAddress, value);
            }

            // 2. Set the constructing code hash on the account
            ACCOUNT_CODE_STORAGE_SYSTEM_CONTRACT.storeAccountConstructingCodeHash(
                _newAddress,
                // Dummy EVM bytecode hash just to call emulator.
                // The second byte is `0x01` to indicate that it is being constructed.
                bytes32(0x0201000000000000000000000000000000000000000000000000000000000000)
            );

            // 3. Call the constructor on behalf of the account
            if (value > 0) {
                // Safe to cast value, because `msg.value` <= `uint128.max` due to `MessageValueSimulator` invariant
                SystemContractHelper.setValueForNextFarCall(uint128(value));
            }

            bytes memory paddedBytecode = EfficientCall.mimicCall({
                _gas: gasleft(), // note: native gas, not EVM gas
                _address: _newAddress,
                _data: _input,
                _whoToMimic: _sender,
                _isConstructor: true,
                _isSystem: false
            });

            uint256 evmBytecodeLen;
            // Returned data bytes have structure: paddedBytecode.evmBytecodeLen.constructorReturnEvmGas
            assembly {
                let dataLen := mload(paddedBytecode)
                evmBytecodeLen := mload(add(paddedBytecode, sub(dataLen, 0x20)))
                constructorReturnEvmGas := mload(add(paddedBytecode, dataLen))
                mstore(paddedBytecode, sub(dataLen, 0x40)) // shrink paddedBytecode
            }

            _versionedBytecodeHash = KNOWN_CODE_STORAGE_CONTRACT.publishEVMBytecode(evmBytecodeLen, paddedBytecode);
            ACCOUNT_CODE_STORAGE_SYSTEM_CONTRACT.storeAccountConstructedCodeHash(_newAddress, _versionedBytecodeHash);

            // Calculate keccak256 of the EVM bytecode if it hasn't been done before
            if (EVM_HASHES_STORAGE.getEvmCodeHash(_versionedBytecodeHash) == bytes32(0)) {
                bytes32 evmBytecodeHash;
                assembly {
                    evmBytecodeHash := keccak256(add(paddedBytecode, 0x20), evmBytecodeLen)
                }

                EVM_HASHES_STORAGE.storeEvmCodeHash(_versionedBytecodeHash, evmBytecodeHash);
            }
        } else {
            if (value != 0) {
                revert NonEmptyMsgValue();
            }

            // Sanity check, EVM code hash should be present if versioned bytecode hash is known
            if (EVM_HASHES_STORAGE.getEvmCodeHash(_versionedBytecodeHash) == bytes32(0)) {
                revert EVMBytecodeHashUnknown();
            }

            // If we do not call the constructor, we need to set the constructed code hash.
            ACCOUNT_CODE_STORAGE_SYSTEM_CONTRACT.storeAccountConstructedCodeHash(_newAddress, _versionedBytecodeHash);
        }

        emit ContractDeployed(_sender, _versionedBytecodeHash, _newAddress);
    }
}<|MERGE_RESOLUTION|>--- conflicted
+++ resolved
@@ -283,14 +283,6 @@
         // Since the `forceDeployOnAddress` function is called only during upgrades, the Governance is trusted to correctly select
         // the addresses to deploy the new bytecodes to and to assess whether overriding the AccountInfo for the "force-deployed"
         // contract is acceptable.
-<<<<<<< HEAD
-        AccountInfo memory newAccountInfo;
-        newAccountInfo.supportedAAVersion = AccountAbstractionVersion.None;
-        // Accounts have sequential nonces by default.
-        newAccountInfo.nonceOrdering = AccountNonceOrdering.KeyedSequential;
-        _storeAccountInfo(_deployment.newAddress, newAccountInfo);
-=======
->>>>>>> 31ff7cac
 
         if (Utils.isCodeHashEVM(_deployment.bytecodeHash)) {
             // Note, that for contracts the "nonce" is set as deployment nonce.
@@ -318,7 +310,7 @@
             AccountInfo memory newAccountInfo;
             newAccountInfo.supportedAAVersion = AccountAbstractionVersion.None;
             // Accounts have sequential nonces by default.
-            newAccountInfo.nonceOrdering = AccountNonceOrdering.Sequential;
+            newAccountInfo.nonceOrdering = AccountNonceOrdering.KeyedSequential;
             _storeAccountInfo(_deployment.newAddress, newAccountInfo);
 
             _constructContract({
@@ -471,7 +463,7 @@
         AccountInfo memory newAccountInfo;
         newAccountInfo.supportedAAVersion = _aaVersion;
         // Accounts have sequential nonces by default.
-        newAccountInfo.nonceOrdering = AccountNonceOrdering.Sequential;
+        newAccountInfo.nonceOrdering = AccountNonceOrdering.KeyedSequential;
         _storeAccountInfo(_newAddress, newAccountInfo);
 
         // Note, that for contracts the "nonce" is set as deployment nonce.
