--- conflicted
+++ resolved
@@ -2,11 +2,7 @@
 
 pragma solidity 0.8.28;
 
-<<<<<<< HEAD
-import {DEPLOYER_SYSTEM_CONTRACT, L2_BRIDGE_HUB, L2_ASSET_ROUTER, L2_MESSAGE_ROOT, L2_NATIVE_TOKEN_VAULT_ADDR, L2_INTEROP_CENTER, L2_INTEROP_HANDLER, L2_ASSET_TRACKER_ADDRESS} from "./Constants.sol";
-=======
-import {DEPLOYER_SYSTEM_CONTRACT, L2_BRIDGE_HUB, L2_ASSET_ROUTER, L2_MESSAGE_ROOT, L2_NATIVE_TOKEN_VAULT, L2_CHAIN_ASSET_HANDLER} from "./Constants.sol";
->>>>>>> 8fb99237
+import {DEPLOYER_SYSTEM_CONTRACT, L2_BRIDGE_HUB, L2_ASSET_ROUTER, L2_MESSAGE_ROOT, L2_NATIVE_TOKEN_VAULT_ADDR, L2_CHAIN_ASSET_HANDLER, L2_INTEROP_CENTER, L2_INTEROP_HANDLER, L2_ASSET_TRACKER_ADDRESS} from "./Constants.sol";
 import {IContractDeployer, ForceDeployment} from "./interfaces/IContractDeployer.sol";
 import {SystemContractHelper} from "./libraries/SystemContractHelper.sol";
 import {FixedForceDeploymentsData, ZKChainSpecificForceDeploymentsData} from "./interfaces/IL2GenesisUpgrade.sol";
@@ -52,11 +48,7 @@
         // Prepare calldata to set addresses in BridgeHub.
         bytes memory bridgehubConstructorData = abi.encodeCall(
             L2_BRIDGE_HUB.setAddresses,
-<<<<<<< HEAD
-            (L2_ASSET_ROUTER, _ctmDeployer, address(L2_MESSAGE_ROOT), address(L2_INTEROP_CENTER))
-=======
-            (address(L2_ASSET_ROUTER), _ctmDeployer, address(L2_MESSAGE_ROOT), address(L2_CHAIN_ASSET_HANDLER))
->>>>>>> 8fb99237
+            (address(L2_ASSET_ROUTER), _ctmDeployer, address(L2_MESSAGE_ROOT), address(L2_CHAIN_ASSET_HANDLER), address(L2_INTEROP_CENTER))
         );
 
         // Execute the call to set addresses in BridgeHub.
@@ -145,11 +137,7 @@
             (ZKChainSpecificForceDeploymentsData)
         );
 
-<<<<<<< HEAD
-        forceDeployments = new ForceDeployment[](6);
-=======
-        forceDeployments = new ForceDeployment[](5);
->>>>>>> 8fb99237
+        forceDeployments = new ForceDeployment[](7);
 
         // Configure the MessageRoot deployment.
         forceDeployments[0] = ForceDeployment({
@@ -236,8 +224,23 @@
             )
         });
 
-<<<<<<< HEAD
+
+        // Configure the ChainAssetHandler deployment.
         forceDeployments[4] = ForceDeployment({
+            bytecodeHash: fixedForceDeploymentsData.chainAssetHandlerBytecodeHash,
+            newAddress: address(L2_CHAIN_ASSET_HANDLER),
+            callConstructor: true,
+            value: 0,
+            input: abi.encode(
+                fixedForceDeploymentsData.l1ChainId,
+                fixedForceDeploymentsData.aliasedL1Governance,
+                address(L2_BRIDGE_HUB),
+                address(L2_ASSET_ROUTER),
+                address(L2_MESSAGE_ROOT)
+            )
+        });
+
+        forceDeployments[5] = ForceDeployment({
             bytecodeHash: fixedForceDeploymentsData.interopCenterBytecodeHash,
             newAddress: address(L2_INTEROP_CENTER),
             callConstructor: true,
@@ -249,7 +252,7 @@
             )
         });
 
-        forceDeployments[5] = ForceDeployment({
+        forceDeployments[6] = ForceDeployment({
             bytecodeHash: fixedForceDeploymentsData.assetTrackerBytecodeHash,
             newAddress: L2_ASSET_TRACKER_ADDRESS,
             callConstructor: true,
@@ -261,20 +264,6 @@
                 L2_ASSET_ROUTER,
                 L2_NATIVE_TOKEN_VAULT_ADDR,
                 L2_MESSAGE_ROOT
-=======
-        // Configure the ChainAssetHandler deployment.
-        forceDeployments[4] = ForceDeployment({
-            bytecodeHash: fixedForceDeploymentsData.chainAssetHandlerBytecodeHash,
-            newAddress: address(L2_CHAIN_ASSET_HANDLER),
-            callConstructor: true,
-            value: 0,
-            input: abi.encode(
-                fixedForceDeploymentsData.l1ChainId,
-                fixedForceDeploymentsData.aliasedL1Governance,
-                address(L2_BRIDGE_HUB),
-                address(L2_ASSET_ROUTER),
-                address(L2_MESSAGE_ROOT)
->>>>>>> 8fb99237
             )
         });
     }
