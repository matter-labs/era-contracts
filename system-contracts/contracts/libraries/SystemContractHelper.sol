--- conflicted
+++ resolved
@@ -7,11 +7,7 @@
 import {SloadContract} from "../SloadContract.sol";
 
 import {CalldataForwardingMode, SystemContractsCaller, MIMIC_CALL_CALL_ADDRESS, CALLFLAGS_CALL_ADDRESS, CODE_ADDRESS_CALL_ADDRESS, EVENT_WRITE_ADDRESS, EVENT_INITIALIZE_ADDRESS, GET_EXTRA_ABI_DATA_ADDRESS, LOAD_CALLDATA_INTO_ACTIVE_PTR_CALL_ADDRESS, META_CODE_SHARD_ID_OFFSET, META_CALLER_SHARD_ID_OFFSET, META_SHARD_ID_OFFSET, META_AUX_HEAP_SIZE_OFFSET, META_HEAP_SIZE_OFFSET, META_PUBDATA_PUBLISHED_OFFSET, META_CALL_ADDRESS, PTR_CALLDATA_CALL_ADDRESS, PTR_ADD_INTO_ACTIVE_CALL_ADDRESS, PTR_SHRINK_INTO_ACTIVE_CALL_ADDRESS, PTR_PACK_INTO_ACTIVE_CALL_ADDRESS, PRECOMPILE_CALL_ADDRESS, SET_CONTEXT_VALUE_CALL_ADDRESS, TO_L1_CALL_ADDRESS} from "./SystemContractsCaller.sol";
-<<<<<<< HEAD
 import {IndexOutOfBounds, FailedToChargeGas} from "../SystemContractErrors.sol";
-=======
-import {IndexOutOfBounds, FailedToChargeGas, SloadContractBytecodeUnknown, PreviousBytecodeUnknown} from "../SystemContractErrors.sol";
->>>>>>> 1cabb763
 
 uint256 constant UINT32_MASK = type(uint32).max;
 uint256 constant UINT64_MASK = type(uint64).max;
@@ -407,83 +403,4 @@
             returndatacopy(add(returndata, 0x20), 0, rtSize)
         }
     }
-<<<<<<< HEAD
-=======
-
-    /// @notice Force deploys some bytecode hash to an address
-    /// without invoking the constructor.
-    /// @param _addr The address to force-deploy the bytecodehash to.
-    /// @param _bytecodeHash The bytecode hash to force-deploy.
-    function forceDeployNoConstructor(address _addr, bytes32 _bytecodeHash) internal {
-        ForceDeployment[] memory deployments = new ForceDeployment[](1);
-        deployments[0] = ForceDeployment({
-            bytecodeHash: _bytecodeHash,
-            newAddress: _addr,
-            callConstructor: false,
-            value: 0,
-            input: hex""
-        });
-        mimicCallWithPropagatedRevert(
-            address(DEPLOYER_SYSTEM_CONTRACT),
-            FORCE_DEPLOYER,
-            abi.encodeCall(IContractDeployer.forceDeployOnAddresses, deployments)
-        );
-    }
-
-    /// @notice Reads a certain storage slot from a contract.
-    /// @param _addr The address to read the slot from.
-    /// @param _key The key to read.
-    /// @return result The value stored at slot `_key` under the address `_addr`.
-    /// @dev zkEVM similarly to EVM only has an opcode to read
-    /// from the current contract's storage. However, sometimes system contracts
-    /// may require to read private storage slots of a contract. In order to provide
-    /// generic functionality to read arbitrary storage slots from other contracts, the following
-    /// scheme is used:
-    /// 1. Force-deploy `SloadContract` to the address.
-    /// 2. Read the required slot.
-    /// 3. Force-deploy the previous bytecode back.
-    function forcedSload(address _addr, bytes32 _key) internal returns (bytes32 result) {
-        bytes32 sloadContractBytecodeHash;
-        address sloadContractAddress = SLOAD_CONTRACT_ADDRESS;
-        assembly {
-            sloadContractBytecodeHash := extcodehash(sloadContractAddress)
-        }
-
-        // Just in case, that the `sloadContractBytecodeHash` is known
-        if (KNOWN_CODE_STORAGE_CONTRACT.getMarker(sloadContractBytecodeHash) == 0) {
-            revert SloadContractBytecodeUnknown();
-        }
-
-        bytes32 previoushHash;
-        assembly {
-            previoushHash := extcodehash(_addr)
-        }
-
-        // Just in case, double checking that the previous bytecode is known.
-        // It may be needed since `previoushHash` could be non-zero and unknown if it is
-        // equal to keccak(""). It is the case for used default accounts.
-        if (KNOWN_CODE_STORAGE_CONTRACT.getMarker(previoushHash) == 0) {
-            revert PreviousBytecodeUnknown();
-        }
-
-        forceDeployNoConstructor(_addr, sloadContractBytecodeHash);
-        result = SloadContract(_addr).sload(_key);
-        forceDeployNoConstructor(_addr, previoushHash);
-    }
-
-    /// @notice Performs a `mimicCall` to an address, while ensuring that the call
-    /// was successful
-    /// @param _to The address to call.
-    /// @param _whoToMimic The address to mimic.
-    /// @param _data The data to pass to the call.
-    function mimicCallWithPropagatedRevert(address _to, address _whoToMimic, bytes memory _data) internal {
-        (bool success, bytes memory returnData) = mimicCall(_to, _whoToMimic, _data);
-        if (!success) {
-            // Propagate revert reason
-            assembly {
-                revert(add(returnData, 0x20), returndatasize())
-            }
-        }
-    }
->>>>>>> 1cabb763
 }