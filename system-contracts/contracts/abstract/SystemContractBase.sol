--- conflicted
+++ resolved
@@ -3,13 +3,8 @@
 pragma solidity ^0.8.20;
 
 import {SystemContractHelper} from "../libraries/SystemContractHelper.sol";
-<<<<<<< HEAD
 import {BOOTLOADER_FORMAL_ADDRESS, L2_INTEROP_HANDLER, L2_INTEROP_CENTER} from "../Constants.sol";
-import {SystemCallFlagRequired, Unauthorized, CallerMustBeSystemContract, CallerMustBeBootloader, CallerMustBeInteropCenter} from "../SystemContractErrors.sol";
-=======
-import {BOOTLOADER_FORMAL_ADDRESS} from "../Constants.sol";
-import {SystemCallFlagRequired, Unauthorized, CallerMustBeSystemContract, CallerMustBeBootloader, CallerMustBeEvmContract} from "../SystemContractErrors.sol";
->>>>>>> fc26d9fc
+import {SystemCallFlagRequired, Unauthorized, CallerMustBeSystemContract, CallerMustBeBootloader, CallerMustBeEvmContract, CallerMustBeInteropCenter} from "../SystemContractErrors.sol";
 
 /**
  * @author Matter Labs
@@ -57,8 +52,16 @@
         _;
     }
 
+    
+    /// can only be called from the EVM emulator using system call (unaccessible from EVM environment)
+    modifier onlySystemCallFromEvmEmulator() {
+        if (!SystemContractHelper.isSystemCallFromEvmEmulator()) {
+            revert CallerMustBeEvmContract();
+        }
+        _;
+    }
+
     /// @notice Modifier that makes sure that the method
-<<<<<<< HEAD
     /// can only be called from the bootloader.
     modifier onlyCallFromBootloaderOrInteropHandler() {
         if (msg.sender != BOOTLOADER_FORMAL_ADDRESS && msg.sender != address(L2_INTEROP_HANDLER)) {
@@ -72,12 +75,6 @@
     modifier onlyCallFromInteropCenter() {
         if (msg.sender != address(L2_INTEROP_CENTER)) {
             revert CallerMustBeInteropCenter();
-=======
-    /// can only be called from the EVM emulator using system call (unaccessible from EVM environment)
-    modifier onlySystemCallFromEvmEmulator() {
-        if (!SystemContractHelper.isSystemCallFromEvmEmulator()) {
-            revert CallerMustBeEvmContract();
->>>>>>> fc26d9fc
         }
         _;
     }
