--- conflicted
+++ resolved
@@ -241,62 +241,6 @@
             _setL2BlockHash(_l2BlockNumber - 1, correctPrevBlockHash);
         }
     }
-
-<<<<<<< HEAD
-    
-=======
-    /// @notice Creates new virtual blocks, while ensuring they don't exceed the L2 block number.
-    /// @param _l2BlockNumber The number of the new L2 block.
-    /// @param _maxVirtualBlocksToCreate The maximum number of virtual blocks to create with this L2 block.
-    /// @param _newTimestamp The timestamp of the new L2 block, which is also the timestamp of the new virtual block.
-    function _setVirtualBlock(
-        uint128 _l2BlockNumber,
-        uint128 _maxVirtualBlocksToCreate,
-        uint128 _newTimestamp
-    ) internal {
-        if (virtualBlockUpgradeInfo.virtualBlockFinishL2Block != 0) {
-            // No need to to do anything about virtual blocks anymore
-            // All the info is the same as for L2 blocks.
-            currentVirtualL2BlockInfo = currentL2BlockInfo;
-            return;
-        }
-
-        BlockInfo memory virtualBlockInfo = currentVirtualL2BlockInfo;
-
-        if (currentVirtualL2BlockInfo.number == 0 && virtualBlockInfo.timestamp == 0) {
-            uint128 currentBatchNumber = currentBatchInfo.number;
-
-            // The virtual block is set for the first time. We can count it as 1 creation of a virtual block.
-            // Note, that when setting the virtual block number we use the batch number to make a smoother upgrade from batch number to
-            // the L2 block number.
-            virtualBlockInfo.number = currentBatchNumber;
-            // Remembering the batch number on which the upgrade to the virtual blocks has been done.
-            virtualBlockUpgradeInfo.virtualBlockStartBatch = currentBatchNumber;
-
-            require(_maxVirtualBlocksToCreate > 0, "Can't initialize the first virtual block");
-            // solhint-disable-next-line gas-increment-by-one
-            _maxVirtualBlocksToCreate -= 1;
-        } else if (_maxVirtualBlocksToCreate == 0) {
-            // The virtual blocks have been already initialized, but the operator didn't ask to create
-            // any new virtual blocks. So we can just return.
-            return;
-        }
-
-        virtualBlockInfo.number += _maxVirtualBlocksToCreate;
-        virtualBlockInfo.timestamp = _newTimestamp;
-
-        // The virtual block number must never exceed the L2 block number.
-        // We do not use a `require` here, since the virtual blocks are a temporary solution to let the Solidity's `block.number`
-        // catch up with the L2 block number and so the situation where virtualBlockInfo.number starts getting larger
-        // than _l2BlockNumber is expected once virtual blocks have caught up the L2 blocks.
-        if (virtualBlockInfo.number >= _l2BlockNumber) {
-            virtualBlockUpgradeInfo.virtualBlockFinishL2Block = _l2BlockNumber;
-            virtualBlockInfo.number = _l2BlockNumber;
-        }
-
-        currentVirtualL2BlockInfo = virtualBlockInfo;
-    }
->>>>>>> 994897b1
 
     /// @notice Sets the current block number and timestamp of the L2 block.
     /// @param _l2BlockNumber The number of the new L2 block.
