--- conflicted
+++ resolved
@@ -111,11 +111,8 @@
     /// @notice Sets the number of L2 gas that is needed to pay a single byte of pubdata.
     /// @dev This value does not have any impact on the execution and purely serves as a way for users
     /// to access the current gas price for the pubdata.
-<<<<<<< HEAD
-=======
     /// @param _gasPerPubdataByte The amount L2 gas that the operator charge the user for single byte of pubdata.
     /// @param _basePubdataSpent The number of pubdata spent as of the start of the transaction.
->>>>>>> 4c0e566a
     function setPubdataInfo(uint256 _gasPerPubdataByte, uint256 _basePubdataSpent) external onlyCallFromBootloader {
         basePubdataSpent = _basePubdataSpent;
         gasPerPubdataByte = _gasPerPubdataByte;
