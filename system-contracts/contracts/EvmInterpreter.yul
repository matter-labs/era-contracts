object "EVMInterpreter" {
    code { }
    object "EVMInterpreter_deployed" {
        code {
            function SYSTEM_CONTRACTS_OFFSET() -> offset {
                offset := 0x8000
            }

            function ACCOUNT_CODE_STORAGE_SYSTEM_CONTRACT() -> addr {
                addr := 0x0000000000000000000000000000000000008002
            }

            function CODE_ADDRESS_CALL_ADDRESS() -> addr {
                addr := 0x000000000000000000000000000000000000FFFE
            }

            function CODE_ORACLE_SYSTEM_CONTRACT() -> addr {
                addr := 0x0000000000000000000000000000000000008012
            }

            function EVM_GAS_MANAGER_CONTRACT() -> addr {   
                addr :=  0x0000000000000000000000000000000000008013
            }

            function DEBUG_SLOT_OFFSET() -> offset {
                offset := mul(32, 32)
            }

            function LAST_RETURNDATA_SIZE_OFFSET() -> offset {
                offset := add(DEBUG_SLOT_OFFSET(), mul(5, 32))
            }

            function STACK_OFFSET() -> offset {
                offset := add(LAST_RETURNDATA_SIZE_OFFSET(), 32)
            }

            function BYTECODE_OFFSET() -> offset {
                offset := add(STACK_OFFSET(), mul(1024, 32))
            }

            function INF_PASS_GAS() -> inf {
                inf := 0xffffffffffffffffffffffffffffffffffffffffffffffffffffffffffffffff
            }

            function MAX_POSSIBLE_BYTECODE() -> max {
                max := 32000
            }

            function MEM_OFFSET() -> offset {
                offset := add(BYTECODE_OFFSET(), MAX_POSSIBLE_BYTECODE())
            }

            function MEM_OFFSET_INNER() -> offset {
                offset := add(MEM_OFFSET(), 32)
            }

            function MAX_POSSIBLE_MEM() -> max {
                max := 0x100000 // 1MB
            }

            function MAX_MEMORY_FRAME() -> max {
                max := add(MEM_OFFSET_INNER(), MAX_POSSIBLE_MEM())
            }
    
            // It is the responsibility of the caller to ensure that ip >= BYTECODE_OFFSET + 32
            function readIP(ip) -> opcode {
                // TODO: Why not do this at the beginning once instead of every time?
                let bytecodeLen := mload(BYTECODE_OFFSET())

                let maxAcceptablePos := add(add(BYTECODE_OFFSET(), bytecodeLen), 31)
                if gt(ip, maxAcceptablePos) {
                    revert(0, 0)
                }

                opcode := and(mload(sub(ip, 31)), 0xff)
            }

            function readBytes(start, length) -> value {
                let max := add(start, length)
                for {} lt(start, max) { start := add(start, 1) } {
                    let next_byte := readIP(start)

                    value := or(shl(8, value), next_byte)
                }
            }

            function dupStackItem(sp, evmGas, position) -> newSp, evmGasLeft {
                evmGasLeft := chargeGas(evmGas, 3)
                let tempSp := sub(sp, mul(0x20, sub(position, 1)))

                if or(gt(tempSp, BYTECODE_OFFSET()), eq(tempSp, BYTECODE_OFFSET())) {
                    revert(0, 0)
                }
                
                if lt(tempSp, STACK_OFFSET()) {
                    revert(0, 0)
                }

                let dup := mload(tempSp)                    

                newSp := add(sp, 0x20)
                mstore(newSp, dup)
            }

            function swapStackItem(sp, evmGas, position) ->  evmGasLeft {
                evmGasLeft := chargeGas(evmGas, 3)
                let tempSp := sub(sp, mul(0x20, position))

                if or(gt(tempSp, BYTECODE_OFFSET()), eq(tempSp, BYTECODE_OFFSET())) {
                    revert(0, 0)
                }
                
                if lt(tempSp, STACK_OFFSET()) {
                    revert(0, 0)
                }

                
                let s2 := mload(sp)
                let s1 := mload(tempSp)                    

                mstore(sp, s1)
                mstore(tempSp, s2)
            }

            function popStackItem(sp) -> a, newSp {
                // We can not return any error here, because it would break compatibility
                if lt(sp, STACK_OFFSET()) {
                    revert(0, 0)
                }

                a := mload(sp)
                newSp := sub(sp, 0x20)
            }

            function pushStackItem(sp, item) -> newSp {
                if or(gt(sp, BYTECODE_OFFSET()), eq(sp, BYTECODE_OFFSET())) {
                    revert(0, 0)
                }

                newSp := add(sp, 0x20)
                mstore(newSp, item)
            }

            function getCodeAddress() -> addr {
                addr := verbatim_0i_1o("code_source")
            }

            function _getRawCodeHash(account) -> hash {
                // TODO: Unhardcode this selector
                mstore8(0, 0x4d)
                mstore8(1, 0xe2)
                mstore8(2, 0xe4)
                mstore8(3, 0x68)
                mstore(4, account)

                let success := staticcall(gas(), ACCOUNT_CODE_STORAGE_SYSTEM_CONTRACT(), 0, 36, 0, 32)
    
                if iszero(success) {
                    // This error should never happen
                    revert(0, 0)
                }
    
                hash := mload(0)
            }

            // Basically performs an extcodecopy, while returning the length of the bytecode.
            function _fetchDeployedCode(addr, _offset, _len) -> codeLen {
                let codeHash := _getRawCodeHash(addr)

                mstore(0, codeHash)

                let success := staticcall(gas(), CODE_ORACLE_SYSTEM_CONTRACT(), 0, 32, 0, 0)

                if iszero(success) {
                    // This error should never happen
                    revert(0, 0)
                }

                // The first word is the true length of the bytecode
                returndatacopy(0, 0, 32)
                codeLen := mload(0)

                if gt(_len, codeLen) {
                    _len := codeLen
                }

                returndatacopy(_offset, 32, _len)
            }

            function getDeployedBytecode() {
                let codeLen := _fetchDeployedCode(
                    getCodeAddress(),
                    add(BYTECODE_OFFSET(), 32),
                    MAX_POSSIBLE_BYTECODE()
                )

                mstore(BYTECODE_OFFSET(), codeLen)
            }

            function consumeEvmFrame() -> passGas, isStatic, callerEVM {
                // function consumeEvmFrame() external returns (uint256 passGas, bool isStatic)
                // TODO: Unhardcode selector
                mstore8(0, 0x04)
                mstore8(1, 0xc1)
                mstore8(2, 0x4e)
                mstore8(3, 0x9e)

                let success := call(gas(), EVM_GAS_MANAGER_CONTRACT(), 0, 0, 4, 0, 64)

                if iszero(success) {
                    // Should never happen
                    revert(0, 0)
                }

                passGas := mload(0)
                isStatic := mload(32)

                if iszero(eq(passGas, INF_PASS_GAS())) {
                    callerEVM := true
                }
            }

            function chargeGas(prevGas, toCharge) -> gasRemaining {
                if lt(prevGas, toCharge) {
                    revert(0, 0)
                }

                gasRemaining := sub(prevGas, toCharge)
            }

            function checkMemOverflow(location) {
                if gt(location, MAX_MEMORY_FRAME()) {
                    revert(0, 0)
                }
            }

            // Note, that this function can overflow. It's up to the caller to ensure that it does not.
            function memCost(memSizeWords) -> gasCost {
                // The first term of the sum is the quadratic cost, the second one the linear one.
                gasCost := add(div(mul(memSizeWords, memSizeWords), 512), mul(3, memSizeWords))
            }

            // This function can overflow, it is the job of the caller to ensure that it does not.
            // The argument to this function is the offset into the memory region IN BYTES.
            function expandMemory(newSize) -> gasCost {
                let oldSizeInWords := mload(MEM_OFFSET())

                // The add 31 here before dividing is there to account for misaligned
                // memory expansions, where someone calls this with a newSize that is not
                // a multiple of 32. For instance, if someone calls it with an offset of 33,
                // the new size in words should be 2, not 1, but dividing by 32 will give 1.
                // Adding 31 solves it.
                let newSizeInWords := div(add(newSize, 31), 32)

                if gt(newSizeInWords, oldSizeInWords) {
                    // TODO: Check this, it feels like there might be a more optimized way
                    // of doing this cost calculation.
                    let oldCost := memCost(oldSizeInWords)
                    let newCost := memCost(newSizeInWords)

                    gasCost := sub(newCost, oldCost)
                    mstore(MEM_OFFSET(), newSizeInWords)
                }
            }

            // Essentially a NOP that will not get optimized away by the compiler
            function $llvm_NoInline_llvm$_unoptimized() {
                pop(1)
            }

            function printHex(value) {
                mstore(add(DEBUG_SLOT_OFFSET(), 0x20), 0x00debdebdebdebdebdebdebdebdebdebdebdebdebdebdebdebdebdebdebdebde)
                mstore(add(DEBUG_SLOT_OFFSET(), 0x40), value)
                mstore(DEBUG_SLOT_OFFSET(), 0x4A15830341869CAA1E99840C97043A1EA15D2444DA366EFFF5C43B4BEF299681)
                $llvm_NoInline_llvm$_unoptimized()
            }

            function printString(value) {
                mstore(add(DEBUG_SLOT_OFFSET(), 0x20), 0x00debdebdebdebdebdebdebdebdebdebdebdebdebdebdebdebdebdebdebdebdf)
                mstore(add(DEBUG_SLOT_OFFSET(), 0x40), value)
                mstore(DEBUG_SLOT_OFFSET(), 0x4A15830341869CAA1E99840C97043A1EA15D2444DA366EFFF5C43B4BEF299681)
                $llvm_NoInline_llvm$_unoptimized()
            }

            function isSlotWarm(key) -> isWarm {
                // TODO: Unhardcode this selector 0x482d2e74
                mstore8(0, 0x48)
                mstore8(1, 0x2d)
                mstore8(2, 0x2e)
                mstore8(3, 0x74)
                mstore(4, key)

                let success := call(gas(), EVM_GAS_MANAGER_CONTRACT(), 0, 0, 36, 0, 32)
    
                if iszero(success) {
                    // This error should never happen
                    revert(0, 0)
                }
    
                isWarm := mload(0)
            }

            function warmSlot(key,currentValue) -> isWarm, originalValue {
                // TODO: Unhardcode this selector 0xbdf78160
                mstore8(0, 0xbd)
                mstore8(1, 0xf7)
                mstore8(2, 0x81)
                mstore8(3, 0x60)
                mstore(4, key)
                mstore(36,currentValue)

                let success := call(gas(), EVM_GAS_MANAGER_CONTRACT(), 0, 0, 68, 0, 64)
    
                if iszero(success) {
                    // This error should never happen
                    revert(0, 0)
                }
    
                isWarm := mload(0)
                originalValue := mload(32)
            }

            function warmAddress(addr) -> isWarm {
                // TODO: Unhardcode this selector 0x8db2ba78
                mstore8(0, 0x8d)
                mstore8(1, 0xb2)
                mstore8(2, 0xba)
                mstore8(3, 0x78)
                mstore(4, addr)

                let success := call(gas(), EVM_GAS_MANAGER_CONTRACT(), 0, 0, 36, 0, 32)
    
                if iszero(success) {
                    // This error should never happen
                    revert(0, 0)
                }
    
                isWarm := mload(0)
            }

            ////////////////////////////////////////////////////////////////
            //                      FALLBACK
            ////////////////////////////////////////////////////////////////

            // TALK ABOUT THE DIFFERENCE BETWEEN VERBATIM AND DOING A STATIC CALL.
            // IN SOLIDITY A STATIC CALL IS REPLACED BY A VERBATIM IF THE ADDRES IS ONE
            // OF THE ONES IN THE SYSTEM CONTRACT LIST WHATEVER.
            // IN YUL NO SUCH REPLACEMENTE TAKES PLACE, YOU NEED TO DO THE VERBATIM CALL
            // MANUALLY.

            let evmGasLeft, isStatic, isCallerEVM := consumeEvmFrame()

            // TODO: Check if caller is not EVM and override evmGasLeft and isStatic with their
            // appropriate values if so.

            // First, copy the contract's bytecode to be executed into the `BYTECODE_OFFSET`
            // segment of memory.
            getDeployedBytecode()

            // stack pointer - index to first stack element; empty stack = -1
            let sp := sub(STACK_OFFSET(), 32)
            // instruction pointer - index to next instruction. Not called pc because it's an
            // actual yul/evm instruction.
            let ip := add(BYTECODE_OFFSET(), 32)
            let opcode

            let returnOffset := MEM_OFFSET_INNER()
            let returnLen := 0

            pop(warmAddress(address()))

            for { } true { } {
                opcode := readIP(ip)

                ip := add(ip, 1)

                switch opcode
                case 0x00 { // OP_STOP
                    break
                }
                case 0x01 { // OP_ADD
                    let a, b

                    a, sp := popStackItem(sp)
                    b, sp := popStackItem(sp)

                    sp := pushStackItem(sp, add(a, b))
                    evmGasLeft := chargeGas(evmGasLeft, 3)
                }
                case 0x02 { // OP_MUL
                    let a, b

                    a, sp := popStackItem(sp)
                    b, sp := popStackItem(sp)

                    sp := pushStackItem(sp, mul(a, b))
                    evmGasLeft := chargeGas(evmGasLeft, 5)
                }
                case 0x03 { // OP_SUB
                    let a, b

                    a, sp := popStackItem(sp)
                    b, sp := popStackItem(sp)

                    sp := pushStackItem(sp, sub(a, b))
                    evmGasLeft := chargeGas(evmGasLeft, 3)
                }
                case 0x04 { // OP_DIV
                    let a, b

                    a, sp := popStackItem(sp)
                    b, sp := popStackItem(sp)

                    sp := pushStackItem(sp, div(a, b))
                    evmGasLeft := chargeGas(evmGasLeft, 5)
                }
                case 0x05 { // OP_SDIV
                    let a, b

                    a, sp := popStackItem(sp)
                    b, sp := popStackItem(sp)

                    sp := pushStackItem(sp, sdiv(a, b))
                    evmGasLeft := chargeGas(evmGasLeft, 5)
                }
                case 0x06 { // OP_MOD
                    let a, b

                    a, sp := popStackItem(sp)
                    b, sp := popStackItem(sp)

                    sp := pushStackItem(sp, mod(a, b))
                    evmGasLeft := chargeGas(evmGasLeft, 5)
                }
                case 0x07 { // OP_SMOD
                    let a, b

                    a, sp := popStackItem(sp)
                    b, sp := popStackItem(sp)

                    sp := pushStackItem(sp, smod(a, b))
                    evmGasLeft := chargeGas(evmGasLeft, 5)
                }
                case 0x17 { // OP_OR
                    let a, b

                    a, sp := popStackItem(sp)
                    b, sp := popStackItem(sp)

                    sp := pushStackItem(sp, or(a,b))

                    evmGasLeft := chargeGas(evmGasLeft, 3)
                }
                case 0x0A { // OP_EXP
                    let a, exponent

                    a, sp := popStackItem(sp)
                    exponent, sp := popStackItem(sp)

                    sp := pushStackItem(sp, exp(a, exponent))

<<<<<<< HEAD
                    let expSizeByte
                    switch exponent 
                        case 0 { expSizeByte := 0 }
                        default {
                            expSizeByte := div(add(exponent, 256), 256)
                        }
=======
                    let expSizeByte := 0
                    if not(iszero(exponent)) {
                        expSizeByte := div(add(exponent, 256), 256)
                    }
>>>>>>> 47d388d4

                    evmGasLeft := chargeGas(evmGasLeft, add(10, mul(50, expSizeByte)))
                }
                case 0x0B { // OP_SIGNEXTEND
                    let b, x

                    b, sp := popStackItem(sp)
                    x, sp := popStackItem(sp)

                    sp := pushStackItem(sp, signextend(b, x))

                    evmGasLeft := chargeGas(evmGasLeft, 5)
                }
                case 0x08 { // OP_ADDMOD
                    let a, b, N

                    a, sp := popStackItem(sp)
                    b, sp := popStackItem(sp)
                    N, sp := popStackItem(sp)

                    sp := pushStackItem(sp, addmod(a, b, N))

                    evmGasLeft := chargeGas(evmGasLeft, 8)
                }
                case 0x09 { // OP_MULMOD
                    let a, b, N

                    a, sp := popStackItem(sp)
                    b, sp := popStackItem(sp)
                    N, sp := popStackItem(sp)

                    sp := pushStackItem(sp, mulmod(a, b, N))

                    evmGasLeft := chargeGas(evmGasLeft, 8)
                }
                case 0x10 { // OP_LT
                    let a, b

                    a, sp := popStackItem(sp)
                    b, sp := popStackItem(sp)

                    sp := pushStackItem(sp, lt(a, b))

                    evmGasLeft := chargeGas(evmGasLeft, 3)
                }
                case 0x11 { // OP_GT
                    let a, b

                    a, sp := popStackItem(sp)
                    b, sp := popStackItem(sp)

                    sp := pushStackItem(sp, gt(a, b))

                    evmGasLeft := chargeGas(evmGasLeft, 3)
                }
                case 0x12 { // OP_SLT
                    let a, b

                    a, sp := popStackItem(sp)
                    b, sp := popStackItem(sp)

                    sp := pushStackItem(sp, slt(a, b))

                    evmGasLeft := chargeGas(evmGasLeft, 3)
                }
                case 0x13 { // OP_SGT
                    let a, b

                    a, sp := popStackItem(sp)
                    b, sp := popStackItem(sp)

                    sp := pushStackItem(sp, sgt(a, b))

                    evmGasLeft := chargeGas(evmGasLeft, 3)
                }
                case 0x14 { // OP_EQ
                    let a, b

                    a, sp := popStackItem(sp)
                    b, sp := popStackItem(sp)

                    sp := pushStackItem(sp, eq(a, b))

                    evmGasLeft := chargeGas(evmGasLeft, 3)
                }
                case 0x15 { // OP_ISZERO
                    let a

                    a, sp := popStackItem(sp)

                    sp := pushStackItem(sp, iszero(a))

                    evmGasLeft := chargeGas(evmGasLeft, 3)
                }
                case 0x18 { // OP_XOR
                    let a, b

                    a, sp := popStackItem(sp)
                    b, sp := popStackItem(sp)

                    sp := pushStackItem(sp, xor(a, b))

                    evmGasLeft := chargeGas(evmGasLeft, 3)
                }
                case 0x19 { // OP_NOT
                    let a

                    a, sp := popStackItem(sp)

                    sp := pushStackItem(sp, not(a))

                    evmGasLeft := chargeGas(evmGasLeft, 3)
                }
                case 0x1A { // OP_BYTE
                    let i, x

                    i, sp := popStackItem(sp)
                    x, sp := popStackItem(sp)

                    sp := pushStackItem(sp, byte(i, x))

                    evmGasLeft := chargeGas(evmGasLeft, 3)
                }
                case 0x30 { // OP_ADDRESS
                    sp := pushStackItem(sp, address())

                    evmGasLeft := chargeGas(evmGasLeft, 2)
                }
                case 0x31 { // OP_BALANCE
                    let addr

                    addr, sp := popStackItem(sp)

                    let wasWarm := warmAddress(addr)

                    sp := pushStackItem(sp, balance(addr))

                    // TODO: Handle cold/warm slots and updates, etc for gas costs.
                    switch wasWarm
                    case 0 { evmGasLeft := chargeGas(evmGasLeft, 2600) }
                    default { evmGasLeft := chargeGas(evmGasLeft, 100) }
                }
                case 0x32 { // OP_ORIGIN
                    sp := pushStackItem(sp, origin())

                    evmGasLeft := chargeGas(evmGasLeft, 2)
                }
                case 0x33 { // OP_CALLER
                    sp := pushStackItem(sp, caller())

                    evmGasLeft := chargeGas(evmGasLeft, 2)
                }
                case 0x34 { // OP_CALLVALUE
                    sp := pushStackItem(sp, callvalue())

                    evmGasLeft := chargeGas(evmGasLeft, 2)
                }
                case 0x35 { // OP_CALLDATALOAD
                    let i

                    i, sp := popStackItem(sp)

                    sp := pushStackItem(sp, calldataload(i))

                    evmGasLeft := chargeGas(evmGasLeft, 3)
                }
                case 0x36 { // OP_CALLDATASIZE
                    sp := pushStackItem(sp, calldatasize())

                    evmGasLeft := chargeGas(evmGasLeft, 2)
                }
                case 0x37 { // OP_CALLDATACOPY
                    let destOffset, offset, size

                    destOffset, sp := popStackItem(sp)
                    offset, sp := popStackItem(sp)
                    size, sp := popStackItem(sp)

                    let dest := add(destOffset, MEM_OFFSET_INNER())
                    let end := sub(add(dest, size), 1)
                    evmGasLeft := chargeGas(evmGasLeft, 3)

                    checkMemOverflow(end)

                    if or(gt(end, mload(MEM_OFFSET())), eq(end, mload(MEM_OFFSET()))) {
                        evmGasLeft := chargeGas(evmGasLeft, expandMemory(end))
                    }

                    calldatacopy(add(MEM_OFFSET_INNER(), destOffset), offset, size)
                }
                case 0x38 { // OP_CODESIZE
                    let bytecodeLen := mload(BYTECODE_OFFSET())
                    sp := pushStackItem(sp, bytecodeLen)
                    evmGasLeft := chargeGas(evmGasLeft, 2)
                }
                case 0x39 { // OP_CODECOPY
                    let bytecodeLen := mload(BYTECODE_OFFSET())
                    let dst, offset, len

                    dst, sp := popStackItem(sp)
                    offset, sp := popStackItem(sp)
                    len, sp := popStackItem(sp)

                    // dynamic_gas = 3 * minimum_word_size + memory_expansion_cost
                    // let minWordSize := div(add(len, 31), 32) Used inside the mul
                    let dynamicGas := add(mul(3, div(add(len, 31), 32)), expandMemory(add(offset, len)))
                    evmGasLeft := chargeGas(evmGasLeft, add(3, dynamicGas))

                    // basically BYTECODE_OFFSET + 32 - 31, since
                    // we always need to read one byte
                    let bytecodeOffsetInner := add(BYTECODE_OFFSET(), 1)

                    // TODO: optimize?
                    for { let i := 0 } lt(i, len) { i := add(i, 1) } {
                        switch lt(add(offset, i), bytecodeLen)
                            case true {
                                mstore8(
                                    add(add(MEM_OFFSET_INNER(), offset), i),
                                    and(mload(add(add(bytecodeOffsetInner, offset), i)), 0xFF)
                                )
                            }
                            default {
                                mstore8(add(add(MEM_OFFSET_INNER(), offset), i), 0)
                            }
                    }
                }
                case 0x3A { // OP_GASPRICE
                    sp := pushStackItem(sp, gasprice())
                    evmGasLeft := chargeGas(evmGasLeft, 2)
                }
                case 0x40 { // OP_BLOCKHASH
                    let blockNumber
                    blockNumber, sp := popStackItem(sp)

                    evmGasLeft := chargeGas(evmGasLeft, 20)
                    sp := pushStackItem(sp, blockhash(blockNumber))
                }
                case 0x41 { // OP_COINBASE
                    evmGasLeft := chargeGas(evmGasLeft, 2)
                    sp := pushStackItem(sp, coinbase())
                }
                case 0x42 { // OP_TIMESTAMP
                    evmGasLeft := chargeGas(evmGasLeft, 2)
                    sp := pushStackItem(sp, timestamp())
                }
                case 0x43 { // OP_NUMBER
                    evmGasLeft := chargeGas(evmGasLeft, 2)
                    sp := pushStackItem(sp, number())
                }
                case 0x44 { // OP_PREVRANDAO
                    evmGasLeft := chargeGas(evmGasLeft, 2)
                    sp := pushStackItem(sp, prevrandao())
                }
                case 0x45 { // OP_GASLIMIT
                    evmGasLeft := chargeGas(evmGasLeft, 2)
                    sp := pushStackItem(sp, gaslimit())
                }
                case 0x46 { // OP_CHAINID
                    evmGasLeft := chargeGas(evmGasLeft, 2)
                    sp := pushStackItem(sp, chainid())
                }
                case 0x47 { // OP_SELFBALANCE
                    evmGasLeft := chargeGas(evmGasLeft, 5)
                    sp := pushStackItem(sp, selfbalance())
                }
                case 0x48 { // OP_BASEFEE
                    evmGasLeft := chargeGas(evmGasLeft, 2)
                    sp := pushStackItem(sp, basefee())
                }
                case 0x50 { // OP_POP
                    let _y

                    _y, sp := popStackItem(sp)

                    evmGasLeft := chargeGas(evmGasLeft, 2)
                }
                case 0x51 { // OP_MLOAD
                    let offset

                    offset, sp := popStackItem(sp)

                    let expansionGas := expandMemory(add(offset, 32))

                    let memValue := mload(add(MEM_OFFSET_INNER(), offset))
                    sp := pushStackItem(sp, memValue)
                    evmGasLeft := chargeGas(evmGasLeft, add(3, expansionGas))
                }
                case 0x52 { // OP_MSTORE
                    let offset, value

                    offset, sp := popStackItem(sp)
                    value, sp := popStackItem(sp)

                    let expansionGas := expandMemory(add(offset, 32))

                    mstore(add(MEM_OFFSET_INNER(), offset), value)
                    evmGasLeft := chargeGas(evmGasLeft, add(3, expansionGas))
                }
                case 0x53 { // OP_MSTORE8
                    let offset, value

                    offset, sp := popStackItem(sp)
                    value, sp := popStackItem(sp)

                    let expansionGas := expandMemory(add(offset, 1))

                    mstore8(add(MEM_OFFSET_INNER(), offset), value)
                    evmGasLeft := chargeGas(evmGasLeft, add(3, expansionGas))
                }
                // NOTE: We don't currently do full jumpdest validation
                // (i.e. validating a jumpdest isn't in PUSH data)
                case 0x56 { // OP_JUMP
                    let counter

                    counter, sp := popStackItem(sp)

                    ip := add(add(BYTECODE_OFFSET(), 32), counter)

                    evmGasLeft := chargeGas(evmGasLeft, 8)

                    // Check next opcode is JUMPDEST
                    let nextOpcode := readIP(ip)
                    if iszero(eq(nextOpcode, 0x5B)) {
                        revert(0, 0)
                    }
                }
                case 0x57 { // OP_JUMPI
                    let counter, b

                    counter, sp := popStackItem(sp)
                    b, sp := popStackItem(sp)

                    evmGasLeft := chargeGas(evmGasLeft, 10)

                    if iszero(b) {
                        continue
                    }

                    ip := add(add(BYTECODE_OFFSET(), 32), counter)

                    // Check next opcode is JUMPDEST
                    let nextOpcode := readIP(ip)
                    if iszero(eq(nextOpcode, 0x5B)) {
                        revert(0, 0)
                    }
                }
                case 0x54 { // OP_SLOAD
                    let key,value,isWarm

                    key, sp := popStackItem(sp)

                    isWarm := isSlotWarm(key)
                    switch isWarm
                    case 0 { evmGasLeft := chargeGas(evmGasLeft,2100) }
                    default { evmGasLeft := chargeGas(evmGasLeft,100) }

                    value := sload(key)

                    sp := pushStackItem(sp,value)
                }
                case 0x55 { // OP_SSTORE
                    let key, value,gasSpent

                    key, sp := popStackItem(sp)
                    value, sp := popStackItem(sp)

                    {
                        // Here it is okay to read before we charge since we known anyway that
                        // the context has enough funds to compensate at least for the read.
                        // Im not sure if we need this before: require(gasLeft > GAS_CALL_STIPEND);
                        let currentValue := sload(key)
                        let wasWarm,originalValue := warmSlot(key,currentValue)
                        gasSpent := 100
                        if and(not(eq(value,currentValue)),eq(originalValue,currentValue)) {
                            switch originalValue
                            case 0 { gasSpent := 20000}
                            default { gasSpent := 2900}
                        }
                        if iszero(wasWarm) {
                            gasSpent := add(gasSpent,2100)
                        }
                    }

                    evmGasLeft := chargeGas(evmGasLeft, gasSpent) //gasSpent
                    sstore(key, value)
                }
                case 0x59 { // OP_MSIZE
                    let size
                    evmGasLeft := chargeGas(evmGasLeft,2)

                    size := mload(MEM_OFFSET())
                    size := shl(5,size)
                    sp := pushStackItem(sp,size)

                }
                case 0x58 { // OP_PC
                    // PC = ip - 32 (bytecode size) - 1 (current instruction)
                    sp := pushStackItem(sp, sub(sub(ip, BYTECODE_OFFSET()), 33))

                    evmGasLeft := chargeGas(evmGasLeft, 2)
                }
                case 0x5A { // OP_GAS
                    evmGasLeft := chargeGas(evmGasLeft, 2)

                    sp := pushStackItem(sp, evmGasLeft)
                }
                case 0x5B { // OP_JUMPDEST
                    evmGasLeft := chargeGas(evmGasLeft, 1)
                }
                case 0x5F { // OP_PUSH0
                    let value := 0

                    sp := pushStackItem(sp, value)

                    evmGasLeft := chargeGas(evmGasLeft, 2)
                }
                case 0x60 { // OP_PUSH1
                    let value := readBytes(ip,1)

                    sp := pushStackItem(sp, value)
                    ip := add(ip, 1)

                    evmGasLeft := chargeGas(evmGasLeft, 3)
                }
                case 0x61 { // OP_PUSH2
                    let value := readBytes(ip,2)

                    sp := pushStackItem(sp, value)
                    ip := add(ip, 2)

                    evmGasLeft := chargeGas(evmGasLeft, 3)
                }     
                case 0x62 { // OP_PUSH3
                    let value := readBytes(ip,3)

                    sp := pushStackItem(sp, value)
                    ip := add(ip, 3)

                    evmGasLeft := chargeGas(evmGasLeft, 3)
                }
                case 0x63 { // OP_PUSH4
                    let value := readBytes(ip,4)

                    sp := pushStackItem(sp, value)
                    ip := add(ip, 4)

                    evmGasLeft := chargeGas(evmGasLeft, 3)
                }
                case 0x64 { // OP_PUSH5
                    let value := readBytes(ip,5)
                
                    sp := pushStackItem(sp, value)
                    ip := add(ip, 5)

                    evmGasLeft := chargeGas(evmGasLeft, 3)
                }
                case 0x65 { // OP_PUSH6
                    let value := readBytes(ip,6)
                
                    sp := pushStackItem(sp, value)
                    ip := add(ip, 6)

                    evmGasLeft := chargeGas(evmGasLeft, 3)
                }
                case 0x66 { // OP_PUSH7
                    let value := readBytes(ip,7)
                
                    sp := pushStackItem(sp, value)
                    ip := add(ip, 7)

                    evmGasLeft := chargeGas(evmGasLeft, 3)
                }
                case 0x67 { // OP_PUSH8
                    let value := readBytes(ip,8)
                
                    sp := pushStackItem(sp, value)
                    ip := add(ip, 8)

                    evmGasLeft := chargeGas(evmGasLeft, 3)
                }
                case 0x68 { // OP_PUSH9
                    let value := readBytes(ip,9)
                
                    sp := pushStackItem(sp, value)
                    ip := add(ip, 9)

                    evmGasLeft := chargeGas(evmGasLeft, 3)
                }
                case 0x69 { // OP_PUSH10
                    let value := readBytes(ip,10)
                
                    sp := pushStackItem(sp, value)
                    ip := add(ip, 10)

                    evmGasLeft := chargeGas(evmGasLeft, 3)
                }
                case 0x6A { // OP_PUSH11
                    let value := readBytes(ip,11)
                
                    sp := pushStackItem(sp, value)
                    ip := add(ip, 11)

                    evmGasLeft := chargeGas(evmGasLeft, 3)
                }
                case 0x6B { // OP_PUSH12
                    let value := readBytes(ip,12)
                
                    sp := pushStackItem(sp, value)
                    ip := add(ip, 12)

                    evmGasLeft := chargeGas(evmGasLeft, 3)
                }
                case 0x6C { // OP_PUSH13
                    let value := readBytes(ip,13)
                
                    sp := pushStackItem(sp, value)
                    ip := add(ip, 13)

                    evmGasLeft := chargeGas(evmGasLeft, 3)
                }
                case 0x6D { // OP_PUSH14
                    let value := readBytes(ip,14)
                
                    sp := pushStackItem(sp, value)
                    ip := add(ip, 14)

                    evmGasLeft := chargeGas(evmGasLeft, 3)
                }
                case 0x6E { // OP_PUSH15
                    let value := readBytes(ip,15)
                
                    sp := pushStackItem(sp, value)
                    ip := add(ip, 15)

                    evmGasLeft := chargeGas(evmGasLeft, 3)
                }
                case 0x6F { // OP_PUSH16
                    let value := readBytes(ip,16)
                
                    sp := pushStackItem(sp, value)
                    ip := add(ip, 16)

                    evmGasLeft := chargeGas(evmGasLeft, 3)
                }
                case 0x70 { // OP_PUSH17
                    let value := readBytes(ip,17)
                
                    sp := pushStackItem(sp, value)
                    ip := add(ip, 17)

                    evmGasLeft := chargeGas(evmGasLeft, 3)
                }
                case 0x71 { // OP_PUSH18
                    let value := readBytes(ip,18)
                
                    sp := pushStackItem(sp, value)
                    ip := add(ip, 18)

                    evmGasLeft := chargeGas(evmGasLeft, 3)
                }
                case 0x72 { // OP_PUSH19
                    let value := readBytes(ip,19)
                
                    sp := pushStackItem(sp, value)
                    ip := add(ip, 19)

                    evmGasLeft := chargeGas(evmGasLeft, 3)
                }
                case 0x73 { // OP_PUSH20
                    let value := readBytes(ip,20)
                
                    sp := pushStackItem(sp, value)
                    ip := add(ip, 20)

                    evmGasLeft := chargeGas(evmGasLeft, 3)
                }
                case 0x74 { // OP_PUSH21
                    let value := readBytes(ip,21)
                
                    sp := pushStackItem(sp, value)
                    ip := add(ip, 21)

                    evmGasLeft := chargeGas(evmGasLeft, 3)
                }
                case 0x75 { // OP_PUSH22
                    let value := readBytes(ip,22)
                
                    sp := pushStackItem(sp, value)
                    ip := add(ip, 22)

                    evmGasLeft := chargeGas(evmGasLeft, 3)
                }
                case 0x76 { // OP_PUSH23
                    let value := readBytes(ip,23)
                
                    sp := pushStackItem(sp, value)
                    ip := add(ip, 23)

                    evmGasLeft := chargeGas(evmGasLeft, 3)
                }
                case 0x77 { // OP_PUSH24
                    let value := readBytes(ip,24)
                
                    sp := pushStackItem(sp, value)
                    ip := add(ip, 24)

                    evmGasLeft := chargeGas(evmGasLeft, 3)
                }
                case 0x78 { // OP_PUSH25
                    let value := readBytes(ip,25)

                    sp := pushStackItem(sp, value)
                    ip := add(ip, 25)

                    evmGasLeft := chargeGas(evmGasLeft, 3)
                }
                case 0x79 { // OP_PUSH26
                    let value := readBytes(ip,26)

                    sp := pushStackItem(sp, value)
                    ip := add(ip, 26)

                    evmGasLeft := chargeGas(evmGasLeft, 3)
                }
                case 0x7A { // OP_PUSH27
                    let value := readBytes(ip,27)

                    sp := pushStackItem(sp, value)
                    ip := add(ip, 27)

                    evmGasLeft := chargeGas(evmGasLeft, 3)
                }
                case 0x7B { // OP_PUSH28
                    let value := readBytes(ip,28)

                    sp := pushStackItem(sp, value)
                    ip := add(ip, 28)

                    evmGasLeft := chargeGas(evmGasLeft, 3)
                }
                case 0x7C { // OP_PUSH29
                    let value := readBytes(ip,29)

                    sp := pushStackItem(sp, value)
                    ip := add(ip, 29)

                    evmGasLeft := chargeGas(evmGasLeft, 3)
                }
                case 0x7D { // OP_PUSH30
                    let value := readBytes(ip,30)

                    sp := pushStackItem(sp, value)
                    ip := add(ip, 30)

                    evmGasLeft := chargeGas(evmGasLeft, 3)
                }
                case 0x7E { // OP_PUSH31
                    let value := readBytes(ip,31)

                    sp := pushStackItem(sp, value)
                    ip := add(ip, 31)

                    evmGasLeft := chargeGas(evmGasLeft, 3)
                }
                case 0x7F { // OP_PUSH32
                    let value := readBytes(ip,32)

                    sp := pushStackItem(sp, value)
                    ip := add(ip, 32)

                    evmGasLeft := chargeGas(evmGasLeft, 3)
                }
                case 0x80 { // OP_DUP1 
                    sp, evmGasLeft := dupStackItem(sp, evmGasLeft, 1)
                }
                case 0x81 { // OP_DUP2
                    sp, evmGasLeft := dupStackItem(sp, evmGasLeft, 2)
                }
                case 0x82 { // OP_DUP3
                    sp, evmGasLeft := dupStackItem(sp, evmGasLeft, 3)
                }
                case 0x83 { // OP_DUP4    
                    sp, evmGasLeft := dupStackItem(sp, evmGasLeft, 4)
                }
                case 0x84 { // OP_DUP5
                    sp, evmGasLeft := dupStackItem(sp, evmGasLeft, 5)
                }
                case 0x85 { // OP_DUP6
                    sp, evmGasLeft := dupStackItem(sp, evmGasLeft, 6)
                }
                case 0x86 { // OP_DUP7    
                    sp, evmGasLeft := dupStackItem(sp, evmGasLeft, 7)
                }
                case 0x87 { // OP_DUP8
                    sp, evmGasLeft := dupStackItem(sp, evmGasLeft, 8)
                }
                case 0x88 { // OP_DUP9
                    sp, evmGasLeft := dupStackItem(sp, evmGasLeft, 9)
                }
                case 0x89 { // OP_DUP10   
                    sp, evmGasLeft := dupStackItem(sp, evmGasLeft, 10)
                }
                case 0x8A { // OP_DUP11
                    sp, evmGasLeft := dupStackItem(sp, evmGasLeft, 11)
                }
                case 0x8B { // OP_DUP12
                    sp, evmGasLeft := dupStackItem(sp, evmGasLeft, 12)
                }
                case 0x8C { // OP_DUP13
                    sp, evmGasLeft := dupStackItem(sp, evmGasLeft, 13)
                }
                case 0x8D { // OP_DUP14
                    sp, evmGasLeft := dupStackItem(sp, evmGasLeft, 14)
                }
                case 0x8E { // OP_DUP15
                    sp, evmGasLeft := dupStackItem(sp, evmGasLeft, 15)
                }
                case 0x8F { // OP_DUP16
                    sp, evmGasLeft := dupStackItem(sp, evmGasLeft, 16)
                }
                case 0x90 { // OP_SWAP1 
                    evmGasLeft := swapStackItem(sp, evmGasLeft, 1)
                }
                case 0x91 { // OP_SWAP2
                    evmGasLeft := swapStackItem(sp, evmGasLeft, 2)
                }
                case 0x92 { // OP_SWAP3
                    evmGasLeft := swapStackItem(sp, evmGasLeft, 3)
                }
                case 0x93 { // OP_SWAP4    
                    evmGasLeft := swapStackItem(sp, evmGasLeft, 4)
                }
                case 0x94 { // OP_SWAP5
                    evmGasLeft := swapStackItem(sp, evmGasLeft, 5)
                }
                case 0x95 { // OP_SWAP6
                    evmGasLeft := swapStackItem(sp, evmGasLeft, 6)
                }
                case 0x96 { // OP_SWAP7    
                    evmGasLeft := swapStackItem(sp, evmGasLeft, 7)
                }
                case 0x97 { // OP_SWAP8
                    evmGasLeft := swapStackItem(sp, evmGasLeft, 8)
                }
                case 0x98 { // OP_SWAP9
                    evmGasLeft := swapStackItem(sp, evmGasLeft, 9)
                }
                case 0x99 { // OP_SWAP10   
                    evmGasLeft := swapStackItem(sp, evmGasLeft, 10)
                }
                case 0x9A { // OP_SWAP11
                    evmGasLeft := swapStackItem(sp, evmGasLeft, 11)
                }
                case 0x9B { // OP_SWAP12
                    evmGasLeft := swapStackItem(sp, evmGasLeft, 12)
                }
                case 0x9C { // OP_SWAP13
                    evmGasLeft := swapStackItem(sp, evmGasLeft, 13)
                }
                case 0x9D { // OP_SWAP14
                    evmGasLeft := swapStackItem(sp, evmGasLeft, 14)
                }
                case 0x9E { // OP_SWAP15
                    evmGasLeft := swapStackItem(sp, evmGasLeft, 15)
                }
                case 0x9F { // OP_SWAP16
                    evmGasLeft := swapStackItem(sp, evmGasLeft, 16)
                }
                // TODO: REST OF OPCODES
                default {
                    // TODO: Revert properly here and report the unrecognized opcode
                    sstore(0, opcode)
                    return(0, 64)
                }
            }

            if eq(isCallerEVM, 1) {
                // Includes gas
                returnOffset := sub(returnOffset, 32)
                returnLen := add(returnLen, 32)
            }

            return(returnOffset, returnLen)
        }
    }
}<|MERGE_RESOLUTION|>--- conflicted
+++ resolved
@@ -459,19 +459,10 @@
 
                     sp := pushStackItem(sp, exp(a, exponent))
 
-<<<<<<< HEAD
-                    let expSizeByte
-                    switch exponent 
-                        case 0 { expSizeByte := 0 }
-                        default {
-                            expSizeByte := div(add(exponent, 256), 256)
-                        }
-=======
                     let expSizeByte := 0
                     if not(iszero(exponent)) {
                         expSizeByte := div(add(exponent, 256), 256)
                     }
->>>>>>> 47d388d4
 
                     evmGasLeft := chargeGas(evmGasLeft, add(10, mul(50, expSizeByte)))
                 }
