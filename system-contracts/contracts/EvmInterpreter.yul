object "EVMInterpreter" {
    code { }
    object "EVMInterpreter_deployed" {
        code {
            function SYSTEM_CONTRACTS_OFFSET() -> offset {
                offset := 0x8000
            }

            function ACCOUNT_CODE_STORAGE_SYSTEM_CONTRACT() -> addr {
                addr := 0x0000000000000000000000000000000000008002
            }

            function CODE_ADDRESS_CALL_ADDRESS() -> addr {
                addr := 0x000000000000000000000000000000000000FFFE
            }

            function CODE_ORACLE_SYSTEM_CONTRACT() -> addr {
                addr := 0x0000000000000000000000000000000000008012
            }

            function EVM_GAS_MANAGER_CONTRACT() -> addr {   
                addr :=  0x0000000000000000000000000000000000008013
            }

            function DEBUG_SLOT_OFFSET() -> offset {
                offset := mul(32, 32)
            }

            function LAST_RETURNDATA_SIZE_OFFSET() -> offset {
                offset := add(DEBUG_SLOT_OFFSET(), mul(5, 32))
            }

            function STACK_OFFSET() -> offset {
                offset := add(LAST_RETURNDATA_SIZE_OFFSET(), 32)
            }

            function BYTECODE_OFFSET() -> offset {
                offset := add(STACK_OFFSET(), mul(1024, 32))
            }

            function INF_PASS_GAS() -> inf {
                inf := 0xffffffffffffffffffffffffffffffffffffffffffffffffffffffffffffffff
            }

            function MAX_POSSIBLE_BYTECODE() -> max {
                max := 32000
            }

            function MEM_OFFSET() -> offset {
                offset := add(BYTECODE_OFFSET(), MAX_POSSIBLE_BYTECODE())
            }

            function MEM_OFFSET_INNER() -> offset {
                offset := add(MEM_OFFSET(), 32)
            }

            function MAX_POSSIBLE_MEM() -> max {
                max := 0x100000 // 1MB
            }

            function MAX_MEMORY_FRAME() -> max {
                max := add(MEM_OFFSET_INNER(), MAX_POSSIBLE_MEM())
            }
    
            // It is the responsibility of the caller to ensure that ip >= BYTECODE_OFFSET + 32
            function readIP(ip) -> opcode {
                // TODO: Why not do this at the beginning once instead of every time?
                let bytecodeLen := mload(BYTECODE_OFFSET())

                let maxAcceptablePos := add(add(BYTECODE_OFFSET(), bytecodeLen), 31)
                if gt(ip, maxAcceptablePos) {
                    revert(0, 0)
                }

                opcode := and(mload(sub(ip, 31)), 0xff)
            }

            function readBytes(start, length) -> value {
                let max := add(start, length)
                for {} lt(start, max) { start := add(start, 1) } {
                    let next_byte := readIP(start)

                    value := or(shl(8, value), next_byte)
                }
            }

            function dupStackItem(sp, evmGas, position) -> newSp, evmGasLeft {
                evmGasLeft := chargeGas(evmGas, 3)
                let tempSp := sub(sp, mul(0x20, sub(position, 1)))

                if or(gt(tempSp, BYTECODE_OFFSET()), eq(tempSp, BYTECODE_OFFSET())) {
                    revert(0, 0)
                }
                
                if lt(tempSp, STACK_OFFSET()) {
                    revert(0, 0)
                }

                let dup := mload(tempSp)                    

                newSp := add(sp, 0x20)
                mstore(newSp, dup)
            }

            function swapStackItem(sp, evmGas, position) ->  evmGasLeft {
                evmGasLeft := chargeGas(evmGas, 3)
                let tempSp := sub(sp, mul(0x20, position))

                if or(gt(tempSp, BYTECODE_OFFSET()), eq(tempSp, BYTECODE_OFFSET())) {
                    revert(0, 0)
                }
                
                if lt(tempSp, STACK_OFFSET()) {
                    revert(0, 0)
                }

                
                let s2 := mload(sp)
                let s1 := mload(tempSp)                    

                mstore(sp, s1)
                mstore(tempSp, s2)
            }

            function popStackItem(sp) -> a, newSp {
                // We can not return any error here, because it would break compatibility
                if lt(sp, STACK_OFFSET()) {
                    revert(0, 0)
                }

                a := mload(sp)
                newSp := sub(sp, 0x20)
            }

            function pushStackItem(sp, item) -> newSp {
                if or(gt(sp, BYTECODE_OFFSET()), eq(sp, BYTECODE_OFFSET())) {
                    revert(0, 0)
                }

                newSp := add(sp, 0x20)
                mstore(newSp, item)
            }

            function getCodeAddress() -> addr {
                addr := verbatim_0i_1o("code_source")
            }

            function _getRawCodeHash(account) -> hash {
                // TODO: Unhardcode this selector
                mstore8(0, 0x4d)
                mstore8(1, 0xe2)
                mstore8(2, 0xe4)
                mstore8(3, 0x68)
                mstore(4, account)

                let success := staticcall(gas(), ACCOUNT_CODE_STORAGE_SYSTEM_CONTRACT(), 0, 36, 0, 32)
    
                if iszero(success) {
                    // This error should never happen
                    revert(0, 0)
                }
    
                hash := mload(0)
            }

            // Basically performs an extcodecopy, while returning the length of the bytecode.
            function _fetchDeployedCode(addr, _offset, _len) -> codeLen {
                let codeHash := _getRawCodeHash(addr)

                mstore(0, codeHash)

                let success := staticcall(gas(), CODE_ORACLE_SYSTEM_CONTRACT(), 0, 32, 0, 0)

                if iszero(success) {
                    // This error should never happen
                    revert(0, 0)
                }

                // The first word is the true length of the bytecode
                returndatacopy(0, 0, 32)
                codeLen := mload(0)

                if gt(_len, codeLen) {
                    _len := codeLen
                }

                returndatacopy(_offset, 32, _len)
            }

            function getDeployedBytecode() {
                let codeLen := _fetchDeployedCode(
                    getCodeAddress(),
                    add(BYTECODE_OFFSET(), 32),
                    MAX_POSSIBLE_BYTECODE()
                )

                mstore(BYTECODE_OFFSET(), codeLen)
            }

            function consumeEvmFrame() -> passGas, isStatic, callerEVM {
                // function consumeEvmFrame() external returns (uint256 passGas, bool isStatic)
                // TODO: Unhardcode selector
                mstore8(0, 0x04)
                mstore8(1, 0xc1)
                mstore8(2, 0x4e)
                mstore8(3, 0x9e)

                let success := call(gas(), EVM_GAS_MANAGER_CONTRACT(), 0, 0, 4, 0, 64)

                if iszero(success) {
                    // Should never happen
                    revert(0, 0)
                }

                passGas := mload(0)
                isStatic := mload(32)

                if iszero(eq(passGas, INF_PASS_GAS())) {
                    callerEVM := true
                }
            }

            function chargeGas(prevGas, toCharge) -> gasRemaining {
                if lt(prevGas, toCharge) {
                    revert(0, 0)
                }

                gasRemaining := sub(prevGas, toCharge)
            }

            function checkMemOverflow(location) {
                if gt(location, MAX_MEMORY_FRAME()) {
                    revert(0, 0)
                }
            }

            // Note, that this function can overflow. It's up to the caller to ensure that it does not.
            function memCost(memSizeWords) -> gasCost {
                // The first term of the sum is the quadratic cost, the second one the linear one.
                gasCost := add(div(mul(memSizeWords, memSizeWords), 512), mul(3, memSizeWords))
            }

            // This function can overflow, it is the job of the caller to ensure that it does not.
            // The argument to this function is the offset into the memory region IN BYTES.
            function expandMemory(newSize) -> gasCost {
                let oldSizeInWords := mload(MEM_OFFSET())

                // The add 31 here before dividing is there to account for misaligned
                // memory expansions, where someone calls this with a newSize that is not
                // a multiple of 32. For instance, if someone calls it with an offset of 33,
                // the new size in words should be 2, not 1, but dividing by 32 will give 1.
                // Adding 31 solves it.
                let newSizeInWords := div(add(newSize, 31), 32)

                if gt(newSizeInWords, oldSizeInWords) {
                    // TODO: Check this, it feels like there might be a more optimized way
                    // of doing this cost calculation.
                    let oldCost := memCost(oldSizeInWords)
                    let newCost := memCost(newSizeInWords)

                    gasCost := sub(newCost, oldCost)
                    mstore(MEM_OFFSET(), newSizeInWords)
                }
            }

            // Essentially a NOP that will not get optimized away by the compiler
            function $llvm_NoInline_llvm$_unoptimized() {
                pop(1)
            }

            function printHex(value) {
                mstore(add(DEBUG_SLOT_OFFSET(), 0x20), 0x00debdebdebdebdebdebdebdebdebdebdebdebdebdebdebdebdebdebdebdebde)
                mstore(add(DEBUG_SLOT_OFFSET(), 0x40), value)
                mstore(DEBUG_SLOT_OFFSET(), 0x4A15830341869CAA1E99840C97043A1EA15D2444DA366EFFF5C43B4BEF299681)
                $llvm_NoInline_llvm$_unoptimized()
            }

            function printString(value) {
                mstore(add(DEBUG_SLOT_OFFSET(), 0x20), 0x00debdebdebdebdebdebdebdebdebdebdebdebdebdebdebdebdebdebdebdebdf)
                mstore(add(DEBUG_SLOT_OFFSET(), 0x40), value)
                mstore(DEBUG_SLOT_OFFSET(), 0x4A15830341869CAA1E99840C97043A1EA15D2444DA366EFFF5C43B4BEF299681)
                $llvm_NoInline_llvm$_unoptimized()
            }

            function isSlotWarm(key) -> isWarm {
                // TODO: Unhardcode this selector 0x482d2e74
                mstore8(0, 0x48)
                mstore8(1, 0x2d)
                mstore8(2, 0x2e)
                mstore8(3, 0x74)
                mstore(4, key)

                let success := call(gas(), EVM_GAS_MANAGER_CONTRACT(), 0, 0, 36, 0, 32)
    
                if iszero(success) {
                    // This error should never happen
                    revert(0, 0)
                }
    
                isWarm := mload(0)
            }

            function warmSlot(key,currentValue) -> isWarm, originalValue {
                // TODO: Unhardcode this selector 0xbdf78160
                mstore8(0, 0xbd)
                mstore8(1, 0xf7)
                mstore8(2, 0x81)
                mstore8(3, 0x60)
                mstore(4, key)
                mstore(36,currentValue)

                let success := call(gas(), EVM_GAS_MANAGER_CONTRACT(), 0, 0, 68, 0, 64)
    
                if iszero(success) {
                    // This error should never happen
                    revert(0, 0)
                }
    
                isWarm := mload(0)
                originalValue := mload(32)
            }

            ////////////////////////////////////////////////////////////////
            //                      FALLBACK
            ////////////////////////////////////////////////////////////////

            // TALK ABOUT THE DIFFERENCE BETWEEN VERBATIM AND DOING A STATIC CALL.
            // IN SOLIDITY A STATIC CALL IS REPLACED BY A VERBATIM IF THE ADDRES IS ONE
            // OF THE ONES IN THE SYSTEM CONTRACT LIST WHATEVER.
            // IN YUL NO SUCH REPLACEMENTE TAKES PLACE, YOU NEED TO DO THE VERBATIM CALL
            // MANUALLY.

            let evmGasLeft, isStatic, isCallerEVM := consumeEvmFrame()

            // TODO: Check if caller is not EVM and override evmGasLeft and isStatic with their
            // appropriate values if so.

            // First, copy the contract's bytecode to be executed into the `BYTECODE_OFFSET`
            // segment of memory.
            getDeployedBytecode()

            // stack pointer - index to first stack element; empty stack = -1
            let sp := sub(STACK_OFFSET(), 32)
            // instruction pointer - index to next instruction. Not called pc because it's an
            // actual yul/evm instruction.
            let ip := add(BYTECODE_OFFSET(), 32)
            let opcode

            let returnOffset := MEM_OFFSET_INNER()
            let returnLen := 0

            for { } true { } {
                opcode := readIP(ip)

                ip := add(ip, 1)

                switch opcode
                case 0x00 { // OP_STOP
                    break
                }
                case 0x01 { // OP_ADD
                    let a, b

                    a, sp := popStackItem(sp)
                    b, sp := popStackItem(sp)

                    sp := pushStackItem(sp, add(a, b))
                    evmGasLeft := chargeGas(evmGasLeft, 3)
                }
                case 0x02 { // OP_MUL
                    let a, b

                    a, sp := popStackItem(sp)
                    b, sp := popStackItem(sp)

                    sp := pushStackItem(sp, mul(a, b))
                    evmGasLeft := chargeGas(evmGasLeft, 5)
                }
                case 0x03 { // OP_SUB
                    let a, b

                    a, sp := popStackItem(sp)
                    b, sp := popStackItem(sp)

                    sp := pushStackItem(sp, sub(a, b))
                    evmGasLeft := chargeGas(evmGasLeft, 3)
                }
                case 0x04 { // OP_DIV
                    let a, b

                    a, sp := popStackItem(sp)
                    b, sp := popStackItem(sp)

                    sp := pushStackItem(sp, div(a, b))
                    evmGasLeft := chargeGas(evmGasLeft, 5)
                }
                case 0x05 { // OP_SDIV
                    let a, b

                    a, sp := popStackItem(sp)
                    b, sp := popStackItem(sp)

                    sp := pushStackItem(sp, sdiv(a, b))
                    evmGasLeft := chargeGas(evmGasLeft, 5)
                }
                case 0x06 { // OP_MOD
                    let a, b

                    a, sp := popStackItem(sp)
                    b, sp := popStackItem(sp)

                    sp := pushStackItem(sp, mod(a, b))
                    evmGasLeft := chargeGas(evmGasLeft, 5)
                }
                case 0x07 { // OP_SMOD
                    let a, b

                    a, sp := popStackItem(sp)
                    b, sp := popStackItem(sp)

                    sp := pushStackItem(sp, smod(a, b))
                    evmGasLeft := chargeGas(evmGasLeft, 5)
                }
                case 0x17 { // OP_OR
                    let a, b

                    a, sp := popStackItem(sp)
                    b, sp := popStackItem(sp)

                    sp := pushStackItem(sp, or(a,b))

                    evmGasLeft := chargeGas(evmGasLeft, 3)
                }
                case 0x0A { // OP_EXP
                    let a, exponent

                    a, sp := popStackItem(sp)
                    exponent, sp := popStackItem(sp)

                    sp := pushStackItem(sp, exp(a, exponent))

                    let expSizeByte := 0
                    if not(iszero(exponent)) {
                        expSizeByte := div(add(exponent, 256), 256)
                    }

                    evmGasLeft := chargeGas(evmGasLeft, add(10, mul(50, expSizeByte)))
                }
                case 0x0B { // OP_SIGNEXTEND
                    let b, x

                    b, sp := popStackItem(sp)
                    x, sp := popStackItem(sp)

                    sp := pushStackItem(sp, signextend(b, x))

                    evmGasLeft := chargeGas(evmGasLeft, 5)
                }
                case 0x08 { // OP_ADDMOD
                    let a, b, N

                    a, sp := popStackItem(sp)
                    b, sp := popStackItem(sp)
                    N, sp := popStackItem(sp)

                    sp := pushStackItem(sp, addmod(a, b, N))

                    evmGasLeft := chargeGas(evmGasLeft, 8)
                }
                case 0x09 { // OP_MULMOD
                    let a, b, N

                    a, sp := popStackItem(sp)
                    b, sp := popStackItem(sp)
                    N, sp := popStackItem(sp)

                    sp := pushStackItem(sp, mulmod(a, b, N))

                    evmGasLeft := chargeGas(evmGasLeft, 8)
                }
                case 0x10 { // OP_LT
                    let a, b

                    a, sp := popStackItem(sp)
                    b, sp := popStackItem(sp)

                    sp := pushStackItem(sp, lt(a, b))

                    evmGasLeft := chargeGas(evmGasLeft, 3)
                }
                case 0x11 { // OP_GT
                    let a, b

                    a, sp := popStackItem(sp)
                    b, sp := popStackItem(sp)

                    sp := pushStackItem(sp, gt(a, b))

                    evmGasLeft := chargeGas(evmGasLeft, 3)
                }
                case 0x12 { // OP_SLT
                    let a, b

                    a, sp := popStackItem(sp)
                    b, sp := popStackItem(sp)

                    sp := pushStackItem(sp, slt(a, b))

                    evmGasLeft := chargeGas(evmGasLeft, 3)
                }
                case 0x13 { // OP_SGT
                    let a, b

                    a, sp := popStackItem(sp)
                    b, sp := popStackItem(sp)

                    sp := pushStackItem(sp, sgt(a, b))

                    evmGasLeft := chargeGas(evmGasLeft, 3)
                }
                case 0x14 { // OP_EQ
                    let a, b

                    a, sp := popStackItem(sp)
                    b, sp := popStackItem(sp)

                    sp := pushStackItem(sp, eq(a, b))

                    evmGasLeft := chargeGas(evmGasLeft, 3)
                }
                case 0x15 { // OP_ISZERO
                    let a

                    a, sp := popStackItem(sp)

                    sp := pushStackItem(sp, iszero(a))

                    evmGasLeft := chargeGas(evmGasLeft, 3)
                }
                case 0x18 { // OP_XOR
                    let a, b

                    a, sp := popStackItem(sp)
                    b, sp := popStackItem(sp)

                    sp := pushStackItem(sp, xor(a, b))

                    evmGasLeft := chargeGas(evmGasLeft, 3)
                }
                case 0x19 { // OP_NOT
                    let a

                    a, sp := popStackItem(sp)

                    sp := pushStackItem(sp, not(a))

                    evmGasLeft := chargeGas(evmGasLeft, 3)
                }
                case 0x1A { // OP_BYTE
                    let i, x

                    i, sp := popStackItem(sp)
                    x, sp := popStackItem(sp)

                    sp := pushStackItem(sp, byte(i, x))

                    evmGasLeft := chargeGas(evmGasLeft, 3)
                }
                case 0x30 { // OP_ADDRESS
                    sp := pushStackItem(sp, address())

                    evmGasLeft := chargeGas(evmGasLeft, 2)
                }
                case 0x31 { // OP_BALANCE
                    let addr

                    addr, sp := popStackItem(sp)

                    sp := pushStackItem(sp, balance(addr))

                    // TODO: Handle cold/warm slots and updates, etc for gas costs.
                    evmGasLeft := chargeGas(evmGasLeft, 100)
                }
                case 0x32 { // OP_ORIGIN
                    sp := pushStackItem(sp, origin())

                    evmGasLeft := chargeGas(evmGasLeft, 2)
                }
                case 0x33 { // OP_CALLER
                    sp := pushStackItem(sp, caller())

                    evmGasLeft := chargeGas(evmGasLeft, 2)
                }
                case 0x34 { // OP_CALLVALUE
                    sp := pushStackItem(sp, callvalue())

                    evmGasLeft := chargeGas(evmGasLeft, 2)
                }
                case 0x35 { // OP_CALLDATALOAD
                    let i

                    i, sp := popStackItem(sp)

                    sp := pushStackItem(sp, calldataload(i))

                    evmGasLeft := chargeGas(evmGasLeft, 3)
                }
                case 0x36 { // OP_CALLDATASIZE
                    sp := pushStackItem(sp, calldatasize())

                    evmGasLeft := chargeGas(evmGasLeft, 2)
                }
                case 0x37 { // OP_CALLDATACOPY
                    let destOffset, offset, size

                    destOffset, sp := popStackItem(sp)
                    offset, sp := popStackItem(sp)
                    size, sp := popStackItem(sp)

                    let dest := add(destOffset, MEM_OFFSET_INNER())
                    let end := sub(add(dest, size), 1)
                    evmGasLeft := chargeGas(evmGasLeft, 3)

                    checkMemOverflow(end)

                    if or(gt(end, mload(MEM_OFFSET())), eq(end, mload(MEM_OFFSET()))) {
                        evmGasLeft := chargeGas(evmGasLeft, expandMemory(end))
                    }

                    calldatacopy(add(MEM_OFFSET_INNER(), destOffset), offset, size)
                }
<<<<<<< HEAD
                case 0x38 { // OP_CODESIZE
                    let bytecodeLen := mload(BYTECODE_OFFSET())
                    sp := pushStackItem(sp, bytecodeLen)
                    evmGasLeft := chargeGas(evmGasLeft, 2)
                }
                case 0x39 { // OP_CODECOPY
                    let bytecodeLen := mload(BYTECODE_OFFSET())
                    let dst, offset, len

                    dst, sp := popStackItem(sp)
                    offset, sp := popStackItem(sp)
                    len, sp := popStackItem(sp)

                    // TODO: Handle dynamicGas for gas costs.
                    // dynamic_gas = 6 * minimum_word_size + memory_expansion_cost
                    let dynamicGas := 0
                    evmGasLeft := chargeGas(evmGasLeft, add(3, dynamicGas))

                    // basically BYTECODE_OFFSET + 32 - 31, since
                    // we always need to read one byte
                    let bytecodeOffsetInner := add(BYTECODE_OFFSET(), 1)

                    // TODO: optimize?
                    for { let i := 0 } lt(i, len) { i := add(i, 1) } {
                        switch lt(add(offset, i), bytecodeLen)
                            case true {
                                mstore8(
                                    add(add(MEM_OFFSET_INNER(), offset), i),
                                    and(mload(add(add(bytecodeOffsetInner, offset), i)), 0xFF)
                                )
                            }
                            default {
                                mstore8(add(add(MEM_OFFSET_INNER(), offset), i), 0)
                            }
                    }
                }
                case 0x3A { // OP_GASPRICE
                    sp := pushStackItem(sp, gasprice())
                    evmGasLeft := chargeGas(evmGasLeft, 2)
=======
                case 0x40 { // OP_BLOCKHASH
                    let blockNumber
                    blockNumber, sp := popStackItem(sp)

                    evmGasLeft := chargeGas(evmGasLeft, 20)
                    sp := pushStackItem(sp, blockhash(blockNumber))
                }
                case 0x41 { // OP_COINBASE
                    evmGasLeft := chargeGas(evmGasLeft, 2)
                    sp := pushStackItem(sp, coinbase())
                }
                case 0x42 { // OP_TIMESTAMP
                    evmGasLeft := chargeGas(evmGasLeft, 2)
                    sp := pushStackItem(sp, timestamp())
                }
                case 0x43 { // OP_NUMBER
                    evmGasLeft := chargeGas(evmGasLeft, 2)
                    sp := pushStackItem(sp, number())
                }
                case 0x44 { // OP_PREVRANDAO
                    evmGasLeft := chargeGas(evmGasLeft, 2)
                    sp := pushStackItem(sp, prevrandao())
                }
                case 0x45 { // OP_GASLIMIT
                    evmGasLeft := chargeGas(evmGasLeft, 2)
                    sp := pushStackItem(sp, gaslimit())
                }
                case 0x46 { // OP_CHAINID
                    evmGasLeft := chargeGas(evmGasLeft, 2)
                    sp := pushStackItem(sp, chainid())
                }
                case 0x47 { // OP_SELFBALANCE
                    evmGasLeft := chargeGas(evmGasLeft, 5)
                    sp := pushStackItem(sp, selfbalance())
                }
                case 0x48 { // OP_BASEFEE
                    evmGasLeft := chargeGas(evmGasLeft, 2)
                    sp := pushStackItem(sp, basefee())
>>>>>>> 268720c7
                }
                case 0x50 { // OP_POP
                    let _y

                    _y, sp := popStackItem(sp)

                    evmGasLeft := chargeGas(evmGasLeft, 2)
                }
                case 0x51 { // OP_MLOAD
                    let offset

                    offset, sp := popStackItem(sp)

                    let expansionGas := expandMemory(add(offset, 32))

                    let memValue := mload(add(MEM_OFFSET_INNER(), offset))
                    sp := pushStackItem(sp, memValue)
                    evmGasLeft := chargeGas(evmGasLeft, add(3, expansionGas))
                }
                case 0x52 { // OP_MSTORE
                    let offset, value

                    offset, sp := popStackItem(sp)
                    value, sp := popStackItem(sp)

                    let expansionGas := expandMemory(add(offset, 32))

                    mstore(add(MEM_OFFSET_INNER(), offset), value)
                    evmGasLeft := chargeGas(evmGasLeft, add(3, expansionGas))
                }
                case 0x53 { // OP_MSTORE8
                    let offset, value

                    offset, sp := popStackItem(sp)
                    value, sp := popStackItem(sp)

                    let expansionGas := expandMemory(add(offset, 1))

                    mstore8(add(MEM_OFFSET_INNER(), offset), value)
                    evmGasLeft := chargeGas(evmGasLeft, add(3, expansionGas))
                }
                // NOTE: We don't currently do full jumpdest validation
                // (i.e. validating a jumpdest isn't in PUSH data)
                case 0x56 { // OP_JUMP
                    let counter

                    counter, sp := popStackItem(sp)

                    ip := add(add(BYTECODE_OFFSET(), 32), counter)

                    evmGasLeft := chargeGas(evmGasLeft, 8)

                    // Check next opcode is JUMPDEST
                    let nextOpcode := readIP(ip)
                    if iszero(eq(nextOpcode, 0x5B)) {
                        revert(0, 0)
                    }
                }
                case 0x57 { // OP_JUMPI
                    let counter, b

                    counter, sp := popStackItem(sp)
                    b, sp := popStackItem(sp)

                    evmGasLeft := chargeGas(evmGasLeft, 10)

                    if iszero(b) {
                        continue
                    }

                    ip := add(add(BYTECODE_OFFSET(), 32), counter)

                    // Check next opcode is JUMPDEST
                    let nextOpcode := readIP(ip)
                    if iszero(eq(nextOpcode, 0x5B)) {
                        revert(0, 0)
                    }
                }
                case 0x54 { // OP_SLOAD
                    let key,value,isWarm

                    key, sp := popStackItem(sp)

                    isWarm := isSlotWarm(key)
                    switch isWarm
                    case 0 { evmGasLeft := chargeGas(evmGasLeft,2100) }
                    default { evmGasLeft := chargeGas(evmGasLeft,100) }

                    value := sload(key)

                    sp := pushStackItem(sp,value)
                }
                case 0x55 { // OP_SSTORE
                    let key, value,gasSpent

                    key, sp := popStackItem(sp)
                    value, sp := popStackItem(sp)

                    {
                        // Here it is okay to read before we charge since we known anyway that
                        // the context has enough funds to compensate at least for the read.
                        // Im not sure if we need this before: require(gasLeft > GAS_CALL_STIPEND);
                        let currentValue := sload(key)
                        let wasWarm,originalValue := warmSlot(key,currentValue)
                        gasSpent := 100
                        if and(not(eq(value,currentValue)),eq(originalValue,currentValue)) {
                            switch originalValue
                            case 0 { gasSpent := 20000}
                            default { gasSpent := 2900}
                        }
                        if iszero(wasWarm) {
                            gasSpent := add(gasSpent,2100)
                        }
                    }

                    evmGasLeft := chargeGas(evmGasLeft, gasSpent) //gasSpent
                    sstore(key, value)
                }
                case 0x59 { // OP_MSIZE
                    let size
                    evmGasLeft := chargeGas(evmGasLeft,2)

                    size := mload(MEM_OFFSET())
                    size := shl(5,size)
                    sp := pushStackItem(sp,size)

                }
                case 0x58 { // OP_PC
                    // PC = ip - 32 (bytecode size) - 1 (current instruction)
                    sp := pushStackItem(sp, sub(sub(ip, BYTECODE_OFFSET()), 33))

                    evmGasLeft := chargeGas(evmGasLeft, 2)
                }
                case 0x5A { // OP_GAS
                    evmGasLeft := chargeGas(evmGasLeft, 2)

                    sp := pushStackItem(sp, evmGasLeft)
                }
                case 0x5B { // OP_JUMPDEST
                    evmGasLeft := chargeGas(evmGasLeft, 1)
                }
                case 0x5F { // OP_PUSH0
                    let value := 0

                    sp := pushStackItem(sp, value)

                    evmGasLeft := chargeGas(evmGasLeft, 2)
                }
                case 0x60 { // OP_PUSH1
                    let value := readBytes(ip,1)

                    sp := pushStackItem(sp, value)
                    ip := add(ip, 1)

                    evmGasLeft := chargeGas(evmGasLeft, 3)
                }
                case 0x61 { // OP_PUSH2
                    let value := readBytes(ip,2)

                    sp := pushStackItem(sp, value)
                    ip := add(ip, 2)

                    evmGasLeft := chargeGas(evmGasLeft, 3)
                }     
                case 0x62 { // OP_PUSH3
                    let value := readBytes(ip,3)

                    sp := pushStackItem(sp, value)
                    ip := add(ip, 3)

                    evmGasLeft := chargeGas(evmGasLeft, 3)
                }
                case 0x63 { // OP_PUSH4
                    let value := readBytes(ip,4)

                    sp := pushStackItem(sp, value)
                    ip := add(ip, 4)

                    evmGasLeft := chargeGas(evmGasLeft, 3)
                }
                case 0x64 { // OP_PUSH5
                    let value := readBytes(ip,5)
                
                    sp := pushStackItem(sp, value)
                    ip := add(ip, 5)

                    evmGasLeft := chargeGas(evmGasLeft, 3)
                }
                case 0x65 { // OP_PUSH6
                    let value := readBytes(ip,6)
                
                    sp := pushStackItem(sp, value)
                    ip := add(ip, 6)

                    evmGasLeft := chargeGas(evmGasLeft, 3)
                }
                case 0x66 { // OP_PUSH7
                    let value := readBytes(ip,7)
                
                    sp := pushStackItem(sp, value)
                    ip := add(ip, 7)

                    evmGasLeft := chargeGas(evmGasLeft, 3)
                }
                case 0x67 { // OP_PUSH8
                    let value := readBytes(ip,8)
                
                    sp := pushStackItem(sp, value)
                    ip := add(ip, 8)

                    evmGasLeft := chargeGas(evmGasLeft, 3)
                }
                case 0x68 { // OP_PUSH9
                    let value := readBytes(ip,9)
                
                    sp := pushStackItem(sp, value)
                    ip := add(ip, 9)

                    evmGasLeft := chargeGas(evmGasLeft, 3)
                }
                case 0x69 { // OP_PUSH10
                    let value := readBytes(ip,10)
                
                    sp := pushStackItem(sp, value)
                    ip := add(ip, 10)

                    evmGasLeft := chargeGas(evmGasLeft, 3)
                }
                case 0x6A { // OP_PUSH11
                    let value := readBytes(ip,11)
                
                    sp := pushStackItem(sp, value)
                    ip := add(ip, 11)

                    evmGasLeft := chargeGas(evmGasLeft, 3)
                }
                case 0x6B { // OP_PUSH12
                    let value := readBytes(ip,12)
                
                    sp := pushStackItem(sp, value)
                    ip := add(ip, 12)

                    evmGasLeft := chargeGas(evmGasLeft, 3)
                }
                case 0x6C { // OP_PUSH13
                    let value := readBytes(ip,13)
                
                    sp := pushStackItem(sp, value)
                    ip := add(ip, 13)

                    evmGasLeft := chargeGas(evmGasLeft, 3)
                }
                case 0x6D { // OP_PUSH14
                    let value := readBytes(ip,14)
                
                    sp := pushStackItem(sp, value)
                    ip := add(ip, 14)

                    evmGasLeft := chargeGas(evmGasLeft, 3)
                }
                case 0x6E { // OP_PUSH15
                    let value := readBytes(ip,15)
                
                    sp := pushStackItem(sp, value)
                    ip := add(ip, 15)

                    evmGasLeft := chargeGas(evmGasLeft, 3)
                }
                case 0x6F { // OP_PUSH16
                    let value := readBytes(ip,16)
                
                    sp := pushStackItem(sp, value)
                    ip := add(ip, 16)

                    evmGasLeft := chargeGas(evmGasLeft, 3)
                }
                case 0x70 { // OP_PUSH17
                    let value := readBytes(ip,17)
                
                    sp := pushStackItem(sp, value)
                    ip := add(ip, 17)

                    evmGasLeft := chargeGas(evmGasLeft, 3)
                }
                case 0x71 { // OP_PUSH18
                    let value := readBytes(ip,18)
                
                    sp := pushStackItem(sp, value)
                    ip := add(ip, 18)

                    evmGasLeft := chargeGas(evmGasLeft, 3)
                }
                case 0x72 { // OP_PUSH19
                    let value := readBytes(ip,19)
                
                    sp := pushStackItem(sp, value)
                    ip := add(ip, 19)

                    evmGasLeft := chargeGas(evmGasLeft, 3)
                }
                case 0x73 { // OP_PUSH20
                    let value := readBytes(ip,20)
                
                    sp := pushStackItem(sp, value)
                    ip := add(ip, 20)

                    evmGasLeft := chargeGas(evmGasLeft, 3)
                }
                case 0x74 { // OP_PUSH21
                    let value := readBytes(ip,21)
                
                    sp := pushStackItem(sp, value)
                    ip := add(ip, 21)

                    evmGasLeft := chargeGas(evmGasLeft, 3)
                }
                case 0x75 { // OP_PUSH22
                    let value := readBytes(ip,22)
                
                    sp := pushStackItem(sp, value)
                    ip := add(ip, 22)

                    evmGasLeft := chargeGas(evmGasLeft, 3)
                }
                case 0x76 { // OP_PUSH23
                    let value := readBytes(ip,23)
                
                    sp := pushStackItem(sp, value)
                    ip := add(ip, 23)

                    evmGasLeft := chargeGas(evmGasLeft, 3)
                }
                case 0x77 { // OP_PUSH24
                    let value := readBytes(ip,24)
                
                    sp := pushStackItem(sp, value)
                    ip := add(ip, 24)

                    evmGasLeft := chargeGas(evmGasLeft, 3)
                }
                case 0x78 { // OP_PUSH25
                    let value := readBytes(ip,25)

                    sp := pushStackItem(sp, value)
                    ip := add(ip, 25)

                    evmGasLeft := chargeGas(evmGasLeft, 3)
                }
                case 0x79 { // OP_PUSH26
                    let value := readBytes(ip,26)

                    sp := pushStackItem(sp, value)
                    ip := add(ip, 26)

                    evmGasLeft := chargeGas(evmGasLeft, 3)
                }
                case 0x7A { // OP_PUSH27
                    let value := readBytes(ip,27)

                    sp := pushStackItem(sp, value)
                    ip := add(ip, 27)

                    evmGasLeft := chargeGas(evmGasLeft, 3)
                }
                case 0x7B { // OP_PUSH28
                    let value := readBytes(ip,28)

                    sp := pushStackItem(sp, value)
                    ip := add(ip, 28)

                    evmGasLeft := chargeGas(evmGasLeft, 3)
                }
                case 0x7C { // OP_PUSH29
                    let value := readBytes(ip,29)

                    sp := pushStackItem(sp, value)
                    ip := add(ip, 29)

                    evmGasLeft := chargeGas(evmGasLeft, 3)
                }
                case 0x7D { // OP_PUSH30
                    let value := readBytes(ip,30)

                    sp := pushStackItem(sp, value)
                    ip := add(ip, 30)

                    evmGasLeft := chargeGas(evmGasLeft, 3)
                }
                case 0x7E { // OP_PUSH31
                    let value := readBytes(ip,31)

                    sp := pushStackItem(sp, value)
                    ip := add(ip, 31)

                    evmGasLeft := chargeGas(evmGasLeft, 3)
                }
                case 0x7F { // OP_PUSH32
                    let value := readBytes(ip,32)

                    sp := pushStackItem(sp, value)
                    ip := add(ip, 32)

                    evmGasLeft := chargeGas(evmGasLeft, 3)
                }
                case 0x80 { // OP_DUP1 
                    sp, evmGasLeft := dupStackItem(sp, evmGasLeft, 1)
                }
                case 0x81 { // OP_DUP2
                    sp, evmGasLeft := dupStackItem(sp, evmGasLeft, 2)
                }
                case 0x82 { // OP_DUP3
                    sp, evmGasLeft := dupStackItem(sp, evmGasLeft, 3)
                }
                case 0x83 { // OP_DUP4    
                    sp, evmGasLeft := dupStackItem(sp, evmGasLeft, 4)
                }
                case 0x84 { // OP_DUP5
                    sp, evmGasLeft := dupStackItem(sp, evmGasLeft, 5)
                }
                case 0x85 { // OP_DUP6
                    sp, evmGasLeft := dupStackItem(sp, evmGasLeft, 6)
                }
                case 0x86 { // OP_DUP7    
                    sp, evmGasLeft := dupStackItem(sp, evmGasLeft, 7)
                }
                case 0x87 { // OP_DUP8
                    sp, evmGasLeft := dupStackItem(sp, evmGasLeft, 8)
                }
                case 0x88 { // OP_DUP9
                    sp, evmGasLeft := dupStackItem(sp, evmGasLeft, 9)
                }
                case 0x89 { // OP_DUP10   
                    sp, evmGasLeft := dupStackItem(sp, evmGasLeft, 10)
                }
                case 0x8A { // OP_DUP11
                    sp, evmGasLeft := dupStackItem(sp, evmGasLeft, 11)
                }
                case 0x8B { // OP_DUP12
                    sp, evmGasLeft := dupStackItem(sp, evmGasLeft, 12)
                }
                case 0x8C { // OP_DUP13
                    sp, evmGasLeft := dupStackItem(sp, evmGasLeft, 13)
                }
                case 0x8D { // OP_DUP14
                    sp, evmGasLeft := dupStackItem(sp, evmGasLeft, 14)
                }
                case 0x8E { // OP_DUP15
                    sp, evmGasLeft := dupStackItem(sp, evmGasLeft, 15)
                }
                case 0x8F { // OP_DUP16
                    sp, evmGasLeft := dupStackItem(sp, evmGasLeft, 16)
                }
                case 0x90 { // OP_SWAP1 
                    evmGasLeft := swapStackItem(sp, evmGasLeft, 1)
                }
                case 0x91 { // OP_SWAP2
                    evmGasLeft := swapStackItem(sp, evmGasLeft, 2)
                }
                case 0x92 { // OP_SWAP3
                    evmGasLeft := swapStackItem(sp, evmGasLeft, 3)
                }
                case 0x93 { // OP_SWAP4    
                    evmGasLeft := swapStackItem(sp, evmGasLeft, 4)
                }
                case 0x94 { // OP_SWAP5
                    evmGasLeft := swapStackItem(sp, evmGasLeft, 5)
                }
                case 0x95 { // OP_SWAP6
                    evmGasLeft := swapStackItem(sp, evmGasLeft, 6)
                }
                case 0x96 { // OP_SWAP7    
                    evmGasLeft := swapStackItem(sp, evmGasLeft, 7)
                }
                case 0x97 { // OP_SWAP8
                    evmGasLeft := swapStackItem(sp, evmGasLeft, 8)
                }
                case 0x98 { // OP_SWAP9
                    evmGasLeft := swapStackItem(sp, evmGasLeft, 9)
                }
                case 0x99 { // OP_SWAP10   
                    evmGasLeft := swapStackItem(sp, evmGasLeft, 10)
                }
                case 0x9A { // OP_SWAP11
                    evmGasLeft := swapStackItem(sp, evmGasLeft, 11)
                }
                case 0x9B { // OP_SWAP12
                    evmGasLeft := swapStackItem(sp, evmGasLeft, 12)
                }
                case 0x9C { // OP_SWAP13
                    evmGasLeft := swapStackItem(sp, evmGasLeft, 13)
                }
                case 0x9D { // OP_SWAP14
                    evmGasLeft := swapStackItem(sp, evmGasLeft, 14)
                }
                case 0x9E { // OP_SWAP15
                    evmGasLeft := swapStackItem(sp, evmGasLeft, 15)
                }
                case 0x9F { // OP_SWAP16
                    evmGasLeft := swapStackItem(sp, evmGasLeft, 16)
                }
                // TODO: REST OF OPCODES
                default {
                    // TODO: Revert properly here and report the unrecognized opcode
                    sstore(0, opcode)
                    return(0, 64)
                }
            }

            if eq(isCallerEVM, 1) {
                // Includes gas
                returnOffset := sub(returnOffset, 32)
                returnLen := add(returnLen, 32)
            }

            return(returnOffset, returnLen)
        }
    }
}<|MERGE_RESOLUTION|>--- conflicted
+++ resolved
@@ -629,7 +629,6 @@
 
                     calldatacopy(add(MEM_OFFSET_INNER(), destOffset), offset, size)
                 }
-<<<<<<< HEAD
                 case 0x38 { // OP_CODESIZE
                     let bytecodeLen := mload(BYTECODE_OFFSET())
                     sp := pushStackItem(sp, bytecodeLen)
@@ -669,7 +668,7 @@
                 case 0x3A { // OP_GASPRICE
                     sp := pushStackItem(sp, gasprice())
                     evmGasLeft := chargeGas(evmGasLeft, 2)
-=======
+                }
                 case 0x40 { // OP_BLOCKHASH
                     let blockNumber
                     blockNumber, sp := popStackItem(sp)
@@ -708,7 +707,6 @@
                 case 0x48 { // OP_BASEFEE
                     evmGasLeft := chargeGas(evmGasLeft, 2)
                     sp := pushStackItem(sp, basefee())
->>>>>>> 268720c7
                 }
                 case 0x50 { // OP_POP
                     let _y
