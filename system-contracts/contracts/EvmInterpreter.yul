--- conflicted
+++ resolved
@@ -551,7 +551,69 @@
 
                     evmGasLeft := chargeGas(evmGasLeft, 3)
                 }
-<<<<<<< HEAD
+                case 0x30 { // OP_ADDRESS
+                    sp := pushStackItem(sp, address())
+
+                    evmGasLeft := chargeGas(evmGasLeft, 2)
+                }
+                case 0x31 { // OP_BALANCE
+                    let addr
+
+                    addr, sp := popStackItem(sp)
+
+                    sp := pushStackItem(sp, balance(addr))
+
+                    // TODO: Handle cold/warm slots and updates, etc for gas costs.
+                    evmGasLeft := chargeGas(evmGasLeft, 100)
+                }
+                case 0x32 { // OP_ORIGIN
+                    sp := pushStackItem(sp, origin())
+
+                    evmGasLeft := chargeGas(evmGasLeft, 2)
+                }
+                case 0x33 { // OP_CALLER
+                    sp := pushStackItem(sp, caller())
+
+                    evmGasLeft := chargeGas(evmGasLeft, 2)
+                }
+                case 0x34 { // OP_CALLVALUE
+                    sp := pushStackItem(sp, callvalue())
+
+                    evmGasLeft := chargeGas(evmGasLeft, 2)
+                }
+                case 0x35 { // OP_CALLDATALOAD
+                    let i
+
+                    i, sp := popStackItem(sp)
+
+                    sp := pushStackItem(sp, calldataload(i))
+
+                    evmGasLeft := chargeGas(evmGasLeft, 3)
+                }
+                case 0x36 { // OP_CALLDATASIZE
+                    sp := pushStackItem(sp, calldatasize())
+
+                    evmGasLeft := chargeGas(evmGasLeft, 2)
+                }
+                case 0x37 { // OP_CALLDATACOPY
+                    let destOffset, offset, size
+
+                    destOffset, sp := popStackItem(sp)
+                    offset, sp := popStackItem(sp)
+                    size, sp := popStackItem(sp)
+
+                    let dest := add(destOffset, MEM_OFFSET_INNER())
+                    let end := sub(add(dest, size), 1)
+                    evmGasLeft := chargeGas(evmGasLeft, 3)
+
+                    checkMemOverflow(end)
+
+                    if or(gt(end, mload(MEM_OFFSET())), eq(end, mload(MEM_OFFSET()))) {
+                        evmGasLeft := chargeGas(evmGasLeft, expandMemory(end))
+                    }
+
+                    calldatacopy(add(MEM_OFFSET_INNER(), destOffset), offset, size)
+                }
                 case 0x40 { // OP_BLOCKHASH
                     let blockNumber
                     blockNumber, sp := popStackItem(sp)
@@ -590,69 +652,6 @@
                 case 0x48 { // OP_BASEFEE
                     evmGasLeft := chargeGas(evmGasLeft, 2)
                     sp := pushStackItem(sp, basefee())
-=======
-                case 0x30 { // OP_ADDRESS
-                    sp := pushStackItem(sp, address())
-
-                    evmGasLeft := chargeGas(evmGasLeft, 2)
-                }
-                case 0x31 { // OP_BALANCE
-                    let addr
-
-                    addr, sp := popStackItem(sp)
-
-                    sp := pushStackItem(sp, balance(addr))
-
-                    // TODO: Handle cold/warm slots and updates, etc for gas costs.
-                    evmGasLeft := chargeGas(evmGasLeft, 100)
-                }
-                case 0x32 { // OP_ORIGIN
-                    sp := pushStackItem(sp, origin())
-
-                    evmGasLeft := chargeGas(evmGasLeft, 2)
-                }
-                case 0x33 { // OP_CALLER
-                    sp := pushStackItem(sp, caller())
-
-                    evmGasLeft := chargeGas(evmGasLeft, 2)
-                }
-                case 0x34 { // OP_CALLVALUE
-                    sp := pushStackItem(sp, callvalue())
-
-                    evmGasLeft := chargeGas(evmGasLeft, 2)
-                }
-                case 0x35 { // OP_CALLDATALOAD
-                    let i
-
-                    i, sp := popStackItem(sp)
-
-                    sp := pushStackItem(sp, calldataload(i))
-
-                    evmGasLeft := chargeGas(evmGasLeft, 3)
-                }
-                case 0x36 { // OP_CALLDATASIZE
-                    sp := pushStackItem(sp, calldatasize())
-
-                    evmGasLeft := chargeGas(evmGasLeft, 2)
-                }
-                case 0x37 { // OP_CALLDATACOPY
-                    let destOffset, offset, size
-
-                    destOffset, sp := popStackItem(sp)
-                    offset, sp := popStackItem(sp)
-                    size, sp := popStackItem(sp)
-
-                    let dest := add(destOffset, MEM_OFFSET_INNER())
-                    let end := sub(add(dest, size), 1)
-                    evmGasLeft := chargeGas(evmGasLeft, 3)
-
-                    checkMemOverflow(end)
-
-                    if or(gt(end, mload(MEM_OFFSET())), eq(end, mload(MEM_OFFSET()))) {
-                        evmGasLeft := chargeGas(evmGasLeft, expandMemory(end))
-                    }
-
-                    calldatacopy(add(MEM_OFFSET_INNER(), destOffset), offset, size)
                 }
                 case 0x50 { // OP_POP
                     let _y
@@ -693,7 +692,6 @@
 
                     mstore8(add(MEM_OFFSET_INNER(), offset), value)
                     evmGasLeft := chargeGas(evmGasLeft, add(3, expansionGas))
->>>>>>> cd984ee7
                 }
                 // NOTE: We don't currently do full jumpdest validation
                 // (i.e. validating a jumpdest isn't in PUSH data)
