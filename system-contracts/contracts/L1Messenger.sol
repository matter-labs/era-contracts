--- conflicted
+++ resolved
@@ -290,19 +290,6 @@
 
         bytes32 aggregatedRootHash = L2_MESSAGE_ROOT.getAggregatedRoot();
 
-<<<<<<< HEAD
-        // FIXME; this is inefficient and leads to copying the entire array of uncompressed state diffs
-        // Better to use efficient call
-        bytes32 l2DAValidatorOutputhash = IL2DAValidator(_l2DAValidator).validatePubdata({
-            _chainedLogsHash: chainedLogsHash,
-            _logsRootHash: localLogsRootHash,
-            _chainedMessagesHash: chainedMessagesHash,
-            _chainedBytescodesHash: chainedL1BytecodesRevealDataHash,
-            _operatorInput: _totalL2ToL1PubdataAndStateDiffs
-        });
-
-        bytes32 fullRootHash = keccak256(bytes.concat(localLogsRootHash, aggregatedRootHash));
-=======
         if (inputChainedLogsRootHash != l2ToL1LogsTreeRoot) {
             revert ReconstructionMismatch(PubdataField.InputLogsRootHash, l2ToL1LogsTreeRoot, inputChainedLogsRootHash);
         }
@@ -316,7 +303,6 @@
         });
 
         bytes32 l2DAValidatorOutputhash = abi.decode(returnData, (bytes32));
->>>>>>> 496652b3
 
         /// Native (VM) L2 to L1 log
         SystemContractHelper.toL1(true, bytes32(uint256(SystemLogKey.L2_TO_L1_LOGS_TREE_ROOT_KEY)), fullRootHash);
