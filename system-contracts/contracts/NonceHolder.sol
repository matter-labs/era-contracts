// SPDX-License-Identifier: MIT

pragma solidity 0.8.24;

import {INonceHolder} from "./interfaces/INonceHolder.sol";
import {IContractDeployer} from "./interfaces/IContractDeployer.sol";
import {SystemContractBase} from "./abstract/SystemContractBase.sol";
import {DEPLOYER_SYSTEM_CONTRACT} from "./Constants.sol";
<<<<<<< HEAD
import {NonceIncreaseError, ZeroNonceError, NonceJumpError, ValuesNotEqual, NonceAlreadyUsed, NonceNotUsed, Unauthorized} from "./SystemContractErrors.sol";
=======
import {NonceIncreaseError, ZeroNonceError, NonceJumpError, ValueMismatch, NonceAlreadyUsed, NonceNotUsed, Unauthorized} from "./SystemContractErrors.sol";
>>>>>>> 874bc6ba

/**
 * @author Matter Labs
 * @custom:security-contact security@matterlabs.dev
 * @notice A contract used for managing nonces for accounts. Together with bootloader,
 * this contract ensures that the pair (sender, nonce) is always unique, ensuring
 * unique transaction hashes.
 * @dev The account allows for both ascending growth in nonces and mapping nonces to specific
 * stored values in them.
 * The users can mark a range of nonces by increasing the `minNonce`. This way all the nonces
 * less than `minNonce` will become used. The other way to mark a certain 256-bit key as nonce is to set
 * some value under it in this contract.
 * @dev Apart from transaction nonces, this contract also stores the deployment nonce for accounts, that
 * will be used for address derivation using CREATE. For the economy of space, this nonce is stored tightly
 * packed with the `minNonce`.
 * @dev The behavior of some of the methods depends on the nonce ordering of the account. Nonce ordering is a mere suggestion and all the checks that are present
 * here serve more as a help to users to prevent from doing mistakes, rather than any invariants.
 */
contract NonceHolder is INonceHolder, SystemContractBase {
    uint256 private constant DEPLOY_NONCE_MULTIPLIER = 2 ** 128;
    /// The minNonce can be increased by 2^32 at a time to prevent it from
    /// overflowing beyond 2**128.
    uint256 private constant MAXIMAL_MIN_NONCE_INCREMENT = 2 ** 32;

    /// RawNonces for accounts are stored in format
    /// minNonce + 2^128 * deploymentNonce, where deploymentNonce
    /// is the nonce used for deploying smart contracts.
    mapping(uint256 account => uint256 packedMinAndDeploymentNonce) internal rawNonces;

    /// Mapping of values under nonces for accounts.
    /// The main key of the mapping is the 256-bit address of the account, while the
    /// inner mapping is a mapping from a nonce to the value stored there.
    mapping(uint256 account => mapping(uint256 nonceKey => uint256 value)) internal nonceValues;

    /// @notice Returns the current minimal nonce for account.
    /// @param _address The account to return the minimal nonce for
    /// @return The current minimal nonce for this account.
    function getMinNonce(address _address) public view returns (uint256) {
        uint256 addressAsKey = uint256(uint160(_address));
        (, uint256 minNonce) = _splitRawNonce(rawNonces[addressAsKey]);

        return minNonce;
    }

    /// @notice Returns the raw version of the current minimal nonce
    /// @dev It is equal to minNonce + 2^128 * deployment nonce.
    /// @param _address The account to return the raw nonce for
    /// @return The raw nonce for this account.
    function getRawNonce(address _address) public view returns (uint256) {
        uint256 addressAsKey = uint256(uint160(_address));
        return rawNonces[addressAsKey];
    }

    /// @notice Increases the minimal nonce for the msg.sender and returns the previous one.
    /// @param _value The number by which to increase the minimal nonce for msg.sender.
    /// @return oldMinNonce The value of the minimal nonce for msg.sender before the increase.
    function increaseMinNonce(uint256 _value) public onlySystemCall returns (uint256 oldMinNonce) {
        if (_value > MAXIMAL_MIN_NONCE_INCREMENT) {
            revert NonceIncreaseError(MAXIMAL_MIN_NONCE_INCREMENT, _value);
        }

        uint256 addressAsKey = uint256(uint160(msg.sender));
        uint256 oldRawNonce = rawNonces[addressAsKey];

        unchecked {
            rawNonces[addressAsKey] = (oldRawNonce + _value);
        }

        (, oldMinNonce) = _splitRawNonce(oldRawNonce);
    }

    /// @notice Sets the nonce value `key` for the msg.sender as used.
    /// @param _key The nonce key under which the value will be set.
    /// @param _value The value to store under the _key.
    /// @dev The value must be non-zero.
    function setValueUnderNonce(uint256 _key, uint256 _value) public onlySystemCall {
        IContractDeployer.AccountInfo memory accountInfo = DEPLOYER_SYSTEM_CONTRACT.getAccountInfo(msg.sender);

        if (_value == 0) {
            revert ZeroNonceError();
        }
        // If an account has sequential nonce ordering, we enforce that the previous
        // nonce has already been used.
        if (accountInfo.nonceOrdering == IContractDeployer.AccountNonceOrdering.Sequential && _key != 0) {
            if (!isNonceUsed(msg.sender, _key - 1)) {
                revert NonceJumpError();
            }
        }

        uint256 addressAsKey = uint256(uint160(msg.sender));

        nonceValues[addressAsKey][_key] = _value;

        emit ValueSetUnderNonce(msg.sender, _key, _value);
    }

    /// @notice Gets the value stored under a custom nonce for msg.sender.
    /// @param _key The key under which to get the stored value.
    /// @return The value stored under the `_key` for the msg.sender.
    function getValueUnderNonce(uint256 _key) public view returns (uint256) {
        uint256 addressAsKey = uint256(uint160(msg.sender));
        return nonceValues[addressAsKey][_key];
    }

    /// @notice A convenience method to increment the minimal nonce if it is equal
    /// to the `_expectedNonce`.
    /// @param _expectedNonce The expected minimal nonce for the account.
    function incrementMinNonceIfEquals(uint256 _expectedNonce) external onlySystemCall {
        uint256 addressAsKey = uint256(uint160(msg.sender));
        uint256 oldRawNonce = rawNonces[addressAsKey];

        (, uint256 oldMinNonce) = _splitRawNonce(oldRawNonce);
        if (oldMinNonce != _expectedNonce) {
<<<<<<< HEAD
            revert ValuesNotEqual(_expectedNonce, oldMinNonce);
=======
            revert ValueMismatch(_expectedNonce, oldMinNonce);
>>>>>>> 874bc6ba
        }

        unchecked {
            rawNonces[addressAsKey] = oldRawNonce + 1;
        }
    }

    /// @notice Returns the deployment nonce for the accounts used for CREATE opcode.
    /// @param _address The address to return the deploy nonce of.
    /// @return deploymentNonce The deployment nonce of the account.
    function getDeploymentNonce(address _address) external view returns (uint256 deploymentNonce) {
        uint256 addressAsKey = uint256(uint160(_address));
        (deploymentNonce, ) = _splitRawNonce(rawNonces[addressAsKey]);

        return deploymentNonce;
    }

    /// @notice Increments the deployment nonce for the account and returns the previous one.
    /// @param _address The address of the account which to return the deploy nonce for.
    /// @return prevDeploymentNonce The deployment nonce at the time this function is called.
    function incrementDeploymentNonce(address _address) external returns (uint256 prevDeploymentNonce) {
        if (msg.sender != address(DEPLOYER_SYSTEM_CONTRACT)) {
            revert Unauthorized(msg.sender);
        }
        uint256 addressAsKey = uint256(uint160(_address));
        uint256 oldRawNonce = rawNonces[addressAsKey];

        unchecked {
            rawNonces[addressAsKey] = (oldRawNonce + DEPLOY_NONCE_MULTIPLIER);
        }

        (prevDeploymentNonce, ) = _splitRawNonce(oldRawNonce);
    }

    /// @notice A method that checks whether the nonce has been used before.
    /// @param _address The address the nonce of which is being checked.
    /// @param _nonce The nonce value which is checked.
    /// @return `true` if the nonce has been used, `false` otherwise.
    function isNonceUsed(address _address, uint256 _nonce) public view returns (bool) {
        uint256 addressAsKey = uint256(uint160(_address));
        return (_nonce < getMinNonce(_address) || nonceValues[addressAsKey][_nonce] > 0);
    }

    /// @notice Checks and reverts based on whether the nonce is used (not used).
    /// @param _address The address the nonce of which is being checked.
    /// @param _key The nonce value which is tested.
    /// @param _shouldBeUsed The flag for the method. If `true`, the method checks that whether this nonce
    /// is marked as used and reverts if this is not the case. If `false`, this method will check that the nonce
    /// has *not* been used yet, and revert otherwise.
    /// @dev This method should be used by the bootloader.
    function validateNonceUsage(address _address, uint256 _key, bool _shouldBeUsed) external view {
        bool isUsed = isNonceUsed(_address, _key);

        if (isUsed && !_shouldBeUsed) {
            revert NonceAlreadyUsed(_address, _key);
        } else if (!isUsed && _shouldBeUsed) {
            revert NonceNotUsed(_address, _key);
        }
    }

    /// @notice Splits the raw nonce value into the deployment nonce and the minimal nonce.
    /// @param _rawMinNonce The value of the raw minimal nonce (equal to minNonce + deploymentNonce* 2**128).
    /// @return deploymentNonce and minNonce.
    function _splitRawNonce(uint256 _rawMinNonce) internal pure returns (uint256 deploymentNonce, uint256 minNonce) {
        deploymentNonce = _rawMinNonce / DEPLOY_NONCE_MULTIPLIER;
        minNonce = _rawMinNonce % DEPLOY_NONCE_MULTIPLIER;
    }
}<|MERGE_RESOLUTION|>--- conflicted
+++ resolved
@@ -6,11 +6,7 @@
 import {IContractDeployer} from "./interfaces/IContractDeployer.sol";
 import {SystemContractBase} from "./abstract/SystemContractBase.sol";
 import {DEPLOYER_SYSTEM_CONTRACT} from "./Constants.sol";
-<<<<<<< HEAD
-import {NonceIncreaseError, ZeroNonceError, NonceJumpError, ValuesNotEqual, NonceAlreadyUsed, NonceNotUsed, Unauthorized} from "./SystemContractErrors.sol";
-=======
 import {NonceIncreaseError, ZeroNonceError, NonceJumpError, ValueMismatch, NonceAlreadyUsed, NonceNotUsed, Unauthorized} from "./SystemContractErrors.sol";
->>>>>>> 874bc6ba
 
 /**
  * @author Matter Labs
@@ -124,11 +120,7 @@
 
         (, uint256 oldMinNonce) = _splitRawNonce(oldRawNonce);
         if (oldMinNonce != _expectedNonce) {
-<<<<<<< HEAD
-            revert ValuesNotEqual(_expectedNonce, oldMinNonce);
-=======
             revert ValueMismatch(_expectedNonce, oldMinNonce);
->>>>>>> 874bc6ba
         }
 
         unchecked {
