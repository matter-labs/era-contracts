--- conflicted
+++ resolved
@@ -17,11 +17,6 @@
             }
 
             mstore(BYTECODE_LEN_OFFSET(), size)
-<<<<<<< HEAD
-=======
-
-            swapActivePointerWithBytecodePointer()
->>>>>>> ffe2b0bf
         }
 
         function padBytecode(offset, len) -> blobLen {
