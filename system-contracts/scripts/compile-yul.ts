// hardhat import should be the first import in the file
import { existsSync } from "fs";
import type { CompilerPaths } from "./utils";
import { spawn, compilerLocation, prepareCompilerPaths, needsRecompilation, setCompilationTime } from "./utils";
import * as fs from "fs";
import { Command } from "commander";
import * as _path from "path";

const COMPILER_VERSION = "1.5.6";
const IS_COMPILER_PRE_RELEASE = true;
const CONTRACTS_DIR = "contracts-preprocessed";
const BOOTLOADER_DIR = "bootloader";
const TIMESTAMP_FILE_YUL = "last_compilation_yul.timestamp";
const TIMESTAMP_FILE_BOOTLOADER = "last_compilation_bootloader.timestamp";
const LLVM_OPTIONS_FILE_EXTENSION = ".llvm.options";

export async function compileYul(paths: CompilerPaths, file: string) {
  const zksolcLocation = await compilerLocation(COMPILER_VERSION, IS_COMPILER_PRE_RELEASE);

  const filePath = `${paths.absolutePathSources}/${file}`;
  const llvmOptionsFilePath = `${filePath}${LLVM_OPTIONS_FILE_EXTENSION}`;
  let llvmOptions = "";
  if (existsSync(llvmOptionsFilePath)) {
    const llvmOptionsFileContent = (await fs.promises.readFile(llvmOptionsFilePath)).toString();
    if (!llvmOptionsFileContent.startsWith("'") || !llvmOptionsFileContent.endsWith("'")) {
      throw new Error(`Content in ${llvmOptionsFilePath} must start and end with a single quote.`);
    }
    llvmOptions = `--llvm-options=${llvmOptionsFileContent}`;
  }

  await spawn(
<<<<<<< HEAD
    `${zksolcLocation} ${filePath} --optimization 3 ${llvmOptions} --system-mode --yul --bin --overwrite -o ${paths.absolutePathArtifacts}`
=======
    `${zksolcLocation} ${paths.absolutePathSources}/${file} --optimization 3 --enable-eravm-extensions --yul --bin --overwrite -o ${paths.absolutePathArtifacts}`
>>>>>>> 59f45ba3
  );
}

export async function compileYulFolder(path: string) {
  const paths = prepareCompilerPaths(path);
  const files: string[] = (await fs.promises.readdir(path)).filter((fn) => fn.endsWith(".yul"));
  const promises: Promise<void>[] = [];
  for (const file of files) {
    promises.push(compileYul(paths, `${file}`));
  }
  await Promise.all(promises);
}

async function main() {
  const program = new Command();

  program.version("0.1.0").name("compile yul").description("publish preimages for the L2 contracts");

  program.command("compile-bootloader").action(async () => {
    const timestampFilePath = _path.join(process.cwd(), TIMESTAMP_FILE_BOOTLOADER);
    const folderToCheck = _path.join(process.cwd(), BOOTLOADER_DIR);

    if (needsRecompilation(folderToCheck, timestampFilePath)) {
      console.log("Compilation needed.");
      await compileYulFolder("bootloader/build");
      await compileYulFolder("bootloader/tests");
      setCompilationTime(timestampFilePath);
    } else {
      console.log("Compilation not needed.");
      return;
    }
  });

  program.command("compile-precompiles").action(async () => {
    const timestampFilePath = _path.join(process.cwd(), TIMESTAMP_FILE_YUL);
    const folderToCheck = _path.join(process.cwd(), CONTRACTS_DIR);

    if (needsRecompilation(folderToCheck, timestampFilePath)) {
      console.log("Compilation needed.");
      await compileYulFolder("contracts-preprocessed");
      await compileYulFolder("contracts-preprocessed/precompiles");
      await compileYulFolder("contracts-preprocessed/precompiles/test-contracts");
      setCompilationTime(timestampFilePath);
    } else {
      console.log("Compilation not needed.");
      return;
    }
  });

  await program.parseAsync(process.argv);
}

main()
  .then(() => process.exit(0))
  .catch((err) => {
    console.error("Error:", err.message || err);
    process.exit(1);
  });<|MERGE_RESOLUTION|>--- conflicted
+++ resolved
@@ -29,11 +29,7 @@
   }
 
   await spawn(
-<<<<<<< HEAD
-    `${zksolcLocation} ${filePath} --optimization 3 ${llvmOptions} --system-mode --yul --bin --overwrite -o ${paths.absolutePathArtifacts}`
-=======
-    `${zksolcLocation} ${paths.absolutePathSources}/${file} --optimization 3 --enable-eravm-extensions --yul --bin --overwrite -o ${paths.absolutePathArtifacts}`
->>>>>>> 59f45ba3
+    `${zksolcLocation} ${paths.absolutePathSources}/${file} --optimization 3 ${llvmOptions} --enable-eravm-extensions --yul --bin --overwrite -o ${paths.absolutePathArtifacts}`
   );
 }
 
