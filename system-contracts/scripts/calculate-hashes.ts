import { ethers } from "ethers";
import * as fs from "fs";
import _ from "lodash";
import os from "os";
import { join } from "path";
import { hashBytecode } from "zksync-ethers/build/utils";

type ContractDetails = {
  contractName: string;
  bytecodePath: string;
  sourceCodePath: string;
};

type Hashes = {
  bytecodeHash: string;
  sourceCodeHash: string;
};

type SystemContractHashes = ContractDetails & Hashes;

const findDirsEndingWith = (path: string, endingWith: string): string[] => {
  const absolutePath = makePathAbsolute(path);
  try {
    const dirs = fs.readdirSync(absolutePath, { withFileTypes: true }).filter((dirent) => dirent.isDirectory());
    const dirsEndingWithSol = dirs.filter((dirent) => dirent.name.endsWith(endingWith));
    return dirsEndingWithSol.map((dirent) => dirent.name);
  } catch (err) {
    const msg = err instanceof Error ? err.message : "Unknown error";
    throw new Error(`Failed to read directory: ${absolutePath} Error: ${msg}`);
  }
};

const findFilesEndingWith = (path: string, endingWith: string): string[] => {
  const absolutePath = makePathAbsolute(path);
  try {
    const files = fs.readdirSync(absolutePath, { withFileTypes: true }).filter((dirent) => dirent.isFile());
    const filesEndingWithSol = files.filter((dirent) => dirent.name.endsWith(endingWith));
    return filesEndingWithSol.map((dirent) => dirent.name);
  } catch (err) {
    const msg = err instanceof Error ? err.message : "Unknown error";
    throw new Error(`Failed to read directory: ${absolutePath} Error: ${msg}`);
  }
};

const SOLIDITY_ARTIFACTS_DIR = "zkout";

const getSolidityContractDetails = (dir: string, contractName: string): ContractDetails => {
  const bytecodePath = join(SOLIDITY_ARTIFACTS_DIR, contractName + ".sol", contractName + ".json");
  const sourceCodePath = join(dir, contractName + ".sol");
  return {
    contractName,
    bytecodePath,
    sourceCodePath,
  };
};

const getSolidityContractsDetails = (dir: string): ContractDetails[] => {
<<<<<<< HEAD
  const absolutePath = makePathAbsolute(dir);
  const eligibleFiles = fs
    .readdirSync(absolutePath)
    .filter((f) => f.endsWith(".sol"))
    .map((f) => f.replace(".sol", ""));
=======
>>>>>>> 3288adb0
  const bytecodesDir = SOLIDITY_ARTIFACTS_DIR;
  const dirsEndingWithSol = findDirsEndingWith(bytecodesDir, ".sol");
  const contractNames = dirsEndingWithSol.map((d) => d.replace(".sol", "")).filter((c) => eligibleFiles.includes(c));
  const solidityContractsDetails = contractNames.map((c) => getSolidityContractDetails(dir, c));
  return solidityContractsDetails;
};

const YUL_ARTIFACTS_DIR = "zkout";

const getYulContractDetails = (dir: string, contractName: string): ContractDetails => {
  const artifactPath = dir !== "bootloader/build" ? dir : "contracts-preprocessed/bootloader";
  const bytecodePath = join(YUL_ARTIFACTS_DIR, contractName + ".yul", artifactPath, contractName + ".yul.json");
  const sourceCodePath = join(dir, contractName + ".yul");
  return {
    contractName,
    bytecodePath,
    sourceCodePath,
  };
};

const getYulContractsDetails = (dir: string): ContractDetails[] => {
  const dirsEndingWithYul = findFilesEndingWith(dir, ".yul");
  const contractNames = dirsEndingWithYul.map((d) => d.replace(".yul", ""));
  const yulContractsDetails = contractNames.map((c) => getYulContractDetails(dir, c));
  return yulContractsDetails;
};

const makePathAbsolute = (path: string): string => {
  return join(__dirname, "..", path);
};

const readSourceCode = (details: ContractDetails): string => {
  const absolutePath = makePathAbsolute(details.sourceCodePath);
  try {
    return ethers.utils.hexlify(fs.readFileSync(absolutePath));
  } catch (err) {
    const msg = err instanceof Error ? err.message : "Unknown error";
    throw new Error(`Failed to read source code for ${details.contractName}: ${absolutePath} Error: ${msg}`);
  }
};

const readBytecode = (details: ContractDetails): string => {
  const absolutePath = makePathAbsolute(details.bytecodePath);
  try {
    if (details.bytecodePath.endsWith(".json")) {
      const jsonFile = fs.readFileSync(absolutePath, "utf8");
<<<<<<< HEAD
      return "0x" + ethers.utils.hexlify(JSON.parse(jsonFile).bytecode.object);
=======
      return ethers.utils.hexlify("0x" + JSON.parse(jsonFile).bytecode.object);
>>>>>>> 3288adb0
    } else {
      return ethers.utils.hexlify(fs.readFileSync(absolutePath).toString(), { allowMissingPrefix: true });
    }
  } catch (err) {
    const msg = err instanceof Error ? err.message : "Unknown error";
    throw new Error(`Failed to read bytecode for ${details.contractName}: ${details.bytecodePath} Error: ${msg}`);
  }
};

const getHashes = (contractName: string, sourceCode: string, bytecode: string): Hashes => {
  try {
    return {
      bytecodeHash: ethers.utils.hexlify(hashBytecode(bytecode)),
      // The extra checks performed by the hashBytecode function are not needed for the source code, therefore
      // sha256 is used for simplicity
      sourceCodeHash: ethers.utils.sha256(sourceCode),
    };
  } catch (err) {
    const msg = err instanceof Error ? err.message : "Unknown error";
    throw new Error(`Failed to calculate hashes for ${contractName} Error: ${msg}`);
  }
};

const getSystemContractsHashes = (systemContractsDetails: ContractDetails[]): SystemContractHashes[] =>
  systemContractsDetails.map((contractDetails) => {
    const sourceCode = readSourceCode(contractDetails);
    const bytecode = readBytecode(contractDetails);
    const hashes = getHashes(contractDetails.contractName, sourceCode, bytecode);

    const systemContractHashes: SystemContractHashes = {
      ...contractDetails,
      ...hashes,
    };

    return systemContractHashes;
  });

const readSystemContractsHashesFile = (path: string): SystemContractHashes[] => {
  const absolutePath = makePathAbsolute(path);
  try {
    const file = fs.readFileSync(absolutePath, "utf8");
    const parsedFile = JSON.parse(file);
    return parsedFile;
  } catch (err) {
    const msg = err instanceof Error ? err.message : "Unknown error";
    throw new Error(`Failed to read file: ${absolutePath} Error: ${msg}`);
  }
};

const saveSystemContractsHashesFile = (path: string, systemContractsHashes: SystemContractHashes[]) => {
  const absolutePath = makePathAbsolute(path);
  try {
    fs.writeFileSync(absolutePath, JSON.stringify(systemContractsHashes, null, 2) + os.EOL);
  } catch (err) {
    const msg = err instanceof Error ? err.message : "Unknown error";
    throw new Error(`Failed to save file: ${absolutePath} Error: ${msg}`);
  }
};

const findDifferences = (newHashes: SystemContractHashes[], oldHashes: SystemContractHashes[]) => {
  const differentElements = _.xorWith(newHashes, oldHashes, _.isEqual);

  const differentUniqueElements = _.uniqWith(differentElements, (a, b) => a.contractName === b.contractName);

  const differencesList = differentUniqueElements.map((diffElem) => {
    const newHashesElem = newHashes.find((elem) => elem.contractName === diffElem.contractName);

    const oldHashesElem = oldHashes.find((elem) => elem.contractName === diffElem.contractName);

    const differingFields = _.xorWith(
      Object.entries(newHashesElem || {}),
      Object.entries(oldHashesElem || {}),
      _.isEqual
    );

    const differingFieldsUniqueKeys = _.uniq(differingFields.map(([key]) => key));

    return {
      contract: diffElem.contractName,
      differingFields: differingFieldsUniqueKeys,
      old: oldHashesElem || {},
      new: newHashesElem || {},
    };
  });

  return differencesList;
};

const SOLIDITY_SOURCE_CODE_PATHS = ["contracts-preprocessed"];
const YUL_SOURCE_CODE_PATHS = ["contracts-preprocessed", "contracts-preprocessed/precompiles", "bootloader/build"];
const OUTPUT_FILE_PATH = "SystemContractsHashes.json";

const main = async () => {
  const args = process.argv;
  if (args.length > 3 || (args.length == 3 && !args.includes("--check-only"))) {
    console.log(
      "This command can be used with no arguments or with the --check-only flag. Use the --check-only flag to check the hashes without updating the SystemContractsHashes.json file."
    );
    process.exit(1);
  }
  const checkOnly = args.includes("--check-only");

  const solidityContractsDetails = _.flatten(SOLIDITY_SOURCE_CODE_PATHS.map(getSolidityContractsDetails));
  const yulContractsDetails = _.flatten(YUL_SOURCE_CODE_PATHS.map(getYulContractsDetails));
  const systemContractsDetails = [...solidityContractsDetails, ...yulContractsDetails];

  const newSystemContractsHashes = getSystemContractsHashes(systemContractsDetails);
  const oldSystemContractsHashes = readSystemContractsHashesFile(OUTPUT_FILE_PATH);
  if (_.isEqual(newSystemContractsHashes, oldSystemContractsHashes)) {
    console.log("Calculated hashes match the hashes in the SystemContractsHashes.json file.");
    console.log("Exiting...");
    return;
  }
  const differences = findDifferences(newSystemContractsHashes, oldSystemContractsHashes);
  console.log("Calculated hashes differ from the hashes in the SystemContractsHashes.json file. Differences:");
  console.log(differences);
  if (checkOnly) {
    console.log(
      "You can use the `yarn sc calculate-hashes:fix` command to update the SystemContractsHashes.json file."
    );
    console.log("Exiting...");
    process.exit(1);
  } else {
    console.log("Updating...");
    saveSystemContractsHashesFile(OUTPUT_FILE_PATH, newSystemContractsHashes);
    console.log("Update finished");
    console.log("Exiting...");
    return;
  }
};

main()
  .then(() => process.exit(0))
  .catch((err) => {
    console.error("Error:", err.message || err);
    console.log("Please make sure to run `yarn sc build` before running this script.");
    process.exit(1);
  });<|MERGE_RESOLUTION|>--- conflicted
+++ resolved
@@ -55,14 +55,11 @@
 };
 
 const getSolidityContractsDetails = (dir: string): ContractDetails[] => {
-<<<<<<< HEAD
   const absolutePath = makePathAbsolute(dir);
   const eligibleFiles = fs
     .readdirSync(absolutePath)
     .filter((f) => f.endsWith(".sol"))
     .map((f) => f.replace(".sol", ""));
-=======
->>>>>>> 3288adb0
   const bytecodesDir = SOLIDITY_ARTIFACTS_DIR;
   const dirsEndingWithSol = findDirsEndingWith(bytecodesDir, ".sol");
   const contractNames = dirsEndingWithSol.map((d) => d.replace(".sol", "")).filter((c) => eligibleFiles.includes(c));
@@ -109,11 +106,7 @@
   try {
     if (details.bytecodePath.endsWith(".json")) {
       const jsonFile = fs.readFileSync(absolutePath, "utf8");
-<<<<<<< HEAD
-      return "0x" + ethers.utils.hexlify(JSON.parse(jsonFile).bytecode.object);
-=======
       return ethers.utils.hexlify("0x" + JSON.parse(jsonFile).bytecode.object);
->>>>>>> 3288adb0
     } else {
       return ethers.utils.hexlify(fs.readFileSync(absolutePath).toString(), { allowMissingPrefix: true });
     }
