--- conflicted
+++ resolved
@@ -55,14 +55,11 @@
 };
 
 const getSolidityContractsDetails = (dir: string): ContractDetails[] => {
-<<<<<<< HEAD
-=======
   const absolutePath = makePathAbsolute(dir);
   const eligibleFiles = fs
     .readdirSync(absolutePath)
     .filter((f) => f.endsWith(".sol"))
     .map((f) => f.replace(".sol", ""));
->>>>>>> d1d4391b
   const bytecodesDir = SOLIDITY_ARTIFACTS_DIR;
   const dirsEndingWithSol = findDirsEndingWith(bytecodesDir, ".sol");
   const contractNames = dirsEndingWithSol.map((d) => d.replace(".sol", "")).filter((c) => eligibleFiles.includes(c));
