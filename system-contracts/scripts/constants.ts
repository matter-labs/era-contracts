import type { BigNumberish, BytesLike } from "ethers";
import { constants, ethers } from "ethers";

export const BOOTLOADER_FORMAL_ADDRESS = "0x0000000000000000000000000000000000008001";
export const ETH_ADDRESS = constants.AddressZero;

export enum Language {
  Solidity = "solidity",
  Yul = "yul",
  Zasm = "zasm",
}

export interface SystemContractDescription {
  address: string;
  codeName: string;
}

export interface YulContractDescription extends SystemContractDescription {
  lang: Language.Yul;
  path: string;
}

// Currently used only for the tests
export interface ZasmContractDescription extends SystemContractDescription {
  lang: Language.Zasm;
  path: string;
}

export interface SolidityContractDescription extends SystemContractDescription {
  lang: Language.Solidity;
}

interface ISystemContracts {
  [key: string]: YulContractDescription | SolidityContractDescription;
}

export const SYSTEM_CONTRACTS: ISystemContracts = {
  zeroAddress: {
    // zero address has EmptyContract code
    address: "0x0000000000000000000000000000000000000000",
    codeName: "EmptyContract",
    lang: Language.Solidity,
  },
  ecrecover: {
    address: "0x0000000000000000000000000000000000000001",
    codeName: "Ecrecover",
    lang: Language.Yul,
    path: "precompiles",
  },
  sha256: {
    address: "0x0000000000000000000000000000000000000002",
    codeName: "SHA256",
    lang: Language.Yul,
    path: "precompiles",
  },
  ecAdd: {
    address: "0x0000000000000000000000000000000000000006",
    codeName: "EcAdd",
    lang: Language.Yul,
    path: "precompiles",
  },
  ecMul: {
    address: "0x0000000000000000000000000000000000000007",
    codeName: "EcMul",
    lang: Language.Yul,
    path: "precompiles",
  },
  ecPairing: {
    address: "0x0000000000000000000000000000000000000008",
    codeName: "EcPairing",
    lang: Language.Yul,
    path: "precompiles",
  },
  bootloader: {
    // Bootloader has EmptyContract code
    address: "0x0000000000000000000000000000000000008001",
    codeName: "EmptyContract",
    lang: Language.Solidity,
  },
  accountCodeStorage: {
    address: "0x0000000000000000000000000000000000008002",
    codeName: "AccountCodeStorage",
    lang: Language.Solidity,
  },
  nonceHolder: {
    address: "0x0000000000000000000000000000000000008003",
    codeName: "NonceHolder",
    lang: Language.Solidity,
  },
  knownCodesStorage: {
    address: "0x0000000000000000000000000000000000008004",
    codeName: "KnownCodesStorage",
    lang: Language.Solidity,
  },
  immutableSimulator: {
    address: "0x0000000000000000000000000000000000008005",
    codeName: "ImmutableSimulator",
    lang: Language.Solidity,
  },
  contractDeployer: {
    address: "0x0000000000000000000000000000000000008006",
    codeName: "ContractDeployer",
    lang: Language.Solidity,
  },
  l1Messenger: {
    address: "0x0000000000000000000000000000000000008008",
    codeName: "L1Messenger",
    lang: Language.Solidity,
  },
  msgValueSimulator: {
    address: "0x0000000000000000000000000000000000008009",
    codeName: "MsgValueSimulator",
    lang: Language.Solidity,
  },
  L2BaseToken: {
    address: "0x000000000000000000000000000000000000800a",
    codeName: "L2BaseToken",
    lang: Language.Solidity,
  },
  systemContext: {
    address: "0x000000000000000000000000000000000000800b",
    codeName: "SystemContext",
    lang: Language.Solidity,
  },
  bootloaderUtilities: {
    address: "0x000000000000000000000000000000000000800c",
    codeName: "BootloaderUtilities",
    lang: Language.Solidity,
  },
  eventWriter: {
    address: "0x000000000000000000000000000000000000800d",
    codeName: "EventWriter",
    lang: Language.Yul,
    path: "",
  },
  compressor: {
    address: "0x000000000000000000000000000000000000800e",
    codeName: "Compressor",
    lang: Language.Solidity,
  },
  complexUpgrader: {
    address: "0x000000000000000000000000000000000000800f",
    codeName: "ComplexUpgrader",
    lang: Language.Solidity,
  },
  keccak256: {
    address: "0x0000000000000000000000000000000000008010",
    codeName: "Keccak256",
    lang: Language.Yul,
    path: "precompiles",
  },
  codeOracle: {
    address: "0x0000000000000000000000000000000000008012",
    codeName: "CodeOracle",
    lang: Language.Yul,
    path: "precompiles",
  },
  p256Verify: {
    address: "0x0000000000000000000000000000000000000100",
    codeName: "P256Verify",
    lang: Language.Yul,
    path: "precompiles",
  },
  pubdataChunkPublisher: {
    address: "0x0000000000000000000000000000000000008011",
    codeName: "PubdataChunkPublisher",
    lang: Language.Solidity,
  },
  create2Factory: {
    // This is explicitly a non-system-contract address.
    // We do not use the same address as create2 factories on EVM, since
    // this is a zkEVM create2 factory.
    address: "0x0000000000000000000000000000000000010000",
    codeName: "Create2Factory",
    lang: Language.Solidity,
  },
  L2GenesisUpgrade: {
    // This is explicitly a non-system-contract address.
    // We do not use the same address as create2 factories on EVM, since
    // this is a zkEVM create2 factory.
    address: "0x0000000000000000000000000000000000010001",
    codeName: "L2GenesisUpgrade",
    lang: Language.Solidity,
  },
<<<<<<< HEAD
=======
  L2BridgeHub: {
    // This is explicitly a non-system-contract address.
    // We do not use the same address as create2 factories on EVM, since
    // this is a zkEVM create2 factory.
    address: "0x0000000000000000000000000000000000010002",
    codeName: "Bridgehub",
    lang: Language.Solidity,
  },
  L2AssetRouter: {
    // This is explicitly a non-system-contract address.
    // We do not use the same address as create2 factories on EVM, since
    // this is a zkEVM create2 factory.
    address: "0x0000000000000000000000000000000000010003",
    codeName: "L2AssetRouter",
    lang: Language.Solidity,
  },
  L2NativeTokenVault: {
    // This is explicitly a non-system-contract address.
    // We do not use the same address as create2 factories on EVM, since
    // this is a zkEVM create2 factory.
    address: "0x0000000000000000000000000000000000010004",
    codeName: "L2NativeTokenVault",
    lang: Language.Solidity,
  },
  L2MessageRouter: {
    // This is explicitly a non-system-contract address.
    // We do not use the same address as create2 factories on EVM, since
    // this is a zkEVM create2 factory.
    address: "0x0000000000000000000000000000000000010005",
    codeName: "L2MessageRouter",
    lang: Language.Solidity,
  },
>>>>>>> 66721c55
} as const;

export const EIP712_TX_ID = 113;
export const CHAIN_ID = 270;

// For now, these types are hardcoded, but maybe it will make sense
export const EIP712_DOMAIN = {
  name: "zkSync",
  version: "2",
  chainId: CHAIN_ID,
  // zkSync contract doesn't verify EIP712 signatures.
};

export interface TransactionData {
  txType: BigNumberish;
  from: BigNumberish;
  to: BigNumberish;
  gasLimit: BigNumberish;
  gasPerPubdataByteLimit: BigNumberish;
  gasPrice: BigNumberish;
  // In the future, we might want to add some
  // new fields to the struct. The `txData` struct
  // is to be passed to account and any changes to its structure
  // would mean a breaking change to these accounts. In order to prevent this,
  // we should keep some fields as "reserved".
  // It is also recommended that their length is fixed, since
  // it would allow easier proof integration (in case we will need
  // some special circuit for preprocessing transactions).
  reserved: BigNumberish[];
  data: BytesLike;
  signature: BytesLike;
  // Reserved dynamic type for the future use-case. Using it should be avoided,
  // But it is still here, just in case we want to enable some additional functionality.
  reservedDynamic: BytesLike;
}

export interface EIP712Tx {
  txType: BigNumberish;
  from: BigNumberish;
  to: BigNumberish;
  value: BigNumberish;
  gasLimit: BigNumberish;
  gasPerPubdataByteLimit: BigNumberish;
  gasPrice: BigNumberish;
  nonce: BigNumberish;
  data: BytesLike;
  signature: BytesLike;
}

export type Address = string;

export const EIP712_TX_TYPE = {
  Transaction: [
    { name: "txType", type: "uint8" },
    { name: "to", type: "uint256" },
    { name: "value", type: "uint256" },
    { name: "data", type: "bytes" },
    { name: "gasLimit", type: "uint256" },
    { name: "gasPerPubdataByteLimit", type: "uint256" },
    { name: "gasPrice", type: "uint256" },
    { name: "nonce", type: "uint256" },
  ],
};

export type DynamicType = "bytes" | "bytes32[]";
export type FixedType = "address" | "uint256" | "uint128" | "uint32";
export type FieldType = FixedType | DynamicType;

function isDynamicType(x: FieldType): x is DynamicType {
  return x == "bytes" || x == "bytes32[]";
}

function isFixedType(x: FieldType): x is FixedType {
  return !isDynamicType(x);
}

export const TransactionFields: Record<string, FieldType | FixedType[]> = {
  txType: "uint256",
  from: "address",
  to: "address",
  gasLimit: "uint32",
  gasPerPubdataByteLimit: "uint32",
  maxFeePerGas: "uint256",
  maxPriorityFeePerGas: "uint256",
  paymaster: "address",
  // In the future, we might want to add some
  // new fields to the struct. The `txData` struct
  // is to be passed to account and any changes to its structure
  // would mean a breaking change to these accounts. In order to prevent this,
  // we should keep some fields as "reserved".
  // It is also recommended that their length is fixed, since
  // it would allow easier proof integration (in case we will need
  // some special circuit for preprocessing transactions).
  reserved: Array(6).fill("uint256"),
  data: "bytes",
  signature: "bytes",
  factoryDeps: "bytes32[]",
  paymasterInput: "bytes",
  // Reserved dynamic type for the future use-case. Using it should be avoided,
  // But it is still here, just in case we want to enable some additional functionality.
  reservedDynamic: "bytes",
};

function capitalize(s: string) {
  if (!s.length) {
    return s;
  }
  return `${s[0].toUpperCase()}${s.substring(1)}`;
}

function memPosFromOffset(offset: number) {
  return offset === 0 ? "innerTxDataOffset" : `add(innerTxDataOffset, ${offset})`;
}

function getGetterName(fieldName: string) {
  return `get${capitalize(fieldName)}`;
}

function getPtrGetterName(fieldName: string) {
  return `get${capitalize(fieldName)}Ptr`;
}

function getGetter(fieldName: string, offset: number) {
  const getterName = getGetterName(fieldName);
  const memPos = memPosFromOffset(offset);
  return `
            function ${getterName}(innerTxDataOffset) -> ret {
                ret := mload(${memPos})
            }
    `;
}

function getPtrGetter(fieldName: string, offset: number) {
  const getterName = getPtrGetterName(fieldName);
  const memPos = memPosFromOffset(offset);
  return `
            function ${getterName}(innerTxDataOffset) -> ret {
                ret := mload(${memPos})
                ret := add(innerTxDataOffset, ret)
            }
    `;
}

function getTypeValidationMethodName(type: FieldType) {
  if (type == "bytes32[]") {
    return "validateBytes32Array";
  } else {
    return `validate${capitalize(type)}`;
  }
}

function getBytesLengthGetterName(fieldName: string): string {
  return `get${capitalize(fieldName)}BytesLength`;
}

function getBytesLengthGetter(fieldName: string, type: DynamicType) {
  let lengthToBytes: string;
  if (type == "bytes") {
    lengthToBytes = "lengthToWords(mload(ptr))";
  } else if (type == "bytes32[]") {
    lengthToBytes = "mul(mload(ptr),32)";
  } else {
    throw new Error(`Type ${type} is not supported`);
  }

  const getterName = getBytesLengthGetterName(fieldName);
  return `
            function ${getterName}(innerTxDataOffset) -> ret {
                let ptr := ${getPtrGetterName(fieldName)}(innerTxDataOffset)
                ret := ${lengthToBytes}
            }
    `;
}

function getDataLength(baseLength: number, dynamicFields: [string, DynamicType][]) {
  const ptrAdders = dynamicFields
    .map(([fieldName]) => {
      return `
                ret := add(ret, ${getBytesLengthGetterName(fieldName)}(innerTxDataOffset))`;
    })
    .join("");

  return `
            function getDataLength(innerTxDataOffset) -> ret {
                // To get the length of the txData in bytes, we can simply
                // get the number of fields * 32 + the length of the dynamic types
                // in bytes.
                ret := ${baseLength + dynamicFields.length * 32}

                ${ptrAdders}
            }
    `;
}

function validateFixedSizeField(fieldName: string, type: FixedType): string {
  if (type == "uint256") {
    // There is no validation for uint256
    return "";
  }
  const assertionErrorStr = getEncodingError(fieldName);
  const fieldValue = `${fieldName}Value`;
  return `
                let ${fieldValue} := ${getGetterName(fieldName)}(innerTxDataOffset)
                if iszero(${getTypeValidationMethodName(type)}(${fieldValue})) {
                    assertionError("${assertionErrorStr}")
                }
    `;
}

function getEncodingError(fieldName: string) {
  // Unfortunately we have to keep this not-so-readable name
  // because the maximum length is 32.
  const assertionError = `Encoding ${fieldName}`;

  if (assertionError.length > 32) {
    throw new Error(`Assertion str too long: ${assertionError}`);
  }

  return assertionError;
}

function getValidateTxStructure(
  fixedFieldsChecks: string,
  fixedLenPart: number,
  dynamicFields: [string, DynamicType][]
): string {
  const dynamicChecks = dynamicFields
    .map(([fieldName, type]) => {
      const lengthPos = `${fieldName}LengthPos`;
      const assertionError = getEncodingError(fieldName);
      const validationMethod = getTypeValidationMethodName(type);

      return `
                let ${lengthPos} := ${getPtrGetterName(fieldName)}(innerTxDataOffset)
                if iszero(eq(${lengthPos}, expectedDynamicLenPtr)) {
                    assertionError("${assertionError}")
                }
                expectedDynamicLenPtr := ${validationMethod}(${lengthPos})
        `;
    })
    .join("\n");

  return `
            /// This method checks that the transaction's structure is correct
            /// and tightly packed
            function validateAbiEncoding(innerTxDataOffset) -> ret {
                ${fixedFieldsChecks}

                let expectedDynamicLenPtr := add(innerTxDataOffset, ${fixedLenPart})
                ${dynamicChecks}
            }`;
}

export function getTransactionUtils(): string {
  let result = `///
            /// TransactionData utilities
            ///\n`;

  let innerOffsetBytes = 0;
  let checksStr = "";

  const dynamicFields: [string, DynamicType][] = [];
  for (const [key, value] of Object.entries(TransactionFields)) {
    if (Array.isArray(value)) {
      // We assume that the
      for (let i = 0; i < value.length; i++) {
        const keyName = `${key}${i}`;
        result += getGetter(keyName, innerOffsetBytes);
        checksStr += validateFixedSizeField(keyName, value[i]);
        innerOffsetBytes += 32;
      }
    } else if (isFixedType(value)) {
      result += getGetter(key, innerOffsetBytes);
      checksStr += validateFixedSizeField(key, value);
      innerOffsetBytes += 32;
    } else {
      result += getPtrGetter(key, innerOffsetBytes);
      result += getBytesLengthGetter(key, value);
      dynamicFields.push([key, value]);
      innerOffsetBytes += 32;
    }
  }

  result += getValidateTxStructure(checksStr, innerOffsetBytes, dynamicFields);

  result += getDataLength(innerOffsetBytes, dynamicFields);

  return result;
}

export function getRevertSelector(): string {
  return ethers.utils.keccak256(ethers.utils.toUtf8Bytes("Error(string)")).substring(0, 10);
}<|MERGE_RESOLUTION|>--- conflicted
+++ resolved
@@ -182,8 +182,6 @@
     codeName: "L2GenesisUpgrade",
     lang: Language.Solidity,
   },
-<<<<<<< HEAD
-=======
   L2BridgeHub: {
     // This is explicitly a non-system-contract address.
     // We do not use the same address as create2 factories on EVM, since
@@ -216,7 +214,6 @@
     codeName: "L2MessageRouter",
     lang: Language.Solidity,
   },
->>>>>>> 66721c55
 } as const;
 
 export const EIP712_TX_ID = 113;
