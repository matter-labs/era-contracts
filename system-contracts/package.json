--- conflicted
+++ resolved
@@ -5,11 +5,7 @@
   "license": "MIT",
   "dependencies": {
     "@matterlabs/hardhat-zksync-deploy": "^0.7.0",
-<<<<<<< HEAD
-    "@matterlabs/hardhat-zksync-solc": "=1.1.4",
-=======
     "@matterlabs/hardhat-zksync-solc": "^1.2.5",
->>>>>>> 9f8466b4
     "@matterlabs/hardhat-zksync-verify": "^1.4.3",
     "commander": "^9.4.1",
     "eslint": "^8.51.0",
