{
  "name": "system-contracts",
  "version": "0.1.0",
  "repository": "git@github.com:matter-labs/system-contracts.git",
  "license": "MIT",
  "dependencies": {
    "@matterlabs/hardhat-zksync-deploy": "^0.7.0",
<<<<<<< HEAD
    "@matterlabs/hardhat-zksync-solc": "=1.1.4",
=======
    "@matterlabs/hardhat-zksync-solc": "^1.1.4",
>>>>>>> 118f0810
    "@matterlabs/hardhat-zksync-verify": "^1.4.3",
    "commander": "^9.4.1",
    "eslint": "^8.51.0",
    "eslint-plugin-import": "^2.29.0",
    "eslint-plugin-prettier": "^5.0.1",
    "ethers": "^5.7.0",
    "fast-glob": "^3.3.2",
    "hardhat": "=2.22.2",
    "preprocess": "^3.2.0"
  },
  "devDependencies": {
    "@matterlabs/hardhat-zksync-chai-matchers": "^0.2.0",
    "@matterlabs/hardhat-zksync-node": "^0.0.1-beta.7",
    "@nomicfoundation/hardhat-chai-matchers": "^1.0.3",
    "@nomiclabs/hardhat-ethers": "^2.0.0",
    "@typechain/ethers-v5": "^2.0.0",
    "@types/chai": "^4.2.21",
    "@types/elliptic": "^6.4.18",
    "@types/lodash": "^4.14.199",
    "@types/mocha": "^8.2.3",
    "@types/node": "^17.0.34",
    "chai": "^4.3.10",
    "elliptic": "^6.5.4",
    "hardhat-typechain": "^0.3.3",
    "lodash": "^4.17.21",
    "mocha": "^9.0.2",
    "template-file": "^6.0.1",
    "ts-generator": "^0.1.1",
    "ts-node": "^10.1.0",
    "typechain": "^4.0.0",
    "typescript": "^4.6.4",
<<<<<<< HEAD
    "zksync-ethers": "5.8.0-beta.5"
=======
    "zksync-ethers": "^5.9.0"
>>>>>>> 118f0810
  },
  "mocha": {
    "timeout": 240000,
    "exit": true,
    "color": false,
    "slow": 0,
    "require": [
      "ts-node/register"
    ]
  },
  "scripts": {
    "build": "yarn build:system-contracts && yarn build:bootloader",
    "build:bootloader": "yarn preprocess:bootloader && yarn compile-yul compile-bootloader",
    "build:system-contracts": "yarn preprocess:system-contracts && hardhat compile && yarn compile-yul compile-precompiles",
    "build:test-system-contracts": "yarn preprocess:system-contracts --test-mode && hardhat compile && yarn compile-yul compile-precompiles && yarn compile-zasm",
    "calculate-hashes:check": "ts-node scripts/calculate-hashes.ts --check-only",
    "calculate-hashes:fix": "ts-node scripts/calculate-hashes.ts",
    "clean": "yarn clean:bootloader && yarn clean:system-contracts",
    "clean:bootloader": "rm -rf ./bootloader/build ./bootloader/tests/artifacts",
    "clean:system-contracts": "rm -rf ./contracts-preprocessed && hardhat clean",
    "compile-yul": "ts-node scripts/compile-yul.ts",
    "compile-zasm": "ts-node scripts/compile-zasm.ts",
    "deploy-preimages": "ts-node scripts/deploy-preimages.ts",
    "copy:typechain": "mkdir -p ../l2-contracts/typechain && cp ./typechain/ContractDeployerFactory.ts ../l2-contracts/typechain/",
    "preprocess:bootloader": "rm -rf ./bootloader/build && yarn ts-node scripts/preprocess-bootloader.ts",
    "preprocess:system-contracts": "ts-node scripts/preprocess-system-contracts.ts",
    "test": "yarn build:test-system-contracts && hardhat test --network zkSyncTestNode",
    "test-node": "hardhat node-zksync --tag v0.0.1-vm1.5.0",
    "test:bootloader": "cd bootloader/test_infra && cargo run"
  }
}<|MERGE_RESOLUTION|>--- conflicted
+++ resolved
@@ -5,11 +5,7 @@
   "license": "MIT",
   "dependencies": {
     "@matterlabs/hardhat-zksync-deploy": "^0.7.0",
-<<<<<<< HEAD
     "@matterlabs/hardhat-zksync-solc": "=1.1.4",
-=======
-    "@matterlabs/hardhat-zksync-solc": "^1.1.4",
->>>>>>> 118f0810
     "@matterlabs/hardhat-zksync-verify": "^1.4.3",
     "commander": "^9.4.1",
     "eslint": "^8.51.0",
@@ -41,11 +37,7 @@
     "ts-node": "^10.1.0",
     "typechain": "^4.0.0",
     "typescript": "^4.6.4",
-<<<<<<< HEAD
-    "zksync-ethers": "5.8.0-beta.5"
-=======
     "zksync-ethers": "^5.9.0"
->>>>>>> 118f0810
   },
   "mocha": {
     "timeout": 240000,
@@ -71,7 +63,8 @@
     "deploy-preimages": "ts-node scripts/deploy-preimages.ts",
     "copy:typechain": "mkdir -p ../l2-contracts/typechain && cp ./typechain/ContractDeployerFactory.ts ../l2-contracts/typechain/",
     "preprocess:bootloader": "rm -rf ./bootloader/build && yarn ts-node scripts/preprocess-bootloader.ts",
-    "preprocess:system-contracts": "ts-node scripts/preprocess-system-contracts.ts",
+    "preprocess:system-contracts": "rm -rf ./contracts-preprocessed && ts-node scripts/preprocess-system-contracts.ts",
+    "verify-on-explorer": "hardhat run scripts/verify-on-explorer.ts",
     "test": "yarn build:test-system-contracts && hardhat test --network zkSyncTestNode",
     "test-node": "hardhat node-zksync --tag v0.0.1-vm1.5.0",
     "test:bootloader": "cd bootloader/test_infra && cargo run"
