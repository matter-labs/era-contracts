--- conflicted
+++ resolved
@@ -5,10 +5,7 @@
 import "@nomiclabs/hardhat-ethers";
 import "hardhat-typechain";
 
-<<<<<<< HEAD
-=======
 // This version of system contracts requires a pre release of the compiler
->>>>>>> a3254c8f
 const COMPILER_VERSION = "v1.5.6";
 const PRE_RELEASE_VERSION = "1.5.6";
 function getZksolcUrl(): string {
