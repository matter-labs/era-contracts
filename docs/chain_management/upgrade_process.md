# Upgrade process document

[back to readme](../README.md)

## Intro

This document assumes that you have understanding about [the structure](../settlement_contracts/zkchain_basics.md) on individual chains' L1 contracts.

Upgrading the ecosystem of ZKChains is a complicated process. ZKSync is a complex ecosystem with many chains and contracts and each upgrade is unique, but there are some steps that repeat for most upgrades. These are mostly how we interact with the CTM, the diamond facets, the L1→L2 upgrade, how we update the verification keys.

Where each upgrade consists of two parameters:

- Facet cuts - change of the internal implementation of the diamond proxy
- Diamond Initialization - delegate call to the specified address wit`h specified data

The second parameter is very powerful and flexible enough to move majority of upgrade logic there.

## Upgrade structure

Upgrade information is composed in the form of a [DiamondCutData](../../l1-contracts/contracts/state-transition/libraries/Diamond.sol#L75) struct. During the upgrade, the chain's DiamondProxy will delegateCall the `initAddress` with the provided `initCalldata`, while the facets that the `DiamondProxy` will be changed according to the `facetCuts`. This scheme is very powerful and it allows to change anything in the contract. However, we typically have a very specific set of changes that we need to do. To facilitate these, two contracts have been created:

1. [BaseZkSyncUpgrade](../../l1-contracts/contracts/upgrades/BaseZkSyncUpgrade.sol) - Generic template with function that can be useful for upgrades
2. [DefaultUpgrade](../../l1-contracts/contracts/upgrades/DefaultUpgrade.sol) - Default implementation of the `BaseZkSyncUpgrade`, contract that is most often planned to be used as diamond initialization when doing upgrades.

<<<<<<< HEAD
> Note, that the Gateway upgrade will be more complex than the usual ones and so a similar, but separate [process](../upgrade_history/gateway_preparation_upgrade/upgrade_process.md) will be used for it. It will also use its own custom implementation of the `BaseZkSyncUpgrade`: [GatewayUpgrade](../../l1-contracts/contracts/upgrades/GatewayUpgrade.sol).
=======
> Note, that the Gateway upgrade will be more complex than the usual ones and so a similar, but separate [process](<../upgrade_history/gateway_upgrade/upgrade_process%20(no%20gateway%20chain).md>) will be used for it. It will also use its own custom implementation of the `BaseZkSyncUpgrade`: [GatewayUpgrade](../../l1-contracts/contracts/upgrades/GatewayUpgrade.sol).
>>>>>>> efb1f2ab

### Protocol version

For tracking upgrade versions on different networks (private testnet, public testnet, mainnet) we use protocol version, which is basically just a number denoting the deployed version. The protocol version is different from Diamond Cut `proposalId`, since `protocolId` only shows how much upgrade proposal was proposed/executed, but nothing about the content of upgrades, while the protocol version is needed to understand what version is deployed.

In the [BaseZkSyncUpgrade](../../l1-contracts/contracts/upgrades/BaseZkSyncUpgrade.sol) & [DefaultUpgrade](../../l1-contracts/contracts/upgrades/DefaultUpgrade.sol) we allow to arbitrarily increase the proposal version while upgrading a system, but only increase it. We are doing that since we can skip some protocol versions if for example found a bug there (but it was deployed on another network already).

## Protocol upgrade transaction

During upgrade, we typically need not only update the L1 contracts, but also the L2 ones. This is achieved by creating an upgrade transactions. More details on how those are processed inside the system can be read [here](../settlement_contracts/priority_queue/processing_of_l1-l2_txs.md).

## Whitelisting and executing upgrade

Note, that due to how powerful the upgrades are, if we allowed any [chain admin](../chain_management/admin_role.md) to inact any upgrade it wants, it could allow malicious chains to potentially break some of the ecosystem invariants. Because of that, any upgrade should be firstly whitelisted by the decentralized governance through calling the `setNewVersionUpgrade` function of the [ChainTypeManager](../../l1-contracts/contracts/state-transition/ChainTypeManager.sol).

In order to execute the upgrade, the chain admin would call the `upgradeChainFromVersion` function from the [Admin](../../l1-contracts/contracts/state-transition/chain-deps/facets/Admin.sol) facet.<|MERGE_RESOLUTION|>--- conflicted
+++ resolved
@@ -22,11 +22,7 @@
 1. [BaseZkSyncUpgrade](../../l1-contracts/contracts/upgrades/BaseZkSyncUpgrade.sol) - Generic template with function that can be useful for upgrades
 2. [DefaultUpgrade](../../l1-contracts/contracts/upgrades/DefaultUpgrade.sol) - Default implementation of the `BaseZkSyncUpgrade`, contract that is most often planned to be used as diamond initialization when doing upgrades.
 
-<<<<<<< HEAD
-> Note, that the Gateway upgrade will be more complex than the usual ones and so a similar, but separate [process](../upgrade_history/gateway_preparation_upgrade/upgrade_process.md) will be used for it. It will also use its own custom implementation of the `BaseZkSyncUpgrade`: [GatewayUpgrade](../../l1-contracts/contracts/upgrades/GatewayUpgrade.sol).
-=======
-> Note, that the Gateway upgrade will be more complex than the usual ones and so a similar, but separate [process](<../upgrade_history/gateway_upgrade/upgrade_process%20(no%20gateway%20chain).md>) will be used for it. It will also use its own custom implementation of the `BaseZkSyncUpgrade`: [GatewayUpgrade](../../l1-contracts/contracts/upgrades/GatewayUpgrade.sol).
->>>>>>> efb1f2ab
+> Note, that the Gateway upgrade will be more complex than the usual ones and so a similar, but separate [process](../upgrade_history/gateway_preparation_upgrade/upgrade_process_(no_gateway_chain).md) will be used for it. It will also use its own custom implementation of the `BaseZkSyncUpgrade`: [GatewayUpgrade](../../l1-contracts/contracts/upgrades/GatewayUpgrade.sol).
 
 ### Protocol version
 
