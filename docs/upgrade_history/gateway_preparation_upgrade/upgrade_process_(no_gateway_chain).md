# The upgrade process to the new version

[back to readme](../../README.md)

Gateway system introduces a lot of new contracts and so conducting so to provide the best experience for ZK chains the multistage upgrade will be provided. The upgrade will require some auxiliary contracts that will exist only for the purpose of this upgrade.

## Previous version

The previous version can be found [here](https://github.com/matter-labs/era-contracts/tree/main).

The documentation for the previous version can be found [here](https://github.com/code-423n4/2024-03-zksync).

However, deep knowledge of the previous version should not be required for understanding. But this document _does_ require understanding of the new system, so it should be the last document for you to read.

## Overall design motivation

During design of this upgrade we followed two principles:

- Trust minimization. I.e. once the voting has started, no party can do damage to the upgrade or change its course. For instance, no one should be able to prevent a usable chain from conducting the upgrade to the gateway.
- Minimal required preparation for chains. All of the required contracts for the upgrade (e.g. rollup L2DA validator, etc) will be deployed during the upgrade automatically. This allows to minimize risks of mistakes for each individual chain.

There are four roles that will be mentioned within this document:

- “Governance” — trusted entity that embodies the whole [decentralized voting process for ZK chain ecosystem](https://blog.zknation.io/introducing-zk-nation/).
- “Ecosystem admin” — relatively trusted role for non-critical operation. It will be typically implemented as a multisig, that is approved by the governance and can only do limited operations to facilitate the upgrade. It can not alter the content of the upgrade nor it should be able to somehow harm chains by weaponizing the upgrade.
- “Chain admin” — an admin of a ZK chain. An entity with limited ability to govern their own chain (they can choose who are the validators of the chain, but can not change the general behavior of the their chain).
- “Deployer”. This role may not be mentioned, but it is implicitly present during the preparation stage. This is a hot wallet that is responsible for deploying the implementation of new contracts, etc. The governance should validate all its actions at the start of the voting process and so no trust is assumed from this wallet.

## Ecosystem preparation stage

This stage involves everything that is done before the voting starts. At this stage, all the details of the upgrade must be fixed, including the chain id of the gateway.

More precisely, the implementations for the contracts will have to be deployed. Also, all of the new contracts will have to be deployed along with their proxies, e.g. `CTMDeploymentTracker`, `L1AssetRouter`, etc. Also, at this stage, the bytecodes of L2 contracts are considered fixed, i.e. they should not change.

### Ensuring Governance ownership

Some of the new contracts (e.g. `CTMDeploymentTracker` ) have two sorts of admins: the admin of the their proxy as well the `owner` role inside the contract. Both should belong to governance (the former is indirectly controlled by governance via a `ProxyAdmin` contract).

The governance needs to know that it will definitely retain the ownership of these contracts regardless of the actions of their deployer. There are multiple ways this is ensured:

- For `TransparentUpgradaeableProxy` this is simple: we can just transfer the ownership in one step to the `ProxyAdmin` that is under control of the governance.
- For contracts that are deployed as standalone contracts (not proxies), then if we possible we provide the address of the owner of in the constructor.
- For proxies and for contracts for which transferring inside the constructor is not option, we would transfer the ownership to a `TransitionaryOwner` contract. This is a contract that is responsible for being a temporary owner until the voting ends and it can do only two things: accept ownership for a contract and atomically transfer it to the governance. This is a workaround we have to use since most of our contracts implement `Ownable2Step` and so it is not possible to transfer ownership in one go.

PS: It may be possible that for more contracts, e.g. some of the proxies we could’ve avoided the `TransitionaryOwner` approach by e.g. providing the governance address inside of an initializer. But we anyway need the `TransitionaryOwner` for `ValidatorTimelock`, so we decided to use it in most places to keep the code simpler. Also, some contracts will use `Create2AndTransfer` contract that deploys a contract and immediately transfers ownership to the governance.

### L2SharedBridge and L2WETH migration

In the current system (i.e. before the gateway upgrade), the trusted admin of the L1SharedBridge is responsible for [setting the correct L2SharedBridge address for chains](https://github.com/matter-labs/era-contracts/blob/aafee035db892689df3f7afe4b89fd6467a39313/l1-contracts/contracts/bridge/L1SharedBridge.sol#L249) (note that the links points to the old code). This is done with no additional validation. The system is generally designed to protect chains in case when a malicious admin tries to attack a chain. There are two measures to do that:

- The general assumption is that the L2 shared bridge is set for a chain as soon as possible. It is a realistic assumption, since without it no bridging of any funds except for the base token is possible. So if at an early stage the admin would put a malicious l2 shared bridge for a chain, it would lose its trust from the community and the chain should be discarded.
- Admin can not retroactively change L2 shared bridge for any chains. So once the correct L2 shared bridge is set, there is no way a bad admin can harm the chain.

The mapping for L2SharedBridge will be used as a source for the address of `L2SharedBridgeLegacy` contract address during the migration.

<<<<<<< HEAD
To correctly initialize the `L2NativeTokenVault` inside the gateway upgrade, we will need the address of the L2 Wrapped Base Token contract [as well](https://github.com/matter-labs/era-contracts/blob/main/l1-contracts/contracts/bridge/L2WrappedBaseToken.sol) (note that the link is intentionally for the current codebase to show that these are deployed even before the upgrade).
=======
To correctly initialize the `L2NativeTokenVault` inside the gateway upgrade, we will need the address of the L2 Wrapped Base Token contract [as well](https://github.com/matter-labs/era-contracts/blob/84d5e3716f645909e8144c7d50af9dd6dd9ded62/l2-contracts/contracts/bridge/L2WrappedBaseToken.sol) (note that the link is intentionally for the pre-v26 codebase to show that these are deployed even before the upgrade).
>>>>>>> ae55c806

The data to execute the upgrade with is gathered on L1, so we need to create a mapping on L1 from `chainId => l2WrappedBaseToken`. This is what the `L2WrappedBaseTokenStore` contract for.

Some chains already have `L2WrappedBaseToken` implementation deployed. It will be the job of the admin of the contract to prepopulate the contract with the correct addresses of those. The governance will have to double check that for the existing chains this mapping has been populated correctly before proceeding with the upgrade.

Since we do not want to stop new chain creation while the voting is in progress, the admin needs to have the ability to add both new `L2SharedBridges` and the new `L2WrappedBaseToken` addresses to the mappings above. The following protections are put in place:

- In case the trusted admin maliciously populated the addresses for any chains that were created before the voting started, the governance should just reject the voting
- In case the trusted admin maliciously populated the addresses for a chain after the voting has ended, the same assumptions as the ones described for L2SharedBridge apply, i.e. the chain should have its `L2SharedBridge` and `L2WrappedBaseToken` deployed asap after the creation of the chain, in case the admin did something malicious, they should immediately discard the chain to prevent loss of value.

### Publishing bytecodes for everyone

Before a contract can be deployed with a bytecode, it must be marked as “known”. This includes system contracts. This caused some inconveniences during previous upgrades:

- For each chain we would have to publish all factory dependencies for the upgrade separately, making it expensive and risk-prone process.
- If a chain forgets to publish bytecodes for a chain before it executes an upgrade, there is little way to recover without intervention from the Governance.

This upgrade the different approach is used to ensure safe and riskless preparation for the upgrade:

- All bytecodes that are needed for this upgrade must be published to the `BytecodesSupplier` contract.
- The protocol upgrade transaction will have all the required dependencies in its factory deps. During the upgrade they will be marked as known automatically by the system. The operator of a chain needs to grab the preimages for those from events emitted by the `BytecodesSupplier`.
- It will be the job of the governance to verify that all the bytecodes were published to this contract.

## Voting stage

### Things to validate by the governance

- The L1/L2 bytecodes are correct and the calldata is correct.
- That the correct L2SharedBridge are populated in L1SharedBridge (note that it is a legacy contract from the current system that becomes L1Nullifer in the new upgrade) and that L2WrappedBaseTokenStore has been populated correctly.
- [That the ownership is correctly transferred to governance.](#ensuring-governance-ownership)
- That the bytecodes were published correctly to the `BytecodeSupplier` contract.

### Things to sign by the governance

The governance should sign all operations that will happen in all of the consecutive stages at this time. There will be no other voting. Unless stated otherwise, all the governance operations in this document are listed as dependencies for one another, i.e. must be executed in strictly sequential order.

## Stage 1. Publishing of the new protocol upgrade

### Txs by governance (in one multicall)

1. The governance accepts ownership for all the contracts that used `TransitionaryOwner`.
2. The governance publishes the new version by calling `function setNewVersionUpgrade`.
3. The governance sets the new `validatorTimelock`.
4. The governance calls `setChainCreationParams` and sets the new chain creation params to ensure that the chain creation fails.
5. The governance should call the `GovernanceUpgradeTimer.startTimer()` to ensure that the timer for the upgrade starts. It will give the ecosystem's chains a fixed amount of time to upgrade their chains before the old protocol version becomes invalid.

### Impact

The chains will get the ability to upgrade to the new protocol version. They will be advised to do so before the deadline for upgrade runs out.

Also, new chains wont be deployable during this stage due to step (4).

Chains, whether upgraded or not, should work as usual as the new L2 bridging ecosystem is fully compatible with the old L1SharedBridge.

## Chain Upgrade flow

Let’s take a deeper look at how upgrading of an individual chain would look like.

### Actions by Chain Admins

As usual, the ChainAdmin should call `upgradeChainFromVersion`. What is unusual however:

- ValidatorTimelock changes and so the admin should call the new ValidatorTimelock to set the old validators there.
- The new DA validation mechanism is there and so the ChainAdmin should set the new DA validator pair.
- If a chain should be a permanent rollup, the ChainAdmin should call the `makePermanentRollup()` function.

It is preferable that all the steps above are executed in a multicall for greater convenience, though it is not mandatory.

This upgrade adds a lot of new chain parameters and so these [should be managed carefully](../../chain_management/admin_role.md).

### Upgrade flow in contracts

Usually, we would perform an upgrade by simply doing a list of force deployments: basically providing an array of the contracts to deploy for the system. This array would be constant for all chains and it would work fine.

However in this upgrade we have an issue that some of the constructor parameters (e.g. the address of the `L2SharedBridgeLegacy`) are specific to each chain. Thus, besides the standard parts of the upgrades each chain also has `ZKChainSpecificForceDeploymentsData` populated. Some of the params to conduct those actions are constant and so populate the `FixedForceDeploymentsData` struct.

If the above could be composed on L1 to still reuse the old list of `(address, bytecodeHash, constructorData)` list, there are also other rather complex actions such as upgrading the L2SharedBridge to the L2SharedBridgeLegacy implementation that require rather complex logic.

Due to the complexity of the actions above, it was decided to put all those into the [L2GatewayUpgrade](../../../system-contracts/contracts/L2GatewayUpgrade.sol) contract. It is supposed to be force-deployed with the constructor parameters containing the `ZKChainSpecificForceDeploymentsData` as well as `FixedForceDeploymentsData`. It will be forcedeployed to the ComplexUpgrader’s address to get the kernel space rights.

So most of the system contracts will be deployed the old way (via force deployment), but for more complex thing the `L2GatewayUpgrade` will be temporarily put onto `ComplexUpgrader` address and initialize additional contracts inside the constructor. Then the correct will be put back there.

So entire flow can be summarized by the following:

1. On L1, when `AdminFacet.upgradeChainFromVersion` is called by the Chain Admin, the contract delegatecalls to the [GatewayUpgrade](../../../l1-contracts/contracts/upgrades/GatewayUpgrade.sol) contract.
2. The `GatewayUpgrade` gathers all the needed data to compose the `ZKChainSpecificForceDeploymentsData`, while the `FixedForceDeploymentsData` is part is hardcoded inside the upgrade transaction.
3. The combined upgrade transaction consists of many forced deployments (basically tuples of `(address, bytecodeHash, constructorInput)`) and one of these that is responsible for the temporary `L2GatewayUpgrade` gets its `constructorInput` set to contain the `ZKChainSpecificForceDeploymentsData` / `FixedForceDeploymentsData`.
4. When the upgrade is executed on L2, it iterates over the forced deployments, deploys most of the contracts and then executes the `L2GatewayUpgrade`.
5. `L2GatewayUpgrade` will deploy the L2 Bridgehub, MessageRoot, L2NativeTokenVault, L2AssetRouters. It will also deploy l2WrappedBaseToken if missing. It will also upgrade the implementations the L2SharedBridge as well as the UpgradaeableBeacon for these tokens.

## Stage 2. Finalization of the upgrade

### Txs by governance (in one multicall)

- call the `GovernanceUpgradeTimer` to check whether the deadline has passed as only after that the upgrade can be finalized.
- set the protocol version deadline for the old version to 0, i.e. ensuring that all the chains with the old version wont be able to commit any new batches.
- upgrade the old contracts to the new implementation.
- set the correct new chain creation params, upgrade the old contracts to the new one

### Txs by anyone

After the governance has finalized the upgrade above, anyone can do the following transactions to finalize the upgrade:

For each chainId:

- `Bridgehub.setLegacyBaseTokenAssetId`
- `Bridgehub.setLegacyChainAddress`

For each token:

- register token inside the L1NTV

For each chain/token pair:

- update chain balances from shared bridge for L1NTV

The exact way these functions will be executed is out of scope of this document. It can be done via a trivial multicall.

### Impact

The ecosystem has been fully transformed to the new version.

## Security notes

### Importance of preventing new batches being committed with the old version

The new `L1AssetRouter` is not compatible with chains that do not support the new protocol version as they do not have `L2AssetRouter` deployed. Doing bridging to such chains will lead to funds being lost without recovery (since formally the L1->L2 transaction won't fail as it is just a call to an empty address).

This is why it is crucial that on step (2) we revoke the ability for outdated chains to push new batches as those might've been spawned using the `L1AssetRouter`.<|MERGE_RESOLUTION|>--- conflicted
+++ resolved
@@ -53,11 +53,7 @@
 
 The mapping for L2SharedBridge will be used as a source for the address of `L2SharedBridgeLegacy` contract address during the migration.
 
-<<<<<<< HEAD
-To correctly initialize the `L2NativeTokenVault` inside the gateway upgrade, we will need the address of the L2 Wrapped Base Token contract [as well](https://github.com/matter-labs/era-contracts/blob/main/l1-contracts/contracts/bridge/L2WrappedBaseToken.sol) (note that the link is intentionally for the current codebase to show that these are deployed even before the upgrade).
-=======
 To correctly initialize the `L2NativeTokenVault` inside the gateway upgrade, we will need the address of the L2 Wrapped Base Token contract [as well](https://github.com/matter-labs/era-contracts/blob/84d5e3716f645909e8144c7d50af9dd6dd9ded62/l2-contracts/contracts/bridge/L2WrappedBaseToken.sol) (note that the link is intentionally for the pre-v26 codebase to show that these are deployed even before the upgrade).
->>>>>>> ae55c806
 
 The data to execute the upgrade with is gathered on L1, so we need to create a mapping on L1 from `chainId => l2WrappedBaseToken`. This is what the `L2WrappedBaseTokenStore` contract for.
 
