# System contracts/bootloader description (VM v1.5.0)

[back to readme](../README.md)

## Bootloader

On standard Ethereum clients, the workflow for executing blocks is the following:

1. Pick a transaction, validate the transactions & charge the fee, execute it
2. Gather the state changes (if the transaction has not reverted), apply them to the state.
3. Go back to step (1) if the block gas limit has not been yet exceeded.

However, having such flow on ZKsync (i.e. processing transaction one-by-one) would be too inefficient, since we have to run the entire proving workflow for each individual transaction. That’s what we need the _bootloader_ for: instead of running N transactions separately, we run the entire batch (set of blocks, more can be found [here](./batches_and_blocks_on_zksync.md)) as a single program that accepts the array of transactions as well as some other batch metadata and processes them inside a single big “transaction”. The easiest way to think about bootloader is to think in terms of EntryPoint from EIP4337: it also accepts the array of transactions and facilitates the Account Abstraction protocol.

The hash of the code of the bootloader is stored on L1 and can only be changed as a part of a system upgrade. Note, that unlike system contracts, the bootloader’s code is not stored anywhere on L2. That’s why we may sometimes refer to the bootloader’s address as formal. It only exists for the sake of providing some value to `this` / `msg.sender`/etc. When someone calls the bootloader address (e.g. to pay fees) the EmptyContract’s code is actually invoked.

## System contracts

While most of the primitive EVM opcodes can be supported out of the box (i.e. zero-value calls, addition/multiplication/memory/storage management, etc), some of the opcodes are not supported by the VM by default and they are implemented via “system contracts” — these contracts are located in a special _kernel space,_ i.e. in the address space in range `[0..2^16-1]`, and they have some special privileges, which users’ contracts don’t have. These contracts are pre-deployed at the genesis and updating their code can be done only via system upgrade, managed from L1.

The use of each system contract will be explained down below.

### Pre-deployed contracts

Some of the contracts need to be predeployed at the genesis, but they do not need the kernel space rights. To give them minimal permissiones, we predeploy them at consecutive addresses that start right at the `2^16`. These will be described in the following sections.

## zkEVM internals

Full specification of the zkEVM is beyond the scope of this document. However, this section will give you most of the details needed for understanding the L2 system smart contracts & basic differences between EVM and zkEVM.

### Registers and memory management

On EVM, during transaction execution, the following memory areas are available:

- `memory` itself.
- `calldata` the immutable slice of parent memory.
- `returndata` the immutable slice returned by the latest call to another contract.
- `stack` where the local variables are stored.

Unlike EVM, which is stack machine, zkEVM has 16 registers. Instead of receiving input from `calldata`, zkEVM starts by receiving a _pointer_ in its first register (_basically a packed struct with 4 elements: the memory page id, start and length of the slice to which it points to_) to the calldata page of the parent. Similarly, a transaction can receive some other additional data within its registers at the start of the program: whether the transaction should invoke the constructor ([more about deployments here](#contractdeployer--immutablesimulator)), whether the transaction has `isSystem` flag, etc. The meaning of each of these flags will be expanded further in this section.

_Pointers_ are separate type in the VM. It is only possible to:

- Read some value within a pointer.
- Shrink the pointer by reducing the slice to which pointer points to.
- Receive the pointer to the returndata/as a calldata.
- Pointers can be stored only on stack/registers to make sure that the other contracts can not read memory/returndata of contracts they are not supposed to.
- A pointer can be converted to the u256 integer representing it, but an integer can not be converted to a pointer to prevent unallowed memory access.
- It is not possible to return a pointer that points to a memory page with id smaller than the one for the current page. What this means is that it is only possible to `return` only pointer to the memory of the current frame or one of the pointers returned by the subcalls of the current frame.

#### Memory areas in zkEVM

For each frame, the following memory areas are allocated:

- _Heap_ (plays the same role as `memory` on Ethereum).
- _AuxHeap_ (auxiliary heap). It has the same properties as Heap, but it is used for the compiler to encode calldata/copy the returndata from the calls to system contracts to not interfere with the standard Solidity memory alignment.
- _Stack_. Unlike Ethereum, stack is not the primary place to get arguments for opcodes. The biggest difference between stack on zkEVM and EVM is that on ZKsync stack can be accessed at any location (just like memory). While users do not pay for the growth of stack, the stack can be fully cleared at the end of the frame, so the overhead is minimal.
- _Code_. The memory area from which the VM executes the code of the contract. The contract itself can not read the code page, it is only done implicitly by the VM.

Also, as mentioned in the previous section, the contract receives the pointer to the calldata.

#### Managing returndata & calldata

Whenever a contract finishes its execution, the parent’s frame receives a _pointer_ as `returndata`. This pointer may point to the child frame’s Heap/AuxHeap or it can even be the same `returndata` pointer that the child frame received from some of its child frames.

The same goes with the `calldata`. Whenever a contract starts its execution, it receives the pointer to the calldata. The parent frame can provide any valid pointer as the calldata, which means it can either be a pointer to the slice of parent’s frame memory (heap or auxHeap) or it can be some valid pointer that the parent frame has received before as calldata/returndata.

Contracts simply remember the calldata pointer at the start of the execution frame (it is by design of the compiler) and remembers the latest received returndata pointer.

Some important implications of this is that it is now possible to do the following calls without any memory copying:

A → B → C

where C receives a slice of the calldata received by B.

The same goes for returning data:

A ← B ← C

There is no need to copy returned data if the B returns a slice of the returndata returned by C.

Note, that you can _not_ use the pointer that you received via calldata as returndata (i.e. return it at the end of the execution frame). Otherwise, it would be possible that returndata points to the memory slice of the active frame and allow editing the `returndata`. It means that in the examples above, C could not return a slice of its calldata without memory copying.

Note, that the rule above is implemented by the principle "it is not possible to return a slice of data with memory page id lower than the memory page id of the current heap", since a memory page with smaller id could only be created before the call. That's why a user contract can usually safely return a slice of previously returned returndata (since it is guaranteed to have a higher memory page id). However, system contracts have an exemption from the rule above. It is needed in particular to the correct functionality of the `CodeOracle` system contract. You can read more about it [here](#codeoracle). So the rule of thumb is that returndata from `CodeOracle` should never be passed along.

Some of these memory optimizations can be seen utilized in the [EfficientCall](../../system-contracts/contracts/libraries/EfficientCall.sol#L34) library that allows to perform a call while reusing the slice of calldata that the frame already has, without memory copying.

#### Returndata & precompiles

Some of the operations which are opcodes on Ethereum, have become calls to some of the system contracts. The most notable examples are `Keccak256`, `SystemContext`, etc. Note, that, if done naively, the following lines of code would work differently on ZKsync and Ethereum:

```solidity
pop(call(...))
keccak(...)
returndatacopy(...)
```

Since the call to keccak precompile would modify the `returndata`. To avoid this, our compiler does not override the latest `returndata` pointer after calls to such opcode-like precompiles.

### ZKsync specific opcodes

While some Ethereum opcodes are not supported out of the box, some of the new opcodes were added to facilitate the development of the system contracts.

Note, that this lists does not aim to be specific about the internals, but rather explain methods in the [SystemContractHelper.sol](../../system-contracts/contracts/libraries/SystemContractHelper.sol#L44)

#### **Only for kernel space**

These opcodes are allowed only for contracts in kernel space (i.e. system contracts). If executed in other places they result in `revert(0,0)`.

- `mimic_call`. The same as a normal `call`, but it can alter the `msg.sender` field of the transaction.
- `to_l1`. Sends a system L2→L1 log to Ethereum. The structure of this log can be seen [here](../../l1-contracts/contracts/common/Messaging.sol#L23).
- `event`. Emits an L2 log to ZKsync. Note, that L2 logs are not equivalent to Ethereum events. Each L2 log can emit 64 bytes of data (the actual size is 88 bytes, because it includes the emitter address, etc). A single Ethereum event is represented with multiple `event` logs constitute. This opcode is only used by `EventWriter` system contract.
- `precompile_call`. This is an opcode that accepts two parameters: the uint256 representing the packed parameters for it as well as the ergs to burn. Besides the price for the precompile call itself, it burns the provided ergs and executes the precompile. The action that it does depend on `this` during execution:
  - If it is the address of the `ecrecover` system contract, it performs the ecrecover operation
  - If it is the address of the `sha256`/`keccak256` system contracts, it performs the corresponding hashing operation.
  - It does nothing (i.e. just burns ergs) otherwise. It can be used to burn ergs needed for L2→L1 communication or publication of bytecodes onchain.
- `setValueForNextFarCall` sets `msg.value` for the next `call`/`mimic_call`. Note, that it does not mean that the value will be really transferred. It just sets the corresponding `msg.value` context variable. The transferring of ETH should be done via other means by the system contract that uses this parameter. Note, that this method has no effect on `delegatecall` , since `delegatecall` inherits the `msg.value` of the previous frame.
- `increment_tx_counter` increments the counter of the transactions within the VM. The transaction counter used mostly for the VM’s internal tracking of events. Used only in bootloader after the end of each transaction.
- `decommit` will return a pointer to a slice with the corresponding bytecode hash preimage. If this bytecode has been unpacked before, the memory page where it was unpacked will be reused. If it has never been unpacked before, it will be unpacked into the current heap.

Note, that currently we do not have access to the `tx_counter` within VM (i.e. for now it is possible to increment it and it will be automatically used for logs such as `event`s as well as system logs produced by `to_l1`, but we can not read it). We need to read it to publish the _user_ L2→L1 logs, so `increment_tx_counter` is always accompanied by the corresponding call to the [SystemContext](#systemcontext) contract.

More on the difference between system and user logs can be read [here](../settlement_contracts/data_availability/standard_pubdata_format.md).

#### **Generally accessible**

Here are opcodes that can be generally accessed by any contract. Note that while the VM allows to access these methods, it does not mean that this is easy: the compiler might not have convenient support for some use-cases yet.

- `near_call`. It is basically a “framed” jump to some location of the code of your contract. The difference between the `near_call` and ordinary jump are:
  1. It is possible to provide an ergsLimit for it. Note, that unlike “`far_call`”s (i.e. calls between contracts) the 63/64 rule does not apply to them.
  2. If the near call frame panics, all state changes made by it are reversed. Please note, that the memory changes will **not** be reverted.
- `getMeta`. Returns an u256 packed value of [ZkSyncMeta](../../system-contracts/contracts/libraries/SystemContractHelper.sol#L18) struct. Note that this is not tight packing. The struct is formed by the [following rust code](https://github.com/matter-labs/zksync-protocol/blob/main/crates/zkevm_opcode_defs/src/definitions/abi/meta.rs#L4).
- `getCodeAddress` — receives the address of the executed code. This is different from `this` , since in case of delegatecalls `this` is preserved, but `codeAddress` is not.

#### Flags for calls

Besides the calldata, it is also possible to provide additional information to the callee when doing `call` , `mimic_call`, `delegate_call`. The called contract will receive the following information in its first 12 registers at the start of execution:

- _r1_ — the pointer to the calldata.
- _r2_ — the pointer with flags of the call. This is a mask, where each bit is set only if certain flags have been set to the call. Currently, two flags are supported: 0-th bit: `isConstructor` flag. This flag can only be set by system contracts and denotes whether the account should execute its constructor logic. Note, unlike Ethereum, there is no separation on constructor & deployment bytecode. More on that can be read [here](#contractdeployer--immutablesimulator). 1-st bit: `isSystem` flag. Whether the call intends a system contracts’ function. While most of the system contracts’ functions are relatively harmless, accessing some with calldata only may break the invariants of Ethereum, e.g. if the system contract uses `mimic_call`: no one expects that by calling a contract some operations may be done out of the name of the caller. This flag can be only set if the callee is in kernel space.
- The rest r3..r12 registers are non-empty only if the `isSystem` flag is set. There may be arbitrary values passed, which we call `extraAbiParams`.

The compiler implementation is that these flags are remembered by the contract and can be accessed later during execution via special [simulations](https://github.com/code-423n4/2024-03-zksync/blob/main/docs/VM%20Section/How%20compiler%20works/instructions/extensions/overview.md).

If the caller provides inappropriate flags (i.e. tries to set `isSystem` flag when callee is not in the kernel space), the flags are ignored.

#### `onlySystemCall` modifier

Some of the system contracts can act on behalf of the user or have a very important impact on the behavior of the account. That’s why we wanted to make it clear that users can not invoke potentially dangerous operations by doing a simple EVM-like `call`. Whenever a user wants to invoke some of the operations which we considered dangerous, they must provide “`isSystem`” flag with them.

The `onlySystemCall` flag checks that the call was either done with the “isSystemCall” flag provided or the call is done by another system contract (since Matter Labs is fully aware of system contracts).

#### Simulations via our compiler

In the future, we plan to introduce our “extended” version of Solidity with more supported opcodes than the original one. However, right now it was beyond the capacity of the team to do, so in order to represent accessing ZKsync-specific opcodes, we use `call` opcode with certain constant parameters that will be automatically replaced by the compiler with zkEVM native opcode.

Example:

```solidity
function getCodeAddress() internal view returns (address addr) {
  address callAddr = CODE_ADDRESS_CALL_ADDRESS;
  assembly {
    addr := staticcall(0, callAddr, 0, 0xFFFF, 0, 0)
  }
}
```

In the example above, the compiler will detect that the static call is done to the constant `CODE_ADDRESS_CALL_ADDRESS` and so it will replace it with the opcode for getting the code address of the current execution.

Full list of opcode simulations can be found [here](https://github.com/code-423n4/2024-03-zksync/blob/main/docs/VM%20Section/How%20compiler%20works/instructions/extensions/call.md).

We also use [verbatim-like](https://github.com/code-423n4/2024-03-zksync/blob/main/docs/VM%20Section/How%20compiler%20works/instructions/extensions/verbatim.md) statements to access ZKsync-specific opcodes in the bootloader.

All the usages of the simulations in our Solidity code are implemented in the [SystemContractHelper](../../system-contracts/contracts/libraries//SystemContractHelper.sol) library and the [SystemContractsCaller](../../system-contracts/contracts//libraries/SystemContractsCaller.sol) library.

#### Simulating `near_call` (in Yul only)

In order to use `near_call` i.e. to call a local function, while providing a limit of ergs (gas) that this function can use, the following syntax is used:

The function should contain `ZKSYNC_NEAR_CALL` string in its name and accept at least 1 input parameter. The first input parameter is the packed ABI of the `near_call`. Currently, it is equal to the number of ergs to be passed with the `near_call`.

Whenever a `near_call` panics, the `ZKSYNC_CATCH_NEAR_CALL` function is called.

_Important note:_ the compiler behaves in a way that if there is a `revert` in the bootloader, the `ZKSYNC_CATCH_NEAR_CALL` is not called and the parent frame is reverted as well. The only way to revert only the `near_call` frame is to trigger VM’s _panic_ (it can be triggered with either invalid opcode or out of gas error).

_Important note 2:_ The 63/64 rule does not apply to `near_call`. Also, if 0 gas is provided to the near call, then actually all of the available gas will go to it.

#### Notes on security

To prevent unintended substitution, the compiler requires `--system-mode` flag to be passed during compilation for the above substitutions to work.

> Note, that in the more recent compiler versions this the `--system-mode` has been renamed to `enable_eravm_extensions` (this can be seen in e.g. our [foundry.toml](../../l1-contracts/foundry.toml))

### Bytecode hashes

On ZKsync the bytecode hashes are stored in the following format:

- The 0th byte denotes the version of the format. Currently the only version that is used is “1”.
- The 1st byte is `0` for deployed contracts’ code and `1` for the contract code [that is being constructed](#constructing-vs-non-constructing-code-hash).
- The 2nd and 3rd bytes denote the length of the contract in 32-byte words as big-endian 2-byte number.
- The next 28 bytes are the last 28 bytes of the sha256 hash of the contract’s bytecode.

The bytes are ordered in little-endian order (i.e. the same way as for `bytes32` ).

#### Bytecode validity

A bytecode is valid if it:

- Has its length in bytes divisible by 32 (i.e. consists of an integer number of 32-byte words).
- Has a length of less than 2^16 words (i.e. its length in words fits into 2 bytes).
- Has an odd length in words (i.e. the 3rd byte is an odd number).

Note, that it does not have to consist of only correct opcodes. In case the VM encounters an invalid opcode, it will simply revert (similar to how EVM would treat them).

A call to a contract with invalid bytecode can not be proven. That is why it is **essential** that no contract with invalid bytecode is ever deployed on ZKsync. It is the job of the [KnownCodesStorage](#knowncodestorage) to ensure that all allowed bytecodes in the system are valid.

## Account abstraction

One of the other important features of ZKsync is the support of account abstraction. It is highly recommended to read the documentation on our AA protocol here: [https://docs.zksync.io/zk-stack/concepts/account-abstraction](https://docs.zksync.io/zk-stack/concepts/account-abstraction)

#### Account versioning

Each account can also specify which version of the account abstraction protocol do they support. This is needed to allow breaking changes of the protocol in the future.

Currently, two versions are supported: `None` (i.e. it is a simple contract and it should never be used as `from` field of a transaction), and `Version1`.

#### Nonce ordering

Accounts can also signal to the operator which nonce ordering it should expect from these accounts: `Sequential` or `Arbitrary`.

`Sequential` means that the nonces should be ordered in the same way as in EOAs. This means, that, for instance, the operator will always wait for a transaction with nonce `X` before processing a transaction with nonce `X+1`.

`Arbitrary` means that the nonces can be ordered in arbitrary order. It is supported by the server right now, i.e. if there is a contract with arbitrary nonce ordering, its transactions will likely either be rejected or get stuck in the mempool due to nonce mismatch.

Note, that this is not enforced by system contracts in any way. Some sanity checks may be present, but the accounts are allowed to do however they like. It is more of a suggestion to the operator on how to manage the mempool.

#### Returned magic value

Now, both accounts and paymasters are required to return a certain magic value upon validation. This magic value will be enforced to be correct on the mainnet, but will be ignored during fee estimation. Unlike Ethereum, the signature verification + fee charging/nonce increment are not included as part of the intrinsic costs of the transaction. These are paid as part of the execution and so they need to be estimated as part of the estimation for the transaction’s costs.

Generally, the accounts are recommended to perform as many operations as during normal validation, but only return the invalid magic in the end of the validation. This will allow to correctly (or at least as correctly as possible) estimate the price for the validation of the account.

## Bootloader

Bootloader is the program that accepts an array of transactions and executes the entire ZKsync batch. This section will expand on its invariants and methods.

### Playground bootloader vs proved bootloader

For convenience, we use the same implementation of the bootloader both in the mainnet batches and for emulating ethCalls or other testing activities. _Only_ _proved_ bootloader is ever used for batch-building and thus this document describes only it.

### Start of the batch

It is enforced by the ZKPs, that the state of the bootloader is equivalent to the state of a contract transaction with empty calldata. The only difference is that it starts with all the possible memory pre-allocated (to avoid costs for memory expansion).

For additional efficiency (and our convenience), the bootloader receives its parameters inside its memory. This is the only point of non-determinism: the bootloader _starts with its memory pre-filled with any data the operator wants_. That’s why it is responsible for validating the correctness of it and it should never rely on the initial contents of the memory to be correct & valid.

For instance, for each transaction, we check that it is [properly ABI-encoded](../../system-contracts/bootloader/bootloader.yul#L4044) and that the transactions [go exactly one after another](../../system-contracts/bootloader/bootloader.yul#L4037). We also ensure that transactions do not exceed the limits of the memory space allowed for transactions.

### Transaction types & their validation

While the main transaction format is the internal `Transaction` [format](../../system-contracts/contracts/libraries/TransactionHelper.sol#L25), it is a struct that is used to represent various kinds of transactions types. It contains a lot of `reserved` fields that could be used depending in the future types of transactions without need for AA to change the interfaces of their contracts.

The exact type of the transaction is marked by the `txType` field of the transaction type. There are 6 types currently supported:

- `txType`: 0. It means that this transaction is of legacy transaction type. The following restrictions are enforced:
- `maxFeePerErgs=getMaxPriorityFeePerErg` since it is pre-EIP1559 tx type.
- `reserved1..reserved4` as well as `paymaster` are 0. `paymasterInput` is zero.
- Note, that unlike type 1 and type 2 transactions, `reserved0` field can be set to a non-zero value, denoting that this legacy transaction is EIP-155-compatible and its RLP encoding (as well as signature) should contain the `chainId` of the system.
- `txType`: 1. It means that the transaction is of type 1, i.e. transactions access list. ZKsync does not support access lists in any way, so no benefits of fulfilling this list will be provided. The access list is assumed to be empty. The same restrictions as for type 0 are enforced, but also `reserved0` must be 0.
- `txType`: 2. It is EIP1559 transactions. The same restrictions as for type 1 apply, but now `maxFeePerErgs` may not be equal to `getMaxPriorityFeePerErg`.
- `txType`: 113. It is ZKsync transaction type. This transaction type is intended for AA support. The only restriction that applies to this transaction type: fields `reserved0..reserved4` must be equal to 0.
- `txType`: 254. It is a transaction type that is used for upgrading the L2 system. This is the only type of transaction is allowed to start a transaction out of the name of the contracts in kernel space.
- `txType`: 255. It is a transaction that comes from L1. There are almost no restrictions explicitly imposed upon this type of transaction, since the bootloader at the end of its execution sends the rolling hash of the executed priority transactions. The L1 contract ensures that the hash did indeed match the [hashes of the priority transactions on L1](../../l1-contracts/contracts/state-transition/chain-deps/facets/Executor.sol#L376).

You can also read more on L1->L2 transactions and upgrade transactions [here](../settlement_contracts/priority_queue/processing_of_l1->l2_txs.md).

However, as already stated, the bootloader’s memory is not deterministic and the operator is free to put anything it wants there. For all of the transaction types above the restrictions are imposed in the following ([method](../../system-contracts/bootloader/bootloader.yul#L3107)), which is called before starting processing the transaction.

### Structure of the bootloader’s memory

The bootloader expects the following structure of the memory (here by word we denote 32-bytes, the same machine word as on EVM):

#### **Batch information**

The first 8 words are reserved for the batch information provided by the operator.

- `0` word — the address of the operator (the beneficiary of the transactions).
- `1` word — the hash of the previous batch. Its validation will be explained later on.
- `2` word — the timestamp of the current batch. Its validation will be explained later on.
- `3` word — the number of the new batch.
- `4` word — the fair pubdata price. More on how our pubdata is calculated can be read [here](./zksync_fee_model.md).
- `5` word — the “fair” price for L2 gas, i.e. the price below which the `baseFee` of the batch should not fall. For now, it is provided by the operator, but it in the future it may become hardcoded.
- `6` word — the base fee for the batch that is expected by the operator. While the base fee is deterministic, it is still provided to the bootloader just to make sure that the data that the operator has coincides with the data provided by the bootloader.
- `7` word — reserved word. Unused on proved batch.

The batch information slots [are used at the beginning of the batch](../../system-contracts/bootloader/bootloader.yul#3921). Once read, these slots can be used for temporary data.

#### **Temporary data for debug & transaction processing purposes**

- `[8..39]` – reserved slots for debugging purposes
- `[40..72]` – slots for holding the paymaster context data for the current transaction. The role of the paymaster context is similar to the [EIP4337](https://eips.ethereum.org/EIPS/eip-4337)’s one. You can read more about it in the account abstraction documentation.
- `[73..74]` – slots for signed and explorer transaction hash of the currently processed L2 transaction.
- `[75..142]` – 68 slots for the calldata for the KnownCodesContract call.
- `[143..10142]` – 10000 slots for the refunds for the transactions.
- `[10143..20142]` – 10000 slots for the overhead for batch for the transactions. This overhead is suggested by the operator, i.e. the bootloader will still double-check that the operator does not overcharge the user.
- `[20143..30142]` – slots for the “trusted” gas limits by the operator. The user’s transaction will have at its disposal `min(MAX_TX_GAS(), trustedGasLimit)`, where `MAX_TX_GAS` is a constant guaranteed by the system. Currently, it is equal to 80 million gas. In the future, this feature will be removed.
- `[30143..70146]` – slots for storing L2 block info for each transaction. You can read more on the difference L2 blocks and batches [here](./batches_and_blocks_on_zksync.md).
- `[70147..266754]` – slots used for compressed bytecodes each in the following format:
  - 32 bytecode hash
  - 32 zeroes (but then it will be modified by the bootloader to contain 28 zeroes and then the 4-byte selector of the `publishCompressedBytecode` function of the `BytecodeCompressor`)
  - The calldata to the bytecode compressor (without the selector).
- `[266755..266756]` – slots where the hash and the number of current priority ops is stored. More on it in the priority operations [section](../settlement_contracts/priority_queue/processing_of_l1->l2_txs.md).

#### L1Messenger Pubdata

- `[266757..1626756]` – slots where the final batch pubdata is supplied to be verified by the [L2DAValidator](../settlement_contracts/data_availability/custom_da.md).

But briefly, this space is used for the calldata to the L1Messenger’s `publishPubdataAndClearState` function, which accepts the address of the L2DAValidator as well as the pubdata for it to check. The L2DAValidator is a contract that is responsible to ensure efficiency [when handling pubdata](../settlement_contracts/data_availability/custom_da.md). Typically, the calldata `L2DAValidator` would include uncompressed preimages for bytecodes, L2->L1 messages, L2->L1 logs, etc as their compressed counterparts. However, the exact implementation may vary across various ZK chains.

Note, that while the realistic number of pubdata that can be published in a batch is ~780kb, the size of the calldata to L1Messenger may be a lot larger due to the fact that this method also accepts the original uncompressed state diff entries. These will not be published to L1, but will be used to verify the correctness of the compression.

One of "worst case" scenarios for the number of state diffs in a batch is when 780kb of pubdata is spent on repeated writes, that are all zeroed out. In this case, the number of diffs is 780kb / 5 = 156k. This means that they will have accoomdate 42432000 bytes of calldata for the uncompressed state diffs. Adding 780kb on top leaves us with roughly 43212000 bytes needed for calldata. 1350375 slots are needed to accommodate this amount of data. We round up to 1360000 slots just in case.

In theory though much more calldata could be used (if for instance 1 byte is used for enum index). It is the responsibility of the
operator to ensure that it can form the correct calldata for the L1Messenger.

#### **Transaction’s meta descriptions**

- `[1626756..1646756]` words — 20000 slots for 10000 transaction’s meta descriptions (their structure is explained below).

For internal reasons related to possible future integrations of zero-knowledge proofs about some of the contents of the bootloader’s memory, the array of the transactions is not passed as the ABI-encoding of the array of transactions, but:

- We have a constant maximum number of transactions. At the time of this writing, this number is 10000.
- Then, we have 10000 transaction descriptions, each ABI encoded as the following struct:

```solidity
struct BootloaderTxDescription {
  // The offset by which the ABI-encoded transaction's data is stored
  uint256 txDataOffset;
  // Auxiliary data on the transaction's execution. In our internal versions
  // of the bootloader it may have some special meaning, but for the
  // bootloader used on the mainnet it has only one meaning: whether to execute
  // the transaction. If 0, no more transactions should be executed. If 1, then
  // we should execute this transaction and possibly try to execute the next one.
  uint256 txExecutionMeta;
}
```

#### **Reserved slots for the calldata for the paymaster’s postOp operation**

- `[1646756..1646795]` words — 40 slots which could be used for encoding the calls for postOp methods of the paymaster.

To avoid additional copying of transactions for calls for the account abstraction, we reserve some of the slots which could be then used to form the calldata for the `postOp` call for the account abstraction without having to copy the entire transaction’s data.

#### **The actual transaction’s descriptions**

- `[1646796..1967599]`

Starting from the 487312 word, the actual descriptions of the transactions start. (The struct can be found by this [link](../../system-contracts/contracts/libraries/TransactionHelper.sol#L25)). The bootloader enforces that:

- They are correctly ABI encoded representations of the struct above.
- They are located without any gaps in memory (the first transaction starts at word 653 and each transaction goes right after the next one).
- The contents of the currently processed transaction (and the ones that will be processed later on are untouched). Note, that we do allow overriding data from the already processed transactions as it helps to preserve efficiency by not having to copy the contents of the `Transaction` each time we need to encode a call to the account.

#### **VM hook pointers**

- `[1967600..1967602]`

These are memory slots that are used purely for debugging purposes (when the VM writes to these slots, the server side can catch these calls and give important insight information for debugging issues).

#### **Result ptr pointer**

- `[1967602..1977602]`

These are memory slots that are used to track the success status of a transaction. If the transaction with number `i` succeeded, the slot `937499 - 10000 + i` will be marked as 1 and 0 otherwise.

### General flow of the bootloader’s execution

1. At the start of the batch it [reads the initial batch information](../../system-contracts/bootloader/bootloader.yul#L3928) and [sends the information](../../system-contracts/bootloader/bootloader.yul#L2857) about the current batch to the SystemContext system contract.
2. It goes through each of [transaction’s descriptions](../../system-contracts/bootloader/bootloader.yul#L4016) and checks whether the `execute` field is set. If not, it ends processing of the transactions and ends execution of the batch. If the execute field is non-zero, the transaction will be executed and it goes to step 3.
3. Based on the transaction’s type it decides whether the transaction is an L1 or L2 transaction and processes them accordingly. More on the processing of the L1 transactions can be read [here](#l1-l2-transactions). More on L2 transactions can be read [here](#l2-transactions).

### L2 transactions

On ZKsync, every address is a contract. Users can start transactions from their EOA accounts, because every address that does not have any contract deployed on it implicitly contains the code defined in the [DefaultAccount.sol](../../system-contracts/contracts/DefaultAccount.sol) file. Whenever anyone calls a contract that is not in kernel space (i.e. the address is ≥ 2^16) and does not have any contract code deployed on it, the code for `DefaultAccount` will be used as the contract’s code.

Note, that if you call an account that is in kernel space and does not have any code deployed there, right now, the transaction will revert.

We process the L2 transactions according to our account abstraction protocol: [https://docs.zksync.io/build/developer-reference/account-abstraction](https://docs.zksync.io/build/developer-reference/account-abstraction).

1. We [deduct](../../system-contracts/bootloader/bootloader.yul#L1263) the transaction’s upfront payment for the overhead for the block’s processing. You can read more on how that works in the fee model [description](./zksync_fee_model.md).
2. Then we calculate the gasPrice for these transactions according to the EIP1559 rules.
3. We [conduct the validation step](../../system-contracts/bootloader/bootloader.yul#L1287) of the AA protocol:

   - We calculate the hash of the transaction.
   - If enough gas has been provided, we near_call the validation function in the bootloader. It sets the tx.origin to the address of the bootloader, sets the ergsPrice. It also marks the factory dependencies provided by the transaction as marked and then invokes the validation method of the account and verifies the returned magic.
   - Calls the accounts and, if needed, the paymaster to receive the payment for the transaction. Note, that accounts may not use `block.baseFee` context variable, so they have no way to know what exact sum to pay. That’s why the accounts typically firstly send `tx.maxFeePerErg * tx.ergsLimit` and the bootloader [refunds](../../system-contracts/bootloader/bootloader.yul#L792) for any excess funds sent.

4. [We perform the execution of the transaction](../../system-contracts/bootloader/bootloader.yul#L1352). Note, that if the sender is an EOA, tx.origin is set equal to the `from` the value of the transaction. During the execution of the transaction, the publishing of the compressed bytecodes happens: for each factory dependency if it has not been published yet and its hash is currently pointed to in the compressed bytecodes area of the bootloader, a call to the bytecode compressor is done. Also, at the end the call to the KnownCodeStorage is done to ensure all the bytecodes have indeed been published.
5. We [refund](../../system-contracts/bootloader/bootloader.yul#L1206) the user for any excess funds he spent on the transaction:

   - Firstly, the `postTransaction` operation is called to the paymaster.
   - The bootloader asks the operator to provide a refund. During the first VM run without proofs the provide directly inserts the refunds in the memory of the bootloader. During the run for the proved batches, the operator already knows what which values have to be inserted there. You can read more about it in the [documentation](./zksync_fee_model.md) of the fee model.
   - The bootloader refunds the user.

6. We notify the operator about the [refund](../../system-contracts/bootloader/bootloader.yul#L1217) that was granted to the user. It will be used for the correct displaying of gasUsed for the transaction in explorer.

### L1->L2 transactions

L1->L2 transactions are transactions that were initiated on L1. We assume that `from` has already authorized the L1→L2 transactions. It also has its L1 pubdata price as well as ergsPrice set on L1.

Most of the steps from the execution of L2 transactions are omitted and we set `tx.origin` to the `from`, and `ergsPrice` to the one provided by transaction. After that, we use [mimicCall](#zksync-specific-opcodes) to provide the operation itself from the name of the sender account.

Note, that for L1→L2 transactions, `reserved0` field denotes the amount of ETH that should be minted on L2 as a result of this transaction. `reserved1` is the refund receiver address, i.e. the address that would receive the refund for the transaction as well as the msg.value if the transaction fails.

There are two kinds of L1->L2 transactions:

- Priority operations, initiated by users (they have type `255`).
- Upgrade transactions, that can be initiated during system upgrade (they have type `254`).

You can read more about differences between those in the corresponding [document](../settlement_contracts/priority_queue/processing_of_l1->l2_txs.md).

### End of the batch

At the end of the batch we set `tx.origin` and `tx.gasprice` context variables to zero to save L1 gas on calldata and send the entire bootloader balance to the operator, effectively sending fees to him.

<<<<<<< HEAD
Also, we [set](../../system-contracts/bootloader/bootloader.yul#L4047) the fictive L2 block’s data. Then, we call the system context to ensure that it publishes the timestamp of the L2 block as well as L1 batch. We also reset the `txNumberInBlock` counter to avoid its state diffs from being published on L1. You can read more about block processing on ZKsync [here](./batches_and_blocks_on_zksync.md).
=======
Also, we [set](../../system-contracts/bootloader/bootloader.yul#L4110) the fictive L2 block’s data. Then, we call the system context to ensure that it publishes the timestamp of the L2 block as well as L1 batch. We also reset the `txNumberInBlock` counter to avoid its state diffs from being published on L1. You can read more about block processing on zkSync [here](./batches_and_blocks_on_zksync.md).
>>>>>>> 64859dc9

After that, we publish the hash as well as the number of priority operations in this batch. More on it [here](../settlement_contracts/priority_queue/processing_of_l1->l2_txs.md).

Then, we call the L1Messenger system contract for it to compose the pubdata to be published on L1. You can read more about the pubdata processing [here](../settlement_contracts/data_availability/standard_pubdata_format.md).

## System contracts

Most of the details on the implementation and the requirements for the execution of system contracts can be found in the doc-comments of their respective code bases. This chapter serves only as a high-level overview of such contracts.

All the codes of system contracts (including `DefaultAccount`s) are part of the protocol and can only be change via a system upgrade through L1.

### SystemContext

This contract is used to support various system parameters not included in the VM by default, i.e. `chainId`, `origin`, `ergsPrice`, `blockErgsLimit`, `coinbase`, `difficulty`, `baseFee`, `blockhash`, `block.number`, `block.timestamp.`

It is important to note that the constructor is **not** run for this contract upon genesis, i.e. the constant context values are set on genesis explicitly. Notably, if in the future we want to upgrade the contracts, we will do it via [ContractDeployer](#contractdeployer--immutablesimulator) and so the constructor will be run.

This contract is also responsible for ensuring validity and consistency of batches, L2 blocks. The implementation itself is rather straightforward, but to better understand this contract, please take a look at the [page](./batches_and_blocks_on_zksync.md) about the block processing on ZKsync.

### AccountCodeStorage

The code hashes of accounts are stored inside the storage of this contract. Whenever a VM calls a contract with address `address` it retrieves the value under storage slot `address` of this system contract, if this value is non-zero, it uses this as the code hash of the account.

Whenever a contract is called, the VM asks the operator to provide the preimage for the codehash of the account. That is why data availability of the code hashes is paramount.

#### Constructing vs Non-constructing code hash

In order to prevent contracts from being able to call a contract during its construction, we set the marker (i.e. second byte of the bytecode hash of the account) as `1`. This way, the VM will ensure that whenever a contract is called without the `isConstructor` flag, the bytecode of the default account (i.e. EOA) will be substituted instead of the original bytecode.

### BootloaderUtilities

This contract contains some of the methods which are needed purely for the bootloader functionality but were moved out from the bootloader itself for the convenience of not writing this logic in Yul.

### DefaultAccount

Whenever a contract that does **not** both:

- belong to kernel space
- have any code deployed on it (the value stored under the corresponding storage slot in `AccountCodeStorage` is zero)

The code of the default account is used. The main purpose of this contract is to provide EOA-like experience for both wallet users and contracts that call it, i.e. it should not be distinguishable (apart of spent gas) from EOA accounts on Ethereum.

### Ecrecover

The implementation of the ecrecover precompile. It is expected to be used frequently, so written in pure yul with a custom memory layout.

The contract accepts the calldata in the same format as EVM precompile, i.e. the first 32 bytes are the hash, the next 32 bytes are the v, the next 32 bytes are the r, and the last 32 bytes are the s.

It also validates the input by the same rules as the EVM precompile:

- The v should be either 27 or 28,
- The r and s should be less than the curve order.

After that, it makes a precompile call and returns empty bytes if the call failed, and the recovered address otherwise.

### Empty contracts

Some of the contracts are relied upon to have EOA-like behaviour, i.e. they can be always called and get the success value in return. An example of such address is 0 address. We also require the bootloader to be callable so that the users could transfer ETH to it.

For these contracts, we insert the `EmptyContract` code upon genesis. It is basically a noop code, which does nothing and returns `success=1`.

### SHA256 & Keccak256

Note that, unlike Ethereum, keccak256 is a precompile (_not an opcode_) on ZKsync.

These system contracts act as wrappers for their respective crypto precompile implementations. They are expected to be used frequently, especially keccak256, since Solidity computes storage slots for mapping and dynamic arrays with its help. That's why we wrote contracts on pure yul with optimizing the short input case. In the past both `sha256` and `keccak256` performed padding within the smart contracts, this is no longer true with `sha256` performing padding in the smart contracts and `keccak256` in the zk-circuits. Hashing is then completed for both within the zk-circuits.

It's important to note that the crypto part of the `sha256` precompile expects to work with padded data. This means that a bug in applying padding may lead to an unprovable transaction.

### EcAdd & EcMul

These precompiles simulate the behaviour of the EVM's EcAdd and EcMul precompiles and are fully implemented in Yul without circuit counterparts. You can read more about them [here](./elliptic_curve_precompiles.md).

### L2BaseToken & MsgValueSimulator

Unlike Ethereum, zkEVM does not have any notion of any special native token. That’s why we have to simulate operations with the native token (in which fees are charged) via two contracts: `L2BaseToken` & `MsgValueSimulator`.

`L2BaseToken` is a contract that holds the balances of native token for the users. This contract does NOT provide ERC20 interface. The only method for transferring native token is `transferFromTo`. It permits only some system contracts to transfer on behalf of users. This is needed to ensure that the interface is as close to Ethereum as possible, i.e. the only way to transfer native token is by doing a call to a contract with some `msg.value`. This is what `MsgValueSimulator` system contract is for.

Whenever anyone wants to do a non-zero value call, they need to call `MsgValueSimulator` with:

- The calldata for the call equal to the original one.
- Pass `value` and whether the call should be marked with `isSystem` in the first extra abi params.
- Pass the address of the callee in the second extraAbiParam.

More information on the extraAbiParams can be read [here](#flags-for-calls).

#### Support for `.send/.transfer`

On Ethereum, whenever a call with non-zero value is done, some additional gas is charged from the caller's frame and in return a `2300` gas stipend is given out to the callee frame. This stipend is usually enough to emit a small event, but it is enforced that it is not possible to change storage within these `2300` gas. This also means that in practice some users might opt to do `call` with 0 gas provided, relying on the `2300` stipend to be passed to the callee. This is the case for `.call/.transfer`.

While using `.send/.transfer` is generally not recommended, as a step towards better EVM compatibility, since vm1.5.0 a _partial_ support of these functions is present with ZKsync Era. It is the done via the following means:

- Whenever a call is done to the `MsgValueSimulator` system contract, `27000` gas is deducted from the caller's frame and it passed to the `MsgValueSimulator` on top of whatever gas the user has originally provided. The number was chosen to cover for the execution of the transferring of the balances as well as other constant size operations by the `MsgValueSimulator`. Note, that since it will be the frame of `MsgValueSimulator` that will actually call the callee, the constant must also include the cost for decommitting the code of the callee. Decoding bytecode of any size would be prohibitevely expensive and so we support only callees of size up to `100000` bytes.
- `MsgValueSimulator` ensures that no more than `2300` out of the stipend above gets to the callee, ensuring the reentrancy protection invariant for these functions holds.

Note, that unlike EVM any unused gas from such calls will be refunded.

The system preserves the following guarantees about `.send/.transfer`:

- No more than `2300` gas will be received by the callee. Note, [that a smaller, but a close amount](../../system-contracts/contracts/test-contracts/TransferTest.sol#L33) may be passed.
- It is not possible to do any storage changes within this stipend. This is enforced by having cold write cost more than `2300` gas. Also, cold write cost always has to be prepaid whenever executing storage writes. More on it can be read [here](../l2_system_contracts/zksync_fee_model.md#io-pricing).
- Any callee with bytecode size of up to `100000` will work.

The system does not guarantee the following:

- That callees with bytecode size larger than `100000` will work. Note, that a malicious operator can fail any call to a callee with large bytecode even if it has been decommitted before. More on it can be read [here](../l2_system_contracts/zksync_fee_model.md#io-pricing).

As a conclusion, using `.send/.transfer` should be generally avoided, but when avoiding is not possible it should be used with small callees, e.g. EOAs, which implement [DefaultAccount](../../system-contracts/contracts/DefaultAccount.sol).

### KnownCodeStorage

This contract is used to store whether a certain code hash is “known”, i.e. can be used to deploy contracts. On ZKsync, the L2 stores the contract’s code _hashes_ and not the codes themselves. Therefore, it must be part of the protocol to ensure that no contract with unknown bytecode (i.e. hash with an unknown preimage) is ever deployed.

The factory dependencies field provided by the user for each transaction contains the list of the contract’s bytecode hashes to be marked as known. We can not simply trust the operator to “know” these bytecodehashes as the operator might be malicious and hide the preimage. We ensure the availability of the bytecode in the following way:

- If the transaction comes from L1, i.e. all its factory dependencies have already been published on L1, we can simply mark these dependencies as “known”.
- If the transaction comes from L2, i.e. (the factory dependencies are yet to publish on L1), we make the user pays by burning ergs proportional to the bytecode’s length. After that, we send the L2→L1 log with the bytecode hash of the contract. It is the responsibility of the L1 contracts to verify that the corresponding bytecode hash has been published on L1.

It is the responsibility of the [ContractDeployer](#contractdeployer--immutablesimulator) system contract to deploy only those code hashes that are known.

The KnownCodesStorage contract is also responsible for ensuring that all the “known” bytecode hashes are also [valid](#bytecode-validity).

### ContractDeployer & ImmutableSimulator

`ContractDeployer` is a system contract responsible for deploying contracts on ZKsync. It is better to understand how it works in the context of how the contract deployment works on ZKsync. Unlike Ethereum, where `create`/`create2` are opcodes, on ZKsync these are implemented by the compiler via calls to the ContractDeployer system contract.

For additional security, we also distinguish the deployment of normal contracts and accounts. That’s why the main methods that will be used by the user are `create`, `create2`, `createAccount`, `create2Account`, which simulate the CREATE-like and CREATE2-like behavior for deploying normal and account contracts respectively.

#### **Address derivation**

Each rollup that supports L1→L2 communications needs to make sure that the addresses of contracts on L1 and L2 do not overlap during such communication (otherwise it would be possible that some evil proxy on L1 could mutate the state of the L2 contract). Generally, rollups solve this issue in two ways:

- XOR/ADD some kind of constant to addresses during L1→L2 communication. That’s how rollups closer to full EVM-equivalence solve it, since it allows them to maintain the same derivation rules on L1 at the expense of contract accounts on L1 having to redeploy on L2.
- Have different derivation rules from Ethereum. That is the path that ZKsync has chosen, mainly because since we have different bytecode than on EVM, CREATE2 address derivation would be different in practice anyway.

You can see the rules for our address derivation in `getNewAddressCreate2`/ `getNewAddressCreate` methods in the ContractDeployer.

Note, that we still add a certain constant to the addresses during L1→L2 communication in order to allow ourselves some way to support EVM bytecodes in the future.

#### **Deployment nonce**

On Ethereum, the same nonce is used for CREATE for accounts and EOA wallets. On ZKsync this is not the case, we use a separate nonce called “deploymentNonce” to track the nonces for accounts. This was done mostly for consistency with custom accounts and for having multicalls feature in the future.

#### **General process of deployment**

- After incrementing the deployment nonce, the contract deployer must ensure that the bytecode that is being deployed is available.
- After that, it puts the bytecode hash with a [special constructing marker](#constructing-vs-non-constructing-code-hash) as code for the address of the to-be-deployed contract.
- Then, if there is any value passed with the call, the contract deployer passes it to the deployed account and sets the `msg.value` for the next as equal to this value.
- Then, it uses `mimic_call` for calling the constructor of the contract out of the name of the account.
- It parses the array of immutables returned by the constructor (we’ll talk about immutables in more details later).
- Calls `ImmutableSimulator` to set the immutables that are to be used for the deployed contract.

Note how it is different from the EVM approach: on EVM when the contract is deployed, it executes the initCode and returns the deployedCode. On ZKsync, contracts only have the deployed code and can set immutables as storage variables returned by the constructor.

#### **Constructor**

On Ethereum, the constructor is only part of the initCode that gets executed during the deployment of the contract and returns the deployment code of the contract. On ZKsync, there is no separation between deployed code and constructor code. The constructor is always a part of the deployment code of the contract. In order to protect it from being called, the compiler-generated contracts invoke constructor only if the `isConstructor` flag provided (it is only available for the system contracts). You can read more about flags [here](#flags-for-calls).

After execution, the constructor must return an array of:

```solidity
struct ImmutableData {
  uint256 index;
  bytes32 value;
}
```

basically denoting an array of immutables passed to the contract.

#### **Immutables**

Immutables are stored in the `ImmutableSimulator` system contract. The way how `index` of each immutable is defined is part of the compiler specification. This contract treats it simply as mapping from index to value for each particular address.

Whenever a contract needs to access a value of some immutable, they call the `ImmutableSimulator.getImmutable(getCodeAddress(), index)`. Note that on ZKsync it is possible to get the current execution address (you can read more about `getCodeAddress()` [here](#zksync-specific-opcodes).

#### **Return value of the deployment methods**

If the call succeeded, the address of the deployed contract is returned. If the deploy fails, the error bubbles up.

### DefaultAccount

The implementation of the default account abstraction. This is the code that is used by default for all addresses that are not in kernel space and have no contract deployed on them. This address:

- Contains minimal implementation of our account abstraction protocol. Note that it supports the [built-in paymaster flows](https://docs.zksync.io/build/developer-reference/account-abstraction/paymasters).
- When anyone (except bootloader) calls it, it behaves in the same way as a call to an EOA, i.e. it always returns `success = 1, returndatasize = 0` for calls from anyone except for the bootloader.

### L1Messenger

A contract used for sending arbitrary length L2→L1 messages from ZKsync to L1. While ZKsync natively supports a rather limited number of L1→L2 logs, which can transfer only roughly 64 bytes of data a time, we allowed sending nearly-arbitrary length L2→L1 messages with the following trick:

The L1 messenger receives a message, hashes it and sends only its hash as well as the original sender via L2→L1 log. Then, it is the duty of the L1 smart contracts to make sure that the operator has provided full preimage of this hash in the commitment of the batch.

Note, that L1Messenger is calls the L2DAValidator and plays an important role in facilitating the [DA validation protocol](../settlement_contracts/data_availability/custom_da.md).

### NonceHolder

Serves as storage for nonces for our accounts. Besides making it easier for operator to order transactions (i.e. by reading the current nonces of account), it also serves a separate purpose: making sure that the pair (address, nonce) is always unique.

It provides a function `validateNonceUsage` which the bootloader uses to check whether the nonce has been used for a certain account or not. Bootloader enforces that the nonce is marked as non-used before validation step of the transaction and marked as used one afterwards. The contract ensures that once marked as used, the nonce can not be set back to the “unused” state.

Note that nonces do not necessarily have to be monotonic (this is needed to support more interesting applications of account abstractions, e.g. protocols that can start transactions on their own, tornado-cash like protocols, etc). That’s why there are two ways to set a certain nonce as “used”:

- By incrementing the `minNonce` for the account (thus making all nonces that are lower than `minNonce` as used).
- By setting some non-zero value under the nonce via `setValueUnderNonce`. This way, this key will be marked as used and will no longer be allowed to be used as nonce for accounts. This way it is also rather efficient, since these 32 bytes could be used to store some valuable information.

The accounts upon creation can also provide which type of nonce ordering do they want: Sequential (i.e. it should be expected that the nonces grow one by one, just like EOA) or Arbitrary, the nonces may have any values. This ordering is not enforced in any way by system contracts, but it is more of a suggestion to the operator on how it should order the transactions in the mempool.

### EventWriter

A system contract responsible for emitting events.

It accepts in its 0-th extra abi data param the number of topics. In the rest of the extraAbiParams he accepts topics for the event to emit. Note, that in reality the event the first topic of the event contains the address of the account. Generally, the users should not interact with this contract directly, but only through Solidity syntax of `emit`-ing new events.

### Compressor

One of the most expensive resource for a rollup is data availability, so in order to reduce costs for the users we compress the published pubdata in several ways:

- We compress published bytecodes.
- We compress state diffs.

The contract provides two methods:

- `publishCompressedBytecode` that verifies the correctness of the bytecode compression and publishes it in form of a message to the DA layer.
- `verifyCompressedStateDiffs` that can verify the correctness of our standard state diff compression. This method can be used by common L2DAValidators and it is for instance utilized by the [RollupL2DAValidator](../../l2-contracts/contracts/data-availability/RollupL2DAValidator.sol).

You can read more about how custom DA is handled [here](../settlement_contracts/data_availability/custom_da.md).

### Pubdata Chunk Publisher

This contract is responsible for separating pubdata into chunks that each fit into a [4844 blob](../settlement_contracts/data_availability/rollup_da.md) and calculating the hash of the preimage of said blob. If a chunk's size is less than the total number of bytes for a blob, we pad it on the right with zeroes as the circuits will require that the chunk is of exact size.

This contract can be utilized by L2DAValidators, e.g. [RollupL2DAValidator](../../l2-contracts/contracts/data-availability/RollupL2DAValidator.sol) uses it to compress the pubdata into blobs.

### CodeOracle

It is a contract that accepts the versioned hash of a bytecode and returns the preimage of it. It is similar to the `extcodecopy` functionality on Ethereum.

It works the following way:

1. It accepts a versioned hash and double checks that it is marked as “known”, i.e. the operator must know the preimage for such hash.
2. After that, it uses the `decommit` opcode, which accepts the versioned hash and the number of ergs to spent, which is proportional to the length of the preimage. If the preimage has been decommitted before, the requested cost will be refunded to the user.

   Note, that the decommitment process does not only happen using the `decommit` opcode, but during calls to contracts. Whenever a contract is called, its code is decommitted into a memory page dedicated to contract code. We never decommit the same preimage twice, regardless of whether it was decommitted via an explicit opcode or during a call to another contract, the previous unpacked bytecode memory page will be reused. When executing `decommit` inside the `CodeOracle` contract, the user will be firstly precharged with maximal possible price and then it will be refunded in case the bytecode has been decommitted before.

3. The `decommit` opcode returns to the slice of the decommitted bytecode. Note, that the returned pointer always has length of 2^21 bytes, regardless of the length of the actual bytecode. So it is the job of the `CodeOracle` system contract to shrink the length of the returned data.

### P256Verify

This contract exerts the same behavior as the P256Verify precompile from [RIP-7212](https://github.com/ethereum/RIPs/blob/master/RIPS/rip-7212.md). Note, that since Era has different gas schedule, we do not comply with the gas costs, but otherwise the interface is identical.

### GasBoundCaller

This is not a system contract, but it will be predeployed on a fixed user space address. This contract allows users to set an upper bound of how much pubdata can a subcall take, regardless of the gas per pubdata. More on how pubdata works on ZKsync can be read [here](./zksync_fee_model.md).

Note, that it is a deliberate decision not to deploy this contract in the kernel space, since it can relay calls to any contracts and so may break the assumption that all system contracts can be trusted.

### ComplexUpgrader

Usually an upgrade is performed by calling the `forceDeployOnAddresses` function of ContractDeployer out of the name of the `FORCE_DEPLOYER` constant address. However some upgrades may require more complex interactions, e.g. query something from a contract to determine which calls to make etc.

For cases like this `ComplexUpgrader` contract has been created. The assumption is that the implementation of the upgrade is predeployed and the `ComplexUpgrader` would delegatecall to it.

> Note, that while `ComplexUpgrader` existed even in the previous upgrade, it lacked `forceDeployAndUpgrade` function. This caused some serious limitations. More on how the gateway upgrade process will look like can be read [here](../upgrade_history/gateway_upgrade/upgrade_process.md).

### Predeployed contracts

There are some contracts need to predeployed, but having kernel space rights is not desirable for them. Such contracts are usuallypredeployed at sequential addresses starting from `2^16`.

### Create2Factory

Just a built-in Create2Factory. It allows to deterministically deploy contracts to the samme address on multiple chains.

### L2GenesisUpgrade

A contract that is responsible for facilitating initialization of a newly created chain. This is part of a [chain creation flow](../chain_management/chain_genesis.md).

### Bridging-related contracts

`L2Bridgehub`, `L2AssetRouter`, `L2NativeTokenVault`, as well as `L2MessageRoot`.

These contracts are used to facilitate cross-chain communication as well value bridging. You can read more about then in [the asset router spec](../bridging/asset_router/overview.md).

Note, that [L2AssetRouter](../../l1-contracts/contracts/bridge/asset-router/L2AssetRouter.sol) and [L2NativeTokenVault](../../l1-contracts/contracts/bridge/ntv/L2NativeTokenVault.sol) have unique code, the L2Bridgehub and L2MessageRoot share the same source code with their L1 precompiles, i.e. the L2Bridgehub has [this](../../l1-contracts/contracts/bridgehub/Bridgehub.sol) code and L2MessageRoot has [this](../../l1-contracts/contracts/bridgehub/MessageRoot.sol) code.

### SloadContract

During the L2GatewayUpgrade, the system contracts will need to read the storage of some other contracts, despite those lacking getters. The how it is implemented can be read in the `forcedSload` function of the [SystemContractHelper](../../system-contracts/contracts/libraries/SystemContractHelper.sol) contract.

While it is only used for the upgrade, it was decided to leave it as a predeployed contract for future use-cases as well.

### L2WrappedBaseTokenImplementation

While bridging wrapped base tokens (e.g. WETH) is not yet supported. The address of it is enshrined within the native token vault (both the L1 and L2 one). For consistency with other networks, our WETH token is deployed as a TransparentUpgradeableProxy. To have the deployment process easier, we predeploy the implementation.

## Known issues to be resolved

The protocol, while conceptually complete, contains some known issues which will be resolved in the short to middle term.

- Fee modeling is yet to be improved. More on it in the [document](./zksync_fee_model.md) on the fee model.
- We may add some kind of default implementation for the contracts in the kernel space (i.e. if called, they wouldn’t revert but behave like an EOA).<|MERGE_RESOLUTION|>--- conflicted
+++ resolved
@@ -424,11 +424,7 @@
 
 At the end of the batch we set `tx.origin` and `tx.gasprice` context variables to zero to save L1 gas on calldata and send the entire bootloader balance to the operator, effectively sending fees to him.
 
-<<<<<<< HEAD
-Also, we [set](../../system-contracts/bootloader/bootloader.yul#L4047) the fictive L2 block’s data. Then, we call the system context to ensure that it publishes the timestamp of the L2 block as well as L1 batch. We also reset the `txNumberInBlock` counter to avoid its state diffs from being published on L1. You can read more about block processing on ZKsync [here](./batches_and_blocks_on_zksync.md).
-=======
-Also, we [set](../../system-contracts/bootloader/bootloader.yul#L4110) the fictive L2 block’s data. Then, we call the system context to ensure that it publishes the timestamp of the L2 block as well as L1 batch. We also reset the `txNumberInBlock` counter to avoid its state diffs from being published on L1. You can read more about block processing on zkSync [here](./batches_and_blocks_on_zksync.md).
->>>>>>> 64859dc9
+Also, we [set](../../system-contracts/bootloader/bootloader.yul#L4110) the fictive L2 block’s data. Then, we call the system context to ensure that it publishes the timestamp of the L2 block as well as L1 batch. We also reset the `txNumberInBlock` counter to avoid its state diffs from being published on L1. You can read more about block processing on ZKsync [here](./batches_and_blocks_on_zksync.md).
 
 After that, we publish the hash as well as the number of priority operations in this batch. More on it [here](../settlement_contracts/priority_queue/processing_of_l1->l2_txs.md).
 
