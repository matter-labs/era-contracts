# System contracts/bootloader description (VM v1.5.0)

[back to readme](../README.md)

## Bootloader

On standard Ethereum clients, the workflow for executing blocks is the following:

1. Pick a transaction, validate the transactions & charge the fee, execute it
2. Gather the state changes (if the transaction has not reverted), apply them to the state.
3. Go back to step (1) if the block gas limit has not been yet exceeded.

However, having such flow on ZKsync (i.e. processing transaction one-by-one) would be too inefficient, since we have to run the entire proving workflow for each individual transaction. That’s what we need the _bootloader_ for: instead of running N transactions separately, we run the entire batch (set of blocks, more can be found [here](./batches_and_blocks_on_zksync.md)) as a single program that accepts the array of transactions as well as some other batch metadata and processes them inside a single big “transaction”. The easiest way to think about bootloader is to think in terms of EntryPoint from EIP4337: it also accepts the array of transactions and facilitates the Account Abstraction protocol.

The hash of the code of the bootloader is stored on L1 and can only be changed as a part of a system upgrade. Note, that unlike system contracts, the bootloader’s code is not stored anywhere on L2. That’s why we may sometimes refer to the bootloader’s address as formal. It only exists for the sake of providing some value to `this` / `msg.sender`/etc. When someone calls the bootloader address (e.g. to pay fees) the EmptyContract’s code is actually invoked.

## System contracts

While most of the primitive EVM opcodes can be supported out of the box (i.e. zero-value calls, addition/multiplication/memory/storage management, etc), some of the opcodes are not supported by the VM by default and they are implemented via “system contracts” — these contracts are located in a special _kernel space,_ i.e. in the address space in range `[0..2^16-1]`, and they have some special privileges, which users’ contracts don’t have. These contracts are pre-deployed at the genesis and updating their code can be done only via system upgrade, managed from L1.

The use of each system contract will be explained down below.

### Pre-deployed contracts

Some of the contracts need to be predeployed at the genesis, but they do not need the kernel space rights. To give them minimal permissiones, we predeploy them at consecutive addresses that start right at the `2^16`. These will be described in the following sections.

## zkEVM internals

Full specification of the zkEVM is beyond the scope of this document. However, this section will give you most of the details needed for understanding the L2 system smart contracts & basic differences between EVM and zkEVM.

### Registers and memory management

On EVM, during transaction execution, the following memory areas are available:

- `memory` itself.
- `calldata` the immutable slice of parent memory.
- `returndata` the immutable slice returned by the latest call to another contract.
- `stack` where the local variables are stored.

Unlike EVM, which is stack machine, zkEVM has 16 registers. Instead of receiving input from `calldata`, zkEVM starts by receiving a _pointer_ in its first register (_basically a packed struct with 4 elements: the memory page id, start and length of the slice to which it points to_) to the calldata page of the parent. Similarly, a transaction can receive some other additional data within its registers at the start of the program: whether the transaction should invoke the constructor ([more about deployments here](#contractdeployer--immutablesimulator)), whether the transaction has `isSystem` flag, etc. The meaning of each of these flags will be expanded further in this section.

_Pointers_ are separate type in the VM. It is only possible to:

- Read some value within a pointer.
- Shrink the pointer by reducing the slice to which pointer points to.
- Receive the pointer to the returndata/as a calldata.
- Pointers can be stored only on stack/registers to make sure that the other contracts can not read memory/returndata of contracts they are not supposed to.
- A pointer can be converted to the u256 integer representing it, but an integer can not be converted to a pointer to prevent unallowed memory access.
- It is not possible to return a pointer that points to a memory page with id smaller than the one for the current page. What this means is that it is only possible to `return` only pointer to the memory of the current frame or one of the pointers returned by the subcalls of the current frame.

#### Memory areas in zkEVM

For each frame, the following memory areas are allocated:

- _Heap_ (plays the same role as `memory` on Ethereum).
- _AuxHeap_ (auxiliary heap). It has the same properties as Heap, but it is used for the compiler to encode calldata/copy the returndata from the calls to system contracts to not interfere with the standard Solidity memory alignment.
- _Stack_. Unlike Ethereum, stack is not the primary place to get arguments for opcodes. The biggest difference between stack on zkEVM and EVM is that on ZKsync stack can be accessed at any location (just like memory). While users do not pay for the growth of stack, the stack can be fully cleared at the end of the frame, so the overhead is minimal.
- _Code_. The memory area from which the VM executes the code of the contract. The contract itself can not read the code page, it is only done implicitly by the VM.

Also, as mentioned in the previous section, the contract receives the pointer to the calldata.

#### Managing returndata & calldata

Whenever a contract finishes its execution, the parent’s frame receives a _pointer_ as `returndata`. This pointer may point to the child frame’s Heap/AuxHeap or it can even be the same `returndata` pointer that the child frame received from some of its child frames.

The same goes with the `calldata`. Whenever a contract starts its execution, it receives the pointer to the calldata. The parent frame can provide any valid pointer as the calldata, which means it can either be a pointer to the slice of parent’s frame memory (heap or auxHeap) or it can be some valid pointer that the parent frame has received before as calldata/returndata.

Contracts simply remember the calldata pointer at the start of the execution frame (it is by design of the compiler) and remembers the latest received returndata pointer.

Some important implications of this is that it is now possible to do the following calls without any memory copying:

A → B → C

where C receives a slice of the calldata received by B.

The same goes for returning data:

A ← B ← C

There is no need to copy returned data if the B returns a slice of the returndata returned by C.

Note, that you can _not_ use the pointer that you received via calldata as returndata (i.e. return it at the end of the execution frame). Otherwise, it would be possible that returndata points to the memory slice of the active frame and allow editing the `returndata`. It means that in the examples above, C could not return a slice of its calldata without memory copying.

Note, that the rule above is implemented by the principle "it is not possible to return a slice of data with memory page id lower than the memory page id of the current heap", since a memory page with smaller id could only be created before the call. That's why a user contract can usually safely return a slice of previously returned returndata (since it is guaranteed to have a higher memory page id). However, system contracts have an exemption from the rule above. It is needed in particular to the correct functionality of the `CodeOracle` system contract. You can read more about it [here](#codeoracle). So the rule of thumb is that returndata from `CodeOracle` should never be passed along.

Some of these memory optimizations can be seen utilized in the [EfficientCall](../../system-contracts/contracts/libraries/EfficientCall.sol#L34) library that allows to perform a call while reusing the slice of calldata that the frame already has, without memory copying.

#### Returndata & precompiles

Some of the operations which are opcodes on Ethereum, have become calls to some of the system contracts. The most notable examples are `Keccak256`, `SystemContext`, etc. Note, that, if done naively, the following lines of code would work differently on ZKsync and Ethereum:

```solidity
pop(call(...))
keccak(...)
returndatacopy(...)
```

Since the call to keccak precompile would modify the `returndata`. To avoid this, our compiler does not override the latest `returndata` pointer after calls to such opcode-like precompiles.

### ZKsync specific opcodes

While some Ethereum opcodes are not supported out of the box, some of the new opcodes were added to facilitate the development of the system contracts.

Note, that this lists does not aim to be specific about the internals, but rather explain methods in the [SystemContractHelper.sol](../../system-contracts/contracts/libraries/SystemContractHelper.sol#L44)

#### **Only for kernel space**

These opcodes are allowed only for contracts in kernel space (i.e. system contracts). If executed in other places they result in `revert(0,0)`.

- `mimic_call`. The same as a normal `call`, but it can alter the `msg.sender` field of the transaction.
- `to_l1`. Sends a system L2→L1 log to Ethereum. The structure of this log can be seen [here](../../l1-contracts/contracts/common/Messaging.sol#L23).
- `event`. Emits an L2 log to ZKsync. Note, that L2 logs are not equivalent to Ethereum events. Each L2 log can emit 64 bytes of data (the actual size is 88 bytes, because it includes the emitter address, etc). A single Ethereum event is represented with multiple `event` logs constitute. This opcode is only used by `EventWriter` system contract.
- `precompile_call`. This is an opcode that accepts two parameters: the uint256 representing the packed parameters for it as well as the ergs to burn. Besides the price for the precompile call itself, it burns the provided ergs and executes the precompile. The action that it does depend on `this` during execution:
  - If it is the address of the `ecrecover` system contract, it performs the ecrecover operation
  - If it is the address of the `sha256`/`keccak256` system contracts, it performs the corresponding hashing operation.
  - It does nothing (i.e. just burns ergs) otherwise. It can be used to burn ergs needed for L2→L1 communication or publication of bytecodes onchain.
- `setValueForNextFarCall` sets `msg.value` for the next `call`/`mimic_call`. Note, that it does not mean that the value will be really transferred. It just sets the corresponding `msg.value` context variable. The transferring of ETH should be done via other means by the system contract that uses this parameter. Note, that this method has no effect on `delegatecall` , since `delegatecall` inherits the `msg.value` of the previous frame.
- `increment_tx_counter` increments the counter of the transactions within the VM. The transaction counter used mostly for the VM’s internal tracking of events. Used only in bootloader after the end of each transaction.
- `decommit` will return a pointer to a slice with the corresponding bytecode hash preimage. If this bytecode has been unpacked before, the memory page where it was unpacked will be reused. If it has never been unpacked before, it will be unpacked into the current heap.

Note, that currently we do not have access to the `tx_counter` within VM (i.e. for now it is possible to increment it and it will be automatically used for logs such as `event`s as well as system logs produced by `to_l1`, but we can not read it). We need to read it to publish the _user_ L2→L1 logs, so `increment_tx_counter` is always accompanied by the corresponding call to the [SystemContext](#systemcontext) contract.

More on the difference between system and user logs can be read [here](../settlement_contracts/data_availability/standard_pubdata_format.md).

#### **Generally accessible**

Here are opcodes that can be generally accessed by any contract. Note that while the VM allows to access these methods, it does not mean that this is easy: the compiler might not have convenient support for some use-cases yet.

- `near_call`. It is basically a “framed” jump to some location of the code of your contract. The difference between the `near_call` and ordinary jump are:
  1. It is possible to provide an ergsLimit for it. Note, that unlike “`far_call`”s (i.e. calls between contracts) the 63/64 rule does not apply to them.
  2. If the near call frame panics, all state changes made by it are reversed. Please note, that the memory changes will **not** be reverted.
- `getMeta`. Returns an u256 packed value of [ZkSyncMeta](../../system-contracts/contracts/libraries/SystemContractHelper.sol#L18) struct. Note that this is not tight packing. The struct is formed by the [following rust code](https://github.com/matter-labs/zksync-protocol/blob/main/crates/zkevm_opcode_defs/src/definitions/abi/meta.rs#L4).
- `getCodeAddress` — receives the address of the executed code. This is different from `this` , since in case of delegatecalls `this` is preserved, but `codeAddress` is not.

#### Flags for calls

Besides the calldata, it is also possible to provide additional information to the callee when doing `call` , `mimic_call`, `delegate_call`. The called contract will receive the following information in its first 12 registers at the start of execution:

- _r1_ — the pointer to the calldata.
- _r2_ — the pointer with flags of the call. This is a mask, where each bit is set only if certain flags have been set to the call. Currently, two flags are supported: 0-th bit: `isConstructor` flag. This flag can only be set by system contracts and denotes whether the account should execute its constructor logic. Note, unlike Ethereum, there is no separation on constructor & deployment bytecode. More on that can be read [here](#contractdeployer--immutablesimulator). 1-st bit: `isSystem` flag. Whether the call intends a system contracts’ function. While most of the system contracts’ functions are relatively harmless, accessing some with calldata only may break the invariants of Ethereum, e.g. if the system contract uses `mimic_call`: no one expects that by calling a contract some operations may be done out of the name of the caller. This flag can be only set if the callee is in kernel space.
- The rest r3..r12 registers are non-empty only if the `isSystem` flag is set. There may be arbitrary values passed, which we call `extraAbiParams`.

The compiler implementation is that these flags are remembered by the contract and can be accessed later during execution via special [simulations](https://github.com/code-423n4/2024-03-zksync/blob/main/docs/VM%20Section/How%20compiler%20works/instructions/extensions/overview.md).

If the caller provides inappropriate flags (i.e. tries to set `isSystem` flag when callee is not in the kernel space), the flags are ignored.

#### `onlySystemCall` modifier

Some of the system contracts can act on behalf of the user or have a very important impact on the behavior of the account. That’s why we wanted to make it clear that users can not invoke potentially dangerous operations by doing a simple EVM-like `call`. Whenever a user wants to invoke some of the operations which we considered dangerous, they must provide “`isSystem`” flag with them.

The `onlySystemCall` flag checks that the call was either done with the “isSystemCall” flag provided or the call is done by another system contract (since Matter Labs is fully aware of system contracts).

#### Simulations via our compiler

In the future, we plan to introduce our “extended” version of Solidity with more supported opcodes than the original one. However, right now it was beyond the capacity of the team to do, so in order to represent accessing ZKsync-specific opcodes, we use `call` opcode with certain constant parameters that will be automatically replaced by the compiler with zkEVM native opcode.

Example:

```solidity
function getCodeAddress() internal view returns (address addr) {
  address callAddr = CODE_ADDRESS_CALL_ADDRESS;
  assembly {
    addr := staticcall(0, callAddr, 0, 0xFFFF, 0, 0)
  }
}
```

In the example above, the compiler will detect that the static call is done to the constant `CODE_ADDRESS_CALL_ADDRESS` and so it will replace it with the opcode for getting the code address of the current execution.

Full list of opcode simulations can be found [here](https://github.com/code-423n4/2024-03-zksync/blob/main/docs/VM%20Section/How%20compiler%20works/instructions/extensions/call.md).

We also use [verbatim-like](https://github.com/code-423n4/2024-03-zksync/blob/main/docs/VM%20Section/How%20compiler%20works/instructions/extensions/verbatim.md) statements to access ZKsync-specific opcodes in the bootloader.

All the usages of the simulations in our Solidity code are implemented in the [SystemContractHelper](../../system-contracts/contracts/libraries//SystemContractHelper.sol) library and the [SystemContractsCaller](../../system-contracts/contracts//libraries/SystemContractsCaller.sol) library.

#### Simulating `near_call` (in Yul only)

In order to use `near_call` i.e. to call a local function, while providing a limit of ergs (gas) that this function can use, the following syntax is used:

The function should contain `ZKSYNC_NEAR_CALL` string in its name and accept at least 1 input parameter. The first input parameter is the packed ABI of the `near_call`. Currently, it is equal to the number of ergs to be passed with the `near_call`.

Whenever a `near_call` panics, the `ZKSYNC_CATCH_NEAR_CALL` function is called.

_Important note:_ the compiler behaves in a way that if there is a `revert` in the bootloader, the `ZKSYNC_CATCH_NEAR_CALL` is not called and the parent frame is reverted as well. The only way to revert only the `near_call` frame is to trigger VM’s _panic_ (it can be triggered with either invalid opcode or out of gas error).

_Important note 2:_ The 63/64 rule does not apply to `near_call`. Also, if 0 gas is provided to the near call, then actually all of the available gas will go to it.

#### Notes on security

To prevent unintended substitution, the compiler requires `--system-mode` flag to be passed during compilation for the above substitutions to work.

> Note, that in the more recent compiler versions this the `--system-mode` has been renamed to `enable_eravm_extensions` (this can be seen in e.g. our [foundry.toml](../../l1-contracts/foundry.toml))

### Bytecode hashes

On ZKsync the bytecode hashes are stored in the following format:

- The 0th byte denotes the version of the format. Currently the only version that is used is “1”.
- The 1st byte is `0` for deployed contracts’ code and `1` for the contract code [that is being constructed](#constructing-vs-non-constructing-code-hash).
- The 2nd and 3rd bytes denote the length of the contract in 32-byte words as big-endian 2-byte number.
- The next 28 bytes are the last 28 bytes of the sha256 hash of the contract’s bytecode.

The bytes are ordered in little-endian order (i.e. the same way as for `bytes32` ).

#### Bytecode validity

A bytecode is valid if it:

- Has its length in bytes divisible by 32 (i.e. consists of an integer number of 32-byte words).
- Has a length of less than 2^16 words (i.e. its length in words fits into 2 bytes).
- Has an odd length in words (i.e. the 3rd byte is an odd number).

Note, that it does not have to consist of only correct opcodes. In case the VM encounters an invalid opcode, it will simply revert (similar to how EVM would treat them).

A call to a contract with invalid bytecode can not be proven. That is why it is **essential** that no contract with invalid bytecode is ever deployed on ZKsync. It is the job of the [KnownCodesStorage](#knowncodestorage) to ensure that all allowed bytecodes in the system are valid.

## Account abstraction

<<<<<<< HEAD
One of the other important features of ZKsync is the support of account abstraction. It is highly recommended to read the documentation on our AA protocol here: [https://docs.zksync.io/zksync-network/zksync-era/unique-features#native-account-abstraction](https://docs.zksync.io/zksync-network/zksync-era/unique-features#native-account-abstraction)
=======
One of the other important features of ZKsync is the support of account abstraction. It is highly recommended to read the documentation on our AA protocol here: [https://docs.zksync.io/zk-stack/concepts/account-abstraction](https://docs.zksync.io/zksync-network/unique-features/account-abstraction)
>>>>>>> e35224d2

#### Account versioning

Each account can also specify which version of the account abstraction protocol do they support. This is needed to allow breaking changes of the protocol in the future.

Currently, two versions are supported: `None` (i.e. it is a simple contract and it should never be used as `from` field of a transaction), and `Version1`.

#### Nonce ordering

Accounts can also signal to the operator which nonce ordering it should expect from these accounts: `Sequential` or `Arbitrary`.

`Sequential` means that the nonces should be ordered in the same way as in EOAs. This means, that, for instance, the operator will always wait for a transaction with nonce `X` before processing a transaction with nonce `X+1`.

`Arbitrary` means that the nonces can be ordered in arbitrary order. It is supported by the server right now, i.e. if there is a contract with arbitrary nonce ordering, its transactions will likely either be rejected or get stuck in the mempool due to nonce mismatch.

Note, that this is not enforced by system contracts in any way. Some sanity checks may be present, but the accounts are allowed to do however they like. It is more of a suggestion to the operator on how to manage the mempool.

#### Returned magic value

Now, both accounts and paymasters are required to return a certain magic value upon validation. This magic value will be enforced to be correct on the mainnet, but will be ignored during fee estimation. Unlike Ethereum, the signature verification + fee charging/nonce increment are not included as part of the intrinsic costs of the transaction. These are paid as part of the execution and so they need to be estimated as part of the estimation for the transaction’s costs.

Generally, the accounts are recommended to perform as many operations as during normal validation, but only return the invalid magic in the end of the validation. This will allow to correctly (or at least as correctly as possible) estimate the price for the validation of the account.

## Bootloader

Bootloader is the program that accepts an array of transactions and executes the entire ZKsync batch. This section will expand on its invariants and methods.

### Playground bootloader vs proved bootloader

For convenience, we use the same implementation of the bootloader both in the mainnet batches and for emulating ethCalls or other testing activities. _Only_ _proved_ bootloader is ever used for batch-building and thus this document describes only it.

### Start of the batch

It is enforced by the ZKPs, that the state of the bootloader is equivalent to the state of a contract transaction with empty calldata. The only difference is that it starts with all the possible memory pre-allocated (to avoid costs for memory expansion).

For additional efficiency (and our convenience), the bootloader receives its parameters inside its memory. This is the only point of non-determinism: the bootloader _starts with its memory pre-filled with any data the operator wants_. That’s why it is responsible for validating the correctness of it and it should never rely on the initial contents of the memory to be correct & valid.

For instance, for each transaction, we check that it is [properly ABI-encoded](../../system-contracts/bootloader/bootloader.yul#L4044) and that the transactions [go exactly one after another](../../system-contracts/bootloader/bootloader.yul#L4037). We also ensure that transactions do not exceed the limits of the memory space allowed for transactions.

### Transaction types & their validation

While the main transaction format is the internal `Transaction` [format](../../system-contracts/contracts/libraries/TransactionHelper.sol#L25), it is a struct that is used to represent various kinds of transactions types. It contains a lot of `reserved` fields that could be used depending in the future types of transactions without need for AA to change the interfaces of their contracts.

The exact type of the transaction is marked by the `txType` field of the transaction type. There are 6 types currently supported:

- `txType`: 0. It means that this transaction is of legacy transaction type. The following restrictions are enforced:
- `maxFeePerErgs=getMaxPriorityFeePerErg` since it is pre-EIP1559 tx type.
- `reserved1..reserved4` as well as `paymaster` are 0. `paymasterInput` is zero.
- Note, that unlike type 1 and type 2 transactions, `reserved0` field can be set to a non-zero value, denoting that this legacy transaction is EIP-155-compatible and its RLP encoding (as well as signature) should contain the `chainId` of the system.
- `txType`: 1. It means that the transaction is of type 1, i.e. transactions access list. ZKsync does not support access lists in any way, so no benefits of fulfilling this list will be provided. The access list is assumed to be empty. The same restrictions as for type 0 are enforced, but also `reserved0` must be 0.
- `txType`: 2. It is EIP1559 transactions. The same restrictions as for type 1 apply, but now `maxFeePerErgs` may not be equal to `getMaxPriorityFeePerErg`.
- `txType`: 113. It is ZKsync transaction type. This transaction type is intended for AA support. The only restriction that applies to this transaction type: fields `reserved0..reserved4` must be equal to 0.
- `txType`: 254. It is a transaction type that is used for upgrading the L2 system. This is the only type of transaction is allowed to start a transaction out of the name of the contracts in kernel space.
- `txType`: 255. It is a transaction that comes from L1. There are almost no restrictions explicitly imposed upon this type of transaction, since the bootloader at the end of its execution sends the rolling hash of the executed priority transactions. The L1 contract ensures that the hash did indeed match the [hashes of the priority transactions on L1](../../l1-contracts/contracts/state-transition/chain-deps/facets/Executor.sol#L376).

You can also read more on L1->L2 transactions and upgrade transactions [here](../settlement_contracts/priority_queue/processing_of_l1-l2_txs.md).

However, as already stated, the bootloader’s memory is not deterministic and the operator is free to put anything it wants there. For all of the transaction types above the restrictions are imposed in the following ([method](../../system-contracts/bootloader/bootloader.yul#L3107)), which is called before starting processing the transaction.

### Structure of the bootloader’s memory

The bootloader expects the following structure of the memory (here by word we denote 32-bytes, the same machine word as on EVM):

#### **Batch information**

The first 8 words are reserved for the batch information provided by the operator.

- `0` word — the address of the operator (the beneficiary of the transactions).
- `1` word — the hash of the previous batch. Its validation will be explained later on.
- `2` word — the timestamp of the current batch. Its validation will be explained later on.
- `3` word — the number of the new batch.
- `4` word — the fair pubdata price. More on how our pubdata is calculated can be read [here](./zksync_fee_model.md).
- `5` word — the “fair” price for L2 gas, i.e. the price below which the `baseFee` of the batch should not fall. For now, it is provided by the operator, but it in the future it may become hardcoded.
- `6` word — the base fee for the batch that is expected by the operator. While the base fee is deterministic, it is still provided to the bootloader just to make sure that the data that the operator has coincides with the data provided by the bootloader.
- `7` word — reserved word. Unused on proved batch.

The batch information slots [are used at the beginning of the batch](../../system-contracts/bootloader/bootloader.yul#3921). Once read, these slots can be used for temporary data.

#### **Temporary data for debug & transaction processing purposes**

- `[8..39]` – reserved slots for debugging purposes
- `[40..72]` – slots for holding the paymaster context data for the current transaction. The role of the paymaster context is similar to the [EIP4337](https://eips.ethereum.org/EIPS/eip-4337)’s one. You can read more about it in the account abstraction documentation.
- `[73..74]` – slots for signed and explorer transaction hash of the currently processed L2 transaction.
- `[75..142]` – 68 slots for the calldata for the KnownCodesContract call.
- `[143..10142]` – 10000 slots for the refunds for the transactions.
- `[10143..20142]` – 10000 slots for the overhead for batch for the transactions. This overhead is suggested by the operator, i.e. the bootloader will still double-check that the operator does not overcharge the user.
- `[20143..30142]` – slots for the “trusted” gas limits by the operator. The user’s transaction will have at its disposal `min(MAX_TX_GAS(), trustedGasLimit)`, where `MAX_TX_GAS` is a constant guaranteed by the system. Currently, it is equal to 80 million gas. In the future, this feature will be removed.
- `[30143..70146]` – slots for storing L2 block info for each transaction. You can read more on the difference L2 blocks and batches [here](./batches_and_blocks_on_zksync.md).
- `[70147..266754]` – slots used for compressed bytecodes each in the following format:
  - 32 bytecode hash
  - 32 zeroes (but then it will be modified by the bootloader to contain 28 zeroes and then the 4-byte selector of the `publishCompressedBytecode` function of the `BytecodeCompressor`)
  - The calldata to the bytecode compressor (without the selector).
- `[266755..266756]` – slots where the hash and the number of current priority ops is stored. More on it in the priority operations [section](../settlement_contracts/priority_queue/processing_of_l1-l2_txs.md).

#### L1Messenger Pubdata

- `[266757..1626756]` – slots where the final batch pubdata is supplied to be verified by the [L2DAValidator](../settlement_contracts/data_availability/custom_da.md).

But briefly, this space is used for the calldata to the L1Messenger’s `publishPubdataAndClearState` function, which accepts the address of the L2DAValidator as well as the pubdata for it to check. The L2DAValidator is a contract that is responsible to ensure efficiency [when handling pubdata](../settlement_contracts/data_availability/custom_da.md). Typically, the calldata `L2DAValidator` would include uncompressed preimages for bytecodes, L2->L1 messages, L2->L1 logs, etc as their compressed counterparts. However, the exact implementation may vary across various ZK chains.

Note, that while the realistic number of pubdata that can be published in a batch is ~780kb, the size of the calldata to L1Messenger may be a lot larger due to the fact that this method also accepts the original uncompressed state diff entries. These will not be published to L1, but will be used to verify the correctness of the compression.

One of "worst case" scenarios for the number of state diffs in a batch is when 780kb of pubdata is spent on repeated writes, that are all zeroed out. In this case, the number of diffs is 780kb / 5 = 156k. This means that they will have accoomdate 42432000 bytes of calldata for the uncompressed state diffs. Adding 780kb on top leaves us with roughly 43212000 bytes needed for calldata. 1350375 slots are needed to accommodate this amount of data. We round up to 1360000 slots just in case.

In theory though much more calldata could be used (if for instance 1 byte is used for enum index). It is the responsibility of the
operator to ensure that it can form the correct calldata for the L1Messenger.

#### **Transaction’s meta descriptions**

- `[1626756..1646756]` words — 20000 slots for 10000 transaction’s meta descriptions (their structure is explained below).

For internal reasons related to possible future integrations of zero-knowledge proofs about some of the contents of the bootloader’s memory, the array of the transactions is not passed as the ABI-encoding of the array of transactions, but:

- We have a constant maximum number of transactions. At the time of this writing, this number is 10000.
- Then, we have 10000 transaction descriptions, each ABI encoded as the following struct:

```solidity
struct BootloaderTxDescription {
  // The offset by which the ABI-encoded transaction's data is stored
  uint256 txDataOffset;
  // Auxiliary data on the transaction's execution. In our internal versions
  // of the bootloader it may have some special meaning, but for the
  // bootloader used on the mainnet it has only one meaning: whether to execute
  // the transaction. If 0, no more transactions should be executed. If 1, then
  // we should execute this transaction and possibly try to execute the next one.
  uint256 txExecutionMeta;
}
```

#### **Reserved slots for the calldata for the paymaster’s postOp operation**

- `[1646756..1646795]` words — 40 slots which could be used for encoding the calls for postOp methods of the paymaster.

To avoid additional copying of transactions for calls for the account abstraction, we reserve some of the slots which could be then used to form the calldata for the `postOp` call for the account abstraction without having to copy the entire transaction’s data.

#### **The actual transaction’s descriptions**

- `[1646796..1967599]`

Starting from the 487312 word, the actual descriptions of the transactions start. (The struct can be found by this [link](../../system-contracts/contracts/libraries/TransactionHelper.sol#L25)). The bootloader enforces that:

- They are correctly ABI encoded representations of the struct above.
- They are located without any gaps in memory (the first transaction starts at word 653 and each transaction goes right after the next one).
- The contents of the currently processed transaction (and the ones that will be processed later on are untouched). Note, that we do allow overriding data from the already processed transactions as it helps to preserve efficiency by not having to copy the contents of the `Transaction` each time we need to encode a call to the account.

#### **VM hook pointers**

- `[1967600..1967602]`

These are memory slots that are used purely for debugging purposes (when the VM writes to these slots, the server side can catch these calls and give important insight information for debugging issues).

#### **Result ptr pointer**

- `[1967602..1977602]`

These are memory slots that are used to track the success status of a transaction. If the transaction with number `i` succeeded, the slot `937499 - 10000 + i` will be marked as 1 and 0 otherwise.

### General flow of the bootloader’s execution

1. At the start of the batch it [reads the initial batch information](../../system-contracts/bootloader/bootloader.yul#L3928) and [sends the information](../../system-contracts/bootloader/bootloader.yul#L2857) about the current batch to the SystemContext system contract.
2. It goes through each of [transaction’s descriptions](../../system-contracts/bootloader/bootloader.yul#L4016) and checks whether the `execute` field is set. If not, it ends processing of the transactions and ends execution of the batch. If the execute field is non-zero, the transaction will be executed and it goes to step 3.
3. Based on the transaction’s type it decides whether the transaction is an L1 or L2 transaction and processes them accordingly. More on the processing of the L1 transactions can be read [here](#l1-l2-transactions). More on L2 transactions can be read [here](#l2-transactions).

### L2 transactions

On ZKsync, every address is a contract. Users can start transactions from their EOA accounts, because every address that does not have any contract deployed on it implicitly contains the code defined in the [DefaultAccount.sol](../../system-contracts/contracts/DefaultAccount.sol) file. Whenever anyone calls a contract that is not in kernel space (i.e. the address is ≥ 2^16) and does not have any contract code deployed on it, the code for `DefaultAccount` will be used as the contract’s code.

Note, that if you call an account that is in kernel space and does not have any code deployed there, right now, the transaction will revert.

We process the L2 transactions according to our account abstraction protocol: [https://docs.zksync.io/zksync-network/zksync-era/unique-features#native-account-abstraction](https://docs.zksync.io/zksync-network/zksync-era/unique-features#native-account-abstraction).

1. We [deduct](../../system-contracts/bootloader/bootloader.yul#L1263) the transaction’s upfront payment for the overhead for the block’s processing. You can read more on how that works in the fee model [description](./zksync_fee_model.md).
2. Then we calculate the gasPrice for these transactions according to the EIP1559 rules.
3. We [conduct the validation step](../../system-contracts/bootloader/bootloader.yul#L1287) of the AA protocol:

   - We calculate the hash of the transaction.
   - If enough gas has been provided, we near_call the validation function in the bootloader. It sets the tx.origin to the address of the bootloader, sets the ergsPrice. It also marks the factory dependencies provided by the transaction as marked and then invokes the validation method of the account and verifies the returned magic.
   - Calls the accounts and, if needed, the paymaster to receive the payment for the transaction. Note, that accounts may not use `block.baseFee` context variable, so they have no way to know what exact sum to pay. That’s why the accounts typically firstly send `tx.maxFeePerErg * tx.ergsLimit` and the bootloader [refunds](../../system-contracts/bootloader/bootloader.yul#L792) for any excess funds sent.

4. [We perform the execution of the transaction](../../system-contracts/bootloader/bootloader.yul#L1352). Note, that if the sender is an EOA, tx.origin is set equal to the `from` the value of the transaction. During the execution of the transaction, the publishing of the compressed bytecodes happens: for each factory dependency if it has not been published yet and its hash is currently pointed to in the compressed bytecodes area of the bootloader, a call to the bytecode compressor is done. Also, at the end the call to the KnownCodeStorage is done to ensure all the bytecodes have indeed been published.
5. We [refund](../../system-contracts/bootloader/bootloader.yul#L1206) the user for any excess funds he spent on the transaction:

   - Firstly, the `postTransaction` operation is called to the paymaster.
   - The bootloader asks the operator to provide a refund. During the first VM run without proofs the provide directly inserts the refunds in the memory of the bootloader. During the run for the proved batches, the operator already knows what which values have to be inserted there. You can read more about it in the [documentation](./zksync_fee_model.md) of the fee model.
   - The bootloader refunds the user.

6. We notify the operator about the [refund](../../system-contracts/bootloader/bootloader.yul#L1217) that was granted to the user. It will be used for the correct displaying of gasUsed for the transaction in explorer.

### L1->L2 transactions

L1->L2 transactions are transactions that were initiated on L1. We assume that `from` has already authorized the L1→L2 transactions. It also has its L1 pubdata price as well as ergsPrice set on L1.

Most of the steps from the execution of L2 transactions are omitted and we set `tx.origin` to the `from`, and `ergsPrice` to the one provided by transaction. After that, we use [mimicCall](#zksync-specific-opcodes) to provide the operation itself from the name of the sender account.

Note, that for L1→L2 transactions, `reserved0` field denotes the amount of ETH that should be minted on L2 as a result of this transaction. `reserved1` is the refund receiver address, i.e. the address that would receive the refund for the transaction as well as the msg.value if the transaction fails.

There are two kinds of L1->L2 transactions:

- Priority operations, initiated by users (they have type `255`).
- Upgrade transactions, that can be initiated during system upgrade (they have type `254`).

You can read more about differences between those in the corresponding [document](../settlement_contracts/priority_queue/processing_of_l1-l2_txs.md).

### End of the batch

At the end of the batch we set `tx.origin` and `tx.gasprice` context variables to zero to save L1 gas on calldata and send the entire bootloader balance to the operator, effectively sending fees to him.

Also, we [set](../../system-contracts/bootloader/bootloader.yul#L4110) the fictive L2 block’s data. Then, we call the system context to ensure that it publishes the timestamp of the L2 block as well as L1 batch. We also reset the `txNumberInBlock` counter to avoid its state diffs from being published on L1. You can read more about block processing on ZKsync [here](./batches_and_blocks_on_zksync.md).

After that, we publish the hash as well as the number of priority operations in this batch. More on it [here](../settlement_contracts/priority_queue/processing_of_l1-l2_txs.md).

Then, we call the L1Messenger system contract for it to compose the pubdata to be published on L1. You can read more about the pubdata processing [here](../settlement_contracts/data_availability/standard_pubdata_format.md).

## System contracts

Most of the details on the implementation and the requirements for the execution of system contracts can be found in the doc-comments of their respective code bases. This chapter serves only as a high-level overview of such contracts.

All the codes of system contracts (including `DefaultAccount`s) are part of the protocol and can only be change via a system upgrade through L1.

### SystemContext

This contract is used to support various system parameters not included in the VM by default, i.e. `chainId`, `origin`, `ergsPrice`, `blockErgsLimit`, `coinbase`, `difficulty`, `baseFee`, `blockhash`, `block.number`, `block.timestamp.`

It is important to note that the constructor is **not** run for this contract upon genesis, i.e. the constant context values are set on genesis explicitly. Notably, if in the future we want to upgrade the contracts, we will do it via [ContractDeployer](#contractdeployer--immutablesimulator) and so the constructor will be run.

This contract is also responsible for ensuring validity and consistency of batches, L2 blocks. The implementation itself is rather straightforward, but to better understand this contract, please take a look at the [page](./batches_and_blocks_on_zksync.md) about the block processing on ZKsync.

### AccountCodeStorage

The code hashes of accounts are stored inside the storage of this contract. Whenever a VM calls a contract with address `address` it retrieves the value under storage slot `address` of this system contract, if this value is non-zero, it uses this as the code hash of the account.

Whenever a contract is called, the VM asks the operator to provide the preimage for the codehash of the account. That is why data availability of the code hashes is paramount.

#### Constructing vs Non-constructing code hash

In order to prevent contracts from being able to call a contract during its construction, we set the marker (i.e. second byte of the bytecode hash of the account) as `1`. This way, the VM will ensure that whenever a contract is called without the `isConstructor` flag, the bytecode of the default account (i.e. EOA) will be substituted instead of the original bytecode.

### BootloaderUtilities

This contract contains some of the methods which are needed purely for the bootloader functionality but were moved out from the bootloader itself for the convenience of not writing this logic in Yul.

### DefaultAccount

Whenever a contract that does **not** both:

- belong to kernel space
- have any code deployed on it (the value stored under the corresponding storage slot in `AccountCodeStorage` is zero)

The code of the default account is used. The main purpose of this contract is to provide EOA-like experience for both wallet users and contracts that call it, i.e. it should not be distinguishable (apart of spent gas) from EOA accounts on Ethereum.

### Ecrecover

The implementation of the ecrecover precompile. It is expected to be used frequently, so written in pure yul with a custom memory layout.

The contract accepts the calldata in the same format as EVM precompile, i.e. the first 32 bytes are the hash, the next 32 bytes are the v, the next 32 bytes are the r, and the last 32 bytes are the s.

It also validates the input by the same rules as the EVM precompile:

- The v should be either 27 or 28,
- The r and s should be less than the curve order.

After that, it makes a precompile call and returns empty bytes if the call failed, and the recovered address otherwise.

### Empty contracts

Some of the contracts are relied upon to have EOA-like behaviour, i.e. they can be always called and get the success value in return. An example of such address is 0 address. We also require the bootloader to be callable so that the users could transfer ETH to it.

For these contracts, we insert the `EmptyContract` code upon genesis. It is basically a noop code, which does nothing and returns `success=1`.

### SHA256 & Keccak256

Note that, unlike Ethereum, keccak256 is a precompile (_not an opcode_) on ZKsync.

These system contracts act as wrappers for their respective crypto precompile implementations. They are expected to be used frequently, especially keccak256, since Solidity computes storage slots for mapping and dynamic arrays with its help. That's why we wrote contracts on pure yul with optimizing the short input case. In the past both `sha256` and `keccak256` performed padding within the smart contracts, this is no longer true with `sha256` performing padding in the smart contracts and `keccak256` in the zk-circuits. Hashing is then completed for both within the zk-circuits.

It's important to note that the crypto part of the `sha256` precompile expects to work with padded data. This means that a bug in applying padding may lead to an unprovable transaction.

### EcAdd & EcMul

These precompiles simulate the behaviour of the EVM's EcAdd and EcMul precompiles and are fully implemented in Yul without circuit counterparts. You can read more about them [here](./elliptic_curve_precompiles.md).

### L2BaseToken & MsgValueSimulator

Unlike Ethereum, zkEVM does not have any notion of any special native token. That’s why we have to simulate operations with the native token (in which fees are charged) via two contracts: `L2BaseToken` & `MsgValueSimulator`.

`L2BaseToken` is a contract that holds the balances of native token for the users. This contract does NOT provide ERC20 interface. The only method for transferring native token is `transferFromTo`. It permits only some system contracts to transfer on behalf of users. This is needed to ensure that the interface is as close to Ethereum as possible, i.e. the only way to transfer native token is by doing a call to a contract with some `msg.value`. This is what `MsgValueSimulator` system contract is for.

Whenever anyone wants to do a non-zero value call, they need to call `MsgValueSimulator` with:

- The calldata for the call equal to the original one.
- Pass `value` and whether the call should be marked with `isSystem` in the first extra abi params.
- Pass the address of the callee in the second extraAbiParam.

More information on the extraAbiParams can be read [here](#flags-for-calls).

#### Support for `.send/.transfer`

On Ethereum, whenever a call with non-zero value is done, some additional gas is charged from the caller's frame and in return a `2300` gas stipend is given out to the callee frame. This stipend is usually enough to emit a small event, but it is enforced that it is not possible to change storage within these `2300` gas. This also means that in practice some users might opt to do `call` with 0 gas provided, relying on the `2300` stipend to be passed to the callee. This is the case for `.call/.transfer`.

While using `.send/.transfer` is generally not recommended, as a step towards better EVM compatibility, since vm1.5.0 a _partial_ support of these functions is present with ZKsync Era. It is the done via the following means:

- Whenever a call is done to the `MsgValueSimulator` system contract, `27000` gas is deducted from the caller's frame and it passed to the `MsgValueSimulator` on top of whatever gas the user has originally provided. The number was chosen to cover for the execution of the transferring of the balances as well as other constant size operations by the `MsgValueSimulator`. Note, that since it will be the frame of `MsgValueSimulator` that will actually call the callee, the constant must also include the cost for decommitting the code of the callee. Decoding bytecode of any size would be prohibitevely expensive and so we support only callees of size up to `100000` bytes.
- `MsgValueSimulator` ensures that no more than `2300` out of the stipend above gets to the callee, ensuring the reentrancy protection invariant for these functions holds.

Note, that unlike EVM any unused gas from such calls will be refunded.

The system preserves the following guarantees about `.send/.transfer`:

- No more than `2300` gas will be received by the callee. Note, [that a smaller, but a close amount](../../system-contracts/contracts/test-contracts/TransferTest.sol#L33) may be passed.
- It is not possible to do any storage changes within this stipend. This is enforced by having cold write cost more than `2300` gas. Also, cold write cost always has to be prepaid whenever executing storage writes. More on it can be read [here](../l2_system_contracts/zksync_fee_model.md#io-pricing).
- Any callee with bytecode size of up to `100000` will work.

The system does not guarantee the following:

- That callees with bytecode size larger than `100000` will work. Note, that a malicious operator can fail any call to a callee with large bytecode even if it has been decommitted before. More on it can be read [here](../l2_system_contracts/zksync_fee_model.md#io-pricing).

As a conclusion, using `.send/.transfer` should be generally avoided, but when avoiding is not possible it should be used with small callees, e.g. EOAs, which implement [DefaultAccount](../../system-contracts/contracts/DefaultAccount.sol).

### KnownCodeStorage

This contract is used to store whether a certain code hash is “known”, i.e. can be used to deploy contracts. On ZKsync, the L2 stores the contract’s code _hashes_ and not the codes themselves. Therefore, it must be part of the protocol to ensure that no contract with unknown bytecode (i.e. hash with an unknown preimage) is ever deployed.

The factory dependencies field provided by the user for each transaction contains the list of the contract’s bytecode hashes to be marked as known. We can not simply trust the operator to “know” these bytecodehashes as the operator might be malicious and hide the preimage. We ensure the availability of the bytecode in the following way:

- If the transaction comes from L1, i.e. all its factory dependencies have already been published on L1, we can simply mark these dependencies as “known”.
- If the transaction comes from L2, i.e. (the factory dependencies are yet to publish on L1), we make the user pays by burning ergs proportional to the bytecode’s length. After that, we send the L2→L1 log with the bytecode hash of the contract. It is the responsibility of the L1 contracts to verify that the corresponding bytecode hash has been published on L1.

It is the responsibility of the [ContractDeployer](#contractdeployer--immutablesimulator) system contract to deploy only those code hashes that are known.

The KnownCodesStorage contract is also responsible for ensuring that all the “known” bytecode hashes are also [valid](#bytecode-validity).

### ContractDeployer & ImmutableSimulator

`ContractDeployer` is a system contract responsible for deploying contracts on ZKsync. It is better to understand how it works in the context of how the contract deployment works on ZKsync. Unlike Ethereum, where `create`/`create2` are opcodes, on ZKsync these are implemented by the compiler via calls to the ContractDeployer system contract.

For additional security, we also distinguish the deployment of normal contracts and accounts. That’s why the main methods that will be used by the user are `create`, `create2`, `createAccount`, `create2Account`, which simulate the CREATE-like and CREATE2-like behavior for deploying normal and account contracts respectively.

#### **Address derivation**

Each rollup that supports L1→L2 communications needs to make sure that the addresses of contracts on L1 and L2 do not overlap during such communication (otherwise it would be possible that some evil proxy on L1 could mutate the state of the L2 contract). Generally, rollups solve this issue in two ways:

- XOR/ADD some kind of constant to addresses during L1→L2 communication. That’s how rollups closer to full EVM-equivalence solve it, since it allows them to maintain the same derivation rules on L1 at the expense of contract accounts on L1 having to redeploy on L2.
- Have different derivation rules from Ethereum. That is the path that ZKsync has chosen, mainly because since we have different bytecode than on EVM, CREATE2 address derivation would be different in practice anyway.

You can see the rules for our address derivation in `getNewAddressCreate2`/ `getNewAddressCreate` methods in the ContractDeployer.

Note, that we still add a certain constant to the addresses during L1→L2 communication in order to allow ourselves some way to support EVM bytecodes in the future.

#### **Deployment nonce**

On Ethereum, the same nonce is used for CREATE for accounts and EOA wallets. On ZKsync this is not the case, we use a separate nonce called “deploymentNonce” to track the nonces for accounts. This was done mostly for consistency with custom accounts and for having multicalls feature in the future.

#### **General process of deployment**

- After incrementing the deployment nonce, the contract deployer must ensure that the bytecode that is being deployed is available.
- After that, it puts the bytecode hash with a [special constructing marker](#constructing-vs-non-constructing-code-hash) as code for the address of the to-be-deployed contract.
- Then, if there is any value passed with the call, the contract deployer passes it to the deployed account and sets the `msg.value` for the next as equal to this value.
- Then, it uses `mimic_call` for calling the constructor of the contract out of the name of the account.
- It parses the array of immutables returned by the constructor (we’ll talk about immutables in more details later).
- Calls `ImmutableSimulator` to set the immutables that are to be used for the deployed contract.

Note how it is different from the EVM approach: on EVM when the contract is deployed, it executes the initCode and returns the deployedCode. On ZKsync, contracts only have the deployed code and can set immutables as storage variables returned by the constructor.

#### **Constructor**

On Ethereum, the constructor is only part of the initCode that gets executed during the deployment of the contract and returns the deployment code of the contract. On ZKsync, there is no separation between deployed code and constructor code. The constructor is always a part of the deployment code of the contract. In order to protect it from being called, the compiler-generated contracts invoke constructor only if the `isConstructor` flag provided (it is only available for the system contracts). You can read more about flags [here](#flags-for-calls).

After execution, the constructor must return an array of:

```solidity
struct ImmutableData {
  uint256 index;
  bytes32 value;
}
```

basically denoting an array of immutables passed to the contract.

#### **Immutables**

Immutables are stored in the `ImmutableSimulator` system contract. The way how `index` of each immutable is defined is part of the compiler specification. This contract treats it simply as mapping from index to value for each particular address.

Whenever a contract needs to access a value of some immutable, they call the `ImmutableSimulator.getImmutable(getCodeAddress(), index)`. Note that on ZKsync it is possible to get the current execution address (you can read more about `getCodeAddress()` [here](#zksync-specific-opcodes).

#### **Return value of the deployment methods**

If the call succeeded, the address of the deployed contract is returned. If the deploy fails, the error bubbles up.

### DefaultAccount

The implementation of the default account abstraction. This is the code that is used by default for all addresses that are not in kernel space and have no contract deployed on them. This address:

<<<<<<< HEAD
- Contains minimal implementation of our account abstraction protocol. Note that it supports the [built-in paymaster flows](https://docs.zksync.io/zksync-protocol/account-abstraction/paymasters).
=======
- Contains minimal implementation of our account abstraction protocol. Note that it supports the [built-in paymaster flows](https://docs.zksync.io/zksync-protocol/era-vm/account-abstraction/paymasters).
>>>>>>> e35224d2
- When anyone (except bootloader) calls it, it behaves in the same way as a call to an EOA, i.e. it always returns `success = 1, returndatasize = 0` for calls from anyone except for the bootloader.

### L1Messenger

A contract used for sending arbitrary length L2→L1 messages from ZKsync to L1. While ZKsync natively supports a rather limited number of L1→L2 logs, which can transfer only roughly 64 bytes of data a time, we allowed sending nearly-arbitrary length L2→L1 messages with the following trick:

The L1 messenger receives a message, hashes it and sends only its hash as well as the original sender via L2→L1 log. Then, it is the duty of the L1 smart contracts to make sure that the operator has provided full preimage of this hash in the commitment of the batch.

Note, that L1Messenger is calls the L2DAValidator and plays an important role in facilitating the [DA validation protocol](../settlement_contracts/data_availability/custom_da.md).

### NonceHolder

Serves as storage for nonces for our accounts. Besides making it easier for operator to order transactions (i.e. by reading the current nonces of account), it also serves a separate purpose: making sure that the pair (address, nonce) is always unique.

It provides a function `validateNonceUsage` which the bootloader uses to check whether the nonce has been used for a certain account or not. Bootloader enforces that the nonce is marked as non-used before validation step of the transaction and marked as used one afterwards. The contract ensures that once marked as used, the nonce can not be set back to the “unused” state.

Note that nonces do not necessarily have to be monotonic (this is needed to support more interesting applications of account abstractions, e.g. protocols that can start transactions on their own, tornado-cash like protocols, etc). That’s why there are two ways to set a certain nonce as “used”:

- By incrementing the `minNonce` for the account (thus making all nonces that are lower than `minNonce` as used).
- By setting some non-zero value under the nonce via `setValueUnderNonce`. This way, this key will be marked as used and will no longer be allowed to be used as nonce for accounts. This way it is also rather efficient, since these 32 bytes could be used to store some valuable information.

The accounts upon creation can also provide which type of nonce ordering do they want: Sequential (i.e. it should be expected that the nonces grow one by one, just like EOA) or Arbitrary, the nonces may have any values. This ordering is not enforced in any way by system contracts, but it is more of a suggestion to the operator on how it should order the transactions in the mempool.

### EventWriter

A system contract responsible for emitting events.

It accepts in its 0-th extra abi data param the number of topics. In the rest of the extraAbiParams he accepts topics for the event to emit. Note, that in reality the event the first topic of the event contains the address of the account. Generally, the users should not interact with this contract directly, but only through Solidity syntax of `emit`-ing new events.

### Compressor

One of the most expensive resource for a rollup is data availability, so in order to reduce costs for the users we compress the published pubdata in several ways:

- We compress published bytecodes.
- We compress state diffs.

The contract provides two methods:

- `publishCompressedBytecode` that verifies the correctness of the bytecode compression and publishes it in form of a message to the DA layer.
- `verifyCompressedStateDiffs` that can verify the correctness of our standard state diff compression. This method can be used by common L2DAValidators and it is for instance utilized by the [L2DAValidator](../../system-contracts/contracts/libraries/L2DAValidator.sol).

You can read more about how custom DA is handled [here](../settlement_contracts/data_availability/custom_da.md).

### Pubdata Chunk Publisher

This contract is responsible for separating pubdata into chunks that each fit into a [4844 blob](../settlement_contracts/data_availability/rollup_da.md) and calculating the hash of the preimage of said blob. If a chunk's size is less than the total number of bytes for a blob, we pad it on the right with zeroes as the circuits will require that the chunk is of exact size.

This contract can be utilized by L2DAValidators, e.g. [L2DAValidator library](../../system-contracts/contracts/libraries/L2DAValidator.sol) uses it to compress the pubdata into blobs.

### CodeOracle

It is a contract that accepts the versioned hash of a bytecode and returns the preimage of it. It is similar to the `extcodecopy` functionality on Ethereum.

It works the following way:

1. It accepts a versioned hash and double checks that it is marked as “known”, i.e. the operator must know the preimage for such hash.
2. After that, it uses the `decommit` opcode, which accepts the versioned hash and the number of ergs to spent, which is proportional to the length of the preimage. If the preimage has been decommitted before, the requested cost will be refunded to the user.

   Note, that the decommitment process does not only happen using the `decommit` opcode, but during calls to contracts. Whenever a contract is called, its code is decommitted into a memory page dedicated to contract code. We never decommit the same preimage twice, regardless of whether it was decommitted via an explicit opcode or during a call to another contract, the previous unpacked bytecode memory page will be reused. When executing `decommit` inside the `CodeOracle` contract, the user will be firstly precharged with maximal possible price and then it will be refunded in case the bytecode has been decommitted before.

3. The `decommit` opcode returns to the slice of the decommitted bytecode. Note, that the returned pointer always has length of 2^21 bytes, regardless of the length of the actual bytecode. So it is the job of the `CodeOracle` system contract to shrink the length of the returned data.

### P256Verify

This contract exerts the same behavior as the P256Verify precompile from [RIP-7212](https://github.com/ethereum/RIPs/blob/master/RIPS/rip-7212.md). Note, that since Era has different gas schedule, we do not comply with the gas costs, but otherwise the interface is identical.

### GasBoundCaller

This is not a system contract, but it will be predeployed on a fixed user space address. This contract allows users to set an upper bound of how much pubdata can a subcall take, regardless of the gas per pubdata. More on how pubdata works on ZKsync can be read [here](./zksync_fee_model.md).

Note, that it is a deliberate decision not to deploy this contract in the kernel space, since it can relay calls to any contracts and so may break the assumption that all system contracts can be trusted.

### ComplexUpgrader

Usually an upgrade is performed by calling the `forceDeployOnAddresses` function of ContractDeployer out of the name of the `FORCE_DEPLOYER` constant address. However some upgrades may require more complex interactions, e.g. query something from a contract to determine which calls to make etc.

For cases like this `ComplexUpgrader` contract has been created. The assumption is that the implementation of the upgrade is predeployed and the `ComplexUpgrader` would delegatecall to it.

> Note, that while `ComplexUpgrader` existed even in the previous upgrade, it lacked `forceDeployAndUpgrade` function. This caused some serious limitations. More on how the gateway upgrade process will look like can be read [here](<../upgrade_history/gateway_preparation_upgrade/upgrade_process_(no_gateway_chain).md>).

### Predeployed contracts

There are some contracts need to predeployed, but having kernel space rights is not desirable for them. Such contracts are usuallypredeployed at sequential addresses starting from `2^16`.

### Create2Factory

Just a built-in Create2Factory. It allows to deterministically deploy contracts to the samme address on multiple chains.

### L2GenesisUpgrade

A contract that is responsible for facilitating initialization of a newly created chain. This is part of a [chain creation flow](../chain_management/chain_genesis.md).

### Bridging-related contracts

- [`L2Bridgehub`](../../l1-contracts/contracts/bridgehub/L2Bridgehub.sol)
- [`L2AssetRouter`](../../l1-contracts/contracts/bridge/asset-router/L2AssetRouter.sol)
- [`L2NativeTokenVault`](../../l1-contracts/contracts/bridge/ntv/L2NativeTokenVault.sol)
- [`L2MessageRoot`](../../l1-contracts/contracts/bridgehub/L2MessageRoot.sol)

These contracts are used to facilitate cross-chain communication as well value bridging. You can read more about then in [the asset router spec](../bridging/asset_router/overview.md).

Note, that [L2AssetRouter](../../l1-contracts/contracts/bridge/asset-router/L2AssetRouter.sol) and [L2NativeTokenVault](../../l1-contracts/contracts/bridge/ntv/L2NativeTokenVault.sol) have unique code, the L2Bridgehub and L2MessageRoot share the same source code with their L1 precompiles, i.e. the L2Bridgehub has [this](../../l1-contracts/contracts/bridgehub/L2Bridgehub.sol) code and L2MessageRoot has [this](../../l1-contracts/contracts/bridgehub/L2MessageRoot.sol) code.

### SloadContract

During the L2GatewayUpgrade, the system contracts will need to read the storage of some other contracts, despite those lacking getters. The how it is implemented can be read in the `forcedSload` function of the [SystemContractHelper](../../system-contracts/contracts/libraries/SystemContractHelper.sol) contract.

While it is only used for the upgrade, it was decided to leave it as a predeployed contract for future use-cases as well.

### L2WrappedBaseTokenImplementation

While bridging wrapped base tokens (e.g. WETH) is not yet supported. The address of it is enshrined within the native token vault (both the L1 and L2 one). For consistency with other networks, our WETH token is deployed as a TransparentUpgradeableProxy. To have the deployment process easier, we predeploy the implementation.

## Known issues to be resolved

The protocol, while conceptually complete, contains some known issues which will be resolved in the short to middle term.

- Fee modeling is yet to be improved. More on it in the [document](./zksync_fee_model.md) on the fee model.
- We may add some kind of default implementation for the contracts in the kernel space (i.e. if called, they wouldn’t revert but behave like an EOA).<|MERGE_RESOLUTION|>--- conflicted
+++ resolved
@@ -216,11 +216,7 @@
 
 ## Account abstraction
 
-<<<<<<< HEAD
 One of the other important features of ZKsync is the support of account abstraction. It is highly recommended to read the documentation on our AA protocol here: [https://docs.zksync.io/zksync-network/zksync-era/unique-features#native-account-abstraction](https://docs.zksync.io/zksync-network/zksync-era/unique-features#native-account-abstraction)
-=======
-One of the other important features of ZKsync is the support of account abstraction. It is highly recommended to read the documentation on our AA protocol here: [https://docs.zksync.io/zk-stack/concepts/account-abstraction](https://docs.zksync.io/zksync-network/unique-features/account-abstraction)
->>>>>>> e35224d2
 
 #### Account versioning
 
@@ -613,11 +609,7 @@
 
 The implementation of the default account abstraction. This is the code that is used by default for all addresses that are not in kernel space and have no contract deployed on them. This address:
 
-<<<<<<< HEAD
-- Contains minimal implementation of our account abstraction protocol. Note that it supports the [built-in paymaster flows](https://docs.zksync.io/zksync-protocol/account-abstraction/paymasters).
-=======
 - Contains minimal implementation of our account abstraction protocol. Note that it supports the [built-in paymaster flows](https://docs.zksync.io/zksync-protocol/era-vm/account-abstraction/paymasters).
->>>>>>> e35224d2
 - When anyone (except bootloader) calls it, it behaves in the same way as a call to an EOA, i.e. it always returns `success = 1, returndatasize = 0` for calls from anyone except for the bootloader.
 
 ### L1Messenger
