# System contracts/bootloader description (VM v1.5.0)

[back to readme](../README.md)

## Bootloader

On standard Ethereum clients, the workflow for executing blocks is the following:

1. Pick a transaction, validate the transactions & charge the fee, execute it
2. Gather the state changes (if the transaction has not reverted), apply them to the state.
3. Go back to step (1) if the block gas limit has not been yet exceeded.

However, having such flow on ZKsync (i.e. processing transaction one-by-one) would be too inefficient, since we have to run the entire proving workflow for each individual transaction. That’s what we need the _bootloader_ for: instead of running N transactions separately, we run the entire batch (set of blocks, more can be found [here](./batches_and_blocks_on_zksync.md)) as a single program that accepts the array of transactions as well as some other batch metadata and processes them inside a single big “transaction”. The easiest way to think about bootloader is to think in terms of EntryPoint from EIP4337: it also accepts the array of transactions and facilitates the Account Abstraction protocol.

The hash of the code of the bootloader is stored on L1 and can only be changed as a part of a system upgrade. Note, that unlike system contracts, the bootloader’s code is not stored anywhere on L2. That’s why we may sometimes refer to the bootloader’s address as formal. It only exists for the sake of providing some value to `this` / `msg.sender`/etc. When someone calls the bootloader address (e.g. to pay fees) the EmptyContract’s code is actually invoked.

## System contracts

While most of the primitive EVM opcodes can be supported out of the box (i.e. zero-value calls, addition/multiplication/memory/storage management, etc), some of the opcodes are not supported by the VM by default and they are implemented via “system contracts” — these contracts are located in a special _kernel space,_ i.e. in the address space in range `[0..2^16-1]`, and they have some special privileges, which users’ contracts don’t have. These contracts are pre-deployed at the genesis and updating their code can be done only via system upgrade, managed from L1.

The use of each system contract will be explained down below.

### Pre-deployed contracts

Some of the contracts need to be predeployed at the genesis, but they do not need the kernel space rights. To give them minimal permissiones, we predeploy them at consecutive addresses that start right at the `2^16`. These will be described in the following sections.

## zkEVM internals

Full specification of the zkEVM is beyond the scope of this document. However, this section will give you most of the details needed for understanding the L2 system smart contracts & basic differences between EVM and zkEVM.

### Registers and memory management

On EVM, during transaction execution, the following memory areas are available:

- `memory` itself.
- `calldata` the immutable slice of parent memory.
- `returndata` the immutable slice returned by the latest call to another contract.
- `stack` where the local variables are stored.

Unlike EVM, which is stack machine, zkEVM has 16 registers. Instead of receiving input from `calldata`, zkEVM starts by receiving a _pointer_ in its first register (_basically a packed struct with 4 elements: the memory page id, start and length of the slice to which it points to_) to the calldata page of the parent. Similarly, a transaction can receive some other additional data within its registers at the start of the program: whether the transaction should invoke the constructor ([more about deployments here](#contractdeployer--immutablesimulator)), whether the transaction has `isSystem` flag, etc. The meaning of each of these flags will be expanded further in this section.

_Pointers_ are separate type in the VM. It is only possible to:

- Read some value within a pointer.
- Shrink the pointer by reducing the slice to which pointer points to.
- Receive the pointer to the returndata/as a calldata.
- Pointers can be stored only on stack/registers to make sure that the other contracts can not read memory/returndata of contracts they are not supposed to.
- A pointer can be converted to the u256 integer representing it, but an integer can not be converted to a pointer to prevent unallowed memory access.
- It is not possible to return a pointer that points to a memory page with id smaller than the one for the current page. What this means is that it is only possible to `return` only pointer to the memory of the current frame or one of the pointers returned by the subcalls of the current frame.

#### Memory areas in zkEVM

For each frame, the following memory areas are allocated:

- _Heap_ (plays the same role as `memory` on Ethereum).
- _AuxHeap_ (auxiliary heap). It has the same properties as Heap, but it is used for the compiler to encode calldata/copy the returndata from the calls to system contracts to not interfere with the standard Solidity memory alignment.
- _Stack_. Unlike Ethereum, stack is not the primary place to get arguments for opcodes. The biggest difference between stack on zkEVM and EVM is that on ZKsync stack can be accessed at any location (just like memory). While users do not pay for the growth of stack, the stack can be fully cleared at the end of the frame, so the overhead is minimal.
- _Code_. The memory area from which the VM executes the code of the contract. The contract itself can not read the code page, it is only done implicitly by the VM.

Also, as mentioned in the previous section, the contract receives the pointer to the calldata.

#### Managing returndata & calldata

Whenever a contract finishes its execution, the parent’s frame receives a _pointer_ as `returndata`. This pointer may point to the child frame’s Heap/AuxHeap or it can even be the same `returndata` pointer that the child frame received from some of its child frames.

The same goes with the `calldata`. Whenever a contract starts its execution, it receives the pointer to the calldata. The parent frame can provide any valid pointer as the calldata, which means it can either be a pointer to the slice of parent’s frame memory (heap or auxHeap) or it can be some valid pointer that the parent frame has received before as calldata/returndata.

Contracts simply remember the calldata pointer at the start of the execution frame (it is by design of the compiler) and remembers the latest received returndata pointer.

Some important implications of this is that it is now possible to do the following calls without any memory copying:

A → B → C

where C receives a slice of the calldata received by B.

The same goes for returning data:

A ← B ← C

There is no need to copy returned data if the B returns a slice of the returndata returned by C.

Note, that you can _not_ use the pointer that you received via calldata as returndata (i.e. return it at the end of the execution frame). Otherwise, it would be possible that returndata points to the memory slice of the active frame and allow editing the `returndata`. It means that in the examples above, C could not return a slice of its calldata without memory copying.

Note, that the rule above is implemented by the principle "it is not possible to return a slice of data with memory page id lower than the memory page id of the current heap", since a memory page with smaller id could only be created before the call. That's why a user contract can usually safely return a slice of previously returned returndata (since it is guaranteed to have a higher memory page id). However, system contracts have an exemption from the rule above. It is needed in particular to the correct functionality of the `CodeOracle` system contract. You can read more about it [here](#codeoracle). So the rule of thumb is that returndata from `CodeOracle` should never be passed along.

Some of these memory optimizations can be seen utilized in the [EfficientCall](../../system-contracts/contracts/libraries/EfficientCall.sol#L34) library that allows to perform a call while reusing the slice of calldata that the frame already has, without memory copying.

#### Returndata & precompiles

Some of the operations which are opcodes on Ethereum, have become calls to some of the system contracts. The most notable examples are `Keccak256`, `SystemContext`, etc. Note, that, if done naively, the following lines of code would work differently on ZKsync and Ethereum:

```solidity
pop(call(...))
keccak(...)
returndatacopy(...)
```

Since the call to keccak precompile would modify the `returndata`. To avoid this, our compiler does not override the latest `returndata` pointer after calls to such opcode-like precompiles.

### ZKsync specific opcodes

While some Ethereum opcodes are not supported out of the box, some of the new opcodes were added to facilitate the development of the system contracts.

Note, that this lists does not aim to be specific about the internals, but rather explain methods in the [SystemContractHelper.sol](../../system-contracts/contracts/libraries/SystemContractHelper.sol#L44)

#### **Only for kernel space**

These opcodes are allowed only for contracts in kernel space (i.e. system contracts). If executed in other places they result in `revert(0,0)`.

- `mimic_call`. The same as a normal `call`, but it can alter the `msg.sender` field of the transaction.
- `to_l1`. Sends a system L2→L1 log to Ethereum. The structure of this log can be seen [here](../../l1-contracts/contracts/common/Messaging.sol#L23).
- `event`. Emits an L2 log to ZKsync. Note, that L2 logs are not equivalent to Ethereum events. Each L2 log can emit 64 bytes of data (the actual size is 88 bytes, because it includes the emitter address, etc). A single Ethereum event is represented with multiple `event` logs constitute. This opcode is only used by `EventWriter` system contract.
- `precompile_call`. This is an opcode that accepts two parameters: the uint256 representing the packed parameters for it as well as the ergs to burn. Besides the price for the precompile call itself, it burns the provided ergs and executes the precompile. The action that it does depend on `this` during execution:
  - If it is the address of the `ecrecover` system contract, it performs the ecrecover operation
  - If it is the address of the `sha256`/`keccak256` system contracts, it performs the corresponding hashing operation.
  - It does nothing (i.e. just burns ergs) otherwise. It can be used to burn ergs needed for L2→L1 communication or publication of bytecodes onchain.
- `setValueForNextFarCall` sets `msg.value` for the next `call`/`mimic_call`. Note, that it does not mean that the value will be really transferred. It just sets the corresponding `msg.value` context variable. The transferring of ETH should be done via other means by the system contract that uses this parameter. Note, that this method has no effect on `delegatecall` , since `delegatecall` inherits the `msg.value` of the previous frame.
- `increment_tx_counter` increments the counter of the transactions within the VM. The transaction counter used mostly for the VM’s internal tracking of events. Used only in bootloader after the end of each transaction.
- `decommit` will return a pointer to a slice with the corresponding bytecode hash preimage. If this bytecode has been unpacked before, the memory page where it was unpacked will be reused. If it has never been unpacked before, it will be unpacked into the current heap.

Note, that currently we do not have access to the `tx_counter` within VM (i.e. for now it is possible to increment it and it will be automatically used for logs such as `event`s as well as system logs produced by `to_l1`, but we can not read it). We need to read it to publish the _user_ L2→L1 logs, so `increment_tx_counter` is always accompanied by the corresponding call to the [SystemContext](#systemcontext) contract.

More on the difference between system and user logs can be read [here](../settlement_contracts/data_availability/standard_pubdata_format.md).

#### **Generally accessible**

Here are opcodes that can be generally accessed by any contract. Note that while the VM allows to access these methods, it does not mean that this is easy: the compiler might not have convenient support for some use-cases yet.

- `near_call`. It is basically a “framed” jump to some location of the code of your contract. The difference between the `near_call` and ordinary jump are:
  1. It is possible to provide an ergsLimit for it. Note, that unlike “`far_call`”s (i.e. calls between contracts) the 63/64 rule does not apply to them.
  2. If the near call frame panics, all state changes made by it are reversed. Please note, that the memory changes will **not** be reverted.
- `getMeta`. Returns an u256 packed value of [ZkSyncMeta](../../system-contracts/contracts/libraries/SystemContractHelper.sol#L18) struct. Note that this is not tight packing. The struct is formed by the [following rust code](https://github.com/matter-labs/zksync-protocol/blob/main/crates/zkevm_opcode_defs/src/definitions/abi/meta.rs#L4).
- `getCodeAddress` — receives the address of the executed code. This is different from `this` , since in case of delegatecalls `this` is preserved, but `codeAddress` is not.

#### Flags for calls

Besides the calldata, it is also possible to provide additional information to the callee when doing `call` , `mimic_call`, `delegate_call`. The called contract will receive the following information in its first 12 registers at the start of execution:

- _r1_ — the pointer to the calldata.
- _r2_ — the pointer with flags of the call. This is a mask, where each bit is set only if certain flags have been set to the call. Currently, two flags are supported: 0-th bit: `isConstructor` flag. This flag can only be set by system contracts and denotes whether the account should execute its constructor logic. Note, unlike Ethereum, there is no separation on constructor & deployment bytecode. More on that can be read [here](#contractdeployer--immutablesimulator). 1-st bit: `isSystem` flag. Whether the call intends a system contracts’ function. While most of the system contracts’ functions are relatively harmless, accessing some with calldata only may break the invariants of Ethereum, e.g. if the system contract uses `mimic_call`: no one expects that by calling a contract some operations may be done out of the name of the caller. This flag can be only set if the callee is in kernel space.
- The rest r3..r12 registers are non-empty only if the `isSystem` flag is set. There may be arbitrary values passed, which we call `extraAbiParams`.

The compiler implementation is that these flags are remembered by the contract and can be accessed later during execution via special [simulations](https://github.com/code-423n4/2024-03-zksync/blob/main/docs/VM%20Section/How%20compiler%20works/instructions/extensions/overview.md).

If the caller provides inappropriate flags (i.e. tries to set `isSystem` flag when callee is not in the kernel space), the flags are ignored.

#### `onlySystemCall` modifier

Some of the system contracts can act on behalf of the user or have a very important impact on the behavior of the account. That’s why we wanted to make it clear that users can not invoke potentially dangerous operations by doing a simple EVM-like `call`. Whenever a user wants to invoke some of the operations which we considered dangerous, they must provide “`isSystem`” flag with them.

The `onlySystemCall` flag checks that the call was either done with the “isSystemCall” flag provided or the call is done by another system contract (since Matter Labs is fully aware of system contracts).

#### Simulations via our compiler

In the future, we plan to introduce our “extended” version of Solidity with more supported opcodes than the original one. However, right now it was beyond the capacity of the team to do, so in order to represent accessing ZKsync-specific opcodes, we use `call` opcode with certain constant parameters that will be automatically replaced by the compiler with zkEVM native opcode.

Example:

```solidity
function getCodeAddress() internal view returns (address addr) {
  address callAddr = CODE_ADDRESS_CALL_ADDRESS;
  assembly {
    addr := staticcall(0, callAddr, 0, 0xFFFF, 0, 0)
  }
}
```

In the example above, the compiler will detect that the static call is done to the constant `CODE_ADDRESS_CALL_ADDRESS` and so it will replace it with the opcode for getting the code address of the current execution.

Full list of opcode simulations can be found [here](https://github.com/code-423n4/2024-03-zksync/blob/main/docs/VM%20Section/How%20compiler%20works/instructions/extensions/call.md).

We also use [verbatim-like](https://github.com/code-423n4/2024-03-zksync/blob/main/docs/VM%20Section/How%20compiler%20works/instructions/extensions/verbatim.md) statements to access ZKsync-specific opcodes in the bootloader.

All the usages of the simulations in our Solidity code are implemented in the [SystemContractHelper](../../system-contracts/contracts/libraries//SystemContractHelper.sol) library and the [SystemContractsCaller](../../system-contracts/contracts//libraries/SystemContractsCaller.sol) library.

#### Simulating `near_call` (in Yul only)

In order to use `near_call` i.e. to call a local function, while providing a limit of ergs (gas) that this function can use, the following syntax is used:

The function should contain `ZKSYNC_NEAR_CALL` string in its name and accept at least 1 input parameter. The first input parameter is the packed ABI of the `near_call`. Currently, it is equal to the number of ergs to be passed with the `near_call`.

Whenever a `near_call` panics, the `ZKSYNC_CATCH_NEAR_CALL` function is called.

_Important note:_ the compiler behaves in a way that if there is a `revert` in the bootloader, the `ZKSYNC_CATCH_NEAR_CALL` is not called and the parent frame is reverted as well. The only way to revert only the `near_call` frame is to trigger VM’s _panic_ (it can be triggered with either invalid opcode or out of gas error).

_Important note 2:_ The 63/64 rule does not apply to `near_call`. Also, if 0 gas is provided to the near call, then actually all of the available gas will go to it.

#### Notes on security

To prevent unintended substitution, the compiler requires `--system-mode` flag to be passed during compilation for the above substitutions to work.

> Note, that in the more recent compiler versions this the `--system-mode` has been renamed to `enable_eravm_extensions` (this can be seen in e.g. our [foundry.toml](../../l1-contracts/foundry.toml))

### Bytecode hashes

On ZKsync the bytecode hashes are stored in the following format:

- The 0th byte denotes the version of the format. Currently the only version that is used is “1”.
- The 1st byte is `0` for deployed contracts’ code and `1` for the contract code [that is being constructed](#constructing-vs-non-constructing-code-hash).
- The 2nd and 3rd bytes denote the length of the contract in 32-byte words as big-endian 2-byte number.
- The next 28 bytes are the last 28 bytes of the sha256 hash of the contract’s bytecode.

The bytes are ordered in little-endian order (i.e. the same way as for `bytes32` ).

#### Bytecode validity

A bytecode is valid if it:

- Has its length in bytes divisible by 32 (i.e. consists of an integer number of 32-byte words).
- Has a length of less than 2^16 words (i.e. its length in words fits into 2 bytes).
- Has an odd length in words (i.e. the 3rd byte is an odd number).

Note, that it does not have to consist of only correct opcodes. In case the VM encounters an invalid opcode, it will simply revert (similar to how EVM would treat them).

A call to a contract with invalid bytecode can not be proven. That is why it is **essential** that no contract with invalid bytecode is ever deployed on ZKsync. It is the job of the [KnownCodesStorage](#knowncodestorage) to ensure that all allowed bytecodes in the system are valid.

## Account abstraction

One of the other important features of ZKsync is the support of account abstraction. It is highly recommended to read the documentation on our AA protocol here: [https://docs.zksync.io/zk-stack/concepts/account-abstraction](https://docs.zksync.io/zk-stack/concepts/account-abstraction)

#### Account versioning

Each account can also specify which version of the account abstraction protocol do they support. This is needed to allow breaking changes of the protocol in the future.

Currently, two versions are supported: `None` (i.e. it is a simple contract and it should never be used as `from` field of a transaction), and `Version1`.

#### Nonce ordering

Accounts can also signal to the operator which nonce ordering it should expect from these accounts: `Sequential` or `Arbitrary`.

`Sequential` means that the nonces should be ordered in the same way as in EOAs. This means, that, for instance, the operator will always wait for a transaction with nonce `X` before processing a transaction with nonce `X+1`.

`Arbitrary` means that the nonces can be ordered in arbitrary order. It is supported by the server right now, i.e. if there is a contract with arbitrary nonce ordering, its transactions will likely either be rejected or get stuck in the mempool due to nonce mismatch.

Note, that this is not enforced by system contracts in any way. Some sanity checks may be present, but the accounts are allowed to do however they like. It is more of a suggestion to the operator on how to manage the mempool.

#### Returned magic value

Now, both accounts and paymasters are required to return a certain magic value upon validation. This magic value will be enforced to be correct on the mainnet, but will be ignored during fee estimation. Unlike Ethereum, the signature verification + fee charging/nonce increment are not included as part of the intrinsic costs of the transaction. These are paid as part of the execution and so they need to be estimated as part of the estimation for the transaction’s costs.

Generally, the accounts are recommended to perform as many operations as during normal validation, but only return the invalid magic in the end of the validation. This will allow to correctly (or at least as correctly as possible) estimate the price for the validation of the account.

## Bootloader

Bootloader is the program that accepts an array of transactions and executes the entire ZKsync batch. This section will expand on its invariants and methods.

### Playground bootloader vs proved bootloader

For convenience, we use the same implementation of the bootloader both in the mainnet batches and for emulating ethCalls or other testing activities. _Only_ _proved_ bootloader is ever used for batch-building and thus this document describes only it.

### Start of the batch

It is enforced by the ZKPs, that the state of the bootloader is equivalent to the state of a contract transaction with empty calldata. The only difference is that it starts with all the possible memory pre-allocated (to avoid costs for memory expansion).

For additional efficiency (and our convenience), the bootloader receives its parameters inside its memory. This is the only point of non-determinism: the bootloader _starts with its memory pre-filled with any data the operator wants_. That’s why it is responsible for validating the correctness of it and it should never rely on the initial contents of the memory to be correct & valid.

For instance, for each transaction, we check that it is [properly ABI-encoded](../../system-contracts/bootloader/bootloader.yul#L4044) and that the transactions [go exactly one after another](../../system-contracts/bootloader/bootloader.yul#L4037). We also ensure that transactions do not exceed the limits of the memory space allowed for transactions.

### Transaction types & their validation

While the main transaction format is the internal `Transaction` [format](../../system-contracts/contracts/libraries/TransactionHelper.sol#L25), it is a struct that is used to represent various kinds of transactions types. It contains a lot of `reserved` fields that could be used depending in the future types of transactions without need for AA to change the interfaces of their contracts.

The exact type of the transaction is marked by the `txType` field of the transaction type. There are 6 types currently supported:

- `txType`: 0. It means that this transaction is of legacy transaction type. The following restrictions are enforced:
- `maxFeePerErgs=getMaxPriorityFeePerErg` since it is pre-EIP1559 tx type.
- `reserved1..reserved4` as well as `paymaster` are 0. `paymasterInput` is zero.
- Note, that unlike type 1 and type 2 transactions, `reserved0` field can be set to a non-zero value, denoting that this legacy transaction is EIP-155-compatible and its RLP encoding (as well as signature) should contain the `chainId` of the system.
- `txType`: 1. It means that the transaction is of type 1, i.e. transactions access list. ZKsync does not support access lists in any way, so no benefits of fulfilling this list will be provided. The access list is assumed to be empty. The same restrictions as for type 0 are enforced, but also `reserved0` must be 0.
- `txType`: 2. It is EIP1559 transactions. The same restrictions as for type 1 apply, but now `maxFeePerErgs` may not be equal to `getMaxPriorityFeePerErg`.
- `txType`: 113. It is ZKsync transaction type. This transaction type is intended for AA support. The only restriction that applies to this transaction type: fields `reserved0..reserved4` must be equal to 0.
- `txType`: 254. It is a transaction type that is used for upgrading the L2 system. This is the only type of transaction is allowed to start a transaction out of the name of the contracts in kernel space.
- `txType`: 255. It is a transaction that comes from L1. There are almost no restrictions explicitly imposed upon this type of transaction, since the bootloader at the end of its execution sends the rolling hash of the executed priority transactions. The L1 contract ensures that the hash did indeed match the [hashes of the priority transactions on L1](../../l1-contracts/contracts/state-transition/chain-deps/facets/Executor.sol#L376).

You can also read more on L1->L2 transactions and upgrade transactions [here](../settlement_contracts/priority_queue/processing_of_l1-l2_txs.md).

However, as already stated, the bootloader’s memory is not deterministic and the operator is free to put anything it wants there. For all of the transaction types above the restrictions are imposed in the following ([method](../../system-contracts/bootloader/bootloader.yul#L3107)), which is called before starting processing the transaction.

### Structure of the bootloader’s memory

The bootloader expects the following structure of the memory (here by word we denote 32-bytes, the same machine word as on EVM):

#### **Batch information**

The first 8 words are reserved for the batch information provided by the operator.

- `0` word — the address of the operator (the beneficiary of the transactions).
- `1` word — the hash of the previous batch. Its validation will be explained later on.
- `2` word — the timestamp of the current batch. Its validation will be explained later on.
- `3` word — the number of the new batch.
- `4` word — the fair pubdata price. More on how our pubdata is calculated can be read [here](./zksync_fee_model.md).
- `5` word — the “fair” price for L2 gas, i.e. the price below which the `baseFee` of the batch should not fall. For now, it is provided by the operator, but it in the future it may become hardcoded.
- `6` word — the base fee for the batch that is expected by the operator. While the base fee is deterministic, it is still provided to the bootloader just to make sure that the data that the operator has coincides with the data provided by the bootloader.
- `7` word — reserved word. Unused on proved batch.

The batch information slots [are used at the beginning of the batch](../../system-contracts/bootloader/bootloader.yul#3921). Once read, these slots can be used for temporary data.

#### **Temporary data for debug & transaction processing purposes**

- `[8..39]` – reserved slots for debugging purposes
- `[40..72]` – slots for holding the paymaster context data for the current transaction. The role of the paymaster context is similar to the [EIP4337](https://eips.ethereum.org/EIPS/eip-4337)’s one. You can read more about it in the account abstraction documentation.
- `[73..74]` – slots for signed and explorer transaction hash of the currently processed L2 transaction.
- `[75..142]` – 68 slots for the calldata for the KnownCodesContract call.
- `[143..10142]` – 10000 slots for the refunds for the transactions.
- `[10143..20142]` – 10000 slots for the overhead for batch for the transactions. This overhead is suggested by the operator, i.e. the bootloader will still double-check that the operator does not overcharge the user.
- `[20143..30142]` – slots for the “trusted” gas limits by the operator. The user’s transaction will have at its disposal `min(MAX_TX_GAS(), trustedGasLimit)`, where `MAX_TX_GAS` is a constant guaranteed by the system. Currently, it is equal to 80 million gas. In the future, this feature will be removed.
- `[30143..70146]` – slots for storing L2 block info for each transaction. You can read more on the difference L2 blocks and batches [here](./batches_and_blocks_on_zksync.md).
- `[70147..266754]` – slots used for compressed bytecodes each in the following format:
  - 32 bytecode hash
  - 32 zeroes (but then it will be modified by the bootloader to contain 28 zeroes and then the 4-byte selector of the `publishCompressedBytecode` function of the `BytecodeCompressor`)
  - The calldata to the bytecode compressor (without the selector).
- `[266755..266756]` – slots where the hash and the number of current priority ops is stored. More on it in the priority operations [section](../settlement_contracts/priority_queue/processing_of_l1-l2_txs.md).

#### L1Messenger Pubdata

- `[266757..1626756]` – slots where the final batch pubdata is supplied to be verified by the [L2DAValidator](../settlement_contracts/data_availability/custom_da.md).

But briefly, this space is used for the calldata to the L1Messenger’s `publishPubdataAndClearState` function, which accepts the address of the L2DAValidator as well as the pubdata for it to check. The L2DAValidator is a contract that is responsible to ensure efficiency [when handling pubdata](../settlement_contracts/data_availability/custom_da.md). Typically, the calldata `L2DAValidator` would include uncompressed preimages for bytecodes, L2->L1 messages, L2->L1 logs, etc as their compressed counterparts. However, the exact implementation may vary across various ZK chains.

Note, that while the realistic number of pubdata that can be published in a batch is ~780kb, the size of the calldata to L1Messenger may be a lot larger due to the fact that this method also accepts the original uncompressed state diff entries. These will not be published to L1, but will be used to verify the correctness of the compression.

One of "worst case" scenarios for the number of state diffs in a batch is when 780kb of pubdata is spent on repeated writes, that are all zeroed out. In this case, the number of diffs is 780kb / 5 = 156k. This means that they will have accoomdate 42432000 bytes of calldata for the uncompressed state diffs. Adding 780kb on top leaves us with roughly 43212000 bytes needed for calldata. 1350375 slots are needed to accommodate this amount of data. We round up to 1360000 slots just in case.

In theory though much more calldata could be used (if for instance 1 byte is used for enum index). It is the responsibility of the
operator to ensure that it can form the correct calldata for the L1Messenger.

#### **Transaction’s meta descriptions**

- `[1626756..1646756]` words — 20000 slots for 10000 transaction’s meta descriptions (their structure is explained below).

For internal reasons related to possible future integrations of zero-knowledge proofs about some of the contents of the bootloader’s memory, the array of the transactions is not passed as the ABI-encoding of the array of transactions, but:

- We have a constant maximum number of transactions. At the time of this writing, this number is 10000.
- Then, we have 10000 transaction descriptions, each ABI encoded as the following struct:

```solidity
struct BootloaderTxDescription {
  // The offset by which the ABI-encoded transaction's data is stored
  uint256 txDataOffset;
  // Auxiliary data on the transaction's execution. In our internal versions
  // of the bootloader it may have some special meaning, but for the
  // bootloader used on the mainnet it has only one meaning: whether to execute
  // the transaction. If 0, no more transactions should be executed. If 1, then
  // we should execute this transaction and possibly try to execute the next one.
  uint256 txExecutionMeta;
}
```

#### **Reserved slots for the calldata for the paymaster’s postOp operation**

- `[1646756..1646795]` words — 40 slots which could be used for encoding the calls for postOp methods of the paymaster.

To avoid additional copying of transactions for calls for the account abstraction, we reserve some of the slots which could be then used to form the calldata for the `postOp` call for the account abstraction without having to copy the entire transaction’s data.

#### **The actual transaction’s descriptions**

- `[1646796..1967599]`

Starting from the 487312 word, the actual descriptions of the transactions start. (The struct can be found by this [link](../../system-contracts/contracts/libraries/TransactionHelper.sol#L25)). The bootloader enforces that:

- They are correctly ABI encoded representations of the struct above.
- They are located without any gaps in memory (the first transaction starts at word 653 and each transaction goes right after the next one).
- The contents of the currently processed transaction (and the ones that will be processed later on are untouched). Note, that we do allow overriding data from the already processed transactions as it helps to preserve efficiency by not having to copy the contents of the `Transaction` each time we need to encode a call to the account.

#### **VM hook pointers**

- `[1967600..1967602]`

These are memory slots that are used purely for debugging purposes (when the VM writes to these slots, the server side can catch these calls and give important insight information for debugging issues).

#### **Result ptr pointer**

- `[1967602..1977602]`

These are memory slots that are used to track the success status of a transaction. If the transaction with number `i` succeeded, the slot `937499 - 10000 + i` will be marked as 1 and 0 otherwise.

### General flow of the bootloader’s execution

1. At the start of the batch it [reads the initial batch information](../../system-contracts/bootloader/bootloader.yul#L3928) and [sends the information](../../system-contracts/bootloader/bootloader.yul#L2857) about the current batch to the SystemContext system contract.
2. It goes through each of [transaction’s descriptions](../../system-contracts/bootloader/bootloader.yul#L4016) and checks whether the `execute` field is set. If not, it ends processing of the transactions and ends execution of the batch. If the execute field is non-zero, the transaction will be executed and it goes to step 3.
3. Based on the transaction’s type it decides whether the transaction is an L1 or L2 transaction and processes them accordingly. More on the processing of the L1 transactions can be read [here](#l1-l2-transactions). More on L2 transactions can be read [here](#l2-transactions).

### L2 transactions

On ZKsync, every address is a contract. Users can start transactions from their EOA accounts, because every address that does not have any contract deployed on it implicitly contains the code defined in the [DefaultAccount.sol](../../system-contracts/contracts/DefaultAccount.sol) file. Whenever anyone calls a contract that is not in kernel space (i.e. the address is ≥ 2^16) and does not have any contract code deployed on it, the code for `DefaultAccount` will be used as the contract’s code.

Note, that if you call an account that is in kernel space and does not have any code deployed there, right now, the transaction will revert.

We process the L2 transactions according to our account abstraction protocol: [https://docs.zksync.io/build/developer-reference/account-abstraction](https://docs.zksync.io/build/developer-reference/account-abstraction).

1. We [deduct](../../system-contracts/bootloader/bootloader.yul#L1263) the transaction’s upfront payment for the overhead for the block’s processing. You can read more on how that works in the fee model [description](./zksync_fee_model.md).
2. Then we calculate the gasPrice for these transactions according to the EIP1559 rules.
3. We [conduct the validation step](../../system-contracts/bootloader/bootloader.yul#L1287) of the AA protocol:

   - We calculate the hash of the transaction.
   - If enough gas has been provided, we near_call the validation function in the bootloader. It sets the tx.origin to the address of the bootloader, sets the ergsPrice. It also marks the factory dependencies provided by the transaction as marked and then invokes the validation method of the account and verifies the returned magic.
   - Calls the accounts and, if needed, the paymaster to receive the payment for the transaction. Note, that accounts may not use `block.baseFee` context variable, so they have no way to know what exact sum to pay. That’s why the accounts typically firstly send `tx.maxFeePerErg * tx.ergsLimit` and the bootloader [refunds](../../system-contracts/bootloader/bootloader.yul#L792) for any excess funds sent.

4. [We perform the execution of the transaction](../../system-contracts/bootloader/bootloader.yul#L1352). Note, that if the sender is an EOA, tx.origin is set equal to the `from` the value of the transaction. During the execution of the transaction, the publishing of the compressed bytecodes happens: for each factory dependency if it has not been published yet and its hash is currently pointed to in the compressed bytecodes area of the bootloader, a call to the bytecode compressor is done. Also, at the end the call to the KnownCodeStorage is done to ensure all the bytecodes have indeed been published.
5. We [refund](../../system-contracts/bootloader/bootloader.yul#L1206) the user for any excess funds he spent on the transaction:

   - Firstly, the `postTransaction` operation is called to the paymaster.
   - The bootloader asks the operator to provide a refund. During the first VM run without proofs the provide directly inserts the refunds in the memory of the bootloader. During the run for the proved batches, the operator already knows what which values have to be inserted there. You can read more about it in the [documentation](./zksync_fee_model.md) of the fee model.
   - The bootloader refunds the user.

6. We notify the operator about the [refund](../../system-contracts/bootloader/bootloader.yul#L1217) that was granted to the user. It will be used for the correct displaying of gasUsed for the transaction in explorer.

### L1->L2 transactions

L1->L2 transactions are transactions that were initiated on L1. We assume that `from` has already authorized the L1→L2 transactions. It also has its L1 pubdata price as well as ergsPrice set on L1.

Most of the steps from the execution of L2 transactions are omitted and we set `tx.origin` to the `from`, and `ergsPrice` to the one provided by transaction. After that, we use [mimicCall](#zksync-specific-opcodes) to provide the operation itself from the name of the sender account.

Note, that for L1→L2 transactions, `reserved0` field denotes the amount of ETH that should be minted on L2 as a result of this transaction. `reserved1` is the refund receiver address, i.e. the address that would receive the refund for the transaction as well as the msg.value if the transaction fails.

There are two kinds of L1->L2 transactions:

- Priority operations, initiated by users (they have type `255`).
- Upgrade transactions, that can be initiated during system upgrade (they have type `254`).

You can read more about differences between those in the corresponding [document](../settlement_contracts/priority_queue/processing_of_l1-l2_txs.md).

### End of the batch

At the end of the batch we set `tx.origin` and `tx.gasprice` context variables to zero to save L1 gas on calldata and send the entire bootloader balance to the operator, effectively sending fees to him.

Also, we [set](../../system-contracts/bootloader/bootloader.yul#L4110) the fictive L2 block’s data. Then, we call the system context to ensure that it publishes the timestamp of the L2 block as well as L1 batch. We also reset the `txNumberInBlock` counter to avoid its state diffs from being published on L1. You can read more about block processing on ZKsync [here](./batches_and_blocks_on_zksync.md).

After that, we publish the hash as well as the number of priority operations in this batch. More on it [here](../settlement_contracts/priority_queue/processing_of_l1-l2_txs.md).

Then, we call the L1Messenger system contract for it to compose the pubdata to be published on L1. You can read more about the pubdata processing [here](../settlement_contracts/data_availability/standard_pubdata_format.md).

## System contracts

Most of the details on the implementation and the requirements for the execution of system contracts can be found in the doc-comments of their respective code bases. This chapter serves only as a high-level overview of such contracts.

All the codes of system contracts (including `DefaultAccount`s) are part of the protocol and can only be change via a system upgrade through L1.

### SystemContext

This contract is used to support various system parameters not included in the VM by default, i.e. `chainId`, `origin`, `ergsPrice`, `blockErgsLimit`, `coinbase`, `difficulty`, `baseFee`, `blockhash`, `block.number`, `block.timestamp.`

It is important to note that the constructor is **not** run for this contract upon genesis, i.e. the constant context values are set on genesis explicitly. Notably, if in the future we want to upgrade the contracts, we will do it via [ContractDeployer](#contractdeployer--immutablesimulator) and so the constructor will be run.

This contract is also responsible for ensuring validity and consistency of batches, L2 blocks. The implementation itself is rather straightforward, but to better understand this contract, please take a look at the [page](./batches_and_blocks_on_zksync.md) about the block processing on ZKsync.

### AccountCodeStorage

The code hashes of accounts are stored inside the storage of this contract. Whenever a VM calls a contract with address `address` it retrieves the value under storage slot `address` of this system contract, if this value is non-zero, it uses this as the code hash of the account.

Whenever a contract is called, the VM asks the operator to provide the preimage for the codehash of the account. That is why data availability of the code hashes is paramount.

#### Constructing vs Non-constructing code hash

In order to prevent contracts from being able to call a contract during its construction, we set the marker (i.e. second byte of the bytecode hash of the account) as `1`. This way, the VM will ensure that whenever a contract is called without the `isConstructor` flag, the bytecode of the default account (i.e. EOA) will be substituted instead of the original bytecode.

### BootloaderUtilities

This contract contains some of the methods which are needed purely for the bootloader functionality but were moved out from the bootloader itself for the convenience of not writing this logic in Yul.

### DefaultAccount

Whenever a contract that does **not** both:

- belong to kernel space
- have any code deployed on it (the value stored under the corresponding storage slot in `AccountCodeStorage` is zero)

The code of the default account is used. The main purpose of this contract is to provide EOA-like experience for both wallet users and contracts that call it, i.e. it should not be distinguishable (apart of spent gas) from EOA accounts on Ethereum.

### Ecrecover

The implementation of the ecrecover precompile. It is expected to be used frequently, so written in pure yul with a custom memory layout.

The contract accepts the calldata in the same format as EVM precompile, i.e. the first 32 bytes are the hash, the next 32 bytes are the v, the next 32 bytes are the r, and the last 32 bytes are the s.

It also validates the input by the same rules as the EVM precompile:

- The v should be either 27 or 28,
- The r and s should be less than the curve order.

After that, it makes a precompile call and returns empty bytes if the call failed, and the recovered address otherwise.

### Empty contracts

Some of the contracts are relied upon to have EOA-like behaviour, i.e. they can be always called and get the success value in return. An example of such address is 0 address. We also require the bootloader to be callable so that the users could transfer ETH to it.

For these contracts, we insert the `EmptyContract` code upon genesis. It is basically a noop code, which does nothing and returns `success=1`.

### SHA256 & Keccak256

Note that, unlike Ethereum, keccak256 is a precompile (_not an opcode_) on ZKsync.

These system contracts act as wrappers for their respective crypto precompile implementations. They are expected to be used frequently, especially keccak256, since Solidity computes storage slots for mapping and dynamic arrays with its help. That's why we wrote contracts on pure yul with optimizing the short input case. In the past both `sha256` and `keccak256` performed padding within the smart contracts, this is no longer true with `sha256` performing padding in the smart contracts and `keccak256` in the zk-circuits. Hashing is then completed for both within the zk-circuits.

It's important to note that the crypto part of the `sha256` precompile expects to work with padded data. This means that a bug in applying padding may lead to an unprovable transaction.

### EcAdd & EcMul

These precompiles simulate the behaviour of the EVM's EcAdd and EcMul precompiles and are fully implemented in Yul without circuit counterparts. You can read more about them [here](./elliptic_curve_precompiles.md).

### L2BaseToken & MsgValueSimulator

Unlike Ethereum, zkEVM does not have any notion of any special native token. That’s why we have to simulate operations with the native token (in which fees are charged) via two contracts: `L2BaseToken` & `MsgValueSimulator`.

`L2BaseToken` is a contract that holds the balances of native token for the users. This contract does NOT provide ERC20 interface. The only method for transferring native token is `transferFromTo`. It permits only some system contracts to transfer on behalf of users. This is needed to ensure that the interface is as close to Ethereum as possible, i.e. the only way to transfer native token is by doing a call to a contract with some `msg.value`. This is what `MsgValueSimulator` system contract is for.

Whenever anyone wants to do a non-zero value call, they need to call `MsgValueSimulator` with:

- The calldata for the call equal to the original one.
- Pass `value` and whether the call should be marked with `isSystem` in the first extra abi params.
- Pass the address of the callee in the second extraAbiParam.

More information on the extraAbiParams can be read [here](#flags-for-calls).

#### Support for `.send/.transfer`

On Ethereum, whenever a call with non-zero value is done, some additional gas is charged from the caller's frame and in return a `2300` gas stipend is given out to the callee frame. This stipend is usually enough to emit a small event, but it is enforced that it is not possible to change storage within these `2300` gas. This also means that in practice some users might opt to do `call` with 0 gas provided, relying on the `2300` stipend to be passed to the callee. This is the case for `.call/.transfer`.

While using `.send/.transfer` is generally not recommended, as a step towards better EVM compatibility, since vm1.5.0 a _partial_ support of these functions is present with ZKsync Era. It is the done via the following means:

- Whenever a call is done to the `MsgValueSimulator` system contract, `27000` gas is deducted from the caller's frame and it passed to the `MsgValueSimulator` on top of whatever gas the user has originally provided. The number was chosen to cover for the execution of the transferring of the balances as well as other constant size operations by the `MsgValueSimulator`. Note, that since it will be the frame of `MsgValueSimulator` that will actually call the callee, the constant must also include the cost for decommitting the code of the callee. Decoding bytecode of any size would be prohibitevely expensive and so we support only callees of size up to `100000` bytes.
- `MsgValueSimulator` ensures that no more than `2300` out of the stipend above gets to the callee, ensuring the reentrancy protection invariant for these functions holds.

Note, that unlike EVM any unused gas from such calls will be refunded.

The system preserves the following guarantees about `.send/.transfer`:

- No more than `2300` gas will be received by the callee. Note, [that a smaller, but a close amount](../../system-contracts/contracts/test-contracts/TransferTest.sol#L33) may be passed.
- It is not possible to do any storage changes within this stipend. This is enforced by having cold write cost more than `2300` gas. Also, cold write cost always has to be prepaid whenever executing storage writes. More on it can be read [here](../l2_system_contracts/zksync_fee_model.md#io-pricing).
- Any callee with bytecode size of up to `100000` will work.

The system does not guarantee the following:

- That callees with bytecode size larger than `100000` will work. Note, that a malicious operator can fail any call to a callee with large bytecode even if it has been decommitted before. More on it can be read [here](../l2_system_contracts/zksync_fee_model.md#io-pricing).

As a conclusion, using `.send/.transfer` should be generally avoided, but when avoiding is not possible it should be used with small callees, e.g. EOAs, which implement [DefaultAccount](../../system-contracts/contracts/DefaultAccount.sol).

### KnownCodeStorage

This contract is used to store whether a certain code hash is “known”, i.e. can be used to deploy contracts. On ZKsync, the L2 stores the contract’s code _hashes_ and not the codes themselves. Therefore, it must be part of the protocol to ensure that no contract with unknown bytecode (i.e. hash with an unknown preimage) is ever deployed.

The factory dependencies field provided by the user for each transaction contains the list of the contract’s bytecode hashes to be marked as known. We can not simply trust the operator to “know” these bytecodehashes as the operator might be malicious and hide the preimage. We ensure the availability of the bytecode in the following way:

- If the transaction comes from L1, i.e. all its factory dependencies have already been published on L1, we can simply mark these dependencies as “known”.
- If the transaction comes from L2, i.e. (the factory dependencies are yet to publish on L1), we make the user pays by burning ergs proportional to the bytecode’s length. After that, we send the L2→L1 log with the bytecode hash of the contract. It is the responsibility of the L1 contracts to verify that the corresponding bytecode hash has been published on L1.

It is the responsibility of the [ContractDeployer](#contractdeployer--immutablesimulator) system contract to deploy only those code hashes that are known.

The KnownCodesStorage contract is also responsible for ensuring that all the “known” bytecode hashes are also [valid](#bytecode-validity).

### ContractDeployer & ImmutableSimulator

`ContractDeployer` is a system contract responsible for deploying contracts on ZKsync. It is better to understand how it works in the context of how the contract deployment works on ZKsync. Unlike Ethereum, where `create`/`create2` are opcodes, on ZKsync these are implemented by the compiler via calls to the ContractDeployer system contract.

For additional security, we also distinguish the deployment of normal contracts and accounts. That’s why the main methods that will be used by the user are `create`, `create2`, `createAccount`, `create2Account`, which simulate the CREATE-like and CREATE2-like behavior for deploying normal and account contracts respectively.

#### **Address derivation**

Each rollup that supports L1→L2 communications needs to make sure that the addresses of contracts on L1 and L2 do not overlap during such communication (otherwise it would be possible that some evil proxy on L1 could mutate the state of the L2 contract). Generally, rollups solve this issue in two ways:

- XOR/ADD some kind of constant to addresses during L1→L2 communication. That’s how rollups closer to full EVM-equivalence solve it, since it allows them to maintain the same derivation rules on L1 at the expense of contract accounts on L1 having to redeploy on L2.
- Have different derivation rules from Ethereum. That is the path that ZKsync has chosen, mainly because since we have different bytecode than on EVM, CREATE2 address derivation would be different in practice anyway.

You can see the rules for our address derivation in `getNewAddressCreate2`/ `getNewAddressCreate` methods in the ContractDeployer.

Note, that we still add a certain constant to the addresses during L1→L2 communication in order to allow ourselves some way to support EVM bytecodes in the future.

#### **Deployment nonce**

On Ethereum, the same nonce is used for CREATE for accounts and EOA wallets. On ZKsync this is not the case, we use a separate nonce called “deploymentNonce” to track the nonces for accounts. This was done mostly for consistency with custom accounts and for having multicalls feature in the future.

#### **General process of deployment**

- After incrementing the deployment nonce, the contract deployer must ensure that the bytecode that is being deployed is available.
- After that, it puts the bytecode hash with a [special constructing marker](#constructing-vs-non-constructing-code-hash) as code for the address of the to-be-deployed contract.
- Then, if there is any value passed with the call, the contract deployer passes it to the deployed account and sets the `msg.value` for the next as equal to this value.
- Then, it uses `mimic_call` for calling the constructor of the contract out of the name of the account.
- It parses the array of immutables returned by the constructor (we’ll talk about immutables in more details later).
- Calls `ImmutableSimulator` to set the immutables that are to be used for the deployed contract.

Note how it is different from the EVM approach: on EVM when the contract is deployed, it executes the initCode and returns the deployedCode. On ZKsync, contracts only have the deployed code and can set immutables as storage variables returned by the constructor.

#### **Constructor**

On Ethereum, the constructor is only part of the initCode that gets executed during the deployment of the contract and returns the deployment code of the contract. On ZKsync, there is no separation between deployed code and constructor code. The constructor is always a part of the deployment code of the contract. In order to protect it from being called, the compiler-generated contracts invoke constructor only if the `isConstructor` flag provided (it is only available for the system contracts). You can read more about flags [here](#flags-for-calls).

After execution, the constructor must return an array of:

```solidity
struct ImmutableData {
  uint256 index;
  bytes32 value;
}
```

basically denoting an array of immutables passed to the contract.

#### **Immutables**

Immutables are stored in the `ImmutableSimulator` system contract. The way how `index` of each immutable is defined is part of the compiler specification. This contract treats it simply as mapping from index to value for each particular address.

Whenever a contract needs to access a value of some immutable, they call the `ImmutableSimulator.getImmutable(getCodeAddress(), index)`. Note that on ZKsync it is possible to get the current execution address (you can read more about `getCodeAddress()` [here](#zksync-specific-opcodes).

#### **Return value of the deployment methods**

If the call succeeded, the address of the deployed contract is returned. If the deploy fails, the error bubbles up.

### DefaultAccount

The implementation of the default account abstraction. This is the code that is used by default for all addresses that are not in kernel space and have no contract deployed on them. This address:

- Contains minimal implementation of our account abstraction protocol. Note that it supports the [built-in paymaster flows](https://docs.zksync.io/build/developer-reference/account-abstraction/paymasters).
- When anyone (except bootloader) calls it, it behaves in the same way as a call to an EOA, i.e. it always returns `success = 1, returndatasize = 0` for calls from anyone except for the bootloader.

### L1Messenger

A contract used for sending arbitrary length L2→L1 messages from ZKsync to L1. While ZKsync natively supports a rather limited number of L1→L2 logs, which can transfer only roughly 64 bytes of data a time, we allowed sending nearly-arbitrary length L2→L1 messages with the following trick:

The L1 messenger receives a message, hashes it and sends only its hash as well as the original sender via L2→L1 log. Then, it is the duty of the L1 smart contracts to make sure that the operator has provided full preimage of this hash in the commitment of the batch.

Note, that L1Messenger is calls the L2DAValidator and plays an important role in facilitating the [DA validation protocol](../settlement_contracts/data_availability/custom_da.md).

### NonceHolder

Serves as storage for nonces for our accounts. Besides making it easier for operator to order transactions (i.e. by reading the current nonces of account), it also serves a separate purpose: making sure that the pair (address, nonce) is always unique.

It provides a function `validateNonceUsage` which the bootloader uses to check whether the nonce has been used for a certain account or not. Bootloader enforces that the nonce is marked as non-used before validation step of the transaction and marked as used one afterwards. The contract ensures that once marked as used, the nonce can not be set back to the “unused” state.

Note that nonces do not necessarily have to be monotonic (this is needed to support more interesting applications of account abstractions, e.g. protocols that can start transactions on their own, tornado-cash like protocols, etc). That’s why there are two ways to set a certain nonce as “used”:

- By incrementing the `minNonce` for the account (thus making all nonces that are lower than `minNonce` as used).
- By setting some non-zero value under the nonce via `setValueUnderNonce`. This way, this key will be marked as used and will no longer be allowed to be used as nonce for accounts. This way it is also rather efficient, since these 32 bytes could be used to store some valuable information.

The accounts upon creation can also provide which type of nonce ordering do they want: Sequential (i.e. it should be expected that the nonces grow one by one, just like EOA) or Arbitrary, the nonces may have any values. This ordering is not enforced in any way by system contracts, but it is more of a suggestion to the operator on how it should order the transactions in the mempool.

### EventWriter

A system contract responsible for emitting events.

It accepts in its 0-th extra abi data param the number of topics. In the rest of the extraAbiParams he accepts topics for the event to emit. Note, that in reality the event the first topic of the event contains the address of the account. Generally, the users should not interact with this contract directly, but only through Solidity syntax of `emit`-ing new events.

### Compressor

One of the most expensive resource for a rollup is data availability, so in order to reduce costs for the users we compress the published pubdata in several ways:

- We compress published bytecodes.
- We compress state diffs.

The contract provides two methods:

- `publishCompressedBytecode` that verifies the correctness of the bytecode compression and publishes it in form of a message to the DA layer.
- `verifyCompressedStateDiffs` that can verify the correctness of our standard state diff compression. This method can be used by common L2DAValidators and it is for instance utilized by the [RollupL2DAValidator](../../l2-contracts/contracts/data-availability/RollupL2DAValidator.sol).

You can read more about how custom DA is handled [here](../settlement_contracts/data_availability/custom_da.md).

### Pubdata Chunk Publisher

This contract is responsible for separating pubdata into chunks that each fit into a [4844 blob](../settlement_contracts/data_availability/rollup_da.md) and calculating the hash of the preimage of said blob. If a chunk's size is less than the total number of bytes for a blob, we pad it on the right with zeroes as the circuits will require that the chunk is of exact size.

This contract can be utilized by L2DAValidators, e.g. [RollupL2DAValidator](../../l2-contracts/contracts/data-availability/RollupL2DAValidator.sol) uses it to compress the pubdata into blobs.

### CodeOracle

It is a contract that accepts the versioned hash of a bytecode and returns the preimage of it. It is similar to the `extcodecopy` functionality on Ethereum.

It works the following way:

1. It accepts a versioned hash and double checks that it is marked as “known”, i.e. the operator must know the preimage for such hash.
2. After that, it uses the `decommit` opcode, which accepts the versioned hash and the number of ergs to spent, which is proportional to the length of the preimage. If the preimage has been decommitted before, the requested cost will be refunded to the user.

   Note, that the decommitment process does not only happen using the `decommit` opcode, but during calls to contracts. Whenever a contract is called, its code is decommitted into a memory page dedicated to contract code. We never decommit the same preimage twice, regardless of whether it was decommitted via an explicit opcode or during a call to another contract, the previous unpacked bytecode memory page will be reused. When executing `decommit` inside the `CodeOracle` contract, the user will be firstly precharged with maximal possible price and then it will be refunded in case the bytecode has been decommitted before.

3. The `decommit` opcode returns to the slice of the decommitted bytecode. Note, that the returned pointer always has length of 2^21 bytes, regardless of the length of the actual bytecode. So it is the job of the `CodeOracle` system contract to shrink the length of the returned data.

### P256Verify

This contract exerts the same behavior as the P256Verify precompile from [RIP-7212](https://github.com/ethereum/RIPs/blob/master/RIPS/rip-7212.md). Note, that since Era has different gas schedule, we do not comply with the gas costs, but otherwise the interface is identical.

### GasBoundCaller

This is not a system contract, but it will be predeployed on a fixed user space address. This contract allows users to set an upper bound of how much pubdata can a subcall take, regardless of the gas per pubdata. More on how pubdata works on ZKsync can be read [here](./zksync_fee_model.md).

Note, that it is a deliberate decision not to deploy this contract in the kernel space, since it can relay calls to any contracts and so may break the assumption that all system contracts can be trusted.

### ComplexUpgrader

Usually an upgrade is performed by calling the `forceDeployOnAddresses` function of ContractDeployer out of the name of the `FORCE_DEPLOYER` constant address. However some upgrades may require more complex interactions, e.g. query something from a contract to determine which calls to make etc.

For cases like this `ComplexUpgrader` contract has been created. The assumption is that the implementation of the upgrade is predeployed and the `ComplexUpgrader` would delegatecall to it.

<<<<<<< HEAD
> Note, that while `ComplexUpgrader` existed even in the previous upgrade, it lacked `forceDeployAndUpgrade` function. This caused some serious limitations. More on how the gateway upgrade process will look like can be read [here](../upgrade_history/gateway_preparation_upgrade/upgrade_process.md).
=======
> Note, that while `ComplexUpgrader` existed even in the previous upgrade, it lacked `forceDeployAndUpgrade` function. This caused some serious limitations. More on how the gateway upgrade process will look like can be read [here](<../upgrade_history/gateway_upgrade/upgrade_process%20(no%20gateway%20chain).md>).
>>>>>>> efb1f2ab

### Predeployed contracts

There are some contracts need to predeployed, but having kernel space rights is not desirable for them. Such contracts are usuallypredeployed at sequential addresses starting from `2^16`.

### Create2Factory

Just a built-in Create2Factory. It allows to deterministically deploy contracts to the samme address on multiple chains.

### L2GenesisUpgrade

A contract that is responsible for facilitating initialization of a newly created chain. This is part of a [chain creation flow](../chain_management/chain_genesis.md).

### Bridging-related contracts

`L2Bridgehub`, `L2AssetRouter`, `L2NativeTokenVault`, as well as `L2MessageRoot`.

These contracts are used to facilitate cross-chain communication as well value bridging. You can read more about then in [the asset router spec](../bridging/asset_router/overview.md).

Note, that [L2AssetRouter](../../l1-contracts/contracts/bridge/asset-router/L2AssetRouter.sol) and [L2NativeTokenVault](../../l1-contracts/contracts/bridge/ntv/L2NativeTokenVault.sol) have unique code, the L2Bridgehub and L2MessageRoot share the same source code with their L1 precompiles, i.e. the L2Bridgehub has [this](../../l1-contracts/contracts/bridgehub/Bridgehub.sol) code and L2MessageRoot has [this](../../l1-contracts/contracts/bridgehub/MessageRoot.sol) code.

### SloadContract

During the L2GatewayUpgrade, the system contracts will need to read the storage of some other contracts, despite those lacking getters. The how it is implemented can be read in the `forcedSload` function of the [SystemContractHelper](../../system-contracts/contracts/libraries/SystemContractHelper.sol) contract.

While it is only used for the upgrade, it was decided to leave it as a predeployed contract for future use-cases as well.

### L2WrappedBaseTokenImplementation

While bridging wrapped base tokens (e.g. WETH) is not yet supported. The address of it is enshrined within the native token vault (both the L1 and L2 one). For consistency with other networks, our WETH token is deployed as a TransparentUpgradeableProxy. To have the deployment process easier, we predeploy the implementation.

## Known issues to be resolved

The protocol, while conceptually complete, contains some known issues which will be resolved in the short to middle term.

- Fee modeling is yet to be improved. More on it in the [document](./zksync_fee_model.md) on the fee model.
- We may add some kind of default implementation for the contracts in the kernel space (i.e. if called, they wouldn’t revert but behave like an EOA).<|MERGE_RESOLUTION|>--- conflicted
+++ resolved
@@ -688,11 +688,7 @@
 
 For cases like this `ComplexUpgrader` contract has been created. The assumption is that the implementation of the upgrade is predeployed and the `ComplexUpgrader` would delegatecall to it.
 
-<<<<<<< HEAD
-> Note, that while `ComplexUpgrader` existed even in the previous upgrade, it lacked `forceDeployAndUpgrade` function. This caused some serious limitations. More on how the gateway upgrade process will look like can be read [here](../upgrade_history/gateway_preparation_upgrade/upgrade_process.md).
-=======
-> Note, that while `ComplexUpgrader` existed even in the previous upgrade, it lacked `forceDeployAndUpgrade` function. This caused some serious limitations. More on how the gateway upgrade process will look like can be read [here](<../upgrade_history/gateway_upgrade/upgrade_process%20(no%20gateway%20chain).md>).
->>>>>>> efb1f2ab
+> Note, that while `ComplexUpgrader` existed even in the previous upgrade, it lacked `forceDeployAndUpgrade` function. This caused some serious limitations. More on how the gateway upgrade process will look like can be read [here](../upgrade_history/gateway_preparation_upgrade/upgrade_process_(no_gateway_chain).md).
 
 ### Predeployed contracts
 
