<<<<<<< HEAD
import { BigNumber, BigNumberish, BytesLike, ethers, Wallet } from 'ethers';
import { Address } from 'zksync-web3/build/src/types';
import { FacetCut } from '../../src.ts/diamondCut';

import { Deployer } from '../../src.ts/deploy';

import * as fs from 'fs';

const testConfigPath = './test/test_config/constant';
export const ethTestConfig = JSON.parse(fs.readFileSync(`${testConfigPath}/eth.json`, { encoding: 'utf-8' }));
const addressConfig = JSON.parse(fs.readFileSync(`${testConfigPath}/addresses.json`, { encoding: 'utf-8' }));

export const CONTRACTS_LATEST_PROTOCOL_VERSION = (20).toString();
export const IERC20_INTERFACE = require('@openzeppelin/contracts/build/contracts/IERC20');
export const DEFAULT_REVERT_REASON = 'VM did not revert';

export const EMPTY_STRING_KECCAK = `0xc5d2460186f7233c927e7db2dcc703c0e500b653ca82273b7bfad8045d85a470`;
export const DEFAULT_L2_LOGS_TREE_ROOT_HASH = `0x0000000000000000000000000000000000000000000000000000000000000000`;
export const L2_SYSTEM_CONTEXT_ADDRESS = `0x000000000000000000000000000000000000800b`;
export const L2_BOOTLOADER_ADDRESS = `0x0000000000000000000000000000000000008001`;
export const L2_KNOWN_CODE_STORAGE_ADDRESS = `0x0000000000000000000000000000000000008004`;
export const L2_TO_L1_MESSENGER = `0x0000000000000000000000000000000000008008`;
export const L2_ETH_TOKEN_SYSTEM_CONTRACT_ADDR = '0x000000000000000000000000000000000000800a';
export const L2_BYTECODE_COMPRESSOR_ADDRESS = `0x000000000000000000000000000000000000800e`;
=======
import type { BigNumberish, BytesLike } from "ethers";
import { BigNumber, ethers } from "ethers";
import type { Address } from "zksync-web3/build/src/types";

// eslint-disable-next-line @typescript-eslint/no-var-requires
export const IERC20_INTERFACE = require("@openzeppelin/contracts/build/contracts/IERC20");
export const DEFAULT_REVERT_REASON = "VM did not revert";

export const EMPTY_STRING_KECCAK = "0xc5d2460186f7233c927e7db2dcc703c0e500b653ca82273b7bfad8045d85a470";
export const DEFAULT_L2_LOGS_TREE_ROOT_HASH = "0x0000000000000000000000000000000000000000000000000000000000000000";
export const L2_SYSTEM_CONTEXT_ADDRESS = "0x000000000000000000000000000000000000800b";
export const L2_BOOTLOADER_ADDRESS = "0x0000000000000000000000000000000000008001";
export const L2_KNOWN_CODE_STORAGE_ADDRESS = "0x0000000000000000000000000000000000008004";
export const L2_TO_L1_MESSENGER = "0x0000000000000000000000000000000000008008";
export const L2_BYTECODE_COMPRESSOR_ADDRESS = "0x000000000000000000000000000000000000800e";
>>>>>>> 9c85f58f

const zeroHash = '0x0000000000000000000000000000000000000000000000000000000000000000';

const L2_BOOTLOADER_BYTECODE_HASH = '0x1000100000000000000000000000000000000000000000000000000000000000';
const L2_DEFAULT_ACCOUNT_BYTECODE_HASH = '0x1001000000000000000000000000000000000000000000000000000000000000';

export enum SYSTEM_LOG_KEYS {
  L2_TO_L1_LOGS_TREE_ROOT_KEY,
  TOTAL_L2_TO_L1_PUBDATA_KEY,
  STATE_DIFF_HASH_KEY,
  PACKED_BATCH_AND_L2_BLOCK_TIMESTAMP_KEY,
  PREV_BATCH_HASH_KEY,
  CHAINED_PRIORITY_TXN_HASH_KEY,
  NUMBER_OF_LAYER_1_TXS_KEY,
  EXPECTED_SYSTEM_CONTRACT_UPGRADE_TX_HASH_KEY,
}

// The default price for the pubdata in L2 gas to be used in L1->L2 transactions
export const REQUIRED_L2_GAS_PRICE_PER_PUBDATA =
  // eslint-disable-next-line @typescript-eslint/no-var-requires
  require("../../../SystemConfig.json").REQUIRED_L2_GAS_PRICE_PER_PUBDATA;

/// Set of parameters that are needed to test the processing of priority operations
export class DummyOp {
  constructor(
    public id: number,
    public expirationBatch: BigNumber,
    public layer2Tip: number
  ) {}
}

export enum AccessMode {
  Closed = 0,
  SpecialAccessOnly = 1,
  Public = 2,
}

export async function getCallRevertReason(promise) {
  let revertReason = DEFAULT_REVERT_REASON;
  try {
    await promise;
  } catch (e) {
    try {
<<<<<<< HEAD
        await promise;
    } catch (e) {
        // KL todo. The error messages are messed up. So we need all these cases.
        try {
            revertReason = e.reason.match(/reverted with reason string '([^']*)'/)?.[1] || e.reason;
            if (
                revertReason === 'cannot estimate gas; transaction may fail or may require manual gas limit' ||
                revertReason === DEFAULT_REVERT_REASON
            ) {
                revertReason = e.error.toString().match(/revert with reason \"([^']*)\"/)[1] || 'PLACEHOLDER_STRING';
            }
        } catch (_) {
            try {
                if (
                    revertReason === 'cannot estimate gas; transaction may fail or may require manual gas limit' ||
                    revertReason === DEFAULT_REVERT_REASON
                ) {
                    if (e.error) {
                        revertReason =
                            e.error.toString().match(/reverted with reason string '([^']*)'/)[1] ||
                            'PLACEHOLDER_STRING';
                    } else {
                        revertReason =
                            e.toString().match(/reverted with reason string '([^']*)'/)[1] || 'PLACEHOLDER_STRING';
                    }
                }
            } catch (_) {
                throw e;
            }
        }
=======
      revertReason = e.reason.match(/reverted with reason string '(.*)'/)?.[1] || e.reason;
    } catch (_) {
      throw e;
>>>>>>> 9c85f58f
    }
  }
  return revertReason;
}

export async function requestExecute(
<<<<<<< HEAD
    chainId: ethers.BigNumberish,
    bridgehub: ethers.Contract,
    to: Address,
    l2Value: ethers.BigNumber,
    calldata: ethers.BytesLike,
    l2GasLimit: ethers.BigNumber,
    factoryDeps: BytesLike[],
    refundRecipient: string,
    overrides?: ethers.PayableOverrides
) {
    overrides ??= {};
    overrides.gasPrice ??= bridgehub.provider.getGasPrice();

    if (!overrides.value) {
        const baseCost = await bridgehub.l2TransactionBaseCost(
            chainId,
            overrides.gasPrice,
            l2GasLimit,
            REQUIRED_L2_GAS_PRICE_PER_PUBDATA
        );
        overrides.value = baseCost.add(l2Value);
    }

    return await bridgehub.requestL2Transaction(
        chainId,
        to,
        l2Value,
        calldata,
        l2GasLimit,
        REQUIRED_L2_GAS_PRICE_PER_PUBDATA,
        factoryDeps,
        refundRecipient,
        overrides
    );
}

// due to gas reasons we call tha chains's contract directly, instead of the bridgehub.
export async function requestExecuteDirect(
    mailbox: ethers.Contract,
    to: Address,
    l2Value: ethers.BigNumber,
    calldata: ethers.BytesLike,
    l2GasLimit: ethers.BigNumber,
    factoryDeps: BytesLike[],
    refundRecipient: string
) {
    let overrides = { gasPrice: 0 as BigNumberish, value: 0 as BigNumberish, gasLimit: 28000000 as BigNumberish };
    overrides.gasPrice = await mailbox.provider.getGasPrice();

    // we call bridgehubChain direcetly to avoid running out of gas.
    const baseCost = await mailbox.l2TransactionBaseCost(
        overrides.gasPrice,
        ethers.BigNumber.from(100000),
        REQUIRED_L2_GAS_PRICE_PER_PUBDATA
    );
    overrides.value = baseCost.add(ethers.BigNumber.from(0));

    return await mailbox.requestL2Transaction(
        to,
        l2Value,
        calldata,
        l2GasLimit,
        REQUIRED_L2_GAS_PRICE_PER_PUBDATA,
        factoryDeps,
        refundRecipient,
        overrides
=======
  mailbox: ethers.Contract,
  to: Address,
  l2Value: ethers.BigNumber,
  calldata: ethers.BytesLike,
  l2GasLimit: ethers.BigNumber,
  factoryDeps: BytesLike[],
  refundRecipient: string,
  overrides?: ethers.PayableOverrides
) {
  overrides ??= {};
  overrides.gasPrice ??= mailbox.provider.getGasPrice();

  if (!overrides.value) {
    const baseCost = await mailbox.l2TransactionBaseCost(
      overrides.gasPrice,
      l2GasLimit,
      REQUIRED_L2_GAS_PRICE_PER_PUBDATA
>>>>>>> 9c85f58f
    );
    overrides.value = baseCost.add(l2Value);
  }

  return await mailbox.requestL2Transaction(
    to,
    l2Value,
    calldata,
    l2GasLimit,
    REQUIRED_L2_GAS_PRICE_PER_PUBDATA,
    factoryDeps,
    refundRecipient,
    overrides
  );
}

export function constructL2Log(isService: boolean, sender: string, key: number | string, value: string) {
  return ethers.utils.hexConcat([
    isService ? "0x0001" : "0x0000",
    "0x0000",
    sender,
    ethers.utils.hexZeroPad(ethers.utils.hexlify(key), 32),
    ethers.utils.hexZeroPad(ethers.utils.hexlify(value), 32),
  ]);
}

<<<<<<< HEAD
export function createSystemLogs(chainedPriorityTxHashKey?: BytesLike, numberOfLayer1Txs?: BigNumberish) {
    return [
        constructL2Log(
            true,
            L2_TO_L1_MESSENGER,
            SYSTEM_LOG_KEYS.L2_TO_L1_LOGS_TREE_ROOT_KEY,
            ethers.constants.HashZero
        ),
        constructL2Log(
            true,
            L2_TO_L1_MESSENGER,
            SYSTEM_LOG_KEYS.TOTAL_L2_TO_L1_PUBDATA_KEY,
            `0x290decd9548b62a8d60345a988386fc84ba6bc95484008f6362f93160ef3e563`
        ),
        constructL2Log(true, L2_TO_L1_MESSENGER, SYSTEM_LOG_KEYS.STATE_DIFF_HASH_KEY, ethers.constants.HashZero),
        constructL2Log(
            true,
            L2_SYSTEM_CONTEXT_ADDRESS,
            SYSTEM_LOG_KEYS.PACKED_BATCH_AND_L2_BLOCK_TIMESTAMP_KEY,
            ethers.constants.HashZero
        ),
        constructL2Log(true, L2_SYSTEM_CONTEXT_ADDRESS, SYSTEM_LOG_KEYS.PREV_BATCH_HASH_KEY, ethers.constants.HashZero),
        constructL2Log(
            true,
            L2_BOOTLOADER_ADDRESS,
            SYSTEM_LOG_KEYS.CHAINED_PRIORITY_TXN_HASH_KEY,
            chainedPriorityTxHashKey ? chainedPriorityTxHashKey.toString() : EMPTY_STRING_KECCAK
        ),
        constructL2Log(
            true,
            L2_BOOTLOADER_ADDRESS,
            SYSTEM_LOG_KEYS.NUMBER_OF_LAYER_1_TXS_KEY,
            numberOfLayer1Txs ? numberOfLayer1Txs.toString() : ethers.constants.HashZero
        )
    ];
=======
export function createSystemLogs() {
  return [
    constructL2Log(true, L2_TO_L1_MESSENGER, SYSTEM_LOG_KEYS.L2_TO_L1_LOGS_TREE_ROOT_KEY, ethers.constants.HashZero),
    constructL2Log(
      true,
      L2_TO_L1_MESSENGER,
      SYSTEM_LOG_KEYS.TOTAL_L2_TO_L1_PUBDATA_KEY,
      "0x290decd9548b62a8d60345a988386fc84ba6bc95484008f6362f93160ef3e563"
    ),
    constructL2Log(true, L2_TO_L1_MESSENGER, SYSTEM_LOG_KEYS.STATE_DIFF_HASH_KEY, ethers.constants.HashZero),
    constructL2Log(
      true,
      L2_SYSTEM_CONTEXT_ADDRESS,
      SYSTEM_LOG_KEYS.PACKED_BATCH_AND_L2_BLOCK_TIMESTAMP_KEY,
      ethers.constants.HashZero
    ),
    constructL2Log(true, L2_SYSTEM_CONTEXT_ADDRESS, SYSTEM_LOG_KEYS.PREV_BATCH_HASH_KEY, ethers.constants.HashZero),
    constructL2Log(true, L2_BOOTLOADER_ADDRESS, SYSTEM_LOG_KEYS.CHAINED_PRIORITY_TXN_HASH_KEY, EMPTY_STRING_KECCAK),
    constructL2Log(true, L2_BOOTLOADER_ADDRESS, SYSTEM_LOG_KEYS.NUMBER_OF_LAYER_1_TXS_KEY, ethers.constants.HashZero),
  ];
>>>>>>> 9c85f58f
}

export function genesisStoredBatchInfo(): StoredBatchInfo {
  return {
    batchNumber: 0,
    batchHash: ethers.constants.HashZero,
    indexRepeatedStorageChanges: 0,
    numberOfLayer1Txs: 0,
    priorityOperationsHash: EMPTY_STRING_KECCAK,
    l2LogsTreeRoot: DEFAULT_L2_LOGS_TREE_ROOT_HASH,
    timestamp: 0,
    commitment: ethers.constants.HashZero,
  };
}

// Packs the batch timestamp and L2 block timestamp and returns the 32-byte hex string
// which should be used for the "key" field of the L2->L1 system context log.
export function packBatchTimestampAndBatchTimestamp(
  batchTimestamp: BigNumberish,
  l2BlockTimestamp: BigNumberish
): string {
  const packedNum = BigNumber.from(batchTimestamp).shl(128).or(BigNumber.from(l2BlockTimestamp));
  return ethers.utils.hexZeroPad(ethers.utils.hexlify(packedNum), 32);
}

export async function initialDeployment(
    deployWallet: Wallet,
    ownerAddress: string,
    gasPrice: BigNumberish,
    extraFacets: FacetCut[]
): Promise<Deployer> {
    process.env.ETH_CLIENT_CHAIN_ID = (await deployWallet.getChainId()).toString();

    const deployer = new Deployer({
        deployWallet,
        ownerAddress,
        verbose: false,
        addresses: addressConfig,
        bootloaderBytecodeHash: L2_BOOTLOADER_BYTECODE_HASH,
        defaultAccountBytecodeHash: L2_DEFAULT_ACCOUNT_BYTECODE_HASH
    });

    const create2Salt = ethers.utils.hexlify(ethers.utils.randomBytes(32));

    let nonce = await deployWallet.getTransactionCount();

    await deployer.deployCreate2Factory({ gasPrice, nonce });
    nonce++;

    // await deployer.deployMulticall3(create2Salt, {gasPrice, nonce});
    // nonce++;

    process.env.CONTRACTS_GENESIS_ROOT = zeroHash;
    process.env.CONTRACTS_GENESIS_ROLLUP_LEAF_INDEX = '0';
    process.env.CONTRACTS_GENESIS_BATCH_COMMITMENT = zeroHash;
    process.env.CONTRACTS_PRIORITY_TX_MAX_GAS_LIMIT = '72000000';
    process.env.CONTRACTS_RECURSION_NODE_LEVEL_VK_HASH = zeroHash;
    process.env.CONTRACTS_RECURSION_LEAF_LEVEL_VK_HASH = zeroHash;
    process.env.CONTRACTS_RECURSION_CIRCUITS_SET_VKS_HASH = zeroHash;

    await deployer.deployAllowList(create2Salt, { gasPrice, nonce });
    await deployer.deployBridgehubContract(create2Salt, gasPrice);
    await deployer.deployStateTransitionContract(create2Salt, extraFacets, gasPrice);
    await deployer.deployBridgeContracts(create2Salt, gasPrice);
    await deployer.deployWethBridgeContracts(create2Salt, gasPrice);

    await deployer.registerHyperchain(create2Salt, extraFacets, gasPrice);

    const allowList = deployer.l1AllowList(deployWallet);

    const allowTx = await allowList.setBatchAccessMode(
        [
            deployer.addresses.Bridgehub.BridgehubDiamondProxy,
            deployer.addresses.StateTransition.StateTransitionProxy,
            deployer.addresses.StateTransition.DiamondProxy,
            deployer.addresses.Bridges.ERC20BridgeProxy,
            deployer.addresses.Bridges.WethBridgeProxy
        ],
        [
            AccessMode.Public,
            AccessMode.Public,
            AccessMode.Public,
            AccessMode.Public,
            AccessMode.Public
        ]
    );
    await allowTx.wait();
    return deployer;
}

export interface StoredBatchInfo {
  batchNumber: BigNumberish;
  batchHash: BytesLike;
  indexRepeatedStorageChanges: BigNumberish;
  numberOfLayer1Txs: BigNumberish;
  priorityOperationsHash: BytesLike;
  l2LogsTreeRoot: BytesLike;
  timestamp: BigNumberish;
  commitment: BytesLike;
}

export interface CommitBatchInfo {
  batchNumber: BigNumberish;
  timestamp: number;
  indexRepeatedStorageChanges: BigNumberish;
  newStateRoot: BytesLike;
  numberOfLayer1Txs: BigNumberish;
  priorityOperationsHash: BytesLike;
  bootloaderHeapInitialContentsHash: BytesLike;
  eventsQueueStateHash: BytesLike;
  systemLogs: BytesLike;
  totalL2ToL1Pubdata: BytesLike;
}<|MERGE_RESOLUTION|>--- conflicted
+++ resolved
@@ -1,4 +1,3 @@
-<<<<<<< HEAD
 import { BigNumber, BigNumberish, BytesLike, ethers, Wallet } from 'ethers';
 import { Address } from 'zksync-web3/build/src/types';
 import { FacetCut } from '../../src.ts/diamondCut';
@@ -12,6 +11,7 @@
 const addressConfig = JSON.parse(fs.readFileSync(`${testConfigPath}/addresses.json`, { encoding: 'utf-8' }));
 
 export const CONTRACTS_LATEST_PROTOCOL_VERSION = (20).toString();
+// eslint-disable-next-line @typescript-eslint/no-var-requires
 export const IERC20_INTERFACE = require('@openzeppelin/contracts/build/contracts/IERC20');
 export const DEFAULT_REVERT_REASON = 'VM did not revert';
 
@@ -23,23 +23,6 @@
 export const L2_TO_L1_MESSENGER = `0x0000000000000000000000000000000000008008`;
 export const L2_ETH_TOKEN_SYSTEM_CONTRACT_ADDR = '0x000000000000000000000000000000000000800a';
 export const L2_BYTECODE_COMPRESSOR_ADDRESS = `0x000000000000000000000000000000000000800e`;
-=======
-import type { BigNumberish, BytesLike } from "ethers";
-import { BigNumber, ethers } from "ethers";
-import type { Address } from "zksync-web3/build/src/types";
-
-// eslint-disable-next-line @typescript-eslint/no-var-requires
-export const IERC20_INTERFACE = require("@openzeppelin/contracts/build/contracts/IERC20");
-export const DEFAULT_REVERT_REASON = "VM did not revert";
-
-export const EMPTY_STRING_KECCAK = "0xc5d2460186f7233c927e7db2dcc703c0e500b653ca82273b7bfad8045d85a470";
-export const DEFAULT_L2_LOGS_TREE_ROOT_HASH = "0x0000000000000000000000000000000000000000000000000000000000000000";
-export const L2_SYSTEM_CONTEXT_ADDRESS = "0x000000000000000000000000000000000000800b";
-export const L2_BOOTLOADER_ADDRESS = "0x0000000000000000000000000000000000008001";
-export const L2_KNOWN_CODE_STORAGE_ADDRESS = "0x0000000000000000000000000000000000008004";
-export const L2_TO_L1_MESSENGER = "0x0000000000000000000000000000000000008008";
-export const L2_BYTECODE_COMPRESSOR_ADDRESS = "0x000000000000000000000000000000000000800e";
->>>>>>> 9c85f58f
 
 const zeroHash = '0x0000000000000000000000000000000000000000000000000000000000000000';
 
@@ -83,7 +66,6 @@
     await promise;
   } catch (e) {
     try {
-<<<<<<< HEAD
         await promise;
     } catch (e) {
         // KL todo. The error messages are messed up. So we need all these cases.
@@ -114,18 +96,12 @@
                 throw e;
             }
         }
-=======
-      revertReason = e.reason.match(/reverted with reason string '(.*)'/)?.[1] || e.reason;
-    } catch (_) {
-      throw e;
->>>>>>> 9c85f58f
     }
   }
   return revertReason;
 }
 
 export async function requestExecute(
-<<<<<<< HEAD
     chainId: ethers.BigNumberish,
     bridgehub: ethers.Contract,
     to: Address,
@@ -192,39 +168,7 @@
         factoryDeps,
         refundRecipient,
         overrides
-=======
-  mailbox: ethers.Contract,
-  to: Address,
-  l2Value: ethers.BigNumber,
-  calldata: ethers.BytesLike,
-  l2GasLimit: ethers.BigNumber,
-  factoryDeps: BytesLike[],
-  refundRecipient: string,
-  overrides?: ethers.PayableOverrides
-) {
-  overrides ??= {};
-  overrides.gasPrice ??= mailbox.provider.getGasPrice();
-
-  if (!overrides.value) {
-    const baseCost = await mailbox.l2TransactionBaseCost(
-      overrides.gasPrice,
-      l2GasLimit,
-      REQUIRED_L2_GAS_PRICE_PER_PUBDATA
->>>>>>> 9c85f58f
     );
-    overrides.value = baseCost.add(l2Value);
-  }
-
-  return await mailbox.requestL2Transaction(
-    to,
-    l2Value,
-    calldata,
-    l2GasLimit,
-    REQUIRED_L2_GAS_PRICE_PER_PUBDATA,
-    factoryDeps,
-    refundRecipient,
-    overrides
-  );
 }
 
 export function constructL2Log(isService: boolean, sender: string, key: number | string, value: string) {
@@ -237,7 +181,6 @@
   ]);
 }
 
-<<<<<<< HEAD
 export function createSystemLogs(chainedPriorityTxHashKey?: BytesLike, numberOfLayer1Txs?: BigNumberish) {
     return [
         constructL2Log(
@@ -273,28 +216,6 @@
             numberOfLayer1Txs ? numberOfLayer1Txs.toString() : ethers.constants.HashZero
         )
     ];
-=======
-export function createSystemLogs() {
-  return [
-    constructL2Log(true, L2_TO_L1_MESSENGER, SYSTEM_LOG_KEYS.L2_TO_L1_LOGS_TREE_ROOT_KEY, ethers.constants.HashZero),
-    constructL2Log(
-      true,
-      L2_TO_L1_MESSENGER,
-      SYSTEM_LOG_KEYS.TOTAL_L2_TO_L1_PUBDATA_KEY,
-      "0x290decd9548b62a8d60345a988386fc84ba6bc95484008f6362f93160ef3e563"
-    ),
-    constructL2Log(true, L2_TO_L1_MESSENGER, SYSTEM_LOG_KEYS.STATE_DIFF_HASH_KEY, ethers.constants.HashZero),
-    constructL2Log(
-      true,
-      L2_SYSTEM_CONTEXT_ADDRESS,
-      SYSTEM_LOG_KEYS.PACKED_BATCH_AND_L2_BLOCK_TIMESTAMP_KEY,
-      ethers.constants.HashZero
-    ),
-    constructL2Log(true, L2_SYSTEM_CONTEXT_ADDRESS, SYSTEM_LOG_KEYS.PREV_BATCH_HASH_KEY, ethers.constants.HashZero),
-    constructL2Log(true, L2_BOOTLOADER_ADDRESS, SYSTEM_LOG_KEYS.CHAINED_PRIORITY_TXN_HASH_KEY, EMPTY_STRING_KECCAK),
-    constructL2Log(true, L2_BOOTLOADER_ADDRESS, SYSTEM_LOG_KEYS.NUMBER_OF_LAYER_1_TXS_KEY, ethers.constants.HashZero),
-  ];
->>>>>>> 9c85f58f
 }
 
 export function genesisStoredBatchInfo(): StoredBatchInfo {
