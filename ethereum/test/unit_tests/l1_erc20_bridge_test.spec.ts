--- conflicted
+++ resolved
@@ -3,44 +3,23 @@
 import * as hardhat from "hardhat";
 
 import * as fs from "fs";
-
 import { REQUIRED_L1_TO_L2_GAS_PER_PUBDATA_LIMIT } from "zksync-web3/build/src/utils";
-<<<<<<< HEAD
-import type { AllowList, TestnetERC20Token, Bridgehub } from "../../typechain";
-import { TestnetERC20TokenFactory, BridgehubFactory, MailboxFacet, MailboxFacetFactory } from "../../typechain";
+import { IBridgehub} from "../../typechain/IBridgehub";
+import type { TestnetERC20Token, Bridgehub } from "../../typechain";
+import { TestnetERC20TokenFactory, BridgehubFactory, MailboxFacetFactory } from "../../typechain";
 import type { IL1Bridge } from "../../typechain/IL1Bridge";
 import { IL1BridgeFactory } from "../../typechain/IL1BridgeFactory";
-import { AccessMode, getCallRevertReason, initialDeployment, CONTRACTS_LATEST_PROTOCOL_VERSION } from "./utils";
-import type { IBridgehubMailbox } from "../../typechain/IBridgehubMailbox";
+import {  getCallRevertReason, initialDeployment, CONTRACTS_LATEST_PROTOCOL_VERSION } from "./utils";
 
 const testConfigPath = "./test/test_config/constant";
 const ethTestConfig = JSON.parse(fs.readFileSync(`${testConfigPath}/eth.json`, { encoding: "utf-8" }));
 
 process.env.CONTRACTS_LATEST_PROTOCOL_VERSION = CONTRACTS_LATEST_PROTOCOL_VERSION;
-=======
-import type { IZkSync } from "zksync-web3/build/typechain";
-import { IZkSyncFactory } from "zksync-web3/build/typechain";
-import { Action, diamondCut, facetCut } from "../../src.ts/diamondCut";
-import type { TestnetERC20Token } from "../../typechain";
-import {
-  DiamondInitFactory,
-  GettersFacetFactory,
-  MailboxFacetFactory,
-  TestnetERC20TokenFactory,
-} from "../../typechain";
-import type { IL1Bridge } from "../../typechain/IL1Bridge";
-import { IL1BridgeFactory } from "../../typechain/IL1BridgeFactory";
-import { getCallRevertReason } from "./utils";
->>>>>>> c9474058
 
 describe("L1ERC20Bridge tests", function () {
   let owner: ethers.Signer;
   let randomSigner: ethers.Signer;
-<<<<<<< HEAD
-  let allowList: AllowList;
   let l1ERC20BridgeAddress: string;
-=======
->>>>>>> c9474058
   let l1ERC20Bridge: IL1Bridge;
   let erc20TestToken: TestnetERC20Token;
   let testnetERC20TokenContract: ethers.Contract;
@@ -61,7 +40,6 @@
     const mailboxContract = await mailboxFactory.deploy();
     const mailboxFacet = MailboxFacetFactory.connect(mailboxContract.address, mailboxContract.signer);
 
-<<<<<<< HEAD
     const tx = {
       from: owner.getAddress(),
       to: deployWallet.address,
@@ -72,56 +50,20 @@
     };
 
     await owner.sendTransaction(tx);
-=======
-    const diamondInitFactory = await hardhat.ethers.getContractFactory("DiamondInit");
-    const diamondInitContract = await diamondInitFactory.deploy();
-    const diamondInit = DiamondInitFactory.connect(diamondInitContract.address, diamondInitContract.signer);
-
-    const dummyHash = new Uint8Array(32);
-    dummyHash.set([1, 0, 0, 1]);
-    const dummyAddress = ethers.utils.hexlify(ethers.utils.randomBytes(20));
-    const diamondInitData = diamondInit.interface.encodeFunctionData("initialize", [
-      {
-        verifier: dummyAddress,
-        governor: await owner.getAddress(),
-        admin: await owner.getAddress(),
-        genesisBatchHash: ethers.constants.HashZero,
-        genesisIndexRepeatedStorageChanges: 0,
-        genesisBatchCommitment: ethers.constants.HashZero,
-        verifierParams: {
-          recursionCircuitsSetVksHash: ethers.constants.HashZero,
-          recursionLeafLevelVkHash: ethers.constants.HashZero,
-          recursionNodeLevelVkHash: ethers.constants.HashZero,
-        },
-        zkPorterIsAvailable: false,
-        l2BootloaderBytecodeHash: dummyHash,
-        l2DefaultAccountBytecodeHash: dummyHash,
-        priorityTxMaxGasLimit: 10000000,
-        initialProtocolVersion: 0,
-      },
-    ]);
->>>>>>> c9474058
 
     const deployer = await initialDeployment(deployWallet, ownerAddress, gasPrice, []);
 
     chainId = deployer.chainId.toString();
-    allowList = deployer.l1AllowList(deployWallet);
 
     bridgehub = BridgehubFactory.connect(deployer.addresses.Bridgehub.BridgehubProxy, deployWallet);
 
     const l1Erc20BridgeFactory = await hardhat.ethers.getContractFactory("L1ERC20Bridge");
-<<<<<<< HEAD
     l1Erc20BridgeContract = await l1Erc20BridgeFactory.deploy(
       deployer.addresses.Bridgehub.BridgehubProxy,
-      allowList.address,
       0
     );
     l1ERC20BridgeAddress = l1Erc20BridgeContract.address;
     l1ERC20Bridge = IL1BridgeFactory.connect(l1ERC20BridgeAddress, deployWallet);
-=======
-    l1Erc20BridgeContract = await l1Erc20BridgeFactory.deploy(diamondProxyContract.address);
-    l1ERC20Bridge = IL1BridgeFactory.connect(l1Erc20BridgeContract.address, l1Erc20BridgeContract.signer);
->>>>>>> c9474058
 
     const testnetERC20TokenFactory = await hardhat.ethers.getContractFactory("TestnetERC20Token");
     testnetERC20TokenContract = await testnetERC20TokenFactory.deploy("TestToken", "TT", 18);
@@ -131,19 +73,7 @@
     );
 
     await erc20TestToken.mint(await randomSigner.getAddress(), ethers.utils.parseUnits("10000", 18));
-<<<<<<< HEAD
     await erc20TestToken.connect(randomSigner).approve(l1ERC20BridgeAddress, ethers.utils.parseUnits("10000", 18));
-
-    // // Exposing the methods of IZkSync to the diamond proxy
-    // bridgehubMailboxFacet = BridgehubMailboxFacetFactory.connect(diamondProxyContract.address, diamondProxyContract.provider);
-=======
-    await erc20TestToken
-      .connect(randomSigner)
-      .approve(l1Erc20BridgeContract.address, ethers.utils.parseUnits("10000", 18));
-
-    // Exposing the methods of IZkSync to the diamond proxy
-    zksyncContract = IZkSyncFactory.connect(diamondProxyContract.address, diamondProxyContract.provider);
->>>>>>> c9474058
   });
 
   it("Should not allow depositing zero amount", async () => {
@@ -242,7 +172,7 @@
 
 async function depositERC20(
   bridge: IL1Bridge,
-  zksyncContract: IBridgehubMailbox,
+  zksyncContract: IBridgehub,
   chainId: string,
   l2Receiver: string,
   l1Token: string,
