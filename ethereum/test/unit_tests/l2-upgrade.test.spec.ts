<<<<<<< HEAD
import { expect } from 'chai';
import * as hardhat from 'hardhat';
import * as fs from 'fs';
import { diamondCut } from '../../src.ts/diamondCut';
import {
    ExecutorFacet,
    ExecutorFacetFactory,
    GettersFacetFactory,
    AdminFacet,
    AdminFacetFactory,
    GettersFacet,
    DefaultUpgradeFactory,
    CustomUpgradeTestFactory,
    StateTransition,
    StateTransitionFactory
} from '../../typechain';
import {
    getCallRevertReason,
    EMPTY_STRING_KECCAK,
    genesisStoredBatchInfo,
    StoredBatchInfo,
    CommitBatchInfo,
    L2_SYSTEM_CONTEXT_ADDRESS,
    L2_BOOTLOADER_ADDRESS,
    createSystemLogs,
    SYSTEM_LOG_KEYS,
    constructL2Log,
    packBatchTimestampAndBatchTimestamp,
    initialDeployment,
    CONTRACTS_LATEST_PROTOCOL_VERSION
} from './utils';
import * as ethers from 'ethers';
import { BigNumberish, Wallet, BytesLike } from 'ethers';
import { REQUIRED_L1_TO_L2_GAS_PER_PUBDATA_LIMIT, hashBytecode } from 'zksync-web3/build/src/utils';
=======
import { expect } from "chai";
import * as hardhat from "hardhat";
import { Action, facetCut, diamondCut } from "../../src.ts/diamondCut";
import type { AllowList, ExecutorFacet, GettersFacet, AdminFacet } from "../../typechain";
import {
  DiamondInitFactory,
  AllowListFactory,
  ExecutorFacetFactory,
  GettersFacetFactory,
  AdminFacetFactory,
  DefaultUpgradeFactory,
  CustomUpgradeTestFactory,
} from "../../typechain";
import type { StoredBatchInfo, CommitBatchInfo } from "./utils";
import {
  getCallRevertReason,
  AccessMode,
  EMPTY_STRING_KECCAK,
  genesisStoredBatchInfo,
  L2_SYSTEM_CONTEXT_ADDRESS,
  L2_BOOTLOADER_ADDRESS,
  createSystemLogs,
  SYSTEM_LOG_KEYS,
  constructL2Log,
  packBatchTimestampAndBatchTimestamp,
} from "./utils";
import * as ethers from "ethers";
import type { BigNumberish, BytesLike } from "ethers";
import { REQUIRED_L1_TO_L2_GAS_PER_PUBDATA_LIMIT, hashBytecode } from "zksync-web3/build/src/utils";
>>>>>>> 9c85f58f

import { keccak256 } from 'ethers/lib/utils';

process.env.CONTRACTS_LATEST_PROTOCOL_VERSION = CONTRACTS_LATEST_PROTOCOL_VERSION;

const L2_BOOTLOADER_BYTECODE_HASH = '0x1000100000000000000000000000000000000000000000000000000000000000';
const L2_DEFAULT_ACCOUNT_BYTECODE_HASH = '0x1001000000000000000000000000000000000000000000000000000000000000';

const testConfigPath = './test/test_config/constant';
const ethTestConfig = JSON.parse(fs.readFileSync(`${testConfigPath}/eth.json`, { encoding: 'utf-8' }));

const SYSTEM_UPGRADE_TX_TYPE = 254;

<<<<<<< HEAD
describe('L2 upgrade test', function () {
    let proxyExecutor: ExecutorFacet;
    let proxyAdmin: AdminFacet;
    let proxyGetters: GettersFacet;

    let stateTransition: StateTransition;

    let owner: ethers.Signer;

    let batch1Info: CommitBatchInfo;
    let storedBatch1Info: StoredBatchInfo;

    let verifier: string;
    const noopUpgradeTransaction = buildL2CanonicalTransaction({ txType: 0 });
    let chainId = process.env.CHAIN_ETH_ZKSYNC_NETWORK_ID || 270;
    // let priorityOperationsHash: string;

    before(async () => {
        [owner] = await hardhat.ethers.getSigners();

        const deployWallet = Wallet.fromMnemonic(ethTestConfig.test_mnemonic3, "m/44'/60'/0'/0/1").connect(
            owner.provider
        );
        const ownerAddress = await deployWallet.getAddress();

        const gasPrice = await owner.provider.getGasPrice();

        const tx = {
            from: owner.getAddress(),
            to: deployWallet.address,
            value: ethers.utils.parseEther('1000'),
            nonce: owner.getTransactionCount(),
            gasLimit: 100000,
            gasPrice: gasPrice
        };

        await owner.sendTransaction(tx);

        let deployer = await initialDeployment(deployWallet, ownerAddress, gasPrice, []);

        chainId = deployer.chainId;
        verifier = deployer.addresses.StateTransition.Verifier;

        proxyExecutor = ExecutorFacetFactory.connect(deployer.addresses.StateTransition.DiamondProxy, deployWallet);
        proxyGetters = GettersFacetFactory.connect(deployer.addresses.StateTransition.DiamondProxy, deployWallet);
        proxyAdmin = AdminFacetFactory.connect(deployer.addresses.StateTransition.DiamondProxy, deployWallet);

        stateTransition = StateTransitionFactory.connect(
            deployer.addresses.StateTransition.StateTransitionProxy,
            deployWallet
        );

        await (await proxyAdmin.setValidator(await deployWallet.getAddress(), true)).wait();

    //     let priorityOp = await proxyGetters.priorityQueueFrontOperation();
    //     // priorityOpTxHash = priorityOp[0];
    //     priorityOperationsHash = keccak256(
    //         ethers.utils.defaultAbiCoder.encode(['uint256', 'uint256'], [EMPTY_STRING_KECCAK, priorityOp[0]])
    //     );
    });

    it('Upgrade should work even if not all blocks are processed', async () => {
        batch1Info = await buildCommitBatchInfo(genesisStoredBatchInfo(), {
            batchNumber: 1,
            // priorityOperationsHash: priorityOperationsHash,
            // numberOfLayer1Txs: '0x0000000000000000000000000000000000000000000000000000000000000001'
            priorityOperationsHash: keccak256(EMPTY_STRING_KECCAK),
            numberOfLayer1Txs: '0x0000000000000000000000000000000000000000000000000000000000000000'
            // systemLogs
        });
=======
describe("L2 upgrade test", function () {
  let proxyExecutor: ExecutorFacet;
  let proxyAdmin: AdminFacet;
  let proxyGetters: GettersFacet;

  let allowList: AllowList;
  let diamondProxyContract: ethers.Contract;
  let owner: ethers.Signer;

  let batch1Info: CommitBatchInfo;
  let storedBatch1Info: StoredBatchInfo;

  let verifier: string;
  let verifierParams: VerifierParams;
  const noopUpgradeTransaction = buildL2CanonicalTransaction({ txType: 0 });

  before(async () => {
    [owner] = await hardhat.ethers.getSigners();

    const executorFactory = await hardhat.ethers.getContractFactory("ExecutorFacet");
    const executorContract = await executorFactory.deploy();
    const executorFacet = ExecutorFacetFactory.connect(executorContract.address, executorContract.signer);

    const gettersFactory = await hardhat.ethers.getContractFactory("GettersFacet");
    const gettersContract = await gettersFactory.deploy();
    const gettersFacet = GettersFacetFactory.connect(gettersContract.address, gettersContract.signer);

    const adminFacetFactory = await hardhat.ethers.getContractFactory("AdminFacet");
    const adminFacetContract = await adminFacetFactory.deploy();
    const adminFacet = AdminFacetFactory.connect(adminFacetContract.address, adminFacetContract.signer);

    const allowListFactory = await hardhat.ethers.getContractFactory("AllowList");
    const allowListContract = await allowListFactory.deploy(await allowListFactory.signer.getAddress());
    allowList = AllowListFactory.connect(allowListContract.address, allowListContract.signer);

    // Note, that while this testsuit is focused on testing MailboxFaucet only,
    // we still need to initialize its storage via DiamondProxy
    const diamondInitFactory = await hardhat.ethers.getContractFactory("DiamondInit");
    const diamondInitContract = await diamondInitFactory.deploy();
    const diamondInit = DiamondInitFactory.connect(diamondInitContract.address, diamondInitContract.signer);

    const dummyHash = new Uint8Array(32);
    dummyHash.set([1, 0, 0, 1]);
    verifier = ethers.utils.hexlify(ethers.utils.randomBytes(20));
    verifierParams = {
      recursionCircuitsSetVksHash: ethers.constants.HashZero,
      recursionLeafLevelVkHash: ethers.constants.HashZero,
      recursionNodeLevelVkHash: ethers.constants.HashZero,
    };
    const diamondInitData = diamondInit.interface.encodeFunctionData("initialize", [
      {
        verifier,
        governor: await owner.getAddress(),
        admin: await owner.getAddress(),
        genesisBatchHash: ethers.constants.HashZero,
        genesisIndexRepeatedStorageChanges: 0,
        genesisBatchCommitment: ethers.constants.HashZero,
        allowList: allowList.address,
        verifierParams,
        zkPorterIsAvailable: false,
        l2BootloaderBytecodeHash: dummyHash,
        l2DefaultAccountBytecodeHash: dummyHash,
        priorityTxMaxGasLimit: 10000000,
        initialProtocolVersion: 0,
      },
    ]);

    const facetCuts = [
      // Should be unfreezable. The function to unfreeze contract is located on the admin facet.
      // That means if the admin will be freezable, the proxy can NEVER be unfrozen.
      facetCut(adminFacet.address, adminFacet.interface, Action.Add, false),
      // Should be unfreezable. There are getters, that users can expect to be available.
      facetCut(gettersFacet.address, gettersFacet.interface, Action.Add, false),
      facetCut(executorFacet.address, executorFacet.interface, Action.Add, true),
    ];

    const diamondCutData = diamondCut(facetCuts, diamondInit.address, diamondInitData);

    const diamondProxyFactory = await hardhat.ethers.getContractFactory("DiamondProxy");
    const chainId = hardhat.network.config.chainId;
    diamondProxyContract = await diamondProxyFactory.deploy(chainId, diamondCutData);

    await (await allowList.setAccessMode(diamondProxyContract.address, AccessMode.Public)).wait();

    proxyExecutor = ExecutorFacetFactory.connect(diamondProxyContract.address, owner);
    proxyGetters = GettersFacetFactory.connect(diamondProxyContract.address, owner);
    proxyAdmin = AdminFacetFactory.connect(diamondProxyContract.address, owner);

    await (await proxyAdmin.setValidator(await owner.getAddress(), true)).wait();
  });

  it("Upgrade should work even if not all batches are processed", async () => {
    batch1Info = await buildCommitBatchInfo(genesisStoredBatchInfo(), {
      batchNumber: 1,
    });

    const commitReceipt = await (await proxyExecutor.commitBatches(genesisStoredBatchInfo(), [batch1Info])).wait();
    const commitment = commitReceipt.events[0].args.commitment;
>>>>>>> 9c85f58f

    expect(await proxyGetters.getProtocolVersion()).to.equal(0);
    expect(await proxyGetters.getL2SystemContractsUpgradeTxHash()).to.equal(ethers.constants.HashZero);

    await (
      await executeUpgrade(proxyGetters, proxyAdmin, {
        newProtocolVersion: 1,
        l2ProtocolUpgradeTx: noopUpgradeTransaction,
      })
    ).wait();

<<<<<<< HEAD
        await (
            await executeUpgrade(chainId, proxyGetters, stateTransition, {
                newProtocolVersion: 1,
                l2ProtocolUpgradeTx: noopUpgradeTransaction
            })
        ).wait();
=======
    expect(await proxyGetters.getProtocolVersion()).to.equal(1);
>>>>>>> 9c85f58f

    storedBatch1Info = getBatchStoredInfo(batch1Info, commitment);

    await makeExecutedEqualCommitted(proxyExecutor, genesisStoredBatchInfo(), [storedBatch1Info], []);
  });

  it("Timestamp should behave correctly", async () => {
    // Upgrade was scheduled for now should work fine
    const timeNow = (await hardhat.ethers.provider.getBlock("latest")).timestamp;
    await executeUpgrade(proxyGetters, proxyAdmin, {
      upgradeTimestamp: ethers.BigNumber.from(timeNow),
      l2ProtocolUpgradeTx: noopUpgradeTransaction,
    });

<<<<<<< HEAD
    it('Timestamp should behave correctly', async () => {
        // Upgrade was scheduled for now should work fine
        const timeNow = (await hardhat.ethers.provider.getBlock('latest')).timestamp;
        await executeUpgrade(chainId, proxyGetters, stateTransition, {
            upgradeTimestamp: ethers.BigNumber.from(timeNow),
            l2ProtocolUpgradeTx: noopUpgradeTransaction
        });

        // Upgrade that was scheduled for the future should not work now
        const revertReason = await getCallRevertReason(
            executeUpgrade(chainId, proxyGetters, stateTransition, {
                upgradeTimestamp: ethers.BigNumber.from(timeNow).mul(2),
                l2ProtocolUpgradeTx: noopUpgradeTransaction
            })
        );
        expect(revertReason).to.equal('Upgrade is not ready yet');
=======
    // Upgrade that was scheduled for the future should not work now
    const revertReason = await getCallRevertReason(
      executeUpgrade(proxyGetters, proxyAdmin, {
        upgradeTimestamp: ethers.BigNumber.from(timeNow).mul(2),
        l2ProtocolUpgradeTx: noopUpgradeTransaction,
      })
    );
    expect(revertReason).to.equal("Upgrade is not ready yet");
  });

  it("Should require correct tx type for upgrade tx", async () => {
    const wrongTx = buildL2CanonicalTransaction({
      txType: 255,
>>>>>>> 9c85f58f
    });
    const revertReason = await getCallRevertReason(
      executeUpgrade(proxyGetters, proxyAdmin, {
        l2ProtocolUpgradeTx: wrongTx,
      })
    );

    expect(revertReason).to.equal("L2 system upgrade tx type is wrong");
  });

<<<<<<< HEAD
    it('Should require correct tx type for upgrade tx', async () => {
        const wrongTx = buildL2CanonicalTransaction({
            txType: 255
        });
        const revertReason = await getCallRevertReason(
            executeUpgrade(chainId, proxyGetters, stateTransition, {
                l2ProtocolUpgradeTx: wrongTx
            })
        );

        expect(revertReason).to.equal('L2 sys upgrade tx type is wrong');
=======
  it("Should include the new protocol version as part of nonce", async () => {
    const wrongTx = buildL2CanonicalTransaction({
      txType: 254,
      nonce: 0,
>>>>>>> 9c85f58f
    });

    const revertReason = await getCallRevertReason(
      executeUpgrade(proxyGetters, proxyAdmin, {
        l2ProtocolUpgradeTx: wrongTx,
        newProtocolVersion: 3,
      })
    );

<<<<<<< HEAD
        const revertReason = await getCallRevertReason(
            executeUpgrade(chainId, proxyGetters, stateTransition, {
                l2ProtocolUpgradeTx: wrongTx,
                newProtocolVersion: 3
            })
        );
=======
    expect(revertReason).to.equal("The new protocol version should be included in the L2 system upgrade tx");
  });
>>>>>>> 9c85f58f

  it("Should ensure monotonic protocol version", async () => {
    const wrongTx = buildL2CanonicalTransaction({
      txType: 254,
      nonce: 0,
    });

    const revertReason = await getCallRevertReason(
      executeUpgrade(proxyGetters, proxyAdmin, {
        l2ProtocolUpgradeTx: wrongTx,
        newProtocolVersion: 0,
      })
    );

<<<<<<< HEAD
        const revertReason = await getCallRevertReason(
            executeUpgrade(chainId, proxyGetters, stateTransition, {
                l2ProtocolUpgradeTx: wrongTx,
                newProtocolVersion: 0
            })
        );
=======
    expect(revertReason).to.equal("New protocol version is not greater than the current one");
  });
>>>>>>> 9c85f58f

  it("Should ensure protocol version not increasing too much", async () => {
    const wrongTx = buildL2CanonicalTransaction({
      txType: 254,
      nonce: 0,
    });

    const revertReason = await getCallRevertReason(
      executeUpgrade(proxyGetters, proxyAdmin, {
        l2ProtocolUpgradeTx: wrongTx,
        newProtocolVersion: 100000,
      })
    );

<<<<<<< HEAD
        const revertReason = await getCallRevertReason(
            executeUpgrade(chainId, proxyGetters, stateTransition, {
                l2ProtocolUpgradeTx: wrongTx,
                newProtocolVersion: 3
            })
        );
=======
    expect(revertReason).to.equal("Too big protocol version difference");
  });
>>>>>>> 9c85f58f

  it("Should validate upgrade transaction overhead", async () => {
    const wrongTx = buildL2CanonicalTransaction({
      nonce: 0,
      gasLimit: 0,
    });

    const revertReason = await getCallRevertReason(
      executeUpgrade(proxyGetters, proxyAdmin, {
        l2ProtocolUpgradeTx: wrongTx,
        newProtocolVersion: 3,
      })
    );

<<<<<<< HEAD
        const revertReason = await getCallRevertReason(
            executeUpgrade(chainId, proxyGetters, stateTransition, {
                l2ProtocolUpgradeTx: wrongTx,
                newProtocolVersion: 3
            })
        );
=======
    expect(revertReason).to.equal("my");
  });
>>>>>>> 9c85f58f

  it("Should validate upgrade transaction gas max", async () => {
    const wrongTx = buildL2CanonicalTransaction({
      nonce: 0,
      gasLimit: 1000000000000,
    });

<<<<<<< HEAD
    it('Should validate upgrade transaction cant output more pubdata than processable', async () => {
        const wrongTx = buildL2CanonicalTransaction({
            nonce: 0,
            gasLimit: 10000000,
            gasPerPubdataByteLimit: 1
        });

        const revertReason = await getCallRevertReason(
            executeUpgrade(chainId, proxyGetters, stateTransition, {
                l2ProtocolUpgradeTx: wrongTx,
                newProtocolVersion: 3
            })
        );

        expect(revertReason).to.equal('uk');
    });

    it('Should validate factory deps', async () => {
        const myFactoryDep = ethers.utils.hexlify(ethers.utils.randomBytes(32));
        const wrongFactoryDepHash = ethers.utils.hexlify(hashBytecode(ethers.utils.randomBytes(32)));
        const wrongTx = buildL2CanonicalTransaction({
            factoryDeps: [wrongFactoryDepHash],
            nonce: 3
        });

        const revertReason = await getCallRevertReason(
            executeUpgrade(chainId, proxyGetters, stateTransition, {
                l2ProtocolUpgradeTx: wrongTx,
                factoryDeps: [myFactoryDep],
                newProtocolVersion: 3
            })
        );

        expect(revertReason).to.equal('Wrong factory dep hash');
    });

    it('Should validate factory deps length match', async () => {
        const myFactoryDep = ethers.utils.hexlify(ethers.utils.randomBytes(32));
        const wrongTx = buildL2CanonicalTransaction({
            factoryDeps: [],
            nonce: 3
        });

        const revertReason = await getCallRevertReason(
            executeUpgrade(chainId, proxyGetters, stateTransition, {
                l2ProtocolUpgradeTx: wrongTx,
                factoryDeps: [myFactoryDep],
                newProtocolVersion: 3
            })
        );

        expect(revertReason).to.equal('Wrong number of factory deps');
=======
    const revertReason = await getCallRevertReason(
      executeUpgrade(proxyGetters, proxyAdmin, {
        l2ProtocolUpgradeTx: wrongTx,
        newProtocolVersion: 3,
      })
    );

    expect(revertReason).to.equal("ui");
  });

  it("Should validate upgrade transaction cant output more pubdata than processable", async () => {
    const wrongTx = buildL2CanonicalTransaction({
      nonce: 0,
      gasLimit: 10000000,
      gasPerPubdataByteLimit: 1,
>>>>>>> 9c85f58f
    });

    const revertReason = await getCallRevertReason(
      executeUpgrade(proxyGetters, proxyAdmin, {
        l2ProtocolUpgradeTx: wrongTx,
        newProtocolVersion: 3,
      })
    );

<<<<<<< HEAD
        const revertReason = await getCallRevertReason(
            executeUpgrade(chainId, proxyGetters, stateTransition, {
                l2ProtocolUpgradeTx: wrongTx,
                factoryDeps: Array(33).fill(myFactoryDep),
                newProtocolVersion: 3
            })
        );
=======
    expect(revertReason).to.equal("uk");
  });
>>>>>>> 9c85f58f

  it("Should validate factory deps", async () => {
    const myFactoryDep = ethers.utils.hexlify(ethers.utils.randomBytes(32));
    const wrongFactoryDepHash = ethers.utils.hexlify(hashBytecode(ethers.utils.randomBytes(32)));
    const wrongTx = buildL2CanonicalTransaction({
      factoryDeps: [wrongFactoryDepHash],
      nonce: 3,
    });

    const revertReason = await getCallRevertReason(
      executeUpgrade(proxyGetters, proxyAdmin, {
        l2ProtocolUpgradeTx: wrongTx,
        factoryDeps: [myFactoryDep],
        newProtocolVersion: 3,
      })
    );

    expect(revertReason).to.equal("Wrong factory dep hash");
  });

<<<<<<< HEAD
        const upgradeReceipt = await (await executeUpgrade(chainId, proxyGetters, stateTransition, upgrade)).wait();

        const defaultUpgradeFactory = await hardhat.ethers.getContractFactory('DefaultUpgrade');
        const upgradeEvents = upgradeReceipt.logs.map((log) => {
            // Not all events can be parsed there, but we don't care about them
            try {
                const event = defaultUpgradeFactory.interface.parseLog(log);
                const parsedArgs = event.args;
                return {
                    name: event.name,
                    args: parsedArgs
                };
            } catch (_) {}
        });
        l2UpgradeTxHash = upgradeEvents.find((event) => event.name == 'UpgradeComplete').args.l2UpgradeTxHash;

        // Now, we check that all the data was set as expected
        expect(await proxyGetters.getL2BootloaderBytecodeHash()).to.equal(bootloaderHash);
        expect(await proxyGetters.getL2DefaultAccountBytecodeHash()).to.equal(defaultAccountHash);
        expect((await proxyGetters.getVerifier()).toLowerCase()).to.equal(newVerifier.toLowerCase());
        expect(await proxyGetters.getProtocolVersion()).to.equal(4);

        const newVerifierParams = await proxyGetters.getVerifierParams();
        expect(newVerifierParams.recursionNodeLevelVkHash).to.equal(newerVerifierParams.recursionNodeLevelVkHash);
        expect(newVerifierParams.recursionLeafLevelVkHash).to.equal(newerVerifierParams.recursionLeafLevelVkHash);
        expect(newVerifierParams.recursionCircuitsSetVksHash).to.equal(newerVerifierParams.recursionCircuitsSetVksHash);

        expect(upgradeEvents[0].name).to.eq('NewProtocolVersion');
        expect(upgradeEvents[0].args.previousProtocolVersion.toString()).to.eq('2');
        expect(upgradeEvents[0].args.newProtocolVersion.toString()).to.eq('4');

        expect(upgradeEvents[1].name).to.eq('NewVerifier');
        expect(upgradeEvents[1].args.oldVerifier.toLowerCase()).to.eq(verifier.toLowerCase());
        expect(upgradeEvents[1].args.newVerifier.toLowerCase()).to.eq(newVerifier.toLowerCase());

        expect(upgradeEvents[2].name).to.eq('NewVerifierParams');
        expect(upgradeEvents[2].args.oldVerifierParams[0]).to.eq(ethers.constants.HashZero);
        expect(upgradeEvents[2].args.oldVerifierParams[1]).to.eq(ethers.constants.HashZero);
        expect(upgradeEvents[2].args.oldVerifierParams[2]).to.eq(ethers.constants.HashZero);
        expect(upgradeEvents[2].args.newVerifierParams[0]).to.eq(newerVerifierParams.recursionNodeLevelVkHash);
        expect(upgradeEvents[2].args.newVerifierParams[1]).to.eq(newerVerifierParams.recursionLeafLevelVkHash);
        expect(upgradeEvents[2].args.newVerifierParams[2]).to.eq(newerVerifierParams.recursionCircuitsSetVksHash);

        expect(upgradeEvents[3].name).to.eq('NewL2BootloaderBytecodeHash');
        expect(upgradeEvents[3].args.previousBytecodeHash).to.eq(L2_BOOTLOADER_BYTECODE_HASH);
        expect(upgradeEvents[3].args.newBytecodeHash).to.eq(bootloaderHash);

        expect(upgradeEvents[4].name).to.eq('NewL2DefaultAccountBytecodeHash');
        expect(upgradeEvents[4].args.previousBytecodeHash).to.eq(L2_DEFAULT_ACCOUNT_BYTECODE_HASH);
        expect(upgradeEvents[4].args.newBytecodeHash).to.eq(defaultAccountHash);
    });

    it('Should fail to upgrade when there is already a pending upgrade', async () => {
        const bootloaderHash = ethers.utils.hexlify(hashBytecode(ethers.utils.randomBytes(32)));
        const defaultAccountHash = ethers.utils.hexlify(hashBytecode(ethers.utils.randomBytes(32)));
        const verifier = ethers.utils.hexlify(ethers.utils.randomBytes(20));
        const verifierParams = buildVerifierParams({
            recursionNodeLevelVkHash: ethers.utils.hexlify(ethers.utils.randomBytes(32)),
            recursionLeafLevelVkHash: ethers.utils.hexlify(ethers.utils.randomBytes(32)),
            recursionCircuitsSetVksHash: ethers.utils.hexlify(ethers.utils.randomBytes(32))
        });

        const myFactoryDep = ethers.utils.hexlify(ethers.utils.randomBytes(32));
        const myFactoryDepHash = hashBytecode(myFactoryDep);
        const upgradeTx = buildL2CanonicalTransaction({
            factoryDeps: [myFactoryDepHash],
            nonce: 4
        });

        const upgrade = {
            bootloaderHash,
            defaultAccountHash,
            verifier: verifier,
            verifierParams,
            executeUpgradeTx: true,
            l2ProtocolUpgradeTx: upgradeTx,
            factoryDeps: [myFactoryDep],
            newProtocolVersion: 5
        };
        const revertReason = await getCallRevertReason(executeUpgrade(chainId, proxyGetters, stateTransition, upgrade));
=======
  it("Should validate factory deps length match", async () => {
    const myFactoryDep = ethers.utils.hexlify(ethers.utils.randomBytes(32));
    const wrongTx = buildL2CanonicalTransaction({
      factoryDeps: [],
      nonce: 3,
    });

    const revertReason = await getCallRevertReason(
      executeUpgrade(proxyGetters, proxyAdmin, {
        l2ProtocolUpgradeTx: wrongTx,
        factoryDeps: [myFactoryDep],
        newProtocolVersion: 3,
      })
    );
>>>>>>> 9c85f58f

    expect(revertReason).to.equal("Wrong number of factory deps");
  });

  it("Should validate factory deps length isnt too large", async () => {
    const myFactoryDep = ethers.utils.hexlify(ethers.utils.randomBytes(32));
    const randomDepHash = ethers.utils.hexlify(hashBytecode(ethers.utils.randomBytes(32)));

    const wrongTx = buildL2CanonicalTransaction({
      factoryDeps: Array(33).fill(randomDepHash),
      nonce: 3,
    });

    const revertReason = await getCallRevertReason(
      executeUpgrade(proxyGetters, proxyAdmin, {
        l2ProtocolUpgradeTx: wrongTx,
        factoryDeps: Array(33).fill(myFactoryDep),
        newProtocolVersion: 3,
      })
    );

    expect(revertReason).to.equal("Factory deps can be at most 32");
  });

  let l2UpgradeTxHash: string;
  it("Should successfully perform an upgrade", async () => {
    const bootloaderHash = ethers.utils.hexlify(hashBytecode(ethers.utils.randomBytes(32)));
    const defaultAccountHash = ethers.utils.hexlify(hashBytecode(ethers.utils.randomBytes(32)));
    const newVerifier = ethers.utils.hexlify(ethers.utils.randomBytes(20));
    const newerVerifierParams = buildVerifierParams({
      recursionNodeLevelVkHash: ethers.utils.hexlify(ethers.utils.randomBytes(32)),
      recursionLeafLevelVkHash: ethers.utils.hexlify(ethers.utils.randomBytes(32)),
      recursionCircuitsSetVksHash: ethers.utils.hexlify(ethers.utils.randomBytes(32)),
    });

    const myFactoryDep = ethers.utils.hexlify(ethers.utils.randomBytes(32));
    const myFactoryDepHash = hashBytecode(myFactoryDep);
    const upgradeTx = buildL2CanonicalTransaction({
      factoryDeps: [myFactoryDepHash],
      nonce: 4,
    });

    const upgrade = {
      bootloaderHash,
      defaultAccountHash,
      verifier: newVerifier,
      verifierParams: newerVerifierParams,
      executeUpgradeTx: true,
      l2ProtocolUpgradeTx: upgradeTx,
      factoryDeps: [myFactoryDep],
      newProtocolVersion: 4,
    };

    const upgradeReceipt = await (await executeUpgrade(proxyGetters, proxyAdmin, upgrade)).wait();

    const defaultUpgradeFactory = await hardhat.ethers.getContractFactory("DefaultUpgrade");
    const upgradeEvents = upgradeReceipt.logs.map((log) => {
      // Not all events can be parsed there, but we don't care about them
      try {
        const event = defaultUpgradeFactory.interface.parseLog(log);
        const parsedArgs = event.args;
        return {
          name: event.name,
          args: parsedArgs,
        };
      } catch (_) {
        // @ts-ignore
      }
    });
    l2UpgradeTxHash = upgradeEvents.find((event) => event.name == "UpgradeComplete").args.l2UpgradeTxHash;

    // Now, we check that all the data was set as expected
    expect(await proxyGetters.getL2BootloaderBytecodeHash()).to.equal(bootloaderHash);
    expect(await proxyGetters.getL2DefaultAccountBytecodeHash()).to.equal(defaultAccountHash);
    expect((await proxyGetters.getVerifier()).toLowerCase()).to.equal(newVerifier.toLowerCase());
    expect(await proxyGetters.getProtocolVersion()).to.equal(4);

    const newVerifierParams = await proxyGetters.getVerifierParams();
    expect(newVerifierParams.recursionNodeLevelVkHash).to.equal(newerVerifierParams.recursionNodeLevelVkHash);
    expect(newVerifierParams.recursionLeafLevelVkHash).to.equal(newerVerifierParams.recursionLeafLevelVkHash);
    expect(newVerifierParams.recursionCircuitsSetVksHash).to.equal(newerVerifierParams.recursionCircuitsSetVksHash);

    expect(upgradeEvents[0].name).to.eq("NewProtocolVersion");
    expect(upgradeEvents[0].args.previousProtocolVersion.toString()).to.eq("2");
    expect(upgradeEvents[0].args.newProtocolVersion.toString()).to.eq("4");

    expect(upgradeEvents[1].name).to.eq("NewVerifier");
    expect(upgradeEvents[1].args.oldVerifier.toLowerCase()).to.eq(verifier.toLowerCase());
    expect(upgradeEvents[1].args.newVerifier.toLowerCase()).to.eq(newVerifier.toLowerCase());

    expect(upgradeEvents[2].name).to.eq("NewVerifierParams");
    expect(upgradeEvents[2].args.oldVerifierParams[0]).to.eq(ethers.constants.HashZero);
    expect(upgradeEvents[2].args.oldVerifierParams[1]).to.eq(ethers.constants.HashZero);
    expect(upgradeEvents[2].args.oldVerifierParams[2]).to.eq(ethers.constants.HashZero);
    expect(upgradeEvents[2].args.newVerifierParams[0]).to.eq(newerVerifierParams.recursionNodeLevelVkHash);
    expect(upgradeEvents[2].args.newVerifierParams[1]).to.eq(newerVerifierParams.recursionLeafLevelVkHash);
    expect(upgradeEvents[2].args.newVerifierParams[2]).to.eq(newerVerifierParams.recursionCircuitsSetVksHash);

    expect(upgradeEvents[3].name).to.eq("NewL2BootloaderBytecodeHash");
    expect(upgradeEvents[3].args.previousBytecodeHash).to.eq(
      "0x0100000100000000000000000000000000000000000000000000000000000000"
    );
    expect(upgradeEvents[3].args.newBytecodeHash).to.eq(bootloaderHash);

    expect(upgradeEvents[4].name).to.eq("NewL2DefaultAccountBytecodeHash");
    expect(upgradeEvents[4].args.previousBytecodeHash).to.eq(
      "0x0100000100000000000000000000000000000000000000000000000000000000"
    );
    expect(upgradeEvents[4].args.newBytecodeHash).to.eq(defaultAccountHash);
  });

  it("Should fail to upgrade when there is already a pending upgrade", async () => {
    const bootloaderHash = ethers.utils.hexlify(hashBytecode(ethers.utils.randomBytes(32)));
    const defaultAccountHash = ethers.utils.hexlify(hashBytecode(ethers.utils.randomBytes(32)));
    const verifier = ethers.utils.hexlify(ethers.utils.randomBytes(20));
    const verifierParams = buildVerifierParams({
      recursionNodeLevelVkHash: ethers.utils.hexlify(ethers.utils.randomBytes(32)),
      recursionLeafLevelVkHash: ethers.utils.hexlify(ethers.utils.randomBytes(32)),
      recursionCircuitsSetVksHash: ethers.utils.hexlify(ethers.utils.randomBytes(32)),
    });

<<<<<<< HEAD
    it('Should successfully commit a sequential upgrade', async () => {
        expect(await proxyGetters.getL2SystemContractsUpgradeBatchNumber()).to.equal(0);
        await (
            await executeUpgrade(chainId, proxyGetters, stateTransition, {
                newProtocolVersion: 5,
                l2ProtocolUpgradeTx: noopUpgradeTransaction
            })
        ).wait();

        const timestamp = (await hardhat.ethers.provider.getBlock('latest')).timestamp;
        const systemLogs = createSystemLogs();
        systemLogs[SYSTEM_LOG_KEYS.PREV_BATCH_HASH_KEY] = constructL2Log(
            true,
            L2_SYSTEM_CONTEXT_ADDRESS,
            SYSTEM_LOG_KEYS.PREV_BATCH_HASH_KEY,
            ethers.utils.hexlify(storedBatch1Info.batchHash)
        );

        const batch3InfoTwoUpgradeTx = await buildCommitBatchInfoWithCustomLogs(
            storedBatch1Info,
            {
                batchNumber: 3,
                timestamp
            },
            systemLogs
        );

        const commitReceipt = await (
            await proxyExecutor.commitBatches(storedBatch1Info, [batch3InfoTwoUpgradeTx])
        ).wait();
        const commitment = commitReceipt.events[0].args.commitment;
        const newBatchStoredInfo = getBatchStoredInfo(batch3InfoTwoUpgradeTx, commitment);

        expect(await proxyGetters.getL2SystemContractsUpgradeBatchNumber()).to.equal(0);

        await makeExecutedEqualCommitted(proxyExecutor, storedBatch1Info, [newBatchStoredInfo], []);

        storedBatch1Info = newBatchStoredInfo;

        expect(await proxyGetters.getL2SystemContractsUpgradeBatchNumber()).to.equal(0);
    });

    it('Should successfully commit custom upgrade', async () => {
        const upgradeReceipt = await (
            await executeCustomUpgrade(chainId, proxyGetters, stateTransition, {
                newProtocolVersion: 6,
                l2ProtocolUpgradeTx: noopUpgradeTransaction
            })
        ).wait();
        const customUpgradeFactory = await hardhat.ethers.getContractFactory('CustomUpgradeTest');

        const upgradeEvents = upgradeReceipt.logs.map((log) => {
            // Not all events can be parsed there, but we don't care about them
            try {
                const event = customUpgradeFactory.interface.parseLog(log);
                const parsedArgs = event.args;
                return {
                    name: event.name,
                    args: parsedArgs
                };
            } catch (_) {}
        });

        const timestamp = (await hardhat.ethers.provider.getBlock('latest')).timestamp;
        const systemLogs = createSystemLogs();
        systemLogs[SYSTEM_LOG_KEYS.PREV_BATCH_HASH_KEY] = constructL2Log(
            true,
            L2_SYSTEM_CONTEXT_ADDRESS,
            SYSTEM_LOG_KEYS.PREV_BATCH_HASH_KEY,
            ethers.utils.hexlify(storedBatch1Info.batchHash)
        );

        const batch3InfoTwoUpgradeTx = await buildCommitBatchInfoWithCustomLogs(
            storedBatch1Info,
            {
                batchNumber: 4,
                timestamp
            },
            systemLogs
        );

        const commitReceipt = await (
            await proxyExecutor.commitBatches(storedBatch1Info, [batch3InfoTwoUpgradeTx])
        ).wait();
        const commitment = commitReceipt.events[0].args.commitment;
        const newBatchStoredInfo = getBatchStoredInfo(batch3InfoTwoUpgradeTx, commitment);

        await makeExecutedEqualCommitted(proxyExecutor, storedBatch1Info, [newBatchStoredInfo], []);

        storedBatch1Info = newBatchStoredInfo;

        expect(upgradeEvents[1].name).to.equal('Test');
=======
    const myFactoryDep = ethers.utils.hexlify(ethers.utils.randomBytes(32));
    const myFactoryDepHash = hashBytecode(myFactoryDep);
    const upgradeTx = buildL2CanonicalTransaction({
      factoryDeps: [myFactoryDepHash],
      nonce: 4,
    });

    const upgrade = {
      bootloaderHash,
      defaultAccountHash,
      verifier: verifier,
      verifierParams,
      executeUpgradeTx: true,
      l2ProtocolUpgradeTx: upgradeTx,
      factoryDeps: [myFactoryDep],
      newProtocolVersion: 5,
    };
    const revertReason = await getCallRevertReason(executeUpgrade(proxyGetters, proxyAdmin, upgrade));

    expect(revertReason).to.equal("Previous upgrade has not been finalized");
  });

  it("Should require that the next commit batches contains an upgrade tx", async () => {
    if (!l2UpgradeTxHash) {
      throw new Error("Can not perform this test without l2UpgradeTxHash");
    }

    const batch2InfoNoUpgradeTx = await buildCommitBatchInfo(storedBatch1Info, {
      batchNumber: 2,
>>>>>>> 9c85f58f
    });
    const revertReason = await getCallRevertReason(
      proxyExecutor.commitBatches(storedBatch1Info, [batch2InfoNoUpgradeTx])
    );
    expect(revertReason).to.equal("b8");
  });

  it("Should ensure any additional upgrade logs go to the priority ops hash", async () => {
    if (!l2UpgradeTxHash) {
      throw new Error("Can not perform this test without l2UpgradeTxHash");
    }

<<<<<<< HEAD
// An actual log should also contain shardId/isService and logIndex,
// but we don't need them for the tests
// interface L2ToL1Log {
//     sender: string;
//     key: string;
//     value: string;
//     shardId?: number;
//     isService?: boolean;
// }

// function contextLog(timestamp: number, prevBlockHash: BytesLike): L2ToL1Log {
//     return {
//         sender: L2_SYSTEM_CONTEXT_ADDRESS,
//         key: packBatchTimestampAndBatchTimestamp(timestamp, timestamp),
//         value: ethers.utils.hexlify(prevBlockHash)
//     };
// }

// function bootloaderLog(txHash: BytesLike): L2ToL1Log {
//     return {
//         sender: L2_BOOTLOADER_ADDRESS,
//         key: ethers.utils.hexlify(txHash),
//         value: ethers.utils.hexlify(BigNumber.from(1))
//     };
// }

// function chainIdLog(txHash: BytesLike): L2ToL1Log {
//     return {
//         sender: L2_BOOTLOADER_ADDRESS,
//         key: ethers.utils.hexlify(txHash),
//         value: ethers.utils.hexlify(BigNumber.from(1)),
//         isService: true,
//         shardId: 0
//     };
// }

// function encodeLog(log: L2ToL1Log): string {
//     return ethers.utils.hexConcat([
//         `0x00000000`,
//         log.sender,
//         ethers.utils.hexZeroPad(log.key, 32),
//         ethers.utils.hexZeroPad(log.value, 32)
//     ]);
// }

// function encodeLogs(logs: L2ToL1Log[]) {
//     const joinedLogs = ethers.utils.hexConcat(logs.map(encodeLog));
//     return ethers.utils.hexConcat(['0x00000000', joinedLogs]);
// }

async function buildCommitBatchInfo(
    prevInfo: StoredBatchInfo,
    info: CommitBatchInfoWithTimestamp
): Promise<CommitBatchInfo> {
    const timestamp = info.timestamp || (await hardhat.ethers.provider.getBlock('latest')).timestamp;
    let systemLogs = createSystemLogs(info.priorityOperationsHash, info.numberOfLayer1Txs);
    systemLogs[SYSTEM_LOG_KEYS.PACKED_BATCH_AND_L2_BLOCK_TIMESTAMP_KEY] = constructL2Log(
=======
    const systemLogs = createSystemLogs();
    systemLogs.push(
      constructL2Log(
        true,
        L2_BOOTLOADER_ADDRESS,
        SYSTEM_LOG_KEYS.EXPECTED_SYSTEM_CONTRACT_UPGRADE_TX_HASH_KEY,
        l2UpgradeTxHash
      )
    );
    systemLogs.push(
      constructL2Log(
        true,
        L2_BOOTLOADER_ADDRESS,
        SYSTEM_LOG_KEYS.EXPECTED_SYSTEM_CONTRACT_UPGRADE_TX_HASH_KEY,
        l2UpgradeTxHash
      )
    );
    systemLogs[SYSTEM_LOG_KEYS.PREV_BATCH_HASH_KEY] = constructL2Log(
      true,
      L2_SYSTEM_CONTEXT_ADDRESS,
      SYSTEM_LOG_KEYS.PREV_BATCH_HASH_KEY,
      ethers.utils.hexlify(storedBatch1Info.batchHash)
    );

    const batch2InfoNoUpgradeTx = await buildCommitBatchInfoWithCustomLogs(
      storedBatch1Info,
      {
        batchNumber: 2,
      },
      systemLogs
    );
    const revertReason = await getCallRevertReason(
      proxyExecutor.commitBatches(storedBatch1Info, [batch2InfoNoUpgradeTx])
    );
    expect(revertReason).to.equal("kp");
  });

  it("Should fail to commit when upgrade tx hash does not match", async () => {
    const timestamp = (await hardhat.ethers.provider.getBlock("latest")).timestamp;
    const systemLogs = createSystemLogs();
    systemLogs.push(
      constructL2Log(
        true,
        L2_BOOTLOADER_ADDRESS,
        SYSTEM_LOG_KEYS.EXPECTED_SYSTEM_CONTRACT_UPGRADE_TX_HASH_KEY,
        ethers.constants.HashZero
      )
    );
    systemLogs[SYSTEM_LOG_KEYS.PREV_BATCH_HASH_KEY] = constructL2Log(
      true,
      L2_SYSTEM_CONTEXT_ADDRESS,
      SYSTEM_LOG_KEYS.PREV_BATCH_HASH_KEY,
      ethers.utils.hexlify(storedBatch1Info.batchHash)
    );

    const batch2InfoTwoUpgradeTx = await buildCommitBatchInfoWithCustomLogs(
      storedBatch1Info,
      {
        batchNumber: 2,
        timestamp,
      },
      systemLogs
    );

    const revertReason = await getCallRevertReason(
      proxyExecutor.commitBatches(storedBatch1Info, [batch2InfoTwoUpgradeTx])
    );
    expect(revertReason).to.equal("ut");
  });

  it("Should commit successfully when the upgrade tx is present", async () => {
    const timestamp = (await hardhat.ethers.provider.getBlock("latest")).timestamp;
    const systemLogs = createSystemLogs();
    systemLogs.push(
      constructL2Log(
>>>>>>> 9c85f58f
        true,
        L2_BOOTLOADER_ADDRESS,
        SYSTEM_LOG_KEYS.EXPECTED_SYSTEM_CONTRACT_UPGRADE_TX_HASH_KEY,
        l2UpgradeTxHash
      )
    );
    systemLogs[SYSTEM_LOG_KEYS.PREV_BATCH_HASH_KEY] = constructL2Log(
      true,
      L2_SYSTEM_CONTEXT_ADDRESS,
      SYSTEM_LOG_KEYS.PREV_BATCH_HASH_KEY,
      ethers.utils.hexlify(storedBatch1Info.batchHash)
    );

    const batch2InfoTwoUpgradeTx = await buildCommitBatchInfoWithCustomLogs(
      storedBatch1Info,
      {
        batchNumber: 2,
        timestamp,
      },
      systemLogs
    );

    await (await proxyExecutor.commitBatches(storedBatch1Info, [batch2InfoTwoUpgradeTx])).wait();

    expect(await proxyGetters.getL2SystemContractsUpgradeBatchNumber()).to.equal(2);
  });

  it("Should commit successfully when batch was reverted and reupgraded", async () => {
    await (await proxyExecutor.revertBatches(1)).wait();
    const timestamp = (await hardhat.ethers.provider.getBlock("latest")).timestamp;
    const systemLogs = createSystemLogs();
    systemLogs.push(
      constructL2Log(
        true,
        L2_BOOTLOADER_ADDRESS,
        SYSTEM_LOG_KEYS.EXPECTED_SYSTEM_CONTRACT_UPGRADE_TX_HASH_KEY,
        l2UpgradeTxHash
      )
    );
    systemLogs[SYSTEM_LOG_KEYS.PREV_BATCH_HASH_KEY] = constructL2Log(
      true,
      L2_SYSTEM_CONTEXT_ADDRESS,
      SYSTEM_LOG_KEYS.PREV_BATCH_HASH_KEY,
      ethers.utils.hexlify(storedBatch1Info.batchHash)
    );

    const batch2InfoTwoUpgradeTx = await buildCommitBatchInfoWithCustomLogs(
      storedBatch1Info,
      {
        batchNumber: 2,
        timestamp,
      },
      systemLogs
    );

    const commitReceipt = await (await proxyExecutor.commitBatches(storedBatch1Info, [batch2InfoTwoUpgradeTx])).wait();

    expect(await proxyGetters.getL2SystemContractsUpgradeBatchNumber()).to.equal(2);
    const commitment = commitReceipt.events[0].args.commitment;
    const newBatchStoredInfo = getBatchStoredInfo(batch2InfoTwoUpgradeTx, commitment);
    await makeExecutedEqualCommitted(proxyExecutor, storedBatch1Info, [newBatchStoredInfo], []);

    storedBatch1Info = newBatchStoredInfo;
  });

  it("Should successfully commit a sequential upgrade", async () => {
    expect(await proxyGetters.getL2SystemContractsUpgradeBatchNumber()).to.equal(0);
    await (
      await executeUpgrade(proxyGetters, proxyAdmin, {
        newProtocolVersion: 5,
        l2ProtocolUpgradeTx: noopUpgradeTransaction,
      })
    ).wait();

    const timestamp = (await hardhat.ethers.provider.getBlock("latest")).timestamp;
    const systemLogs = createSystemLogs();
    systemLogs[SYSTEM_LOG_KEYS.PREV_BATCH_HASH_KEY] = constructL2Log(
      true,
      L2_SYSTEM_CONTEXT_ADDRESS,
      SYSTEM_LOG_KEYS.PREV_BATCH_HASH_KEY,
      ethers.utils.hexlify(storedBatch1Info.batchHash)
    );

    const batch3InfoTwoUpgradeTx = await buildCommitBatchInfoWithCustomLogs(
      storedBatch1Info,
      {
        batchNumber: 3,
        timestamp,
      },
      systemLogs
    );

    const commitReceipt = await (await proxyExecutor.commitBatches(storedBatch1Info, [batch3InfoTwoUpgradeTx])).wait();
    const commitment = commitReceipt.events[0].args.commitment;
    const newBatchStoredInfo = getBatchStoredInfo(batch3InfoTwoUpgradeTx, commitment);

    expect(await proxyGetters.getL2SystemContractsUpgradeBatchNumber()).to.equal(0);

    await makeExecutedEqualCommitted(proxyExecutor, storedBatch1Info, [newBatchStoredInfo], []);

    storedBatch1Info = newBatchStoredInfo;

    expect(await proxyGetters.getL2SystemContractsUpgradeBatchNumber()).to.equal(0);
  });

  it("Should successfully commit custom upgrade", async () => {
    const upgradeReceipt = await (
      await executeCustomUpgrade(proxyGetters, proxyAdmin, {
        newProtocolVersion: 6,
        l2ProtocolUpgradeTx: noopUpgradeTransaction,
      })
    ).wait();
    const customUpgradeFactory = await hardhat.ethers.getContractFactory("CustomUpgradeTest");

    const upgradeEvents = upgradeReceipt.logs.map((log) => {
      // Not all events can be parsed there, but we don't care about them
      try {
        const event = customUpgradeFactory.interface.parseLog(log);
        const parsedArgs = event.args;
        return {
          name: event.name,
          args: parsedArgs,
        };
      } catch (_) {
        // @ts-ignore
      }
    });

    const timestamp = (await hardhat.ethers.provider.getBlock("latest")).timestamp;
    const systemLogs = createSystemLogs();
    systemLogs[SYSTEM_LOG_KEYS.PREV_BATCH_HASH_KEY] = constructL2Log(
      true,
      L2_SYSTEM_CONTEXT_ADDRESS,
      SYSTEM_LOG_KEYS.PREV_BATCH_HASH_KEY,
      ethers.utils.hexlify(storedBatch1Info.batchHash)
    );

    const batch3InfoTwoUpgradeTx = await buildCommitBatchInfoWithCustomLogs(
      storedBatch1Info,
      {
        batchNumber: 4,
        timestamp,
      },
      systemLogs
    );

    const commitReceipt = await (await proxyExecutor.commitBatches(storedBatch1Info, [batch3InfoTwoUpgradeTx])).wait();
    const commitment = commitReceipt.events[0].args.commitment;
    const newBatchStoredInfo = getBatchStoredInfo(batch3InfoTwoUpgradeTx, commitment);

    await makeExecutedEqualCommitted(proxyExecutor, storedBatch1Info, [newBatchStoredInfo], []);

    storedBatch1Info = newBatchStoredInfo;

    expect(upgradeEvents[1].name).to.equal("Test");
  });
});

type CommitBatchInfoWithTimestamp = Partial<CommitBatchInfo> & {
  batchNumber: BigNumberish;
};

async function buildCommitBatchInfo(
  prevInfo: StoredBatchInfo,
  info: CommitBatchInfoWithTimestamp
): Promise<CommitBatchInfo> {
  const timestamp = info.timestamp || (await hardhat.ethers.provider.getBlock("latest")).timestamp;
  const systemLogs = createSystemLogs();
  systemLogs[SYSTEM_LOG_KEYS.PACKED_BATCH_AND_L2_BLOCK_TIMESTAMP_KEY] = constructL2Log(
    true,
    L2_SYSTEM_CONTEXT_ADDRESS,
    SYSTEM_LOG_KEYS.PACKED_BATCH_AND_L2_BLOCK_TIMESTAMP_KEY,
    packBatchTimestampAndBatchTimestamp(timestamp, timestamp)
  );

  return {
    timestamp,
    indexRepeatedStorageChanges: 0,
    newStateRoot: ethers.utils.randomBytes(32),
    numberOfLayer1Txs: 0,
    priorityOperationsHash: EMPTY_STRING_KECCAK,
    systemLogs: ethers.utils.hexConcat(systemLogs),
    totalL2ToL1Pubdata: ethers.constants.HashZero,
    bootloaderHeapInitialContentsHash: ethers.utils.randomBytes(32),
    eventsQueueStateHash: ethers.utils.randomBytes(32),
    ...info,
  };
}

async function buildCommitBatchInfoWithCustomLogs(
  prevInfo: StoredBatchInfo,
  info: CommitBatchInfoWithTimestamp,
  systemLogs: string[]
): Promise<CommitBatchInfo> {
  const timestamp = info.timestamp || (await hardhat.ethers.provider.getBlock("latest")).timestamp;
  systemLogs[SYSTEM_LOG_KEYS.PACKED_BATCH_AND_L2_BLOCK_TIMESTAMP_KEY] = constructL2Log(
    true,
    L2_SYSTEM_CONTEXT_ADDRESS,
    SYSTEM_LOG_KEYS.PACKED_BATCH_AND_L2_BLOCK_TIMESTAMP_KEY,
    packBatchTimestampAndBatchTimestamp(timestamp, timestamp)
  );

  return {
    timestamp,
    indexRepeatedStorageChanges: 0,
    newStateRoot: ethers.utils.randomBytes(32),
    numberOfLayer1Txs: 0,
    priorityOperationsHash: EMPTY_STRING_KECCAK,
    systemLogs: ethers.utils.hexConcat(systemLogs),
    totalL2ToL1Pubdata: ethers.constants.HashZero,
    bootloaderHeapInitialContentsHash: ethers.utils.randomBytes(32),
    eventsQueueStateHash: ethers.utils.randomBytes(32),
    ...info,
  };
}

function getBatchStoredInfo(commitInfo: CommitBatchInfo, commitment: string): StoredBatchInfo {
  return {
    batchNumber: commitInfo.batchNumber,
    batchHash: commitInfo.newStateRoot,
    indexRepeatedStorageChanges: commitInfo.indexRepeatedStorageChanges,
    numberOfLayer1Txs: commitInfo.numberOfLayer1Txs,
    priorityOperationsHash: commitInfo.priorityOperationsHash,
    l2LogsTreeRoot: ethers.constants.HashZero,
    timestamp: commitInfo.timestamp,
    commitment: commitment,
  };
}

interface L2CanonicalTransaction {
  txType: BigNumberish;
  from: BigNumberish;
  to: BigNumberish;
  gasLimit: BigNumberish;
  gasPerPubdataByteLimit: BigNumberish;
  maxFeePerGas: BigNumberish;
  maxPriorityFeePerGas: BigNumberish;
  paymaster: BigNumberish;
  nonce: BigNumberish;
  value: BigNumberish;
  // In the future, we might want to add some
  // new fields to the struct. The `txData` struct
  // is to be passed to account and any changes to its structure
  // would mean a breaking change to these accounts. In order to prevent this,
  // we should keep some fields as "reserved".
  // It is also recommended that their length is fixed, since
  // it would allow easier proof integration (in case we will need
  // some special circuit for preprocessing transactions).
  reserved: [BigNumberish, BigNumberish, BigNumberish, BigNumberish];
  data: BytesLike;
  signature: BytesLike;
  factoryDeps: BigNumberish[];
  paymasterInput: BytesLike;
  // Reserved dynamic type for the future use-case. Using it should be avoided,
  // But it is still here, just in case we want to enable some additional functionality.
  reservedDynamic: BytesLike;
}

function buildL2CanonicalTransaction(tx: Partial<L2CanonicalTransaction>): L2CanonicalTransaction {
  return {
    txType: SYSTEM_UPGRADE_TX_TYPE,
    from: ethers.constants.AddressZero,
    to: ethers.constants.AddressZero,
    gasLimit: 5000000,
    gasPerPubdataByteLimit: REQUIRED_L1_TO_L2_GAS_PER_PUBDATA_LIMIT,
    maxFeePerGas: 0,
    maxPriorityFeePerGas: 0,
    paymaster: 0,
    nonce: 0,
    value: 0,
    reserved: [0, 0, 0, 0],
    data: "0x",
    signature: "0x",
    factoryDeps: [],
    paymasterInput: "0x",
    reservedDynamic: "0x",
    ...tx,
  };
}

interface VerifierParams {
  recursionNodeLevelVkHash: BytesLike;
  recursionLeafLevelVkHash: BytesLike;
  recursionCircuitsSetVksHash: BytesLike;
}

function buildVerifierParams(params: Partial<VerifierParams>): VerifierParams {
  return {
    recursionNodeLevelVkHash: ethers.constants.HashZero,
    recursionLeafLevelVkHash: ethers.constants.HashZero,
    recursionCircuitsSetVksHash: ethers.constants.HashZero,
    ...params,
  };
}

interface ProposedUpgrade {
  // The tx for the upgrade call to the l2 system upgrade contract
  l2ProtocolUpgradeTx: L2CanonicalTransaction;
  factoryDeps: BytesLike[];
  executeUpgradeTx: boolean;
  bootloaderHash: BytesLike;
  defaultAccountHash: BytesLike;
  verifier: string;
  verifierParams: VerifierParams;
  l1ContractsUpgradeCalldata: BytesLike;
  postUpgradeCalldata: BytesLike;
  upgradeTimestamp: ethers.BigNumber;
  newProtocolVersion: BigNumberish;
  newAllowList: string;
}

type PartialProposedUpgrade = Partial<ProposedUpgrade>;

function buildProposeUpgrade(proposedUpgrade: PartialProposedUpgrade): ProposedUpgrade {
  const newProtocolVersion = proposedUpgrade.newProtocolVersion || 0;
  return {
    l2ProtocolUpgradeTx: buildL2CanonicalTransaction({ nonce: newProtocolVersion }),
    executeUpgradeTx: false,
    bootloaderHash: ethers.constants.HashZero,
    defaultAccountHash: ethers.constants.HashZero,
    verifier: ethers.constants.AddressZero,
    verifierParams: buildVerifierParams({}),
    l1ContractsUpgradeCalldata: "0x",
    postUpgradeCalldata: "0x",
    upgradeTimestamp: ethers.constants.Zero,
    factoryDeps: [],
    newProtocolVersion,
    newAllowList: ethers.constants.AddressZero,
    ...proposedUpgrade,
  };
}

async function executeUpgrade(
<<<<<<< HEAD
    chainId: BigNumberish,
    proxyGetters: GettersFacet,
    stateTransition: StateTransition,
    partialUpgrade: Partial<ProposedUpgrade>,
    contractFactory?: ethers.ethers.ContractFactory
=======
  proxyGetters: GettersFacet,
  proxyAdmin: AdminFacet,
  partialUpgrade: Partial<ProposedUpgrade>,
  contractFactory?: ethers.ethers.ContractFactory
>>>>>>> 9c85f58f
) {
  if (partialUpgrade.newProtocolVersion == null) {
    const newVersion = (await proxyGetters.getProtocolVersion()).add(1);
    partialUpgrade.newProtocolVersion = newVersion;
  }
  const upgrade = buildProposeUpgrade(partialUpgrade);

  const defaultUpgradeFactory = contractFactory
    ? contractFactory
    : await hardhat.ethers.getContractFactory("DefaultUpgrade");

  const defaultUpgrade = await defaultUpgradeFactory.deploy();
  const diamondUpgradeInit = DefaultUpgradeFactory.connect(defaultUpgrade.address, defaultUpgrade.signer);

  const upgradeCalldata = diamondUpgradeInit.interface.encodeFunctionData("upgrade", [upgrade]);

  const diamondCutData = diamondCut([], diamondUpgradeInit.address, upgradeCalldata);

<<<<<<< HEAD
    // This promise will be handled in the tests
    (await stateTransition.setUpgradeDiamondCut(diamondCutData, partialUpgrade.newProtocolVersion)).wait();
    return stateTransition.upgradeChain(chainId, partialUpgrade.newProtocolVersion, diamondCutData);
}

async function executeCustomUpgrade(
    chainId: BigNumberish,
    proxyGetters: GettersFacet,
    stateTransition: StateTransition,
    partialUpgrade: Partial<ProposedUpgrade>,
    contractFactory?: ethers.ethers.ContractFactory
=======
  // This promise will be handled in the tests
  return proxyAdmin.executeUpgrade(diamondCutData);
}

async function executeCustomUpgrade(
  proxyGetters: GettersFacet,
  proxyAdmin: AdminFacet,
  partialUpgrade: Partial<ProposedUpgrade>,
  contractFactory?: ethers.ethers.ContractFactory
>>>>>>> 9c85f58f
) {
  if (partialUpgrade.newProtocolVersion == null) {
    const newVersion = (await proxyGetters.getProtocolVersion()).add(1);
    partialUpgrade.newProtocolVersion = newVersion;
  }
  const upgrade = buildProposeUpgrade(partialUpgrade);

  const upgradeFactory = contractFactory
    ? contractFactory
    : await hardhat.ethers.getContractFactory("CustomUpgradeTest");

  const customUpgrade = await upgradeFactory.deploy();
  const diamondUpgradeInit = CustomUpgradeTestFactory.connect(customUpgrade.address, customUpgrade.signer);

  const upgradeCalldata = diamondUpgradeInit.interface.encodeFunctionData("upgrade", [upgrade]);

  const diamondCutData = diamondCut([], diamondUpgradeInit.address, upgradeCalldata);

<<<<<<< HEAD
    // This promise will be handled in the tests
    (await stateTransition.setUpgradeDiamondCut(diamondCutData, partialUpgrade.newProtocolVersion)).wait();
    return stateTransition.upgradeChain(chainId, partialUpgrade.newProtocolVersion, diamondCutData);
=======
  // This promise will be handled in the tests
  return proxyAdmin.executeUpgrade(diamondCutData);
>>>>>>> 9c85f58f
}

async function makeExecutedEqualCommitted(
  proxyExecutor: ExecutorFacet,
  prevBatchInfo: StoredBatchInfo,
  batchesToProve: StoredBatchInfo[],
  batchesToExecute: StoredBatchInfo[]
) {
  batchesToExecute = [...batchesToProve, ...batchesToExecute];

  await (
    await proxyExecutor.proveBatches(prevBatchInfo, batchesToProve, {
      recursiveAggregationInput: [],
      serializedProof: [],
    })
  ).wait();

  await (await proxyExecutor.executeBatches(batchesToExecute)).wait();
}<|MERGE_RESOLUTION|>--- conflicted
+++ resolved
@@ -1,4 +1,3 @@
-<<<<<<< HEAD
 import { expect } from 'chai';
 import * as hardhat from 'hardhat';
 import * as fs from 'fs';
@@ -33,37 +32,6 @@
 import * as ethers from 'ethers';
 import { BigNumberish, Wallet, BytesLike } from 'ethers';
 import { REQUIRED_L1_TO_L2_GAS_PER_PUBDATA_LIMIT, hashBytecode } from 'zksync-web3/build/src/utils';
-=======
-import { expect } from "chai";
-import * as hardhat from "hardhat";
-import { Action, facetCut, diamondCut } from "../../src.ts/diamondCut";
-import type { AllowList, ExecutorFacet, GettersFacet, AdminFacet } from "../../typechain";
-import {
-  DiamondInitFactory,
-  AllowListFactory,
-  ExecutorFacetFactory,
-  GettersFacetFactory,
-  AdminFacetFactory,
-  DefaultUpgradeFactory,
-  CustomUpgradeTestFactory,
-} from "../../typechain";
-import type { StoredBatchInfo, CommitBatchInfo } from "./utils";
-import {
-  getCallRevertReason,
-  AccessMode,
-  EMPTY_STRING_KECCAK,
-  genesisStoredBatchInfo,
-  L2_SYSTEM_CONTEXT_ADDRESS,
-  L2_BOOTLOADER_ADDRESS,
-  createSystemLogs,
-  SYSTEM_LOG_KEYS,
-  constructL2Log,
-  packBatchTimestampAndBatchTimestamp,
-} from "./utils";
-import * as ethers from "ethers";
-import type { BigNumberish, BytesLike } from "ethers";
-import { REQUIRED_L1_TO_L2_GAS_PER_PUBDATA_LIMIT, hashBytecode } from "zksync-web3/build/src/utils";
->>>>>>> 9c85f58f
 
 import { keccak256 } from 'ethers/lib/utils';
 
@@ -77,26 +45,25 @@
 
 const SYSTEM_UPGRADE_TX_TYPE = 254;
 
-<<<<<<< HEAD
-describe('L2 upgrade test', function () {
-    let proxyExecutor: ExecutorFacet;
-    let proxyAdmin: AdminFacet;
-    let proxyGetters: GettersFacet;
+describe("L2 upgrade test", function () {
+  let proxyExecutor: ExecutorFacet;
+  let proxyAdmin: AdminFacet;
+  let proxyGetters: GettersFacet;
 
     let stateTransition: StateTransition;
 
     let owner: ethers.Signer;
 
-    let batch1Info: CommitBatchInfo;
-    let storedBatch1Info: StoredBatchInfo;
+  let batch1Info: CommitBatchInfo;
+  let storedBatch1Info: StoredBatchInfo;
 
     let verifier: string;
     const noopUpgradeTransaction = buildL2CanonicalTransaction({ txType: 0 });
     let chainId = process.env.CHAIN_ETH_ZKSYNC_NETWORK_ID || 270;
     // let priorityOperationsHash: string;
 
-    before(async () => {
-        [owner] = await hardhat.ethers.getSigners();
+  before(async () => {
+    [owner] = await hardhat.ethers.getSigners();
 
         const deployWallet = Wallet.fromMnemonic(ethTestConfig.test_mnemonic3, "m/44'/60'/0'/0/1").connect(
             owner.provider
@@ -139,7 +106,7 @@
     //     );
     });
 
-    it('Upgrade should work even if not all blocks are processed', async () => {
+    it('Upgrade should work even if not all batches are processed', async () => {
         batch1Info = await buildCommitBatchInfo(genesisStoredBatchInfo(), {
             batchNumber: 1,
             // priorityOperationsHash: priorityOperationsHash,
@@ -148,142 +115,27 @@
             numberOfLayer1Txs: '0x0000000000000000000000000000000000000000000000000000000000000000'
             // systemLogs
         });
-=======
-describe("L2 upgrade test", function () {
-  let proxyExecutor: ExecutorFacet;
-  let proxyAdmin: AdminFacet;
-  let proxyGetters: GettersFacet;
-
-  let allowList: AllowList;
-  let diamondProxyContract: ethers.Contract;
-  let owner: ethers.Signer;
-
-  let batch1Info: CommitBatchInfo;
-  let storedBatch1Info: StoredBatchInfo;
-
-  let verifier: string;
-  let verifierParams: VerifierParams;
-  const noopUpgradeTransaction = buildL2CanonicalTransaction({ txType: 0 });
-
-  before(async () => {
-    [owner] = await hardhat.ethers.getSigners();
-
-    const executorFactory = await hardhat.ethers.getContractFactory("ExecutorFacet");
-    const executorContract = await executorFactory.deploy();
-    const executorFacet = ExecutorFacetFactory.connect(executorContract.address, executorContract.signer);
-
-    const gettersFactory = await hardhat.ethers.getContractFactory("GettersFacet");
-    const gettersContract = await gettersFactory.deploy();
-    const gettersFacet = GettersFacetFactory.connect(gettersContract.address, gettersContract.signer);
-
-    const adminFacetFactory = await hardhat.ethers.getContractFactory("AdminFacet");
-    const adminFacetContract = await adminFacetFactory.deploy();
-    const adminFacet = AdminFacetFactory.connect(adminFacetContract.address, adminFacetContract.signer);
-
-    const allowListFactory = await hardhat.ethers.getContractFactory("AllowList");
-    const allowListContract = await allowListFactory.deploy(await allowListFactory.signer.getAddress());
-    allowList = AllowListFactory.connect(allowListContract.address, allowListContract.signer);
-
-    // Note, that while this testsuit is focused on testing MailboxFaucet only,
-    // we still need to initialize its storage via DiamondProxy
-    const diamondInitFactory = await hardhat.ethers.getContractFactory("DiamondInit");
-    const diamondInitContract = await diamondInitFactory.deploy();
-    const diamondInit = DiamondInitFactory.connect(diamondInitContract.address, diamondInitContract.signer);
-
-    const dummyHash = new Uint8Array(32);
-    dummyHash.set([1, 0, 0, 1]);
-    verifier = ethers.utils.hexlify(ethers.utils.randomBytes(20));
-    verifierParams = {
-      recursionCircuitsSetVksHash: ethers.constants.HashZero,
-      recursionLeafLevelVkHash: ethers.constants.HashZero,
-      recursionNodeLevelVkHash: ethers.constants.HashZero,
-    };
-    const diamondInitData = diamondInit.interface.encodeFunctionData("initialize", [
-      {
-        verifier,
-        governor: await owner.getAddress(),
-        admin: await owner.getAddress(),
-        genesisBatchHash: ethers.constants.HashZero,
-        genesisIndexRepeatedStorageChanges: 0,
-        genesisBatchCommitment: ethers.constants.HashZero,
-        allowList: allowList.address,
-        verifierParams,
-        zkPorterIsAvailable: false,
-        l2BootloaderBytecodeHash: dummyHash,
-        l2DefaultAccountBytecodeHash: dummyHash,
-        priorityTxMaxGasLimit: 10000000,
-        initialProtocolVersion: 0,
-      },
-    ]);
-
-    const facetCuts = [
-      // Should be unfreezable. The function to unfreeze contract is located on the admin facet.
-      // That means if the admin will be freezable, the proxy can NEVER be unfrozen.
-      facetCut(adminFacet.address, adminFacet.interface, Action.Add, false),
-      // Should be unfreezable. There are getters, that users can expect to be available.
-      facetCut(gettersFacet.address, gettersFacet.interface, Action.Add, false),
-      facetCut(executorFacet.address, executorFacet.interface, Action.Add, true),
-    ];
-
-    const diamondCutData = diamondCut(facetCuts, diamondInit.address, diamondInitData);
-
-    const diamondProxyFactory = await hardhat.ethers.getContractFactory("DiamondProxy");
-    const chainId = hardhat.network.config.chainId;
-    diamondProxyContract = await diamondProxyFactory.deploy(chainId, diamondCutData);
-
-    await (await allowList.setAccessMode(diamondProxyContract.address, AccessMode.Public)).wait();
-
-    proxyExecutor = ExecutorFacetFactory.connect(diamondProxyContract.address, owner);
-    proxyGetters = GettersFacetFactory.connect(diamondProxyContract.address, owner);
-    proxyAdmin = AdminFacetFactory.connect(diamondProxyContract.address, owner);
-
-    await (await proxyAdmin.setValidator(await owner.getAddress(), true)).wait();
-  });
-
-  it("Upgrade should work even if not all batches are processed", async () => {
-    batch1Info = await buildCommitBatchInfo(genesisStoredBatchInfo(), {
-      batchNumber: 1,
-    });
-
-    const commitReceipt = await (await proxyExecutor.commitBatches(genesisStoredBatchInfo(), [batch1Info])).wait();
-    const commitment = commitReceipt.events[0].args.commitment;
->>>>>>> 9c85f58f
-
-    expect(await proxyGetters.getProtocolVersion()).to.equal(0);
-    expect(await proxyGetters.getL2SystemContractsUpgradeTxHash()).to.equal(ethers.constants.HashZero);
-
-    await (
-      await executeUpgrade(proxyGetters, proxyAdmin, {
-        newProtocolVersion: 1,
-        l2ProtocolUpgradeTx: noopUpgradeTransaction,
-      })
-    ).wait();
-
-<<<<<<< HEAD
+
+        const commitReceipt = await (await proxyExecutor.commitBatches(genesisStoredBatchInfo(), [batch1Info])).wait();
+        const commitment = commitReceipt.events[0].args.commitment;
+
+        expect(await proxyGetters.getProtocolVersion()).to.equal(0);
+        expect(await proxyGetters.getL2SystemContractsUpgradeTxHash()).to.equal(ethers.constants.HashZero);
+
         await (
             await executeUpgrade(chainId, proxyGetters, stateTransition, {
                 newProtocolVersion: 1,
                 l2ProtocolUpgradeTx: noopUpgradeTransaction
             })
         ).wait();
-=======
-    expect(await proxyGetters.getProtocolVersion()).to.equal(1);
->>>>>>> 9c85f58f
-
-    storedBatch1Info = getBatchStoredInfo(batch1Info, commitment);
-
-    await makeExecutedEqualCommitted(proxyExecutor, genesisStoredBatchInfo(), [storedBatch1Info], []);
-  });
-
-  it("Timestamp should behave correctly", async () => {
-    // Upgrade was scheduled for now should work fine
-    const timeNow = (await hardhat.ethers.provider.getBlock("latest")).timestamp;
-    await executeUpgrade(proxyGetters, proxyAdmin, {
-      upgradeTimestamp: ethers.BigNumber.from(timeNow),
-      l2ProtocolUpgradeTx: noopUpgradeTransaction,
-    });
-
-<<<<<<< HEAD
+
+        expect(await proxyGetters.getProtocolVersion()).to.equal(1);
+
+        storedBatch1Info = getBatchStoredInfo(batch1Info, commitment);
+
+        await makeExecutedEqualCommitted(proxyExecutor, genesisStoredBatchInfo(), [storedBatch1Info], []);
+    });
+
     it('Timestamp should behave correctly', async () => {
         // Upgrade was scheduled for now should work fine
         const timeNow = (await hardhat.ethers.provider.getBlock('latest')).timestamp;
@@ -300,263 +152,205 @@
             })
         );
         expect(revertReason).to.equal('Upgrade is not ready yet');
-=======
-    // Upgrade that was scheduled for the future should not work now
-    const revertReason = await getCallRevertReason(
-      executeUpgrade(proxyGetters, proxyAdmin, {
-        upgradeTimestamp: ethers.BigNumber.from(timeNow).mul(2),
-        l2ProtocolUpgradeTx: noopUpgradeTransaction,
-      })
-    );
-    expect(revertReason).to.equal("Upgrade is not ready yet");
-  });
-
-  it("Should require correct tx type for upgrade tx", async () => {
-    const wrongTx = buildL2CanonicalTransaction({
-      txType: 255,
->>>>>>> 9c85f58f
-    });
-    const revertReason = await getCallRevertReason(
-      executeUpgrade(proxyGetters, proxyAdmin, {
-        l2ProtocolUpgradeTx: wrongTx,
-      })
-    );
-
-    expect(revertReason).to.equal("L2 system upgrade tx type is wrong");
-  });
-
-<<<<<<< HEAD
+    });
+
     it('Should require correct tx type for upgrade tx', async () => {
         const wrongTx = buildL2CanonicalTransaction({
             txType: 255
         });
         const revertReason = await getCallRevertReason(
             executeUpgrade(chainId, proxyGetters, stateTransition, {
-                l2ProtocolUpgradeTx: wrongTx
-            })
-        );
-
-        expect(revertReason).to.equal('L2 sys upgrade tx type is wrong');
-=======
-  it("Should include the new protocol version as part of nonce", async () => {
-    const wrongTx = buildL2CanonicalTransaction({
-      txType: 254,
-      nonce: 0,
->>>>>>> 9c85f58f
-    });
-
-    const revertReason = await getCallRevertReason(
-      executeUpgrade(proxyGetters, proxyAdmin, {
-        l2ProtocolUpgradeTx: wrongTx,
-        newProtocolVersion: 3,
-      })
-    );
-
-<<<<<<< HEAD
-        const revertReason = await getCallRevertReason(
-            executeUpgrade(chainId, proxyGetters, stateTransition, {
-                l2ProtocolUpgradeTx: wrongTx,
-                newProtocolVersion: 3
-            })
-        );
-=======
-    expect(revertReason).to.equal("The new protocol version should be included in the L2 system upgrade tx");
-  });
->>>>>>> 9c85f58f
-
-  it("Should ensure monotonic protocol version", async () => {
-    const wrongTx = buildL2CanonicalTransaction({
-      txType: 254,
-      nonce: 0,
-    });
-
-    const revertReason = await getCallRevertReason(
-      executeUpgrade(proxyGetters, proxyAdmin, {
-        l2ProtocolUpgradeTx: wrongTx,
-        newProtocolVersion: 0,
-      })
-    );
-
-<<<<<<< HEAD
-        const revertReason = await getCallRevertReason(
-            executeUpgrade(chainId, proxyGetters, stateTransition, {
                 l2ProtocolUpgradeTx: wrongTx,
                 newProtocolVersion: 0
             })
         );
-=======
-    expect(revertReason).to.equal("New protocol version is not greater than the current one");
-  });
->>>>>>> 9c85f58f
-
-  it("Should ensure protocol version not increasing too much", async () => {
-    const wrongTx = buildL2CanonicalTransaction({
-      txType: 254,
-      nonce: 0,
-    });
-
-    const revertReason = await getCallRevertReason(
-      executeUpgrade(proxyGetters, proxyAdmin, {
-        l2ProtocolUpgradeTx: wrongTx,
-        newProtocolVersion: 100000,
-      })
-    );
-
-<<<<<<< HEAD
-        const revertReason = await getCallRevertReason(
-            executeUpgrade(chainId, proxyGetters, stateTransition, {
-                l2ProtocolUpgradeTx: wrongTx,
-                newProtocolVersion: 3
-            })
-        );
-=======
-    expect(revertReason).to.equal("Too big protocol version difference");
-  });
->>>>>>> 9c85f58f
-
-  it("Should validate upgrade transaction overhead", async () => {
-    const wrongTx = buildL2CanonicalTransaction({
-      nonce: 0,
-      gasLimit: 0,
-    });
-
-    const revertReason = await getCallRevertReason(
-      executeUpgrade(proxyGetters, proxyAdmin, {
-        l2ProtocolUpgradeTx: wrongTx,
-        newProtocolVersion: 3,
-      })
-    );
-
-<<<<<<< HEAD
-        const revertReason = await getCallRevertReason(
-            executeUpgrade(chainId, proxyGetters, stateTransition, {
-                l2ProtocolUpgradeTx: wrongTx,
-                newProtocolVersion: 3
-            })
-        );
-=======
-    expect(revertReason).to.equal("my");
-  });
->>>>>>> 9c85f58f
-
-  it("Should validate upgrade transaction gas max", async () => {
-    const wrongTx = buildL2CanonicalTransaction({
-      nonce: 0,
-      gasLimit: 1000000000000,
-    });
-
-<<<<<<< HEAD
-    it('Should validate upgrade transaction cant output more pubdata than processable', async () => {
-        const wrongTx = buildL2CanonicalTransaction({
-            nonce: 0,
-            gasLimit: 10000000,
-            gasPerPubdataByteLimit: 1
+
+        expect(revertReason).to.equal('L2 sys upgrade tx type is wrong');
+    });
+
+    it("Should include the new protocol version as part of nonce", async () => {
+      const wrongTx = buildL2CanonicalTransaction({
+        txType: 254,
+        nonce: 0,
+      });
+  
+      const revertReason = await getCallRevertReason(
+        executeUpgrade(chainId, proxyGetters, stateTransition, {
+          l2ProtocolUpgradeTx: wrongTx,
+          newProtocolVersion: 3,
+        })
+      );
+  
+      expect(revertReason).to.equal("The new protocol version should be included in the L2 system upgrade tx");
+    });
+
+    it("Should ensure monotonic protocol version", async () => {
+      const wrongTx = buildL2CanonicalTransaction({
+        txType: 254,
+        nonce: 0,
+      });
+  
+      const revertReason = await getCallRevertReason(
+        executeUpgrade(chainId, proxyGetters, stateTransition, {
+          l2ProtocolUpgradeTx: wrongTx,
+          newProtocolVersion: 0,
+        })
+      );
+  
+      expect(revertReason).to.equal("New protocol version is not greater than the current one");
+    });
+  
+    it("Should ensure protocol version not increasing too much", async () => {
+      const wrongTx = buildL2CanonicalTransaction({
+        txType: 254,
+        nonce: 0,
+      });
+  
+      const revertReason = await getCallRevertReason(
+        executeUpgrade(chainId, proxyGetters, stateTransition, {
+          l2ProtocolUpgradeTx: wrongTx,
+          newProtocolVersion: 100000,
+        })
+      );
+  
+      expect(revertReason).to.equal("Too big protocol version difference");
+    });
+  
+    it("Should validate upgrade transaction overhead", async () => {
+      const wrongTx = buildL2CanonicalTransaction({
+        nonce: 0,
+        gasLimit: 0,
+      });
+  
+      const revertReason = await getCallRevertReason(
+        executeUpgrade(chainId, proxyGetters, stateTransition, {
+          l2ProtocolUpgradeTx: wrongTx,
+          newProtocolVersion: 3,
+        })
+      );
+  
+      expect(revertReason).to.equal("my");
+    });
+  
+    it("Should validate upgrade transaction gas max", async () => {
+      const wrongTx = buildL2CanonicalTransaction({
+        nonce: 0,
+        gasLimit: 1000000000000,
+      });
+  
+      const revertReason = await getCallRevertReason(
+        executeUpgrade(chainId, proxyGetters, stateTransition, {
+          l2ProtocolUpgradeTx: wrongTx,
+          newProtocolVersion: 3,
+        })
+      );
+  
+      expect(revertReason).to.equal("ui");
+    });
+  
+    it("Should validate upgrade transaction cant output more pubdata than processable", async () => {
+      const wrongTx = buildL2CanonicalTransaction({
+        nonce: 0,
+        gasLimit: 10000000,
+        gasPerPubdataByteLimit: 1,
+      });
+  
+      const revertReason = await getCallRevertReason(
+        executeUpgrade(chainId, proxyGetters, stateTransition, {
+          l2ProtocolUpgradeTx: wrongTx,
+          newProtocolVersion: 3,
+        })
+      );
+  
+      expect(revertReason).to.equal("uk");
+    });
+  
+    it("Should validate factory deps", async () => {
+      const myFactoryDep = ethers.utils.hexlify(ethers.utils.randomBytes(32));
+      const wrongFactoryDepHash = ethers.utils.hexlify(hashBytecode(ethers.utils.randomBytes(32)));
+      const wrongTx = buildL2CanonicalTransaction({
+        factoryDeps: [wrongFactoryDepHash],
+        nonce: 3,
+      });
+  
+      const revertReason = await getCallRevertReason(
+        executeUpgrade(chainId, proxyGetters, stateTransition, {
+          l2ProtocolUpgradeTx: wrongTx,
+          factoryDeps: [myFactoryDep],
+          newProtocolVersion: 3,
+        })
+      );
+  
+      expect(revertReason).to.equal("Wrong factory dep hash");
+    });
+  
+    it("Should validate factory deps length match", async () => {
+      const myFactoryDep = ethers.utils.hexlify(ethers.utils.randomBytes(32));
+      const wrongTx = buildL2CanonicalTransaction({
+        factoryDeps: [],
+        nonce: 3,
+      });
+  
+      const revertReason = await getCallRevertReason(
+        executeUpgrade(chainId, proxyGetters, stateTransition, {
+          l2ProtocolUpgradeTx: wrongTx,
+          factoryDeps: [myFactoryDep],
+          newProtocolVersion: 3,
+        })
+      );
+  
+      expect(revertReason).to.equal("Wrong number of factory deps");
+    });
+  
+    it("Should validate factory deps length isnt too large", async () => {
+      const myFactoryDep = ethers.utils.hexlify(ethers.utils.randomBytes(32));
+      const randomDepHash = ethers.utils.hexlify(hashBytecode(ethers.utils.randomBytes(32)));
+  
+      const wrongTx = buildL2CanonicalTransaction({
+        factoryDeps: Array(33).fill(randomDepHash),
+        nonce: 3,
+      });
+  
+      const revertReason = await getCallRevertReason(
+        executeUpgrade(chainId, proxyGetters, stateTransition, {
+          l2ProtocolUpgradeTx: wrongTx,
+          factoryDeps: Array(33).fill(myFactoryDep),
+          newProtocolVersion: 3,
+        })
+      );
+  
+      expect(revertReason).to.equal("Factory deps can be at most 32");
+    });
+
+    let l2UpgradeTxHash: string;
+    it('Should successfully perform an upgrade', async () => {
+        const bootloaderHash = ethers.utils.hexlify(hashBytecode(ethers.utils.randomBytes(32)));
+        const defaultAccountHash = ethers.utils.hexlify(hashBytecode(ethers.utils.randomBytes(32)));
+        const newVerifier = ethers.utils.hexlify(ethers.utils.randomBytes(20));
+        const newerVerifierParams = buildVerifierParams({
+            recursionNodeLevelVkHash: ethers.utils.hexlify(ethers.utils.randomBytes(32)),
+            recursionLeafLevelVkHash: ethers.utils.hexlify(ethers.utils.randomBytes(32)),
+            recursionCircuitsSetVksHash: ethers.utils.hexlify(ethers.utils.randomBytes(32))
         });
 
-        const revertReason = await getCallRevertReason(
-            executeUpgrade(chainId, proxyGetters, stateTransition, {
-                l2ProtocolUpgradeTx: wrongTx,
-                newProtocolVersion: 3
-            })
-        );
-
-        expect(revertReason).to.equal('uk');
-    });
-
-    it('Should validate factory deps', async () => {
         const myFactoryDep = ethers.utils.hexlify(ethers.utils.randomBytes(32));
-        const wrongFactoryDepHash = ethers.utils.hexlify(hashBytecode(ethers.utils.randomBytes(32)));
-        const wrongTx = buildL2CanonicalTransaction({
-            factoryDeps: [wrongFactoryDepHash],
-            nonce: 3
+        const myFactoryDepHash = hashBytecode(myFactoryDep);
+        const upgradeTx = buildL2CanonicalTransaction({
+            factoryDeps: [myFactoryDepHash],
+            nonce: 4
         });
 
-        const revertReason = await getCallRevertReason(
-            executeUpgrade(chainId, proxyGetters, stateTransition, {
-                l2ProtocolUpgradeTx: wrongTx,
-                factoryDeps: [myFactoryDep],
-                newProtocolVersion: 3
-            })
-        );
-
-        expect(revertReason).to.equal('Wrong factory dep hash');
-    });
-
-    it('Should validate factory deps length match', async () => {
-        const myFactoryDep = ethers.utils.hexlify(ethers.utils.randomBytes(32));
-        const wrongTx = buildL2CanonicalTransaction({
-            factoryDeps: [],
-            nonce: 3
-        });
-
-        const revertReason = await getCallRevertReason(
-            executeUpgrade(chainId, proxyGetters, stateTransition, {
-                l2ProtocolUpgradeTx: wrongTx,
-                factoryDeps: [myFactoryDep],
-                newProtocolVersion: 3
-            })
-        );
-
-        expect(revertReason).to.equal('Wrong number of factory deps');
-=======
-    const revertReason = await getCallRevertReason(
-      executeUpgrade(proxyGetters, proxyAdmin, {
-        l2ProtocolUpgradeTx: wrongTx,
-        newProtocolVersion: 3,
-      })
-    );
-
-    expect(revertReason).to.equal("ui");
-  });
-
-  it("Should validate upgrade transaction cant output more pubdata than processable", async () => {
-    const wrongTx = buildL2CanonicalTransaction({
-      nonce: 0,
-      gasLimit: 10000000,
-      gasPerPubdataByteLimit: 1,
->>>>>>> 9c85f58f
-    });
-
-    const revertReason = await getCallRevertReason(
-      executeUpgrade(proxyGetters, proxyAdmin, {
-        l2ProtocolUpgradeTx: wrongTx,
-        newProtocolVersion: 3,
-      })
-    );
-
-<<<<<<< HEAD
-        const revertReason = await getCallRevertReason(
-            executeUpgrade(chainId, proxyGetters, stateTransition, {
-                l2ProtocolUpgradeTx: wrongTx,
-                factoryDeps: Array(33).fill(myFactoryDep),
-                newProtocolVersion: 3
-            })
-        );
-=======
-    expect(revertReason).to.equal("uk");
-  });
->>>>>>> 9c85f58f
-
-  it("Should validate factory deps", async () => {
-    const myFactoryDep = ethers.utils.hexlify(ethers.utils.randomBytes(32));
-    const wrongFactoryDepHash = ethers.utils.hexlify(hashBytecode(ethers.utils.randomBytes(32)));
-    const wrongTx = buildL2CanonicalTransaction({
-      factoryDeps: [wrongFactoryDepHash],
-      nonce: 3,
-    });
-
-    const revertReason = await getCallRevertReason(
-      executeUpgrade(proxyGetters, proxyAdmin, {
-        l2ProtocolUpgradeTx: wrongTx,
-        factoryDeps: [myFactoryDep],
-        newProtocolVersion: 3,
-      })
-    );
-
-    expect(revertReason).to.equal("Wrong factory dep hash");
-  });
-
-<<<<<<< HEAD
+        const upgrade = {
+            bootloaderHash,
+            defaultAccountHash,
+            verifier: newVerifier,
+            verifierParams: newerVerifierParams,
+            executeUpgradeTx: true,
+            l2ProtocolUpgradeTx: upgradeTx,
+            factoryDeps: [myFactoryDep],
+            newProtocolVersion: 4
+        };
+
         const upgradeReceipt = await (await executeUpgrade(chainId, proxyGetters, stateTransition, upgrade)).wait();
 
         const defaultUpgradeFactory = await hardhat.ethers.getContractFactory('DefaultUpgrade');
@@ -608,173 +402,200 @@
         expect(upgradeEvents[4].args.previousBytecodeHash).to.eq(L2_DEFAULT_ACCOUNT_BYTECODE_HASH);
         expect(upgradeEvents[4].args.newBytecodeHash).to.eq(defaultAccountHash);
     });
-
-    it('Should fail to upgrade when there is already a pending upgrade', async () => {
-        const bootloaderHash = ethers.utils.hexlify(hashBytecode(ethers.utils.randomBytes(32)));
-        const defaultAccountHash = ethers.utils.hexlify(hashBytecode(ethers.utils.randomBytes(32)));
-        const verifier = ethers.utils.hexlify(ethers.utils.randomBytes(20));
-        const verifierParams = buildVerifierParams({
-            recursionNodeLevelVkHash: ethers.utils.hexlify(ethers.utils.randomBytes(32)),
-            recursionLeafLevelVkHash: ethers.utils.hexlify(ethers.utils.randomBytes(32)),
-            recursionCircuitsSetVksHash: ethers.utils.hexlify(ethers.utils.randomBytes(32))
-        });
-
-        const myFactoryDep = ethers.utils.hexlify(ethers.utils.randomBytes(32));
-        const myFactoryDepHash = hashBytecode(myFactoryDep);
-        const upgradeTx = buildL2CanonicalTransaction({
-            factoryDeps: [myFactoryDepHash],
-            nonce: 4
-        });
-
-        const upgrade = {
-            bootloaderHash,
-            defaultAccountHash,
-            verifier: verifier,
-            verifierParams,
-            executeUpgradeTx: true,
-            l2ProtocolUpgradeTx: upgradeTx,
-            factoryDeps: [myFactoryDep],
-            newProtocolVersion: 5
-        };
-        const revertReason = await getCallRevertReason(executeUpgrade(chainId, proxyGetters, stateTransition, upgrade));
-=======
-  it("Should validate factory deps length match", async () => {
-    const myFactoryDep = ethers.utils.hexlify(ethers.utils.randomBytes(32));
-    const wrongTx = buildL2CanonicalTransaction({
-      factoryDeps: [],
-      nonce: 3,
-    });
-
-    const revertReason = await getCallRevertReason(
-      executeUpgrade(proxyGetters, proxyAdmin, {
-        l2ProtocolUpgradeTx: wrongTx,
+  
+    it("Should fail to upgrade when there is already a pending upgrade", async () => {
+      const bootloaderHash = ethers.utils.hexlify(hashBytecode(ethers.utils.randomBytes(32)));
+      const defaultAccountHash = ethers.utils.hexlify(hashBytecode(ethers.utils.randomBytes(32)));
+      const verifier = ethers.utils.hexlify(ethers.utils.randomBytes(20));
+      const verifierParams = buildVerifierParams({
+        recursionNodeLevelVkHash: ethers.utils.hexlify(ethers.utils.randomBytes(32)),
+        recursionLeafLevelVkHash: ethers.utils.hexlify(ethers.utils.randomBytes(32)),
+        recursionCircuitsSetVksHash: ethers.utils.hexlify(ethers.utils.randomBytes(32)),
+      });
+  
+      const myFactoryDep = ethers.utils.hexlify(ethers.utils.randomBytes(32));
+      const myFactoryDepHash = hashBytecode(myFactoryDep);
+      const upgradeTx = buildL2CanonicalTransaction({
+        factoryDeps: [myFactoryDepHash],
+        nonce: 4,
+      });
+  
+      const upgrade = {
+        bootloaderHash,
+        defaultAccountHash,
+        verifier: verifier,
+        verifierParams,
+        executeUpgradeTx: true,
+        l2ProtocolUpgradeTx: upgradeTx,
         factoryDeps: [myFactoryDep],
-        newProtocolVersion: 3,
-      })
-    );
->>>>>>> 9c85f58f
-
-    expect(revertReason).to.equal("Wrong number of factory deps");
-  });
-
-  it("Should validate factory deps length isnt too large", async () => {
-    const myFactoryDep = ethers.utils.hexlify(ethers.utils.randomBytes(32));
-    const randomDepHash = ethers.utils.hexlify(hashBytecode(ethers.utils.randomBytes(32)));
-
-    const wrongTx = buildL2CanonicalTransaction({
-      factoryDeps: Array(33).fill(randomDepHash),
-      nonce: 3,
-    });
-
-    const revertReason = await getCallRevertReason(
-      executeUpgrade(proxyGetters, proxyAdmin, {
-        l2ProtocolUpgradeTx: wrongTx,
-        factoryDeps: Array(33).fill(myFactoryDep),
-        newProtocolVersion: 3,
-      })
-    );
-
-    expect(revertReason).to.equal("Factory deps can be at most 32");
-  });
-
-  let l2UpgradeTxHash: string;
-  it("Should successfully perform an upgrade", async () => {
-    const bootloaderHash = ethers.utils.hexlify(hashBytecode(ethers.utils.randomBytes(32)));
-    const defaultAccountHash = ethers.utils.hexlify(hashBytecode(ethers.utils.randomBytes(32)));
-    const newVerifier = ethers.utils.hexlify(ethers.utils.randomBytes(20));
-    const newerVerifierParams = buildVerifierParams({
-      recursionNodeLevelVkHash: ethers.utils.hexlify(ethers.utils.randomBytes(32)),
-      recursionLeafLevelVkHash: ethers.utils.hexlify(ethers.utils.randomBytes(32)),
-      recursionCircuitsSetVksHash: ethers.utils.hexlify(ethers.utils.randomBytes(32)),
-    });
-
-    const myFactoryDep = ethers.utils.hexlify(ethers.utils.randomBytes(32));
-    const myFactoryDepHash = hashBytecode(myFactoryDep);
-    const upgradeTx = buildL2CanonicalTransaction({
-      factoryDeps: [myFactoryDepHash],
-      nonce: 4,
-    });
-
-    const upgrade = {
-      bootloaderHash,
-      defaultAccountHash,
-      verifier: newVerifier,
-      verifierParams: newerVerifierParams,
-      executeUpgradeTx: true,
-      l2ProtocolUpgradeTx: upgradeTx,
-      factoryDeps: [myFactoryDep],
-      newProtocolVersion: 4,
-    };
-
-    const upgradeReceipt = await (await executeUpgrade(proxyGetters, proxyAdmin, upgrade)).wait();
-
-    const defaultUpgradeFactory = await hardhat.ethers.getContractFactory("DefaultUpgrade");
-    const upgradeEvents = upgradeReceipt.logs.map((log) => {
-      // Not all events can be parsed there, but we don't care about them
-      try {
-        const event = defaultUpgradeFactory.interface.parseLog(log);
-        const parsedArgs = event.args;
-        return {
-          name: event.name,
-          args: parsedArgs,
-        };
-      } catch (_) {
-        // @ts-ignore
+        newProtocolVersion: 5,
+      };
+      const revertReason = await getCallRevertReason(executeUpgrade(chainId, proxyGetters, stateTransition, upgrade));
+  
+      expect(revertReason).to.equal("Previous upgrade has not been finalized");
+    });
+  
+    it("Should require that the next commit batches contains an upgrade tx", async () => {
+      if (!l2UpgradeTxHash) {
+        throw new Error("Can not perform this test without l2UpgradeTxHash");
       }
-    });
-    l2UpgradeTxHash = upgradeEvents.find((event) => event.name == "UpgradeComplete").args.l2UpgradeTxHash;
-
-    // Now, we check that all the data was set as expected
-    expect(await proxyGetters.getL2BootloaderBytecodeHash()).to.equal(bootloaderHash);
-    expect(await proxyGetters.getL2DefaultAccountBytecodeHash()).to.equal(defaultAccountHash);
-    expect((await proxyGetters.getVerifier()).toLowerCase()).to.equal(newVerifier.toLowerCase());
-    expect(await proxyGetters.getProtocolVersion()).to.equal(4);
-
-    const newVerifierParams = await proxyGetters.getVerifierParams();
-    expect(newVerifierParams.recursionNodeLevelVkHash).to.equal(newerVerifierParams.recursionNodeLevelVkHash);
-    expect(newVerifierParams.recursionLeafLevelVkHash).to.equal(newerVerifierParams.recursionLeafLevelVkHash);
-    expect(newVerifierParams.recursionCircuitsSetVksHash).to.equal(newerVerifierParams.recursionCircuitsSetVksHash);
-
-    expect(upgradeEvents[0].name).to.eq("NewProtocolVersion");
-    expect(upgradeEvents[0].args.previousProtocolVersion.toString()).to.eq("2");
-    expect(upgradeEvents[0].args.newProtocolVersion.toString()).to.eq("4");
-
-    expect(upgradeEvents[1].name).to.eq("NewVerifier");
-    expect(upgradeEvents[1].args.oldVerifier.toLowerCase()).to.eq(verifier.toLowerCase());
-    expect(upgradeEvents[1].args.newVerifier.toLowerCase()).to.eq(newVerifier.toLowerCase());
-
-    expect(upgradeEvents[2].name).to.eq("NewVerifierParams");
-    expect(upgradeEvents[2].args.oldVerifierParams[0]).to.eq(ethers.constants.HashZero);
-    expect(upgradeEvents[2].args.oldVerifierParams[1]).to.eq(ethers.constants.HashZero);
-    expect(upgradeEvents[2].args.oldVerifierParams[2]).to.eq(ethers.constants.HashZero);
-    expect(upgradeEvents[2].args.newVerifierParams[0]).to.eq(newerVerifierParams.recursionNodeLevelVkHash);
-    expect(upgradeEvents[2].args.newVerifierParams[1]).to.eq(newerVerifierParams.recursionLeafLevelVkHash);
-    expect(upgradeEvents[2].args.newVerifierParams[2]).to.eq(newerVerifierParams.recursionCircuitsSetVksHash);
-
-    expect(upgradeEvents[3].name).to.eq("NewL2BootloaderBytecodeHash");
-    expect(upgradeEvents[3].args.previousBytecodeHash).to.eq(
-      "0x0100000100000000000000000000000000000000000000000000000000000000"
-    );
-    expect(upgradeEvents[3].args.newBytecodeHash).to.eq(bootloaderHash);
-
-    expect(upgradeEvents[4].name).to.eq("NewL2DefaultAccountBytecodeHash");
-    expect(upgradeEvents[4].args.previousBytecodeHash).to.eq(
-      "0x0100000100000000000000000000000000000000000000000000000000000000"
-    );
-    expect(upgradeEvents[4].args.newBytecodeHash).to.eq(defaultAccountHash);
-  });
-
-  it("Should fail to upgrade when there is already a pending upgrade", async () => {
-    const bootloaderHash = ethers.utils.hexlify(hashBytecode(ethers.utils.randomBytes(32)));
-    const defaultAccountHash = ethers.utils.hexlify(hashBytecode(ethers.utils.randomBytes(32)));
-    const verifier = ethers.utils.hexlify(ethers.utils.randomBytes(20));
-    const verifierParams = buildVerifierParams({
-      recursionNodeLevelVkHash: ethers.utils.hexlify(ethers.utils.randomBytes(32)),
-      recursionLeafLevelVkHash: ethers.utils.hexlify(ethers.utils.randomBytes(32)),
-      recursionCircuitsSetVksHash: ethers.utils.hexlify(ethers.utils.randomBytes(32)),
-    });
-
-<<<<<<< HEAD
+  
+      const batch2InfoNoUpgradeTx = await buildCommitBatchInfo(storedBatch1Info, {
+        batchNumber: 2,
+      });
+      const revertReason = await getCallRevertReason(
+        proxyExecutor.commitBatches(storedBatch1Info, [batch2InfoNoUpgradeTx])
+      );
+      expect(revertReason).to.equal("b8");
+    });
+
+    it('Should ensure any additional upgrade logs go to the priority ops hash', async () => {
+        if (!l2UpgradeTxHash) {
+            throw new Error('Can not perform this test without l2UpgradeTxHash');
+        }
+
+        const systemLogs = createSystemLogs();
+        systemLogs.push(
+            constructL2Log(
+                true,
+                L2_BOOTLOADER_ADDRESS,
+                SYSTEM_LOG_KEYS.EXPECTED_SYSTEM_CONTRACT_UPGRADE_TX_HASH_KEY,
+                l2UpgradeTxHash
+            )
+        );
+        systemLogs.push(
+            constructL2Log(
+                true,
+                L2_BOOTLOADER_ADDRESS,
+                SYSTEM_LOG_KEYS.EXPECTED_SYSTEM_CONTRACT_UPGRADE_TX_HASH_KEY,
+                l2UpgradeTxHash
+            )
+        );
+        systemLogs[SYSTEM_LOG_KEYS.PREV_BATCH_HASH_KEY] = constructL2Log(
+            true,
+            L2_SYSTEM_CONTEXT_ADDRESS,
+            SYSTEM_LOG_KEYS.PREV_BATCH_HASH_KEY,
+            ethers.utils.hexlify(storedBatch1Info.batchHash)
+        );
+
+        const batch2InfoNoUpgradeTx = await buildCommitBatchInfoWithCustomLogs(
+            storedBatch1Info,
+            {
+                batchNumber: 2
+            },
+            systemLogs
+        );
+        const revertReason = await getCallRevertReason(
+            proxyExecutor.commitBatches(storedBatch1Info, [batch2InfoNoUpgradeTx])
+        );
+        expect(revertReason).to.equal('kp');
+    });
+
+    it('Should fail to commit when upgrade tx hash does not match', async () => {
+        const timestamp = (await hardhat.ethers.provider.getBlock('latest')).timestamp;
+        const systemLogs = createSystemLogs();
+        systemLogs.push(
+            constructL2Log(
+                true,
+                L2_BOOTLOADER_ADDRESS,
+                SYSTEM_LOG_KEYS.EXPECTED_SYSTEM_CONTRACT_UPGRADE_TX_HASH_KEY,
+                ethers.constants.HashZero
+            )
+        );
+        systemLogs[SYSTEM_LOG_KEYS.PREV_BATCH_HASH_KEY] = constructL2Log(
+            true,
+            L2_SYSTEM_CONTEXT_ADDRESS,
+            SYSTEM_LOG_KEYS.PREV_BATCH_HASH_KEY,
+            ethers.utils.hexlify(storedBatch1Info.batchHash)
+        );
+
+        const batch2InfoTwoUpgradeTx = await buildCommitBatchInfoWithCustomLogs(
+            storedBatch1Info,
+            {
+                batchNumber: 2,
+                timestamp
+            },
+            systemLogs
+        );
+
+        const revertReason = await getCallRevertReason(
+            proxyExecutor.commitBatches(storedBatch1Info, [batch2InfoTwoUpgradeTx])
+        );
+        expect(revertReason).to.equal('ut');
+    });
+
+    it('Should commit successfully when the upgrade tx is present', async () => {
+        const timestamp = (await hardhat.ethers.provider.getBlock('latest')).timestamp;
+        const systemLogs = createSystemLogs();
+        systemLogs.push(
+            constructL2Log(
+                true,
+                L2_BOOTLOADER_ADDRESS,
+                SYSTEM_LOG_KEYS.EXPECTED_SYSTEM_CONTRACT_UPGRADE_TX_HASH_KEY,
+                l2UpgradeTxHash
+            )
+        );
+        systemLogs[SYSTEM_LOG_KEYS.PREV_BATCH_HASH_KEY] = constructL2Log(
+            true,
+            L2_SYSTEM_CONTEXT_ADDRESS,
+            SYSTEM_LOG_KEYS.PREV_BATCH_HASH_KEY,
+            ethers.utils.hexlify(storedBatch1Info.batchHash)
+        );
+
+        const batch2InfoTwoUpgradeTx = await buildCommitBatchInfoWithCustomLogs(
+            storedBatch1Info,
+            {
+                batchNumber: 2,
+                timestamp
+            },
+            systemLogs
+        );
+
+        await (await proxyExecutor.commitBatches(storedBatch1Info, [batch2InfoTwoUpgradeTx])).wait();
+
+        expect(await proxyGetters.getL2SystemContractsUpgradeBatchNumber()).to.equal(2);
+    });
+
+    it('Should commit successfully when batch was reverted and reupgraded', async () => {
+        await (await proxyExecutor.revertBatches(1)).wait();
+        const timestamp = (await hardhat.ethers.provider.getBlock('latest')).timestamp;
+        const systemLogs = createSystemLogs();
+        systemLogs.push(
+            constructL2Log(
+                true,
+                L2_BOOTLOADER_ADDRESS,
+                SYSTEM_LOG_KEYS.EXPECTED_SYSTEM_CONTRACT_UPGRADE_TX_HASH_KEY,
+                l2UpgradeTxHash
+            )
+        );
+        systemLogs[SYSTEM_LOG_KEYS.PREV_BATCH_HASH_KEY] = constructL2Log(
+            true,
+            L2_SYSTEM_CONTEXT_ADDRESS,
+            SYSTEM_LOG_KEYS.PREV_BATCH_HASH_KEY,
+            ethers.utils.hexlify(storedBatch1Info.batchHash)
+        );
+
+        const batch2InfoTwoUpgradeTx = await buildCommitBatchInfoWithCustomLogs(
+            storedBatch1Info,
+            {
+                batchNumber: 2,
+                timestamp
+            },
+            systemLogs
+        );
+
+        const commitReceipt = await (
+            await proxyExecutor.commitBatches(storedBatch1Info, [batch2InfoTwoUpgradeTx])
+        ).wait();
+
+        expect(await proxyGetters.getL2SystemContractsUpgradeBatchNumber()).to.equal(2);
+        const commitment = commitReceipt.events[0].args.commitment;
+        const newBatchStoredInfo = getBatchStoredInfo(batch2InfoTwoUpgradeTx, commitment);
+        await makeExecutedEqualCommitted(proxyExecutor, storedBatch1Info, [newBatchStoredInfo], []);
+
+        storedBatch1Info = newBatchStoredInfo;
+    });
+
     it('Should successfully commit a sequential upgrade', async () => {
         expect(await proxyGetters.getL2SystemContractsUpgradeBatchNumber()).to.equal(0);
         await (
@@ -835,7 +656,9 @@
                     name: event.name,
                     args: parsedArgs
                 };
-            } catch (_) {}
+            } catch (_) {
+              // @ts-ignore
+            }
         });
 
         const timestamp = (await hardhat.ethers.provider.getBlock('latest')).timestamp;
@@ -867,50 +690,13 @@
         storedBatch1Info = newBatchStoredInfo;
 
         expect(upgradeEvents[1].name).to.equal('Test');
-=======
-    const myFactoryDep = ethers.utils.hexlify(ethers.utils.randomBytes(32));
-    const myFactoryDepHash = hashBytecode(myFactoryDep);
-    const upgradeTx = buildL2CanonicalTransaction({
-      factoryDeps: [myFactoryDepHash],
-      nonce: 4,
-    });
-
-    const upgrade = {
-      bootloaderHash,
-      defaultAccountHash,
-      verifier: verifier,
-      verifierParams,
-      executeUpgradeTx: true,
-      l2ProtocolUpgradeTx: upgradeTx,
-      factoryDeps: [myFactoryDep],
-      newProtocolVersion: 5,
-    };
-    const revertReason = await getCallRevertReason(executeUpgrade(proxyGetters, proxyAdmin, upgrade));
-
-    expect(revertReason).to.equal("Previous upgrade has not been finalized");
-  });
-
-  it("Should require that the next commit batches contains an upgrade tx", async () => {
-    if (!l2UpgradeTxHash) {
-      throw new Error("Can not perform this test without l2UpgradeTxHash");
-    }
-
-    const batch2InfoNoUpgradeTx = await buildCommitBatchInfo(storedBatch1Info, {
-      batchNumber: 2,
->>>>>>> 9c85f58f
-    });
-    const revertReason = await getCallRevertReason(
-      proxyExecutor.commitBatches(storedBatch1Info, [batch2InfoNoUpgradeTx])
-    );
-    expect(revertReason).to.equal("b8");
-  });
-
-  it("Should ensure any additional upgrade logs go to the priority ops hash", async () => {
-    if (!l2UpgradeTxHash) {
-      throw new Error("Can not perform this test without l2UpgradeTxHash");
-    }
-
-<<<<<<< HEAD
+    });
+});
+
+type CommitBatchInfoWithTimestamp = Partial<CommitBatchInfo> & {
+  batchNumber: BigNumberish;
+};
+
 // An actual log should also contain shardId/isService and logIndex,
 // but we don't need them for the tests
 // interface L2ToL1Log {
@@ -962,263 +748,17 @@
 // }
 
 async function buildCommitBatchInfo(
-    prevInfo: StoredBatchInfo,
-    info: CommitBatchInfoWithTimestamp
+  prevInfo: StoredBatchInfo,
+  info: CommitBatchInfoWithTimestamp
 ): Promise<CommitBatchInfo> {
     const timestamp = info.timestamp || (await hardhat.ethers.provider.getBlock('latest')).timestamp;
     let systemLogs = createSystemLogs(info.priorityOperationsHash, info.numberOfLayer1Txs);
     systemLogs[SYSTEM_LOG_KEYS.PACKED_BATCH_AND_L2_BLOCK_TIMESTAMP_KEY] = constructL2Log(
-=======
-    const systemLogs = createSystemLogs();
-    systemLogs.push(
-      constructL2Log(
         true,
-        L2_BOOTLOADER_ADDRESS,
-        SYSTEM_LOG_KEYS.EXPECTED_SYSTEM_CONTRACT_UPGRADE_TX_HASH_KEY,
-        l2UpgradeTxHash
-      )
+        L2_SYSTEM_CONTEXT_ADDRESS,
+        SYSTEM_LOG_KEYS.PACKED_BATCH_AND_L2_BLOCK_TIMESTAMP_KEY,
+        packBatchTimestampAndBatchTimestamp(timestamp, timestamp)
     );
-    systemLogs.push(
-      constructL2Log(
-        true,
-        L2_BOOTLOADER_ADDRESS,
-        SYSTEM_LOG_KEYS.EXPECTED_SYSTEM_CONTRACT_UPGRADE_TX_HASH_KEY,
-        l2UpgradeTxHash
-      )
-    );
-    systemLogs[SYSTEM_LOG_KEYS.PREV_BATCH_HASH_KEY] = constructL2Log(
-      true,
-      L2_SYSTEM_CONTEXT_ADDRESS,
-      SYSTEM_LOG_KEYS.PREV_BATCH_HASH_KEY,
-      ethers.utils.hexlify(storedBatch1Info.batchHash)
-    );
-
-    const batch2InfoNoUpgradeTx = await buildCommitBatchInfoWithCustomLogs(
-      storedBatch1Info,
-      {
-        batchNumber: 2,
-      },
-      systemLogs
-    );
-    const revertReason = await getCallRevertReason(
-      proxyExecutor.commitBatches(storedBatch1Info, [batch2InfoNoUpgradeTx])
-    );
-    expect(revertReason).to.equal("kp");
-  });
-
-  it("Should fail to commit when upgrade tx hash does not match", async () => {
-    const timestamp = (await hardhat.ethers.provider.getBlock("latest")).timestamp;
-    const systemLogs = createSystemLogs();
-    systemLogs.push(
-      constructL2Log(
-        true,
-        L2_BOOTLOADER_ADDRESS,
-        SYSTEM_LOG_KEYS.EXPECTED_SYSTEM_CONTRACT_UPGRADE_TX_HASH_KEY,
-        ethers.constants.HashZero
-      )
-    );
-    systemLogs[SYSTEM_LOG_KEYS.PREV_BATCH_HASH_KEY] = constructL2Log(
-      true,
-      L2_SYSTEM_CONTEXT_ADDRESS,
-      SYSTEM_LOG_KEYS.PREV_BATCH_HASH_KEY,
-      ethers.utils.hexlify(storedBatch1Info.batchHash)
-    );
-
-    const batch2InfoTwoUpgradeTx = await buildCommitBatchInfoWithCustomLogs(
-      storedBatch1Info,
-      {
-        batchNumber: 2,
-        timestamp,
-      },
-      systemLogs
-    );
-
-    const revertReason = await getCallRevertReason(
-      proxyExecutor.commitBatches(storedBatch1Info, [batch2InfoTwoUpgradeTx])
-    );
-    expect(revertReason).to.equal("ut");
-  });
-
-  it("Should commit successfully when the upgrade tx is present", async () => {
-    const timestamp = (await hardhat.ethers.provider.getBlock("latest")).timestamp;
-    const systemLogs = createSystemLogs();
-    systemLogs.push(
-      constructL2Log(
->>>>>>> 9c85f58f
-        true,
-        L2_BOOTLOADER_ADDRESS,
-        SYSTEM_LOG_KEYS.EXPECTED_SYSTEM_CONTRACT_UPGRADE_TX_HASH_KEY,
-        l2UpgradeTxHash
-      )
-    );
-    systemLogs[SYSTEM_LOG_KEYS.PREV_BATCH_HASH_KEY] = constructL2Log(
-      true,
-      L2_SYSTEM_CONTEXT_ADDRESS,
-      SYSTEM_LOG_KEYS.PREV_BATCH_HASH_KEY,
-      ethers.utils.hexlify(storedBatch1Info.batchHash)
-    );
-
-    const batch2InfoTwoUpgradeTx = await buildCommitBatchInfoWithCustomLogs(
-      storedBatch1Info,
-      {
-        batchNumber: 2,
-        timestamp,
-      },
-      systemLogs
-    );
-
-    await (await proxyExecutor.commitBatches(storedBatch1Info, [batch2InfoTwoUpgradeTx])).wait();
-
-    expect(await proxyGetters.getL2SystemContractsUpgradeBatchNumber()).to.equal(2);
-  });
-
-  it("Should commit successfully when batch was reverted and reupgraded", async () => {
-    await (await proxyExecutor.revertBatches(1)).wait();
-    const timestamp = (await hardhat.ethers.provider.getBlock("latest")).timestamp;
-    const systemLogs = createSystemLogs();
-    systemLogs.push(
-      constructL2Log(
-        true,
-        L2_BOOTLOADER_ADDRESS,
-        SYSTEM_LOG_KEYS.EXPECTED_SYSTEM_CONTRACT_UPGRADE_TX_HASH_KEY,
-        l2UpgradeTxHash
-      )
-    );
-    systemLogs[SYSTEM_LOG_KEYS.PREV_BATCH_HASH_KEY] = constructL2Log(
-      true,
-      L2_SYSTEM_CONTEXT_ADDRESS,
-      SYSTEM_LOG_KEYS.PREV_BATCH_HASH_KEY,
-      ethers.utils.hexlify(storedBatch1Info.batchHash)
-    );
-
-    const batch2InfoTwoUpgradeTx = await buildCommitBatchInfoWithCustomLogs(
-      storedBatch1Info,
-      {
-        batchNumber: 2,
-        timestamp,
-      },
-      systemLogs
-    );
-
-    const commitReceipt = await (await proxyExecutor.commitBatches(storedBatch1Info, [batch2InfoTwoUpgradeTx])).wait();
-
-    expect(await proxyGetters.getL2SystemContractsUpgradeBatchNumber()).to.equal(2);
-    const commitment = commitReceipt.events[0].args.commitment;
-    const newBatchStoredInfo = getBatchStoredInfo(batch2InfoTwoUpgradeTx, commitment);
-    await makeExecutedEqualCommitted(proxyExecutor, storedBatch1Info, [newBatchStoredInfo], []);
-
-    storedBatch1Info = newBatchStoredInfo;
-  });
-
-  it("Should successfully commit a sequential upgrade", async () => {
-    expect(await proxyGetters.getL2SystemContractsUpgradeBatchNumber()).to.equal(0);
-    await (
-      await executeUpgrade(proxyGetters, proxyAdmin, {
-        newProtocolVersion: 5,
-        l2ProtocolUpgradeTx: noopUpgradeTransaction,
-      })
-    ).wait();
-
-    const timestamp = (await hardhat.ethers.provider.getBlock("latest")).timestamp;
-    const systemLogs = createSystemLogs();
-    systemLogs[SYSTEM_LOG_KEYS.PREV_BATCH_HASH_KEY] = constructL2Log(
-      true,
-      L2_SYSTEM_CONTEXT_ADDRESS,
-      SYSTEM_LOG_KEYS.PREV_BATCH_HASH_KEY,
-      ethers.utils.hexlify(storedBatch1Info.batchHash)
-    );
-
-    const batch3InfoTwoUpgradeTx = await buildCommitBatchInfoWithCustomLogs(
-      storedBatch1Info,
-      {
-        batchNumber: 3,
-        timestamp,
-      },
-      systemLogs
-    );
-
-    const commitReceipt = await (await proxyExecutor.commitBatches(storedBatch1Info, [batch3InfoTwoUpgradeTx])).wait();
-    const commitment = commitReceipt.events[0].args.commitment;
-    const newBatchStoredInfo = getBatchStoredInfo(batch3InfoTwoUpgradeTx, commitment);
-
-    expect(await proxyGetters.getL2SystemContractsUpgradeBatchNumber()).to.equal(0);
-
-    await makeExecutedEqualCommitted(proxyExecutor, storedBatch1Info, [newBatchStoredInfo], []);
-
-    storedBatch1Info = newBatchStoredInfo;
-
-    expect(await proxyGetters.getL2SystemContractsUpgradeBatchNumber()).to.equal(0);
-  });
-
-  it("Should successfully commit custom upgrade", async () => {
-    const upgradeReceipt = await (
-      await executeCustomUpgrade(proxyGetters, proxyAdmin, {
-        newProtocolVersion: 6,
-        l2ProtocolUpgradeTx: noopUpgradeTransaction,
-      })
-    ).wait();
-    const customUpgradeFactory = await hardhat.ethers.getContractFactory("CustomUpgradeTest");
-
-    const upgradeEvents = upgradeReceipt.logs.map((log) => {
-      // Not all events can be parsed there, but we don't care about them
-      try {
-        const event = customUpgradeFactory.interface.parseLog(log);
-        const parsedArgs = event.args;
-        return {
-          name: event.name,
-          args: parsedArgs,
-        };
-      } catch (_) {
-        // @ts-ignore
-      }
-    });
-
-    const timestamp = (await hardhat.ethers.provider.getBlock("latest")).timestamp;
-    const systemLogs = createSystemLogs();
-    systemLogs[SYSTEM_LOG_KEYS.PREV_BATCH_HASH_KEY] = constructL2Log(
-      true,
-      L2_SYSTEM_CONTEXT_ADDRESS,
-      SYSTEM_LOG_KEYS.PREV_BATCH_HASH_KEY,
-      ethers.utils.hexlify(storedBatch1Info.batchHash)
-    );
-
-    const batch3InfoTwoUpgradeTx = await buildCommitBatchInfoWithCustomLogs(
-      storedBatch1Info,
-      {
-        batchNumber: 4,
-        timestamp,
-      },
-      systemLogs
-    );
-
-    const commitReceipt = await (await proxyExecutor.commitBatches(storedBatch1Info, [batch3InfoTwoUpgradeTx])).wait();
-    const commitment = commitReceipt.events[0].args.commitment;
-    const newBatchStoredInfo = getBatchStoredInfo(batch3InfoTwoUpgradeTx, commitment);
-
-    await makeExecutedEqualCommitted(proxyExecutor, storedBatch1Info, [newBatchStoredInfo], []);
-
-    storedBatch1Info = newBatchStoredInfo;
-
-    expect(upgradeEvents[1].name).to.equal("Test");
-  });
-});
-
-type CommitBatchInfoWithTimestamp = Partial<CommitBatchInfo> & {
-  batchNumber: BigNumberish;
-};
-
-async function buildCommitBatchInfo(
-  prevInfo: StoredBatchInfo,
-  info: CommitBatchInfoWithTimestamp
-): Promise<CommitBatchInfo> {
-  const timestamp = info.timestamp || (await hardhat.ethers.provider.getBlock("latest")).timestamp;
-  const systemLogs = createSystemLogs();
-  systemLogs[SYSTEM_LOG_KEYS.PACKED_BATCH_AND_L2_BLOCK_TIMESTAMP_KEY] = constructL2Log(
-    true,
-    L2_SYSTEM_CONTEXT_ADDRESS,
-    SYSTEM_LOG_KEYS.PACKED_BATCH_AND_L2_BLOCK_TIMESTAMP_KEY,
-    packBatchTimestampAndBatchTimestamp(timestamp, timestamp)
-  );
 
   return {
     timestamp,
@@ -1378,18 +918,11 @@
 }
 
 async function executeUpgrade(
-<<<<<<< HEAD
     chainId: BigNumberish,
     proxyGetters: GettersFacet,
     stateTransition: StateTransition,
     partialUpgrade: Partial<ProposedUpgrade>,
     contractFactory?: ethers.ethers.ContractFactory
-=======
-  proxyGetters: GettersFacet,
-  proxyAdmin: AdminFacet,
-  partialUpgrade: Partial<ProposedUpgrade>,
-  contractFactory?: ethers.ethers.ContractFactory
->>>>>>> 9c85f58f
 ) {
   if (partialUpgrade.newProtocolVersion == null) {
     const newVersion = (await proxyGetters.getProtocolVersion()).add(1);
@@ -1408,7 +941,6 @@
 
   const diamondCutData = diamondCut([], diamondUpgradeInit.address, upgradeCalldata);
 
-<<<<<<< HEAD
     // This promise will be handled in the tests
     (await stateTransition.setUpgradeDiamondCut(diamondCutData, partialUpgrade.newProtocolVersion)).wait();
     return stateTransition.upgradeChain(chainId, partialUpgrade.newProtocolVersion, diamondCutData);
@@ -1420,17 +952,6 @@
     stateTransition: StateTransition,
     partialUpgrade: Partial<ProposedUpgrade>,
     contractFactory?: ethers.ethers.ContractFactory
-=======
-  // This promise will be handled in the tests
-  return proxyAdmin.executeUpgrade(diamondCutData);
-}
-
-async function executeCustomUpgrade(
-  proxyGetters: GettersFacet,
-  proxyAdmin: AdminFacet,
-  partialUpgrade: Partial<ProposedUpgrade>,
-  contractFactory?: ethers.ethers.ContractFactory
->>>>>>> 9c85f58f
 ) {
   if (partialUpgrade.newProtocolVersion == null) {
     const newVersion = (await proxyGetters.getProtocolVersion()).add(1);
@@ -1449,14 +970,9 @@
 
   const diamondCutData = diamondCut([], diamondUpgradeInit.address, upgradeCalldata);
 
-<<<<<<< HEAD
     // This promise will be handled in the tests
     (await stateTransition.setUpgradeDiamondCut(diamondCutData, partialUpgrade.newProtocolVersion)).wait();
     return stateTransition.upgradeChain(chainId, partialUpgrade.newProtocolVersion, diamondCutData);
-=======
-  // This promise will be handled in the tests
-  return proxyAdmin.executeUpgrade(diamondCutData);
->>>>>>> 9c85f58f
 }
 
 async function makeExecutedEqualCommitted(
