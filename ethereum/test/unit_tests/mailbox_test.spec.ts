--- conflicted
+++ resolved
@@ -1,24 +1,10 @@
 import { expect } from 'chai';
 import * as hardhat from 'hardhat';
-<<<<<<< HEAD
-import { BridgeheadFactory, BridgeheadChainFactory, AllowList, Forwarder, ForwarderFactory } from '../../typechain';
+import { BridgeheadFactory, BridgeheadChainFactory, AllowList, Forwarder, ForwarderFactory, MockExecutorFacet,
+    MockExecutorFacetFactory, } from '../../typechain';
 
 import * as fs from 'fs';
 
-=======
-import { Action, facetCut, diamondCut } from '../../src.ts/diamondCut';
-import {
-    MailboxFacet,
-    MailboxFacetFactory,
-    MockExecutorFacet,
-    MockExecutorFacetFactory,
-    DiamondInitFactory,
-    AllowListFactory,
-    AllowList,
-    Forwarder,
-    ForwarderFactory
-} from '../../typechain';
->>>>>>> 75764004
 import {
     DEFAULT_REVERT_REASON,
     getCallRevertReason,
@@ -32,6 +18,8 @@
 import * as ethers from 'ethers';
 
 import { Deployer } from '../../src.ts/deploy';
+import { facetCut, Action } from '../../src.ts/diamondCut';
+
 
 const zeroHash = '0x0000000000000000000000000000000000000000000000000000000000000000';
 
@@ -43,14 +31,10 @@
 const addressConfig = JSON.parse(fs.readFileSync(`${testConfigPath}/addresses.json`, { encoding: 'utf-8' }));
 
 describe('Mailbox tests', function () {
-<<<<<<< HEAD
-=======
-    let mailbox: MailboxFacet;
-    let proxyAsMockExecutor: MockExecutorFacet;
->>>>>>> 75764004
     let allowList: AllowList;
     let bridgeheadContract: ethers.Contract;
     let bridgeheadChainContract: ethers.Contract;
+    let proxyAsMockExecutor: MockExecutorFacet;
     let owner: ethers.Signer;
     let randomSigner: ethers.Signer;
     const MAX_CODE_LEN_WORDS = (1 << 16) - 1;
@@ -61,11 +45,10 @@
     before(async () => {
         [owner, randomSigner] = await hardhat.ethers.getSigners();
 
-<<<<<<< HEAD
         const deployWallet = Wallet.fromMnemonic(ethTestConfig.test_mnemonic3, "m/44'/60'/0'/0/1").connect(
             owner.provider
         );
-        const governorAddress = await deployWallet.getAddress();
+        const ownerAddress = await deployWallet.getAddress();
 
         const gasPrice = await owner.provider.getGasPrice();
 
@@ -82,7 +65,7 @@
 
         const deployer = new Deployer({
             deployWallet,
-            governorAddress,
+            ownerAddress,
             verbose: false,
             addresses: addressConfig,
             bootloaderBytecodeHash: L2_BOOTLOADER_BYTECODE_HASH,
@@ -118,13 +101,18 @@
             recursionLeafLevelVkHash: zeroHash,
             recursionCircuitsSetVksHash: zeroHash
         };
+
+        const mockExecutorFactory = await hardhat.ethers.getContractFactory('MockExecutorFacet');
+        const mockExecutorContract = await mockExecutorFactory.deploy();
+
         const initialDiamondCut = await deployer.initialProofSystemProxyDiamondCut();
+        initialDiamondCut.facetCuts.push(facetCut(mockExecutorContract.getAddress(), mockExecutorContract.interface, Action.Add, true));
 
         const proofSystem = deployer.proofSystemContract(deployWallet);
 
         await (await proofSystem.setParams(verifierParams, initialDiamondCut)).wait();
 
-        await deployer.registerHyperchain(create2Salt, gasPrice);
+        await deployer.registerHyperchain(create2Salt,  initialDiamondCut,gasPrice);
         chainId = deployer.chainId;
 
         // const validatorTx = await deployer.proofChainContract(deployWallet).setValidator(await validator.getAddress(), true);
@@ -156,69 +144,11 @@
         bridgeheadChainContract = BridgeheadChainFactory.connect(
             deployer.addresses.Bridgehead.ChainProxy,
             deployWallet
-=======
-        const mailboxFactory = await hardhat.ethers.getContractFactory('MailboxFacet');
-        const mailboxContract = await mailboxFactory.deploy();
-        const mailboxFacet = MailboxFacetFactory.connect(mailboxContract.address, mailboxContract.signer);
-
-        const mockExecutorFactory = await hardhat.ethers.getContractFactory('MockExecutorFacet');
-        const mockExecutorContract = await mockExecutorFactory.deploy();
-        const mockExecutorFacet = MockExecutorFacetFactory.connect(
-            mockExecutorContract.address,
+        );
+
+        proxyAsMockExecutor = MockExecutorFacetFactory.connect(
+            deployer.addresses.ProofSystem.DiamondProxy,
             mockExecutorContract.signer
-        );
-
-        const allowListFactory = await hardhat.ethers.getContractFactory('AllowList');
-        const allowListContract = await allowListFactory.deploy(await allowListFactory.signer.getAddress());
-        allowList = AllowListFactory.connect(allowListContract.address, allowListContract.signer);
-
-        // Note, that while this testsuit is focused on testing MailboxFaucet only,
-        // we still need to initialize its storage via DiamondProxy
-        const diamondInitFactory = await hardhat.ethers.getContractFactory('DiamondInit');
-        const diamondInitContract = await diamondInitFactory.deploy();
-        const diamondInit = DiamondInitFactory.connect(diamondInitContract.address, diamondInitContract.signer);
-
-        const dummyHash = new Uint8Array(32);
-        dummyHash.set([1, 0, 0, 1]);
-        const dummyAddress = ethers.utils.hexlify(ethers.utils.randomBytes(20));
-        const diamondInitData = diamondInit.interface.encodeFunctionData('initialize', [
-            {
-                verifier: dummyAddress,
-                governor: dummyAddress,
-                admin: dummyAddress,
-                genesisBatchHash: ethers.constants.HashZero,
-                genesisIndexRepeatedStorageChanges: 0,
-                genesisBatchCommitment: ethers.constants.HashZero,
-                allowList: allowList.address,
-                verifierParams: {
-                    recursionCircuitsSetVksHash: ethers.constants.HashZero,
-                    recursionLeafLevelVkHash: ethers.constants.HashZero,
-                    recursionNodeLevelVkHash: ethers.constants.HashZero
-                },
-                zkPorterIsAvailable: false,
-                l2BootloaderBytecodeHash: dummyHash,
-                l2DefaultAccountBytecodeHash: dummyHash,
-                priorityTxMaxGasLimit: 10000000
-            }
-        ]);
-
-        const facetCuts = [
-            facetCut(mailboxFacet.address, mailboxFacet.interface, Action.Add, false),
-            facetCut(mockExecutorFacet.address, mockExecutorFacet.interface, Action.Add, false)
-        ];
-        const diamondCutData = diamondCut(facetCuts, diamondInit.address, diamondInitData);
-
-        const diamondProxyFactory = await hardhat.ethers.getContractFactory('DiamondProxy');
-        const chainId = hardhat.network.config.chainId;
-        diamondProxyContract = await diamondProxyFactory.deploy(chainId, diamondCutData);
-
-        await (await allowList.setAccessMode(diamondProxyContract.address, AccessMode.Public)).wait();
-
-        mailbox = MailboxFacetFactory.connect(diamondProxyContract.address, mailboxContract.signer);
-        proxyAsMockExecutor = MockExecutorFacetFactory.connect(
-            diamondProxyContract.address,
-            mockExecutorContract.signer
->>>>>>> 75764004
         );
 
         const forwarderFactory = await hardhat.ethers.getContractFactory('Forwarder');
@@ -397,7 +327,7 @@
             invalidProof[0] = '0x72abee45b59e344af8a6e520241c4744aff26ed411f4c4b00f8af09adada43bb';
 
             const revertReason = await getCallRevertReason(
-                mailbox.finalizeEthWithdrawal(BLOCK_NUMBER, MESSAGE_INDEX, TX_NUMBER_IN_BLOCK, MESSAGE, invalidProof)
+                bridgeheadChainContract.finalizeEthWithdrawal(BLOCK_NUMBER, MESSAGE_INDEX, TX_NUMBER_IN_BLOCK, MESSAGE, invalidProof)
             );
             expect(revertReason).equal(`pi`);
         });
@@ -405,7 +335,7 @@
         it(`Successful withdrawal`, async () => {
             const balanceBefore = await hardhat.ethers.provider.getBalance(L1_RECEIVER);
 
-            await mailbox.finalizeEthWithdrawal(BLOCK_NUMBER, MESSAGE_INDEX, TX_NUMBER_IN_BLOCK, MESSAGE, MERKLE_PROOF);
+            await bridgeheadChainContract.finalizeEthWithdrawal(BLOCK_NUMBER, MESSAGE_INDEX, TX_NUMBER_IN_BLOCK, MESSAGE, MERKLE_PROOF);
 
             const balanceAfter = await hardhat.ethers.provider.getBalance(L1_RECEIVER);
             expect(balanceAfter.sub(balanceBefore)).equal(AMOUNT);
@@ -413,7 +343,7 @@
 
         it(`Reverts when withdrawal is already finalized`, async () => {
             const revertReason = await getCallRevertReason(
-                mailbox.finalizeEthWithdrawal(BLOCK_NUMBER, MESSAGE_INDEX, TX_NUMBER_IN_BLOCK, MESSAGE, MERKLE_PROOF)
+                bridgeheadChainContract.finalizeEthWithdrawal(BLOCK_NUMBER, MESSAGE_INDEX, TX_NUMBER_IN_BLOCK, MESSAGE, MERKLE_PROOF)
             );
             expect(revertReason).equal(`jj`);
         });
