import { expect } from "chai";
import * as hardhat from "hardhat";
<<<<<<< HEAD
import type { AllowList, Forwarder, MockExecutorFacet } from "../../typechain";
import { BridgehubFactory, MailboxFacetFactory, ForwarderFactory, MockExecutorFacetFactory } from "../../typechain";

import {
  DEFAULT_REVERT_REASON,
  getCallRevertReason,
  AccessMode,
  REQUIRED_L2_GAS_PRICE_PER_PUBDATA,
  requestExecute,
  requestExecuteDirect,
  L2_TO_L1_MESSENGER,
  L2_ETH_TOKEN_SYSTEM_CONTRACT_ADDR,
  ethTestConfig,
  initialDeployment,
  CONTRACTS_LATEST_PROTOCOL_VERSION,
} from "./utils";

=======
import { Action, facetCut, diamondCut } from "../../src.ts/diamondCut";
import type { MailboxFacet, MockExecutorFacet, Forwarder } from "../../typechain";
import { MailboxFacetFactory, MockExecutorFacetFactory, DiamondInitFactory, ForwarderFactory } from "../../typechain";
import { DEFAULT_REVERT_REASON, getCallRevertReason, REQUIRED_L2_GAS_PRICE_PER_PUBDATA, requestExecute } from "./utils";
>>>>>>> c9474058
import * as ethers from "ethers";
import { Wallet } from "ethers";

import { Action, facetCut } from "../../src.ts/diamondCut";
process.env.CONTRACTS_LATEST_PROTOCOL_VERSION = CONTRACTS_LATEST_PROTOCOL_VERSION;

describe("Mailbox tests", function () {
<<<<<<< HEAD
  let allowList: AllowList;
  let bridgehub: ethers.Contract;
  let mailbox: ethers.Contract;
  let proxyAsMockExecutor: MockExecutorFacet;
=======
  let mailbox: MailboxFacet;
  let proxyAsMockExecutor: MockExecutorFacet;
  let diamondProxyContract: ethers.Contract;
>>>>>>> c9474058
  let owner: ethers.Signer;
  const MAX_CODE_LEN_WORDS = (1 << 16) - 1;
  const MAX_CODE_LEN_BYTES = MAX_CODE_LEN_WORDS * 32;
  let forwarder: Forwarder;
  let chainId = process.env.CHAIN_ETH_ZKSYNC_NETWORK_ID || 270;

  before(async () => {
    [owner] = await hardhat.ethers.getSigners();

    const deployWallet = Wallet.fromMnemonic(ethTestConfig.test_mnemonic3, "m/44'/60'/0'/0/1").connect(owner.provider);
    const ownerAddress = await deployWallet.getAddress();

    const gasPrice = await owner.provider.getGasPrice();

    const tx = {
      from: await owner.getAddress(),
      to: deployWallet.address,
      value: ethers.utils.parseEther("1000"),
      nonce: owner.getTransactionCount(),
      gasLimit: 100000,
      gasPrice: gasPrice,
    };

    await owner.sendTransaction(tx);

    const mockExecutorFactory = await hardhat.ethers.getContractFactory("MockExecutorFacet");
    const mockExecutorContract = await mockExecutorFactory.deploy();
    const extraFacet = facetCut(mockExecutorContract.address, mockExecutorContract.interface, Action.Add, true);

<<<<<<< HEAD
    const deployer = await initialDeployment(deployWallet, ownerAddress, gasPrice, [extraFacet]);
=======
    // Note, that while this testsuit is focused on testing MailboxFaucet only,
    // we still need to initialize its storage via DiamondProxy
    const diamondInitFactory = await hardhat.ethers.getContractFactory("DiamondInit");
    const diamondInitContract = await diamondInitFactory.deploy();
    const diamondInit = DiamondInitFactory.connect(diamondInitContract.address, diamondInitContract.signer);

    const dummyHash = new Uint8Array(32);
    dummyHash.set([1, 0, 0, 1]);
    const dummyAddress = ethers.utils.hexlify(ethers.utils.randomBytes(20));
    const diamondInitData = diamondInit.interface.encodeFunctionData("initialize", [
      {
        verifier: dummyAddress,
        governor: dummyAddress,
        admin: dummyAddress,
        genesisBatchHash: ethers.constants.HashZero,
        genesisIndexRepeatedStorageChanges: 0,
        genesisBatchCommitment: ethers.constants.HashZero,
        verifierParams: {
          recursionCircuitsSetVksHash: ethers.constants.HashZero,
          recursionLeafLevelVkHash: ethers.constants.HashZero,
          recursionNodeLevelVkHash: ethers.constants.HashZero,
        },
        zkPorterIsAvailable: false,
        l2BootloaderBytecodeHash: dummyHash,
        l2DefaultAccountBytecodeHash: dummyHash,
        priorityTxMaxGasLimit: 10000000,
        initialProtocolVersion: 0,
      },
    ]);

    const facetCuts = [
      facetCut(mailboxFacet.address, mailboxFacet.interface, Action.Add, false),
      facetCut(mockExecutorFacet.address, mockExecutorFacet.interface, Action.Add, false),
    ];
    const diamondCutData = diamondCut(facetCuts, diamondInit.address, diamondInitData);
>>>>>>> c9474058

    chainId = deployer.chainId;
    allowList = deployer.l1AllowList(deployWallet);

<<<<<<< HEAD
    bridgehub = BridgehubFactory.connect(deployer.addresses.Bridgehub.BridgehubProxy, deployWallet);
    mailbox = MailboxFacetFactory.connect(deployer.addresses.StateTransition.DiamondProxy, deployWallet);

    proxyAsMockExecutor = MockExecutorFacetFactory.connect(
      deployer.addresses.StateTransition.DiamondProxy,
      mockExecutorContract.signer
    );
=======
    mailbox = MailboxFacetFactory.connect(diamondProxyContract.address, mailboxContract.signer);
    proxyAsMockExecutor = MockExecutorFacetFactory.connect(diamondProxyContract.address, mockExecutorContract.signer);
>>>>>>> c9474058

    const forwarderFactory = await hardhat.ethers.getContractFactory("Forwarder");
    const forwarderContract = await forwarderFactory.deploy();
    forwarder = ForwarderFactory.connect(forwarderContract.address, forwarderContract.signer);
  });

  it("Should accept correctly formatted bytecode", async () => {
    const revertReason = await getCallRevertReason(
      requestExecute(
        chainId,
        bridgehub,
        ethers.constants.AddressZero,
        ethers.BigNumber.from(0),
        "0x",
        ethers.BigNumber.from(1000000),
        [new Uint8Array(32)],
        ethers.constants.AddressZero
      )
    );
    expect(revertReason).equal(DEFAULT_REVERT_REASON);
  });

  it("Should not accept bytecode is not chunkable", async () => {
    const revertReason = await getCallRevertReason(
      requestExecute(
        chainId,
        bridgehub,
        ethers.constants.AddressZero,
        ethers.BigNumber.from(0),
        "0x",
        ethers.BigNumber.from(100000),
        [new Uint8Array(63)],
        ethers.constants.AddressZero
      )
    );

    expect(revertReason).equal("pq");
  });

  it("Should not accept bytecode of even length in words", async () => {
    const revertReason = await getCallRevertReason(
      requestExecute(
        chainId,
        bridgehub,
        ethers.constants.AddressZero,
        ethers.BigNumber.from(0),
        "0x",
        ethers.BigNumber.from(100000),
        [new Uint8Array(64)],
        ethers.constants.AddressZero
      )
    );

    expect(revertReason).equal("ps");
  });

  it("Should not accept bytecode that is too long", async () => {
    const revertReason = await getCallRevertReason(
      requestExecuteDirect(
        mailbox,
        ethers.constants.AddressZero,
        ethers.BigNumber.from(0),
        "0x",
        ethers.BigNumber.from(100000),
        [
          // "+64" to keep the length in words odd and bytecode chunkable
          new Uint8Array(MAX_CODE_LEN_BYTES + 64),
        ],
        ethers.constants.AddressZero
      )
    );

    expect(revertReason).equal("pp");
  });

  describe("finalizeEthWithdrawal", function () {
    const BLOCK_NUMBER = 0;
    const MESSAGE_INDEX = 0;
    const TX_NUMBER_IN_BLOCK = 0;
    const L1_RECEIVER = "0xd8dA6BF26964aF9D7eEd9e03E53415D37aA96045";
    const AMOUNT = 1;

    const MESSAGE =
      "0x0fdef251d8dA6BF26964aF9D7eEd9e03E53415D37aA960450000000000000000000000000000000000000000000000000000000000000001";
    const MESSAGE_HASH = ethers.utils.keccak256(MESSAGE);
    const key = ethers.utils.hexZeroPad(L2_ETH_TOKEN_SYSTEM_CONTRACT_ADDR, 32);
    const HASHED_LOG = ethers.utils.solidityKeccak256(
      ["uint8", "bool", "uint16", "address", "bytes32", "bytes32"],
      [0, true, TX_NUMBER_IN_BLOCK, L2_TO_L1_MESSENGER, key, MESSAGE_HASH]
    );

    const MERKLE_PROOF = [
      "0x72abee45b59e344af8a6e520241c4744aff26ed411f4c4b00f8af09adada43ba",
      "0xc3d03eebfd83049991ea3d3e358b6712e7aa2e2e63dc2d4b438987cec28ac8d0",
      "0xe3697c7f33c31a9b0f0aeb8542287d0d21e8c4cf82163d0c44c7a98aa11aa111",
      "0x199cc5812543ddceeddd0fc82807646a4899444240db2c0d2f20c3cceb5f51fa",
      "0xe4733f281f18ba3ea8775dd62d2fcd84011c8c938f16ea5790fd29a03bf8db89",
      "0x1798a1fd9c8fbb818c98cff190daa7cc10b6e5ac9716b4a2649f7c2ebcef2272",
      "0x66d7c5983afe44cf15ea8cf565b34c6c31ff0cb4dd744524f7842b942d08770d",
      "0xb04e5ee349086985f74b73971ce9dfe76bbed95c84906c5dffd96504e1e5396c",
      "0xac506ecb5465659b3a927143f6d724f91d8d9c4bdb2463aee111d9aa869874db",
    ];

    let L2_LOGS_TREE_ROOT = HASHED_LOG;
    for (let i = 0; i < MERKLE_PROOF.length; i++) {
      L2_LOGS_TREE_ROOT = ethers.utils.keccak256(L2_LOGS_TREE_ROOT + MERKLE_PROOF[i].slice(2));
    }

    before(async () => {
      await proxyAsMockExecutor.saveL2LogsRootHash(BLOCK_NUMBER, L2_LOGS_TREE_ROOT);
    });

    it("Reverts when proof is invalid", async () => {
      const invalidProof = [...MERKLE_PROOF];
      invalidProof[0] = "0x72abee45b59e344af8a6e520241c4744aff26ed411f4c4b00f8af09adada43bb";

      const revertReason = await getCallRevertReason(
        mailbox.finalizeEthWithdrawal(BLOCK_NUMBER, MESSAGE_INDEX, TX_NUMBER_IN_BLOCK, MESSAGE, invalidProof)
      );
      expect(revertReason).equal("pi");
    });

    it("Successful withdrawal", async () => {
      const balanceBefore = await hardhat.ethers.provider.getBalance(L1_RECEIVER);

      await mailbox.finalizeEthWithdrawal(BLOCK_NUMBER, MESSAGE_INDEX, TX_NUMBER_IN_BLOCK, MESSAGE, MERKLE_PROOF);
      const balanceAfter = await hardhat.ethers.provider.getBalance(L1_RECEIVER);
      expect(balanceAfter.sub(balanceBefore)).equal(AMOUNT);
    });

    it("Reverts when withdrawal is already finalized", async () => {
      const revertReason = await getCallRevertReason(
        mailbox.finalizeEthWithdrawal(BLOCK_NUMBER, MESSAGE_INDEX, TX_NUMBER_IN_BLOCK, MESSAGE, MERKLE_PROOF)
      );
      expect(revertReason).equal("jj");
    });
  });

  let callDirectly, callViaForwarder, callViaConstructorForwarder;

  before(async () => {
    const l2GasLimit = ethers.BigNumber.from(10000000);

    callDirectly = async (refundRecipient) => {
      return {
        transaction: await requestExecute(
          chainId,
          bridgehub.connect(owner),
          ethers.constants.AddressZero,
          ethers.BigNumber.from(0),
          "0x",
          l2GasLimit,
          [new Uint8Array(32)],
          refundRecipient
        ),
        expectedSender: await owner.getAddress(),
      };
    };

    const encodeRequest = (refundRecipient) =>
      bridgehub.interface.encodeFunctionData("requestL2Transaction", [
        chainId,
        ethers.constants.AddressZero,
        0,
        "0x",
        l2GasLimit,
        REQUIRED_L2_GAS_PRICE_PER_PUBDATA,
        [new Uint8Array(32)],
        refundRecipient,
      ]);

    const overrides: ethers.PayableOverrides = {};
    overrides.gasPrice = await bridgehub.provider.getGasPrice();
    overrides.value = await bridgehub.l2TransactionBaseCost(
      chainId,
      overrides.gasPrice,
      l2GasLimit,
      REQUIRED_L2_GAS_PRICE_PER_PUBDATA
    );
    overrides.gasLimit = 10000000;

    callViaForwarder = async (refundRecipient) => {
      return {
        transaction: await forwarder.forward(bridgehub.address, encodeRequest(refundRecipient), overrides),
        expectedSender: aliasAddress(forwarder.address),
      };
    };

    callViaConstructorForwarder = async (refundRecipient) => {
      const constructorForwarder = await (
        await hardhat.ethers.getContractFactory("ConstructorForwarder")
      ).deploy(bridgehub.address, encodeRequest(refundRecipient), overrides);

      return {
        transaction: constructorForwarder.deployTransaction,
        expectedSender: aliasAddress(constructorForwarder.address),
      };
    };
  });

  it("Should only alias externally-owned addresses", async () => {
    const indirections = [callDirectly, callViaForwarder, callViaConstructorForwarder];
    const refundRecipients = [
      [bridgehub.address, false],
      [await bridgehub.signer.getAddress(), true],
    ];

    for (const sendTransaction of indirections) {
      for (const [refundRecipient, externallyOwned] of refundRecipients) {
        const result = await sendTransaction(refundRecipient);

        const [event] = (await result.transaction.wait()).logs;
        const parsedEvent = mailbox.interface.parseLog(event);
        expect(parsedEvent.name).to.equal("NewPriorityRequest");

        const canonicalTransaction = parsedEvent.args.transaction;
        expect(canonicalTransaction.from).to.equal(result.expectedSender);

        expect(canonicalTransaction.reserved[1]).to.equal(
          externallyOwned ? refundRecipient : aliasAddress(refundRecipient)
        );
      }
    }
  });
});

function aliasAddress(address) {
  return ethers.BigNumber.from(address)
    .add("0x1111000000000000000000000000000000001111")
    .mask(20 * 8);
}<|MERGE_RESOLUTION|>--- conflicted
+++ resolved
@@ -1,13 +1,11 @@
 import { expect } from "chai";
 import * as hardhat from "hardhat";
-<<<<<<< HEAD
-import type { AllowList, Forwarder, MockExecutorFacet } from "../../typechain";
+import type { Forwarder, MockExecutorFacet } from "../../typechain";
 import { BridgehubFactory, MailboxFacetFactory, ForwarderFactory, MockExecutorFacetFactory } from "../../typechain";
 
 import {
   DEFAULT_REVERT_REASON,
   getCallRevertReason,
-  AccessMode,
   REQUIRED_L2_GAS_PRICE_PER_PUBDATA,
   requestExecute,
   requestExecuteDirect,
@@ -18,12 +16,6 @@
   CONTRACTS_LATEST_PROTOCOL_VERSION,
 } from "./utils";
 
-=======
-import { Action, facetCut, diamondCut } from "../../src.ts/diamondCut";
-import type { MailboxFacet, MockExecutorFacet, Forwarder } from "../../typechain";
-import { MailboxFacetFactory, MockExecutorFacetFactory, DiamondInitFactory, ForwarderFactory } from "../../typechain";
-import { DEFAULT_REVERT_REASON, getCallRevertReason, REQUIRED_L2_GAS_PRICE_PER_PUBDATA, requestExecute } from "./utils";
->>>>>>> c9474058
 import * as ethers from "ethers";
 import { Wallet } from "ethers";
 
@@ -31,16 +23,9 @@
 process.env.CONTRACTS_LATEST_PROTOCOL_VERSION = CONTRACTS_LATEST_PROTOCOL_VERSION;
 
 describe("Mailbox tests", function () {
-<<<<<<< HEAD
-  let allowList: AllowList;
-  let bridgehub: ethers.Contract;
   let mailbox: ethers.Contract;
   let proxyAsMockExecutor: MockExecutorFacet;
-=======
-  let mailbox: MailboxFacet;
-  let proxyAsMockExecutor: MockExecutorFacet;
-  let diamondProxyContract: ethers.Contract;
->>>>>>> c9474058
+  let bridgehub: ethers.Contract;
   let owner: ethers.Signer;
   const MAX_CODE_LEN_WORDS = (1 << 16) - 1;
   const MAX_CODE_LEN_BYTES = MAX_CODE_LEN_WORDS * 32;
@@ -70,50 +55,10 @@
     const mockExecutorContract = await mockExecutorFactory.deploy();
     const extraFacet = facetCut(mockExecutorContract.address, mockExecutorContract.interface, Action.Add, true);
 
-<<<<<<< HEAD
     const deployer = await initialDeployment(deployWallet, ownerAddress, gasPrice, [extraFacet]);
-=======
-    // Note, that while this testsuit is focused on testing MailboxFaucet only,
-    // we still need to initialize its storage via DiamondProxy
-    const diamondInitFactory = await hardhat.ethers.getContractFactory("DiamondInit");
-    const diamondInitContract = await diamondInitFactory.deploy();
-    const diamondInit = DiamondInitFactory.connect(diamondInitContract.address, diamondInitContract.signer);
-
-    const dummyHash = new Uint8Array(32);
-    dummyHash.set([1, 0, 0, 1]);
-    const dummyAddress = ethers.utils.hexlify(ethers.utils.randomBytes(20));
-    const diamondInitData = diamondInit.interface.encodeFunctionData("initialize", [
-      {
-        verifier: dummyAddress,
-        governor: dummyAddress,
-        admin: dummyAddress,
-        genesisBatchHash: ethers.constants.HashZero,
-        genesisIndexRepeatedStorageChanges: 0,
-        genesisBatchCommitment: ethers.constants.HashZero,
-        verifierParams: {
-          recursionCircuitsSetVksHash: ethers.constants.HashZero,
-          recursionLeafLevelVkHash: ethers.constants.HashZero,
-          recursionNodeLevelVkHash: ethers.constants.HashZero,
-        },
-        zkPorterIsAvailable: false,
-        l2BootloaderBytecodeHash: dummyHash,
-        l2DefaultAccountBytecodeHash: dummyHash,
-        priorityTxMaxGasLimit: 10000000,
-        initialProtocolVersion: 0,
-      },
-    ]);
-
-    const facetCuts = [
-      facetCut(mailboxFacet.address, mailboxFacet.interface, Action.Add, false),
-      facetCut(mockExecutorFacet.address, mockExecutorFacet.interface, Action.Add, false),
-    ];
-    const diamondCutData = diamondCut(facetCuts, diamondInit.address, diamondInitData);
->>>>>>> c9474058
 
     chainId = deployer.chainId;
-    allowList = deployer.l1AllowList(deployWallet);
-
-<<<<<<< HEAD
+
     bridgehub = BridgehubFactory.connect(deployer.addresses.Bridgehub.BridgehubProxy, deployWallet);
     mailbox = MailboxFacetFactory.connect(deployer.addresses.StateTransition.DiamondProxy, deployWallet);
 
@@ -121,10 +66,6 @@
       deployer.addresses.StateTransition.DiamondProxy,
       mockExecutorContract.signer
     );
-=======
-    mailbox = MailboxFacetFactory.connect(diamondProxyContract.address, mailboxContract.signer);
-    proxyAsMockExecutor = MockExecutorFacetFactory.connect(diamondProxyContract.address, mockExecutorContract.signer);
->>>>>>> c9474058
 
     const forwarderFactory = await hardhat.ethers.getContractFactory("Forwarder");
     const forwarderContract = await forwarderFactory.deploy();
