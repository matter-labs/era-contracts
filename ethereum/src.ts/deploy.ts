--- conflicted
+++ resolved
@@ -133,7 +133,6 @@
         genesisBatchHash,
         genesisIndexRepeatedStorageChanges,
         genesisBatchCommitment,
-        allowList: this.addresses.AllowList,
         verifierParams,
         zkPorterIsAvailable: false,
         l2BootloaderBytecodeHash: L2_BOOTLOADER_BYTECODE_HASH,
@@ -214,57 +213,8 @@
       console.log(`CONTRACTS_L1_ALLOW_LIST_ADDR=${contractAddress}`);
     }
 
-<<<<<<< HEAD
-    public async initialProxyDiamondCut() {
-        const facetCuts = Object.values(
-            await getCurrentFacetCutsForAdd(
-                this.addresses.ZkSync.AdminFacet,
-                this.addresses.ZkSync.GettersFacet,
-                this.addresses.ZkSync.MailboxFacet,
-                this.addresses.ZkSync.ExecutorFacet
-            )
-        );
-        const genesisBatchHash = getHashFromEnv('CONTRACTS_GENESIS_ROOT'); // TODO: confusing name
-        const genesisIndexRepeatedStorageChanges = getNumberFromEnv('CONTRACTS_GENESIS_ROLLUP_LEAF_INDEX');
-        const genesisBatchCommitment = getHashFromEnv('CONTRACTS_GENESIS_BATCH_COMMITMENT');
-
-        let verifierParams = process.env['CONTRACTS_PROVER_AT_GENESIS'] == "fri" ?
-            {
-                recursionNodeLevelVkHash: getHashFromEnv('CONTRACTS_FRI_RECURSION_NODE_LEVEL_VK_HASH'),
-                recursionLeafLevelVkHash: getHashFromEnv('CONTRACTS_FRI_RECURSION_LEAF_LEVEL_VK_HASH'),
-                recursionCircuitsSetVksHash: "0x0000000000000000000000000000000000000000000000000000000000000000"
-            } :
-            {
-                recursionNodeLevelVkHash: getHashFromEnv('CONTRACTS_RECURSION_NODE_LEVEL_VK_HASH'),
-                recursionLeafLevelVkHash: getHashFromEnv('CONTRACTS_RECURSION_LEAF_LEVEL_VK_HASH'),
-                recursionCircuitsSetVksHash: getHashFromEnv('CONTRACTS_RECURSION_CIRCUITS_SET_VKS_HASH')
-            };
-        const priorityTxMaxGasLimit = getNumberFromEnv('CONTRACTS_PRIORITY_TX_MAX_GAS_LIMIT');
-        const DiamondInit = new Interface(hardhat.artifacts.readArtifactSync('DiamondInit').abi);
-
-        const diamondInitCalldata = DiamondInit.encodeFunctionData('initialize', [
-            {
-                verifier: this.addresses.ZkSync.Verifier,
-                governor: this.ownerAddress,
-                admin: this.ownerAddress,
-                genesisBatchHash,
-                genesisIndexRepeatedStorageChanges,
-                genesisBatchCommitment,
-                verifierParams,
-                zkPorterIsAvailable: false,
-                l2BootloaderBytecodeHash: L2_BOOTLOADER_BYTECODE_HASH,
-                l2DefaultAccountBytecodeHash: L2_DEFAULT_ACCOUNT_BYTECODE_HASH,
-                priorityTxMaxGasLimit,
-            }
-        ]);
-
-        // @ts-ignore
-        return diamondCut(facetCuts, this.addresses.ZkSync.DiamondInit, diamondInitCalldata);
-    }
-=======
     this.addresses.AllowList = contractAddress;
   }
->>>>>>> b7cf3895
 
   public async deployMailboxFacet(create2Salt: string, ethTxOptions: ethers.providers.TransactionRequest) {
     ethTxOptions.gasLimit ??= 10_000_000;
@@ -325,7 +275,7 @@
     ethTxOptions.gasLimit ??= 10_000_000;
     const contractAddress = await this.deployViaCreate2(
       "L1ERC20Bridge",
-      [this.addresses.ZkSync.DiamondProxy, this.addresses.AllowList],
+      [this.addresses.ZkSync.DiamondProxy],
       create2Salt,
       ethTxOptions
     );
@@ -369,33 +319,13 @@
     ethTxOptions.gasLimit ??= 10_000_000;
     const contractAddress = await this.deployViaCreate2(
       "L1WethBridge",
-      [l1WethToken, this.addresses.ZkSync.DiamondProxy, this.addresses.AllowList],
-      create2Salt,
-      ethTxOptions
-    );
-
-<<<<<<< HEAD
-    public async deployERC20BridgeImplementation(
-        create2Salt: string,
-        ethTxOptions: ethers.providers.TransactionRequest
-    ) {
-        ethTxOptions.gasLimit ??= 10_000_000;
-        const contractAddress = await this.deployViaCreate2(
-            'L1ERC20Bridge',
-            [this.addresses.ZkSync.DiamondProxy],
-            create2Salt,
-            ethTxOptions
-        );
-
-        if (this.verbose) {
-            console.log(`CONTRACTS_L1_ERC20_BRIDGE_IMPL_ADDR=${contractAddress}`);
-        }
-
-        this.addresses.Bridges.ERC20BridgeImplementation = contractAddress;
-=======
+      [l1WethToken, this.addresses.ZkSync.DiamondProxy],
+      create2Salt,
+      ethTxOptions
+    );
+
     if (this.verbose) {
       console.log(`CONTRACTS_L1_WETH_BRIDGE_IMPL_ADDR=${contractAddress}`);
->>>>>>> b7cf3895
     }
 
     this.addresses.Bridges.WethBridgeImplementation = contractAddress;
@@ -421,31 +351,8 @@
     ethTxOptions.gasLimit ??= 10_000_000;
     const contractAddress = await this.deployViaCreate2("DiamondInit", [], create2Salt, ethTxOptions);
 
-<<<<<<< HEAD
-    public async deployWethBridgeImplementation(
-        create2Salt: string,
-        ethTxOptions: ethers.providers.TransactionRequest
-    ) {
-        const tokens = getTokens(process.env.CHAIN_ETH_NETWORK || 'localhost');
-        const l1WethToken = tokens.find((token: { symbol: string }) => token.symbol == 'WETH')!.address;
-
-        ethTxOptions.gasLimit ??= 10_000_000;
-        const contractAddress = await this.deployViaCreate2(
-            'L1WethBridge',
-            [l1WethToken, this.addresses.ZkSync.DiamondProxy],
-            create2Salt,
-            ethTxOptions
-        );
-
-        if (this.verbose) {
-            console.log(`CONTRACTS_L1_WETH_BRIDGE_IMPL_ADDR=${contractAddress}`);
-        }
-
-        this.addresses.Bridges.WethBridgeImplementation = contractAddress;
-=======
     if (this.verbose) {
       console.log(`CONTRACTS_DIAMOND_INIT_ADDR=${contractAddress}`);
->>>>>>> b7cf3895
     }
 
     this.addresses.ZkSync.DiamondInit = contractAddress;
