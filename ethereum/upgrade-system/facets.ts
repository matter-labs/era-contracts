import { Command } from "commander";
import type { BigNumber } from "ethers";
import { ethers } from "ethers";
import * as fs from "fs";
import * as path from "path";
import { web3Url } from "zk/build/utils";
import { deployViaCreate2 } from "../src.ts/deploy-utils";
import { getFacetCutsForUpgrade } from "../src.ts/diamondCut";
import { insertGasPrice } from "./utils";

const testConfigPath = path.join(process.env.ZKSYNC_HOME as string, "etc/test_config/constant");
const ethTestConfig = JSON.parse(fs.readFileSync(`${testConfigPath}/eth.json`, { encoding: "utf-8" }));

async function deployFacetCut(
  wallet: ethers.Wallet,
  name: string,
  create2Address: string,
  // eslint-disable-next-line @typescript-eslint/ban-types
  ethTxOptions: {},
  create2Salt?: string
) {
  create2Salt = create2Salt ?? ethers.constants.HashZero;

  ethTxOptions["gasLimit"] = 10_000_000;
  const [address, txHash] = await deployViaCreate2(wallet, name, [], create2Salt, ethTxOptions, create2Address, true);

  console.log(`Deployed ${name} at ${address} with txHash ${txHash}`);
  return [address, txHash];
}

async function deployFacetCuts(
  l1Rpc: string,
  names: string[],
  create2Address: string,
  file?: string,
  privateKey?: string,
  nonce?: number,
  gasPrice?: BigNumber,
  create2Salt?: string
) {
  const provider = new ethers.providers.JsonRpcProvider(l1Rpc);
  const wallet = privateKey
    ? new ethers.Wallet(privateKey, provider)
    : ethers.Wallet.fromMnemonic(
        process.env.MNEMONIC ? process.env.MNEMONIC : ethTestConfig.mnemonic,
        "m/44'/60'/0'/0/1"
      ).connect(provider);
  const deployedFacets = {};
  const ethTxOptions = {};
  if (!nonce) {
    ethTxOptions["nonce"] = await wallet.getTransactionCount();
  } else {
    ethTxOptions["nonce"] = nonce;
  }
  if (!gasPrice) {
    await insertGasPrice(provider, ethTxOptions);
  }
  for (let i = 0; i < names.length; i++) {
    const [address, txHash] = await deployFacetCut(wallet, names[i], create2Address, ethTxOptions, create2Salt);
    ethTxOptions["nonce"] += 1;
    deployedFacets[names[i]] = { address, txHash };
  }
  console.log(JSON.stringify(deployedFacets, null, 2));
  if (file) {
    fs.writeFileSync(file, JSON.stringify(deployedFacets, null, 2));
  }
  return deployedFacets;
}

async function getFacetCuts(
<<<<<<< HEAD
    l1Rpc: string,
    zkSyncAddress: string,
    gettersAddress: string,
    mailboxAddress: string,
    executorAddress: string,
    adminAddress: string,
    file?: string
=======
  l1Rpc: string,
  zkSyncAddress: string,
  diamondCutFacetAddress: string,
  gettersAddress: string,
  mailboxAddress: string,
  executorAddress: string,
  governanceAddress: string,
  file?: string
>>>>>>> df589d1c
) {
  const provider = new ethers.providers.JsonRpcProvider(l1Rpc);
  // It's required to send read-only requests to the provider. So, we don't care about the privatekey.
  const wallet = ethers.Wallet.fromMnemonic(ethTestConfig.mnemonic, "m/44'/60'/0'/0/1").connect(provider);

<<<<<<< HEAD
    const facetCuts = await getFacetCutsForUpgrade(
        wallet,
        zkSyncAddress,
        adminAddress,
        gettersAddress,
        mailboxAddress,
        executorAddress
    );
    console.log(JSON.stringify(facetCuts, null, 2));
    if (file) {
        fs.writeFileSync(file, JSON.stringify(facetCuts, null, 2));
    }
=======
  const facetCuts = await getFacetCutsForUpgrade(
    wallet,
    zkSyncAddress,
    diamondCutFacetAddress,
    gettersAddress,
    mailboxAddress,
    executorAddress,
    governanceAddress
  );
  console.log(JSON.stringify(facetCuts, null, 2));
  if (file) {
    fs.writeFileSync(file, JSON.stringify(facetCuts, null, 2));
  }
>>>>>>> df589d1c
}

export const command = new Command("facets").description("Facets related commands");

command
<<<<<<< HEAD
    .command('generate-facet-cuts')
    .option('--l1Rpc <l1Rpc>')
    .option('--file <file>')
    .requiredOption('--zkSyncAddress <zkSyncAddress>')
    .option('--getters-address <gettersAddress>')
    .option('--mailbox-address <mailboxAddress>')
    .option('--executor-address <executorAddress>')
    .option('--admin-address <adminAddress>')
    .description('get facet cuts for upgrade')
    .action(async (cmd) => {
        const l1Rpc = cmd.l1Rpc ?? web3Url();
        await getFacetCuts(
            l1Rpc,
            cmd.zkSyncAddress,
            cmd.gettersAddress,
            cmd.mailboxAddress,
            cmd.executorAddress,
            cmd.adminAddress,
            cmd.file
        );
    });

command
    .command('deploy')
    .option('--l1Rpc <l1Rpc>')
    .option('--privateKey <privateKey>')
    .option('--create2-address <create2Address>')
    .option('--file <file>')
    .option('--nonce <nonce>')
    .option('--gasPrice <gasPrice>')
    .option('--create2-salt <create2Salt>')
    .option('--executor')
    .option('--admin')
    .option('--getters')
    .option('--mailbox')
    .description('deploy facet cuts')
    .action(async (cmd) => {
        const l1Rpc = cmd.l1Rpc ?? web3Url();
        const facetsToDeploy = [];
        if (cmd.executor) {
            facetsToDeploy.push('ExecutorFacet');
        }
        if (cmd.admin) {
            facetsToDeploy.push('AdminFacet');
        }
        if (cmd.getters) {
            facetsToDeploy.push('GettersFacet');
        }
        if (cmd.mailbox) {
            facetsToDeploy.push('MailboxFacet');
        }
        await deployFacetCuts(
            l1Rpc,
            facetsToDeploy,
            cmd.create2Address,
            cmd.file,
            cmd.privateKey,
            cmd.nonce,
            cmd.gasPrice,
            cmd.create2Salt
        );
    });
=======
  .command("generate-facet-cuts")
  .option("--l1Rpc <l1Rpc>")
  .option("--file <file>")
  .requiredOption("--zkSyncAddress <zkSyncAddress>")
  .option("--diamond-cut-facet-address <diamondCutFacetAddress>")
  .option("--getters-address <gettersAddress>")
  .option("--mailbox-address <mailboxAddress>")
  .option("--executor-address <executorAddress>")
  .option("--governance-address <governanceAddress>")
  .description("get facet cuts for upgrade")
  .action(async (cmd) => {
    const l1Rpc = cmd.l1Rpc ?? web3Url();
    await getFacetCuts(
      l1Rpc,
      cmd.zkSyncAddress,
      cmd.diamondCutFacetAddress,
      cmd.gettersAddress,
      cmd.mailboxAddress,
      cmd.executorAddress,
      cmd.governanceAddress,
      cmd.file
    );
  });

command
  .command("deploy")
  .option("--l1Rpc <l1Rpc>")
  .option("--privateKey <privateKey>")
  .option("--create2-address <create2Address>")
  .option("--file <file>")
  .option("--nonce <nonce>")
  .option("--gasPrice <gasPrice>")
  .option("--create2-salt <create2Salt>")
  .option("--executor")
  .option("--governance")
  .option("--diamondCut")
  .option("--getters")
  .option("--mailbox")
  .description("deploy facet cuts")
  .action(async (cmd) => {
    const l1Rpc = cmd.l1Rpc ?? web3Url();
    const facetsToDeploy = [];
    if (cmd.executor) {
      facetsToDeploy.push("ExecutorFacet");
    }
    if (cmd.governance) {
      facetsToDeploy.push("GovernanceFacet");
    }
    if (cmd.diamondCut) {
      facetsToDeploy.push("DiamondCutFacet");
    }
    if (cmd.getters) {
      facetsToDeploy.push("GettersFacet");
    }
    if (cmd.mailbox) {
      facetsToDeploy.push("MailboxFacet");
    }
    await deployFacetCuts(
      l1Rpc,
      facetsToDeploy,
      cmd.create2Address,
      cmd.file,
      cmd.privateKey,
      cmd.nonce,
      cmd.gasPrice,
      cmd.create2Salt
    );
  });
>>>>>>> df589d1c
<|MERGE_RESOLUTION|>--- conflicted
+++ resolved
@@ -68,146 +68,53 @@
 }
 
 async function getFacetCuts(
-<<<<<<< HEAD
-    l1Rpc: string,
-    zkSyncAddress: string,
-    gettersAddress: string,
-    mailboxAddress: string,
-    executorAddress: string,
-    adminAddress: string,
-    file?: string
-=======
   l1Rpc: string,
   zkSyncAddress: string,
-  diamondCutFacetAddress: string,
   gettersAddress: string,
   mailboxAddress: string,
   executorAddress: string,
-  governanceAddress: string,
+  adminAddress: string,
   file?: string
->>>>>>> df589d1c
 ) {
   const provider = new ethers.providers.JsonRpcProvider(l1Rpc);
   // It's required to send read-only requests to the provider. So, we don't care about the privatekey.
   const wallet = ethers.Wallet.fromMnemonic(ethTestConfig.mnemonic, "m/44'/60'/0'/0/1").connect(provider);
 
-<<<<<<< HEAD
-    const facetCuts = await getFacetCutsForUpgrade(
-        wallet,
-        zkSyncAddress,
-        adminAddress,
-        gettersAddress,
-        mailboxAddress,
-        executorAddress
-    );
-    console.log(JSON.stringify(facetCuts, null, 2));
-    if (file) {
-        fs.writeFileSync(file, JSON.stringify(facetCuts, null, 2));
-    }
-=======
   const facetCuts = await getFacetCutsForUpgrade(
     wallet,
     zkSyncAddress,
-    diamondCutFacetAddress,
+    adminAddress,
     gettersAddress,
     mailboxAddress,
-    executorAddress,
-    governanceAddress
+    executorAddress
   );
   console.log(JSON.stringify(facetCuts, null, 2));
   if (file) {
     fs.writeFileSync(file, JSON.stringify(facetCuts, null, 2));
   }
->>>>>>> df589d1c
 }
 
 export const command = new Command("facets").description("Facets related commands");
 
 command
-<<<<<<< HEAD
-    .command('generate-facet-cuts')
-    .option('--l1Rpc <l1Rpc>')
-    .option('--file <file>')
-    .requiredOption('--zkSyncAddress <zkSyncAddress>')
-    .option('--getters-address <gettersAddress>')
-    .option('--mailbox-address <mailboxAddress>')
-    .option('--executor-address <executorAddress>')
-    .option('--admin-address <adminAddress>')
-    .description('get facet cuts for upgrade')
-    .action(async (cmd) => {
-        const l1Rpc = cmd.l1Rpc ?? web3Url();
-        await getFacetCuts(
-            l1Rpc,
-            cmd.zkSyncAddress,
-            cmd.gettersAddress,
-            cmd.mailboxAddress,
-            cmd.executorAddress,
-            cmd.adminAddress,
-            cmd.file
-        );
-    });
-
-command
-    .command('deploy')
-    .option('--l1Rpc <l1Rpc>')
-    .option('--privateKey <privateKey>')
-    .option('--create2-address <create2Address>')
-    .option('--file <file>')
-    .option('--nonce <nonce>')
-    .option('--gasPrice <gasPrice>')
-    .option('--create2-salt <create2Salt>')
-    .option('--executor')
-    .option('--admin')
-    .option('--getters')
-    .option('--mailbox')
-    .description('deploy facet cuts')
-    .action(async (cmd) => {
-        const l1Rpc = cmd.l1Rpc ?? web3Url();
-        const facetsToDeploy = [];
-        if (cmd.executor) {
-            facetsToDeploy.push('ExecutorFacet');
-        }
-        if (cmd.admin) {
-            facetsToDeploy.push('AdminFacet');
-        }
-        if (cmd.getters) {
-            facetsToDeploy.push('GettersFacet');
-        }
-        if (cmd.mailbox) {
-            facetsToDeploy.push('MailboxFacet');
-        }
-        await deployFacetCuts(
-            l1Rpc,
-            facetsToDeploy,
-            cmd.create2Address,
-            cmd.file,
-            cmd.privateKey,
-            cmd.nonce,
-            cmd.gasPrice,
-            cmd.create2Salt
-        );
-    });
-=======
   .command("generate-facet-cuts")
   .option("--l1Rpc <l1Rpc>")
   .option("--file <file>")
   .requiredOption("--zkSyncAddress <zkSyncAddress>")
-  .option("--diamond-cut-facet-address <diamondCutFacetAddress>")
   .option("--getters-address <gettersAddress>")
   .option("--mailbox-address <mailboxAddress>")
   .option("--executor-address <executorAddress>")
-  .option("--governance-address <governanceAddress>")
+  .option("--admin-address <adminAddress>")
   .description("get facet cuts for upgrade")
   .action(async (cmd) => {
     const l1Rpc = cmd.l1Rpc ?? web3Url();
     await getFacetCuts(
       l1Rpc,
       cmd.zkSyncAddress,
-      cmd.diamondCutFacetAddress,
       cmd.gettersAddress,
       cmd.mailboxAddress,
       cmd.executorAddress,
-      cmd.governanceAddress,
+      cmd.adminAddress,
       cmd.file
     );
   });
@@ -222,8 +129,7 @@
   .option("--gasPrice <gasPrice>")
   .option("--create2-salt <create2Salt>")
   .option("--executor")
-  .option("--governance")
-  .option("--diamondCut")
+  .option("--admin")
   .option("--getters")
   .option("--mailbox")
   .description("deploy facet cuts")
@@ -233,11 +139,8 @@
     if (cmd.executor) {
       facetsToDeploy.push("ExecutorFacet");
     }
-    if (cmd.governance) {
-      facetsToDeploy.push("GovernanceFacet");
-    }
-    if (cmd.diamondCut) {
-      facetsToDeploy.push("DiamondCutFacet");
+    if (cmd.admin) {
+      facetsToDeploy.push("AdminFacet");
     }
     if (cmd.getters) {
       facetsToDeploy.push("GettersFacet");
@@ -255,5 +158,4 @@
       cmd.gasPrice,
       cmd.create2Salt
     );
-  });
->>>>>>> df589d1c
+  });