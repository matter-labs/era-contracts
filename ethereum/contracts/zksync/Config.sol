// SPDX-License-Identifier: MIT

pragma solidity ^0.8.13;

/// @dev `keccak256("")`
bytes32 constant EMPTY_STRING_KECCAK = 0xc5d2460186f7233c927e7db2dcc703c0e500b653ca82273b7bfad8045d85a470;

/// @dev Bytes in raw L2 log
<<<<<<< HEAD
/// @dev Equal to the bytes size of the tuple - (uint8 ShardId, bool isService, uint16 txNumberInBatch, address sender, bytes32 key, bytes32 value)
=======
/// @dev Equal to the bytes size of the tuple - (uint8 ShardId, bool isService, uint16 txNumberInBlock, address sender,
/// bytes32 key, bytes32 value)
>>>>>>> b74757d9
uint256 constant L2_TO_L1_LOG_SERIALIZE_SIZE = 88;

/// @dev The maximum length of the bytes array with L2 -> L1 logs
uint256 constant MAX_L2_TO_L1_LOGS_COMMITMENT_BYTES = 4 + L2_TO_L1_LOG_SERIALIZE_SIZE * 512;

/// @dev The value of default leaf hash for L2 -> L1 logs Merkle tree
/// @dev An incomplete fixed-size tree is filled with this value to be a full binary tree
/// @dev Actually equal to the `keccak256(new bytes(L2_TO_L1_LOG_SERIALIZE_SIZE))`
bytes32 constant L2_L1_LOGS_TREE_DEFAULT_LEAF_HASH = 0x72abee45b59e344af8a6e520241c4744aff26ed411f4c4b00f8af09adada43ba;

/// @dev Number of bytes in a one initial storage change
/// @dev Equal to the bytes size of the tuple - (bytes32 key, bytes32 value)
uint256 constant INITIAL_STORAGE_CHANGE_SERIALIZE_SIZE = 64;

/// @dev The maximum length of the bytes array with initial storage changes
uint256 constant MAX_INITIAL_STORAGE_CHANGES_COMMITMENT_BYTES = 4 + INITIAL_STORAGE_CHANGE_SERIALIZE_SIZE * 4765;

/// @dev Number of bytes in a one repeated storage change
/// @dev Equal to the bytes size of the tuple - (bytes8 key, bytes32 value)
uint256 constant REPEATED_STORAGE_CHANGE_SERIALIZE_SIZE = 40;

/// @dev The maximum length of the bytes array with repeated storage changes
uint256 constant MAX_REPEATED_STORAGE_CHANGES_COMMITMENT_BYTES = 4 + REPEATED_STORAGE_CHANGE_SERIALIZE_SIZE * 7564;

// TODO: change constant to the real root hash of empty Merkle tree (SMA-184)
bytes32 constant DEFAULT_L2_LOGS_TREE_ROOT_HASH = bytes32(0);

/// @dev Denotes the type of the zkSync transaction that came from L1.
uint256 constant PRIORITY_OPERATION_L2_TX_TYPE = 255;

/// @dev Denotes the type of the zkSync transaction that is used for system upgrades.
uint256 constant SYSTEM_UPGRADE_L2_TX_TYPE = 254;

/// @dev The amount of time in seconds the validator has to process the priority transaction
/// NOTE: The constant is set to zero for the Alpha release period
uint256 constant PRIORITY_EXPIRATION = 0 days;

/// @dev Notice period before activation preparation status of upgrade mode (in seconds)
/// @dev NOTE: we must reserve for users enough time to send full exit operation, wait maximum time for processing this
/// operation and withdraw funds from it.
uint256 constant UPGRADE_NOTICE_PERIOD = $$(defined(UPGRADE_NOTICE_PERIOD) ? UPGRADE_NOTICE_PERIOD : "14 days");

/// @dev Timestamp - seconds since unix epoch
uint256 constant COMMIT_TIMESTAMP_NOT_OLDER = $$(
    defined(COMMIT_TIMESTAMP_NOT_OLDER) ? COMMIT_TIMESTAMP_NOT_OLDER : "365 days"
);

/// @dev Maximum available error between real commit block timestamp and analog used in the verifier (in seconds)
/// @dev Must be used cause miner's `block.timestamp` value can differ on some small value (as we know - 15 seconds)
uint256 constant COMMIT_TIMESTAMP_APPROXIMATION_DELTA = $$(
    defined(COMMIT_TIMESTAMP_APPROXIMATION_DELTA) ? COMMIT_TIMESTAMP_APPROXIMATION_DELTA : "365 days"
);

/// @dev Bit mask to apply for verifier public input before verifying.
uint256 constant INPUT_MASK = $$(~uint256(0) >> 8);

/// @dev The maximum number of L2 gas that a user can request for an L2 transaction
uint256 constant L2_TX_MAX_GAS_LIMIT = $(L2_TX_MAX_GAS_LIMIT);

/// @dev The maximum number of the pubdata an L2 operation should be allowed to use.
uint256 constant MAX_PUBDATA_PER_BATCH = $(MAX_PUBDATA_PER_BATCH);

/// @dev The maximum number of the pubdata an priority operation should be allowed to use.
/// For now, it is somewhat lower than the maximum number of pubdata allowed for an L2 transaction,
/// to ensure that the transaction is definitely processable on L2 despite any potential overhead.
uint256 constant PRIORITY_TX_MAX_PUBDATA = $(PRIORITY_TX_MAX_PUBDATA);

/// @dev The default price per L2 gas to be used for L1->L2 transactions
uint256 constant FAIR_L2_GAS_PRICE = $(FAIR_L2_GAS_PRICE);

/// @dev Even though the price for 1 byte of pubdata is 16 L1 gas, we have a slightly increased
/// value.
uint256 constant L1_GAS_PER_PUBDATA_BYTE = $(L1_GAS_PER_PUBDATA_BYTE);

/// @dev The computational overhead of processing an L2 batch.
uint256 constant BATCH_OVERHEAD_L2_GAS = $(BATCH_OVERHEAD_L2_GAS);

/// @dev The overhead in L1 gas of interacting with the L1
uint256 constant BATCH_OVERHEAD_L1_GAS = $(BATCH_OVERHEAD_L1_GAS);

/// @dev The equivalent in L1 pubdata of L1 gas used for working with L1
uint256 constant BATCH_OVERHEAD_PUBDATA = BATCH_OVERHEAD_L1_GAS / L1_GAS_PER_PUBDATA_BYTE;

/// @dev The maximum number of transactions in L2 batch:
uint256 constant MAX_TRANSACTIONS_IN_BATCH = $(MAX_TRANSACTIONS_IN_BATCH);

/// @dev The size of the bootloader memory dedicated to the encodings of transactions
uint256 constant BOOTLOADER_TX_ENCODING_SPACE = $(BOOTLOADER_TX_ENCODING_SPACE);

/// @dev The intrinsic cost of the L1->l2 transaction in computational L2 gas
uint256 constant L1_TX_INTRINSIC_L2_GAS = $(L1_TX_INTRINSIC_L2_GAS);

/// @dev The intrinsic cost of the L1->l2 transaction in pubdata
uint256 constant L1_TX_INTRINSIC_PUBDATA = $(L1_TX_INTRINSIC_PUBDATA);

/// @dev The minimal base price for L1 transaction
uint256 constant L1_TX_MIN_L2_GAS_BASE = $(L1_TX_MIN_L2_GAS_BASE);

/// @dev The number of L2 gas the transaction starts costing more with each 544 bytes of encoding
uint256 constant L1_TX_DELTA_544_ENCODING_BYTES = $(L1_TX_DELTA_544_ENCODING_BYTES);

/// @dev The number of L2 gas an L1->L2 transaction gains with each new factory dependency
uint256 constant L1_TX_DELTA_FACTORY_DEPS_L2_GAS = $(L1_TX_DELTA_FACTORY_DEPS_L2_GAS);

/// @dev The number of L2 gas an L1->L2 transaction gains with each new factory dependency
uint256 constant L1_TX_DELTA_FACTORY_DEPS_PUBDATA = $(L1_TX_DELTA_FACTORY_DEPS_PUBDATA);

/// @dev The number of pubdata an L1->L2 transaction requires with each new factory dependency
uint256 constant MAX_NEW_FACTORY_DEPS = $(MAX_NEW_FACTORY_DEPS);

/// @dev The L2 gasPricePerPubdata required to be used in bridges.
uint256 constant REQUIRED_L2_GAS_PRICE_PER_PUBDATA = $(REQUIRED_L2_GAS_PRICE_PER_PUBDATA);

/// @dev The mask which should be applied to the packed batch and L2 block timestamp in order
/// to obtain the L2 block timestamp. Applying this mask is equivalent to calculating modulo 2**128
uint256 constant PACKED_L2_BLOCK_TIMESTAMP_MASK = 0xffffffffffffffffffffffffffffffff;<|MERGE_RESOLUTION|>--- conflicted
+++ resolved
@@ -6,12 +6,8 @@
 bytes32 constant EMPTY_STRING_KECCAK = 0xc5d2460186f7233c927e7db2dcc703c0e500b653ca82273b7bfad8045d85a470;
 
 /// @dev Bytes in raw L2 log
-<<<<<<< HEAD
-/// @dev Equal to the bytes size of the tuple - (uint8 ShardId, bool isService, uint16 txNumberInBatch, address sender, bytes32 key, bytes32 value)
-=======
-/// @dev Equal to the bytes size of the tuple - (uint8 ShardId, bool isService, uint16 txNumberInBlock, address sender,
+/// @dev Equal to the bytes size of the tuple - (uint8 ShardId, bool isService, uint16 txNumberInBatch, address sender,
 /// bytes32 key, bytes32 value)
->>>>>>> b74757d9
 uint256 constant L2_TO_L1_LOG_SERIALIZE_SIZE = 88;
 
 /// @dev The maximum length of the bytes array with L2 -> L1 logs
