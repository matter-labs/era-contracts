--- conflicted
+++ resolved
@@ -6,12 +6,8 @@
 
 /// @author Matter Labs
 /// @dev This interface contains getters for the zkSync contract that should not be used,
-<<<<<<< HEAD
-/// but still are keot for backward compatibility.
+/// but still are kept for backward compatibility.
 /// @custom:security-contact security@matterlabs.dev
-=======
-/// but still are kept for backward compatibility.
->>>>>>> 8551b61f
 interface ILegacyGetters is IBase {
     /// @return The total number of batches that were committed
     /// @dev It is a *deprecated* method, please use `getTotalBatchesCommitted` instead
