--- conflicted
+++ resolved
@@ -61,15 +61,7 @@
         return s.priorityQueue.getTotalPriorityTxs();
     }
 
-<<<<<<< HEAD
-    /// @notice The function that returns the first unprocessed priority transaction.
-    /// @dev Returns zero if and only if no operations were processed from the queue.
-    /// @dev If all the transactions were processed, it will return the last processed index, so
-    /// in case exactly *unprocessed* transactions are needed, one should check that getPriorityQueueSize() is greater than 0.
-    /// @return Index of the oldest priority operation that wasn't processed yet
-=======
-    /// @inheritdoc IGetters
->>>>>>> a07e7b0a
+    /// @inheritdoc IGetters
     function getFirstUnprocessedPriorityTx() external view returns (uint256) {
         return s.priorityQueue.getFirstUnprocessedPriorityTx();
     }
