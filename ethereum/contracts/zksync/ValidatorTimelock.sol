--- conflicted
+++ resolved
@@ -7,22 +7,13 @@
 
 /// @author Matter Labs
 /// @notice Intermediate smart contract between the validator EOA account and the zkSync smart contract.
-<<<<<<< HEAD
 /// @dev The primary purpose of this contract is to provide a trustless means of delaying batch execution without
-/// modifying the main zkSync contract. As such, even if this contract is compromised, it will not impact the main contract.
-/// @dev zkSync actively monitors the chain activity and reacts to any suspicious activity by freezing the chain.
-/// This allows time for investigation and mitigation before resuming normal operations.
-/// @dev The contract overloads all of the 4 methods, that are used in state transition. When the batch is committed, the
-/// timestamp is stored for it. Later, when the owner calls the batch execution, the contract checks that batch
-=======
-/// @dev The primary purpose of this contract is to provide a trustless means of delaying block execution without
 /// modifying the main zkSync contract. As such, even if this contract is compromised, it will not impact the main
 /// contract.
 /// @dev zkSync actively monitors the chain activity and reacts to any suspicious activity by freezing the chain.
 /// This allows time for investigation and mitigation before resuming normal operations.
-/// @dev The contract overloads all of the 4 methods, that are used in state transition. When the block is committed,
-/// the timestamp is stored for it. Later, when the owner calls the block execution, the contract checks that block
->>>>>>> b74757d9
+/// @dev The contract overloads all of the 4 methods, that are used in state transition. When the batch is committed,
+/// the timestamp is stored for it. Later, when the owner calls the batch execution, the contract checks that batch
 /// was committed not earlier than X time ago.
 contract ValidatorTimelock is IExecutor, Ownable2Step {
     /// @dev Part of the IBase interface. Not used in this contract.
@@ -74,10 +65,10 @@
 
     /// @dev Records the timestamp for all provided committed batches and make
     /// a call to the zkSync contract with the same calldata.
-    function commitBatches(StoredBatchInfo calldata, CommitBatchInfo[] calldata _newBatchesData)
-        external
-        onlyValidator
-    {
+    function commitBatches(
+        StoredBatchInfo calldata,
+        CommitBatchInfo[] calldata _newBatchesData
+    ) external onlyValidator {
         for (uint256 i = 0; i < _newBatchesData.length; ++i) {
             committedBatchTimestamp[_newBatchesData[i].batchNumber] = block.timestamp;
         }
