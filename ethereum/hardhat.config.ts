import "@nomiclabs/hardhat-ethers";
import "@nomiclabs/hardhat-etherscan";
import "@nomiclabs/hardhat-solpp";
import "@nomiclabs/hardhat-waffle";
import "hardhat-contract-sizer";
import "hardhat-gas-reporter";
import "hardhat-typechain";
import { TASK_COMPILE_SOLIDITY_GET_SOURCE_PATHS } from "hardhat/builtin-tasks/task-names";
import { task } from "hardhat/config";
import "solidity-coverage";
import { getNumberFromEnv } from "./scripts/utils";

// If no network is specified, use the default config
if (!process.env.CHAIN_ETH_NETWORK) {
  // eslint-disable-next-line @typescript-eslint/no-var-requires
  require("dotenv").config();
}

// eslint-disable-next-line @typescript-eslint/no-var-requires
const systemParams = require("../SystemConfig.json");

const PRIORITY_TX_MAX_GAS_LIMIT = getNumberFromEnv("CONTRACTS_PRIORITY_TX_MAX_GAS_LIMIT");
const DEPLOY_L2_BRIDGE_COUNTERPART_GAS_LIMIT = getNumberFromEnv("CONTRACTS_DEPLOY_L2_BRIDGE_COUNTERPART_GAS_LIMIT");

const prodConfig = {
  UPGRADE_NOTICE_PERIOD: 0,
  // PRIORITY_EXPIRATION: 101,
  // NOTE: Should be greater than 0, otherwise zero approvals will be enough to make an instant upgrade!
  SECURITY_COUNCIL_APPROVALS_FOR_EMERGENCY_UPGRADE: 1,
  PRIORITY_TX_MAX_GAS_LIMIT,
  DEPLOY_L2_BRIDGE_COUNTERPART_GAS_LIMIT,
  DUMMY_VERIFIER: false,
};
const testnetConfig = {
  UPGRADE_NOTICE_PERIOD: 0,
  // PRIORITY_EXPIRATION: 101,
  // NOTE: Should be greater than 0, otherwise zero approvals will be enough to make an instant upgrade!
  SECURITY_COUNCIL_APPROVALS_FOR_EMERGENCY_UPGRADE: 1,
  PRIORITY_TX_MAX_GAS_LIMIT,
  DEPLOY_L2_BRIDGE_COUNTERPART_GAS_LIMIT,
  DUMMY_VERIFIER: true,
};
const testConfig = {
  UPGRADE_NOTICE_PERIOD: 0,
  PRIORITY_EXPIRATION: 101,
  SECURITY_COUNCIL_APPROVALS_FOR_EMERGENCY_UPGRADE: 2,
  PRIORITY_TX_MAX_GAS_LIMIT,
  DEPLOY_L2_BRIDGE_COUNTERPART_GAS_LIMIT,
  DUMMY_VERIFIER: true,
};
const localConfig = {
  ...prodConfig,
  DUMMY_VERIFIER: true,
};

const contractDefs = {
  sepolia: testnetConfig,
  rinkeby: testnetConfig,
  ropsten: testnetConfig,
  goerli: testnetConfig,
  mainnet: prodConfig,
  test: testConfig,
  localhost: localConfig,
};

export default {
<<<<<<< HEAD
  defaultNetwork: "env",
  solidity: {
    version: "0.8.17",
    settings: {
      optimizer: {
        enabled: true,
        runs: 9999999,
      },
      outputSelection: {
        "*": {
          "*": ["storageLayout"],
        },
      },
=======
    defaultNetwork: 'env',
    solidity: {
        version: '0.8.20',
        settings: {
            optimizer: {
                enabled: true,
                runs: 9999999
            },
            outputSelection: {
                '*': {
                    '*': ['storageLayout']
                }
            }
        }
    },
    contractSizer: {
        runOnCompile: false,
        except: ['dev-contracts', 'zksync/upgrade-initializers', 'zksync/libraries', 'common/libraries']
    },
    paths: {
        sources: './contracts'
>>>>>>> b4e63e01
    },
  },
  contractSizer: {
    runOnCompile: false,
    except: ["dev-contracts", "zksync/upgrade-initializers", "zksync/libraries", "common/libraries"],
  },
  paths: {
    sources: "./contracts",
  },
  solpp: {
    defs: (() => {
      const defs = process.env.CONTRACT_TESTS ? contractDefs.test : contractDefs[process.env.CHAIN_ETH_NETWORK];

      return {
        ...systemParams,
        ...defs,
      };
    })(),
  },
  networks: {
    env: {
      url: process.env.ETH_CLIENT_WEB3_URL?.split(",")[0],
    },
    hardhat: {
      allowUnlimitedContractSize: false,
      forking: {
        url: "https://eth-goerli.g.alchemy.com/v2/" + process.env.ALCHEMY_KEY,
        enabled: process.env.TEST_CONTRACTS_FORK === "1",
      },
    },
  },
  etherscan: {
    apiKey: process.env.MISC_ETHERSCAN_API_KEY,
  },
  gasReporter: {
    enabled: true,
  },
};

task("solpp", "Preprocess Solidity source files").setAction(async (_, hre) =>
  hre.run(TASK_COMPILE_SOLIDITY_GET_SOURCE_PATHS)
);<|MERGE_RESOLUTION|>--- conflicted
+++ resolved
@@ -64,10 +64,9 @@
 };
 
 export default {
-<<<<<<< HEAD
   defaultNetwork: "env",
   solidity: {
-    version: "0.8.17",
+    version: "0.8.20",
     settings: {
       optimizer: {
         enabled: true,
@@ -78,29 +77,6 @@
           "*": ["storageLayout"],
         },
       },
-=======
-    defaultNetwork: 'env',
-    solidity: {
-        version: '0.8.20',
-        settings: {
-            optimizer: {
-                enabled: true,
-                runs: 9999999
-            },
-            outputSelection: {
-                '*': {
-                    '*': ['storageLayout']
-                }
-            }
-        }
-    },
-    contractSizer: {
-        runOnCompile: false,
-        except: ['dev-contracts', 'zksync/upgrade-initializers', 'zksync/libraries', 'common/libraries']
-    },
-    paths: {
-        sources: './contracts'
->>>>>>> b4e63e01
     },
   },
   contractSizer: {
