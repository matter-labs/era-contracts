import * as hre from "hardhat";
import "@nomiclabs/hardhat-ethers";
import { Command } from "commander";
import type { BigNumber } from "ethers";
import { Wallet, ethers } from "ethers";
import * as fs from "fs";
import * as path from "path";
import { Provider } from "zksync-web3";
import { REQUIRED_L1_TO_L2_GAS_PER_PUBDATA_LIMIT } from "zksync-web3/build/src/utils";
import { getAddressFromEnv, getNumberFromEnv, web3Provider } from "../../ethereum/scripts/utils";
import { Deployer } from "../../ethereum/src.ts/deploy";
import { awaitPriorityOps, computeL2Create2Address, create2DeployFromL1 } from "./utils";

export function getContractBytecode(contractName: string) {
  return hre.artifacts.readArtifactSync(contractName).bytecode;
}

type SupportedContracts = "L2ERC20Bridge" | "L2StandardERC20" | "L2WethBridge" | "L2Weth";
// eslint-disable-next-line @typescript-eslint/no-explicit-any
function checkSupportedContract(contract: any): contract is SupportedContracts {
  if (!["L2ERC20Bridge", "L2StandardERC20", "L2WethBridge", "L2Weth"].includes(contract)) {
    throw new Error(`Unsupported contract: ${contract}`);
  }

  return true;
}

const priorityTxMaxGasLimit = getNumberFromEnv("CONTRACTS_PRIORITY_TX_MAX_GAS_LIMIT");
const l2Erc20BridgeProxyAddress = getAddressFromEnv("CONTRACTS_L2_ERC20_BRIDGE_ADDR");
const l2WethProxyAddress = getAddressFromEnv("CONTRACTS_L2_WETH_TOKEN_PROXY_ADDR");
const EIP1967_IMPLEMENTATION_SLOT = "0x360894a13ba1a3210667c828492db98dca3e2076cc3735a920a3ca505d382bbc";

const provider = web3Provider();
const testConfigPath = path.join(process.env.ZKSYNC_HOME as string, "etc/test_config/constant");
const ethTestConfig = JSON.parse(fs.readFileSync(`${testConfigPath}/eth.json`, { encoding: "utf-8" }));

async function getERC20BeaconAddress() {
  const provider = new Provider(process.env.API_WEB3_JSON_RPC_HTTP_URL);
  const bridge = (await provider.getDefaultBridgeAddresses()).erc20L2;
  const artifact = await hre.artifacts.readArtifact("L2ERC20Bridge");
  const contract = new ethers.Contract(bridge, artifact.abi, provider);

  return await contract.l2TokenBeacon();
}

async function getWETHAddress() {
  const provider = new Provider(process.env.API_WEB3_JSON_RPC_HTTP_URL);
  const wethToken = process.env.CONTRACTS_L2_WETH_TOKEN_PROXY_ADDR;
  return ethers.utils.hexStripZeros(await provider.getStorageAt(wethToken, EIP1967_IMPLEMENTATION_SLOT));
}

async function getTransparentProxyUpgradeCalldata(target: string) {
  const proxyArtifact = await hre.artifacts.readArtifact("TransparentUpgradeableProxy");
  const proxyInterface = new ethers.utils.Interface(proxyArtifact.abi);

  return proxyInterface.encodeFunctionData("upgradeTo", [target]);
}

async function getBeaconProxyUpgradeCalldata(target: string) {
  const proxyArtifact = await hre.artifacts.readArtifact("UpgradeableBeacon");
  const proxyInterface = new ethers.utils.Interface(proxyArtifact.abi);

  return proxyInterface.encodeFunctionData("upgradeTo", [target]);
}

async function getL1TxInfo(
  deployer: Deployer,
  chainId: string,
  to: string,
  l2Calldata: string,
  refundRecipient: string,
  gasPrice: BigNumber
) {
  const zksync = deployer.bridgehubContract(ethers.Wallet.createRandom().connect(provider));
  const l1Calldata = zksync.interface.encodeFunctionData("requestL2Transaction", [
    chainId,
    to,
    0,
    l2Calldata,
    priorityTxMaxGasLimit,
    REQUIRED_L1_TO_L2_GAS_PER_PUBDATA_LIMIT,
    [], // It is assumed that the target has already been deployed
    refundRecipient,
  ]);

  const neededValue = await zksync.l2TransactionBaseCost(
    chainId,
    gasPrice,
    priorityTxMaxGasLimit,
    REQUIRED_L1_TO_L2_GAS_PER_PUBDATA_LIMIT
  );

  return {
    to: zksync.address,
    data: l1Calldata,
    value: neededValue.toString(),
    gasPrice: gasPrice.toString(),
  };
}

async function getTransparentProxyUpgradeTxInfo(
  deployer: Deployer,
<<<<<<< HEAD
  chainId: string,
=======
  proxyAddress: string,
>>>>>>> c9474058
  target: string,
  refundRecipient: string,
  gasPrice: BigNumber
) {
  const l2Calldata = await getTransparentProxyUpgradeCalldata(target);
<<<<<<< HEAD

  return await getL1TxInfo(deployer, chainId, l2Erc20BridgeProxyAddress, l2Calldata, refundRecipient, gasPrice);
=======
  return await getL1TxInfo(deployer, proxyAddress, l2Calldata, refundRecipient, gasPrice);
>>>>>>> c9474058
}

async function getTokenBeaconUpgradeTxInfo(
  deployer: Deployer,
  chainId: string,
  target: string,
  refundRecipient: string,
  gasPrice: BigNumber,
  proxy: string
) {
  const l2Calldata = await getBeaconProxyUpgradeCalldata(target);

  return await getL1TxInfo(deployer, chainId, proxy, l2Calldata, refundRecipient, gasPrice);
}

async function getTxInfo(
  deployer: Deployer,
  chainId: string,
  target: string,
  refundRecipient: string,
  gasPrice: BigNumber,
  contract: SupportedContracts,
  l2ProxyAddress?: string
) {
  if (contract === "L2ERC20Bridge") {
<<<<<<< HEAD
    return getBridgeUpgradeTxInfo(deployer, chainId, target, refundRecipient, gasPrice);
=======
    return getTransparentProxyUpgradeTxInfo(deployer, target, l2Erc20BridgeProxyAddress, refundRecipient, gasPrice);
  } else if (contract == "L2Weth") {
    return getTransparentProxyUpgradeTxInfo(deployer, target, l2WethProxyAddress, refundRecipient, gasPrice);
>>>>>>> c9474058
  } else if (contract == "L2StandardERC20") {
    if (!l2ProxyAddress) {
      console.log("Explicit beacon address is not supplied, requesting the one from L2 node");
      l2ProxyAddress = await getERC20BeaconAddress();
    }
    console.log(`Using beacon address: ${l2ProxyAddress}`);

    return getTokenBeaconUpgradeTxInfo(deployer, chainId, target, refundRecipient, gasPrice, l2ProxyAddress);
  } else {
    throw new Error(`Unsupported contract: ${contract}`);
  }
}

async function main() {
  const program = new Command();

  program.version("0.1.0").name("upgrade-l2-bridge-impl");

  program
    .command("deploy-target")
    .option("--contract <contract>")
    .option("--private-key <private-key>")
    .option("--gas-price <gas-price>")
    .option("--create2-salt <create2-salt>")
    .option("--no-l2-double-check")
    .action(async (cmd) => {
      // We deploy the target contract through L1 to ensure security
      const chainId: string = cmd.chainId ? cmd.chainId : process.env.CHAIN_ETH_ZKSYNC_NETWORK_ID;
      const deployWallet = cmd.privateKey
        ? new Wallet(cmd.privateKey, provider)
        : Wallet.fromMnemonic(
            process.env.MNEMONIC ? process.env.MNEMONIC : ethTestConfig.mnemonic,
            "m/44'/60'/0'/0/1"
          ).connect(provider);
      const deployer = new Deployer({ deployWallet });
      const gasPrice = cmd.gasPrice
        ? ethers.utils.parseUnits(cmd.gasPrice, "gwei")
        : (await provider.getGasPrice()).mul(3).div(2);
      const salt = cmd.create2Salt ? cmd.create2Salt : ethers.utils.hexlify(ethers.constants.HashZero);
      checkSupportedContract(cmd.contract);

      console.log(`Using deployer wallet: ${deployWallet.address}`);
      console.log("Gas price: ", ethers.utils.formatUnits(gasPrice, "gwei"));
      console.log("Salt: ", salt);

      const bridgeImplBytecode = getContractBytecode(cmd.contract);
      const l2ERC20BridgeImplAddr = computeL2Create2Address(deployWallet, bridgeImplBytecode, "0x", salt);
      console.log("Bridge implemenation address: ", l2ERC20BridgeImplAddr);

      if (cmd.l2DoubleCheck !== false) {
        // If the bytecode has already been deployed there is no need to deploy it again.
        const zksProvider = new Provider(process.env.API_WEB3_JSON_RPC_HTTP_URL);
        const deployedBytecode = await zksProvider.getCode(l2ERC20BridgeImplAddr);
        if (deployedBytecode === bridgeImplBytecode) {
          console.log("The bytecode has been already deployed!");
          console.log("Address:", l2ERC20BridgeImplAddr);
          return;
        } else if (ethers.utils.arrayify(deployedBytecode).length > 0) {
          console.log("CREATE2 DERIVATION: A different bytecode has been deployed on that address");
          process.exit(1);
        } else {
          console.log("The contract has not been deployed yet. Proceeding with deployment");
        }
      }

      const tx = await create2DeployFromL1(
        chainId,
        deployWallet,
        bridgeImplBytecode,
        "0x",
        salt,
        priorityTxMaxGasLimit,
        gasPrice
      );
      console.log("L1 tx hash: ", tx.hash);

      const receipt = await tx.wait();
      if (receipt.status !== 1) {
        console.error("L1 tx failed");
        process.exit(1);
      }

      // Double checking that the deployment has been successful on L2.
      // Note that it requires working L2 node.
      if (cmd.l2DoubleCheck !== false) {
        console.log("Waiting for the L2 transaction to be committed...");
        const zksProvider = new Provider(process.env.API_WEB3_JSON_RPC_HTTP_URL);
        await awaitPriorityOps(zksProvider, receipt, deployer.bridgehubContract(deployWallet).interface);

        // Double checking that the bridge implementation has been deployed
        const deployedBytecode = await zksProvider.getCode(l2ERC20BridgeImplAddr);
        if (deployedBytecode != bridgeImplBytecode) {
          console.error("Bridge implementation has not been deployed");
          process.exit(1);
        } else {
          console.log("Transaction has been successfully committed");
        }
      }

      console.log("\n");
      console.log("Bridge implementation has been successfuly deployed!");
      console.log("Address:", l2ERC20BridgeImplAddr);
    });

  program
    .command("prepare-l1-tx-info")
    .option("--contract <contract>")
    .option("--target-address <target-address>")
    .option("--l2-proxy-address <l2-proxy-address>")
    .option("--gas-price <gas-price>")
    .option("--deployer-private-key <deployer-private-key>")
    .option("--refund-recipient <refund-recipient>")
    .action(async (cmd) => {
<<<<<<< HEAD
      const chainId: string = cmd.chainId ? cmd.chainId : process.env.CHAIN_ETH_ZKSYNC_NETWORK_ID;
      const gasPrice = cmd.gasPrice ? BigNumber.from(cmd.gasPrice) : (await provider.getGasPrice()).mul(3).div(2);
=======
      const gasPrice = cmd.gasPrice
        ? ethers.utils.parseUnits(cmd.gasPrice, "gwei")
        : (await provider.getGasPrice()).mul(3).div(2);
>>>>>>> c9474058
      const deployWallet = cmd.deployerPrivateKey
        ? new Wallet(cmd.deployerPrivateKey, provider)
        : Wallet.fromMnemonic(
            process.env.MNEMONIC ? process.env.MNEMONIC : ethTestConfig.mnemonic,
            "m/44'/60'/0'/0/1"
          ).connect(provider);
      const deployer = new Deployer({ deployWallet });
      const target = cmd.targetAddress as string;
      if (!target) {
        throw new Error("L2 target address is not provided");
      }
      checkSupportedContract(cmd.contract);

      const refundRecipient = cmd.refundRecipient ? cmd.refundRecipient : deployWallet.address;
      console.log("Gas price: ", ethers.utils.formatUnits(gasPrice, "gwei"));
      console.log("Target address: ", target);
      console.log("Refund recipient: ", refundRecipient);
      const txInfo = await getTxInfo(
        deployer,
        chainId,
        target,
        refundRecipient,
        gasPrice,
        cmd.contract,
        cmd.l2ProxyAddress
      );

      console.log(JSON.stringify(txInfo, null, 4));
      console.log("IMPORTANT: gasPrice that you provide in the transaction should <= to the one provided above.");
    });

  program
    .command("instant-upgrade")
    .option("--contract <contract>")
    .option("--target-address <target-address>")
    .option("--l2-proxy-address <l2-proxy-address>")
    .option("--gas-price <gas-price>")
    .option("--governor-private-key <governor-private-key>")
    .option("--refund-recipient <refund-recipient>")
    .option("--no-l2-double-check")
    .action(async (cmd) => {
<<<<<<< HEAD
      const chainId: string = cmd.chainId ? cmd.chainId : process.env.CHAIN_ETH_ZKSYNC_NETWORK_ID;
      const gasPrice = cmd.gasPrice ? BigNumber.from(cmd.gasPrice) : (await provider.getGasPrice()).mul(3).div(2);
=======
      const gasPrice = cmd.gasPrice
        ? ethers.utils.parseUnits(cmd.gasPrice, "gwei")
        : (await provider.getGasPrice()).mul(3).div(2);
>>>>>>> c9474058
      const deployWallet = cmd.governorPrivateKey
        ? new Wallet(cmd.governorPrivateKey, provider)
        : Wallet.fromMnemonic(
            process.env.MNEMONIC ? process.env.MNEMONIC : ethTestConfig.mnemonic,
            "m/44'/60'/0'/0/1"
          ).connect(provider);
      const deployer = new Deployer({ deployWallet });
      const target = cmd.targetAddress as string;
      if (!target) {
        throw new Error("L2 target address is not provided");
      }
      checkSupportedContract(cmd.contract);

      const refundRecipient = cmd.refundRecipient ? cmd.refundRecipient : deployWallet.address;
      console.log(`Using deployer wallet: ${deployWallet.address}`);
      console.log("Gas price: ", ethers.utils.formatUnits(gasPrice, "gwei"));
      console.log("Target address: ", target);
      console.log("Refund recipient: ", refundRecipient);

      const txInfo = await getTxInfo(
        deployer,
        chainId,
        target,
        refundRecipient,
        gasPrice,
        cmd.contract,
        cmd.l2ProxyAddress
      );
      const tx = await deployWallet.sendTransaction(txInfo);
      console.log("L1 tx hash: ", tx.hash);

      const receipt = await tx.wait();
      if (receipt.status !== 1) {
        console.error("L1 tx failed");
        process.exit(1);
      }

      // Double checking that the upgrade has been successful on L2.
      // Note that it requires working L2 node.
      if (cmd.l2DoubleCheck !== false) {
        const zksProvider = new Provider(process.env.API_WEB3_JSON_RPC_HTTP_URL);
        await awaitPriorityOps(zksProvider, receipt, deployer.bridgehubContract(deployWallet).interface);

        console.log("The L2 transaction has been successfully committed");
      }
    });

  program.command("get-l2-erc20-beacon-address").action(async () => {
    console.log(`L2 ERC20 beacon address: ${await getERC20BeaconAddress()}`);
  });

  program.command("get-weth-token-implementation").action(async () => {
    console.log(`WETH token implementation address: ${await getWETHAddress()}`);
  });

  program
    .command("get-base-cost-for-max-op")
    .option("--gas-price <gas-price>")
    .action(async (cmd) => {
      if (!cmd.gasPrice) {
        throw new Error("Gas price is not provided");
      }

      const gasPrice = ethers.utils.parseUnits(cmd.gasPrice, "gwei");

      const deployer = new Deployer({ deployWallet: Wallet.createRandom().connect(provider) });
      const zksync = deployer.bridgehubContract(ethers.Wallet.createRandom().connect(provider));

      const neededValue = await zksync.l2TransactionBaseCost(
        chainId,
        gasPrice,
        priorityTxMaxGasLimit,
        REQUIRED_L1_TO_L2_GAS_PER_PUBDATA_LIMIT
      );

      console.log(`Base cost for priority tx with max ergs: ${ethers.utils.formatEther(neededValue)} ETH`);
    });

  await program.parseAsync(process.argv);
}

main()
  .then(() => process.exit(0))
  .catch((err) => {
    console.error("Error:", err);
    process.exit(1);
  });<|MERGE_RESOLUTION|>--- conflicted
+++ resolved
@@ -100,22 +100,15 @@
 
 async function getTransparentProxyUpgradeTxInfo(
   deployer: Deployer,
-<<<<<<< HEAD
   chainId: string,
-=======
   proxyAddress: string,
->>>>>>> c9474058
   target: string,
   refundRecipient: string,
   gasPrice: BigNumber
 ) {
   const l2Calldata = await getTransparentProxyUpgradeCalldata(target);
-<<<<<<< HEAD
-
-  return await getL1TxInfo(deployer, chainId, l2Erc20BridgeProxyAddress, l2Calldata, refundRecipient, gasPrice);
-=======
-  return await getL1TxInfo(deployer, proxyAddress, l2Calldata, refundRecipient, gasPrice);
->>>>>>> c9474058
+
+  return await getL1TxInfo(deployer, chainId, proxyAddress, l2Calldata, refundRecipient, gasPrice);
 }
 
 async function getTokenBeaconUpgradeTxInfo(
@@ -141,13 +134,9 @@
   l2ProxyAddress?: string
 ) {
   if (contract === "L2ERC20Bridge") {
-<<<<<<< HEAD
-    return getBridgeUpgradeTxInfo(deployer, chainId, target, refundRecipient, gasPrice);
-=======
-    return getTransparentProxyUpgradeTxInfo(deployer, target, l2Erc20BridgeProxyAddress, refundRecipient, gasPrice);
+    return getTransparentProxyUpgradeTxInfo(deployer,chainId, target, l2Erc20BridgeProxyAddress, refundRecipient, gasPrice);
   } else if (contract == "L2Weth") {
-    return getTransparentProxyUpgradeTxInfo(deployer, target, l2WethProxyAddress, refundRecipient, gasPrice);
->>>>>>> c9474058
+    return getTransparentProxyUpgradeTxInfo(deployer, chainId, target, l2WethProxyAddress, refundRecipient, gasPrice);
   } else if (contract == "L2StandardERC20") {
     if (!l2ProxyAddress) {
       console.log("Explicit beacon address is not supplied, requesting the one from L2 node");
@@ -261,14 +250,10 @@
     .option("--deployer-private-key <deployer-private-key>")
     .option("--refund-recipient <refund-recipient>")
     .action(async (cmd) => {
-<<<<<<< HEAD
       const chainId: string = cmd.chainId ? cmd.chainId : process.env.CHAIN_ETH_ZKSYNC_NETWORK_ID;
-      const gasPrice = cmd.gasPrice ? BigNumber.from(cmd.gasPrice) : (await provider.getGasPrice()).mul(3).div(2);
-=======
       const gasPrice = cmd.gasPrice
         ? ethers.utils.parseUnits(cmd.gasPrice, "gwei")
         : (await provider.getGasPrice()).mul(3).div(2);
->>>>>>> c9474058
       const deployWallet = cmd.deployerPrivateKey
         ? new Wallet(cmd.deployerPrivateKey, provider)
         : Wallet.fromMnemonic(
@@ -310,14 +295,10 @@
     .option("--refund-recipient <refund-recipient>")
     .option("--no-l2-double-check")
     .action(async (cmd) => {
-<<<<<<< HEAD
       const chainId: string = cmd.chainId ? cmd.chainId : process.env.CHAIN_ETH_ZKSYNC_NETWORK_ID;
-      const gasPrice = cmd.gasPrice ? BigNumber.from(cmd.gasPrice) : (await provider.getGasPrice()).mul(3).div(2);
-=======
       const gasPrice = cmd.gasPrice
         ? ethers.utils.parseUnits(cmd.gasPrice, "gwei")
         : (await provider.getGasPrice()).mul(3).div(2);
->>>>>>> c9474058
       const deployWallet = cmd.governorPrivateKey
         ? new Wallet(cmd.governorPrivateKey, provider)
         : Wallet.fromMnemonic(
