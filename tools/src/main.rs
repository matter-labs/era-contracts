use circuit_definitions::snark_wrapper::franklin_crypto::bellman::plonk::better_better_cs::setup::VerificationKey;
use circuit_definitions::snark_wrapper::franklin_crypto::bellman::pairing::bn256::Bn256;
use circuit_definitions::circuit_definitions::aux_layer::ZkSyncSnarkWrapperCircuit;
use zksync_crypto::calculate_verification_key_hash;
use std::collections::HashMap;
use std::error::Error;
use std::fs;
use std::fs::File;
use std::io::{BufReader, Write};

pub mod plonk;
pub mod fflonk;
pub mod types;
pub mod utils;

use serde_json::{from_reader, Value};
use structopt::StructOpt;
use plonk::insert_residue_elements_and_commitments as plonk_insert_residue_elements_and_commitments;
use fflonk::insert_residue_elements_and_commitments as fflonk_insert_residue_elements_and_commitments;

#[derive(Debug, StructOpt)]
#[structopt(
    name = "zksync_verifier_contract_generator",
    about = "Tool for generating verifier contract using scheduler json key"
)]
struct Opt {
    /// Input path to scheduler verification key file.
    #[structopt(
        long = "plonk_input_path",
        default_value = "data/plonk_scheduler_key.json"
    )]
    plonk_input_path: String,

    /// Input path to scheduler verification key file for .
    #[structopt(
        long = "fflonk_input_path",
        default_value = "data/fflonk_scheduler_key.json"
    )]
    fflonk_input_path: String,

    /// Output path to verifier contract file.
<<<<<<< HEAD
    #[structopt(short = "o", long = "output_path", default_value = "data/Verifier.sol")]
    output_path: String,

    /// The Verifier is to be compiled for an L2 network, where modexp precompile is not available.
    #[structopt(short = "l2", long = "l2_mode")]
    l2_mode: bool,
=======
    #[structopt(long = "fflonk_output_path", default_value = "data/VerifierFflonk.sol")]
    fflonk_output_path: String,

    /// Output path to verifier contract file.
    #[structopt(long = "plonk_output_path", default_value = "data/VerifierPlonk.sol")]
    plonk_output_path: String,
>>>>>>> b4d5b984
}

fn main() -> Result<(), Box<dyn Error>> {
    let opt = Opt::from_args();

<<<<<<< HEAD
    let reader = BufReader::new(File::open(&opt.input_path)?);

    let vk: HashMap<String, Value> = from_reader(reader)?;

    let verifier_contract_template = fs::read_to_string("data/verifier_contract_template.txt")?;

    let verification_key = fs::read_to_string(&opt.input_path)
        .expect(&format!("Unable to read from {}", &opt.input_path));

    let verification_key: VerificationKey<Bn256, ZkSyncSnarkWrapperCircuit> =
        serde_json::from_str(&verification_key).unwrap();

    let vk_hash = hex::encode(calculate_verification_key_hash(verification_key).to_fixed_bytes());

    let verifier_contract_template =
        insert_residue_elements_and_commitments(&verifier_contract_template, &vk, &vk_hash, opt.l2_mode)?;

    let mut file = File::create(opt.output_path)?;

    file.write_all(verifier_contract_template.as_bytes())?;
    Ok(())
}

fn insert_residue_elements_and_commitments(
    template: &str,
    vk: &HashMap<String, Value>,
    vk_hash: &str,
    l2_mode: bool,
) -> Result<String, Box<dyn Error>> {
    let reg = Handlebars::new();
    let residue_g2_elements = generate_residue_g2_elements(vk);
    let commitments = generate_commitments(vk);

    let verifier_contract_template =
        template.replace("{{residue_g2_elements}}", &residue_g2_elements);

    let modexp_function = get_modexp_function(l2_mode); 
    let verifier_contract_template = verifier_contract_template.replace("{{modexp_function}}", &modexp_function);


    Ok(reg.render_template(
        &verifier_contract_template,
        &json!({"residue_g2_elements": residue_g2_elements,
                        "commitments": commitments,
                        "vk_hash": vk_hash,
                        "modexp_function": modexp_function}),
    )?)
}

fn format_mstore(hex_value: &str, slot: &str) -> String {
    format!("            mstore({}, 0x{})\n", slot, hex_value)
}

fn format_const(hex_value: &str, slot_name: &str) -> String {
    let hex_value = hex_value.trim_start_matches('0');
    let formatted_hex_value = if hex_value.len() < 64 && hex_value.len() >= 1 {
        format!("0{}", hex_value)
    } else {
        String::from(hex_value)
    };
    format!(
        "    uint256 internal constant {} = 0x{};\n",
        slot_name, formatted_hex_value
    )
}

fn convert_list_to_hexadecimal(numbers: &Vec<Value>) -> String {
    numbers
        .iter()
        .map(|v| format!("{:01$x}", v.as_u64().expect("Failed to parse as u64"), 16))
        .rev()
        .collect::<String>()
}

fn extract_commitment_slots(items: &[Value], slot_tuple: CommitmentSlot) -> String {
    items
        .iter()
        .enumerate()
        .map(|(idx, item)| {
            let map = item.as_object().unwrap();
            let x = map.get("x").unwrap().as_array().unwrap();
            let y = map.get("y").unwrap().as_array().unwrap();
            let x = convert_list_to_hexadecimal(x);
            let mstore_x = format_mstore(&x, &slot_tuple.x.replace("{}", &idx.to_string()));
            let y = convert_list_to_hexadecimal(y);
            let mstore_y = format_mstore(&y, &slot_tuple.y.replace("{}", &idx.to_string()));
            format!("{}{}", mstore_x, mstore_y)
        })
        .collect::<Vec<String>>()
        .join("")
}

fn extract_non_residues(items: &[Value], slot_name: &str) -> String {
    items
        .iter()
        .enumerate()
        .map(|(idx, item)| {
            let hex_value = convert_list_to_hexadecimal(
                item.as_array().expect("Failed to parse item as array"),
            );
            format_const(&hex_value, &slot_name.replace("{}", &idx.to_string()))
        })
        .collect::<Vec<String>>()
        .join("")
}

fn extract_individual_commitments(item: &Value, commitment_slot: CommitmentSlot) -> String {
    let x = convert_list_to_hexadecimal(
        item.get("x")
            .expect("x value not found")
            .as_array()
            .expect("x value not an array"),
    );
    let mut output = format_mstore(&x, commitment_slot.x);

    let y = convert_list_to_hexadecimal(
        item.get("y")
            .expect("y value not found")
            .as_array()
            .expect("y value not an array"),
    );
    output.push_str(&format_mstore(&y, commitment_slot.y));

    output
}

fn extract_g2_elements(elements: &[Value], g2_elements: G2Elements) -> String {
    let slots: [&str; 4] = [
        g2_elements.x1,
        g2_elements.x2,
        g2_elements.y1,
        g2_elements.y2,
    ];
    let xy_pairs = [("x", "c1"), ("x", "c0"), ("y", "c1"), ("y", "c0")];

    elements
        .iter()
        .enumerate()
        .flat_map(|(idx, element)| {
            xy_pairs.iter().enumerate().map(move |(i, &(xy, c))| {
                let field = element
                    .get(xy)
                    .expect(&format!("{} value not found", xy))
                    .as_object()
                    .expect(&format!("{} value not an object", xy));

                let c_value = convert_list_to_hexadecimal(
                    field
                        .get(c)
                        .expect(&format!("{} value not found", c))
                        .as_array()
                        .expect(&format!("{} value not an array", c)),
                );
                format_const(&c_value, &slots[i].replace("{}", &idx.to_string()))
            })
        })
        .collect::<Vec<String>>()
        .join("")
}
=======
    let plonk_reader = BufReader::new(File::open(&opt.plonk_input_path)?);
    let fflonk_reader = BufReader::new(File::open(&opt.fflonk_input_path)?);
>>>>>>> b4d5b984

    let plonk_vk: HashMap<String, Value> = from_reader(plonk_reader)?;
    let fflonk_vk: HashMap<String, Value> = from_reader(fflonk_reader)?;

    let plonk_verifier_contract_template = fs::read_to_string("data/plonk_verifier_contract_template.txt")?;
    let fflonk_verifier_contract_template = fs::read_to_string("data/fflonk_verifier_contract_template.txt")?;

    let plonk_verification_key = fs::read_to_string(&opt.plonk_input_path)
        .unwrap_or_else(|_| panic!("Unable to read from {}", &opt.plonk_input_path));

    let plonk_verification_key: VerificationKey<Bn256, ZkSyncSnarkWrapperCircuit> =
        serde_json::from_str(&plonk_verification_key).unwrap();

    let plonk_vk_hash = hex::encode(calculate_verification_key_hash(plonk_verification_key).to_fixed_bytes());

    let plonk_verifier_contract_template =
        plonk_insert_residue_elements_and_commitments(&plonk_verifier_contract_template, &plonk_vk, &plonk_vk_hash)?;
    // TODO: use fflonk vk hash
    let fflonk_verifier_contract_template =
        fflonk_insert_residue_elements_and_commitments(&fflonk_verifier_contract_template, &fflonk_vk, &plonk_vk_hash)?;

    let mut plonk_file = File::create(opt.plonk_output_path)?;
    plonk_file.write_all(plonk_verifier_contract_template.as_bytes())?;

    let mut fflonk_file = File::create(opt.fflonk_output_path)?;
    fflonk_file.write_all(fflonk_verifier_contract_template.as_bytes())?;    

<<<<<<< HEAD
    residue_g2_elements
}


fn get_modexp_function(l2_mode: bool) -> String {
    if l2_mode {
        r#"function modexp(value, power) -> res {
                res := 1
                for {

                } gt(power, 0) {

                } {
                    if mod(power, 2) {
                        res := mulmod(res, value, R_MOD)
                    }
                    value := mulmod(value, value, R_MOD)
                    power := shr(1, power)
                }
            }"#.to_string()
    } else {
        r#"function modexp(value, power) -> res {
                mstore(0x00, 0x20)
                mstore(0x20, 0x20)
                mstore(0x40, 0x20)
                mstore(0x60, value)
                mstore(0x80, power)
                mstore(0xa0, R_MOD)
                if iszero(staticcall(gas(), 5, 0, 0xc0, 0x00, 0x20)) {
                    revertWithMessage(24, "modexp precompile failed")
                }
                res := mload(0x00)
            }"#.to_string()
    }
}
=======
    Ok(())
}
>>>>>>> b4d5b984
<|MERGE_RESOLUTION|>--- conflicted
+++ resolved
@@ -39,190 +39,23 @@
     fflonk_input_path: String,
 
     /// Output path to verifier contract file.
-<<<<<<< HEAD
-    #[structopt(short = "o", long = "output_path", default_value = "data/Verifier.sol")]
-    output_path: String,
-
-    /// The Verifier is to be compiled for an L2 network, where modexp precompile is not available.
-    #[structopt(short = "l2", long = "l2_mode")]
-    l2_mode: bool,
-=======
     #[structopt(long = "fflonk_output_path", default_value = "data/VerifierFflonk.sol")]
     fflonk_output_path: String,
 
     /// Output path to verifier contract file.
     #[structopt(long = "plonk_output_path", default_value = "data/VerifierPlonk.sol")]
     plonk_output_path: String,
->>>>>>> b4d5b984
+
+    /// The Verifier is to be compiled for an L2 network, where modexp precompile is not available.
+    #[structopt(short = "l2", long = "l2_mode")]
+    l2_mode: bool,
 }
 
 fn main() -> Result<(), Box<dyn Error>> {
     let opt = Opt::from_args();
 
-<<<<<<< HEAD
-    let reader = BufReader::new(File::open(&opt.input_path)?);
-
-    let vk: HashMap<String, Value> = from_reader(reader)?;
-
-    let verifier_contract_template = fs::read_to_string("data/verifier_contract_template.txt")?;
-
-    let verification_key = fs::read_to_string(&opt.input_path)
-        .expect(&format!("Unable to read from {}", &opt.input_path));
-
-    let verification_key: VerificationKey<Bn256, ZkSyncSnarkWrapperCircuit> =
-        serde_json::from_str(&verification_key).unwrap();
-
-    let vk_hash = hex::encode(calculate_verification_key_hash(verification_key).to_fixed_bytes());
-
-    let verifier_contract_template =
-        insert_residue_elements_and_commitments(&verifier_contract_template, &vk, &vk_hash, opt.l2_mode)?;
-
-    let mut file = File::create(opt.output_path)?;
-
-    file.write_all(verifier_contract_template.as_bytes())?;
-    Ok(())
-}
-
-fn insert_residue_elements_and_commitments(
-    template: &str,
-    vk: &HashMap<String, Value>,
-    vk_hash: &str,
-    l2_mode: bool,
-) -> Result<String, Box<dyn Error>> {
-    let reg = Handlebars::new();
-    let residue_g2_elements = generate_residue_g2_elements(vk);
-    let commitments = generate_commitments(vk);
-
-    let verifier_contract_template =
-        template.replace("{{residue_g2_elements}}", &residue_g2_elements);
-
-    let modexp_function = get_modexp_function(l2_mode); 
-    let verifier_contract_template = verifier_contract_template.replace("{{modexp_function}}", &modexp_function);
-
-
-    Ok(reg.render_template(
-        &verifier_contract_template,
-        &json!({"residue_g2_elements": residue_g2_elements,
-                        "commitments": commitments,
-                        "vk_hash": vk_hash,
-                        "modexp_function": modexp_function}),
-    )?)
-}
-
-fn format_mstore(hex_value: &str, slot: &str) -> String {
-    format!("            mstore({}, 0x{})\n", slot, hex_value)
-}
-
-fn format_const(hex_value: &str, slot_name: &str) -> String {
-    let hex_value = hex_value.trim_start_matches('0');
-    let formatted_hex_value = if hex_value.len() < 64 && hex_value.len() >= 1 {
-        format!("0{}", hex_value)
-    } else {
-        String::from(hex_value)
-    };
-    format!(
-        "    uint256 internal constant {} = 0x{};\n",
-        slot_name, formatted_hex_value
-    )
-}
-
-fn convert_list_to_hexadecimal(numbers: &Vec<Value>) -> String {
-    numbers
-        .iter()
-        .map(|v| format!("{:01$x}", v.as_u64().expect("Failed to parse as u64"), 16))
-        .rev()
-        .collect::<String>()
-}
-
-fn extract_commitment_slots(items: &[Value], slot_tuple: CommitmentSlot) -> String {
-    items
-        .iter()
-        .enumerate()
-        .map(|(idx, item)| {
-            let map = item.as_object().unwrap();
-            let x = map.get("x").unwrap().as_array().unwrap();
-            let y = map.get("y").unwrap().as_array().unwrap();
-            let x = convert_list_to_hexadecimal(x);
-            let mstore_x = format_mstore(&x, &slot_tuple.x.replace("{}", &idx.to_string()));
-            let y = convert_list_to_hexadecimal(y);
-            let mstore_y = format_mstore(&y, &slot_tuple.y.replace("{}", &idx.to_string()));
-            format!("{}{}", mstore_x, mstore_y)
-        })
-        .collect::<Vec<String>>()
-        .join("")
-}
-
-fn extract_non_residues(items: &[Value], slot_name: &str) -> String {
-    items
-        .iter()
-        .enumerate()
-        .map(|(idx, item)| {
-            let hex_value = convert_list_to_hexadecimal(
-                item.as_array().expect("Failed to parse item as array"),
-            );
-            format_const(&hex_value, &slot_name.replace("{}", &idx.to_string()))
-        })
-        .collect::<Vec<String>>()
-        .join("")
-}
-
-fn extract_individual_commitments(item: &Value, commitment_slot: CommitmentSlot) -> String {
-    let x = convert_list_to_hexadecimal(
-        item.get("x")
-            .expect("x value not found")
-            .as_array()
-            .expect("x value not an array"),
-    );
-    let mut output = format_mstore(&x, commitment_slot.x);
-
-    let y = convert_list_to_hexadecimal(
-        item.get("y")
-            .expect("y value not found")
-            .as_array()
-            .expect("y value not an array"),
-    );
-    output.push_str(&format_mstore(&y, commitment_slot.y));
-
-    output
-}
-
-fn extract_g2_elements(elements: &[Value], g2_elements: G2Elements) -> String {
-    let slots: [&str; 4] = [
-        g2_elements.x1,
-        g2_elements.x2,
-        g2_elements.y1,
-        g2_elements.y2,
-    ];
-    let xy_pairs = [("x", "c1"), ("x", "c0"), ("y", "c1"), ("y", "c0")];
-
-    elements
-        .iter()
-        .enumerate()
-        .flat_map(|(idx, element)| {
-            xy_pairs.iter().enumerate().map(move |(i, &(xy, c))| {
-                let field = element
-                    .get(xy)
-                    .expect(&format!("{} value not found", xy))
-                    .as_object()
-                    .expect(&format!("{} value not an object", xy));
-
-                let c_value = convert_list_to_hexadecimal(
-                    field
-                        .get(c)
-                        .expect(&format!("{} value not found", c))
-                        .as_array()
-                        .expect(&format!("{} value not an array", c)),
-                );
-                format_const(&c_value, &slots[i].replace("{}", &idx.to_string()))
-            })
-        })
-        .collect::<Vec<String>>()
-        .join("")
-}
-=======
     let plonk_reader = BufReader::new(File::open(&opt.plonk_input_path)?);
     let fflonk_reader = BufReader::new(File::open(&opt.fflonk_input_path)?);
->>>>>>> b4d5b984
 
     let plonk_vk: HashMap<String, Value> = from_reader(plonk_reader)?;
     let fflonk_vk: HashMap<String, Value> = from_reader(fflonk_reader)?;
@@ -239,10 +72,10 @@
     let plonk_vk_hash = hex::encode(calculate_verification_key_hash(plonk_verification_key).to_fixed_bytes());
 
     let plonk_verifier_contract_template =
-        plonk_insert_residue_elements_and_commitments(&plonk_verifier_contract_template, &plonk_vk, &plonk_vk_hash)?;
+        plonk_insert_residue_elements_and_commitments(&plonk_verifier_contract_template, &plonk_vk, &plonk_vk_hash, opt.l2_mode)?;
     // TODO: use fflonk vk hash
     let fflonk_verifier_contract_template =
-        fflonk_insert_residue_elements_and_commitments(&fflonk_verifier_contract_template, &fflonk_vk, &plonk_vk_hash)?;
+        fflonk_insert_residue_elements_and_commitments(&fflonk_verifier_contract_template, &fflonk_vk, &plonk_vk_hash, opt.l2_mode)?;
 
     let mut plonk_file = File::create(opt.plonk_output_path)?;
     plonk_file.write_all(plonk_verifier_contract_template.as_bytes())?;
@@ -250,43 +83,5 @@
     let mut fflonk_file = File::create(opt.fflonk_output_path)?;
     fflonk_file.write_all(fflonk_verifier_contract_template.as_bytes())?;    
 
-<<<<<<< HEAD
-    residue_g2_elements
-}
-
-
-fn get_modexp_function(l2_mode: bool) -> String {
-    if l2_mode {
-        r#"function modexp(value, power) -> res {
-                res := 1
-                for {
-
-                } gt(power, 0) {
-
-                } {
-                    if mod(power, 2) {
-                        res := mulmod(res, value, R_MOD)
-                    }
-                    value := mulmod(value, value, R_MOD)
-                    power := shr(1, power)
-                }
-            }"#.to_string()
-    } else {
-        r#"function modexp(value, power) -> res {
-                mstore(0x00, 0x20)
-                mstore(0x20, 0x20)
-                mstore(0x40, 0x20)
-                mstore(0x60, value)
-                mstore(0x80, power)
-                mstore(0xa0, R_MOD)
-                if iszero(staticcall(gas(), 5, 0, 0xc0, 0x00, 0x20)) {
-                    revertWithMessage(24, "modexp precompile failed")
-                }
-                res := mload(0x00)
-            }"#.to_string()
-    }
-}
-=======
     Ok(())
-}
->>>>>>> b4d5b984
+}