--- conflicted
+++ resolved
@@ -5,11 +5,7 @@
 
 # Expected Foundry version and commit
 EXPECTED_VERSION="forge Version: 1.3.5-foundry-zksync-v0.0.29"
-<<<<<<< HEAD
-EXPECTED_COMMIT="362c9aa7c41962ac7af5133c71095fd82986d6cf"
-=======
-EXPECTED_COMMIT="362c9aa7c"
->>>>>>> 643a38c0
+EXPECTED_COMMIT="b9f3efc1784b25cb69cd0f9e1393e621409a27a6"
 
 # Check if Foundry is installed
 if ! command -V forge &> /dev/null; then
@@ -21,14 +17,8 @@
 FORGE_VERSION=$(forge --version | head -n 1)
 FORGE_COMMIT=$(forge --version | grep "Commit SHA:" | cut -d' ' -f3 | cut -c1-9)
 
-<<<<<<< HEAD
-# Accept anything that begins with: "${EXPECTED_VERSION}"
-EXPECTED_PREFIX="${EXPECTED_VERSION}"
-if [[ "$FORGE_OUTPUT" != "$EXPECTED_PREFIX"* ]]; then
-=======
 # Check version and commit separately
 if [[ "$FORGE_VERSION" != "$EXPECTED_VERSION" ]]; then
->>>>>>> 643a38c0
   echo "Incorrect Foundry version."
   echo "Expected: ${EXPECTED_VERSION}"
   echo "Found:    ${FORGE_VERSION}"
