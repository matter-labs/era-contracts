pragma solidity 0.8.24;

import {IL1DAValidator, L1DAValidatorOutput} from "../../IL1DAValidator.sol";

struct CelestiaZKStackInput {
    AttestationProof attestationProof;
    bytes equivalenceProof;
    bytes publicValues;
}

struct DataRootTuple {
    // Celestia block height the data root was included in.
    // Genesis block is height = 0.
    // First queryable block is height = 1.
    uint256 height;
    // Data root.
    bytes32 dataRoot;
}

/// @notice Merkle Tree Proof structure.
struct BinaryMerkleProof {
    // List of side nodes to verify and calculate tree.
    bytes32[] sideNodes;
    // The key of the leaf to verify.
    uint256 key;
    // The number of leaves in the tree
    uint256 numLeaves;
}

/// @notice Contains the necessary parameters needed to verify that a data root tuple
/// was committed to, by the Blobstream smart contract, at some specif nonce.
struct AttestationProof {
    // the attestation nonce that commits to the data root tuple.
    uint256 tupleRootNonce;
    // the data root tuple that was committed to.
    DataRootTuple tuple;
    // the binary merkle proof of the tuple to the commitment.
    BinaryMerkleProof proof;
}

interface IDAOracle {
    /// @notice Verify a Data Availability attestation.
    /// @param _tupleRootNonce Nonce of the tuple root to prove against.
    /// @param _tuple Data root tuple to prove inclusion of.
    /// @param _proof Binary Merkle tree proof that `tuple` is in the root at `_tupleRootNonce`.
    /// @return `true` is proof is valid, `false` otherwise.
    function verifyAttestation(
        uint256 _tupleRootNonce,
        DataRootTuple memory _tuple,
        BinaryMerkleProof memory _proof
    ) external view returns (bool);
}

interface ISP1Verifier {
    /// @notice Verifies a proof with given public values and vkey.
    /// @dev It is expected that the first 4 bytes of proofBytes must match the first 4 bytes of
    /// target verifier's VERIFIER_HASH.
    /// @param programVKey The verification key for the RISC-V program.
    /// @param publicValues The public values encoded as bytes.
    /// @param proofBytes The proof of the program execution the SP1 zkVM encoded as bytes.
    function verifyProof(bytes32 programVKey, bytes calldata publicValues, bytes calldata proofBytes) external view;
}

contract CelestiaL1DAValidator is IL1DAValidator {
    address public constant SP1_GROTH_16_VERIFIER = 0x397A5f7f3dBd538f23DE225B51f532c34448dA9B;

    // THIS is the SEPOLIA address, make sure each deployment has the right address!
    address public constant BLOBSTREAM = 0xF0c6429ebAB2e7DC6e05DaFB61128bE21f13cb1e;

    bytes32 eqsVkey = 0x005a902e725cde951470b808cc74ba08d2470219e281b82aec0a1c239da7db7e;

    function checkDA(
        uint256 chainId,
        uint256 batchNumber,
        bytes32 l2DAValidatorOutputHash,
        bytes calldata _operatorDAInput,
        uint256 _maxBlobsSupported
    ) external returns (L1DAValidatorOutput memory output) {
        CelestiaZKStackInput memory input = abi.decode(_operatorDAInput, (CelestiaZKStackInput));

        (bytes32 eqKeccakHash, bytes32 eqDataRoot) = abi.decode(input.publicValues, (bytes32, bytes32));

        // First verify the equivalency proof (im assuming this call reverts if the proof ins invalid, so we move onward from here)
        ISP1Verifier(SP1_GROTH_16_VERIFIER).verifyProof(eqsVkey, input.publicValues, input.equivalenceProof);

        // lastly we verify the data root is inside of blobstream
        bool valid = IDAOracle(BLOBSTREAM).verifyAttestation(
            input.attestationProof.tupleRootNonce,
            input.attestationProof.tuple,
            input.attestationProof.proof
        );

        // can use custom error or whatever matter labs likes the most
        if (!valid) revert("INVALID_PROOF");

        output.stateDiffHash = l2DAValidatorOutputHash;

<<<<<<< HEAD
        if (output.stateDiffHash != eqKeccakHash) revert("operator DA hash does not match value from equivalence proof");
        if (input.attestationProof.tuple.dataRoot != eqDataRoot) revert("data root does not match value from equivalence proof");
=======
        if (output.stateDiffHash != eqKeccakHash)
            revert("operator DA hash does not match value from equivalence proof");
        if (input.attestationProof.tuple.dataRoot != eqDataRoot)
            revert("data root does not match value from equivalence proof");
>>>>>>> b2b13101

        output.blobsLinearHashes = new bytes32[](_maxBlobsSupported);
        output.blobsOpeningCommitments = new bytes32[](_maxBlobsSupported);
    }
}<|MERGE_RESOLUTION|>--- conflicted
+++ resolved
@@ -95,15 +95,10 @@
 
         output.stateDiffHash = l2DAValidatorOutputHash;
 
-<<<<<<< HEAD
-        if (output.stateDiffHash != eqKeccakHash) revert("operator DA hash does not match value from equivalence proof");
-        if (input.attestationProof.tuple.dataRoot != eqDataRoot) revert("data root does not match value from equivalence proof");
-=======
         if (output.stateDiffHash != eqKeccakHash)
             revert("operator DA hash does not match value from equivalence proof");
         if (input.attestationProof.tuple.dataRoot != eqDataRoot)
             revert("data root does not match value from equivalence proof");
->>>>>>> b2b13101
 
         output.blobsLinearHashes = new bytes32[](_maxBlobsSupported);
         output.blobsOpeningCommitments = new bytes32[](_maxBlobsSupported);
