// SPDX-License-Identifier: MIT

pragma solidity 0.8.24;

// solhint-disable gas-custom-errors, reason-string

import {BLOB_SIZE_BYTES} from "./DAUtils.sol";

uint256 constant BLOBS_SUPPORTED = 6;

<<<<<<< HEAD
// the state diff hash, hash of pubdata + the number of blobs.
uint256 constant BLOB_DATA_OFFSET = 65;

/// @notice Contract that contains the functionality for process the calldata DA.
=======
/// @notice Contract that contains the functionality for processing the calldata DA.
>>>>>>> 1851477c
/// @dev The expected l2DAValidator that should be used with it `RollupL2DAValidator`.
abstract contract CalldataDA {
    /// @notice Parses the input that the l2 DA validator has provided to the contract.
    /// @param _l2DAValidatorOutputHash The hash of the output of the L2 DA validator.
    /// @param _maxBlobsSupported The maximal number of blobs supported by the chain.
    /// @param _operatorDAInput The DA input by the operator provided on L1.
    function _processL2RollupDAValidatorOutputHash(
        bytes32 _l2DAValidatorOutputHash,
        uint256 _maxBlobsSupported,
        bytes calldata _operatorDAInput
    )
        internal
        pure
        returns (
            bytes32 stateDiffHash,
            bytes32 fullPubdataHash,
            bytes32[] memory blobsLinearHashes,
            uint256 blobsProvided,
            bytes calldata l1DaInput
        )
    {
        // The preimage under the hash `_l2DAValidatorOutputHash` is expected to be in the following format:
        // - First 32 bytes are the hash of the uncompressed state diff.
        // - Then, there is a 32-byte hash of the full pubdata.
        // - Then, there is the 1-byte number of blobs published.
        // - Then, there are linear hashes of the published blobs, 32 bytes each.

        // Check that it accommodates enough pubdata for the state diff hash, hash of pubdata + the number of blobs.
        require(_operatorDAInput.length >= BLOB_DATA_OFFSET, "too small");

        stateDiffHash = bytes32(_operatorDAInput[:32]);
        fullPubdataHash = bytes32(_operatorDAInput[32:64]);
        blobsProvided = uint256(uint8(_operatorDAInput[64]));

        require(blobsProvided <= _maxBlobsSupported, "invalid number of blobs");

        // Note that the API of the contract requires that the returned blobs linear hashes have length of
        // the `_maxBlobsSupported`
        blobsLinearHashes = new bytes32[](_maxBlobsSupported);

        require(_operatorDAInput.length >= BLOB_DATA_OFFSET + 32 * blobsProvided, "invalid blobs hashes");

        assembly {
            // The pointer to the allocated memory above. We skip 32 bytes to avoid overwriting the length.
            let blobsPtr := add(blobsLinearHashes, 0x20)
            let inputPtr := add(_operatorDAInput.offset, BLOB_DATA_OFFSET)
            calldatacopy(blobsPtr, inputPtr, mul(blobsProvided, 32))
        }

<<<<<<< HEAD
        uint256 ptr = BLOB_DATA_OFFSET + 32 * blobsProvided;

        // Now, we need to double check that the provided input was indeed retutned by the L2 DA validator.
=======
        // Now, we need to double check that the provided input was indeed returned by the L2 DA validator.
>>>>>>> 1851477c
        require(keccak256(_operatorDAInput[:ptr]) == _l2DAValidatorOutputHash, "invalid l2 DA output hash");

        // The rest of the output was provided specifically by the operator
        l1DaInput = _operatorDAInput[ptr:];
    }

    /// @notice Verify that the calldata DA was correctly provided.
    /// @param _blobsProvided The number of blobs provided.
    /// @param _fullPubdataHash Hash of the pubdata preimage.
    /// @param _maxBlobsSupported Maximum number of blobs supported.
    /// @param _pubdataInput Full pubdata + an additional 32 bytes containing the blob commitment for the pubdata.
    /// @dev We supply the blob commitment as part of the pubdata because even with calldata the prover will check these values.
    function _processCalldataDA(
        uint256 _blobsProvided,
        bytes32 _fullPubdataHash,
        uint256 _maxBlobsSupported,
        bytes calldata _pubdataInput
    ) internal pure returns (bytes32[] memory blobCommitments, bytes calldata _pubdata) {
        require(_blobsProvided == 1, "one one blob with calldata");

        // We typically do not know whether we'll use calldata or blobs at the time when
        // we start proving the batch. That's why the blob commitment for a single blob is still present in the case of calldata.

        blobCommitments = new bytes32[](_maxBlobsSupported);

<<<<<<< HEAD
=======
        require(_blobsProvided == 1, "one blob with calldata");

>>>>>>> 1851477c
        _pubdata = _pubdataInput[:_pubdataInput.length - 32];

        // FIXME: allow larger lengths for Gateway-based chains.
        require(_pubdata.length <= BLOB_SIZE_BYTES, "cz");
        require(_fullPubdataHash == keccak256(_pubdata), "wp");
        blobCommitments[0] = bytes32(_pubdataInput[_pubdataInput.length - 32:_pubdataInput.length]);
    }
}<|MERGE_RESOLUTION|>--- conflicted
+++ resolved
@@ -8,14 +8,10 @@
 
 uint256 constant BLOBS_SUPPORTED = 6;
 
-<<<<<<< HEAD
 // the state diff hash, hash of pubdata + the number of blobs.
 uint256 constant BLOB_DATA_OFFSET = 65;
 
-/// @notice Contract that contains the functionality for process the calldata DA.
-=======
 /// @notice Contract that contains the functionality for processing the calldata DA.
->>>>>>> 1851477c
 /// @dev The expected l2DAValidator that should be used with it `RollupL2DAValidator`.
 abstract contract CalldataDA {
     /// @notice Parses the input that the l2 DA validator has provided to the contract.
@@ -65,13 +61,9 @@
             calldatacopy(blobsPtr, inputPtr, mul(blobsProvided, 32))
         }
 
-<<<<<<< HEAD
         uint256 ptr = BLOB_DATA_OFFSET + 32 * blobsProvided;
 
-        // Now, we need to double check that the provided input was indeed retutned by the L2 DA validator.
-=======
         // Now, we need to double check that the provided input was indeed returned by the L2 DA validator.
->>>>>>> 1851477c
         require(keccak256(_operatorDAInput[:ptr]) == _l2DAValidatorOutputHash, "invalid l2 DA output hash");
 
         // The rest of the output was provided specifically by the operator
@@ -90,18 +82,13 @@
         uint256 _maxBlobsSupported,
         bytes calldata _pubdataInput
     ) internal pure returns (bytes32[] memory blobCommitments, bytes calldata _pubdata) {
-        require(_blobsProvided == 1, "one one blob with calldata");
+        require(_blobsProvided == 1, "one blob with calldata");
 
         // We typically do not know whether we'll use calldata or blobs at the time when
         // we start proving the batch. That's why the blob commitment for a single blob is still present in the case of calldata.
 
         blobCommitments = new bytes32[](_maxBlobsSupported);
 
-<<<<<<< HEAD
-=======
-        require(_blobsProvided == 1, "one blob with calldata");
-
->>>>>>> 1851477c
         _pubdata = _pubdataInput[:_pubdataInput.length - 32];
 
         // FIXME: allow larger lengths for Gateway-based chains.
