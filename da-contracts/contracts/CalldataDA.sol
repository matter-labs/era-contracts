// SPDX-License-Identifier: MIT

pragma solidity 0.8.24;

import {OperatorDAInputLengthTooSmall, InvalidNumberOfBlobs, InvalidBlobsHashes, InvalidL2DAOutputHash, OneBlobWithCalldata, PubdataInputTooSmall, PubdataLengthTooBig, InvalidPubdataHash} from "./DAContractsErrors.sol";

/// @dev Total number of bytes in a blob. Blob = 4096 field elements * 31 bytes per field element
/// @dev EIP-4844 defines it as 131_072 but we use 4096 * 31 within our circuits to always fit within a field element
/// @dev Our circuits will prove that a EIP-4844 blob and our internal blob are the same.
uint256 constant BLOB_SIZE_BYTES = 126_976;

/// @dev The state diff hash, hash of pubdata + the number of blobs.
uint256 constant BLOB_DATA_OFFSET = 65;

/// @dev The size of the commitment for a single blob.
uint256 constant BLOB_COMMITMENT_SIZE = 32;

/// @notice Contract that contains the functionality for process the calldata DA.
/// @dev The expected l2DAValidator that should be used with it `RollupL2DAValidator`.
abstract contract CalldataDA {
    /// @notice Parses the input that the L2 DA validator has provided to the contract.
    /// @param _l2DAValidatorOutputHash The hash of the output of the L2 DA validator.
    /// @param _maxBlobsSupported The maximal number of blobs supported by the chain.
    /// @param _operatorDAInput The DA input by the operator provided on L1.
    function _processL2RollupDAValidatorOutputHash(
        bytes32 _l2DAValidatorOutputHash,
        uint256 _maxBlobsSupported,
        bytes calldata _operatorDAInput
    )
        internal
        pure
        returns (
            bytes32 stateDiffHash,
            bytes32 fullPubdataHash,
            bytes32[] memory blobsLinearHashes,
            uint256 blobsProvided,
            bytes calldata l1DaInput
        )
    {
        // The preimage under the hash `_l2DAValidatorOutputHash` is expected to be in the following format:
        // - First 32 bytes are the hash of the uncompressed state diff.
        // - Then, there is a 32-byte hash of the full pubdata.
        // - Then, there is the 1-byte number of blobs published.
        // - Then, there are linear hashes of the published blobs, 32 bytes each.

        // Check that it accommodates enough pubdata for the state diff hash, hash of pubdata + the number of blobs.
        if (_operatorDAInput.length < BLOB_DATA_OFFSET) {
            revert OperatorDAInputLengthTooSmall(_operatorDAInput.length, BLOB_DATA_OFFSET);
        }

        stateDiffHash = bytes32(_operatorDAInput[:32]);
        fullPubdataHash = bytes32(_operatorDAInput[32:64]);
        blobsProvided = uint256(uint8(_operatorDAInput[64]));

        if (blobsProvided > _maxBlobsSupported) {
            revert InvalidNumberOfBlobs(blobsProvided, _maxBlobsSupported);
        }

        // Note that the API of the contract requires that the returned blobs linear hashes have length of
        // the `_maxBlobsSupported`
        blobsLinearHashes = new bytes32[](_maxBlobsSupported);

<<<<<<< HEAD
        require(_operatorDAInput.length >= BLOB_DATA_OFFSET + 32 * blobsProvided, "invalid blobs hashes");

        _cloneCalldata(blobsLinearHashes, _operatorDAInput[BLOB_DATA_OFFSET:], blobsProvided);
=======
        if (_operatorDAInput.length < BLOB_DATA_OFFSET + 32 * blobsProvided) {
            revert InvalidBlobsHashes(_operatorDAInput.length, BLOB_DATA_OFFSET + 32 * blobsProvided);
        }
>>>>>>> 1cabb763

        _cloneCalldata(blobsLinearHashes, _operatorDAInput[BLOB_DATA_OFFSET:], blobsProvided);

        uint256 ptr = BLOB_DATA_OFFSET + 32 * blobsProvided;

        // Now, we need to double check that the provided input was indeed returned by the L2 DA validator.
        if (keccak256(_operatorDAInput[:ptr]) != _l2DAValidatorOutputHash) {
            revert InvalidL2DAOutputHash();
        }

        // The rest of the output was provided specifically by the operator
        l1DaInput = _operatorDAInput[ptr:];
    }

    /// @notice Verify that the calldata DA was correctly provided.
    /// @param _blobsProvided The number of blobs provided.
    /// @param _fullPubdataHash Hash of the pubdata preimage.
    /// @param _maxBlobsSupported Maximum number of blobs supported.
    /// @param _pubdataInput Full pubdata + an additional 32 bytes containing the blob commitment for the pubdata.
    /// @dev We supply the blob commitment as part of the pubdata because even with calldata the prover will check these values.
    function _processCalldataDA(
        uint256 _blobsProvided,
        bytes32 _fullPubdataHash,
        uint256 _maxBlobsSupported,
        bytes calldata _pubdataInput
    ) internal pure virtual returns (bytes32[] memory blobCommitments, bytes calldata _pubdata) {
<<<<<<< HEAD
        require(_blobsProvided == 1, "one blob with calldata");
        require(_pubdataInput.length >= BLOB_COMMITMENT_SIZE, "pubdata too small");
=======
        if (_blobsProvided != 1) {
            revert OneBlobWithCalldata();
        }
        if (_pubdataInput.length < BLOB_COMMITMENT_SIZE) {
            revert PubdataInputTooSmall(_pubdataInput.length, BLOB_COMMITMENT_SIZE);
        }
>>>>>>> 1cabb763

        // We typically do not know whether we'll use calldata or blobs at the time when
        // we start proving the batch. That's why the blob commitment for a single blob is still present in the case of calldata.

        blobCommitments = new bytes32[](_maxBlobsSupported);

        _pubdata = _pubdataInput[:_pubdataInput.length - BLOB_COMMITMENT_SIZE];

<<<<<<< HEAD
        require(_pubdata.length <= BLOB_SIZE_BYTES, "cz");
        require(_fullPubdataHash == keccak256(_pubdata), "wp");
=======
        if (_pubdata.length > BLOB_SIZE_BYTES) {
            revert PubdataLengthTooBig(_pubdata.length, BLOB_SIZE_BYTES);
        }
        if (_fullPubdataHash != keccak256(_pubdata)) {
            revert InvalidPubdataHash(_fullPubdataHash, keccak256(_pubdata));
        }
>>>>>>> 1cabb763
        blobCommitments[0] = bytes32(_pubdataInput[_pubdataInput.length - BLOB_COMMITMENT_SIZE:_pubdataInput.length]);
    }

    /// @notice Method that clones a slice of calldata into a bytes32[] memory array.
    /// @param _dst The destination array.
    /// @param _input The input calldata.
    /// @param _len The length of the slice in 32-byte words to clone.
    function _cloneCalldata(bytes32[] memory _dst, bytes calldata _input, uint256 _len) internal pure {
        assembly {
            // The pointer to the allocated memory above. We skip 32 bytes to avoid overwriting the length.
            let dstPtr := add(_dst, 0x20)
            let inputPtr := _input.offset
            calldatacopy(dstPtr, inputPtr, mul(_len, 32))
        }
    }
}<|MERGE_RESOLUTION|>--- conflicted
+++ resolved
@@ -60,15 +60,9 @@
         // the `_maxBlobsSupported`
         blobsLinearHashes = new bytes32[](_maxBlobsSupported);
 
-<<<<<<< HEAD
-        require(_operatorDAInput.length >= BLOB_DATA_OFFSET + 32 * blobsProvided, "invalid blobs hashes");
-
-        _cloneCalldata(blobsLinearHashes, _operatorDAInput[BLOB_DATA_OFFSET:], blobsProvided);
-=======
         if (_operatorDAInput.length < BLOB_DATA_OFFSET + 32 * blobsProvided) {
             revert InvalidBlobsHashes(_operatorDAInput.length, BLOB_DATA_OFFSET + 32 * blobsProvided);
         }
->>>>>>> 1cabb763
 
         _cloneCalldata(blobsLinearHashes, _operatorDAInput[BLOB_DATA_OFFSET:], blobsProvided);
 
@@ -95,17 +89,12 @@
         uint256 _maxBlobsSupported,
         bytes calldata _pubdataInput
     ) internal pure virtual returns (bytes32[] memory blobCommitments, bytes calldata _pubdata) {
-<<<<<<< HEAD
-        require(_blobsProvided == 1, "one blob with calldata");
-        require(_pubdataInput.length >= BLOB_COMMITMENT_SIZE, "pubdata too small");
-=======
         if (_blobsProvided != 1) {
             revert OneBlobWithCalldata();
         }
         if (_pubdataInput.length < BLOB_COMMITMENT_SIZE) {
             revert PubdataInputTooSmall(_pubdataInput.length, BLOB_COMMITMENT_SIZE);
         }
->>>>>>> 1cabb763
 
         // We typically do not know whether we'll use calldata or blobs at the time when
         // we start proving the batch. That's why the blob commitment for a single blob is still present in the case of calldata.
@@ -114,17 +103,12 @@
 
         _pubdata = _pubdataInput[:_pubdataInput.length - BLOB_COMMITMENT_SIZE];
 
-<<<<<<< HEAD
-        require(_pubdata.length <= BLOB_SIZE_BYTES, "cz");
-        require(_fullPubdataHash == keccak256(_pubdata), "wp");
-=======
         if (_pubdata.length > BLOB_SIZE_BYTES) {
             revert PubdataLengthTooBig(_pubdata.length, BLOB_SIZE_BYTES);
         }
         if (_fullPubdataHash != keccak256(_pubdata)) {
             revert InvalidPubdataHash(_fullPubdataHash, keccak256(_pubdata));
         }
->>>>>>> 1cabb763
         blobCommitments[0] = bytes32(_pubdataInput[_pubdataInput.length - BLOB_COMMITMENT_SIZE:_pubdataInput.length]);
     }
 
