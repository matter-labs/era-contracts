// SPDX-License-Identifier: MIT

pragma solidity 0.8.24;

import {IL1DAValidator, L1DAValidatorOutput} from "./IL1DAValidator.sol";

import {CalldataDA} from "./CalldataDA.sol";

import {PubdataSource, BLS_MODULUS, PUBDATA_COMMITMENT_SIZE, PUBDATA_COMMITMENT_CLAIMED_VALUE_OFFSET, PUBDATA_COMMITMENT_COMMITMENT_OFFSET, BLOB_DA_INPUT_SIZE, POINT_EVALUATION_PRECOMPILE_ADDR} from "./DAUtils.sol";

import {InvalidPubdataSource, PubdataCommitmentsEmpty, InvalidPubdataCommitmentsSize, BlobHashCommitmentError, EmptyBlobVersionHash, NonEmptyBlobVersionHash, PointEvalCallFailed, PointEvalFailed, BlobCommitmentNotPublished} from "./DAContractsErrors.sol";

uint256 constant BLOBS_SUPPORTED = 6;

/// @dev The number of blocks within each we allow blob to be used for DA.
/// On Ethereum blobs expire within 4096 slots, i.e. 4096 * 32 blocks. We reserve
/// half of the time in order to ensure reader's ability to read the blob's content.
uint256 constant BLOB_EXPIRATION_BLOCKS = (4096 * 32) / 2;

contract RollupL1DAValidator is IL1DAValidator, CalldataDA {
    /// @notice The published blob commitments. Note, that the correctness of blob commitment with relation to the linear hash
    /// is *not* checked in this contract, but is expected to be checked at the verification stage of the ZK contract.
    mapping(bytes32 blobCommitment => uint256 blockOfPublishing) public publishedBlobCommitments;

    /// @notice Publishes certain blobs, marking commitments to them as published.
    /// @param _pubdataCommitments The commitments to the blobs to be published.
    /// `_pubdataCommitments` is a packed list of commitments of the following format:
    /// opening point (16 bytes) || claimed value (32 bytes) || commitment (48 bytes) || proof (48 bytes)
    function publishBlobs(bytes calldata _pubdataCommitments) external {
        if (_pubdataCommitments.length == 0) {
            revert PubdataCommitmentsEmpty();
        }
        if (_pubdataCommitments.length % PUBDATA_COMMITMENT_SIZE != 0) {
            revert InvalidPubdataCommitmentsSize();
        }

        uint256 versionedHashIndex = 0;
        // solhint-disable-next-line gas-length-in-loops
        for (uint256 i = 0; i < _pubdataCommitments.length; i += PUBDATA_COMMITMENT_SIZE) {
            bytes32 blobCommitment = _getPublishedBlobCommitment(
                versionedHashIndex,
                _pubdataCommitments[i:i + PUBDATA_COMMITMENT_SIZE]
            );
            publishedBlobCommitments[blobCommitment] = block.number;
            ++versionedHashIndex;
        }
    }

    function isBlobAvailable(bytes32 _blobCommitment) public view returns (bool) {
        uint256 blockOfPublishing = publishedBlobCommitments[_blobCommitment];

        // While `block.number` on all used L1 networks is much higher than `BLOB_EXPIRATION_BLOCKS`,
        // we still check that `blockOfPublishing > 0` just in case.
        return blockOfPublishing > 0 && block.number - blockOfPublishing <= BLOB_EXPIRATION_BLOCKS;
    }

    /// @inheritdoc IL1DAValidator
    function checkDA(
        uint256, // _chainId
        uint256, // _batchNumber
        bytes32 _l2DAValidatorOutputHash,
        bytes calldata _operatorDAInput,
        uint256 _maxBlobsSupported
    ) external view returns (L1DAValidatorOutput memory output) {
        (
            bytes32 stateDiffHash,
            bytes32 fullPubdataHash,
            bytes32[] memory blobsLinearHashes,
            uint256 blobsProvided,
            bytes calldata l1DaInput
        ) = _processL2RollupDAValidatorOutputHash(_l2DAValidatorOutputHash, _maxBlobsSupported, _operatorDAInput);

        uint8 pubdataSource = uint8(l1DaInput[0]);
        bytes32[] memory blobCommitments;

        if (pubdataSource == uint8(PubdataSource.Blob)) {
            blobCommitments = _processBlobDA(blobsProvided, _maxBlobsSupported, l1DaInput[1:]);
        } else if (pubdataSource == uint8(PubdataSource.Calldata)) {
            (blobCommitments, ) = _processCalldataDA(blobsProvided, fullPubdataHash, _maxBlobsSupported, l1DaInput[1:]);
        } else {
            revert InvalidPubdataSource(pubdataSource);
        }

        // We verify that for each set of blobHash/blobCommitment are either both empty
        // or there are values for both.
        // This is mostly a sanity check and it is not strictly required.
        for (uint256 i = 0; i < _maxBlobsSupported; ++i) {
            if (
                (blobsLinearHashes[i] == bytes32(0) && blobCommitments[i] != bytes32(0)) ||
                (blobsLinearHashes[i] != bytes32(0) && blobCommitments[i] == bytes32(0))
            ) {
                revert BlobHashCommitmentError(i, blobsLinearHashes[i] == bytes32(0), blobCommitments[i] == bytes32(0));
            }
        }

        output.stateDiffHash = stateDiffHash;
        output.blobsLinearHashes = blobsLinearHashes;
        output.blobsOpeningCommitments = blobCommitments;
    }

    /// @notice Generated the blob commitemnt to be used in the cryptographic proof by calling the point evaluation precompile.
    /// @param _index The index of the blob in this transaction.
    /// @param _commitment The packed: opening point (16 bytes) || claimed value (32 bytes) || commitment (48 bytes) || proof (48 bytes)) = 144 bytes
    /// @return The commitment to be used in the cryptographic proof.
    function _getPublishedBlobCommitment(uint256 _index, bytes calldata _commitment) internal view returns (bytes32) {
        bytes32 blobVersionedHash = _getBlobVersionedHash(_index);

        if (blobVersionedHash == bytes32(0)) {
            revert EmptyBlobVersionHash(_index);
        }

        // First 16 bytes is the opening point. While we get the point as 16 bytes, the point evaluation precompile
        // requires it to be 32 bytes. The blob commitment must use the opening point as 16 bytes though.
        bytes32 openingPoint = bytes32(
            uint256(uint128(bytes16(_commitment[:PUBDATA_COMMITMENT_CLAIMED_VALUE_OFFSET])))
        );

        _pointEvaluationPrecompile(
            blobVersionedHash,
            openingPoint,
            _commitment[PUBDATA_COMMITMENT_CLAIMED_VALUE_OFFSET:PUBDATA_COMMITMENT_SIZE]
        );

        // Take the hash of the versioned hash || opening point || claimed value
        return keccak256(abi.encodePacked(blobVersionedHash, _commitment[:PUBDATA_COMMITMENT_COMMITMENT_OFFSET]));
    }

    /// @notice Verify that the blob DA was correctly provided.
    /// @param _blobsProvided The number of blobs provided.
    /// @param _maxBlobsSupported Maximum number of blobs supported.
    /// @param _operatorDAInput Input used to verify that the blobs contain the data we expect.
    function _processBlobDA(
        uint256 _blobsProvided,
        uint256 _maxBlobsSupported,
        bytes calldata _operatorDAInput
    ) internal view returns (bytes32[] memory blobsCommitments) {
        blobsCommitments = new bytes32[](_maxBlobsSupported);

        // For blobs we expect to receive the commitments in the following format:
        // 144 bytes for commitment data
        // 32 bytes for the prepublished commitment. If it is non-zero, it means that it is expected that
        // such commitment was published before. Otherwise, it is expected that it is published in this transaction
        if (_operatorDAInput.length != _blobsProvided * BLOB_DA_INPUT_SIZE) {
            revert InvalidPubdataCommitmentsSize();
        }

        uint256 versionedHashIndex = 0;

        // we iterate over the `_operatorDAInput`, while advancing the pointer by `BLOB_DA_INPUT_SIZE` each time
        for (uint256 i = 0; i < _blobsProvided; ++i) {
            bytes calldata commitmentData = _operatorDAInput[:PUBDATA_COMMITMENT_SIZE];
            bytes32 prepublishedCommitment = bytes32(
                _operatorDAInput[PUBDATA_COMMITMENT_SIZE:PUBDATA_COMMITMENT_SIZE + 32]
            );

            if (prepublishedCommitment != bytes32(0)) {
                // We double check that this commitment has indeed been published.
                // If that is the case, we do not care about the actual underlying data.
<<<<<<< HEAD
                if (!publishedBlobCommitments[prepublishedCommitment]) {
                    revert BlobCommitmentNotPublished();
                }
=======
                require(isBlobAvailable(prepublishedCommitment), "not published");

>>>>>>> 1982d826
                blobsCommitments[i] = prepublishedCommitment;
            } else {
                blobsCommitments[i] = _getPublishedBlobCommitment(versionedHashIndex, commitmentData);
                ++versionedHashIndex;
            }

            // Advance the pointer
            _operatorDAInput = _operatorDAInput[BLOB_DA_INPUT_SIZE:];
        }

        // This check is required because we want to ensure that there aren't any extra blobs trying to be published.
        // Calling the BLOBHASH opcode with an index > # blobs - 1 yields bytes32(0)
        bytes32 versionedHash = _getBlobVersionedHash(versionedHashIndex);
        if (versionedHash != bytes32(0)) {
            revert NonEmptyBlobVersionHash(versionedHashIndex);
        }
    }

    /// @notice Calls the point evaluation precompile and verifies the output
    /// Verify p(z) = y given commitment that corresponds to the polynomial p(x) and a KZG proof.
    /// Also verify that the provided commitment matches the provided versioned_hash.
    ///
    function _pointEvaluationPrecompile(
        bytes32 _versionedHash,
        bytes32 _openingPoint,
        bytes calldata _openingValueCommitmentProof
    ) internal view {
        bytes memory precompileInput = abi.encodePacked(_versionedHash, _openingPoint, _openingValueCommitmentProof);

        (bool success, bytes memory data) = POINT_EVALUATION_PRECOMPILE_ADDR.staticcall(precompileInput);

        // We verify that the point evaluation precompile call was successful by testing the latter 32 bytes of the
        // response is equal to BLS_MODULUS as defined in https://eips.ethereum.org/EIPS/eip-4844#point-evaluation-precompile
        if (!success) {
            revert PointEvalCallFailed(precompileInput);
        }
        (, uint256 result) = abi.decode(data, (uint256, uint256));
        if (result != BLS_MODULUS) {
            revert PointEvalFailed(abi.encode(result));
        }
    }

    function _getBlobVersionedHash(uint256 _index) internal view virtual returns (bytes32 versionedHash) {
        assembly {
            versionedHash := blobhash(_index)
        }
    }
}<|MERGE_RESOLUTION|>--- conflicted
+++ resolved
@@ -156,14 +156,9 @@
             if (prepublishedCommitment != bytes32(0)) {
                 // We double check that this commitment has indeed been published.
                 // If that is the case, we do not care about the actual underlying data.
-<<<<<<< HEAD
-                if (!publishedBlobCommitments[prepublishedCommitment]) {
+                if (!isBlobAvailable(prepublishedCommitment)) {
                     revert BlobCommitmentNotPublished();
                 }
-=======
-                require(isBlobAvailable(prepublishedCommitment), "not published");
-
->>>>>>> 1982d826
                 blobsCommitments[i] = prepublishedCommitment;
             } else {
                 blobsCommitments[i] = _getPublishedBlobCommitment(versionedHashIndex, commitmentData);
