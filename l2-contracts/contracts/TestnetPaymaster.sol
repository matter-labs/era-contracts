// SPDX-License-Identifier: MIT
// We use a floating point pragma here so it can be used within other projects that interact with the zkSync ecosystem without using our exact pragma version.
pragma solidity ^0.8.20;

<<<<<<< HEAD
pragma solidity 0.8.24;

import {IERC20} from "@openzeppelin/contracts/token/ERC20/IERC20.sol";
=======
import {IERC20} from "@openzeppelin/contracts-v4/token/ERC20/IERC20.sol";
>>>>>>> 10ec8ba2

import {IPaymaster, ExecutionResult, PAYMASTER_VALIDATION_SUCCESS_MAGIC} from "./interfaces/IPaymaster.sol";
import {IPaymasterFlow} from "./interfaces/IPaymasterFlow.sol";
import {Transaction, BOOTLOADER_ADDRESS} from "./L2ContractHelper.sol";
import {Unauthorized, InvalidInput, InsufficientAllowance, FailedToTransferTokens, UnsupportedPaymasterFlow} from "./errors/L2ContractErrors.sol";

// This is a dummy paymaster. It expects the paymasterInput to contain its "signature" as well as the needed exchange rate.
// It supports only approval-based paymaster flow.
contract TestnetPaymaster is IPaymaster {
    function validateAndPayForPaymasterTransaction(
        bytes32,
        bytes32,
        Transaction calldata _transaction
    ) external payable returns (bytes4 magic, bytes memory) {
        // By default we consider the transaction as accepted.
        magic = PAYMASTER_VALIDATION_SUCCESS_MAGIC;

        if (msg.sender != BOOTLOADER_ADDRESS) {
            revert Unauthorized(msg.sender);
        }

        if (_transaction.paymasterInput.length < 4) {
            revert InvalidInput();
        }

        bytes4 paymasterInputSelector = bytes4(_transaction.paymasterInput[0:4]);
        if (paymasterInputSelector == IPaymasterFlow.approvalBased.selector) {
            // While the actual data consists of address, uint256 and bytes data,
            // the data is not needed for the testnet paymaster
            (address token, uint256 amount, ) = abi.decode(_transaction.paymasterInput[4:], (address, uint256, bytes));

            // Firstly, we verify that the user has provided enough allowance
            address userAddress = address(uint160(_transaction.from));
            address thisAddress = address(this);

            uint256 providedAllowance = IERC20(token).allowance(userAddress, thisAddress);
            if (providedAllowance < amount) {
                revert InsufficientAllowance(providedAllowance, amount);
            }

            // The testnet paymaster exchanges X wei of the token to the X wei of ETH.
            uint256 requiredETH = _transaction.gasLimit * _transaction.maxFeePerGas;
            if (amount < requiredETH) {
                // Important note: while this clause definitely means that the user
                // has underpaid the paymaster and the transaction should not accepted,
                // we do not want the transaction to revert, because for fee estimation
                // we allow users to provide smaller amount of funds then necessary to preserve
                // the property that if using X gas the transaction success, then it will succeed with X+1 gas.
                magic = bytes4(0);
            }

            // Pulling all the tokens from the user
            try IERC20(token).transferFrom(userAddress, thisAddress, amount) {} catch (bytes memory revertReason) {
                // If the revert reason is empty or represented by just a function selector,
                // we replace the error with a more user-friendly message
                if (revertReason.length <= 4) {
                    revert FailedToTransferTokens(token, thisAddress, amount);
                } else {
                    assembly {
                        revert(add(0x20, revertReason), mload(revertReason))
                    }
                }
            }

            // The bootloader never returns any data, so it can safely be ignored here.
            (bool success, ) = payable(BOOTLOADER_ADDRESS).call{value: requiredETH}("");
            if (!success) {
                revert FailedToTransferTokens(address(0), BOOTLOADER_ADDRESS, requiredETH);
            }
        } else {
            revert UnsupportedPaymasterFlow();
        }
    }

    function postTransaction(
        bytes calldata _context,
        Transaction calldata _transaction,
        bytes32,
        bytes32,
        ExecutionResult _txResult,
        uint256 _maxRefundedGas
    ) external payable override {
        // Refunds are not supported yet.
    }

    receive() external payable {}
}<|MERGE_RESOLUTION|>--- conflicted
+++ resolved
@@ -2,13 +2,7 @@
 // We use a floating point pragma here so it can be used within other projects that interact with the zkSync ecosystem without using our exact pragma version.
 pragma solidity ^0.8.20;
 
-<<<<<<< HEAD
-pragma solidity 0.8.24;
-
-import {IERC20} from "@openzeppelin/contracts/token/ERC20/IERC20.sol";
-=======
 import {IERC20} from "@openzeppelin/contracts-v4/token/ERC20/IERC20.sol";
->>>>>>> 10ec8ba2
 
 import {IPaymaster, ExecutionResult, PAYMASTER_VALIDATION_SUCCESS_MAGIC} from "./interfaces/IPaymaster.sol";
 import {IPaymasterFlow} from "./interfaces/IPaymasterFlow.sol";
