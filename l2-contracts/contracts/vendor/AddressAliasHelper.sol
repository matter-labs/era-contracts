// SPDX-License-Identifier: Apache-2.0

/*
 * Copyright 2019-2021, Offchain Labs, Inc.
 *
 * Licensed under the Apache License, Version 2.0 (the "License");
 * you may not use this file except in compliance with the License.
 * You may obtain a copy of the License at
 *
 *    http://www.apache.org/licenses/LICENSE-2.0
 *
 * Unless required by applicable law or agreed to in writing, software
 * distributed under the License is distributed on an "AS IS" BASIS,
 * WITHOUT WARRANTIES OR CONDITIONS OF ANY KIND, either express or implied.
 * See the License for the specific language governing permissions and
 * limitations under the License.
 */
<<<<<<< HEAD

pragma solidity 0.8.24;
=======
// We use a floating point pragma here so it can be used within other projects that interact with the zkSync ecosystem without using our exact pragma version.
pragma solidity ^0.8.20;
>>>>>>> 10ec8ba2

library AddressAliasHelper {
    uint160 internal constant offset = uint160(0x1111000000000000000000000000000000001111);

    /// @notice Utility function converts the address that submitted a tx
    /// to the inbox on L1 to the msg.sender viewed on L2
    /// @param l1Address the address in the L1 that triggered the tx to L2
    /// @return l2Address L2 address as viewed in msg.sender
    function applyL1ToL2Alias(address l1Address) internal pure returns (address l2Address) {
        unchecked {
            l2Address = address(uint160(l1Address) + offset);
        }
    }

    /// @notice Utility function that converts the msg.sender viewed on L2 to the
    /// address that submitted a tx to the inbox on L1
    /// @param l2Address L2 address as viewed in msg.sender
    /// @return l1Address the address in the L1 that triggered the tx to L2
    function undoL1ToL2Alias(address l2Address) internal pure returns (address l1Address) {
        unchecked {
            l1Address = address(uint160(l2Address) - offset);
        }
    }
}<|MERGE_RESOLUTION|>--- conflicted
+++ resolved
@@ -15,13 +15,8 @@
  * See the License for the specific language governing permissions and
  * limitations under the License.
  */
-<<<<<<< HEAD
-
-pragma solidity 0.8.24;
-=======
 // We use a floating point pragma here so it can be used within other projects that interact with the zkSync ecosystem without using our exact pragma version.
 pragma solidity ^0.8.20;
->>>>>>> 10ec8ba2
 
 library AddressAliasHelper {
     uint160 internal constant offset = uint160(0x1111000000000000000000000000000000001111);
