// SPDX-License-Identifier: MIT

pragma solidity 0.8.20;

import {Initializable} from "@openzeppelin/contracts/proxy/utils/Initializable.sol";
import {BeaconProxy} from "@openzeppelin/contracts/proxy/beacon/BeaconProxy.sol";
import {UpgradeableBeacon} from "@openzeppelin/contracts/proxy/beacon/UpgradeableBeacon.sol";

import {IL1Bridge} from "./interfaces/IL1Bridge.sol";
import {IL2Bridge} from "./interfaces/IL2Bridge.sol";
import {IL2StandardToken} from "./interfaces/IL2StandardToken.sol";

import {L2StandardERC20} from "./L2StandardERC20.sol";
import {AddressAliasHelper} from "../vendor/AddressAliasHelper.sol";
import {L2ContractHelper, DEPLOYER_SYSTEM_CONTRACT, IContractDeployer} from "../L2ContractHelper.sol";
import {SystemContractsCaller} from "../SystemContractsCaller.sol";

/// @author Matter Labs
/// @custom:security-contact security@matterlabs.dev
/// @notice The "default" bridge implementation for the ERC20 tokens. Note, that it does not
/// support any custom token logic, i.e. rebase tokens' functionality is not supported.
contract L2ERC20Bridge is IL2Bridge, Initializable {
    /// @dev The address of the L1 bridge counterpart.
    address public override l1Bridge;

    /// @dev Contract that stores the implementation address for token.
    /// @dev For more details see https://docs.openzeppelin.com/contracts/3.x/api/proxy#UpgradeableBeacon.
    UpgradeableBeacon public l2TokenBeacon;

    /// @dev Bytecode hash of the proxy for tokens deployed by the bridge.
    bytes32 internal l2TokenProxyBytecodeHash;

    /// @dev A mapping l2 token address => l1 token address
    mapping(address l2TokenAddress => address l1TokenAddress) public override l1TokenAddress;

    /// @dev Contract is expected to be used as proxy implementation.
    /// @dev Disable the initialization to prevent Parity hack.
    constructor() {
        _disableInitializers();
    }

<<<<<<< HEAD
    function initialize(
        address _l1Bridge,
        bytes32 _l2TokenProxyBytecodeHash,
        address _proxyAdmin
    ) external initializer {
=======
    /// @notice Initializes the bridge contract for later use. Expected to be used in the proxy.
    /// @param _l1Bridge The address of the L1 Bridge contract.
    /// @param _l2TokenProxyBytecodeHash The bytecode hash of the proxy for tokens deployed by the bridge.
    /// @param _governor The address of the governor contract.
    function initialize(address _l1Bridge, bytes32 _l2TokenProxyBytecodeHash, address _governor) external initializer {
>>>>>>> ac793e5b
        require(_l1Bridge != address(0), "bf");
        require(_l2TokenProxyBytecodeHash != bytes32(0), "df");
        require(_proxyAdmin != address(0), "sf");

        l1Bridge = _l1Bridge;

        l2TokenProxyBytecodeHash = _l2TokenProxyBytecodeHash;
        address l2StandardToken = address(new L2StandardERC20{salt: bytes32(0)}());
        l2TokenBeacon = new UpgradeableBeacon{salt: bytes32(0)}(l2StandardToken);
        l2TokenBeacon.transferOwnership(_proxyAdmin);
    }

    /// @notice Finalize the deposit and mint funds
    /// @param _l1Sender The account address that initiated the deposit on L1
    /// @param _l2Receiver The account address that would receive minted ether
    /// @param _l1Token The address of the token that was locked on the L1
    /// @param _amount Total amount of tokens deposited from L1
    /// @param _data The additional data that user can pass with the deposit
    function finalizeDeposit(
        address _l1Sender,
        address _l2Receiver,
        address _l1Token,
        uint256 _amount,
        bytes calldata _data
    ) external payable override {
        // Only the L1 bridge counterpart can initiate and finalize the deposit.
        require(AddressAliasHelper.undoL1ToL2Alias(msg.sender) == l1Bridge, "mq");
        // The passed value should be 0 for ERC20 bridge.
        require(msg.value == 0, "Value should be 0 for ERC20 bridge");

        address expectedL2Token = l2TokenAddress(_l1Token);
        address currentL1Token = l1TokenAddress[expectedL2Token];
        if (currentL1Token == address(0)) {
            address deployedToken = _deployL2Token(_l1Token, _data);
            require(deployedToken == expectedL2Token, "mt");
            l1TokenAddress[expectedL2Token] = _l1Token;
        } else {
            require(currentL1Token == _l1Token, "gg"); // Double check that the expected value equal to real one
        }

        IL2StandardToken(expectedL2Token).bridgeMint(_l2Receiver, _amount);

        emit FinalizeDeposit(_l1Sender, _l2Receiver, expectedL2Token, _amount);
    }

    /// @dev Deploy and initialize the L2 token for the L1 counterpart
    function _deployL2Token(address _l1Token, bytes calldata _data) internal returns (address) {
        bytes32 salt = _getCreate2Salt(_l1Token);

        BeaconProxy l2Token = _deployBeaconProxy(salt);
        L2StandardERC20(address(l2Token)).bridgeInitialize(_l1Token, _data);

        return address(l2Token);
    }

    /// @notice Initiates a withdrawal by burning funds on the contract and sending the message to L1
    /// where tokens would be unlocked
    /// @param _l1Receiver The account address that should receive funds on L1
    /// @param _l2Token The L2 token address which is withdrawn
    /// @param _amount The total amount of tokens to be withdrawn
    function withdraw(address _l1Receiver, address _l2Token, uint256 _amount) external override {
        IL2StandardToken(_l2Token).bridgeBurn(msg.sender, _amount);

        address l1Token = l1TokenAddress[_l2Token];
        require(l1Token != address(0), "yh");

        bytes memory message = _getL1WithdrawMessage(_l1Receiver, l1Token, _amount);
        L2ContractHelper.sendMessageToL1(message);

        emit WithdrawalInitiated(msg.sender, _l1Receiver, _l2Token, _amount);
    }

    /// @dev Encode the message for l2ToL1log sent with withdraw initialization
    function _getL1WithdrawMessage(
        address _to,
        address _l1Token,
        uint256 _amount
    ) internal pure returns (bytes memory) {
        // note we use the IL1BridgeDeprecated only to send L1<>L2 messages,
        // and we use this interface so that when the switch happened the old messages could be processed
        return abi.encodePacked(IL1BridgeDeprecated.finalizeWithdrawal.selector, _to, _l1Token, _amount);
    }

    /// @return Address of an L2 token counterpart
    function l2TokenAddress(address _l1Token) public view override returns (address) {
        bytes32 constructorInputHash = keccak256(abi.encode(address(l2TokenBeacon), ""));
        bytes32 salt = _getCreate2Salt(_l1Token);

        return
            L2ContractHelper.computeCreate2Address(address(this), salt, l2TokenProxyBytecodeHash, constructorInputHash);
    }

    /// @dev Convert the L1 token address to the create2 salt of deployed L2 token
    function _getCreate2Salt(address _l1Token) internal pure returns (bytes32 salt) {
        salt = bytes32(uint256(uint160(_l1Token)));
    }

    /// @dev Deploy the beacon proxy for the L2 token, while using ContractDeployer system contract.
    /// @dev This function uses raw call to ContractDeployer to make sure that exactly `l2TokenProxyBytecodeHash` is used
    /// for the code of the proxy.
    function _deployBeaconProxy(bytes32 salt) internal returns (BeaconProxy proxy) {
        (bool success, bytes memory returndata) = SystemContractsCaller.systemCallWithReturndata(
            uint32(gasleft()),
            DEPLOYER_SYSTEM_CONTRACT,
            0,
            abi.encodeCall(
                IContractDeployer.create2,
                (salt, l2TokenProxyBytecodeHash, abi.encode(address(l2TokenBeacon), ""))
            )
        );

        // The deployment should be successful and return the address of the proxy
        require(success, "mk");
        proxy = BeaconProxy(abi.decode(returndata, (address)));
    }
}<|MERGE_RESOLUTION|>--- conflicted
+++ resolved
@@ -6,7 +6,7 @@
 import {BeaconProxy} from "@openzeppelin/contracts/proxy/beacon/BeaconProxy.sol";
 import {UpgradeableBeacon} from "@openzeppelin/contracts/proxy/beacon/UpgradeableBeacon.sol";
 
-import {IL1Bridge} from "./interfaces/IL1Bridge.sol";
+import {IL1Bridge, IL1BridgeDeprecated} from "./interfaces/IL1Bridge.sol";
 import {IL2Bridge} from "./interfaces/IL2Bridge.sol";
 import {IL2StandardToken} from "./interfaces/IL2StandardToken.sol";
 
@@ -39,19 +39,15 @@
         _disableInitializers();
     }
 
-<<<<<<< HEAD
+    /// @notice Initializes the bridge contract for later use. Expected to be used in the proxy.
+    /// @param _l1Bridge The address of the L1 Bridge contract.
+    /// @param _l2TokenProxyBytecodeHash The bytecode hash of the proxy for tokens deployed by the bridge.
+    /// @param _proxyAdmin The address of the governor contract.
     function initialize(
         address _l1Bridge,
         bytes32 _l2TokenProxyBytecodeHash,
         address _proxyAdmin
     ) external initializer {
-=======
-    /// @notice Initializes the bridge contract for later use. Expected to be used in the proxy.
-    /// @param _l1Bridge The address of the L1 Bridge contract.
-    /// @param _l2TokenProxyBytecodeHash The bytecode hash of the proxy for tokens deployed by the bridge.
-    /// @param _governor The address of the governor contract.
-    function initialize(address _l1Bridge, bytes32 _l2TokenProxyBytecodeHash, address _governor) external initializer {
->>>>>>> ac793e5b
         require(_l1Bridge != address(0), "bf");
         require(_l2TokenProxyBytecodeHash != bytes32(0), "df");
         require(_proxyAdmin != address(0), "sf");
