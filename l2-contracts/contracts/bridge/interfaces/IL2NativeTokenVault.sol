--- conflicted
+++ resolved
@@ -27,9 +27,5 @@
 
     function l2TokenAddress(address _l1Token) external view returns (address);
 
-<<<<<<< HEAD
-    function setL2TokenBeacon(address _l2TokenBeacon, bytes32 _l2TokenProxyBytecodeHash) external;
-=======
     function setL2TokenBeacon() external;
->>>>>>> 66721c55
 }