// SPDX-License-Identifier: MIT

pragma solidity 0.8.24;

import {INativeTokenVault} from "l1-contracts-imported/contracts/bridge/interfaces/INativeTokenVault.sol";

/// @author Matter Labs
<<<<<<< HEAD
interface IL2NativeTokenVault is INativeTokenVault {
    function l2TokenAddress(address _l1Token) external view returns (address);
=======
/// @custom:security-contact security@matterlabs.dev
interface IL2NativeTokenVault is IL2AssetHandler {
    event FinalizeDeposit(
        address indexed l1Sender,
        address indexed l2Receiver,
        address indexed l2Token,
        uint256 amount
    );

    event WithdrawalInitiated(
        address indexed l2Sender,
        address indexed l1Receiver,
        address indexed l2Token,
        uint256 amount
    );

    event L2TokenBeaconUpdated(address indexed l2TokenBeacon, bytes32 indexed l2TokenProxyBytecodeHash);

    function tokenAddress(bytes32 _assetId) external view returns (address);

    function l2TokenAddress(address _l1Token) external view returns (address);

    function calculateCreate2TokenAddress(address _l1Token) external view returns (address);
>>>>>>> 391fa4dd
}<|MERGE_RESOLUTION|>--- conflicted
+++ resolved
@@ -5,12 +5,8 @@
 import {INativeTokenVault} from "l1-contracts-imported/contracts/bridge/interfaces/INativeTokenVault.sol";
 
 /// @author Matter Labs
-<<<<<<< HEAD
-interface IL2NativeTokenVault is INativeTokenVault {
-    function l2TokenAddress(address _l1Token) external view returns (address);
-=======
 /// @custom:security-contact security@matterlabs.dev
-interface IL2NativeTokenVault is IL2AssetHandler {
+interface IL2NativeTokenVault is IL2AssetHandler, INativeTokenVault {
     event FinalizeDeposit(
         address indexed l1Sender,
         address indexed l2Receiver,
@@ -32,5 +28,4 @@
     function l2TokenAddress(address _l1Token) external view returns (address);
 
     function calculateCreate2TokenAddress(address _l1Token) external view returns (address);
->>>>>>> 391fa4dd
 }