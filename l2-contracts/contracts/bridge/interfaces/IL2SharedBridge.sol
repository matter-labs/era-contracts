// SPDX-License-Identifier: MIT

pragma solidity 0.8.20;

/// @author Matter Labs
/// @custom:security-contact security@matterlabs.dev
interface IL2SharedBridge {
    event FinalizeDepositSharedBridge(uint256 chainId, bytes32 indexed assetId, bytes assetData);

    event WithdrawalInitiatedSharedBridge(
        uint256 chainId,
        address indexed l2Sender,
        bytes32 indexed assetId,
        bytes assetData
<<<<<<< HEAD
    );

    event AssetHandlerRegisteredInitial(
        bytes32 indexed assetId,
        address indexed _assetAddress,
        bytes32 indexed additionalData,
        address sender
=======
>>>>>>> ab978f42
    );

    event AssetHandlerRegistered(bytes32 indexed assetId, address indexed _assetAddress);

    function finalizeDeposit(bytes32 _assetId, bytes calldata _transferData) external;

    function withdraw(bytes32 _assetId, bytes calldata _transferData) external;

    function l1Bridge() external view returns (address);

    function assetHandlerAddress(bytes32 assetId) external view returns (address);

    function l1SharedBridge() external view returns (address);

    function l1TokenAddress(address l2TokenAddress) external view returns (address);
}<|MERGE_RESOLUTION|>--- conflicted
+++ resolved
@@ -12,7 +12,6 @@
         address indexed l2Sender,
         bytes32 indexed assetId,
         bytes assetData
-<<<<<<< HEAD
     );
 
     event AssetHandlerRegisteredInitial(
@@ -20,8 +19,6 @@
         address indexed _assetAddress,
         bytes32 indexed additionalData,
         address sender
-=======
->>>>>>> ab978f42
     );
 
     event AssetHandlerRegistered(bytes32 indexed assetId, address indexed _assetAddress);
