// SPDX-License-Identifier: MIT

pragma solidity 0.8.20;

import {Initializable} from "@openzeppelin/contracts/proxy/utils/Initializable.sol";
import {UpgradeableBeacon} from "@openzeppelin/contracts/proxy/beacon/UpgradeableBeacon.sol";

import {IL1ERC20Bridge} from "./interfaces/IL1ERC20Bridge.sol";
import {IL2SharedBridge} from "./interfaces/IL2SharedBridge.sol";
import {ILegacyL2SharedBridge} from "./interfaces/ILegacyL2SharedBridge.sol";
<<<<<<< HEAD
import {IL2StandardAsset} from "./interfaces/IL2StandardAsset.sol";
import {ILegacyL2SharedBridge} from "./interfaces/ILegacyL2SharedBridge.sol";
import {IL2StandardToken} from "./interfaces/IL2StandardToken.sol";
import {IL2StandardDeployer} from "./interfaces/IL2StandardDeployer.sol";
=======
import {IL2AssetHandler} from "./interfaces/IL2AssetHandler.sol";
import {ILegacyL2SharedBridge} from "./interfaces/ILegacyL2SharedBridge.sol";
import {IL2StandardToken} from "./interfaces/IL2StandardToken.sol";
import {IL2NativeTokenVault} from "./interfaces/IL2NativeTokenVault.sol";
>>>>>>> ffa0427d

import {AddressAliasHelper} from "../vendor/AddressAliasHelper.sol";
import {L2ContractHelper, NATIVE_TOKEN_VAULT_VIRTUAL_ADDRESS} from "../L2ContractHelper.sol";

import {EmptyAddress, InvalidCaller} from "../L2ContractErrors.sol";

/// @author Matter Labs
/// @custom:security-contact security@matterlabs.dev
/// @notice The "default" bridge implementation for the ERC20 tokens. Note, that it does not
/// support any custom token logic, i.e. rebase tokens' functionality is not supported.
contract L2SharedBridge is IL2SharedBridge, ILegacyL2SharedBridge, Initializable {
    /// @dev The address of the L1 shared bridge counterpart.
    address public override l1SharedBridge;

    /// @dev Contract that stores the implementation address for token.
    /// @dev For more details see https://docs.openzeppelin.com/contracts/3.x/api/proxy#UpgradeableBeacon.
    UpgradeableBeacon public DEPRECATED_l2TokenBeacon;

    /// @dev Bytecode hash of the proxy for tokens deployed by the bridge.
    bytes32 internal DEPRECATED_l2TokenProxyBytecodeHash;

    /// @dev A mapping l2 token address => l1 token address
    mapping(address l2TokenAddress => address l1TokenAddress) public override l1TokenAddress;

    /// @dev The address of the legacy L1 erc20 bridge counterpart.
    /// This is non-zero only on Era, and should not be renamed for backward compatibility with the SDKs.
    address public override l1Bridge;

    /// @dev Chain ID of Era for legacy reasons
<<<<<<< HEAD
    uint256 immutable ERA_CHAIN_ID;

    /// @dev Chain ID of L1 for bridging reasons
    uint256 immutable L1_CHAIN_ID;

    IL2StandardDeployer public standardDeployer;

    /// @dev A mapping l2 token address => l1 token address
    mapping(bytes32 assetInfo => address assetAddress) public override assetAddress;
=======
    uint256 public immutable ERA_CHAIN_ID;
>>>>>>> ffa0427d

    /// @dev Chain ID of L1 for bridging reasons
    uint256 public immutable L1_CHAIN_ID;

    /// @dev The contract responsible for handling tokens native to a single chain.
    IL2NativeTokenVault public nativeTokenVault;

    /// @dev A mapping l2 token address => l1 token address
    mapping(bytes32 assetId => address assetHandlerAddress) public override assetHandlerAddress;

    /// @notice Checks that the message sender is the legacy bridge.
    modifier onlyL1Bridge() {
        // Only the L1 bridge counterpart can initiate and finalize the deposit.
        if (
            AddressAliasHelper.undoL1ToL2Alias(msg.sender) != l1Bridge &&
            AddressAliasHelper.undoL1ToL2Alias(msg.sender) != l1SharedBridge
        ) {
            revert InvalidCaller(msg.sender);
        }
        _;
    }

    /// @dev Contract is expected to be used as proxy implementation.
    /// @dev Disable the initialization to prevent Parity hack.
    constructor(uint256 _eraChainId, uint256 _l1ChainId) {
        ERA_CHAIN_ID = _eraChainId;
        L1_CHAIN_ID = _l1ChainId;
        _disableInitializers();
    }

    /// @notice Initializes the bridge contract for later use. Expected to be used in the proxy.
    /// @param _l1SharedBridge The address of the L1 Bridge contract.
    /// @param _l1Bridge The address of the legacy L1 Bridge contract.
<<<<<<< HEAD
    /// @param _assetHandler The address of the standardDeployer contract.
    function initialize(
        address _l1SharedBridge,
        address _l1Bridge,
        IL2StandardDeployer _assetHandler
    ) external reinitializer(2) {
=======
    /// @param _assetHandler The address of the nativeTokenVault contract.
    function initialize(
        address _l1SharedBridge,
        address _l1Bridge,
        IL2NativeTokenVault _assetHandler
    ) external reinitializer(3) {
>>>>>>> ffa0427d
        if (_l1SharedBridge == address(0)) {
            revert EmptyAddress();
        }
        if (address(_assetHandler) == address(0)) {
            revert EmptyAddress();
        }

        l1SharedBridge = _l1SharedBridge;
<<<<<<< HEAD
        standardDeployer = _assetHandler;
=======
        nativeTokenVault = _assetHandler;
>>>>>>> ffa0427d
        if (block.chainid == ERA_CHAIN_ID) {
            if (_l1Bridge == address(0)) {
                revert EmptyAddress();
            }
<<<<<<< HEAD
            l1Bridge = _l1Bridge;
=======
            if (l1Bridge == address(0)) {
                l1Bridge = _l1Bridge;
            }
>>>>>>> ffa0427d
        }
    }

    /// @notice Finalize the deposit and mint funds
<<<<<<< HEAD
    /// @param _l1Sender The account address that initiated the deposit on L1
    // / @param _l2Receiver The account address that would receive minted ether
    /// @param _l1Token The address of the token that was locked on the L1
    // / @param _amount Total amount of tokens deposited from L1
    /// @param _data The additional data that user can pass with the deposit
    function finalizeDeposit(bytes32 _assetInfo, bytes memory _data) public override {
        // Only the L1 bridge counterpart can initiate and finalize the deposit.

        // require(
        //     AddressAliasHelper.undoL1ToL2Alias(msg.sender) == l1Bridge ||
        //         AddressAliasHelper.undoL1ToL2Alias(msg.sender) == l1SharedBridge,
        //     "mq"
        // );

        address asset = assetAddress[_assetInfo];
        if (asset != address(0)) {
            IL2StandardAsset(asset).bridgeMint(L1_CHAIN_ID, _assetInfo, _data);
        } else {
            IL2StandardAsset(standardDeployer).bridgeMint(L1_CHAIN_ID, _assetInfo, _data);
        }

        emit FinalizeDepositSharedBridge(L1_CHAIN_ID, _assetInfo, keccak256(_data));
=======
    /// @param _assetId The encoding of the asset on L2
    /// @param _transferData The encoded data required for deposit (address _l1Sender, uint256 _amount, address _l2Receiver, bytes memory erc20Data, address originToken)
    function finalizeDeposit(bytes32 _assetId, bytes memory _transferData) public override onlyL1Bridge {
        address assetHandler = assetHandlerAddress[_assetId];
        if (assetHandler != address(0)) {
            IL2AssetHandler(assetHandler).bridgeMint(L1_CHAIN_ID, _assetId, _transferData);
        } else {
            IL2AssetHandler(nativeTokenVault).bridgeMint(L1_CHAIN_ID, _assetId, _transferData);
            assetHandlerAddress[_assetId] = address(nativeTokenVault);
        }

        emit FinalizeDepositSharedBridge(L1_CHAIN_ID, _assetId, keccak256(_transferData));
>>>>>>> ffa0427d
    }

    /// @notice Initiates a withdrawal by burning funds on the contract and sending the message to L1
    /// where tokens would be unlocked
<<<<<<< HEAD
    /// @param _assetInfo The L2 token address which is withdrawn
    /// @param _assetData The data that is passed to the asset contract
    function withdraw(bytes32 _assetInfo, bytes calldata _assetData) external override {
        address asset = assetAddress[_assetInfo];
        bytes memory _bridgeMintData;

        /// should the address not be set already? Or do we need this to do it automatically.
        if (asset != address(0)) {
            _bridgeMintData = IL2StandardAsset(asset).bridgeBurn({
                _chainId: L1_CHAIN_ID,
                _mintValue: 0,
                _assetInfo: _assetInfo,
                _prevMsgSender: msg.sender,
                _data: _assetData
            });
        } else {
            _bridgeMintData = IL2StandardAsset(standardDeployer).bridgeBurn({
                _chainId: L1_CHAIN_ID,
                _mintValue: 0,
                _assetInfo: _assetInfo,
                _prevMsgSender: msg.sender,
                _data: _assetData
            });
        }

        bytes memory message = _getL1WithdrawMessage(_assetInfo, _bridgeMintData);
        L2ContractHelper.sendMessageToL1(message);

        emit WithdrawalInitiatedSharedBridge(L1_CHAIN_ID, msg.sender, _assetInfo, keccak256(_assetData));
=======
    /// @param _assetId The L2 token address which is withdrawn
    /// @param _assetData The data that is passed to the asset handler contract
    function withdraw(bytes32 _assetId, bytes memory _assetData) public override {
        address assetHandler = assetHandlerAddress[_assetId];
        bytes memory _bridgeMintData = IL2AssetHandler(assetHandler).bridgeBurn({
            _chainId: L1_CHAIN_ID,
            _mintValue: 0,
            _assetId: _assetId,
            _prevMsgSender: msg.sender,
            _data: _assetData
        });

        bytes memory message = _getL1WithdrawMessage(_assetId, _bridgeMintData);
        L2ContractHelper.sendMessageToL1(message);

        emit WithdrawalInitiatedSharedBridge(L1_CHAIN_ID, msg.sender, _assetId, keccak256(_assetData));
>>>>>>> ffa0427d
    }

    /// @dev Encode the message for l2ToL1log sent with withdraw initialization
    function _getL1WithdrawMessage(
<<<<<<< HEAD
        bytes32 _assetInfo,
=======
        bytes32 _assetId,
>>>>>>> ffa0427d
        bytes memory _bridgeMintData
    ) internal pure returns (bytes memory) {
        // note we use the IL1ERC20Bridge.finalizeWithdrawal function selector to specify the selector for L1<>L2 messages,
        // and we use this interface so that when the switch happened the old messages could be processed
        // solhint-disable-next-line func-named-parameters
<<<<<<< HEAD
        return abi.encodePacked(IL1ERC20Bridge.finalizeWithdrawal.selector, _assetInfo, _bridgeMintData);
    }

    /// @dev Used to set the assedAddress for a given assetInfo.
    function setAssetAddress(bytes32 _additionalData, address _assetAddress) external {
        address sender = AddressAliasHelper.undoL1ToL2Alias(msg.sender); // todo not nice fix
        bytes32 assetInfo = keccak256(abi.encode(L1_CHAIN_ID, sender, _additionalData)); /// todo make other asse
        assetAddress[assetInfo] = _assetAddress;
        emit AssetRegistered(assetInfo, _assetAddress, _additionalData, sender);
=======
        return abi.encodePacked(IL1ERC20Bridge.finalizeWithdrawal.selector, _assetId, _bridgeMintData);
    }

    /// @dev Used to set the assedAddress for a given assetId.
    /// @dev Will be used by ZK Gateway
    function setAssetHandlerAddress(bytes32 _assetId, address _assetAddress) external onlyL1Bridge {
        assetHandlerAddress[_assetId] = _assetAddress;
        emit AssetHandlerRegistered(_assetId, _assetAddress);
>>>>>>> ffa0427d
    }

    /*//////////////////////////////////////////////////////////////
                            LEGACY FUNCTIONS
    //////////////////////////////////////////////////////////////*/

    function finalizeDeposit(
        address _l1Sender,
        address _l2Receiver,
        address _l1Token,
        uint256 _amount,
        bytes calldata _data
    ) external override {
        // onlyBridge {
<<<<<<< HEAD
        bytes32 assetInfo = keccak256(
=======
        bytes32 assetId = keccak256(
>>>>>>> ffa0427d
            abi.encode(L1_CHAIN_ID, NATIVE_TOKEN_VAULT_VIRTUAL_ADDRESS, bytes32(uint256(uint160(_l1Token))))
        );
        // solhint-disable-next-line func-named-parameters
        bytes memory data = abi.encode(_l1Sender, _amount, _l2Receiver, _data, _l1Token);
<<<<<<< HEAD
        finalizeDeposit(assetInfo, data);
    }

    function withdraw(address _l1Receiver, address _l2Token, uint256 _amount) external {
        if (l1TokenAddress[_l2Token] == address(0)) {
            getL1TokenAddress(_l2Token);
        }
        bytes32 assetInfo = keccak256(
=======
        finalizeDeposit(assetId, data);
    }

    function withdraw(address _l1Receiver, address _l2Token, uint256 _amount) external {
        bytes32 assetId = keccak256(
>>>>>>> ffa0427d
            abi.encode(
                L1_CHAIN_ID,
                NATIVE_TOKEN_VAULT_VIRTUAL_ADDRESS,
                bytes32(uint256(uint160(getL1TokenAddress(_l2Token))))
            )
        );
        bytes memory data = abi.encode(_amount, _l1Receiver);
<<<<<<< HEAD
        this.withdraw(assetInfo, data);
=======
        withdraw(assetId, data);
>>>>>>> ffa0427d
    }

    function getL1TokenAddress(address _l2Token) public view returns (address) {
        return IL2StandardToken(_l2Token).l1Address();
    }

    /// @return Address of an L2 token counterpart
    function l2TokenAddress(address _l1Token) public view returns (address) {
<<<<<<< HEAD
        return standardDeployer.l2TokenAddress(_l1Token);
=======
        return nativeTokenVault.l2TokenAddress(_l1Token);
>>>>>>> ffa0427d
    }
}<|MERGE_RESOLUTION|>--- conflicted
+++ resolved
@@ -8,17 +8,10 @@
 import {IL1ERC20Bridge} from "./interfaces/IL1ERC20Bridge.sol";
 import {IL2SharedBridge} from "./interfaces/IL2SharedBridge.sol";
 import {ILegacyL2SharedBridge} from "./interfaces/ILegacyL2SharedBridge.sol";
-<<<<<<< HEAD
-import {IL2StandardAsset} from "./interfaces/IL2StandardAsset.sol";
-import {ILegacyL2SharedBridge} from "./interfaces/ILegacyL2SharedBridge.sol";
-import {IL2StandardToken} from "./interfaces/IL2StandardToken.sol";
-import {IL2StandardDeployer} from "./interfaces/IL2StandardDeployer.sol";
-=======
 import {IL2AssetHandler} from "./interfaces/IL2AssetHandler.sol";
 import {ILegacyL2SharedBridge} from "./interfaces/ILegacyL2SharedBridge.sol";
 import {IL2StandardToken} from "./interfaces/IL2StandardToken.sol";
 import {IL2NativeTokenVault} from "./interfaces/IL2NativeTokenVault.sol";
->>>>>>> ffa0427d
 
 import {AddressAliasHelper} from "../vendor/AddressAliasHelper.sol";
 import {L2ContractHelper, NATIVE_TOKEN_VAULT_VIRTUAL_ADDRESS} from "../L2ContractHelper.sol";
@@ -48,19 +41,7 @@
     address public override l1Bridge;
 
     /// @dev Chain ID of Era for legacy reasons
-<<<<<<< HEAD
-    uint256 immutable ERA_CHAIN_ID;
-
-    /// @dev Chain ID of L1 for bridging reasons
-    uint256 immutable L1_CHAIN_ID;
-
-    IL2StandardDeployer public standardDeployer;
-
-    /// @dev A mapping l2 token address => l1 token address
-    mapping(bytes32 assetInfo => address assetAddress) public override assetAddress;
-=======
     uint256 public immutable ERA_CHAIN_ID;
->>>>>>> ffa0427d
 
     /// @dev Chain ID of L1 for bridging reasons
     uint256 public immutable L1_CHAIN_ID;
@@ -94,21 +75,12 @@
     /// @notice Initializes the bridge contract for later use. Expected to be used in the proxy.
     /// @param _l1SharedBridge The address of the L1 Bridge contract.
     /// @param _l1Bridge The address of the legacy L1 Bridge contract.
-<<<<<<< HEAD
-    /// @param _assetHandler The address of the standardDeployer contract.
-    function initialize(
-        address _l1SharedBridge,
-        address _l1Bridge,
-        IL2StandardDeployer _assetHandler
-    ) external reinitializer(2) {
-=======
     /// @param _assetHandler The address of the nativeTokenVault contract.
     function initialize(
         address _l1SharedBridge,
         address _l1Bridge,
         IL2NativeTokenVault _assetHandler
     ) external reinitializer(3) {
->>>>>>> ffa0427d
         if (_l1SharedBridge == address(0)) {
             revert EmptyAddress();
         }
@@ -117,50 +89,18 @@
         }
 
         l1SharedBridge = _l1SharedBridge;
-<<<<<<< HEAD
-        standardDeployer = _assetHandler;
-=======
         nativeTokenVault = _assetHandler;
->>>>>>> ffa0427d
         if (block.chainid == ERA_CHAIN_ID) {
             if (_l1Bridge == address(0)) {
                 revert EmptyAddress();
             }
-<<<<<<< HEAD
-            l1Bridge = _l1Bridge;
-=======
             if (l1Bridge == address(0)) {
                 l1Bridge = _l1Bridge;
             }
->>>>>>> ffa0427d
         }
     }
 
     /// @notice Finalize the deposit and mint funds
-<<<<<<< HEAD
-    /// @param _l1Sender The account address that initiated the deposit on L1
-    // / @param _l2Receiver The account address that would receive minted ether
-    /// @param _l1Token The address of the token that was locked on the L1
-    // / @param _amount Total amount of tokens deposited from L1
-    /// @param _data The additional data that user can pass with the deposit
-    function finalizeDeposit(bytes32 _assetInfo, bytes memory _data) public override {
-        // Only the L1 bridge counterpart can initiate and finalize the deposit.
-
-        // require(
-        //     AddressAliasHelper.undoL1ToL2Alias(msg.sender) == l1Bridge ||
-        //         AddressAliasHelper.undoL1ToL2Alias(msg.sender) == l1SharedBridge,
-        //     "mq"
-        // );
-
-        address asset = assetAddress[_assetInfo];
-        if (asset != address(0)) {
-            IL2StandardAsset(asset).bridgeMint(L1_CHAIN_ID, _assetInfo, _data);
-        } else {
-            IL2StandardAsset(standardDeployer).bridgeMint(L1_CHAIN_ID, _assetInfo, _data);
-        }
-
-        emit FinalizeDepositSharedBridge(L1_CHAIN_ID, _assetInfo, keccak256(_data));
-=======
     /// @param _assetId The encoding of the asset on L2
     /// @param _transferData The encoded data required for deposit (address _l1Sender, uint256 _amount, address _l2Receiver, bytes memory erc20Data, address originToken)
     function finalizeDeposit(bytes32 _assetId, bytes memory _transferData) public override onlyL1Bridge {
@@ -173,42 +113,10 @@
         }
 
         emit FinalizeDepositSharedBridge(L1_CHAIN_ID, _assetId, keccak256(_transferData));
->>>>>>> ffa0427d
     }
 
     /// @notice Initiates a withdrawal by burning funds on the contract and sending the message to L1
     /// where tokens would be unlocked
-<<<<<<< HEAD
-    /// @param _assetInfo The L2 token address which is withdrawn
-    /// @param _assetData The data that is passed to the asset contract
-    function withdraw(bytes32 _assetInfo, bytes calldata _assetData) external override {
-        address asset = assetAddress[_assetInfo];
-        bytes memory _bridgeMintData;
-
-        /// should the address not be set already? Or do we need this to do it automatically.
-        if (asset != address(0)) {
-            _bridgeMintData = IL2StandardAsset(asset).bridgeBurn({
-                _chainId: L1_CHAIN_ID,
-                _mintValue: 0,
-                _assetInfo: _assetInfo,
-                _prevMsgSender: msg.sender,
-                _data: _assetData
-            });
-        } else {
-            _bridgeMintData = IL2StandardAsset(standardDeployer).bridgeBurn({
-                _chainId: L1_CHAIN_ID,
-                _mintValue: 0,
-                _assetInfo: _assetInfo,
-                _prevMsgSender: msg.sender,
-                _data: _assetData
-            });
-        }
-
-        bytes memory message = _getL1WithdrawMessage(_assetInfo, _bridgeMintData);
-        L2ContractHelper.sendMessageToL1(message);
-
-        emit WithdrawalInitiatedSharedBridge(L1_CHAIN_ID, msg.sender, _assetInfo, keccak256(_assetData));
-=======
     /// @param _assetId The L2 token address which is withdrawn
     /// @param _assetData The data that is passed to the asset handler contract
     function withdraw(bytes32 _assetId, bytes memory _assetData) public override {
@@ -225,32 +133,16 @@
         L2ContractHelper.sendMessageToL1(message);
 
         emit WithdrawalInitiatedSharedBridge(L1_CHAIN_ID, msg.sender, _assetId, keccak256(_assetData));
->>>>>>> ffa0427d
     }
 
     /// @dev Encode the message for l2ToL1log sent with withdraw initialization
     function _getL1WithdrawMessage(
-<<<<<<< HEAD
-        bytes32 _assetInfo,
-=======
         bytes32 _assetId,
->>>>>>> ffa0427d
         bytes memory _bridgeMintData
     ) internal pure returns (bytes memory) {
         // note we use the IL1ERC20Bridge.finalizeWithdrawal function selector to specify the selector for L1<>L2 messages,
         // and we use this interface so that when the switch happened the old messages could be processed
         // solhint-disable-next-line func-named-parameters
-<<<<<<< HEAD
-        return abi.encodePacked(IL1ERC20Bridge.finalizeWithdrawal.selector, _assetInfo, _bridgeMintData);
-    }
-
-    /// @dev Used to set the assedAddress for a given assetInfo.
-    function setAssetAddress(bytes32 _additionalData, address _assetAddress) external {
-        address sender = AddressAliasHelper.undoL1ToL2Alias(msg.sender); // todo not nice fix
-        bytes32 assetInfo = keccak256(abi.encode(L1_CHAIN_ID, sender, _additionalData)); /// todo make other asse
-        assetAddress[assetInfo] = _assetAddress;
-        emit AssetRegistered(assetInfo, _assetAddress, _additionalData, sender);
-=======
         return abi.encodePacked(IL1ERC20Bridge.finalizeWithdrawal.selector, _assetId, _bridgeMintData);
     }
 
@@ -259,7 +151,6 @@
     function setAssetHandlerAddress(bytes32 _assetId, address _assetAddress) external onlyL1Bridge {
         assetHandlerAddress[_assetId] = _assetAddress;
         emit AssetHandlerRegistered(_assetId, _assetAddress);
->>>>>>> ffa0427d
     }
 
     /*//////////////////////////////////////////////////////////////
@@ -274,31 +165,16 @@
         bytes calldata _data
     ) external override {
         // onlyBridge {
-<<<<<<< HEAD
-        bytes32 assetInfo = keccak256(
-=======
         bytes32 assetId = keccak256(
->>>>>>> ffa0427d
             abi.encode(L1_CHAIN_ID, NATIVE_TOKEN_VAULT_VIRTUAL_ADDRESS, bytes32(uint256(uint160(_l1Token))))
         );
         // solhint-disable-next-line func-named-parameters
         bytes memory data = abi.encode(_l1Sender, _amount, _l2Receiver, _data, _l1Token);
-<<<<<<< HEAD
-        finalizeDeposit(assetInfo, data);
-    }
-
-    function withdraw(address _l1Receiver, address _l2Token, uint256 _amount) external {
-        if (l1TokenAddress[_l2Token] == address(0)) {
-            getL1TokenAddress(_l2Token);
-        }
-        bytes32 assetInfo = keccak256(
-=======
         finalizeDeposit(assetId, data);
     }
 
     function withdraw(address _l1Receiver, address _l2Token, uint256 _amount) external {
         bytes32 assetId = keccak256(
->>>>>>> ffa0427d
             abi.encode(
                 L1_CHAIN_ID,
                 NATIVE_TOKEN_VAULT_VIRTUAL_ADDRESS,
@@ -306,11 +182,7 @@
             )
         );
         bytes memory data = abi.encode(_amount, _l1Receiver);
-<<<<<<< HEAD
-        this.withdraw(assetInfo, data);
-=======
         withdraw(assetId, data);
->>>>>>> ffa0427d
     }
 
     function getL1TokenAddress(address _l2Token) public view returns (address) {
@@ -319,10 +191,6 @@
 
     /// @return Address of an L2 token counterpart
     function l2TokenAddress(address _l1Token) public view returns (address) {
-<<<<<<< HEAD
-        return standardDeployer.l2TokenAddress(_l1Token);
-=======
         return nativeTokenVault.l2TokenAddress(_l1Token);
->>>>>>> ffa0427d
     }
 }