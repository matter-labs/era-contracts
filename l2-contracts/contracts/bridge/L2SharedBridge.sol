--- conflicted
+++ resolved
@@ -10,20 +10,13 @@
 import {IL2SharedBridge} from "./interfaces/IL2SharedBridge.sol";
 import {ILegacyL2SharedBridge} from "./interfaces/ILegacyL2SharedBridge.sol";
 import {IL2StandardAsset} from "./interfaces/IL2StandardAsset.sol";
-<<<<<<< HEAD
-=======
 import {ILegacyL2SharedBridge} from "./interfaces/ILegacyL2SharedBridge.sol";
->>>>>>> 72be5577
 import {IL2StandardToken} from "./interfaces/IL2StandardToken.sol";
 import {IL2StandardDeployer} from "./interfaces/IL2StandardDeployer.sol";
 
 import {L2StandardERC20} from "./L2StandardERC20.sol";
 import {AddressAliasHelper} from "../vendor/AddressAliasHelper.sol";
-<<<<<<< HEAD
-import {L2ContractHelper, DEPLOYER_SYSTEM_CONTRACT,NATIVE_TOKEN_VAULT_VIRTUAL_ADDRESS, IContractDeployer} from "../L2ContractHelper.sol";
-=======
 import {L2ContractHelper, DEPLOYER_SYSTEM_CONTRACT, NATIVE_TOKEN_VAULT_VIRTUAL_ADDRESS, IContractDeployer} from "../L2ContractHelper.sol";
->>>>>>> 72be5577
 import {SystemContractsCaller} from "../SystemContractsCaller.sol";
 
 /// @author Matter Labs
@@ -31,13 +24,9 @@
 /// @notice The "default" bridge implementation for the ERC20 tokens. Note, that it does not
 /// support any custom token logic, i.e. rebase tokens' functionality is not supported.
 contract L2SharedBridge is IL2SharedBridge, ILegacyL2SharedBridge, Initializable {
-<<<<<<< HEAD
-    /// @dev The address of the L1 bridge counterpart.
-    address public override l1Bridge;
-=======
+
     /// @dev The address of the L1 shared bridge counterpart.
     address public override l1SharedBridge;
->>>>>>> 72be5577
 
     /// @dev Contract that stores the implementation address for token.
     /// @dev For more details see https://docs.openzeppelin.com/contracts/3.x/api/proxy#UpgradeableBeacon.
@@ -49,13 +38,9 @@
     /// @dev A mapping l2 token address => l1 token address
     mapping(address l2TokenAddress => address l1TokenAddress) public override l1TokenAddress;
 
-<<<<<<< HEAD
-    address public override l1SharedBridge;
-=======
     /// @dev The address of the legacy L1 erc20 bridge counterpart.
     /// This is non-zero only on Era, and should not be renamed for backward compatibility with the SDKs.
     address public override l1Bridge;
->>>>>>> 72be5577
 
     /// @dev Chain ID of Era for legacy reasons
     uint256 immutable ERA_CHAIN_ID;
@@ -93,12 +78,7 @@
         require(_aliasedOwner != address(0), "sf");
         require(address(_standardDeployer) != address(0), "cf");
 
-<<<<<<< HEAD
-        l1SharedBridge = _l1Bridge;
-        standardDeployer = _standardDeployer;
-=======
         l1SharedBridge = _l1SharedBridge;
->>>>>>> 72be5577
 
         if (block.chainid != ERA_CHAIN_ID) {
             address l2StandardToken = address(new L2StandardERC20{salt: bytes32(0)}());
@@ -106,13 +86,8 @@
             l2TokenProxyBytecodeHash = _l2TokenProxyBytecodeHash;
             l2TokenBeacon.transferOwnership(_aliasedOwner);
         } else {
-<<<<<<< HEAD
-            require(_l1LegacyBridge != address(0), "bf2");
-            l1Bridge = _l1LegacyBridge;
-=======
             require(_l1Bridge != address(0), "bf2");
             l1Bridge = _l1Bridge;
->>>>>>> 72be5577
             // l2StandardToken and l2TokenBeacon are already deployed on ERA, and stored in the proxy
         }
     }
@@ -123,7 +98,6 @@
     /// @param _l1Token The address of the token that was locked on the L1
     // / @param _amount Total amount of tokens deposited from L1
     /// @param _data The additional data that user can pass with the deposit
-<<<<<<< HEAD
     function finalizeDeposit(bytes32 _assetInfo, bytes memory _data) public override {
         // Only the L1 bridge counterpart can initiate and finalize the deposit.
 
@@ -132,17 +106,6 @@
                 AddressAliasHelper.undoL1ToL2Alias(msg.sender) == l1SharedBridge,
             "mq"
         );
-=======
-    function finalizeDeposit(bytes32 _assetInfo, bytes calldata _data) public override {
-        // Only the L1 bridge counterpart can initiate and finalize the deposit.
-
-        // require(
-        //     AddressAliasHelper.undoL1ToL2Alias(msg.sender) == l1Bridge ||
-        //         AddressAliasHelper.undoL1ToL2Alias(msg.sender) == l1LegacyBridge ||
-        //         msg.sender == address(this),
-        //     "mq"
-        // );
->>>>>>> 72be5577
 
         address asset = assetAddress[_assetInfo];
         if (asset != address(0)) {
@@ -201,12 +164,8 @@
         address _l1Token,
         uint256 _amount,
         bytes calldata _data
-<<<<<<< HEAD
-    ) external { // onlyBridge
-=======
     ) external override {
         // onlyBridge {
->>>>>>> 72be5577
         bytes32 assetInfo = keccak256(
             abi.encode(L1_CHAIN_ID, NATIVE_TOKEN_VAULT_VIRTUAL_ADDRESS, bytes32(uint256(uint160(_l1Token))))
         );
@@ -222,22 +181,14 @@
             abi.encode(
                 L1_CHAIN_ID,
                 NATIVE_TOKEN_VAULT_VIRTUAL_ADDRESS,
-<<<<<<< HEAD
-                bytes32(uint256(uint160(l1TokenAddress[_l2Token])))
-=======
                 bytes32(uint256(uint160(getL1TokenAddress(_l2Token))))
->>>>>>> 72be5577
             )
         );
         bytes memory data = abi.encode(_amount, _l1Receiver);
         this.withdraw(assetInfo, data);
     }
 
-<<<<<<< HEAD
-    function updateL1TokenAddress(address _l2Token) public view returns (address) {
-=======
     function getL1TokenAddress(address _l2Token) public view returns (address) {
->>>>>>> 72be5577
         return IL2StandardToken(_l2Token).l1Address();
     }
 
