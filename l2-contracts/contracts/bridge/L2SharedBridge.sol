// SPDX-License-Identifier: MIT

pragma solidity 0.8.20;

import {Initializable} from "@openzeppelin/contracts/proxy/utils/Initializable.sol";
import {UpgradeableBeacon} from "@openzeppelin/contracts/proxy/beacon/UpgradeableBeacon.sol";

import {IL1ERC20Bridge} from "./interfaces/IL1ERC20Bridge.sol";
import {IL2SharedBridge} from "./interfaces/IL2SharedBridge.sol";
import {ILegacyL2SharedBridge} from "./interfaces/ILegacyL2SharedBridge.sol";
import {IL2AssetHandler} from "./interfaces/IL2AssetHandler.sol";
import {ILegacyL2SharedBridge} from "./interfaces/ILegacyL2SharedBridge.sol";
import {IL2StandardToken} from "./interfaces/IL2StandardToken.sol";
import {IL2NativeTokenVault} from "./interfaces/IL2NativeTokenVault.sol";

import {AddressAliasHelper} from "../vendor/AddressAliasHelper.sol";
import {L2ContractHelper, NATIVE_TOKEN_VAULT_VIRTUAL_ADDRESS} from "../L2ContractHelper.sol";

import {EmptyAddress, InvalidCaller} from "../L2ContractErrors.sol";

/// @author Matter Labs
/// @custom:security-contact security@matterlabs.dev
/// @notice The "default" bridge implementation for the ERC20 tokens. Note, that it does not
/// support any custom token logic, i.e. rebase tokens' functionality is not supported.
contract L2SharedBridge is IL2SharedBridge, ILegacyL2SharedBridge, Initializable {
    /// @dev The address of the L1 shared bridge counterpart.
    address public override l1SharedBridge;

    /// @dev Contract that stores the implementation address for token.
    /// @dev For more details see https://docs.openzeppelin.com/contracts/3.x/api/proxy#UpgradeableBeacon.
    UpgradeableBeacon public DEPRECATED_l2TokenBeacon;

    /// @dev Bytecode hash of the proxy for tokens deployed by the bridge.
    bytes32 internal DEPRECATED_l2TokenProxyBytecodeHash;

    /// @dev A mapping l2 token address => l1 token address
    mapping(address l2TokenAddress => address l1TokenAddress) public override l1TokenAddress;

    /// @dev The address of the legacy L1 erc20 bridge counterpart.
    /// This is non-zero only on Era, and should not be renamed for backward compatibility with the SDKs.
    address public override l1Bridge;

    /// @dev Chain ID of Era for legacy reasons
    uint256 public immutable ERA_CHAIN_ID;

    /// @dev Chain ID of L1 for bridging reasons
    uint256 public immutable L1_CHAIN_ID;

<<<<<<< HEAD
    /// @dev the contract responsible for handling tokens native to a single chain.
=======
    /// @dev The address of the L2 Native Token Vault
>>>>>>> bb2f49eb
    IL2NativeTokenVault public nativeTokenVault;

    /// @dev A mapping l2 token address => l1 token address
    mapping(bytes32 assetId => address assetHandlerAddress) public override assetHandlerAddress;

    /// @notice Checks that the message sender is the legacy bridge.
    modifier onlyL1Bridge() {
        // Only the L1 bridge counterpart can initiate and finalize the deposit.
        if (
            AddressAliasHelper.undoL1ToL2Alias(msg.sender) != l1Bridge &&
            AddressAliasHelper.undoL1ToL2Alias(msg.sender) != l1SharedBridge
        ) {
            revert InvalidCaller(msg.sender);
        }
        _;
    }

    /// @dev Contract is expected to be used as proxy implementation.
    /// @dev Disable the initialization to prevent Parity hack.
    constructor(uint256 _eraChainId, uint256 _l1ChainId) {
        ERA_CHAIN_ID = _eraChainId;
        L1_CHAIN_ID = _l1ChainId;
        _disableInitializers();
    }

    /// @notice Initializes the bridge contract for later use. Expected to be used in the proxy.
    /// @param _l1SharedBridge The address of the L1 Bridge contract.
    /// @param _l1Bridge The address of the legacy L1 Bridge contract.
    /// @param _assetHandler The address of the nativeTokenVault contract.
    function initialize(
        address _l1SharedBridge,
        address _l1Bridge,
        IL2NativeTokenVault _assetHandler
    ) external reinitializer(3) {
        if (_l1SharedBridge == address(0)) {
            revert EmptyAddress();
        }
        if (address(_assetHandler) == address(0)) {
            revert EmptyAddress();
        }

        l1SharedBridge = _l1SharedBridge;
        nativeTokenVault = _assetHandler;
        if (block.chainid == ERA_CHAIN_ID) {
            if (_l1Bridge == address(0)) {
                revert EmptyAddress();
            }
            if (l1Bridge == address(0)) {
                l1Bridge = _l1Bridge;
            }
        }
    }

    /// @notice Finalize the deposit and mint funds
    /// @param _assetId The encoding of the asset on L2
    /// @param _transferData The encoded data required for deposit (address _l1Sender, uint256 _amount, address _l2Receiver, bytes memory erc20Data, address originToken)
    function finalizeDeposit(bytes32 _assetId, bytes memory _transferData) public override onlyL1Bridge {
        address assetHandler = assetHandlerAddress[_assetId];
        if (assetHandler != address(0)) {
            IL2AssetHandler(assetHandler).bridgeMint(L1_CHAIN_ID, _assetId, _transferData);
        } else {
            IL2AssetHandler(nativeTokenVault).bridgeMint(L1_CHAIN_ID, _assetId, _transferData);
            assetHandlerAddress[_assetId] = address(nativeTokenVault);
        }

        emit FinalizeDepositSharedBridge(L1_CHAIN_ID, _assetId, keccak256(_transferData));
    }

    /// @notice Initiates a withdrawal by burning funds on the contract and sending the message to L1
    /// where tokens would be unlocked
    /// @param _assetId The L2 token address which is withdrawn
    /// @param _assetData The data that is passed to the asset handler contract
    function withdraw(bytes32 _assetId, bytes memory _assetData) public override {
        address assetHandler = assetHandlerAddress[_assetId];
<<<<<<< HEAD
        bytes memory _bridgeMintData;

        /// should the address not be set already? Or do we need this to do it automatically.
        _bridgeMintData = IL2AssetHandler(assetHandler).bridgeBurn({
=======
        bytes memory _bridgeMintData = IL2AssetHandler(assetHandler).bridgeBurn({
>>>>>>> bb2f49eb
            _chainId: L1_CHAIN_ID,
            _mintValue: 0,
            _assetId: _assetId,
            _prevMsgSender: msg.sender,
            _data: _assetData
        });

        bytes memory message = _getL1WithdrawMessage(_assetId, _bridgeMintData);
        L2ContractHelper.sendMessageToL1(message);

        emit WithdrawalInitiatedSharedBridge(L1_CHAIN_ID, msg.sender, _assetId, keccak256(_assetData));
    }

    /// @dev Encode the message for l2ToL1log sent with withdraw initialization
    function _getL1WithdrawMessage(
        bytes32 _assetId,
        bytes memory _bridgeMintData
    ) internal pure returns (bytes memory) {
        // note we use the IL1ERC20Bridge.finalizeWithdrawal function selector to specify the selector for L1<>L2 messages,
        // and we use this interface so that when the switch happened the old messages could be processed
        // solhint-disable-next-line func-named-parameters
        return abi.encodePacked(IL1ERC20Bridge.finalizeWithdrawal.selector, _assetId, _bridgeMintData);
    }

    /// @dev Used to set the assedAddress for a given assetId.
    /// @dev Will be used by ZK Gateway
    function setAssetHandlerAddress(bytes32 _assetId, address _assetAddress) external onlyL1Bridge {
        assetHandlerAddress[_assetId] = _assetAddress;
        emit AssetHandlerRegistered(_assetId, _assetAddress);
    }

    /*//////////////////////////////////////////////////////////////
                            LEGACY FUNCTIONS
    //////////////////////////////////////////////////////////////*/

    function finalizeDeposit(
        address _l1Sender,
        address _l2Receiver,
        address _l1Token,
        uint256 _amount,
        bytes calldata _data
    ) external override {
        // onlyBridge {
        bytes32 assetId = keccak256(
            abi.encode(L1_CHAIN_ID, NATIVE_TOKEN_VAULT_VIRTUAL_ADDRESS, bytes32(uint256(uint160(_l1Token))))
        );
        // solhint-disable-next-line func-named-parameters
        bytes memory data = abi.encode(_l1Sender, _amount, _l2Receiver, _data, _l1Token);
        finalizeDeposit(assetId, data);
    }

    function withdraw(address _l1Receiver, address _l2Token, uint256 _amount) external {
        if (l1TokenAddress[_l2Token] == address(0)) {
            getL1TokenAddress(_l2Token);
        }
        bytes32 assetId = keccak256(
            abi.encode(
                L1_CHAIN_ID,
                NATIVE_TOKEN_VAULT_VIRTUAL_ADDRESS,
                bytes32(uint256(uint160(getL1TokenAddress(_l2Token))))
            )
        );
        bytes memory data = abi.encode(_amount, _l1Receiver);
        withdraw(assetId, data);
    }

    function getL1TokenAddress(address _l2Token) public view returns (address) {
        return IL2StandardToken(_l2Token).l1Address();
    }

    /// @return Address of an L2 token counterpart
    function l2TokenAddress(address _l1Token) public view returns (address) {
        return nativeTokenVault.l2TokenAddress(_l1Token);
    }
}<|MERGE_RESOLUTION|>--- conflicted
+++ resolved
@@ -46,11 +46,7 @@
     /// @dev Chain ID of L1 for bridging reasons
     uint256 public immutable L1_CHAIN_ID;
 
-<<<<<<< HEAD
-    /// @dev the contract responsible for handling tokens native to a single chain.
-=======
-    /// @dev The address of the L2 Native Token Vault
->>>>>>> bb2f49eb
+    /// @dev The contract responsible for handling tokens native to a single chain.
     IL2NativeTokenVault public nativeTokenVault;
 
     /// @dev A mapping l2 token address => l1 token address
@@ -125,14 +121,7 @@
     /// @param _assetData The data that is passed to the asset handler contract
     function withdraw(bytes32 _assetId, bytes memory _assetData) public override {
         address assetHandler = assetHandlerAddress[_assetId];
-<<<<<<< HEAD
-        bytes memory _bridgeMintData;
-
-        /// should the address not be set already? Or do we need this to do it automatically.
-        _bridgeMintData = IL2AssetHandler(assetHandler).bridgeBurn({
-=======
         bytes memory _bridgeMintData = IL2AssetHandler(assetHandler).bridgeBurn({
->>>>>>> bb2f49eb
             _chainId: L1_CHAIN_ID,
             _mintValue: 0,
             _assetId: _assetId,
