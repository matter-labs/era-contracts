--- conflicted
+++ resolved
@@ -33,12 +33,8 @@
     /// @dev Bytecode hash of the proxy for tokens deployed by the bridge.
     bytes32 internal DEPRECATED_l2TokenProxyBytecodeHash;
 
-<<<<<<< HEAD
-    /// @dev A mapping of l2 token address to l1 token address
-=======
     /// @notice Deprecated. Kept for backwards compatibility.
     /// @dev A mapping l2 token address => l1 token address
->>>>>>> e290f65d
     mapping(address l2TokenAddress => address l1TokenAddress) public override l1TokenAddress;
 
     /// @notice Obsolete, as all calls are performed via L1 Shared Bridge. Kept for backwards compatibility.
