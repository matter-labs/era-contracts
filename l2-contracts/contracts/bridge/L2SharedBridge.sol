--- conflicted
+++ resolved
@@ -15,11 +15,8 @@
 
 import {AddressAliasHelper} from "../vendor/AddressAliasHelper.sol";
 import {L2ContractHelper, NATIVE_TOKEN_VAULT_VIRTUAL_ADDRESS} from "../L2ContractHelper.sol";
-<<<<<<< HEAD
-=======
 
 import {EmptyAddress, InvalidCaller} from "../L2ContractErrors.sol";
->>>>>>> 0c55af6e
 
 /// @author Matter Labs
 /// @custom:security-contact security@matterlabs.dev
@@ -78,22 +75,6 @@
     /// @notice Initializes the bridge contract for later use. Expected to be used in the proxy.
     /// @param _l1SharedBridge The address of the L1 Bridge contract.
     /// @param _l1Bridge The address of the legacy L1 Bridge contract.
-<<<<<<< HEAD
-    /// @param _standardDeployer The address of the standardDeployer contract.
-    function initialize(
-        address _l1SharedBridge,
-        address _l1Bridge,
-        IL2StandardDeployer _standardDeployer
-    ) external reinitializer(2) {
-        require(_l1SharedBridge != address(0), "bf");
-        require(address(_standardDeployer) != address(0), "cf");
-
-        l1SharedBridge = _l1SharedBridge;
-        standardDeployer = _standardDeployer;
-        if (block.chainid == ERA_CHAIN_ID) {
-            require(_l1Bridge != address(0), "bf2");
-            l1Bridge = _l1Bridge;
-=======
     /// @param _assetHandler The address of the nativeTokenVault contract.
     function initialize(
         address _l1SharedBridge,
@@ -116,33 +97,10 @@
             if (l1Bridge == address(0)) {
                 l1Bridge = _l1Bridge;
             }
->>>>>>> 0c55af6e
         }
     }
 
     /// @notice Finalize the deposit and mint funds
-<<<<<<< HEAD
-    /// @param _l1Sender The account address that initiated the deposit on L1
-    // / @param _l2Receiver The account address that would receive minted ether
-    /// @param _l1Token The address of the token that was locked on the L1
-    // / @param _amount Total amount of tokens deposited from L1
-    /// @param _data The additional data that user can pass with the deposit
-    function finalizeDeposit(bytes32 _assetInfo, bytes memory _data) public override {
-        // Only the L1 bridge counterpart can initiate and finalize the deposit.
-
-        // require(
-        //     AddressAliasHelper.undoL1ToL2Alias(msg.sender) == l1Bridge ||
-        //         AddressAliasHelper.undoL1ToL2Alias(msg.sender) == l1SharedBridge,
-        //     "mq"
-        // );
-
-        address asset = assetAddress[_assetInfo];
-        if (asset != address(0)) {
-            IL2StandardAsset(asset).bridgeMint(L1_CHAIN_ID, _assetInfo, _data);
-        } else {
-            IL2StandardAsset(standardDeployer).bridgeMint(L1_CHAIN_ID, _assetInfo, _data);
-            // Todo: registerAsset at L2StandardDeployer with NATIVE_TOKEN_VAULT_VIRTUAL_ADDRESS
-=======
     /// @param _assetId The encoding of the asset on L2
     /// @param _transferData The encoded data required for deposit (address _l1Sender, uint256 _amount, address _l2Receiver, bytes memory erc20Data, address originToken)
     function finalizeDeposit(bytes32 _assetId, bytes memory _transferData) public override onlyL1Bridge {
@@ -152,7 +110,6 @@
         } else {
             IL2AssetHandler(nativeTokenVault).bridgeMint(L1_CHAIN_ID, _assetId, _transferData);
             assetHandlerAddress[_assetId] = address(nativeTokenVault);
->>>>>>> 0c55af6e
         }
 
         emit FinalizeDepositSharedBridge(L1_CHAIN_ID, _assetId, keccak256(_transferData));
@@ -160,34 +117,6 @@
 
     /// @notice Initiates a withdrawal by burning funds on the contract and sending the message to L1
     /// where tokens would be unlocked
-<<<<<<< HEAD
-    /// @param _assetInfo The L2 token address which is withdrawn
-    /// @param _assetData The data that is passed to the asset contract
-    function withdraw(bytes32 _assetInfo, bytes calldata _assetData) external override {
-        address asset = assetAddress[_assetInfo];
-        bytes memory _bridgeMintData;
-
-        /// should the address not be set already? Or do we need this to do it automatically.
-        if (asset != address(0)) {
-            _bridgeMintData = IL2StandardAsset(asset).bridgeBurn({
-                _chainId: L1_CHAIN_ID,
-                _mintValue: 0,
-                _assetInfo: _assetInfo,
-                _prevMsgSender: msg.sender,
-                _data: _assetData
-            });
-        } else {
-            _bridgeMintData = IL2StandardAsset(standardDeployer).bridgeBurn({
-                _chainId: L1_CHAIN_ID,
-                _mintValue: 0,
-                _assetInfo: _assetInfo,
-                _prevMsgSender: msg.sender,
-                _data: _assetData
-            });
-        }
-
-        bytes memory message = _getL1WithdrawMessage(_assetInfo, _bridgeMintData);
-=======
     /// @param _assetId The L2 token address which is withdrawn
     /// @param _assetData The data that is passed to the asset handler contract
     function withdraw(bytes32 _assetId, bytes memory _assetData) public override {
@@ -201,7 +130,6 @@
         });
 
         bytes memory message = _getL1WithdrawMessage(_assetId, _bridgeMintData);
->>>>>>> 0c55af6e
         L2ContractHelper.sendMessageToL1(message);
 
         emit WithdrawalInitiatedSharedBridge(L1_CHAIN_ID, msg.sender, _assetId, keccak256(_assetData));
@@ -215,9 +143,6 @@
         // note we use the IL1ERC20Bridge.finalizeWithdrawal function selector to specify the selector for L1<>L2 messages,
         // and we use this interface so that when the switch happened the old messages could be processed
         // solhint-disable-next-line func-named-parameters
-<<<<<<< HEAD
-        return abi.encodePacked(IL1ERC20Bridge.finalizeWithdrawal.selector, _assetInfo, _bridgeMintData);
-=======
         return abi.encodePacked(IL1ERC20Bridge.finalizeWithdrawal.selector, _assetId, _bridgeMintData);
     }
 
@@ -226,7 +151,6 @@
     function setAssetHandlerAddress(bytes32 _assetId, address _assetAddress) external onlyL1Bridge {
         assetHandlerAddress[_assetId] = _assetAddress;
         emit AssetHandlerRegistered(_assetId, _assetAddress);
->>>>>>> 0c55af6e
     }
 
     /// @dev Used to set the assedAddress for a given assetInfo.
