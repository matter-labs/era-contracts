// SPDX-License-Identifier: MIT

pragma solidity 0.8.20;

import {Ownable2StepUpgradeable} from "@openzeppelin/contracts-upgradeable/access/Ownable2StepUpgradeable.sol";
import {BeaconProxy} from "@openzeppelin/contracts/proxy/beacon/BeaconProxy.sol";
import {UpgradeableBeacon} from "@openzeppelin/contracts/proxy/beacon/UpgradeableBeacon.sol";

import {IL2StandardToken} from "./interfaces/IL2StandardToken.sol";
import {IL2NativeTokenVault} from "./interfaces/IL2NativeTokenVault.sol";
import {IL2SharedBridgeLegacy} from "./interfaces/IL2SharedBridgeLegacy.sol";

import {L2StandardERC20} from "./L2StandardERC20.sol";
import {L2ContractHelper, DEPLOYER_SYSTEM_CONTRACT, L2_ASSET_ROUTER, IContractDeployer} from "../L2ContractHelper.sol";
import {SystemContractsCaller} from "../SystemContractsCaller.sol";
import {DataEncoding} from "../common/libraries/DataEncoding.sol";

import {EmptyAddress, EmptyBytes32, AddressMismatch, AssetIdMismatch, DeployFailed, AmountMustBeGreaterThanZero, InvalidCaller} from "../L2ContractErrors.sol";

/// @author Matter Labs
/// @custom:security-contact security@matterlabs.dev
/// @notice The "default" bridge implementation for the ERC20 tokens. Note, that it does not
/// support any custom token logic, i.e. rebase tokens' functionality is not supported.
contract L2NativeTokenVault is IL2NativeTokenVault, Ownable2StepUpgradeable {
    /// @dev Chain ID of Era for legacy reasons
    uint256 public immutable ERA_CHAIN_ID;

    /// @dev Chain ID of L1 for bridging reasons.
    uint256 public immutable L1_CHAIN_ID;

    /// @dev The address of the L2 legacy shared bridge.
    IL2SharedBridgeLegacy public L2_LEGACY_SHARED_BRIDGE;

<<<<<<< HEAD
=======
    /// @dev Bytecode hash of the proxy for tokens deployed by the bridge.
>>>>>>> 50c633c6
    bytes32 internal l2TokenProxyBytecodeHash;

    /// @dev Contract that stores the implementation address for token.
    /// @dev For more details see https://docs.openzeppelin.com/contracts/3.x/api/proxy#UpgradeableBeacon.
    UpgradeableBeacon public l2TokenBeacon;

    mapping(bytes32 assetId => address tokenAddress) public override tokenAddress;

    modifier onlyBridge() {
        if (msg.sender != address(L2_ASSET_ROUTER)) {
            revert InvalidCaller(msg.sender);
            // Only L2 bridge can call this method
        }
        _;
    }

    /// @notice Initializes the bridge contract for later use.
    /// @param _l1ChainId The L1 chain id differs between mainnet and testnets.
    /// @param _eraChainId The chain id of Era for legacy reasons.
    /// @param _l2TokenProxyBytecodeHash The bytecode hash of the proxy for tokens deployed by the bridge.
    /// @param _aliasedOwner The address of the governor contract.
    /// @param _legacySharedBridge The address of the L2 legacy shared bridge.
    /// @param _l2TokenBeacon The address of the L2 token beacon for legacy chains.
    /// @param _contractsDeployedAlready Ensures beacon proxy for standard ERC20 has not been deployed.
    constructor(
        uint256 _l1ChainId,
<<<<<<< HEAD
        uint256 _eraChainId,
=======
>>>>>>> 50c633c6
        address _aliasedOwner,
        bytes32 _l2TokenProxyBytecodeHash,
        address _legacySharedBridge,
        address _l2TokenBeacon,
        bool _contractsDeployedAlready
    ) {
        L1_CHAIN_ID = _l1ChainId;
        L2_LEGACY_SHARED_BRIDGE = IL2SharedBridgeLegacy(_legacySharedBridge);

        _disableInitializers();
        if (_l2TokenProxyBytecodeHash == bytes32(0)) {
            revert EmptyBytes32();
        }
        if (_aliasedOwner == address(0)) {
            revert EmptyAddress();
        }

        l2TokenProxyBytecodeHash = _l2TokenProxyBytecodeHash;
        _transferOwnership(_aliasedOwner);
<<<<<<< HEAD

        ERA_CHAIN_ID = _eraChainId;
        L2_LEGACY_SHARED_BRIDGE = IL2SharedBridgeLegacy(_legacySharedBridge);
=======
>>>>>>> 50c633c6

        if (_contractsDeployedAlready) {
            if (_l2TokenBeacon == address(0)) {
                revert EmptyAddress();
            }
            l2TokenBeacon = UpgradeableBeacon(_l2TokenBeacon);
        } else {
            address l2StandardToken = address(new L2StandardERC20{salt: bytes32(0)}());
            l2TokenBeacon = new UpgradeableBeacon{salt: bytes32(0)}(l2StandardToken);
            l2TokenBeacon.transferOwnership(owner());
            emit L2TokenBeaconUpdated(_l2TokenBeacon, _l2TokenProxyBytecodeHash);
        }
    }

    function setLegacyTokenAssetId(address _l2TokenAddress) public {
        address l1TokenAddress = L2_LEGACY_SHARED_BRIDGE.l1TokenAddress(_l2TokenAddress);
        bytes32 assetId = DataEncoding.encodeNTVAssetId(L1_CHAIN_ID, l1TokenAddress);
        tokenAddress[assetId] = _l2TokenAddress;
    }

    /// @notice Used when the chain receives a transfer from L1 Shared Bridge and correspondingly mints the asset.
    /// @param _chainId The chainId that the message is from.
    /// @param _assetId The assetId of the asset being bridged.
    /// @param _data The abi.encoded transfer data.
    function bridgeMint(uint256 _chainId, bytes32 _assetId, bytes calldata _data) external payable override onlyBridge {
        address token = tokenAddress[_assetId];
        (
            address _l1Sender,
            address _l2Receiver,
            address originToken,
            uint256 _amount,
            bytes memory erc20Data
        ) = DataEncoding.decodeBridgeMintData(_data);

        if (token == address(0)) {
            address expectedToken = calculateCreate2TokenAddress(originToken);
            bytes32 expectedAssetId = DataEncoding.encodeNTVAssetId(L1_CHAIN_ID, originToken);
            if (_assetId != expectedAssetId) {
                // Make sure that a NativeTokenVault sent the message
                revert AssetIdMismatch(expectedAssetId, _assetId);
            }
            address deployedToken = _deployL2Token(originToken, erc20Data);
            if (deployedToken != expectedToken) {
                revert AddressMismatch(expectedToken, deployedToken);
            }
            tokenAddress[_assetId] = expectedToken;
            token = expectedToken;
        }

        IL2StandardToken(token).bridgeMint(_l2Receiver, _amount);
        /// backwards compatible event
        emit FinalizeDeposit(_l1Sender, _l2Receiver, token, _amount);
        emit BridgeMint({
            chainId: _chainId,
            assetId: _assetId,
            sender: _l1Sender,
            l2Receiver: _l2Receiver,
            amount: _amount
        });
    }

    /// @notice Burns wrapped tokens and returns the calldata for L2 -> L1 message.
    /// @dev In case of native token vault _data is the tuple of _depositAmount and _l2Receiver.
    /// @param _chainId The chainId that the message will be sent to.
    /// @param _mintValue The L1 base token value bridged.
    /// @param _assetId The L2 assetId of the asset being bridged.
    /// @param _prevMsgSender The original caller of the shared bridge.
    /// @param _data The abi.encoded transfer data.
    /// @return l1BridgeMintData The calldata used by l1 asset handler to unlock tokens for recipient.
    function bridgeBurn(
        uint256 _chainId,
        uint256 _mintValue,
        bytes32 _assetId,
        address _prevMsgSender,
        bytes calldata _data
    ) external payable override onlyBridge returns (bytes memory l1BridgeMintData) {
        (uint256 _amount, address _l1Receiver) = abi.decode(_data, (uint256, address));
        if (_amount == 0) {
            // "Amount cannot be zero");
            revert AmountMustBeGreaterThanZero();
        }

        address l2Token = tokenAddress[_assetId];
        IL2StandardToken(l2Token).bridgeBurn(_prevMsgSender, _amount);

        /// backwards compatible event
        emit WithdrawalInitiated(_prevMsgSender, _l1Receiver, l2Token, _amount);
        emit BridgeBurn({
            chainId: _chainId,
            assetId: _assetId,
            l2Sender: _prevMsgSender,
            receiver: _l1Receiver,
            mintValue: _mintValue,
            amount: _amount
        });
        l1BridgeMintData = _data;
    }

    /// @notice Calculates L2 wrapped token address corresponding to L1 token counterpart.
    /// @param _l1Token The address of token on L1.
    /// @return expectedToken The address of token on L2.
    function l2TokenAddress(address _l1Token) public view override returns (address expectedToken) {
        bytes32 expectedAssetId = DataEncoding.encodeNTVAssetId(L1_CHAIN_ID, _l1Token);
        expectedToken = tokenAddress[expectedAssetId];
    }

    /// @notice Deploys and initializes the L2 token for the L1 counterpart.
    /// @param _l1Token The address of token on L1.
    /// @param _erc20Data The ERC20 metadata of the token deployed.
    /// @return The address of the beacon proxy (L2 wrapped / bridged token).
    function _deployL2Token(address _l1Token, bytes memory _erc20Data) internal returns (address) {
        bytes32 salt = _getCreate2Salt(_l1Token);

        BeaconProxy l2Token;
<<<<<<< HEAD
        if (block.chainid != ERA_CHAIN_ID) {
=======
        if (address(L2_LEGACY_SHARED_BRIDGE) == address(0)) {
>>>>>>> 50c633c6
            // Deploy the beacon proxy for the L2 token
            l2Token = _deployBeaconProxy(salt);
        } else {
            // Deploy the beacon proxy for the L2 token
            address l2TokenAddr = L2_LEGACY_SHARED_BRIDGE.deployBeaconProxy(salt);
            l2Token = BeaconProxy(payable(l2TokenAddr));
        }
        L2StandardERC20(address(l2Token)).bridgeInitialize(_l1Token, _erc20Data);

        return address(l2Token);
    }

    /// @notice Deploys the beacon proxy for the L2 token, while using ContractDeployer system contract.
    /// @dev This function uses raw call to ContractDeployer to make sure that exactly `l2TokenProxyBytecodeHash` is used
    /// for the code of the proxy.
    /// @param salt The salt used for beacon proxy deployment of L2 wrapped token.
    /// @return proxy The beacon proxy, i.e. L2 wrapped / bridged token.
    function _deployBeaconProxy(bytes32 salt) internal returns (BeaconProxy proxy) {
        (bool success, bytes memory returndata) = SystemContractsCaller.systemCallWithReturndata(
            uint32(gasleft()),
            DEPLOYER_SYSTEM_CONTRACT,
            0,
            abi.encodeCall(
                IContractDeployer.create2,
                (salt, l2TokenProxyBytecodeHash, abi.encode(address(l2TokenBeacon), ""))
            )
        );

        // The deployment should be successful and return the address of the proxy
        if (!success) {
            revert DeployFailed();
        }
        proxy = BeaconProxy(abi.decode(returndata, (address)));
    }

    /// @notice Calculates L2 wrapped token address given the currently stored beacon proxy bytecode hash and beacon address.
    /// @param _l1Token The address of token on L1.
    /// @return Address of an L2 token counterpart.
    function calculateCreate2TokenAddress(address _l1Token) public view returns (address) {
        bytes32 constructorInputHash = keccak256(abi.encode(address(l2TokenBeacon), ""));
        bytes32 salt = _getCreate2Salt(_l1Token);
        address deployerAddress = address(L2_LEGACY_SHARED_BRIDGE) == address(0)
            ? address(this)
            : address(L2_LEGACY_SHARED_BRIDGE);
        return
            L2ContractHelper.computeCreate2Address(
                deployerAddress,
                salt,
                l2TokenProxyBytecodeHash,
                constructorInputHash
            );
    }

    /// @notice Converts the L1 token address to the create2 salt of deployed L2 token.
    /// @param _l1Token The address of token on L1.
    /// @return salt The salt used to compute address of wrapped token on L2 and for beacon proxy deployment.
    function _getCreate2Salt(address _l1Token) internal pure returns (bytes32 salt) {
        salt = bytes32(uint256(uint160(_l1Token)));
    }
}<|MERGE_RESOLUTION|>--- conflicted
+++ resolved
@@ -31,10 +31,7 @@
     /// @dev The address of the L2 legacy shared bridge.
     IL2SharedBridgeLegacy public L2_LEGACY_SHARED_BRIDGE;
 
-<<<<<<< HEAD
-=======
     /// @dev Bytecode hash of the proxy for tokens deployed by the bridge.
->>>>>>> 50c633c6
     bytes32 internal l2TokenProxyBytecodeHash;
 
     /// @dev Contract that stores the implementation address for token.
@@ -61,10 +58,6 @@
     /// @param _contractsDeployedAlready Ensures beacon proxy for standard ERC20 has not been deployed.
     constructor(
         uint256 _l1ChainId,
-<<<<<<< HEAD
-        uint256 _eraChainId,
-=======
->>>>>>> 50c633c6
         address _aliasedOwner,
         bytes32 _l2TokenProxyBytecodeHash,
         address _legacySharedBridge,
@@ -84,12 +77,6 @@
 
         l2TokenProxyBytecodeHash = _l2TokenProxyBytecodeHash;
         _transferOwnership(_aliasedOwner);
-<<<<<<< HEAD
-
-        ERA_CHAIN_ID = _eraChainId;
-        L2_LEGACY_SHARED_BRIDGE = IL2SharedBridgeLegacy(_legacySharedBridge);
-=======
->>>>>>> 50c633c6
 
         if (_contractsDeployedAlready) {
             if (_l2TokenBeacon == address(0)) {
@@ -204,11 +191,7 @@
         bytes32 salt = _getCreate2Salt(_l1Token);
 
         BeaconProxy l2Token;
-<<<<<<< HEAD
-        if (block.chainid != ERA_CHAIN_ID) {
-=======
         if (address(L2_LEGACY_SHARED_BRIDGE) == address(0)) {
->>>>>>> 50c633c6
             // Deploy the beacon proxy for the L2 token
             l2Token = _deployBeaconProxy(salt);
         } else {
