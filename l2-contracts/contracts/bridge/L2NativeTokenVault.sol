--- conflicted
+++ resolved
@@ -74,13 +74,6 @@
         l2TokenProxyBytecodeHash = _l2TokenProxyBytecodeHash;
         _transferOwnership(_aliasedOwner);
 
-<<<<<<< HEAD
-    /// @notice Sets L2 token beacon used by wrapped ERC20 tokens deployed by NTV.
-    /// @dev we don't call this in the constructor, as we need to provide factory deps
-    function setL2TokenBeacon() external override {
-        if (address(l2TokenBeacon) != address(0)) {
-            revert AddressMismatch(address(l2TokenBeacon), address(0));
-=======
         if (_contractsDeployedAlready) {
             if (_l2TokenBeacon == address(0)) {
                 revert EmptyAddress();
@@ -91,7 +84,6 @@
             l2TokenBeacon = new UpgradeableBeacon{salt: bytes32(0)}(l2StandardToken);
             l2TokenBeacon.transferOwnership(owner());
             emit L2TokenBeaconUpdated(_l2TokenBeacon, _l2TokenProxyBytecodeHash);
->>>>>>> 391fa4dd
         }
     }
 
