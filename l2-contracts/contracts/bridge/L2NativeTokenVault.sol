--- conflicted
+++ resolved
@@ -73,7 +73,6 @@
         _transferOwnership(_aliasedOwner);
     }
 
-<<<<<<< HEAD
     /// @dev Sets the Shared Bridge contract address. Should be called only once.
     function setSharedBridge(IL2SharedBridge _sharedBridge) external onlyOwner {
         if (address(l2Bridge) != address(0)) {
@@ -88,20 +87,20 @@
         l2Bridge = _sharedBridge;
     }
 
-    /// @notice Sets the l2TokenBeacon, called after initialize.
-=======
     /// @notice Sets L2 token beacon used by wrapped ERC20 tokens deployed by NTV.
+    /// @dev Sets the l2TokenBeacon, called after initialize.
     /// @param _l2TokenBeacon The address of L2 token beacon implementation.
     /// @param _l2TokenProxyBytecodeHash The bytecode hash of the L2 token proxy that will be deployed for wrapped tokens.
->>>>>>> 2c781c1c
     function setL2TokenBeacon(address _l2TokenBeacon, bytes32 _l2TokenProxyBytecodeHash) external onlyOwner {
         l2TokenBeacon = UpgradeableBeacon(_l2TokenBeacon);
         l2TokenProxyBytecodeHash = _l2TokenProxyBytecodeHash;
         emit L2TokenBeaconUpdated(_l2TokenBeacon, _l2TokenProxyBytecodeHash);
     }
 
-<<<<<<< HEAD
     /// @notice Used when the chain receives a transfer from L1 Shared Bridge and correspondingly mints the asset.
+    /// @param _chainId The chainId that the message is from.
+    /// @param _assetId The assetId of the asset being bridged.
+    /// @param _transferData The abi.encoded transfer data.
     function bridgeMint(uint256 _chainId, bytes32 _assetId, bytes calldata _data) external payable override onlyBridge {
         address token = tokenAddress[_assetId];
         (
@@ -112,17 +111,6 @@
             address originToken
         ) = DataEncoding.decodeBridgeMintData(_data);
 
-=======
-    /// @notice Mints the wrapped asset during shared bridge deposit finalization.
-    /// @param _chainId The chainId that the message is from.
-    /// @param _assetId The assetId of the asset being bridged.
-    /// @param _transferData The abi.encoded transfer data.
-    function bridgeMint(uint256 _chainId, bytes32 _assetId, bytes calldata _transferData) external payable override {
-        address token = tokenAddress[_assetId];
-        (address _l1Sender, uint256 _amount, address _l2Receiver, bytes memory erc20Data, address originToken) = abi
-            .decode(_transferData, (address, uint256, address, bytes, address));
-        address expectedToken = l2TokenAddress(originToken);
->>>>>>> 2c781c1c
         if (token == address(0)) {
             address expectedToken = _calculateCreate2TokenAddress(originToken);
             bytes32 expectedAssetId = keccak256(
@@ -147,9 +135,6 @@
         emit BridgeMint(_chainId, _assetId, _l1Sender, _l2Receiver, _amount);
     }
 
-<<<<<<< HEAD
-    /// @notice Used when the chain starts to send a tx and needs to burn the asset.
-=======
     /// @notice Burns wrapped tokens and returns the calldata for L2 -> L1 message.
     /// @dev In case of native token vault _transferData is the tuple of _depositAmount and _l2Receiver.
     /// @param _chainId The chainId that the message will be sent to.
@@ -158,7 +143,6 @@
     /// @param _prevMsgSender The original caller of the shared bridge.
     /// @param _transferData The abi.encoded transfer data.
     /// @return l1BridgeMintData The calldata used by l1 asset handler to unlock tokens for recipient.
->>>>>>> 2c781c1c
     function bridgeBurn(
         uint256 _chainId,
         uint256 _mintValue,
@@ -182,7 +166,6 @@
         l1BridgeMintData = _transferData;
     }
 
-<<<<<<< HEAD
     /// @notice Calculates L2 wrapped token address corresponding to L1 token counterpart.
     /// @param _l1Token The address of token on L1.
     /// @return expectedToken The address of token on L2.
@@ -196,15 +179,11 @@
         }
     }
 
-    /// @dev Deploy and initialize the L2 token for the L1 counterpart
-    function _deployL2Token(address _l1Token, bytes memory _data) internal returns (address) {
-=======
     /// @notice Deploys and initializes the L2 token for the L1 counterpart.
     /// @param _l1Token The address of token on L1.
     /// @param _erc20Data The ERC20 metadata of the token deployed.
     /// @return The address of the beacon proxy (L2 wrapped / bridged token).
     function _deployL2Token(address _l1Token, bytes memory _erc20Data) internal returns (address) {
->>>>>>> 2c781c1c
         bytes32 salt = _getCreate2Salt(_l1Token);
 
         BeaconProxy l2Token = _deployBeaconProxy(salt);
@@ -243,17 +222,10 @@
         salt = bytes32(uint256(uint160(_l1Token)));
     }
 
-<<<<<<< HEAD
     /// @notice Calculates L2 wrapped token address given the currently stored beacon proxy bytecode hash and beacon address.
     /// @param _l1Token The address of token on L1.
     /// @return Address of an L2 token counterpart.
     function _calculateCreate2TokenAddress(address _l1Token) internal view returns (address) {
-=======
-    /// @notice Calculates L2 wrapped token address corresponding to L1 token counterpart.
-    /// @param _l1Token The address of token on L1.
-    /// @return The address of token on L2.
-    function l2TokenAddress(address _l1Token) public view override returns (address) {
->>>>>>> 2c781c1c
         bytes32 constructorInputHash = keccak256(abi.encode(address(l2TokenBeacon), ""));
         bytes32 salt = _getCreate2Salt(_l1Token);
         return
