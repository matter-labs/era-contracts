// SPDX-License-Identifier: MIT

pragma solidity 0.8.20;

import {Ownable2StepUpgradeable} from "@openzeppelin/contracts-upgradeable/access/Ownable2StepUpgradeable.sol";
import {BeaconProxy} from "@openzeppelin/contracts/proxy/beacon/BeaconProxy.sol";
import {UpgradeableBeacon} from "@openzeppelin/contracts/proxy/beacon/UpgradeableBeacon.sol";

import {IL2SharedBridge} from "./interfaces/IL2SharedBridge.sol";
import {IL2StandardToken} from "./interfaces/IL2StandardToken.sol";
import {IL2NativeTokenVault} from "./interfaces/IL2NativeTokenVault.sol";

import {L2StandardERC20} from "./L2StandardERC20.sol";
import {L2ContractHelper, DEPLOYER_SYSTEM_CONTRACT, NATIVE_TOKEN_VAULT_VIRTUAL_ADDRESS, IContractDeployer} from "../L2ContractHelper.sol";
import {SystemContractsCaller} from "../SystemContractsCaller.sol";

import {EmptyAddress, EmptyBytes32, AddressMismatch, AssetIdMismatch, DeployFailed, AmountMustBeGreaterThanZero, InvalidCaller} from "../L2ContractErrors.sol";

/// @author Matter Labs
/// @custom:security-contact security@matterlabs.dev
/// @notice The "default" bridge implementation for the ERC20 tokens. Note, that it does not
/// support any custom token logic, i.e. rebase tokens' functionality is not supported.
contract L2NativeTokenVault is IL2NativeTokenVault, Ownable2StepUpgradeable {
    IL2SharedBridge public override l2Bridge;

    /// @dev Contract that stores the implementation address for token.
    /// @dev For more details see https://docs.openzeppelin.com/contracts/3.x/api/proxy#UpgradeableBeacon.
    UpgradeableBeacon public l2TokenBeacon;

    /// @dev Bytecode hash of the proxy for tokens deployed by the bridge.
    bytes32 internal l2TokenProxyBytecodeHash;

    mapping(bytes32 assetId => address tokenAddress) public override tokenAddress;

    modifier onlyBridge() {
        if (msg.sender != address(l2Bridge)) {
            revert InvalidCaller(msg.sender);
            // Only L2 bridge can call this method
        }
        _;
    }

    /// @dev Contract is expected to be used as proxy implementation.
    /// @dev Disable the initialization to prevent Parity hack.
    constructor() {
        _disableInitializers();
    }

<<<<<<< HEAD
    /// @dev Sets the L2SharedBridge contract address. Should be called only once.
=======
    /// @dev Sets the Shared Bridge contract address. Should be called only once.
>>>>>>> bb2f49eb
    function setSharedBridge(IL2SharedBridge _sharedBridge) external onlyOwner {
        if (address(l2Bridge) != address(0)) {
            // "SD: shared bridge already set";
            revert AddressMismatch(address(0), address(l2Bridge));
        }
        if (address(_sharedBridge) == address(0)) {
            // "SD: shared bridge 0");
            revert EmptyAddress();
        }

        l2Bridge = _sharedBridge;
    }

    /// @notice Initializes the bridge contract for later use. Expected to be used in the proxy.
    /// @param _l2TokenProxyBytecodeHash The bytecode hash of the proxy for tokens deployed by the bridge.
    /// @param _aliasedOwner The address of the governor contract.
    /// @param _contractsDeployedAlready Ensures beacon proxy for standard ERC20 has not been deployed
    function initialize(
        bytes32 _l2TokenProxyBytecodeHash,
        address _aliasedOwner,
        bool _contractsDeployedAlready
    ) external reinitializer(2) {
        if (_l2TokenProxyBytecodeHash == bytes32(0)) {
            revert EmptyBytes32();
        }
        if (_aliasedOwner == address(0)) {
            revert EmptyAddress();
        }

        if (!_contractsDeployedAlready) {
            address l2StandardToken = address(new L2StandardERC20{salt: bytes32(0)}());
            l2TokenBeacon = new UpgradeableBeacon{salt: bytes32(0)}(l2StandardToken);
            l2TokenProxyBytecodeHash = _l2TokenProxyBytecodeHash;
            l2TokenBeacon.transferOwnership(_aliasedOwner);
        }

        _transferOwnership(_aliasedOwner);
    }

    function setL2TokenBeacon(address _l2TokenBeacon, bytes32 _l2TokenProxyBytecodeHash) external onlyOwner {
        l2TokenBeacon = UpgradeableBeacon(_l2TokenBeacon);
        l2TokenProxyBytecodeHash = _l2TokenProxyBytecodeHash;
        emit L2TokenBeaconUpdated(_l2TokenBeacon, _l2TokenProxyBytecodeHash);
    }

    function bridgeMint(uint256 _chainId, bytes32 _assetId, bytes calldata _data) external payable override {
        address token = tokenAddress[_assetId];
        (address _l1Sender, uint256 _amount, address _l2Receiver, bytes memory erc20Data, address originToken) = abi
            .decode(_data, (address, uint256, address, bytes, address));
        address expectedToken = l2TokenAddress(originToken);
        if (token == address(0)) {
            bytes32 expectedAssetId = keccak256(
                abi.encode(_chainId, NATIVE_TOKEN_VAULT_VIRTUAL_ADDRESS, bytes32(uint256(uint160(originToken))))
            );
            if (_assetId != expectedAssetId) {
                // Make sure that a NativeTokenVault sent the message
                revert AssetIdMismatch(_assetId, expectedAssetId);
            }
            address deployedToken = _deployL2Token(originToken, erc20Data);
            if (deployedToken != expectedToken) {
                revert AddressMismatch(expectedToken, deployedToken);
            }
            tokenAddress[_assetId] = expectedToken;
        }

        IL2StandardToken(expectedToken).bridgeMint(_l2Receiver, _amount);
        /// backwards compatible event
        emit FinalizeDeposit(_l1Sender, _l2Receiver, expectedToken, _amount);
        // solhint-disable-next-line func-named-parameters
        emit BridgeMint(_chainId, _assetId, _l1Sender, _l2Receiver, _amount);
    }

    function bridgeBurn(
        uint256 _chainId,
        uint256 _mintValue,
        bytes32 _assetId,
        address _prevMsgSender,
        bytes calldata _data
    ) external payable override onlyBridge returns (bytes memory _bridgeMintData) {
        (uint256 _amount, address _l1Receiver) = abi.decode(_data, (uint256, address));
        if (_amount > 0) {
            // "Amount cannot be zero");
            revert AmountMustBeGreaterThanZero();
        }

        address l2Token = tokenAddress[_assetId];
        IL2StandardToken(l2Token).bridgeBurn(_prevMsgSender, _amount);

        /// backwards compatible event
        emit WithdrawalInitiated(_prevMsgSender, _l1Receiver, l2Token, _amount);
        // solhint-disable-next-line func-named-parameters
        emit BridgeBurn(_chainId, _assetId, _prevMsgSender, _l1Receiver, _mintValue, _amount);
        _bridgeMintData = _data;
    }

    /// @dev Deploy and initialize the L2 token for the L1 counterpart
    function _deployL2Token(address _l1Token, bytes memory _data) internal returns (address) {
        bytes32 salt = _getCreate2Salt(_l1Token);

        BeaconProxy l2Token = _deployBeaconProxy(salt);
        L2StandardERC20(address(l2Token)).bridgeInitialize(_l1Token, _data);

        return address(l2Token);
    }

    /// @dev Deploy the beacon proxy for the L2 token, while using ContractDeployer system contract.
    /// @dev This function uses raw call to ContractDeployer to make sure that exactly `l2TokenProxyBytecodeHash` is used
    /// for the code of the proxy.
    function _deployBeaconProxy(bytes32 salt) internal returns (BeaconProxy proxy) {
        (bool success, bytes memory returndata) = SystemContractsCaller.systemCallWithReturndata(
            uint32(gasleft()),
            DEPLOYER_SYSTEM_CONTRACT,
            0,
            abi.encodeCall(
                IContractDeployer.create2,
                (salt, l2TokenProxyBytecodeHash, abi.encode(address(l2TokenBeacon), ""))
            )
        );

        // The deployment should be successful and return the address of the proxy
        if (!success) {
            revert DeployFailed();
        }
        proxy = BeaconProxy(abi.decode(returndata, (address)));
    }

    /// @dev Convert the L1 token address to the create2 salt of deployed L2 token
    function _getCreate2Salt(address _l1Token) internal pure returns (bytes32 salt) {
        salt = bytes32(uint256(uint160(_l1Token)));
    }

    /// @return Address of an L2 token counterpart
    function l2TokenAddress(address _l1Token) public view override returns (address) {
        bytes32 constructorInputHash = keccak256(abi.encode(address(l2TokenBeacon), ""));
        bytes32 salt = _getCreate2Salt(_l1Token);
        return
            L2ContractHelper.computeCreate2Address(address(this), salt, l2TokenProxyBytecodeHash, constructorInputHash);
    }
}<|MERGE_RESOLUTION|>--- conflicted
+++ resolved
@@ -46,11 +46,7 @@
         _disableInitializers();
     }
 
-<<<<<<< HEAD
-    /// @dev Sets the L2SharedBridge contract address. Should be called only once.
-=======
     /// @dev Sets the Shared Bridge contract address. Should be called only once.
->>>>>>> bb2f49eb
     function setSharedBridge(IL2SharedBridge _sharedBridge) external onlyOwner {
         if (address(l2Bridge) != address(0)) {
             // "SD: shared bridge already set";
