// SPDX-License-Identifier: MIT

pragma solidity 0.8.20;

import {Ownable2StepUpgradeable} from "@openzeppelin/contracts-upgradeable/access/Ownable2StepUpgradeable.sol";
import {BeaconProxy} from "@openzeppelin/contracts/proxy/beacon/BeaconProxy.sol";
import {UpgradeableBeacon} from "@openzeppelin/contracts/proxy/beacon/UpgradeableBeacon.sol";

import {IL2SharedBridge} from "./interfaces/IL2SharedBridge.sol";
import {IL2StandardToken} from "./interfaces/IL2StandardToken.sol";
import {IL2NativeTokenVault} from "./interfaces/IL2NativeTokenVault.sol";

import {L2StandardERC20} from "./L2StandardERC20.sol";
import {L2ContractHelper, DEPLOYER_SYSTEM_CONTRACT, NATIVE_TOKEN_VAULT_VIRTUAL_ADDRESS, L1_CHAIN_ID, IContractDeployer} from "../L2ContractHelper.sol";
import {SystemContractsCaller} from "../SystemContractsCaller.sol";
import {DataEncoding} from "../common/libraries/DataEncoding.sol";

import {EmptyAddress, EmptyBytes32, AddressMismatch, AssetIdMismatch, DeployFailed, AmountMustBeGreaterThanZero, InvalidCaller} from "../L2ContractErrors.sol";

/// @author Matter Labs
/// @custom:security-contact security@matterlabs.dev
/// @notice The "default" bridge implementation for the ERC20 tokens. Note, that it does not
/// support any custom token logic, i.e. rebase tokens' functionality is not supported.
contract L2NativeTokenVault is IL2NativeTokenVault, Ownable2StepUpgradeable {
    IL2SharedBridge public override l2Bridge;

    /// @dev Contract that stores the implementation address for token.
    /// @dev For more details see https://docs.openzeppelin.com/contracts/3.x/api/proxy#UpgradeableBeacon.
    UpgradeableBeacon public l2TokenBeacon;

    /// @dev Bytecode hash of the proxy for tokens deployed by the bridge.
    bytes32 internal l2TokenProxyBytecodeHash;

    mapping(bytes32 assetId => address tokenAddress) public override tokenAddress;

    modifier onlyBridge() {
        if (msg.sender != address(l2Bridge)) {
            revert InvalidCaller(msg.sender);
            // Only L2 bridge can call this method
        }
        _;
    }

    /// @dev Contract is expected to be used as proxy implementation.
    /// @dev Disable the initialization to prevent Parity hack.
    constructor() {
        _disableInitializers();
    }

    /// @dev Sets the Shared Bridge contract address. Should be called only once.
    function setSharedBridge(IL2SharedBridge _sharedBridge) external onlyOwner {
        if (address(l2Bridge) != address(0)) {
            // "SD: shared bridge already set";
            revert AddressMismatch(address(0), address(l2Bridge));
        }
        if (address(_sharedBridge) == address(0)) {
            // "SD: shared bridge 0");
            revert EmptyAddress();
        }

        l2Bridge = _sharedBridge;
    }

    /// @notice Initializes the bridge contract for later use. Expected to be used in the proxy.
    /// @param _l2TokenProxyBytecodeHash The bytecode hash of the proxy for tokens deployed by the bridge.
    /// @param _aliasedOwner The address of the governor contract.
    /// @param _contractsDeployedAlready Ensures beacon proxy for standard ERC20 has not been deployed
    function initialize(
        bytes32 _l2TokenProxyBytecodeHash,
        address _aliasedOwner,
        bool _contractsDeployedAlready
    ) external reinitializer(2) {
        if (_l2TokenProxyBytecodeHash == bytes32(0)) {
            revert EmptyBytes32();
        }
        if (_aliasedOwner == address(0)) {
            revert EmptyAddress();
        }

        if (!_contractsDeployedAlready) {
            address l2StandardToken = address(new L2StandardERC20{salt: bytes32(0)}());
            l2TokenBeacon = new UpgradeableBeacon{salt: bytes32(0)}(l2StandardToken);
            l2TokenProxyBytecodeHash = _l2TokenProxyBytecodeHash;
            l2TokenBeacon.transferOwnership(_aliasedOwner);
        }

        _transferOwnership(_aliasedOwner);
    }

    function setL2TokenBeacon(address _l2TokenBeacon, bytes32 _l2TokenProxyBytecodeHash) external onlyOwner {
        l2TokenBeacon = UpgradeableBeacon(_l2TokenBeacon);
        l2TokenProxyBytecodeHash = _l2TokenProxyBytecodeHash;
        emit L2TokenBeaconUpdated(_l2TokenBeacon, _l2TokenProxyBytecodeHash);
    }

    function bridgeMint(uint256 _chainId, bytes32 _assetId, bytes calldata _data) external payable override onlyBridge {
        address token = tokenAddress[_assetId];
<<<<<<< HEAD
        (
            uint256 _amount,
            address _l1Sender,
            address _l2Receiver,
            bytes memory erc20Data,
            address originToken
        ) = DataEncoding.decodeBridgeMintData(_data);
        address expectedToken = l2TokenAddress(originToken);
=======
        (address _l1Sender, uint256 _amount, address _l2Receiver, bytes memory erc20Data, address originToken) = abi
            .decode(_data, (address, uint256, address, bytes, address));

>>>>>>> bc588839
        if (token == address(0)) {
            address expectedToken = _calculateCreate2TokenAddress(originToken);
            bytes32 expectedAssetId = keccak256(
                abi.encode(_chainId, NATIVE_TOKEN_VAULT_VIRTUAL_ADDRESS, bytes32(uint256(uint160(originToken))))
            );
            if (_assetId != expectedAssetId) {
                // Make sure that a NativeTokenVault sent the message
                revert AssetIdMismatch(_assetId, expectedAssetId);
            }
            address deployedToken = _deployL2Token(originToken, erc20Data);
            if (deployedToken != expectedToken) {
                revert AddressMismatch(expectedToken, deployedToken);
            }
            tokenAddress[_assetId] = expectedToken;
            token = expectedToken;
        }

        IL2StandardToken(token).bridgeMint(_l2Receiver, _amount);
        /// backwards compatible event
        emit FinalizeDeposit(_l1Sender, _l2Receiver, token, _amount);
        // solhint-disable-next-line func-named-parameters
        emit BridgeMint(_chainId, _assetId, _l1Sender, _l2Receiver, _amount);
    }

    function bridgeBurn(
        uint256 _chainId,
        uint256 _mintValue,
        bytes32 _assetId,
        address _prevMsgSender,
        bytes calldata _data
    ) external payable override onlyBridge returns (bytes memory _bridgeMintData) {
        (uint256 _amount, address _l1Receiver) = abi.decode(_data, (uint256, address));
        if (_amount == 0) {
            // "Amount cannot be zero");
            revert AmountMustBeGreaterThanZero();
        }

        address l2Token = tokenAddress[_assetId];
        IL2StandardToken(l2Token).bridgeBurn(_prevMsgSender, _amount);

        /// backwards compatible event
        emit WithdrawalInitiated(_prevMsgSender, _l1Receiver, l2Token, _amount);
        // solhint-disable-next-line func-named-parameters
        emit BridgeBurn(_chainId, _assetId, _prevMsgSender, _l1Receiver, _mintValue, _amount);
        _bridgeMintData = _data;
    }

    /// @dev Deploy and initialize the L2 token for the L1 counterpart
    function _deployL2Token(address _l1Token, bytes memory _data) internal returns (address) {
        bytes32 salt = _getCreate2Salt(_l1Token);

        BeaconProxy l2Token = _deployBeaconProxy(salt);
        L2StandardERC20(address(l2Token)).bridgeInitialize(_l1Token, _data);

        return address(l2Token);
    }

    /// @dev Deploy the beacon proxy for the L2 token, while using ContractDeployer system contract.
    /// @dev This function uses raw call to ContractDeployer to make sure that exactly `l2TokenProxyBytecodeHash` is used
    /// for the code of the proxy.
    function _deployBeaconProxy(bytes32 salt) internal returns (BeaconProxy proxy) {
        (bool success, bytes memory returndata) = SystemContractsCaller.systemCallWithReturndata(
            uint32(gasleft()),
            DEPLOYER_SYSTEM_CONTRACT,
            0,
            abi.encodeCall(
                IContractDeployer.create2,
                (salt, l2TokenProxyBytecodeHash, abi.encode(address(l2TokenBeacon), ""))
            )
        );

        // The deployment should be successful and return the address of the proxy
        if (!success) {
            revert DeployFailed();
        }
        proxy = BeaconProxy(abi.decode(returndata, (address)));
    }

    /// @dev Convert the L1 token address to the create2 salt of deployed L2 token
    function _getCreate2Salt(address _l1Token) internal pure returns (bytes32 salt) {
        salt = bytes32(uint256(uint160(_l1Token)));
    }

    /// @notice Calculates L2 wrapped token address given the currently stored beacon proxy bytecode hash and beacon address.
    /// @param _l1Token The address of token on L1.
    /// @return Address of an L2 token counterpart.
    function _calculateCreate2TokenAddress(address _l1Token) internal view returns (address) {
        bytes32 constructorInputHash = keccak256(abi.encode(address(l2TokenBeacon), ""));
        bytes32 salt = _getCreate2Salt(_l1Token);
        return
            L2ContractHelper.computeCreate2Address(address(this), salt, l2TokenProxyBytecodeHash, constructorInputHash);
    }

    /// @notice Calculates L2 wrapped token address corresponding to L1 token counterpart.
    /// @param _l1Token The address of token on L1.
    /// @return expectedToken The address of token on L2.
    function l2TokenAddress(address _l1Token) public view override returns (address expectedToken) {
        bytes32 expectedAssetId = keccak256(
            abi.encode(L1_CHAIN_ID, NATIVE_TOKEN_VAULT_VIRTUAL_ADDRESS, bytes32(uint256(uint160(_l1Token))))
        );
        expectedToken = tokenAddress[expectedAssetId];
        if (expectedToken == address(0)) {
            expectedToken = _calculateCreate2TokenAddress(_l1Token);
        }
    }
}<|MERGE_RESOLUTION|>--- conflicted
+++ resolved
@@ -95,7 +95,6 @@
 
     function bridgeMint(uint256 _chainId, bytes32 _assetId, bytes calldata _data) external payable override onlyBridge {
         address token = tokenAddress[_assetId];
-<<<<<<< HEAD
         (
             uint256 _amount,
             address _l1Sender,
@@ -103,12 +102,7 @@
             bytes memory erc20Data,
             address originToken
         ) = DataEncoding.decodeBridgeMintData(_data);
-        address expectedToken = l2TokenAddress(originToken);
-=======
-        (address _l1Sender, uint256 _amount, address _l2Receiver, bytes memory erc20Data, address originToken) = abi
-            .decode(_data, (address, uint256, address, bytes, address));
-
->>>>>>> bc588839
+
         if (token == address(0)) {
             address expectedToken = _calculateCreate2TokenAddress(originToken);
             bytes32 expectedAssetId = keccak256(
