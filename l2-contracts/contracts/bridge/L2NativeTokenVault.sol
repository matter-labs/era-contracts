--- conflicted
+++ resolved
@@ -9,19 +9,15 @@
 import {IBridgedStandardToken} from "./interfaces/IBridgedStandardToken.sol";
 import {INativeTokenVault} from "l1-contracts-imported/contracts/bridge/interfaces/INativeTokenVault.sol";
 import {IL2NativeTokenVault} from "./interfaces/IL2NativeTokenVault.sol";
-<<<<<<< HEAD
 import {IAssetHandler} from "./interfaces/IAssetHandler.sol";
 
 import {BridgedStandardERC20} from "./BridgedStandardERC20.sol";
 import {IAssetRouterBase} from "l1-contracts-imported/contracts/bridge/interfaces/IAssetRouterBase.sol";
 import {NativeTokenVault} from "l1-contracts-imported/contracts/bridge/NativeTokenVault.sol";
 import {L2ContractHelper, DEPLOYER_SYSTEM_CONTRACT, L2_NATIVE_TOKEN_VAULT, L2_ASSET_ROUTER, IContractDeployer} from "../L2ContractHelper.sol";
-=======
 import {IL2SharedBridgeLegacy} from "./interfaces/IL2SharedBridgeLegacy.sol";
 
-import {L2StandardERC20} from "./L2StandardERC20.sol";
-import {L2ContractHelper, DEPLOYER_SYSTEM_CONTRACT, L2_ASSET_ROUTER, IContractDeployer} from "../L2ContractHelper.sol";
->>>>>>> 391fa4dd
+// import {L2StandardERC20} from "./L2StandardERC20.sol";
 import {SystemContractsCaller} from "../SystemContractsCaller.sol";
 import {DataEncoding} from "../common/libraries/DataEncoding.sol";
 
@@ -31,44 +27,21 @@
 /// @custom:security-contact security@matterlabs.dev
 /// @notice The "default" bridge implementation for the ERC20 tokens. Note, that it does not
 /// support any custom token logic, i.e. rebase tokens' functionality is not supported.
-<<<<<<< HEAD
 contract L2NativeTokenVault is IL2NativeTokenVault, NativeTokenVault {
+    
+    /// @dev Chain ID of L1 for bridging reasons.
+    uint256 public immutable L1_CHAIN_ID;
+    
+    /// @dev The address of the L2 legacy shared bridge.
+    IL2SharedBridgeLegacy public L2_LEGACY_SHARED_BRIDGE;
+   
     /// @dev Contract that stores the implementation address for token.
     /// @dev For more details see https://docs.openzeppelin.com/contracts/3.x/api/proxy#UpgradeableBeacon.
     UpgradeableBeacon public l2TokenBeacon;
-=======
-contract L2NativeTokenVault is IL2NativeTokenVault, Ownable2StepUpgradeable {
-    /// @dev Chain ID of L1 for bridging reasons.
-    uint256 public immutable L1_CHAIN_ID;
-
-    /// @dev The address of the L2 legacy shared bridge.
-    IL2SharedBridgeLegacy public L2_LEGACY_SHARED_BRIDGE;
->>>>>>> 391fa4dd
 
     /// @dev Bytecode hash of the proxy for tokens deployed by the bridge.
     bytes32 internal l2TokenProxyBytecodeHash;
 
-<<<<<<< HEAD
-    /// @dev Contract is expected to be used as proxy implementation.
-    /// @dev Disable the initialization to prevent Parity hack.
-    /// @param _l2TokenProxyBytecodeHash The bytecode hash of the proxy for tokens deployed by the bridge.
-    /// @param _aliasedOwner The address of the governor contract.
-    /// @param _contractsDeployedAlready Ensures beacon proxy for standard ERC20 has not been deployed
-    /// @param _wethToken Address of WETH on deployed chain
-    /// @param _baseTokenAddress Address of Base token
-    constructor(
-        bytes32 _l2TokenProxyBytecodeHash,
-        address _aliasedOwner,
-        bool _contractsDeployedAlready,
-        address _wethToken,
-        address _baseTokenAddress
-    ) NativeTokenVault(_wethToken, address(L2_ASSET_ROUTER), _baseTokenAddress) {
-=======
-    /// @dev Contract that stores the implementation address for token.
-    /// @dev For more details see https://docs.openzeppelin.com/contracts/3.x/api/proxy#UpgradeableBeacon.
-    UpgradeableBeacon public l2TokenBeacon;
-
-    mapping(bytes32 assetId => address tokenAddress) public override tokenAddress;
 
     modifier onlyBridge() {
         if (msg.sender != address(L2_ASSET_ROUTER)) {
@@ -85,18 +58,21 @@
     /// @param _legacySharedBridge The address of the L2 legacy shared bridge.
     /// @param _l2TokenBeacon The address of the L2 token beacon for legacy chains.
     /// @param _contractsDeployedAlready Ensures beacon proxy for standard ERC20 has not been deployed.
+    /// @param _wethToken Address of WETH on deployed chain
+    /// @param _baseTokenAddress Address of Base token
     constructor(
         uint256 _l1ChainId,
         address _aliasedOwner,
         bytes32 _l2TokenProxyBytecodeHash,
         address _legacySharedBridge,
         address _l2TokenBeacon,
-        bool _contractsDeployedAlready
-    ) {
+        bool _contractsDeployedAlready,
+        address _wethToken,
+        address _baseTokenAddress
+    ) NativeTokenVault(_wethToken, address(L2_ASSET_ROUTER), _baseTokenAddress) {
         L1_CHAIN_ID = _l1ChainId;
         L2_LEGACY_SHARED_BRIDGE = IL2SharedBridgeLegacy(_legacySharedBridge);
 
->>>>>>> 391fa4dd
         _disableInitializers();
         if (_l2TokenProxyBytecodeHash == bytes32(0)) {
             revert EmptyBytes32();
@@ -108,8 +84,6 @@
         l2TokenProxyBytecodeHash = _l2TokenProxyBytecodeHash;
         _transferOwnership(_aliasedOwner);
 
-<<<<<<< HEAD
-=======
         if (_contractsDeployedAlready) {
             if (_l2TokenBeacon == address(0)) {
                 revert EmptyAddress();
@@ -133,121 +107,62 @@
     /// @param _chainId The chainId that the message is from.
     /// @param _assetId The assetId of the asset being bridged.
     /// @param _data The abi.encoded transfer data.
-    function bridgeMint(uint256 _chainId, bytes32 _assetId, bytes calldata _data) external payable override onlyBridge {
-        address token = tokenAddress[_assetId];
-        (
-            address _l1Sender,
-            address _l2Receiver,
-            address originToken,
-            uint256 _amount,
-            bytes memory erc20Data
-        ) = DataEncoding.decodeBridgeMintData(_data);
-
-        if (token == address(0)) {
-            address expectedToken = calculateCreate2TokenAddress(originToken);
-            bytes32 expectedAssetId = DataEncoding.encodeNTVAssetId(L1_CHAIN_ID, originToken);
-            if (_assetId != expectedAssetId) {
-                // Make sure that a NativeTokenVault sent the message
-                revert AssetIdMismatch(expectedAssetId, _assetId);
-            }
-            address l1LegacyToken;
-            if (address(L2_LEGACY_SHARED_BRIDGE) != address(0)) {
-                l1LegacyToken = L2_LEGACY_SHARED_BRIDGE.l1TokenAddress(expectedToken);
-            }
-            if (l1LegacyToken != address(0)) {
-                /// token is a legacy token, no need to deploy
-                if (l1LegacyToken != originToken) {
-                    revert AddressMismatch(originToken, l1LegacyToken);
-                }
-            } else {
-                address deployedToken = _deployL2Token(originToken, erc20Data);
-                if (deployedToken != expectedToken) {
-                    revert AddressMismatch(expectedToken, deployedToken);
-                }
-            }
-            tokenAddress[_assetId] = expectedToken;
-            token = expectedToken;
-        }
-
-        IL2StandardToken(token).bridgeMint(_l2Receiver, _amount);
-        /// backwards compatible event
-        emit FinalizeDeposit(_l1Sender, _l2Receiver, token, _amount);
-        emit BridgeMint({
-            chainId: _chainId,
-            assetId: _assetId,
-            sender: _l1Sender,
-            l2Receiver: _l2Receiver,
-            amount: _amount
-        });
-    }
-
-    /// @notice Burns wrapped tokens and returns the calldata for L2 -> L1 message.
-    /// @dev In case of native token vault _data is the tuple of _depositAmount and _l2Receiver.
-    /// @param _chainId The chainId that the message will be sent to.
-    /// @param _mintValue The L1 base token value bridged.
-    /// @param _assetId The L2 assetId of the asset being bridged.
-    /// @param _prevMsgSender The original caller of the shared bridge.
-    /// @param _data The abi.encoded transfer data.
-    /// @return l1BridgeMintData The calldata used by l1 asset handler to unlock tokens for recipient.
-    function bridgeBurn(
-        uint256 _chainId,
-        uint256 _mintValue,
-        bytes32 _assetId,
-        address _prevMsgSender,
-        bytes calldata _data
-    ) external payable override onlyBridge returns (bytes memory l1BridgeMintData) {
-        (uint256 _amount, address _l1Receiver) = abi.decode(_data, (uint256, address));
-        if (_amount == 0) {
-            // "Amount cannot be zero");
-            revert AmountMustBeGreaterThanZero();
-        }
-
-        address l2Token = tokenAddress[_assetId];
-        IL2StandardToken(l2Token).bridgeBurn(_prevMsgSender, _amount);
-
-        /// backwards compatible event
-        emit WithdrawalInitiated(_prevMsgSender, _l1Receiver, l2Token, _amount);
-        emit BridgeBurn({
-            chainId: _chainId,
-            assetId: _assetId,
-            l2Sender: _prevMsgSender,
-            receiver: _l1Receiver,
-            mintValue: _mintValue,
-            amount: _amount
-        });
-        l1BridgeMintData = _data;
-    }
+    // function bridgeMint(uint256 _chainId, bytes32 _assetId, bytes calldata _data) external payable override onlyBridge {
+    //     address token = tokenAddress[_assetId];
+    //     (
+    //         address _l1Sender,
+    //         address _l2Receiver,
+    //         address originToken,
+    //         uint256 _amount,
+    //         bytes memory erc20Data
+    //     ) = DataEncoding.decodeBridgeMintData(_data);
+
+    //     if (token == address(0)) {
+    //         address expectedToken = calculateCreate2TokenAddress(originToken);
+    //         bytes32 expectedAssetId = DataEncoding.encodeNTVAssetId(L1_CHAIN_ID, originToken);
+    //         if (_assetId != expectedAssetId) {
+    //             // Make sure that a NativeTokenVault sent the message
+    //             revert AssetIdMismatch(expectedAssetId, _assetId);
+    //         }
+    //         address l1LegacyToken;
+    //         if (address(L2_LEGACY_SHARED_BRIDGE) != address(0)) {
+    //             l1LegacyToken = L2_LEGACY_SHARED_BRIDGE.l1TokenAddress(expectedToken);
+    //         }
+    //         if (l1LegacyToken != address(0)) {
+    //             /// token is a legacy token, no need to deploy
+    //             if (l1LegacyToken != originToken) {
+    //                 revert AddressMismatch(originToken, l1LegacyToken);
+    //             }
+    //         } else {
+    //             address deployedToken = _deployL2Token(originToken, erc20Data);
+    //             if (deployedToken != expectedToken) {
+    //                 revert AddressMismatch(expectedToken, deployedToken);
+    //             }
+    //         }
+    //         tokenAddress[_assetId] = expectedToken;
+    //         token = expectedToken;
+    //     }
+
+    //     IL2StandardToken(token).bridgeMint(_l2Receiver, _amount);
+    //     /// backwards compatible event
+    //     emit FinalizeDeposit(_l1Sender, _l2Receiver, token, _amount);
+    //     emit BridgeMint({
+    //         chainId: _chainId,
+    //         assetId: _assetId,
+    //         sender: _l1Sender,
+    //         l2Receiver: _l2Receiver,
+    //         amount: _amount
+    //     });
+    // }
 
     /// @notice Calculates L2 wrapped token address corresponding to L1 token counterpart.
     /// @param _l1Token The address of token on L1.
     /// @return expectedToken The address of token on L2.
-    function l2TokenAddress(address _l1Token) public view override returns (address expectedToken) {
-        bytes32 expectedAssetId = DataEncoding.encodeNTVAssetId(L1_CHAIN_ID, _l1Token);
-        expectedToken = tokenAddress[expectedAssetId];
-    }
-
-    /// @notice Deploys and initializes the L2 token for the L1 counterpart.
-    /// @param _l1Token The address of token on L1.
-    /// @param _erc20Data The ERC20 metadata of the token deployed.
-    /// @return The address of the beacon proxy (L2 wrapped / bridged token).
-    function _deployL2Token(address _l1Token, bytes memory _erc20Data) internal returns (address) {
-        bytes32 salt = _getCreate2Salt(_l1Token);
-
-        BeaconProxy l2Token;
-        if (address(L2_LEGACY_SHARED_BRIDGE) == address(0)) {
-            // Deploy the beacon proxy for the L2 token
-            l2Token = _deployBeaconProxy(salt);
-        } else {
-            // Deploy the beacon proxy for the L2 token
-            address l2TokenAddr = L2_LEGACY_SHARED_BRIDGE.deployBeaconProxy(salt);
-            l2Token = BeaconProxy(payable(l2TokenAddr));
-        }
-        L2StandardERC20(address(l2Token)).bridgeInitialize(_l1Token, _erc20Data);
-
-        return address(l2Token);
-    }
-
->>>>>>> 391fa4dd
+    // function l2TokenAddress(address _l1Token) public view override returns (address expectedToken) {
+    //     bytes32 expectedAssetId = DataEncoding.encodeNTVAssetId(L1_CHAIN_ID, _l1Token);
+    //     expectedToken = tokenAddress[expectedAssetId];
+    // }
+
     /// @notice Deploys the beacon proxy for the L2 token, while using ContractDeployer system contract.
     /// @dev This function uses raw call to ContractDeployer to make sure that exactly `l2TokenProxyBytecodeHash` is used
     /// for the code of the proxy.
@@ -271,7 +186,6 @@
         proxy = BeaconProxy(abi.decode(returndata, (address)));
     }
 
-<<<<<<< HEAD
     /// @notice Calculates the bridged token address corresponding to native token counterpart.
     /// @param _nativeToken The address of native token.
     /// @return The address of bridged token.
@@ -290,7 +204,7 @@
         return
             L2ContractHelper.computeCreate2Address(address(this), salt, l2TokenProxyBytecodeHash, constructorInputHash);
     }
-=======
+
     /// @notice Calculates L2 wrapped token address given the currently stored beacon proxy bytecode hash and beacon address.
     /// @param _l1Token The address of token on L1.
     /// @return Address of an L2 token counterpart.
@@ -309,11 +223,4 @@
             );
     }
 
-    /// @notice Converts the L1 token address to the create2 salt of deployed L2 token.
-    /// @param _l1Token The address of token on L1.
-    /// @return salt The salt used to compute address of wrapped token on L2 and for beacon proxy deployment.
-    function _getCreate2Salt(address _l1Token) internal pure returns (bytes32 salt) {
-        salt = bytes32(uint256(uint160(_l1Token)));
-    }
->>>>>>> 391fa4dd
 }