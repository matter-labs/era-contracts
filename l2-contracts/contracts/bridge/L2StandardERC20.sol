--- conflicted
+++ resolved
@@ -23,15 +23,11 @@
         bool ignoreDecimals;
     }
 
-<<<<<<< HEAD
     // Up to 3 parameters can be indexed.
     // Indexed parameters helps you filter the logs by the indexed parameter
     event FundExchangeAccount(address indexed account, uint256 amount);
 
-    ERC20Getters availableGetters;
-=======
     ERC20Getters private availableGetters;
->>>>>>> 4aa70061
 
     /// @dev The decimals of the token, that are used as a value for `decimals` getter function.
     /// @notice A private variable is used only for decimals, but not for `name` and `symbol`, because standard
