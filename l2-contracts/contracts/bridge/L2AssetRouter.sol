--- conflicted
+++ resolved
@@ -27,14 +27,7 @@
     uint256 public immutable L1_CHAIN_ID;
 
     /// @dev The address of the L2 legacy shared bridge.
-<<<<<<< HEAD
-    address public L2_LEGACY_SHARED_BRIDGE;
-
-    /// @dev The address of the L1 shared bridge counterpart.
-    address public override l1SharedBridge;
-=======
     address public immutable L2_LEGACY_SHARED_BRIDGE;
->>>>>>> 50c633c6
 
     /// @dev The address of the L1 asset router counterpart.
     address public override l1AssetRouter;
@@ -42,15 +35,6 @@
     /// @dev A mapping of asset ID to asset handler address
     mapping(bytes32 assetId => address assetHandlerAddress) public override assetHandlerAddress;
 
-<<<<<<< HEAD
-    /// @notice Checks that the message sender is the l1 bridge.
-    modifier onlyL1Bridge() {
-        // Only the L1 bridge counterpart can initiate and finalize the deposit.
-        if (
-            AddressAliasHelper.undoL1ToL2Alias(msg.sender) != l1Bridge &&
-            AddressAliasHelper.undoL1ToL2Alias(msg.sender) != l1SharedBridge
-        ) {
-=======
     /// @notice Checks that the message sender is the L1 Asset Router.
     modifier onlyL1AssetRouter() {
         // Only the L1 Asset Router counterpart can initiate and finalize the deposit.
@@ -63,37 +47,11 @@
     /// @notice Checks that the message sender is the legacy L2 bridge.
     modifier onlyLegacyBridge() {
         if (msg.sender != L2_LEGACY_SHARED_BRIDGE) {
->>>>>>> 50c633c6
             revert InvalidCaller(msg.sender);
         }
         _;
     }
 
-<<<<<<< HEAD
-    /// @notice Checks that the message sender is the legacy l2 bridge.
-    modifier onlyLegacyBridge() {
-        // Only the L1 bridge counterpart can initiate and finalize the deposit.
-        if (msg.sender != L2_LEGACY_SHARED_BRIDGE) {
-            revert InvalidCaller(msg.sender);
-        }
-        _;
-    }
-
-    /// @dev Disable the initialization to prevent Parity hack.
-    /// @param _l1SharedBridge The address of the L1 Bridge contract.
-    /// @param _l1Bridge The address of the legacy L1 Bridge contract.
-    constructor(
-        uint256 _l1ChainId,
-        uint256 _eraChainId,
-        address _l1SharedBridge,
-        address _l1Bridge,
-        address _legacySharedBridge
-    ) {
-        ERA_CHAIN_ID = _eraChainId;
-        L1_CHAIN_ID = _l1ChainId;
-        L2_LEGACY_SHARED_BRIDGE = _legacySharedBridge;
-        if (_l1SharedBridge == address(0)) {
-=======
     /// @dev Disable the initialization to prevent Parity hack.
     /// @param _l1AssetRouter The address of the L1 Bridge contract.
     constructor(uint256 _l1ChainId, uint256 _eraChainId, address _l1AssetRouter, address _legacySharedBridge) {
@@ -101,7 +59,6 @@
         L1_CHAIN_ID = _l1ChainId;
         L2_LEGACY_SHARED_BRIDGE = _legacySharedBridge;
         if (_l1AssetRouter == address(0)) {
->>>>>>> 50c633c6
             revert EmptyAddress();
         }
 
@@ -144,10 +101,7 @@
     /// where tokens would be unlocked
     /// @param _assetId The asset id of the withdrawn asset
     /// @param _assetData The data that is passed to the asset handler contract
-<<<<<<< HEAD
-=======
     /// @param _sender The address of the sender of the message
->>>>>>> 50c633c6
     function _withdrawSender(bytes32 _assetId, bytes memory _assetData, address _sender) internal {
         address assetHandler = assetHandlerAddress[_assetId];
         bytes memory _l1bridgeMintData = IL2AssetHandler(assetHandler).bridgeBurn({
