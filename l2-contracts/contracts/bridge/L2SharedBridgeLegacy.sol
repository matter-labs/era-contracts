// SPDX-License-Identifier: MIT

pragma solidity 0.8.20;

import {Initializable} from "@openzeppelin/contracts/proxy/utils/Initializable.sol";
import {UpgradeableBeacon} from "@openzeppelin/contracts/proxy/beacon/UpgradeableBeacon.sol";

import {L2StandardERC20} from "./L2StandardERC20.sol";

<<<<<<< HEAD
import {DEPLOYER_SYSTEM_CONTRACT, L2_ASSET_ROUTER, L2_NATIVE_TOKEN_VAULT, IContractDeployer} from "../L2ContractHelper.sol";
=======
import {L2ContractHelper, DEPLOYER_SYSTEM_CONTRACT, L2_ASSET_ROUTER, L2_NATIVE_TOKEN_VAULT, IContractDeployer} from "../L2ContractHelper.sol";
>>>>>>> 50c633c6
import {SystemContractsCaller} from "../SystemContractsCaller.sol";

import {IL2SharedBridgeLegacy} from "./interfaces/IL2SharedBridgeLegacy.sol";

<<<<<<< HEAD
import {EmptyAddress, EmptyBytes32, DeployFailed, AmountMustBeGreaterThanZero} from "../L2ContractErrors.sol";
=======
import {EmptyAddress, EmptyBytes32, DeployFailed, AmountMustBeGreaterThanZero, InvalidCaller} from "../L2ContractErrors.sol";
>>>>>>> 50c633c6

/// @author Matter Labs
/// @custom:security-contact security@matterlabs.dev
/// @notice The "default" bridge implementation for the ERC20 tokens. Note, that it does not
/// support any custom token logic, i.e. rebase tokens' functionality is not supported.
contract L2SharedBridgeLegacy is IL2SharedBridgeLegacy, Initializable {
    /// @dev Contract is expected to be used as proxy implementation.
    /// @dev Disable the initialization to prevent Parity hack.
    uint256 public immutable ERA_CHAIN_ID;

    /// @dev The address of the L1 shared bridge counterpart.
    address public override l1SharedBridge;

    /// @dev Contract that stores the implementation address for token.
    /// @dev For more details see https://docs.openzeppelin.com/contracts/3.x/api/proxy#UpgradeableBeacon.
    UpgradeableBeacon public l2TokenBeacon;

    /// @dev Bytecode hash of the proxy for tokens deployed by the bridge.
    bytes32 internal l2TokenProxyBytecodeHash;

    /// @dev A mapping l2 token address => l1 token address
    mapping(address l2TokenAddress => address l1TokenAddress) public override l1TokenAddress;

    /// @dev The address of the legacy L1 erc20 bridge counterpart.
    /// This is non-zero only on Era, and should not be renamed for backward compatibility with the SDKs.
    address public override l1Bridge;

<<<<<<< HEAD
=======
    modifier onlyNTV() {
        if (msg.sender != address(L2_NATIVE_TOKEN_VAULT)) {
            revert InvalidCaller(msg.sender);
        }
        _;
    }

>>>>>>> 50c633c6
    constructor(uint256 _eraChainId) {
        ERA_CHAIN_ID = _eraChainId;
        _disableInitializers();
    }

    /// @notice Initializes the bridge contract for later use. Expected to be used in the proxy.
    /// @param _l1SharedBridge The address of the L1 Bridge contract.
    /// @param _l1Bridge The address of the legacy L1 Bridge contract.
    /// @param _l2TokenProxyBytecodeHash The bytecode hash of the proxy for tokens deployed by the bridge.
    /// @param _aliasedOwner The address of the governor contract.
    function initialize(
        address _l1SharedBridge,
        address _l1Bridge,
        bytes32 _l2TokenProxyBytecodeHash,
        address _aliasedOwner
    ) external reinitializer(2) {
        if (_l1SharedBridge == address(0)) {
            revert EmptyAddress();
        }

        if (_l2TokenProxyBytecodeHash == bytes32(0)) {
            revert EmptyBytes32();
        }

        if (_aliasedOwner == address(0)) {
            revert EmptyAddress();
        }

        l1SharedBridge = _l1SharedBridge;

        if (block.chainid != ERA_CHAIN_ID) {
            address l2StandardToken = address(new L2StandardERC20{salt: bytes32(0)}());
            l2TokenBeacon = new UpgradeableBeacon{salt: bytes32(0)}(l2StandardToken);
            l2TokenProxyBytecodeHash = _l2TokenProxyBytecodeHash;
            l2TokenBeacon.transferOwnership(_aliasedOwner);
        } else {
            if (_l1Bridge == address(0)) {
                revert EmptyAddress();
            }
            l1Bridge = _l1Bridge;
            // l2StandardToken and l2TokenBeacon are already deployed on ERA, and stored in the proxy
        }
    }

    /// @notice Initiates a withdrawal by burning funds on the contract and sending the message to L1
    /// where tokens would be unlocked
    /// @param _l1Receiver The account address that should receive funds on L1
    /// @param _l2Token The L2 token address which is withdrawn
    /// @param _amount The total amount of tokens to be withdrawn
    function withdraw(address _l1Receiver, address _l2Token, uint256 _amount) external override {
        if (_amount == 0) {
            revert AmountMustBeGreaterThanZero();
        }
        L2_ASSET_ROUTER.withdrawLegacyBridge(_l1Receiver, _l2Token, _amount, msg.sender);
    }

    /// @return Address of an L2 token counterpart
    function l2TokenAddress(address _l1Token) public view override returns (address) {
        address token = L2_NATIVE_TOKEN_VAULT.l2TokenAddress(_l1Token);
        if (token != address(0)) {
            return token;
        }
<<<<<<< HEAD
        return L2_NATIVE_TOKEN_VAULT.calculateCreate2TokenAddress(_l1Token);
=======
        return _calculateCreate2TokenAddress(_l1Token);
    }

    /// @notice Calculates L2 wrapped token address given the currently stored beacon proxy bytecode hash and beacon address.
    /// @param _l1Token The address of token on L1.
    /// @return Address of an L2 token counterpart.
    function _calculateCreate2TokenAddress(address _l1Token) internal view returns (address) {
        bytes32 constructorInputHash = keccak256(abi.encode(address(l2TokenBeacon), ""));
        bytes32 salt = _getCreate2Salt(_l1Token);
        return
            L2ContractHelper.computeCreate2Address(address(this), salt, l2TokenProxyBytecodeHash, constructorInputHash);
>>>>>>> 50c633c6
    }

    /// @dev Convert the L1 token address to the create2 salt of deployed L2 token
    function _getCreate2Salt(address _l1Token) internal pure returns (bytes32 salt) {
        salt = bytes32(uint256(uint160(_l1Token)));
    }

    /// @dev Deploy the beacon proxy for the L2 token, while using ContractDeployer system contract.
    /// @dev This function uses raw call to ContractDeployer to make sure that exactly `l2TokenProxyBytecodeHash` is used
    /// for the code of the proxy.
<<<<<<< HEAD
    function deployBeaconProxy(bytes32 salt) external returns (address proxy) {
=======
    function deployBeaconProxy(bytes32 salt) external onlyNTV returns (address proxy) {
>>>>>>> 50c633c6
        (bool success, bytes memory returndata) = SystemContractsCaller.systemCallWithReturndata(
            uint32(gasleft()),
            DEPLOYER_SYSTEM_CONTRACT,
            0,
            abi.encodeCall(
                IContractDeployer.create2,
                (salt, l2TokenProxyBytecodeHash, abi.encode(address(l2TokenBeacon), ""))
            )
        );

        // The deployment should be successful and return the address of the proxy
        if (!success) {
            revert DeployFailed();
        }
        proxy = abi.decode(returndata, (address));
    }
}<|MERGE_RESOLUTION|>--- conflicted
+++ resolved
@@ -7,20 +7,12 @@
 
 import {L2StandardERC20} from "./L2StandardERC20.sol";
 
-<<<<<<< HEAD
-import {DEPLOYER_SYSTEM_CONTRACT, L2_ASSET_ROUTER, L2_NATIVE_TOKEN_VAULT, IContractDeployer} from "../L2ContractHelper.sol";
-=======
 import {L2ContractHelper, DEPLOYER_SYSTEM_CONTRACT, L2_ASSET_ROUTER, L2_NATIVE_TOKEN_VAULT, IContractDeployer} from "../L2ContractHelper.sol";
->>>>>>> 50c633c6
 import {SystemContractsCaller} from "../SystemContractsCaller.sol";
 
 import {IL2SharedBridgeLegacy} from "./interfaces/IL2SharedBridgeLegacy.sol";
 
-<<<<<<< HEAD
-import {EmptyAddress, EmptyBytes32, DeployFailed, AmountMustBeGreaterThanZero} from "../L2ContractErrors.sol";
-=======
 import {EmptyAddress, EmptyBytes32, DeployFailed, AmountMustBeGreaterThanZero, InvalidCaller} from "../L2ContractErrors.sol";
->>>>>>> 50c633c6
 
 /// @author Matter Labs
 /// @custom:security-contact security@matterlabs.dev
@@ -48,8 +40,6 @@
     /// This is non-zero only on Era, and should not be renamed for backward compatibility with the SDKs.
     address public override l1Bridge;
 
-<<<<<<< HEAD
-=======
     modifier onlyNTV() {
         if (msg.sender != address(L2_NATIVE_TOKEN_VAULT)) {
             revert InvalidCaller(msg.sender);
@@ -57,7 +47,6 @@
         _;
     }
 
->>>>>>> 50c633c6
     constructor(uint256 _eraChainId) {
         ERA_CHAIN_ID = _eraChainId;
         _disableInitializers();
@@ -120,9 +109,6 @@
         if (token != address(0)) {
             return token;
         }
-<<<<<<< HEAD
-        return L2_NATIVE_TOKEN_VAULT.calculateCreate2TokenAddress(_l1Token);
-=======
         return _calculateCreate2TokenAddress(_l1Token);
     }
 
@@ -134,7 +120,6 @@
         bytes32 salt = _getCreate2Salt(_l1Token);
         return
             L2ContractHelper.computeCreate2Address(address(this), salt, l2TokenProxyBytecodeHash, constructorInputHash);
->>>>>>> 50c633c6
     }
 
     /// @dev Convert the L1 token address to the create2 salt of deployed L2 token
@@ -145,11 +130,7 @@
     /// @dev Deploy the beacon proxy for the L2 token, while using ContractDeployer system contract.
     /// @dev This function uses raw call to ContractDeployer to make sure that exactly `l2TokenProxyBytecodeHash` is used
     /// for the code of the proxy.
-<<<<<<< HEAD
-    function deployBeaconProxy(bytes32 salt) external returns (address proxy) {
-=======
     function deployBeaconProxy(bytes32 salt) external onlyNTV returns (address proxy) {
->>>>>>> 50c633c6
         (bool success, bytes memory returndata) = SystemContractsCaller.systemCallWithReturndata(
             uint32(gasleft()),
             DEPLOYER_SYSTEM_CONTRACT,
