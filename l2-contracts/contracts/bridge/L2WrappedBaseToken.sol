--- conflicted
+++ resolved
@@ -80,16 +80,6 @@
         emit Initialize(name_, symbol_, 18);
     }
 
-<<<<<<< HEAD
-=======
-    modifier onlyBridge() {
-        if (msg.sender != l2Bridge) {
-            revert Unauthorized(msg.sender);
-        }
-        _;
-    }
-
->>>>>>> 7b488e67
     /// @notice Function for minting tokens on L2, implemented only to be compatible with IL2StandardToken interface.
     /// Always reverts instead of minting anything!
     /// Note: Use `deposit`/`depositTo` methods instead.
