// SPDX-License-Identifier: MIT

pragma solidity 0.8.20;

// solhint-disable gas-custom-errors, reason-string

import {ReconstructionMismatch, PubdataField} from "./DAErrors.sol";
import {COMPRESSOR_CONTRACT, L2ContractHelper} from "../L2ContractHelper.sol";

import {EfficientCall} from "@matterlabs/zksync-contracts/l2/system-contracts/libraries/EfficientCall.sol";

/// @dev The current version of state diff compression being used.
uint256 constant STATE_DIFF_COMPRESSION_VERSION_NUMBER = 1;

uint256 constant L2_TO_L1_LOG_SERIALIZE_SIZE = 88;

/// @dev Each state diff consists of 156 bytes of actual data and 116 bytes of unused padding, needed for circuit efficiency.
uint256 constant STATE_DIFF_ENTRY_SIZE = 272;

/// A library that could be used by any L2 DA validator to produce standard state-diff-based
/// DA output.
abstract contract StateDiffL2DAValidator {
    /// @notice Validates, that the operator provided the correct preimages for los, messages, and bytecodes.
    /// @return uncompressedStateDiffHash the hash of the uncompressed state diffs
    /// @return totalL2Pubdata total pubdata that should be sent to L1.
    /// @return leftoverSuffix the suffix left after pubdata and uncompressed state diffs.
    /// On Era or other "vanilla" rollups it is empty, but it can be used for providing additional data by the operator,
    /// e.g. DA committee signatures, etc.
    function _produceStateDiffPubdata(
<<<<<<< HEAD
        bytes32 chainedLogsHash,
        bytes32, /* logsRootHash, */
        bytes32 chainedMessagesHash,
        bytes32 chainedBytescodesHash,
=======
        bytes32 _chainedLogsHash,
        bytes32 _chainedMessagesHash,
        bytes32 _chainedBytescodesHash,
>>>>>>> 42be7e5c
        bytes calldata _totalL2ToL1PubdataAndStateDiffs
    )
        internal
        virtual
        returns (bytes32 uncompressedStateDiffHash, bytes calldata totalL2Pubdata, bytes calldata leftoverSuffix)
    {
        uint256 calldataPtr = 0;

        /// Check logs
        uint32 numberOfL2ToL1Logs = uint32(bytes4(_totalL2ToL1PubdataAndStateDiffs[calldataPtr:calldataPtr + 4]));
        calldataPtr += 4;

        bytes32 reconstructedChainedLogsHash;
        for (uint256 i = 0; i < numberOfL2ToL1Logs; ++i) {
            bytes32 hashedLog = EfficientCall.keccak(
                _totalL2ToL1PubdataAndStateDiffs[calldataPtr:calldataPtr + L2_TO_L1_LOG_SERIALIZE_SIZE]
            );
            calldataPtr += L2_TO_L1_LOG_SERIALIZE_SIZE;
            reconstructedChainedLogsHash = keccak256(abi.encode(reconstructedChainedLogsHash, hashedLog));
        }
        if (reconstructedChainedLogsHash != _chainedLogsHash) {
            revert ReconstructionMismatch(PubdataField.LogsHash, _chainedLogsHash, reconstructedChainedLogsHash);
        }

        /// Check messages
        uint32 numberOfMessages = uint32(bytes4(_totalL2ToL1PubdataAndStateDiffs[calldataPtr:calldataPtr + 4]));
        calldataPtr += 4;
        bytes32 reconstructedChainedMessagesHash;
        for (uint256 i = 0; i < numberOfMessages; ++i) {
            uint32 currentMessageLength = uint32(bytes4(_totalL2ToL1PubdataAndStateDiffs[calldataPtr:calldataPtr + 4]));
            calldataPtr += 4;
            bytes32 hashedMessage = EfficientCall.keccak(
                _totalL2ToL1PubdataAndStateDiffs[calldataPtr:calldataPtr + currentMessageLength]
            );
            calldataPtr += currentMessageLength;
            reconstructedChainedMessagesHash = keccak256(abi.encode(reconstructedChainedMessagesHash, hashedMessage));
        }
        if (reconstructedChainedMessagesHash != _chainedMessagesHash) {
            revert ReconstructionMismatch(PubdataField.MsgHash, _chainedMessagesHash, reconstructedChainedMessagesHash);
        }

        /// Check bytecodes
        uint32 numberOfBytecodes = uint32(bytes4(_totalL2ToL1PubdataAndStateDiffs[calldataPtr:calldataPtr + 4]));
        calldataPtr += 4;
        bytes32 reconstructedChainedL1BytecodesRevealDataHash;
        for (uint256 i = 0; i < numberOfBytecodes; ++i) {
            uint32 currentBytecodeLength = uint32(
                bytes4(_totalL2ToL1PubdataAndStateDiffs[calldataPtr:calldataPtr + 4])
            );
            calldataPtr += 4;
            reconstructedChainedL1BytecodesRevealDataHash = keccak256(
                abi.encode(
                    reconstructedChainedL1BytecodesRevealDataHash,
                    L2ContractHelper.hashL2Bytecode(
                        _totalL2ToL1PubdataAndStateDiffs[calldataPtr:calldataPtr + currentBytecodeLength]
                    )
                )
            );
            calldataPtr += currentBytecodeLength;
        }
        if (reconstructedChainedL1BytecodesRevealDataHash != _chainedBytescodesHash) {
            revert ReconstructionMismatch(
                PubdataField.Bytecode,
                _chainedBytescodesHash,
                reconstructedChainedL1BytecodesRevealDataHash
            );
        }

        /// Check State Diffs
        /// encoding is as follows:
        /// header (1 byte version, 3 bytes total len of compressed, 1 byte enumeration index size)
        /// body (`compressedStateDiffSize` bytes, 4 bytes number of state diffs, `numberOfStateDiffs` * `STATE_DIFF_ENTRY_SIZE` bytes for the uncompressed state diffs)
        /// encoded state diffs: [20bytes address][32bytes key][32bytes derived key][8bytes enum index][32bytes initial value][32bytes final value]
        if (
            uint256(uint8(bytes1(_totalL2ToL1PubdataAndStateDiffs[calldataPtr]))) !=
            STATE_DIFF_COMPRESSION_VERSION_NUMBER
        ) {
            revert ReconstructionMismatch(
                PubdataField.StateDiffCompressionVersion,
                bytes32(STATE_DIFF_COMPRESSION_VERSION_NUMBER),
                bytes32(uint256(uint8(bytes1(_totalL2ToL1PubdataAndStateDiffs[calldataPtr]))))
            );
        }
        ++calldataPtr;

        uint24 compressedStateDiffSize = uint24(bytes3(_totalL2ToL1PubdataAndStateDiffs[calldataPtr:calldataPtr + 3]));
        calldataPtr += 3;

        uint8 enumerationIndexSize = uint8(bytes1(_totalL2ToL1PubdataAndStateDiffs[calldataPtr]));
        ++calldataPtr;

        bytes calldata compressedStateDiffs = _totalL2ToL1PubdataAndStateDiffs[calldataPtr:calldataPtr +
            compressedStateDiffSize];
        calldataPtr += compressedStateDiffSize;

        totalL2Pubdata = _totalL2ToL1PubdataAndStateDiffs[:calldataPtr];

        uint32 numberOfStateDiffs = uint32(bytes4(_totalL2ToL1PubdataAndStateDiffs[calldataPtr:calldataPtr + 4]));
        calldataPtr += 4;

        bytes calldata stateDiffs = _totalL2ToL1PubdataAndStateDiffs[calldataPtr:calldataPtr +
            (numberOfStateDiffs * STATE_DIFF_ENTRY_SIZE)];

        uncompressedStateDiffHash = COMPRESSOR_CONTRACT.verifyCompressedStateDiffs(
            numberOfStateDiffs,
            enumerationIndexSize,
            stateDiffs,
            compressedStateDiffs
        );

        calldataPtr += numberOfStateDiffs * STATE_DIFF_ENTRY_SIZE;

        leftoverSuffix = _totalL2ToL1PubdataAndStateDiffs[calldataPtr:];
    }
}<|MERGE_RESOLUTION|>--- conflicted
+++ resolved
@@ -27,16 +27,9 @@
     /// On Era or other "vanilla" rollups it is empty, but it can be used for providing additional data by the operator,
     /// e.g. DA committee signatures, etc.
     function _produceStateDiffPubdata(
-<<<<<<< HEAD
-        bytes32 chainedLogsHash,
-        bytes32, /* logsRootHash, */
-        bytes32 chainedMessagesHash,
-        bytes32 chainedBytescodesHash,
-=======
         bytes32 _chainedLogsHash,
         bytes32 _chainedMessagesHash,
         bytes32 _chainedBytescodesHash,
->>>>>>> 42be7e5c
         bytes calldata _totalL2ToL1PubdataAndStateDiffs
     )
         internal
