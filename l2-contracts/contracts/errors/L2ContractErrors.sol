// SPDX-License-Identifier: MIT
// We use a floating point pragma here so it can be used within other projects that interact with the zkSync ecosystem without using our exact pragma version.
pragma solidity ^0.8.20;

<<<<<<< HEAD
// 0xcbd9d2e0
error InvalidCaller(address caller);
// 0xb4fa3fb3
error InvalidInput();
// 0x2a1b2dd8
error InsufficientAllowance(uint256 providedAllowance, uint256 requiredAmount);
// 0x1bdfd505
error FailedToTransferTokens(address tokenContract, address to, uint256 amount);
// 0xff15b069
error UnsupportedPaymasterFlow();
// 0x7138356f
error EmptyAddress();
// 0x1c25715b
error EmptyBytes32();
=======
>>>>>>> 10943129
// 0x1f73225f
error AddressMismatch(address expected, address supplied);
// 0x5e85ae73
error AmountMustBeGreaterThanZero();
// 0xb4f54111
error DeployFailed();
// 0x7138356f
error EmptyAddress();
// 0x1c25715b
error EmptyBytes32();
// 0x1bdfd505
error FailedToTransferTokens(address tokenContract, address to, uint256 amount);
// 0x2a1b2dd8
error InsufficientAllowance(uint256 providedAllowance, uint256 requiredAmount);
// 0xcbd9d2e0
error InvalidCaller(address);
// 0xb4fa3fb3
error InvalidInput();
// 0x0ac76f01
error NonSequentialVersion();
// 0x8e4a23d6
error Unauthorized(address);
// 0x6e128399
error Unimplemented();
// 0xa4dde386
<<<<<<< HEAD
error UnimplementedMessage(string message);
=======
error UnimplementedMessage(string);
// 0xff15b069
error UnsupportedPaymasterFlow();
>>>>>>> 10943129
// 0x750b219c
error WithdrawFailed();
// 0xd92e233d
error ZeroAddress();

string constant BRIDGE_MINT_NOT_IMPLEMENTED = "bridgeMint is not implemented! Use deposit/depositTo methods instead.";<|MERGE_RESOLUTION|>--- conflicted
+++ resolved
@@ -2,23 +2,6 @@
 // We use a floating point pragma here so it can be used within other projects that interact with the zkSync ecosystem without using our exact pragma version.
 pragma solidity ^0.8.20;
 
-<<<<<<< HEAD
-// 0xcbd9d2e0
-error InvalidCaller(address caller);
-// 0xb4fa3fb3
-error InvalidInput();
-// 0x2a1b2dd8
-error InsufficientAllowance(uint256 providedAllowance, uint256 requiredAmount);
-// 0x1bdfd505
-error FailedToTransferTokens(address tokenContract, address to, uint256 amount);
-// 0xff15b069
-error UnsupportedPaymasterFlow();
-// 0x7138356f
-error EmptyAddress();
-// 0x1c25715b
-error EmptyBytes32();
-=======
->>>>>>> 10943129
 // 0x1f73225f
 error AddressMismatch(address expected, address supplied);
 // 0x5e85ae73
@@ -44,13 +27,9 @@
 // 0x6e128399
 error Unimplemented();
 // 0xa4dde386
-<<<<<<< HEAD
 error UnimplementedMessage(string message);
-=======
-error UnimplementedMessage(string);
 // 0xff15b069
 error UnsupportedPaymasterFlow();
->>>>>>> 10943129
 // 0x750b219c
 error WithdrawFailed();
 // 0xd92e233d
