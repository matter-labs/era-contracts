// SPDX-License-Identifier: MIT

pragma solidity 0.8.20;

interface IL2DAValidator {
    function validatePubdata(
        // The rolling hash of the user L2->L1 logs.
        bytes32 _chainedLogsHash,
        // The root hash of the user L2->L1 logs.
        bytes32 _logsRootHash,
        // The chained hash of the L2->L1 messages
        bytes32 _chainedMessagesHash,
        // The chained hash of uncompressed bytecodes sent to L1
        bytes32 _chainedBytecodesHash,
        // Same operator input
<<<<<<< HEAD
        bytes calldata _operatorInput
=======
        bytes calldata totalL2ToL1PubdataAndStateDiffs
>>>>>>> 1851477c
    ) external returns (bytes32 outputHash);
}<|MERGE_RESOLUTION|>--- conflicted
+++ resolved
@@ -13,10 +13,6 @@
         // The chained hash of uncompressed bytecodes sent to L1
         bytes32 _chainedBytecodesHash,
         // Same operator input
-<<<<<<< HEAD
-        bytes calldata _operatorInput
-=======
-        bytes calldata totalL2ToL1PubdataAndStateDiffs
->>>>>>> 1851477c
+        bytes calldata _totalL2ToL1PubdataAndStateDiffs
     ) external returns (bytes32 outputHash);
 }