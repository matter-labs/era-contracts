// SPDX-License-Identifier: MIT
// We use a floating point pragma here so it can be used within other projects that interact with the ZKsync ecosystem without using our exact pragma version.
pragma solidity ^0.8.20;

<<<<<<< HEAD
/* solhint-disable-next-line no-unused-import */

/* solhint-disable-next-line no-unused-import */

/* solhint-disable-next-line no-unused-import */

=======
>>>>>>> a88002c9
/**
 * @author Matter Labs
 * @custom:security-contact security@matterlabs.dev
 * @notice Smart contract for sending arbitrary length messages to L1
 * @dev by default ZkSync can send fixed-length messages on L1.
 * A fixed length message has 4 parameters `senderAddress`, `isService`, `key`, `value`,
 * the first one is taken from the context, the other three are chosen by the sender.
 * @dev To send a variable-length message we use this trick:
 * - This system contract accepts an arbitrary length message and sends a fixed length message with
 * parameters `senderAddress == this`, `isService == true`, `key == msg.sender`, `value == keccak256(message)`.
 * - The contract on L1 accepts all sent messages and if the message came from this system contract
 * it requires that the preimage of `value` be provided.
 */
interface IL1Messenger {
    /// @notice Sends an arbitrary length message to L1.
    /// @param _message The variable length message to be sent to L1.
    /// @return Returns the keccak256 hashed value of the message.
    function sendToL1(bytes calldata _message) external returns (bytes32);
}

/**
 * @author Matter Labs
 * @custom:security-contact security@matterlabs.dev
 * @notice Interface for the contract that is used to simulate ETH on L2.
 */
interface IBaseToken {
    /// @notice Allows the withdrawal of ETH to a given L1 receiver along with an additional message.
    /// @param _l1Receiver The address on L1 to receive the withdrawn ETH.
    /// @param _additionalData Additional message or data to be sent alongside the withdrawal.
    function withdrawWithMessage(address _l1Receiver, bytes memory _additionalData) external payable;
}

/**
 * @author Matter Labs
 * @custom:security-contact security@matterlabs.dev
 * @notice The interface for the Compressor contract, responsible for verifying the correctness of
 * the compression of the state diffs and bytecodes.
 */
interface ICompressor {
    /// @notice Verifies that the compression of state diffs has been done correctly for the {_stateDiffs} param.
    /// @param _numberOfStateDiffs The number of state diffs being checked.
    /// @param _enumerationIndexSize Number of bytes used to represent an enumeration index for repeated writes.
    /// @param _stateDiffs Encoded full state diff structs. See the first dev comment below for encoding.
    /// @param _compressedStateDiffs The compressed state diffs
    function verifyCompressedStateDiffs(
        uint256 _numberOfStateDiffs,
        uint256 _enumerationIndexSize,
        bytes calldata _stateDiffs,
        bytes calldata _compressedStateDiffs
    ) external returns (bytes32 stateDiffHash);
}

/**
 * @author Matter Labs
 * @custom:security-contact security@matterlabs.dev
 * @notice Interface for contract responsible chunking pubdata into the appropriate size for EIP-4844 blobs.
 */
interface IPubdataChunkPublisher {
    /// @notice Chunks pubdata into pieces that can fit into blobs.
    /// @param _pubdata The total l2 to l1 pubdata that will be sent via L1 blobs.
    /// @dev Note: This is an early implementation, in the future we plan to support up to 16 blobs per l1 batch.
    function chunkPubdataToBlobs(bytes calldata _pubdata) external pure returns (bytes32[] memory blobLinearHashes);
}

uint160 constant SYSTEM_CONTRACTS_OFFSET = 0x8000; // 2^15

/// @dev The offset from which the built-in, but user space contracts are located.
uint160 constant USER_CONTRACTS_OFFSET = 0x10000; // 2^16

address constant BOOTLOADER_ADDRESS = address(SYSTEM_CONTRACTS_OFFSET + 0x01);
address constant MSG_VALUE_SYSTEM_CONTRACT = address(SYSTEM_CONTRACTS_OFFSET + 0x09);
address constant DEPLOYER_SYSTEM_CONTRACT = address(SYSTEM_CONTRACTS_OFFSET + 0x06);

address constant L2_BRIDGEHUB_ADDRESS = address(USER_CONTRACTS_OFFSET + 0x02);

uint256 constant L1_CHAIN_ID = 1;

IL1Messenger constant L2_MESSENGER = IL1Messenger(address(SYSTEM_CONTRACTS_OFFSET + 0x08));

IBaseToken constant L2_BASE_TOKEN_ADDRESS = IBaseToken(address(SYSTEM_CONTRACTS_OFFSET + 0x0a));

ICompressor constant COMPRESSOR_CONTRACT = ICompressor(address(SYSTEM_CONTRACTS_OFFSET + 0x0e));

IPubdataChunkPublisher constant PUBDATA_CHUNK_PUBLISHER = IPubdataChunkPublisher(
    address(SYSTEM_CONTRACTS_OFFSET + 0x11)
);

/**
 * @author Matter Labs
 * @custom:security-contact security@matterlabs.dev
 * @notice Helper library for working with L2 contracts on L1.
 */
library L2ContractHelper {
    /// @dev The prefix used to create CREATE2 addresses.
    bytes32 private constant CREATE2_PREFIX = keccak256("zksyncCreate2");

    /// @notice Sends L2 -> L1 arbitrary-long message through the system contract messenger.
    /// @param _message Data to be sent to L1.
    /// @return keccak256 hash of the sent message.
    function sendMessageToL1(bytes memory _message) internal returns (bytes32) {
        return L2_MESSENGER.sendToL1(_message);
    }

    /// @notice Computes the create2 address for a Layer 2 contract.
    /// @param _sender The address of the contract creator.
    /// @param _salt The salt value to use in the create2 address computation.
    /// @param _bytecodeHash The contract bytecode hash.
    /// @param _constructorInputHash The keccak256 hash of the constructor input data.
    /// @return The create2 address of the contract.
    /// NOTE: L2 create2 derivation is different from L1 derivation!
    function computeCreate2Address(
        address _sender,
        bytes32 _salt,
        bytes32 _bytecodeHash,
        bytes32 _constructorInputHash
    ) internal pure returns (address) {
        bytes32 senderBytes = bytes32(uint256(uint160(_sender)));
        bytes32 data = keccak256(
            // solhint-disable-next-line func-named-parameters
            bytes.concat(CREATE2_PREFIX, senderBytes, _salt, _bytecodeHash, _constructorInputHash)
        );

        return address(uint160(uint256(data)));
    }
}

/// @notice Structure used to represent a ZKsync transaction.
struct Transaction {
    // The type of the transaction.
    uint256 txType;
    // The caller.
    uint256 from;
    // The callee.
    uint256 to;
    // The gasLimit to pass with the transaction.
    // It has the same meaning as Ethereum's gasLimit.
    uint256 gasLimit;
    // The maximum amount of gas the user is willing to pay for a byte of pubdata.
    uint256 gasPerPubdataByteLimit;
    // The maximum fee per gas that the user is willing to pay.
    // It is akin to EIP1559's maxFeePerGas.
    uint256 maxFeePerGas;
    // The maximum priority fee per gas that the user is willing to pay.
    // It is akin to EIP1559's maxPriorityFeePerGas.
    uint256 maxPriorityFeePerGas;
    // The transaction's paymaster. If there is no paymaster, it is equal to 0.
    uint256 paymaster;
    // The nonce of the transaction.
    uint256 nonce;
    // The value to pass with the transaction.
    uint256 value;
    // In the future, we might want to add some
    // new fields to the struct. The `txData` struct
    // is to be passed to account and any changes to its structure
    // would mean a breaking change to these accounts. In order to prevent this,
    // we should keep some fields as "reserved".
    // It is also recommended that their length is fixed, since
    // it would allow easier proof integration (in case we will need
    // some special circuit for preprocessing transactions).
    uint256[4] reserved;
    // The transaction's calldata.
    bytes data;
    // The signature of the transaction.
    bytes signature;
    // The properly formatted hashes of bytecodes that must be published on L1
    // with the inclusion of this transaction. Note, that a bytecode has been published
    // before, the user won't pay fees for its republishing.
    bytes32[] factoryDeps;
    // The input to the paymaster.
    bytes paymasterInput;
    // Reserved dynamic type for the future use-case. Using it should be avoided,
    // But it is still here, just in case we want to enable some additional functionality.
    bytes reservedDynamic;
}<|MERGE_RESOLUTION|>--- conflicted
+++ resolved
@@ -2,15 +2,6 @@
 // We use a floating point pragma here so it can be used within other projects that interact with the ZKsync ecosystem without using our exact pragma version.
 pragma solidity ^0.8.20;
 
-<<<<<<< HEAD
-/* solhint-disable-next-line no-unused-import */
-
-/* solhint-disable-next-line no-unused-import */
-
-/* solhint-disable-next-line no-unused-import */
-
-=======
->>>>>>> a88002c9
 /**
  * @author Matter Labs
  * @custom:security-contact security@matterlabs.dev
