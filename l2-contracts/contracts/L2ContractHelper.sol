// SPDX-License-Identifier: MIT
// We use a floating point pragma here so it can be used within other projects that interact with the ZKsync ecosystem without using our exact pragma version.
pragma solidity ^0.8.20;

import {EfficientCall} from "@matterlabs/zksync-contracts/l2/system-contracts/libraries/EfficientCall.sol";
import {MalformedBytecode, BytecodeError} from "./errors/L2ContractErrors.sol";

/**
 * @author Matter Labs
 * @custom:security-contact security@matterlabs.dev
 * @notice Smart contract for sending arbitrary length messages to L1
 * @dev by default ZkSync can send fixed-length messages on L1.
 * A fixed length message has 4 parameters `senderAddress`, `isService`, `key`, `value`,
 * the first one is taken from the context, the other three are chosen by the sender.
 * @dev To send a variable-length message we use this trick:
 * - This system contract accepts an arbitrary length message and sends a fixed length message with
 * parameters `senderAddress == this`, `isService == true`, `key == msg.sender`, `value == keccak256(message)`.
 * - The contract on L1 accepts all sent messages and if the message came from this system contract
 * it requires that the preimage of `value` be provided.
 */
interface IL2Messenger {
    /// @notice Sends an arbitrary length message to L1.
    /// @param _message The variable length message to be sent to L1.
    /// @return Returns the keccak256 hashed value of the message.
    function sendToL1(bytes memory _message) external returns (bytes32);
}

/**
 * @author Matter Labs
 * @custom:security-contact security@matterlabs.dev
 * @notice Interface for the contract that is used to deploy contracts on L2.
 */
interface IContractDeployer {
    /// @notice A struct that describes a forced deployment on an address.
    /// @param bytecodeHash The bytecode hash to put on an address.
    /// @param newAddress The address on which to deploy the bytecodehash to.
    /// @param callConstructor Whether to run the constructor on the force deployment.
    /// @param value The `msg.value` with which to initialize a contract.
    /// @param input The constructor calldata.
    struct ForceDeployment {
        bytes32 bytecodeHash;
        address newAddress;
        bool callConstructor;
        uint256 value;
        bytes input;
    }

    /// @notice This method is to be used only during an upgrade to set bytecodes on specific addresses.
    /// @param _deployParams A set of parameters describing force deployment.
    function forceDeployOnAddresses(ForceDeployment[] calldata _deployParams) external payable;

    /// @notice Creates a new contract at a determined address using the `CREATE2` salt on L2
    /// @param _salt a unique value to create the deterministic address of the new contract
    /// @param _bytecodeHash the bytecodehash of the new contract to be deployed
    /// @param _input the calldata to be sent to the constructor of the new contract
    function create2(bytes32 _salt, bytes32 _bytecodeHash, bytes calldata _input) external returns (address);

<<<<<<< HEAD
=======
    /// @notice Calculates the address of a create2 contract deployment
    /// @param _sender The address of the sender.
    /// @param _bytecodeHash The bytecode hash of the new contract to be deployed.
    /// @param _salt a unique value to create the deterministic address of the new contract
    /// @param _input the calldata to be sent to the constructor of the new contract
    /// @return newAddress The derived address of the account.
>>>>>>> 45cf28c6
    function getNewAddressCreate2(
        address _sender,
        bytes32 _bytecodeHash,
        bytes32 _salt,
        bytes calldata _input
    ) external view returns (address newAddress);
}

/**
 * @author Matter Labs
 * @custom:security-contact security@matterlabs.dev
 * @notice Interface for the contract that is used to simulate ETH on L2.
 */
interface IBaseToken {
    /// @notice Allows the withdrawal of ETH to a given L1 receiver along with an additional message.
    /// @param _l1Receiver The address on L1 to receive the withdrawn ETH.
    /// @param _additionalData Additional message or data to be sent alongside the withdrawal.
    function withdrawWithMessage(address _l1Receiver, bytes memory _additionalData) external payable;
}

/**
 * @author Matter Labs
 * @custom:security-contact security@matterlabs.dev
 * @notice The interface for the Compressor contract, responsible for verifying the correctness of
 * the compression of the state diffs and bytecodes.
 */
interface ICompressor {
    /// @notice Verifies that the compression of state diffs has been done correctly for the {_stateDiffs} param.
    /// @param _numberOfStateDiffs The number of state diffs being checked.
    /// @param _enumerationIndexSize Number of bytes used to represent an enumeration index for repeated writes.
    /// @param _stateDiffs Encoded full state diff structs. See the first dev comment below for encoding.
    /// @param _compressedStateDiffs The compressed state diffs
    function verifyCompressedStateDiffs(
        uint256 _numberOfStateDiffs,
        uint256 _enumerationIndexSize,
        bytes calldata _stateDiffs,
        bytes calldata _compressedStateDiffs
    ) external returns (bytes32 stateDiffHash);
}

/**
 * @author Matter Labs
 * @custom:security-contact security@matterlabs.dev
 * @notice Interface for contract responsible chunking pubdata into the appropriate size for EIP-4844 blobs.
 */
interface IPubdataChunkPublisher {
    /// @notice Chunks pubdata into pieces that can fit into blobs.
    /// @param _pubdata The total l2 to l1 pubdata that will be sent via L1 blobs.
    /// @dev Note: This is an early implementation, in the future we plan to support up to 16 blobs per l1 batch.
    function chunkPubdataToBlobs(bytes calldata _pubdata) external pure returns (bytes32[] memory blobLinearHashes);
}

uint160 constant SYSTEM_CONTRACTS_OFFSET = 0x8000; // 2^15

/// @dev The offset from which the built-in, but user space contracts are located.
uint160 constant USER_CONTRACTS_OFFSET = 0x10000; // 2^16

address constant BOOTLOADER_ADDRESS = address(SYSTEM_CONTRACTS_OFFSET + 0x01);
address constant MSG_VALUE_SYSTEM_CONTRACT = address(SYSTEM_CONTRACTS_OFFSET + 0x09);
address constant DEPLOYER_SYSTEM_CONTRACT = address(SYSTEM_CONTRACTS_OFFSET + 0x06);

address constant L2_BRIDGEHUB_ADDRESS = address(USER_CONTRACTS_OFFSET + 0x02);

uint256 constant L1_CHAIN_ID = 1;

IL2Messenger constant L2_MESSENGER = IL2Messenger(address(SYSTEM_CONTRACTS_OFFSET + 0x08));

IBaseToken constant L2_BASE_TOKEN_ADDRESS = IBaseToken(address(SYSTEM_CONTRACTS_OFFSET + 0x0a));

ICompressor constant COMPRESSOR_CONTRACT = ICompressor(address(SYSTEM_CONTRACTS_OFFSET + 0x0e));

IPubdataChunkPublisher constant PUBDATA_CHUNK_PUBLISHER = IPubdataChunkPublisher(
    address(SYSTEM_CONTRACTS_OFFSET + 0x11)
);

/**
 * @author Matter Labs
 * @custom:security-contact security@matterlabs.dev
 * @notice Helper library for working with L2 contracts on L1.
 */
library L2ContractHelper {
    /// @dev The prefix used to create CREATE2 addresses.
    bytes32 private constant CREATE2_PREFIX = keccak256("zksyncCreate2");

    /// @notice Sends L2 -> L1 arbitrary-long message through the system contract messenger.
    /// @param _message Data to be sent to L1.
    /// @return keccak256 hash of the sent message.
    function sendMessageToL1(bytes memory _message) internal returns (bytes32) {
        return L2_MESSENGER.sendToL1(_message);
    }

    /// @notice Computes the create2 address for a Layer 2 contract.
    /// @param _sender The address of the contract creator.
    /// @param _salt The salt value to use in the create2 address computation.
    /// @param _bytecodeHash The contract bytecode hash.
    /// @param _constructorInputHash The keccak256 hash of the constructor input data.
    /// @return The create2 address of the contract.
    /// NOTE: L2 create2 derivation is different from L1 derivation!
    function computeCreate2Address(
        address _sender,
        bytes32 _salt,
        bytes32 _bytecodeHash,
        bytes32 _constructorInputHash
    ) internal pure returns (address) {
        bytes32 senderBytes = bytes32(uint256(uint160(_sender)));
        bytes32 data = keccak256(
            // solhint-disable-next-line func-named-parameters
            bytes.concat(CREATE2_PREFIX, senderBytes, _salt, _bytecodeHash, _constructorInputHash)
        );

        return address(uint160(uint256(data)));
    }

    /// @notice Validate the bytecode format and calculate its hash.
    /// @param _bytecode The bytecode to hash.
    /// @return hashedBytecode The 32-byte hash of the bytecode.
    /// Note: The function reverts the execution if the bytecode has non expected format:
    /// - Bytecode bytes length is not a multiple of 32
    /// - Bytecode bytes length is not less than 2^21 bytes (2^16 words)
    /// - Bytecode words length is not odd
    function hashL2BytecodeCalldata(bytes calldata _bytecode) internal view returns (bytes32 hashedBytecode) {
        // Note that the length of the bytecode must be provided in 32-byte words.
        if (_bytecode.length % 32 != 0) {
            revert MalformedBytecode(BytecodeError.Length);
        }

        uint256 bytecodeLenInWords = _bytecode.length / 32;
        // bytecode length must be less than 2^16 words
        if (bytecodeLenInWords >= 2 ** 16) {
            revert MalformedBytecode(BytecodeError.NumberOfWords);
        }
        // bytecode length in words must be odd
        if (bytecodeLenInWords % 2 == 0) {
            revert MalformedBytecode(BytecodeError.WordsMustBeOdd);
        }
        hashedBytecode =
            EfficientCall.sha(_bytecode) &
            0x00000000FFFFFFFFFFFFFFFFFFFFFFFFFFFFFFFFFFFFFFFFFFFFFFFFFFFFFFFF;
        // Setting the version of the hash
        hashedBytecode = (hashedBytecode | bytes32(uint256(1 << 248)));
        // Setting the length
        hashedBytecode = hashedBytecode | bytes32(bytecodeLenInWords << 224);
    }

    /// @notice Validate the bytecode format and calculate its hash.
    /// @param _bytecode The bytecode to hash.
    /// @return hashedBytecode The 32-byte hash of the bytecode.
    /// Note: The function reverts the execution if the bytecode has non expected format:
    /// - Bytecode bytes length is not a multiple of 32
    /// - Bytecode bytes length is not less than 2^21 bytes (2^16 words)
    /// - Bytecode words length is not odd
    function hashL2BytecodeMemory(bytes memory _bytecode) internal view returns (bytes32 hashedBytecode) {
        // Note that the length of the bytecode must be provided in 32-byte words.
        if (_bytecode.length % 32 != 0) {
            revert MalformedBytecode(BytecodeError.Length);
        }

        uint256 bytecodeLenInWords = _bytecode.length / 32;
        // bytecode length must be less than 2^16 words
        if (bytecodeLenInWords >= 2 ** 16) {
            revert MalformedBytecode(BytecodeError.NumberOfWords);
        }
        // bytecode length in words must be odd
        if (bytecodeLenInWords % 2 == 0) {
            revert MalformedBytecode(BytecodeError.WordsMustBeOdd);
        }
        hashedBytecode = sha256(_bytecode) & 0x00000000FFFFFFFFFFFFFFFFFFFFFFFFFFFFFFFFFFFFFFFFFFFFFFFFFFFFFFFF;
        // Setting the version of the hash
        hashedBytecode = (hashedBytecode | bytes32(uint256(1 << 248)));
        // Setting the length
        hashedBytecode = hashedBytecode | bytes32(bytecodeLenInWords << 224);
    }
}

/// @notice Structure used to represent a ZKsync transaction.
struct Transaction {
    // The type of the transaction.
    uint256 txType;
    // The caller.
    uint256 from;
    // The callee.
    uint256 to;
    // The gasLimit to pass with the transaction.
    // It has the same meaning as Ethereum's gasLimit.
    uint256 gasLimit;
    // The maximum amount of gas the user is willing to pay for a byte of pubdata.
    uint256 gasPerPubdataByteLimit;
    // The maximum fee per gas that the user is willing to pay.
    // It is akin to EIP1559's maxFeePerGas.
    uint256 maxFeePerGas;
    // The maximum priority fee per gas that the user is willing to pay.
    // It is akin to EIP1559's maxPriorityFeePerGas.
    uint256 maxPriorityFeePerGas;
    // The transaction's paymaster. If there is no paymaster, it is equal to 0.
    uint256 paymaster;
    // The nonce of the transaction.
    uint256 nonce;
    // The value to pass with the transaction.
    uint256 value;
    // In the future, we might want to add some
    // new fields to the struct. The `txData` struct
    // is to be passed to account and any changes to its structure
    // would mean a breaking change to these accounts. In order to prevent this,
    // we should keep some fields as "reserved".
    // It is also recommended that their length is fixed, since
    // it would allow easier proof integration (in case we will need
    // some special circuit for preprocessing transactions).
    uint256[4] reserved;
    // The transaction's calldata.
    bytes data;
    // The signature of the transaction.
    bytes signature;
    // The properly formatted hashes of bytecodes that must be published on L1
    // with the inclusion of this transaction. Note, that a bytecode has been published
    // before, the user won't pay fees for its republishing.
    bytes32[] factoryDeps;
    // The input to the paymaster.
    bytes paymasterInput;
    // Reserved dynamic type for the future use-case. Using it should be avoided,
    // But it is still here, just in case we want to enable some additional functionality.
    bytes reservedDynamic;
}<|MERGE_RESOLUTION|>--- conflicted
+++ resolved
@@ -55,15 +55,12 @@
     /// @param _input the calldata to be sent to the constructor of the new contract
     function create2(bytes32 _salt, bytes32 _bytecodeHash, bytes calldata _input) external returns (address);
 
-<<<<<<< HEAD
-=======
     /// @notice Calculates the address of a create2 contract deployment
     /// @param _sender The address of the sender.
     /// @param _bytecodeHash The bytecode hash of the new contract to be deployed.
     /// @param _salt a unique value to create the deterministic address of the new contract
     /// @param _input the calldata to be sent to the constructor of the new contract
     /// @return newAddress The derived address of the account.
->>>>>>> 45cf28c6
     function getNewAddressCreate2(
         address _sender,
         bytes32 _bytecodeHash,
