--- conflicted
+++ resolved
@@ -212,11 +212,7 @@
     /// - Bytecode bytes length is not a multiple of 32
     /// - Bytecode bytes length is not less than 2^21 bytes (2^16 words)
     /// - Bytecode words length is not odd
-<<<<<<< HEAD
     function hashL2BytecodeMemory(bytes memory _bytecode) internal view returns (bytes32 hashedBytecode) {
-=======
-    function hashL2Bytecode(bytes memory _bytecode) internal pure returns (bytes32 hashedBytecode) {
->>>>>>> 1cabb763
         // Note that the length of the bytecode must be provided in 32-byte words.
         if (_bytecode.length % 32 != 0) {
             revert MalformedBytecode(BytecodeError.Length);
