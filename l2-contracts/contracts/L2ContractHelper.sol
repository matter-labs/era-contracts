--- conflicted
+++ resolved
@@ -2,11 +2,8 @@
 
 pragma solidity 0.8.20;
 
-<<<<<<< HEAD
 import {EfficientCall} from "@matterlabs/zksync-contracts/l2/system-contracts/libraries/EfficientCall.sol";
-=======
 import {MalformedBytecode, BytecodeError} from "./L2ContractErrors.sol";
->>>>>>> 42be7e5c
 
 /**
  * @author Matter Labs
@@ -168,11 +165,6 @@
         }
 
         uint256 bytecodeLenInWords = _bytecode.length / 32;
-<<<<<<< HEAD
-        require(bytecodeLenInWords < 2 ** 16, "pp"); // bytecode length must be less than 2^16 words
-        require(bytecodeLenInWords % 2 == 1, "ps"); // bytecode length in words must be odd
-        hashedBytecode = EfficientCall.sha(_bytecode) & 0x00000000FFFFFFFFFFFFFFFFFFFFFFFFFFFFFFFFFFFFFFFFFFFFFFFFFFFFFFFF;
-=======
         // bytecode length must be less than 2^16 words
         if (bytecodeLenInWords >= 2 ** 16) {
             revert MalformedBytecode(BytecodeError.NumberOfWords);
@@ -181,8 +173,7 @@
         if (bytecodeLenInWords % 2 == 0) {
             revert MalformedBytecode(BytecodeError.WordsMustBeOdd);
         }
-        hashedBytecode = sha256(_bytecode) & 0x00000000FFFFFFFFFFFFFFFFFFFFFFFFFFFFFFFFFFFFFFFFFFFFFFFFFFFFFFFF;
->>>>>>> 42be7e5c
+        hashedBytecode = EfficientCall.sha(_bytecode) & 0x00000000FFFFFFFFFFFFFFFFFFFFFFFFFFFFFFFFFFFFFFFFFFFFFFFFFFFFFFFF;
         // Setting the version of the hash
         hashedBytecode = (hashedBytecode | bytes32(uint256(1 << 248)));
         // Setting the length
