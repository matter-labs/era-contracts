--- conflicted
+++ resolved
@@ -5,13 +5,8 @@
 import { Provider, Wallet } from "zksync-ethers";
 import { hashBytecode } from "zksync-ethers/build/utils";
 import { unapplyL1ToL2Alias } from "./test-utils";
-<<<<<<< HEAD
-import type { L2SharedBridge, L2StandardDeployer, L2StandardERC20 } from "../typechain";
-import { L2SharedBridgeFactory, L2StandardDeployerFactory, L2StandardERC20Factory } from "../typechain";
-=======
 import type { L2SharedBridge, L2NativeTokenVault, L2StandardERC20 } from "../typechain";
 import { L2SharedBridgeFactory, L2NativeTokenVaultFactory, L2StandardERC20Factory } from "../typechain";
->>>>>>> ffa0427d
 
 const richAccount = [
   {
@@ -48,11 +43,7 @@
   const testChainId = 9;
 
   let erc20Bridge: L2SharedBridge;
-<<<<<<< HEAD
-  let erc20StandardDeployer: L2StandardDeployer;
-=======
   let erc20NativeTokenVault: L2NativeTokenVault;
->>>>>>> ffa0427d
   let erc20Token: L2StandardERC20;
   let contractsDeployedAlready: boolean = false;
 
@@ -67,27 +58,16 @@
     await deployer.deploy(await deployer.loadArtifact("BeaconProxy"), [l2Erc20TokenBeacon.address, "0x"]);
     const beaconProxyBytecodeHash = hashBytecode((await deployer.loadArtifact("BeaconProxy")).bytecode);
     const erc20BridgeImpl = await deployer.deploy(await deployer.loadArtifact("L2SharedBridge"), [testChainId, 1]);
-<<<<<<< HEAD
-    const erc20StandardDeployerImpl = await deployer.deploy(await deployer.loadArtifact("L2StandardDeployer"));
-    const standardDeployerInitializeData = erc20StandardDeployerImpl.interface.encodeFunctionData("initialize", [
-=======
     const erc20NativeTokenVaultImpl = await deployer.deploy(await deployer.loadArtifact("L2NativeTokenVault"));
     const assetHandlerInitializeData = erc20NativeTokenVaultImpl.interface.encodeFunctionData("initialize", [
->>>>>>> ffa0427d
       beaconProxyBytecodeHash,
       governorWallet.address, // Note on real deployment this will be the deployerWallet
       contractsDeployedAlready,
     ]);
 
-<<<<<<< HEAD
-    const erc20StandardDeployerProxy = await deployer.deploy(
-      await deployer.loadArtifact("TransparentUpgradeableProxy"),
-      [erc20StandardDeployerImpl.address, proxyAdminWallet.address, standardDeployerInitializeData]
-=======
     const erc20NativeTokenVaultProxy = await deployer.deploy(
       await deployer.loadArtifact("TransparentUpgradeableProxy"),
       [erc20NativeTokenVaultImpl.address, proxyAdminWallet.address, assetHandlerInitializeData]
->>>>>>> ffa0427d
     );
 
     contractsDeployedAlready = true;
@@ -96,11 +76,7 @@
       unapplyL1ToL2Alias(l1BridgeWallet.address),
       // ethers.constants.AddressZero,
       unapplyL1ToL2Alias(governorWallet.address), // note on real deployment this will be the governor
-<<<<<<< HEAD
-      erc20StandardDeployerProxy.address,
-=======
       erc20NativeTokenVaultProxy.address,
->>>>>>> ffa0427d
     ]);
 
     const erc20BridgeProxy = await deployer.deploy(await deployer.loadArtifact("TransparentUpgradeableProxy"), [
@@ -110,32 +86,19 @@
     ]);
 
     erc20Bridge = L2SharedBridgeFactory.connect(erc20BridgeProxy.address, deployerWallet);
-<<<<<<< HEAD
-    erc20StandardDeployer = L2StandardDeployerFactory.connect(erc20StandardDeployerProxy.address, governorWallet);
-    await erc20StandardDeployer.setSharedBridge(erc20BridgeProxy.address);
-=======
     erc20NativeTokenVault = L2NativeTokenVaultFactory.connect(erc20NativeTokenVaultProxy.address, governorWallet);
     await erc20NativeTokenVault.setSharedBridge(erc20BridgeProxy.address);
->>>>>>> ffa0427d
 
     /// note in real deployment we have to transfer ownership of standard deployer here
   });
 
   it("Should finalize deposit ERC20 deposit", async function () {
-<<<<<<< HEAD
-    const erc20BridgeWithL1Bridge = L2SharedBridgeFactory.connect(erc20Bridge.address, l1BridgeWallet); // Todo: why this name?
-=======
     const erc20BridgeWithL1BridgeWallet = L2SharedBridgeFactory.connect(erc20Bridge.address, l1BridgeWallet);
->>>>>>> ffa0427d
 
     const l1Depositor = ethers.Wallet.createRandom();
     const l2Receiver = ethers.Wallet.createRandom();
     const tx = await (
-<<<<<<< HEAD
-      await erc20BridgeWithL1Bridge["finalizeDeposit(address,address,address,uint256,bytes)"](
-=======
       await erc20BridgeWithL1BridgeWallet["finalizeDeposit(address,address,address,uint256,bytes)"](
->>>>>>> ffa0427d
         // Depositor and l2Receiver can be any here
         l1Depositor.address,
         l2Receiver.address,
@@ -144,13 +107,8 @@
         encodedTokenData("TestToken", "TT", 18)
       )
     ).wait();
-<<<<<<< HEAD
-    const l2TokenInfo = tx.events.find((event) => event.event === "FinalizeDepositSharedBridge").args.assetInfo;
-    const l2TokenAddress = await erc20StandardDeployer.tokenAddress(l2TokenInfo);
-=======
     const l2TokenInfo = tx.events.find((event) => event.event === "FinalizeDepositSharedBridge").args.assetId;
     const l2TokenAddress = await erc20NativeTokenVault.tokenAddress(l2TokenInfo);
->>>>>>> ffa0427d
     // Checking the correctness of the balance:
     erc20Token = L2StandardERC20Factory.connect(l2TokenAddress, deployerWallet);
     expect(await erc20Token.balanceOf(l2Receiver.address)).to.equal(100);
