import { Deployer } from "@matterlabs/hardhat-zksync-deploy";
import { expect } from "chai";
import { ethers } from "ethers";
import * as hre from "hardhat";
import { Provider, Wallet } from "zksync-ethers";
import { hashBytecode } from "zksync-ethers/build/utils";
import { unapplyL1ToL2Alias, setCode } from "./test-utils";
import type { L2AssetRouter, L2NativeTokenVault, L2StandardERC20 } from "../typechain";
import { L2AssetRouterFactory, L2NativeTokenVaultFactory, L2StandardERC20Factory } from "../typechain";

const richAccount = [
  {
    address: "0x36615Cf349d7F6344891B1e7CA7C72883F5dc049",
    privateKey: "0x7726827caac94a7f9e1b160f7ea819f172f7b6f9d2a97f992c38edeab82d4110",
  },
  {
    address: "0xa61464658AfeAf65CccaaFD3a512b69A83B77618",
    privateKey: "0xac1e735be8536c6534bb4f17f06f6afc73b2b5ba84ac2cfb12f7461b20c0bbe3",
  },
  {
    address: "0x0D43eB5B8a47bA8900d84AA36656c92024e9772e",
    privateKey: "0xd293c684d884d56f8d6abd64fc76757d3664904e309a0645baf8522ab6366d9e",
  },
  {
    address: "0xA13c10C0D5bd6f79041B9835c63f91de35A15883",
    privateKey: "0x850683b40d4a740aa6e745f889a6fdc8327be76e122f5aba645a5b02d0248db8",
  },
];

describe("ERC20Bridge", function () {
  const provider = new Provider(hre.config.networks.localhost.url);
  const deployerWallet = new Wallet(richAccount[0].privateKey, provider);
  const governorWallet = new Wallet(richAccount[1].privateKey, provider);
  const proxyAdminWallet = new Wallet(richAccount[3].privateKey, provider);

  // We need to emulate a L1->L2 transaction from the L1 bridge to L2 counterpart.
  // It is a bit easier to use EOA and it is sufficient for the tests.
  const l1BridgeWallet = new Wallet(richAccount[2].privateKey, provider);

  // We won't actually deploy an L1 token in these tests, but we need some address for it.
  const L1_TOKEN_ADDRESS = "0x1111000000000000000000000000000000001111";
  const L2_ASSET_ROUTER_ADDRESS = "0x0000000000000000000000000000000000010003";
  const L2_NATIVE_TOKEN_VAULT_ADDRESS = "0x0000000000000000000000000000000000010004";

  const testChainId = 9;

  let erc20Bridge: L2AssetRouter;
  let erc20NativeTokenVault: L2NativeTokenVault;
  let erc20Token: L2StandardERC20;
  const contractsDeployedAlready: boolean = false;

  before("Deploy token and bridge", async function () {
    const deployer = new Deployer(hre, deployerWallet);

    // While we formally don't need to deploy the token and the beacon proxy, it is a neat way to have the bytecode published
    const l2TokenImplAddress = await deployer.deploy(await deployer.loadArtifact("L2StandardERC20"));
    const l2Erc20TokenBeacon = await deployer.deploy(await deployer.loadArtifact("UpgradeableBeacon"), [
      l2TokenImplAddress.address,
    ]);
    await deployer.deploy(await deployer.loadArtifact("BeaconProxy"), [l2Erc20TokenBeacon.address, "0x"]);
    const beaconProxyBytecodeHash = hashBytecode((await deployer.loadArtifact("BeaconProxy")).bytecode);
    let constructorArgs = ethers.utils.defaultAbiCoder.encode(
      ["uint256", "uint256", "address", "address"],
      /// note in real deployment we have to transfer ownership of standard deployer here
      [testChainId, 1, unapplyL1ToL2Alias(l1BridgeWallet.address), unapplyL1ToL2Alias(l1BridgeWallet.address)]
    );
    await setCode(
      deployerWallet,
      L2_ASSET_ROUTER_ADDRESS,
      (await deployer.loadArtifact("L2AssetRouter")).bytecode,
      true,
      constructorArgs
    );

    erc20Bridge = L2AssetRouterFactory.connect(L2_ASSET_ROUTER_ADDRESS, deployerWallet);
    const l2NativeTokenVaultArtifact = await deployer.loadArtifact("L2NativeTokenVault");
    constructorArgs = ethers.utils.defaultAbiCoder.encode(
      ["uint256", "bytes32", "address", "bool"],
      /// note in real deployment we have to transfer ownership of standard deployer here
      [1, beaconProxyBytecodeHash, governorWallet.address, contractsDeployedAlready]
    );
    await setCode(
      deployerWallet,
      L2_NATIVE_TOKEN_VAULT_ADDRESS,
      l2NativeTokenVaultArtifact.bytecode,
      true,
      constructorArgs
    );

    erc20NativeTokenVault = L2NativeTokenVaultFactory.connect(L2_NATIVE_TOKEN_VAULT_ADDRESS, l1BridgeWallet);
<<<<<<< HEAD
    await erc20NativeTokenVault.configureL2TokenBeacon();
=======
    const governorNTV = L2NativeTokenVaultFactory.connect(L2_NATIVE_TOKEN_VAULT_ADDRESS, governorWallet);
    await governorNTV.setL2TokenBeacon(false, ethers.constants.AddressZero);
>>>>>>> e6cd619d
  });

  it("Should finalize deposit ERC20 deposit", async function () {
    const erc20BridgeWithL1BridgeWallet = L2AssetRouterFactory.connect(erc20Bridge.address, proxyAdminWallet);
    const l1Depositor = ethers.Wallet.createRandom();
    const l2Receiver = ethers.Wallet.createRandom();
    const l1Bridge = await hre.ethers.getImpersonatedSigner(l1BridgeWallet.address);
    const tx = await (
      await erc20BridgeWithL1BridgeWallet.connect(l1Bridge)["finalizeDeposit(address,address,address,uint256,bytes)"](
        // Depositor and l2Receiver can be any here
        l1Depositor.address,
        l2Receiver.address,
        L1_TOKEN_ADDRESS,
        100,
        encodedTokenData("TestToken", "TT", 18)
      )
    ).wait();
    const l2TokenInfo = tx.events.find((event) => event.event === "FinalizeDepositSharedBridge").args.assetId;
    const l2TokenAddress = await erc20NativeTokenVault.tokenAddress(l2TokenInfo);
    // Checking the correctness of the balance:
    erc20Token = L2StandardERC20Factory.connect(l2TokenAddress, deployerWallet);
    expect(await erc20Token.balanceOf(l2Receiver.address)).to.equal(100);
    expect(await erc20Token.totalSupply()).to.equal(100);
    expect(await erc20Token.name()).to.equal("TestToken");
    expect(await erc20Token.symbol()).to.equal("TT");
    expect(await erc20Token.decimals()).to.equal(18);
  });

  it("Governance should be able to reinitialize the token", async () => {
    const erc20TokenWithGovernor = L2StandardERC20Factory.connect(erc20Token.address, governorWallet);

    await (
      await erc20TokenWithGovernor.reinitializeToken(
        {
          ignoreName: false,
          ignoreSymbol: false,
          ignoreDecimals: false,
        },
        "TestTokenNewName",
        "TTN",
        2
      )
    ).wait();

    expect(await erc20Token.name()).to.equal("TestTokenNewName");
    expect(await erc20Token.symbol()).to.equal("TTN");
    // The decimals should stay the same
    expect(await erc20Token.decimals()).to.equal(18);
  });

  it("Governance should not be able to skip initializer versions", async () => {
    const erc20TokenWithGovernor = L2StandardERC20Factory.connect(erc20Token.address, governorWallet);

    await expect(
      erc20TokenWithGovernor.reinitializeToken(
        {
          ignoreName: false,
          ignoreSymbol: false,
          ignoreDecimals: false,
        },
        "TestTokenNewName",
        "TTN",
        20,
        { gasLimit: 10000000 }
      )
    ).to.be.reverted;
  });
});

function encodedTokenData(name: string, symbol: string, decimals: number) {
  const abiCoder = ethers.utils.defaultAbiCoder;
  const encodedName = abiCoder.encode(["string"], [name]);
  const encodedSymbol = abiCoder.encode(["string"], [symbol]);
  const encodedDecimals = abiCoder.encode(["uint8"], [decimals]);

  return abiCoder.encode(["bytes", "bytes", "bytes"], [encodedName, encodedSymbol, encodedDecimals]);
}<|MERGE_RESOLUTION|>--- conflicted
+++ resolved
@@ -88,12 +88,9 @@
     );
 
     erc20NativeTokenVault = L2NativeTokenVaultFactory.connect(L2_NATIVE_TOKEN_VAULT_ADDRESS, l1BridgeWallet);
-<<<<<<< HEAD
     await erc20NativeTokenVault.configureL2TokenBeacon();
-=======
-    const governorNTV = L2NativeTokenVaultFactory.connect(L2_NATIVE_TOKEN_VAULT_ADDRESS, governorWallet);
-    await governorNTV.setL2TokenBeacon(false, ethers.constants.AddressZero);
->>>>>>> e6cd619d
+    // const governorNTV = L2NativeTokenVaultFactory.connect(L2_NATIVE_TOKEN_VAULT_ADDRESS, governorWallet);
+    // await governorNTV.setL2TokenBeacon(false, ethers.constants.AddressZero);
   });
 
   it("Should finalize deposit ERC20 deposit", async function () {
