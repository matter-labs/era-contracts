--- conflicted
+++ resolved
@@ -80,12 +80,8 @@
     );
 
     erc20NativeTokenVault = L2NativeTokenVaultFactory.connect(L2_NATIVE_TOKEN_VAULT_ADDRESS, l1BridgeWallet);
-<<<<<<< HEAD
-    await erc20NativeTokenVault.setL2TokenBeacon(false, ethers.constants.AddressZero);
-=======
     const governorNTV = L2NativeTokenVaultFactory.connect(L2_NATIVE_TOKEN_VAULT_ADDRESS, governorWallet);
-    await governorNTV.setL2TokenBeacon();
->>>>>>> e7915e89
+    await governorNTV.setL2TokenBeacon(false, ethers.constants.AddressZero);
   });
 
   it("Should finalize deposit ERC20 deposit", async function () {
