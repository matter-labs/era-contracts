--- conflicted
+++ resolved
@@ -61,17 +61,7 @@
     let constructorArgs = ethers.utils.defaultAbiCoder.encode(
       ["uint256", "uint256", "address", "address", "address"],
       /// note in real deployment we have to transfer ownership of standard deployer here
-<<<<<<< HEAD
-      [
-        testChainId,
-        1,
-        unapplyL1ToL2Alias(l1BridgeWallet.address),
-        unapplyL1ToL2Alias(l1BridgeWallet.address),
-        ethers.constants.AddressZero,
-      ]
-=======
       [testChainId, 1, unapplyL1ToL2Alias(l1BridgeWallet.address), ethers.constants.AddressZero]
->>>>>>> 50c633c6
     );
     await setCode(
       deployerWallet,
@@ -84,11 +74,6 @@
     erc20Bridge = L2AssetRouterFactory.connect(L2_ASSET_ROUTER_ADDRESS, deployerWallet);
     const l2NativeTokenVaultArtifact = await deployer.loadArtifact("L2NativeTokenVault");
     constructorArgs = ethers.utils.defaultAbiCoder.encode(
-<<<<<<< HEAD
-      ["uint256", "bytes32", "address", "uint256", "address"],
-      /// note in real deployment we have to transfer ownership of standard deployer here
-      [1, beaconProxyBytecodeHash, governorWallet.address, 0, ethers.constants.AddressZero]
-=======
       ["uint256", "address", "bytes32", "address", "address", "bool"],
       /// note in real deployment we have to transfer ownership of standard deployer here
       [
@@ -99,7 +84,6 @@
         ethers.constants.AddressZero,
         false,
       ]
->>>>>>> 50c633c6
     );
     await setCode(
       deployerWallet,
