--- conflicted
+++ resolved
@@ -5,13 +5,8 @@
 import { Provider, Wallet } from "zksync-ethers";
 import { hashBytecode } from "zksync-ethers/build/utils";
 import { unapplyL1ToL2Alias } from "./test-utils";
-<<<<<<< HEAD
-import type { L2SharedBridge, L2StandardDeployer, L2StandardERC20 } from "../typechain";
-import { L2SharedBridgeFactory, L2StandardDeployerFactory, L2StandardERC20Factory } from "../typechain";
-=======
 import type { L2SharedBridge, L2NativeTokenVault, L2StandardERC20 } from "../typechain";
 import { L2SharedBridgeFactory, L2NativeTokenVaultFactory, L2StandardERC20Factory } from "../typechain";
->>>>>>> 0c55af6e
 
 const richAccount = [
   {
@@ -63,13 +58,8 @@
     await deployer.deploy(await deployer.loadArtifact("BeaconProxy"), [l2Erc20TokenBeacon.address, "0x"]);
     const beaconProxyBytecodeHash = hashBytecode((await deployer.loadArtifact("BeaconProxy")).bytecode);
     const erc20BridgeImpl = await deployer.deploy(await deployer.loadArtifact("L2SharedBridge"), [testChainId, 1]);
-<<<<<<< HEAD
-    const erc20StandardDeployerImpl = await deployer.deploy(await deployer.loadArtifact("L2StandardDeployer"));
-    const standardDeployerInitializeData = erc20StandardDeployerImpl.interface.encodeFunctionData("initialize", [
-=======
     const erc20NativeTokenVaultImpl = await deployer.deploy(await deployer.loadArtifact("L2NativeTokenVault"));
     const assetHandlerInitializeData = erc20NativeTokenVaultImpl.interface.encodeFunctionData("initialize", [
->>>>>>> 0c55af6e
       beaconProxyBytecodeHash,
       governorWallet.address, // Note on real deployment this will be the deployerWallet
       contractsDeployedAlready,
@@ -77,11 +67,7 @@
 
     const erc20NativeTokenVaultProxy = await deployer.deploy(
       await deployer.loadArtifact("TransparentUpgradeableProxy"),
-<<<<<<< HEAD
-      [erc20StandardDeployerImpl.address, proxyAdminWallet.address, standardDeployerInitializeData]
-=======
       [erc20NativeTokenVaultImpl.address, proxyAdminWallet.address, assetHandlerInitializeData]
->>>>>>> 0c55af6e
     );
 
     contractsDeployedAlready = true;
@@ -90,11 +76,7 @@
       unapplyL1ToL2Alias(l1BridgeWallet.address),
       // ethers.constants.AddressZero,
       unapplyL1ToL2Alias(governorWallet.address), // note on real deployment this will be the governor
-<<<<<<< HEAD
-      erc20StandardDeployerProxy.address,
-=======
       erc20NativeTokenVaultProxy.address,
->>>>>>> 0c55af6e
     ]);
 
     const erc20BridgeProxy = await deployer.deploy(await deployer.loadArtifact("TransparentUpgradeableProxy"), [
@@ -104,13 +86,8 @@
     ]);
 
     erc20Bridge = L2SharedBridgeFactory.connect(erc20BridgeProxy.address, deployerWallet);
-<<<<<<< HEAD
-    erc20StandardDeployer = L2StandardDeployerFactory.connect(erc20StandardDeployerProxy.address, governorWallet);
-    await erc20StandardDeployer.setSharedBridge(erc20BridgeProxy.address);
-=======
     erc20NativeTokenVault = L2NativeTokenVaultFactory.connect(erc20NativeTokenVaultProxy.address, governorWallet);
     await erc20NativeTokenVault.setSharedBridge(erc20BridgeProxy.address);
->>>>>>> 0c55af6e
 
     /// note in real deployment we have to transfer ownership of standard deployer here
   });
