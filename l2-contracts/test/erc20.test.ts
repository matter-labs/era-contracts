import { Deployer } from "@matterlabs/hardhat-zksync-deploy";
import { expect } from "chai";
import { ethers } from "ethers";
import * as hre from "hardhat";
import { Provider, Wallet } from "zksync-ethers";
import { hashBytecode } from "zksync-ethers/build/utils";
import { unapplyL1ToL2Alias, setCode } from "./test-utils";
import type { L2AssetRouter, L2NativeTokenVault, L2StandardERC20 } from "../typechain";
import { L2AssetRouterFactory, L2NativeTokenVaultFactory, L2StandardERC20Factory } from "../typechain";

const richAccount = [
  {
    address: "0x36615Cf349d7F6344891B1e7CA7C72883F5dc049",
    privateKey: "0x7726827caac94a7f9e1b160f7ea819f172f7b6f9d2a97f992c38edeab82d4110",
  },
  {
    address: "0xa61464658AfeAf65CccaaFD3a512b69A83B77618",
    privateKey: "0xac1e735be8536c6534bb4f17f06f6afc73b2b5ba84ac2cfb12f7461b20c0bbe3",
  },
  {
    address: "0x0D43eB5B8a47bA8900d84AA36656c92024e9772e",
    privateKey: "0xd293c684d884d56f8d6abd64fc76757d3664904e309a0645baf8522ab6366d9e",
  },
  {
    address: "0xA13c10C0D5bd6f79041B9835c63f91de35A15883",
    privateKey: "0x850683b40d4a740aa6e745f889a6fdc8327be76e122f5aba645a5b02d0248db8",
  },
];

describe("ERC20Bridge", function () {
  const provider = new Provider(hre.config.networks.localhost.url);
  const deployerWallet = new Wallet(richAccount[0].privateKey, provider);
  const governorWallet = new Wallet(richAccount[1].privateKey, provider);
  const proxyAdminWallet = new Wallet(richAccount[3].privateKey, provider);

  // We need to emulate a L1->L2 transaction from the L1 bridge to L2 counterpart.
  // It is a bit easier to use EOA and it is sufficient for the tests.
  const l1BridgeWallet = new Wallet(richAccount[2].privateKey, provider);

  // We won't actually deploy an L1 token in these tests, but we need some address for it.
  const L1_TOKEN_ADDRESS = "0x1111000000000000000000000000000000001111";
  const L2_ASSET_ROUTER_ADDRESS = "0x0000000000000000000000000000000000010003";
  const L2_NATIVE_TOKEN_VAULT_ADDRESS = "0x0000000000000000000000000000000000010004";

  const testChainId = 9;

  let erc20Bridge: L2AssetRouter;
  let erc20NativeTokenVault: L2NativeTokenVault;
  let erc20Token: L2StandardERC20;

  before("Deploy token and bridge", async function () {
    const deployer = new Deployer(hre, deployerWallet);

    // While we formally don't need to deploy the token and the beacon proxy, it is a neat way to have the bytecode published
    const l2TokenImplAddress = await deployer.deploy(await deployer.loadArtifact("L2StandardERC20"));
<<<<<<< HEAD
    const l2Erc20TokenBeacon = await deployer.deploy(await deployer.loadArtifact("UpgradeableBeacon"), [
      l2TokenImplAddress.address,
    ]);
    await deployer.deploy(await deployer.loadArtifact("BeaconProxy"), [l2Erc20TokenBeacon.address, "0x"]);
    const beaconProxyBytecodeHash = hashBytecode((await deployer.loadArtifact("BeaconProxy")).bytecode);
    let constructorArgs = ethers.utils.defaultAbiCoder.encode(
      ["uint256", "uint256", "address", "address"],
      /// note in real deployment we have to transfer ownership of standard deployer here
      [testChainId, 1, unapplyL1ToL2Alias(l1BridgeWallet.address), ethers.constants.AddressZero]
    );
    await setCode(
      deployerWallet,
      L2_ASSET_ROUTER_ADDRESS,
      (await deployer.loadArtifact("L2AssetRouter")).bytecode,
      true,
      constructorArgs
    );

    erc20Bridge = L2AssetRouterFactory.connect(L2_ASSET_ROUTER_ADDRESS, deployerWallet);
    const l2NativeTokenVaultArtifact = await deployer.loadArtifact("L2NativeTokenVault");
    constructorArgs = ethers.utils.defaultAbiCoder.encode(
      ["uint256", "address", "bytes32", "address", "address", "bool"],
      /// note in real deployment we have to transfer ownership of standard deployer here
      [
        9,
        governorWallet.address,
        beaconProxyBytecodeHash,
        ethers.constants.AddressZero,
        ethers.constants.AddressZero,
        false,
      ]
    );
    await setCode(
      deployerWallet,
      L2_NATIVE_TOKEN_VAULT_ADDRESS,
      l2NativeTokenVaultArtifact.bytecode,
      true,
      constructorArgs
    );

    erc20NativeTokenVault = L2NativeTokenVaultFactory.connect(L2_NATIVE_TOKEN_VAULT_ADDRESS, l1BridgeWallet);
=======
    const l2Erc20TokenBeacon = await deployer.deploy(
      await deployer.loadArtifact("@openzeppelin/contracts-v4/proxy/beacon/UpgradeableBeacon.sol:UpgradeableBeacon"),
      [l2TokenImplAddress.address]
    );
    await deployer.deploy(
      await deployer.loadArtifact("@openzeppelin/contracts-v4/proxy/beacon/BeaconProxy.sol:BeaconProxy"),
      [l2Erc20TokenBeacon.address, "0x"]
    );

    const beaconProxyBytecodeHash = hashBytecode(
      (await deployer.loadArtifact("@openzeppelin/contracts-v4/proxy/beacon/BeaconProxy.sol:BeaconProxy")).bytecode
    );

    const erc20BridgeImpl = await deployer.deploy(await deployer.loadArtifact("L2SharedBridge"), [testChainId]);
    const bridgeInitializeData = erc20BridgeImpl.interface.encodeFunctionData("initialize", [
      unapplyL1ToL2Alias(l1BridgeWallet.address),
      ethers.constants.AddressZero,
      beaconProxyBytecodeHash,
      governorWallet.address,
    ]);

    const erc20BridgeProxy = await deployer.deploy(
      await deployer.loadArtifact(
        "@openzeppelin/contracts-v4/proxy/transparent/TransparentUpgradeableProxy.sol:TransparentUpgradeableProxy"
      ),
      [erc20BridgeImpl.address, governorWallet.address, bridgeInitializeData]
    );

    erc20Bridge = L2SharedBridgeFactory.connect(erc20BridgeProxy.address, deployerWallet);
>>>>>>> 7b488e67
  });

  it("Should finalize deposit ERC20 deposit", async function () {
    const erc20BridgeWithL1BridgeWallet = L2AssetRouterFactory.connect(erc20Bridge.address, proxyAdminWallet);
    const l1Depositor = ethers.Wallet.createRandom();
    const l2Receiver = ethers.Wallet.createRandom();
    const l1Bridge = await hre.ethers.getImpersonatedSigner(l1BridgeWallet.address);
    const tx = await (
      await erc20BridgeWithL1BridgeWallet.connect(l1Bridge)["finalizeDeposit(address,address,address,uint256,bytes)"](
        // Depositor and l2Receiver can be any here
        l1Depositor.address,
        l2Receiver.address,
        L1_TOKEN_ADDRESS,
        100,
        encodedTokenData("TestToken", "TT", 18)
      )
    ).wait();
    const l2TokenInfo = tx.events.find((event) => event.event === "FinalizeDepositSharedBridge").args.assetId;
    const l2TokenAddress = await erc20NativeTokenVault.tokenAddress(l2TokenInfo);
    // Checking the correctness of the balance:
    erc20Token = L2StandardERC20Factory.connect(l2TokenAddress, deployerWallet);
    expect(await erc20Token.balanceOf(l2Receiver.address)).to.equal(100);
    expect(await erc20Token.totalSupply()).to.equal(100);
    expect(await erc20Token.name()).to.equal("TestToken");
    expect(await erc20Token.symbol()).to.equal("TT");
    expect(await erc20Token.decimals()).to.equal(18);
  });

  it("Governance should be able to reinitialize the token", async () => {
    const erc20TokenWithGovernor = L2StandardERC20Factory.connect(erc20Token.address, governorWallet);

    await (
      await erc20TokenWithGovernor.reinitializeToken(
        {
          ignoreName: false,
          ignoreSymbol: false,
          ignoreDecimals: false,
        },
        "TestTokenNewName",
        "TTN",
        2
      )
    ).wait();

    expect(await erc20Token.name()).to.equal("TestTokenNewName");
    expect(await erc20Token.symbol()).to.equal("TTN");
    // The decimals should stay the same
    expect(await erc20Token.decimals()).to.equal(18);
  });

  it("Governance should not be able to skip initializer versions", async () => {
    const erc20TokenWithGovernor = L2StandardERC20Factory.connect(erc20Token.address, governorWallet);

    await expect(
      erc20TokenWithGovernor.reinitializeToken(
        {
          ignoreName: false,
          ignoreSymbol: false,
          ignoreDecimals: false,
        },
        "TestTokenNewName",
        "TTN",
        20,
        { gasLimit: 10000000 }
      )
    ).to.be.reverted;
  });
});

function encodedTokenData(name: string, symbol: string, decimals: number) {
  const abiCoder = ethers.utils.defaultAbiCoder;
  const encodedName = abiCoder.encode(["string"], [name]);
  const encodedSymbol = abiCoder.encode(["string"], [symbol]);
  const encodedDecimals = abiCoder.encode(["uint8"], [decimals]);

  return abiCoder.encode(["bytes", "bytes", "bytes"], [encodedName, encodedSymbol, encodedDecimals]);
}<|MERGE_RESOLUTION|>--- conflicted
+++ resolved
@@ -53,12 +53,11 @@
 
     // While we formally don't need to deploy the token and the beacon proxy, it is a neat way to have the bytecode published
     const l2TokenImplAddress = await deployer.deploy(await deployer.loadArtifact("L2StandardERC20"));
-<<<<<<< HEAD
-    const l2Erc20TokenBeacon = await deployer.deploy(await deployer.loadArtifact("UpgradeableBeacon"), [
+    const l2Erc20TokenBeacon = await deployer.deploy(await deployer.loadArtifact("@openzeppelin/contracts-v4/proxy/beacon/UpgradeableBeacon.sol:UpgradeableBeacon"), [
       l2TokenImplAddress.address,
     ]);
-    await deployer.deploy(await deployer.loadArtifact("BeaconProxy"), [l2Erc20TokenBeacon.address, "0x"]);
-    const beaconProxyBytecodeHash = hashBytecode((await deployer.loadArtifact("BeaconProxy")).bytecode);
+    await deployer.deploy(await deployer.loadArtifact("@openzeppelin/contracts-v4/proxy/beacon/BeaconProxy.sol:BeaconProxy"), [l2Erc20TokenBeacon.address, "0x"]);
+    const beaconProxyBytecodeHash = hashBytecode((await deployer.loadArtifact("@openzeppelin/contracts-v4/proxy/beacon/BeaconProxy.sol:BeaconProxy")).bytecode);
     let constructorArgs = ethers.utils.defaultAbiCoder.encode(
       ["uint256", "uint256", "address", "address"],
       /// note in real deployment we have to transfer ownership of standard deployer here
@@ -95,37 +94,6 @@
     );
 
     erc20NativeTokenVault = L2NativeTokenVaultFactory.connect(L2_NATIVE_TOKEN_VAULT_ADDRESS, l1BridgeWallet);
-=======
-    const l2Erc20TokenBeacon = await deployer.deploy(
-      await deployer.loadArtifact("@openzeppelin/contracts-v4/proxy/beacon/UpgradeableBeacon.sol:UpgradeableBeacon"),
-      [l2TokenImplAddress.address]
-    );
-    await deployer.deploy(
-      await deployer.loadArtifact("@openzeppelin/contracts-v4/proxy/beacon/BeaconProxy.sol:BeaconProxy"),
-      [l2Erc20TokenBeacon.address, "0x"]
-    );
-
-    const beaconProxyBytecodeHash = hashBytecode(
-      (await deployer.loadArtifact("@openzeppelin/contracts-v4/proxy/beacon/BeaconProxy.sol:BeaconProxy")).bytecode
-    );
-
-    const erc20BridgeImpl = await deployer.deploy(await deployer.loadArtifact("L2SharedBridge"), [testChainId]);
-    const bridgeInitializeData = erc20BridgeImpl.interface.encodeFunctionData("initialize", [
-      unapplyL1ToL2Alias(l1BridgeWallet.address),
-      ethers.constants.AddressZero,
-      beaconProxyBytecodeHash,
-      governorWallet.address,
-    ]);
-
-    const erc20BridgeProxy = await deployer.deploy(
-      await deployer.loadArtifact(
-        "@openzeppelin/contracts-v4/proxy/transparent/TransparentUpgradeableProxy.sol:TransparentUpgradeableProxy"
-      ),
-      [erc20BridgeImpl.address, governorWallet.address, bridgeInitializeData]
-    );
-
-    erc20Bridge = L2SharedBridgeFactory.connect(erc20BridgeProxy.address, deployerWallet);
->>>>>>> 7b488e67
   });
 
   it("Should finalize deposit ERC20 deposit", async function () {
