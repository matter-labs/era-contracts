--- conflicted
+++ resolved
@@ -5,18 +5,8 @@
 import { Provider, Wallet } from "zksync-web3";
 import { hashBytecode } from "zksync-web3/build/src/utils";
 import { unapplyL1ToL2Alias } from "./test-utils";
-<<<<<<< HEAD
 import type { L2SharedBridge, L2StandardDeployer, L2StandardERC20 } from "../typechain";
 import { L2SharedBridgeFactory, L2StandardDeployerFactory, L2StandardERC20Factory } from "../typechain";
-=======
-import {
-  L2SharedBridgeFactory,
-  L2StandardDeployerFactory,
-  L2StandardERC20Factory,
-  UpgradeableBeaconFactory,
-} from "../typechain";
-import { L2SharedBridge, L2StandardDeployer, L2StandardERC20 } from "../typechain";
->>>>>>> 600ba582
 
 const richAccount = [
   {
