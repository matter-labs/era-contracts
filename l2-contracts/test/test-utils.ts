import { ethers } from "ethers";
import * as hre from "hardhat";
import * as zksync from "zksync-ethers";
import type { BytesLike } from "ethers";

<<<<<<< HEAD
import { ContractDeployerFactory } from "./systems-typechain";
=======
import { ContractDeployerFactory } from "../typechain/ContractDeployerFactory";
>>>>>>> ad522d1f

const L1_TO_L2_ALIAS_OFFSET = "0x1111000000000000000000000000000000001111";
const ADDRESS_MODULO = ethers.BigNumber.from(2).pow(160);

export function unapplyL1ToL2Alias(address: string): string {
  // We still add ADDRESS_MODULO to avoid negative numbers
  return ethers.utils.hexlify(
    ethers.BigNumber.from(address).sub(L1_TO_L2_ALIAS_OFFSET).add(ADDRESS_MODULO).mod(ADDRESS_MODULO)
  );
}

// Force deploy bytecode on the address
export async function setCode(
  deployerWallet: zksync.Wallet,
  address: string,
  bytecode: BytesLike,
  callConstructor: boolean = false,
  constructorArgs: BytesLike
) {
  const REAL_DEPLOYER_SYSTEM_CONTRACT_ADDRESS = "0x0000000000000000000000000000000000008006";
  // TODO: think about factoryDeps with eth_sendTransaction
  try {
    // publish bytecode in a separate tx
    await publishBytecode(bytecode, deployerWallet);
  } catch {
    // ignore error
  }

  const deployerAccount = await hre.ethers.getImpersonatedSigner(REAL_DEPLOYER_SYSTEM_CONTRACT_ADDRESS);
  const deployerContract = ContractDeployerFactory.connect(REAL_DEPLOYER_SYSTEM_CONTRACT_ADDRESS, deployerAccount);

  const deployment = {
    bytecodeHash: zksync.utils.hashBytecode(bytecode),
    newAddress: address,
    callConstructor,
    value: 0,
    input: constructorArgs,
  };
  await deployerContract.forceDeployOnAddress(deployment, ethers.constants.AddressZero);
}

export async function publishBytecode(bytecode: BytesLike, deployerWallet: zksync.Wallet) {
  await deployerWallet.sendTransaction({
    type: 113,
    to: ethers.constants.AddressZero,
    data: "0x",
    customData: {
      factoryDeps: [ethers.utils.hexlify(bytecode)],
      gasPerPubdata: 50000,
    },
  });
}<|MERGE_RESOLUTION|>--- conflicted
+++ resolved
@@ -2,12 +2,7 @@
 import * as hre from "hardhat";
 import * as zksync from "zksync-ethers";
 import type { BytesLike } from "ethers";
-
-<<<<<<< HEAD
-import { ContractDeployerFactory } from "./systems-typechain";
-=======
 import { ContractDeployerFactory } from "../typechain/ContractDeployerFactory";
->>>>>>> ad522d1f
 
 const L1_TO_L2_ALIAS_OFFSET = "0x1111000000000000000000000000000000001111";
 const ADDRESS_MODULO = ethers.BigNumber.from(2).pow(160);
