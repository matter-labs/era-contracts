import { Deployer } from "@matterlabs/hardhat-zksync-deploy";
import * as hre from "hardhat";
import { Provider, Wallet } from "zksync-ethers";
import type { ConsensusRegistry } from "../typechain";
import { ConsensusRegistryFactory } from "../typechain";
import { expect } from "chai";
import { ethers } from "ethers";
import { Interface } from "ethers/lib/utils";

const richAccount = {
  address: "0x36615Cf349d7F6344891B1e7CA7C72883F5dc049",
  privateKey: "0x7726827caac94a7f9e1b160f7ea819f172f7b6f9d2a97f992c38edeab82d4110",
};

const gasLimit = 100_000_000;

const CONSENSUS_REGISTRY_ARTIFACT = hre.artifacts.readArtifactSync("ConsensusRegistry");
const CONSENSUS_REGISTRY_INTERFACE = new Interface(CONSENSUS_REGISTRY_ARTIFACT.abi);

describe("ConsensusRegistry", function () {
  const provider = new Provider(hre.config.networks.localhost.url);
  const owner = new Wallet(richAccount.privateKey, provider);
  const nonOwner = new Wallet(Wallet.createRandom().privateKey, provider);
  const nodes = [];
  const nodeEntries = [];
  let registry: ConsensusRegistry;

  before("Initialize", async function () {
    // Deploy.
    const deployer = new Deployer(hre, owner);
    const registryInstance = await deployer.deploy(await deployer.loadArtifact("ConsensusRegistry"), []);
    const proxyAdmin = await deployer.deploy(await deployer.loadArtifact("ProxyAdmin"), []);
    const proxyInitializationParams = CONSENSUS_REGISTRY_INTERFACE.encodeFunctionData("initialize", [owner.address]);
    const proxyInstance = await deployer.deploy(await deployer.loadArtifact("TransparentUpgradeableProxy"), [
      registryInstance.address,
      proxyAdmin.address,
      proxyInitializationParams,
    ]);
    registry = ConsensusRegistryFactory.connect(proxyInstance.address, owner);

    // Fund nonOwner.
    await (
      await owner.sendTransaction({
        to: nonOwner.address,
        value: ethers.utils.parseEther("100"),
      })
    ).wait();

    // Prepare the node list.
    const numNodes = 10;
    for (let i = 0; i < numNodes; i++) {
      const node = makeRandomNode();
      const nodeEntry = makeRandomNodeEntry(node, i + 1);
      nodes.push(node);
      nodeEntries.push(nodeEntry);
    }

    // Fund the first node owner.
    await (
      await owner.sendTransaction({
        to: nodes[0].ownerKey.address,
        value: ethers.utils.parseEther("100"),
      })
    ).wait();
  });

  it("Should set the owner as provided in constructor", async function () {
    expect(await registry.owner()).to.equal(owner.address);
  });

  it("Should add nodes to both registries", async function () {
    for (let i = 0; i < nodes.length; i++) {
      await (
        await registry.add(
          nodeEntries[i].ownerAddr,
          true,
          nodeEntries[i].validatorWeight,
          nodeEntries[i].validatorPubKey,
          nodeEntries[i].validatorPoP,
          true,
          nodeEntries[i].attesterWeight,
          nodeEntries[i].attesterPubKey,
          { gasLimit }
        )
      ).wait();
    }

    expect(await registry.numNodes()).to.equal(nodes.length);

    for (let i = 0; i < nodes.length; i++) {
      const nodeOwner = await registry.nodeOwners(i);
      expect(nodeOwner).to.equal(nodeEntries[i].ownerAddr);
      const node = await registry.nodes(nodeOwner);
      expect(node.attesterLastUpdateCommit).to.equal(0);
      expect(node.validatorLastUpdateCommit).to.equal(0);

      // 'Latest' is expected to match the added node's attributes.
      expect(node.attesterLatest.active).to.equal(true);
      expect(node.attesterLatest.removed).to.equal(false);
      expect(node.attesterLatest.weight).to.equal(nodeEntries[i].attesterWeight);
      expect(node.attesterLatest.pubKey.tag).to.equal(nodeEntries[i].attesterPubKey.tag);
      expect(node.attesterLatest.pubKey.x).to.equal(nodeEntries[i].attesterPubKey.x);
      expect(node.validatorLastUpdateCommit).to.equal(0);
      expect(node.validatorLatest.active).to.equal(true);
      expect(node.validatorLatest.removed).to.equal(false);
      expect(node.validatorLatest.weight).to.equal(nodeEntries[i].attesterWeight);
      expect(node.validatorLatest.pubKey.a).to.equal(nodeEntries[i].validatorPubKey.a);
      expect(node.validatorLatest.pubKey.b).to.equal(nodeEntries[i].validatorPubKey.b);
      expect(node.validatorLatest.pubKey.c).to.equal(nodeEntries[i].validatorPubKey.c);
      expect(node.validatorLatest.proofOfPossession.a).to.equal(nodeEntries[i].validatorPoP.a);
      expect(node.validatorLatest.proofOfPossession.b).to.equal(nodeEntries[i].validatorPoP.b);

      // 'Snapshot' is expected to have zero values.
      expect(node.attesterSnapshot.active).to.equal(false);
      expect(node.attesterSnapshot.removed).to.equal(false);
      expect(node.attesterSnapshot.weight).to.equal(0);
      expect(ethers.utils.arrayify(node.attesterSnapshot.pubKey.tag)).to.deep.equal(new Uint8Array(1));
      expect(ethers.utils.arrayify(node.attesterSnapshot.pubKey.x)).to.deep.equal(new Uint8Array(32));
      expect(node.validatorSnapshot.active).to.equal(false);
      expect(node.validatorSnapshot.removed).to.equal(false);
      expect(node.validatorSnapshot.weight).to.equal(0);
      expect(ethers.utils.arrayify(node.validatorSnapshot.pubKey.a)).to.deep.equal(new Uint8Array(32));
      expect(ethers.utils.arrayify(node.validatorSnapshot.pubKey.b)).to.deep.equal(new Uint8Array(32));
      expect(ethers.utils.arrayify(node.validatorSnapshot.pubKey.c)).to.deep.equal(new Uint8Array(32));
      expect(ethers.utils.arrayify(node.validatorSnapshot.proofOfPossession.a)).to.deep.equal(new Uint8Array(32));
      expect(ethers.utils.arrayify(node.validatorSnapshot.proofOfPossession.b)).to.deep.equal(new Uint8Array(16));
    }
  });

  it("Should not allow validatorOwner to add", async function () {
    await expect(
      registry
        .connect(validators[0].ownerKey)
        .add(
          ethers.Wallet.createRandom().address,
          true,
          0,
          { a: new Uint8Array(32), b: new Uint8Array(32), c: new Uint8Array(32) },
          { a: new Uint8Array(32), b: new Uint8Array(16) },
          true,
          0,
          { tag: new Uint8Array(1), x: new Uint8Array(32) },
          { gasLimit }
        )
    ).to.be.reverted;
  });

<<<<<<< HEAD
  it("Should allow owner to deactivate attester", async function () {
    const nodeOwner = nodeEntries[0].ownerAddr;
    expect((await registry.nodes(nodeOwner)).attesterLatest.active).to.equal(true);

    await (await registry.connect(owner).deactivateAttester(nodeOwner, { gasLimit })).wait();
    expect((await registry.nodes(nodeOwner)).attesterLatest.active).to.equal(false);

    // Restore state.
    await (await registry.connect(owner).activateAttester(nodeOwner, { gasLimit })).wait();
  });

  it("Should allow owner to deactivate validator", async function () {
    const nodeOwner = nodeEntries[0].ownerAddr;
    expect((await registry.nodes(nodeOwner)).validatorLatest.active).to.equal(true);

    await (await registry.connect(owner).deactivateValidator(nodeOwner, { gasLimit })).wait();
    expect((await registry.nodes(nodeOwner)).validatorLatest.active).to.equal(false);

    // Restore state.
    await (await registry.connect(owner).activateValidator(nodeOwner, { gasLimit })).wait();
  });

  it("Should not allow nonOwner, nonNodeOwner to deactivate attester", async function () {
    const nodeOwner = nodeEntries[0].ownerAddr;
    await expect(registry.connect(nonOwner).deactivateAttester(nodeOwner, { gasLimit })).to.be.reverted;
  });

  it("Should not allow nonOwner, nonNodeOwner to deactivate validator", async function () {
    const nodeOwner = nodeEntries[0].ownerAddr;
    await expect(registry.connect(nonOwner).deactivateValidator(nodeOwner, { gasLimit })).to.be.reverted;
=======
  it("Should not allow to add a validator with a public key which already exists", async function () {
    const newEntry = makeRandomValidatorEntry(makeRandomValidator(), 0);
    await expect(
      registry.add(
        newEntry.ownerAddr,
        newEntry.validatorWeight,
        validatorEntries[0].validatorPubKey,
        newEntry.validatorPoP,
        { gasLimit }
      )
    ).to.be.reverted;
  });

  it("Should not allow to add a validator with an owner address which already exists", async function () {
    const newEntry = makeRandomValidatorEntry(makeRandomValidator(), 0);
    await expect(
      registry.add(
        validatorEntries[0].ownerAddr, // Using an existing owner address
        newEntry.validatorWeight,
        newEntry.validatorPubKey,
        newEntry.validatorPoP,
        { gasLimit }
      )
    ).to.be.reverted;
  });

  it("Should change validator active status", async function () {
    const validatorOwner = validatorEntries[0].ownerAddr;
    expect((await registry.validators(validatorOwner)).latest.active).to.equal(true);

    // Deactivate
    await (await registry.connect(validatorOwner).changeValidatorActive(validatorOwner, false, { gasLimit })).wait();
    expect((await registry.validators(validatorOwner)).latest.active).to.equal(false);

    // Activate
    await (await registry.connect(validatorOwner).changeValidatorActive(validatorOwner, true, { gasLimit })).wait();
    expect((await registry.validators(validatorOwner)).latest.active).to.equal(true);
  });

  it("Should not allow nonOwner to change validator active status", async function () {
    const validatorOwner = validatorEntries[0].ownerAddr;
    await expect(registry.connect(nonOwner).changeValidatorActive(validatorOwner, false, { gasLimit })).to.be.reverted;
>>>>>>> 3d9fd025
  });

  it("Should change validator weight", async function () {
    const entry = nodeEntries[0];
    expect((await registry.nodes(entry.ownerAddr)).validatorLatest.weight).to.equal(entry.validatorWeight);

    const baseWeight = entry.validatorWeight;
    const newWeight = getRandomNumber(100, 1000);
    await (await registry.changeValidatorWeight(entry.ownerAddr, newWeight, { gasLimit })).wait();
    expect((await registry.nodes(entry.ownerAddr)).validatorLatest.weight).to.equal(newWeight);
    expect((await registry.nodes(entry.ownerAddr)).attesterLatest.weight).to.equal(entry.attesterWeight);

    // Restore state.
    await (await registry.changeValidatorWeight(entry.ownerAddr, baseWeight, { gasLimit })).wait();
  });

  it("Should not allow nodeOwner to change validator weight", async function () {
    const node = nodes[0];
    await expect(registry.connect(node.ownerKey).changeValidatorWeight(node.ownerKey.address, 0, { gasLimit })).to.be
      .reverted;
  });

<<<<<<< HEAD
  it("Should not allow nonOwner to change validator weight", async function () {
    const node = nodes[0];
    await expect(registry.connect(nonOwner).changeValidatorWeight(node.ownerKey.address, 0, { gasLimit })).to.be
      .reverted;
  });

  it("Should change attester weight", async function () {
    const entry = nodeEntries[0];
    expect((await registry.nodes(entry.ownerAddr)).attesterLatest.weight).to.equal(entry.attesterWeight);

    const baseWeight = entry.attesterWeight;
    const newWeight = getRandomNumber(100, 1000);
    await (await registry.changeAttesterWeight(entry.ownerAddr, newWeight, { gasLimit })).wait();
    expect((await registry.nodes(entry.ownerAddr)).attesterLatest.weight).to.equal(newWeight);
    expect((await registry.nodes(entry.ownerAddr)).validatorLatest.weight).to.equal(entry.validatorWeight);

    // Restore state.
    await (await registry.changeAttesterWeight(entry.ownerAddr, baseWeight, { gasLimit })).wait();
  });

  it("Should not allow nodeOwner to change attester weight", async function () {
    const node = nodes[0];
    await expect(registry.connect(node.ownerKey).changeAttesterWeight(node.ownerKey.address, 0, { gasLimit })).to.be
      .reverted;
  });

  it("Should not allow nonOwner to change attester weight", async function () {
    const node = nodes[0];
    await expect(registry.connect(nonOwner).changeAttesterWeight(node.ownerKey.address, 0, { gasLimit })).to.be
      .reverted;
  });

  it("Should not allow to add a node with a validator public key which already exist", async function () {
    const newEntry = makeRandomNodeEntry(makeRandomNode(), 1);
    await expect(
      registry.add(
        newEntry.ownerAddr,
        true,
        newEntry.validatorWeight,
        nodeEntries[0].validatorPubKey,
        newEntry.validatorPoP,
        true,
        newEntry.attesterWeight,
        newEntry.attesterPubKey,
        { gasLimit }
      )
=======
  it("Should change validator leader status", async function () {
    const entry = validatorEntries[0];
    // By default leader should be true.
    const initialLeaderStatus = (await registry.validators(entry.ownerAddr)).latest["leader"];

    // Change to the opposite status
    await (await registry.changeValidatorLeader(entry.ownerAddr, !initialLeaderStatus, { gasLimit })).wait();
    expect((await registry.validators(entry.ownerAddr)).latest["leader"]).to.equal(!initialLeaderStatus);

    // Change back to original status
    await (await registry.changeValidatorLeader(entry.ownerAddr, initialLeaderStatus, { gasLimit })).wait();
    expect((await registry.validators(entry.ownerAddr)).latest["leader"]).to.equal(initialLeaderStatus);
  });

  it("Should not allow validatorOwner to change validator leader status", async function () {
    const validator = validators[0];
    await expect(
      registry.connect(validator.ownerKey).changeValidatorLeader(validator.ownerKey.address, true, { gasLimit })
    ).to.be.reverted;
  });

  it("Should change validator public key", async function () {
    const entry = validatorEntries[0];
    const newEntry = makeRandomValidatorEntry(makeRandomValidator(), 0);

    // Change public key.
    await (
      await registry.changeValidatorKey(entry.ownerAddr, newEntry.validatorPubKey, newEntry.validatorPoP, { gasLimit })
    ).wait();
    expect((await registry.validators(entry.ownerAddr)).latest.pubKey.a).to.equal(newEntry.validatorPubKey.a);

    // Restore state.
    await (
      await registry.changeValidatorKey(entry.ownerAddr, entry.validatorPubKey, entry.validatorPoP, { gasLimit })
    ).wait();
    expect((await registry.validators(entry.ownerAddr)).latest.pubKey.a).to.equal(entry.validatorPubKey.a);
  });

  it("Should not allow nonOwner to change validator public key", async function () {
    const validator = makeRandomValidatorEntry(makeRandomValidator(), 0);
    await expect(
      registry
        .connect(nonOwner)
        .changeValidatorKey(validator.ownerAddr, validator.validatorPubKey, validator.validatorPoP, { gasLimit })
>>>>>>> 3d9fd025
    ).to.be.reverted;
  });

  it("Should not allow to add a node with an attester public key which already exist", async function () {
    const newEntry = makeRandomNodeEntry(makeRandomNode(), 1);
    await expect(
      registry.add(
        newEntry.ownerAddr,
        true,
        newEntry.validatorWeight,
        newEntry.validatorPubKey,
        newEntry.validatorPoP,
        true,
        newEntry.attesterWeight,
        nodeEntries[0].attesterPubKey,
        { gasLimit }
      )
    ).to.be.reverted;
  });

  it("Should return attester committee once committed to", async function () {
    // Verify that committee was not committed to.
    expect((await registry.getAttesterCommittee()).length).to.equal(0);

    // Commit.
    await (await registry.commitAttesterCommittee({ gasLimit })).wait();

    // Read committee.
    const attesterCommittee = await registry.getAttesterCommittee();
    expect(attesterCommittee.length).to.equal(nodes.length);
    for (let i = 0; i < attesterCommittee.length; i++) {
      const entry = nodeEntries[i];
      const attester = attesterCommittee[i];
      expect(attester.weight).to.equal(entry.attesterWeight);
      expect(attester.pubKey.tag).to.equal(entry.attesterPubKey.tag);
      expect(attester.pubKey.x).to.equal(entry.attesterPubKey.x);
    }
  });

  it("Should return validator committee once committed to", async function () {
    // Verify that committee was not committed to.
    const [initialCommittee, initialLeaderSelection] = await registry.getValidatorCommittee();
    expect(initialCommittee.length).to.equal(0);
    expect(initialLeaderSelection.frequency).to.equal(1);
    expect(initialLeaderSelection.weighted).to.equal(false);

    // Commit.
    await (await registry.commitValidatorCommittee({ gasLimit })).wait();

    // Read committee.
<<<<<<< HEAD
    const validatorCommittee = await registry.getValidatorCommittee();
    expect(validatorCommittee.length).to.equal(nodes.length);
=======
    const [validatorCommittee, leaderSelection] = await registry.getValidatorCommittee();
    expect(validatorCommittee.length).to.equal(validators.length);
    expect(leaderSelection.frequency).to.equal(1);
    expect(leaderSelection.weighted).to.equal(false);
>>>>>>> 3d9fd025
    for (let i = 0; i < validatorCommittee.length; i++) {
      const entry = nodeEntries[i];
      const validator = validatorCommittee[i];
      expect(validator.weight).to.equal(entry.validatorWeight);
      expect(validator.pubKey.a).to.equal(entry.validatorPubKey.a);
      expect(validator.pubKey.b).to.equal(entry.validatorPubKey.b);
      expect(validator.pubKey.c).to.equal(entry.validatorPubKey.c);
      expect(validator.proofOfPossession.a).to.equal(entry.validatorPoP.a);
      expect(validator.proofOfPossession.b).to.equal(entry.validatorPoP.b);
    }
  });

  it("Should not include inactive nodes in attester and validator committees when committed to", async function () {
    const idx = nodeEntries.length - 1;
    const entry = nodeEntries[idx];

<<<<<<< HEAD
    // Deactivate attribute.
    await (await registry.deactivateAttester(entry.ownerAddr, { gasLimit })).wait();
    await (await registry.deactivateValidator(entry.ownerAddr, { gasLimit })).wait();

    // Verify no change.
    expect((await registry.getAttesterCommittee()).length).to.equal(nodes.length);
    expect((await registry.getValidatorCommittee()).length).to.equal(nodes.length);

    // Commit attester committee and verify.
    await (await registry.commitAttesterCommittee({ gasLimit })).wait();
    expect((await registry.getAttesterCommittee()).length).to.equal(nodes.length - 1);
    expect((await registry.getValidatorCommittee()).length).to.equal(nodes.length);

    // Commit validator committee and verify.
    await (await registry.commitValidatorCommittee({ gasLimit })).wait();
    expect((await registry.getAttesterCommittee()).length).to.equal(nodes.length - 1);
    expect((await registry.getValidatorCommittee()).length).to.equal(nodes.length - 1);

    // Restore state.
    await (await registry.activateAttester(entry.ownerAddr, { gasLimit })).wait();
    await (await registry.activateValidator(entry.ownerAddr, { gasLimit })).wait();
    await (await registry.commitAttesterCommittee({ gasLimit })).wait();
=======
    // Deactivate validator.
    await (await registry.changeValidatorActive(entry.ownerAddr, false, { gasLimit })).wait();

    // Verify no change.
    const [currentCommittee] = await registry.getValidatorCommittee();
    expect(currentCommittee.length).to.equal(validators.length);

    // Commit validator committee and verify.
    await (await registry.commitValidatorCommittee({ gasLimit })).wait();
    const [newCommittee] = await registry.getValidatorCommittee();
    expect(newCommittee.length).to.equal(validators.length - 1);

    // Restore state.
    await (await registry.changeValidatorActive(entry.ownerAddr, true, { gasLimit })).wait();
>>>>>>> 3d9fd025
    await (await registry.commitValidatorCommittee({ gasLimit })).wait();
  });

  it("Should not include removed nodes in attester and validator committees when committed to", async function () {
    const idx = nodeEntries.length - 1;
    const entry = nodeEntries[idx];

    // Remove node.
    await (await registry.remove(entry.ownerAddr, { gasLimit })).wait();

    // Verify no change.
<<<<<<< HEAD
    expect((await registry.getAttesterCommittee()).length).to.equal(nodes.length);
    expect((await registry.getValidatorCommittee()).length).to.equal(nodes.length);

    // Commit attester committee and verify.
    await (await registry.commitAttesterCommittee({ gasLimit })).wait();
    expect((await registry.getAttesterCommittee()).length).to.equal(nodes.length - 1);
    expect((await registry.getValidatorCommittee()).length).to.equal(nodes.length);

    // Commit validator committee and verify.
    await (await registry.commitValidatorCommittee({ gasLimit })).wait();
    expect((await registry.getAttesterCommittee()).length).to.equal(nodes.length - 1);
    expect((await registry.getValidatorCommittee()).length).to.equal(nodes.length - 1);
=======
    const [currentCommittee] = await registry.getValidatorCommittee();
    expect(currentCommittee.length).to.equal(validators.length);

    // Commit validator committee and verify.
    await (await registry.commitValidatorCommittee({ gasLimit })).wait();
    const [newCommittee] = await registry.getValidatorCommittee();
    expect(newCommittee.length).to.equal(validators.length - 1);
>>>>>>> 3d9fd025

    // Restore state.
    await (await registry.remove(entry.ownerAddr, { gasLimit })).wait();
    await (
      await registry.add(
        entry.ownerAddr,
        true,
        entry.validatorWeight,
        entry.validatorPubKey,
        entry.validatorPoP,
        true,
        entry.attesterWeight,
        entry.attesterPubKey
      )
    ).wait();
    await (await registry.commitAttesterCommittee({ gasLimit })).wait();
    await (await registry.commitValidatorCommittee({ gasLimit })).wait();
  });

<<<<<<< HEAD
  it("Should not include node attribute change in attester committee before committed to", async function () {
    const idx = nodeEntries.length - 1;
    const entry = nodeEntries[idx];

    // Change attribute.
    await (await registry.changeAttesterWeight(entry.ownerAddr, entry.attesterWeight + 1, { gasLimit })).wait();

    // Verify no change.
    const attester = (await registry.getAttesterCommittee())[idx];
    expect(attester.weight).to.equal(entry.attesterWeight);

    // Commit.
    await (await registry.commitAttesterCommittee({ gasLimit })).wait();

    // Verify change.
    const committedAttester = (await registry.getAttesterCommittee())[idx];
    expect(committedAttester.weight).to.equal(entry.attesterWeight + 1);

    // Restore state.
    await (await registry.changeAttesterWeight(entry.ownerAddr, entry.attesterWeight, { gasLimit })).wait();
    await (await registry.commitAttesterCommittee({ gasLimit })).wait();
  });

  it("Should not include node attribute change in validator committee before committed to", async function () {
    const idx = nodeEntries.length - 1;
    const entry = nodeEntries[idx];

    // Change attribute.
    await (await registry.changeValidatorWeight(entry.ownerAddr, entry.attesterWeight + 1, { gasLimit })).wait();

    // Verify no change.
    const validator = (await registry.getValidatorCommittee())[idx];
    expect(validator.weight).to.equal(entry.validatorWeight);

    // Commit.
    await (await registry.commitValidatorCommittee({ gasLimit })).wait();

    // Verify change.
    const committedValidator = (await registry.getValidatorCommittee())[idx];
    expect(committedValidator.weight).to.equal(entry.validatorWeight + 1);

    // Restore state.
    await (await registry.changeValidatorWeight(entry.ownerAddr, entry.validatorWeight, { gasLimit })).wait();
    await (await registry.commitValidatorCommittee({ gasLimit })).wait();
  });

  it("Should finalize node removal by fully deleting it from storage", async function () {
    const idx = nodeEntries.length - 1;
    const entry = nodeEntries[idx];

    // Remove.
    expect((await registry.nodes(entry.ownerAddr)).attesterLatest.removed).to.equal(false);
    expect((await registry.nodes(entry.ownerAddr)).validatorLatest.removed).to.equal(false);
    await (await registry.remove(entry.ownerAddr, { gasLimit })).wait();
    expect((await registry.nodes(entry.ownerAddr)).attesterLatest.removed).to.equal(true);
    expect((await registry.nodes(entry.ownerAddr)).validatorLatest.removed).to.equal(true);

    // Commit committees.
    await (await registry.commitAttesterCommittee({ gasLimit })).wait();
    await (await registry.commitValidatorCommittee({ gasLimit })).wait();

    // Verify node was not yet deleted.
    expect(await registry.numNodes()).to.equal(nodes.length);
    const attesterPubKeyHash = hashAttesterPubKey(entry.attesterPubKey);
    expect(await registry.attesterPubKeyHashes(attesterPubKeyHash)).to.be.equal(true);
    const validatorPubKeyHash = hashValidatorPubKey(entry.validatorPubKey);
    expect(await registry.validatorPubKeyHashes(validatorPubKeyHash)).to.be.equal(true);

    // Trigger node deletion.
    await (await registry.remove(entry.ownerAddr, { gasLimit })).wait();

    // Verify the deletion.
    expect(await registry.numNodes()).to.equal(nodes.length - 1);
    expect(await registry.attesterPubKeyHashes(attesterPubKeyHash)).to.be.equal(false);
    expect(await registry.validatorPubKeyHashes(attesterPubKeyHash)).to.be.equal(false);
    const node = await registry.nodes(entry.ownerAddr, { gasLimit });
    expect(ethers.utils.arrayify(node.attesterLatest.pubKey.tag)).to.deep.equal(new Uint8Array(1));
    expect(ethers.utils.arrayify(node.attesterLatest.pubKey.x)).to.deep.equal(new Uint8Array(32));

    // Restore state.
    await (
      await registry.add(
        entry.ownerAddr,
        true,
        entry.validatorWeight,
        entry.validatorPubKey,
        entry.validatorPoP,
        true,
        entry.attesterWeight,
        entry.attesterPubKey
      )
    ).wait();
    await (await registry.commitAttesterCommittee({ gasLimit })).wait();
    await (await registry.commitValidatorCommittee({ gasLimit })).wait();
  });

  function makeRandomNode() {
=======
  it("Should not allow committing validator committee with no active leader", async function () {
    // First, make sure all validators have leader=false
    for (let i = 0; i < validatorEntries.length; i++) {
      await (await registry.changeValidatorLeader(validatorEntries[i].ownerAddr, false, { gasLimit })).wait();
    }

    // Trying to commit should now fail with NoActiveLeader error
    await expect(registry.commitValidatorCommittee({ gasLimit })).to.be.revertedWithCustomError(
      registry,
      "NoActiveLeader"
    );

    // Set at least one validator as leader to restore state
    await (await registry.changeValidatorLeader(validatorEntries[0].ownerAddr, true, { gasLimit })).wait();

    // Now the commit should succeed
    await (await registry.commitValidatorCommittee({ gasLimit })).wait();
  });

  it("Should set and respect committee activation delay", async function () {
    // Set delay
    const delay = 5;
    await (await registry.setCommitteeActivationDelay(delay, { gasLimit })).wait();

    // Make changes
    const idx = validatorEntries.length - 1;
    const entry = validatorEntries[idx];
    await (await registry.changeValidatorWeight(entry.ownerAddr, entry.validatorWeight + 10, { gasLimit })).wait();

    // Commit
    await (await registry.commitValidatorCommittee({ gasLimit })).wait();

    // Attempting to commit again before delay passes should revert
    await expect(registry.commitValidatorCommittee({ gasLimit })).to.be.revertedWithCustomError(
      registry,
      "PreviousCommitStillPending"
    );

    // Should have a pending committee
    const [pendingCommittee] = await registry.getNextValidatorCommittee();
    expect(pendingCommittee[idx].weight).to.equal(entry.validatorWeight + 10);

    // Current committee should be unchanged until delay passes
    const [currentCommittee] = await registry.getValidatorCommittee();
    expect(currentCommittee[idx].weight).to.equal(entry.validatorWeight);

    // Restore state
    await (await registry.changeValidatorWeight(entry.ownerAddr, entry.validatorWeight, { gasLimit })).wait();
    await (await registry.setCommitteeActivationDelay(0, { gasLimit })).wait();
    await (await registry.commitValidatorCommittee({ gasLimit })).wait();
  });

  it("Should activate pending committee after delay passes", async function () {
    // Set delay
    const delay = 5;
    await (await registry.setCommitteeActivationDelay(delay, { gasLimit })).wait();

    // Get initial leader selection configuration
    const leaderInfo = await registry.leaderSelection();
    const initialFrequency = leaderInfo.latest.frequency;
    const initialWeighted = leaderInfo.latest.weighted;

    // Make changes to validator weight
    const idx = validatorEntries.length - 1;
    const entry = validatorEntries[idx];
    const newWeight = entry.validatorWeight + 20;
    await (await registry.changeValidatorWeight(entry.ownerAddr, newWeight, { gasLimit })).wait();

    // Also update leader selection
    const newFrequency = initialFrequency + 5;
    const newWeighted = !initialWeighted;
    await (await registry.updateLeaderSelection(newFrequency, newWeighted, { gasLimit })).wait();

    // Commit to create pending committee
    await (await registry.commitValidatorCommittee({ gasLimit })).wait();

    // Verify pending committee has new weight and leader selection
    const [pendingCommittee, pendingLeaderSelection] = await registry.getNextValidatorCommittee();
    expect(pendingCommittee[idx].weight).to.equal(newWeight);
    expect(pendingLeaderSelection.frequency).to.equal(newFrequency);
    expect(pendingLeaderSelection.weighted).to.equal(newWeighted);

    // Verify current committee still has old weight and leader selection
    let [currentCommittee, currentLeaderSelection] = await registry.getValidatorCommittee();
    expect(currentCommittee[idx].weight).to.equal(entry.validatorWeight);
    expect(currentLeaderSelection.frequency).to.equal(initialFrequency);
    expect(currentLeaderSelection.weighted).to.equal(initialWeighted);

    // Mine blocks to pass the delay
    for (let i = 0; i < delay; i++) {
      await hre.network.provider.send("hardhat_mine", ["0x1"]);
    }

    // Trigger state update with a transaction
    await (
      await owner.sendTransaction({
        to: owner.address,
        value: 0,
      })
    ).wait();

    // Now pending committee should have become the active committee with new leader selection
    [currentCommittee, currentLeaderSelection] = await registry.getValidatorCommittee();
    expect(currentCommittee[idx].weight).to.equal(newWeight);
    expect(currentLeaderSelection.frequency).to.equal(newFrequency);
    expect(currentLeaderSelection.weighted).to.equal(newWeighted);

    // Restore state
    await (await registry.changeValidatorWeight(entry.ownerAddr, entry.validatorWeight, { gasLimit })).wait();
    await (await registry.updateLeaderSelection(initialFrequency, initialWeighted, { gasLimit })).wait();
    await (await registry.setCommitteeActivationDelay(0, { gasLimit })).wait();
    await (await registry.commitValidatorCommittee({ gasLimit })).wait();
  });

  it("Should not include validator attribute change in committee before committed to", async function () {
    const idx = validatorEntries.length - 1;
    const entry = validatorEntries[idx];

    // Change attribute.
    await (await registry.changeValidatorWeight(entry.ownerAddr, entry.validatorWeight + 1, { gasLimit })).wait();

    // Verify no change.
    const [validatorCommittee] = await registry.getValidatorCommittee();
    const validator = validatorCommittee[idx];
    expect(validator.weight).to.equal(entry.validatorWeight);

    // Commit.
    await (await registry.commitValidatorCommittee({ gasLimit })).wait();

    // Verify change.
    const [newValidatorCommittee] = await registry.getValidatorCommittee();
    const committedValidator = newValidatorCommittee[idx];
    expect(committedValidator.weight).to.equal(entry.validatorWeight + 1);

    // Restore state.
    await (await registry.changeValidatorWeight(entry.ownerAddr, entry.validatorWeight, { gasLimit })).wait();
    await (await registry.commitValidatorCommittee({ gasLimit })).wait();
  });

  it("Should finalize validator removal by fully deleting it from storage", async function () {
    const idx = validatorEntries.length - 1;
    const entry = validatorEntries[idx];

    // Remove.
    expect((await registry.validators(entry.ownerAddr)).latest.removed).to.equal(false);
    await (await registry.remove(entry.ownerAddr, { gasLimit })).wait();
    expect((await registry.validators(entry.ownerAddr)).latest.removed).to.equal(true);

    // Commit committee.
    await (await registry.commitValidatorCommittee({ gasLimit })).wait();

    // Verify validator was not yet deleted.
    expect(await registry.numValidators()).to.equal(validators.length);
    const validatorPubKeyHash = hashValidatorPubKey(entry.validatorPubKey);
    expect(await registry.validatorPubKeyHashes(validatorPubKeyHash)).to.be.equal(true);

    // Trigger validator deletion.
    await (await registry.remove(entry.ownerAddr, { gasLimit })).wait();

    // Verify the deletion.
    expect(await registry.numValidators()).to.equal(validators.length - 1);
    expect(await registry.validatorPubKeyHashes(validatorPubKeyHash)).to.be.equal(false);
    const validator = await registry.validators(entry.ownerAddr, { gasLimit });
    expect(ethers.utils.arrayify(validator.latest.pubKey.a)).to.deep.equal(new Uint8Array(32));
    expect(ethers.utils.arrayify(validator.latest.pubKey.b)).to.deep.equal(new Uint8Array(32));
    expect(ethers.utils.arrayify(validator.latest.pubKey.c)).to.deep.equal(new Uint8Array(32));

    // Restore state.
    await (
      await registry.add(entry.ownerAddr, entry.validatorWeight, entry.validatorPubKey, entry.validatorPoP)
    ).wait();
    await (await registry.commitValidatorCommittee({ gasLimit })).wait();
  });

  it("Should have default leader selection configuration after initialization", async function () {
    const leaderSelection = await registry.leaderSelection();
    expect(leaderSelection.latest.frequency).to.equal(1);
    expect(leaderSelection.latest.weighted).to.equal(false);
  });

  it("Should update leader selection configuration", async function () {
    // Get initial configuration
    const initialConfig = await registry.leaderSelection();

    // Change to new values
    const newFrequency = 10;
    const newWeighted = true;
    await (await registry.updateLeaderSelection(newFrequency, newWeighted, { gasLimit })).wait();

    // Verify changes
    const updatedConfig = await registry.leaderSelection();
    expect(updatedConfig.latest.frequency).to.equal(newFrequency);
    expect(updatedConfig.latest.weighted).to.equal(newWeighted);

    // Reset to original values
    await (
      await registry.updateLeaderSelection(initialConfig.latest.frequency, initialConfig.latest.weighted, { gasLimit })
    ).wait();
  });

  it("Should not allow validatorOwner to update leader selection", async function () {
    await expect(registry.connect(validators[0].ownerKey).updateLeaderSelection(5, true, { gasLimit })).to.be.reverted;
  });

  it("Should snapshot leader selection configuration on commit", async function () {
    // Initial state
    let leaderSelection = await registry.leaderSelection();
    const initialFrequency = leaderSelection.latest.frequency;
    const initialWeighted = leaderSelection.latest.weighted;

    // Update leader selection
    const newFrequency = 20;
    const newWeighted = !initialWeighted;
    await (await registry.updateLeaderSelection(newFrequency, newWeighted, { gasLimit })).wait();

    // Commit
    await (await registry.commitValidatorCommittee({ gasLimit })).wait();

    // Check snapshot was created
    leaderSelection = await registry.leaderSelection();
    expect(leaderSelection.lastSnapshotCommit).to.be.greaterThan(0);
    expect(leaderSelection.snapshot.frequency).to.equal(newFrequency);
    expect(leaderSelection.snapshot.weighted).to.equal(newWeighted);

    // Update again to test multiple snapshots
    const newerFrequency = 30;
    const newerWeighted = !newWeighted;
    await (await registry.updateLeaderSelection(newerFrequency, newerWeighted, { gasLimit })).wait();

    // Commit again
    await (await registry.commitValidatorCommittee({ gasLimit })).wait();

    // Verify previous snapshot is preserved
    leaderSelection = await registry.leaderSelection();
    expect(leaderSelection.previousSnapshotCommit).to.be.greaterThan(0);
    expect(leaderSelection.previousSnapshot.frequency).to.equal(newFrequency);
    expect(leaderSelection.previousSnapshot.weighted).to.equal(newWeighted);
    expect(leaderSelection.snapshot.frequency).to.equal(newerFrequency);
    expect(leaderSelection.snapshot.weighted).to.equal(newerWeighted);

    // Reset to original values
    await (await registry.updateLeaderSelection(initialFrequency, initialWeighted, { gasLimit })).wait();
    await (await registry.commitValidatorCommittee({ gasLimit })).wait();
  });

  function makeRandomValidator(provider?) {
>>>>>>> 3d9fd025
    return {
      ownerKey: new Wallet(Wallet.createRandom().privateKey, provider),
      validatorKey: Wallet.createRandom(),
      attesterKey: Wallet.createRandom(),
    };
  }

  function makeRandomNodeEntry(node, weight: number) {
    return {
      ownerAddr: node.ownerKey.address,
      validatorWeight: weight,
      validatorPubKey: getRandomValidatorPubKey(),
      validatorPoP: getRandomValidatorPoP(),
      attesterWeight: weight,
      attesterPubKey: getRandomAttesterPubKey(),
    };
  }
});

function getRandomNumber(min, max) {
  return Math.floor(Math.random() * (max - min + 1)) + min;
}

function getRandomValidatorPubKey() {
  return {
    a: ethers.utils.hexlify(ethers.utils.randomBytes(32)),
    b: ethers.utils.hexlify(ethers.utils.randomBytes(32)),
    c: ethers.utils.hexlify(ethers.utils.randomBytes(32)),
  };
}

function getRandomValidatorPoP() {
  return {
    a: ethers.utils.hexlify(ethers.utils.randomBytes(32)),
    b: ethers.utils.hexlify(ethers.utils.randomBytes(16)),
  };
}

function getRandomAttesterPubKey() {
  return {
    tag: ethers.utils.hexlify(ethers.utils.randomBytes(1)),
    x: ethers.utils.hexlify(ethers.utils.randomBytes(32)),
  };
}

function hashAttesterPubKey(attesterPubKey) {
  return ethers.utils.keccak256(
    ethers.utils.defaultAbiCoder.encode(["bytes1", "bytes32"], [attesterPubKey.tag, attesterPubKey.x])
  );
}

function hashValidatorPubKey(validatorPubKey) {
  return ethers.utils.keccak256(
    ethers.utils.defaultAbiCoder.encode(
      ["bytes32", "bytes32", "bytes32"],
      [validatorPubKey.a, validatorPubKey.b, validatorPubKey.c]
    )
  );
}<|MERGE_RESOLUTION|>--- conflicted
+++ resolved
@@ -145,38 +145,6 @@
     ).to.be.reverted;
   });
 
-<<<<<<< HEAD
-  it("Should allow owner to deactivate attester", async function () {
-    const nodeOwner = nodeEntries[0].ownerAddr;
-    expect((await registry.nodes(nodeOwner)).attesterLatest.active).to.equal(true);
-
-    await (await registry.connect(owner).deactivateAttester(nodeOwner, { gasLimit })).wait();
-    expect((await registry.nodes(nodeOwner)).attesterLatest.active).to.equal(false);
-
-    // Restore state.
-    await (await registry.connect(owner).activateAttester(nodeOwner, { gasLimit })).wait();
-  });
-
-  it("Should allow owner to deactivate validator", async function () {
-    const nodeOwner = nodeEntries[0].ownerAddr;
-    expect((await registry.nodes(nodeOwner)).validatorLatest.active).to.equal(true);
-
-    await (await registry.connect(owner).deactivateValidator(nodeOwner, { gasLimit })).wait();
-    expect((await registry.nodes(nodeOwner)).validatorLatest.active).to.equal(false);
-
-    // Restore state.
-    await (await registry.connect(owner).activateValidator(nodeOwner, { gasLimit })).wait();
-  });
-
-  it("Should not allow nonOwner, nonNodeOwner to deactivate attester", async function () {
-    const nodeOwner = nodeEntries[0].ownerAddr;
-    await expect(registry.connect(nonOwner).deactivateAttester(nodeOwner, { gasLimit })).to.be.reverted;
-  });
-
-  it("Should not allow nonOwner, nonNodeOwner to deactivate validator", async function () {
-    const nodeOwner = nodeEntries[0].ownerAddr;
-    await expect(registry.connect(nonOwner).deactivateValidator(nodeOwner, { gasLimit })).to.be.reverted;
-=======
   it("Should not allow to add a validator with a public key which already exists", async function () {
     const newEntry = makeRandomValidatorEntry(makeRandomValidator(), 0);
     await expect(
@@ -219,7 +187,6 @@
   it("Should not allow nonOwner to change validator active status", async function () {
     const validatorOwner = validatorEntries[0].ownerAddr;
     await expect(registry.connect(nonOwner).changeValidatorActive(validatorOwner, false, { gasLimit })).to.be.reverted;
->>>>>>> 3d9fd025
   });
 
   it("Should change validator weight", async function () {
@@ -236,60 +203,13 @@
     await (await registry.changeValidatorWeight(entry.ownerAddr, baseWeight, { gasLimit })).wait();
   });
 
-  it("Should not allow nodeOwner to change validator weight", async function () {
-    const node = nodes[0];
-    await expect(registry.connect(node.ownerKey).changeValidatorWeight(node.ownerKey.address, 0, { gasLimit })).to.be
-      .reverted;
-  });
-
-<<<<<<< HEAD
-  it("Should not allow nonOwner to change validator weight", async function () {
-    const node = nodes[0];
-    await expect(registry.connect(nonOwner).changeValidatorWeight(node.ownerKey.address, 0, { gasLimit })).to.be
-      .reverted;
-  });
-
-  it("Should change attester weight", async function () {
-    const entry = nodeEntries[0];
-    expect((await registry.nodes(entry.ownerAddr)).attesterLatest.weight).to.equal(entry.attesterWeight);
-
-    const baseWeight = entry.attesterWeight;
-    const newWeight = getRandomNumber(100, 1000);
-    await (await registry.changeAttesterWeight(entry.ownerAddr, newWeight, { gasLimit })).wait();
-    expect((await registry.nodes(entry.ownerAddr)).attesterLatest.weight).to.equal(newWeight);
-    expect((await registry.nodes(entry.ownerAddr)).validatorLatest.weight).to.equal(entry.validatorWeight);
-
-    // Restore state.
-    await (await registry.changeAttesterWeight(entry.ownerAddr, baseWeight, { gasLimit })).wait();
-  });
-
-  it("Should not allow nodeOwner to change attester weight", async function () {
-    const node = nodes[0];
-    await expect(registry.connect(node.ownerKey).changeAttesterWeight(node.ownerKey.address, 0, { gasLimit })).to.be
-      .reverted;
-  });
-
-  it("Should not allow nonOwner to change attester weight", async function () {
-    const node = nodes[0];
-    await expect(registry.connect(nonOwner).changeAttesterWeight(node.ownerKey.address, 0, { gasLimit })).to.be
-      .reverted;
-  });
-
-  it("Should not allow to add a node with a validator public key which already exist", async function () {
-    const newEntry = makeRandomNodeEntry(makeRandomNode(), 1);
+  it("Should not allow validatorOwner to change validator weight", async function () {
+    const validator = validators[0];
     await expect(
-      registry.add(
-        newEntry.ownerAddr,
-        true,
-        newEntry.validatorWeight,
-        nodeEntries[0].validatorPubKey,
-        newEntry.validatorPoP,
-        true,
-        newEntry.attesterWeight,
-        newEntry.attesterPubKey,
-        { gasLimit }
-      )
-=======
+      registry.connect(validator.ownerKey).changeValidatorWeight(validator.ownerKey.address, 0, { gasLimit })
+    ).to.be.reverted;
+  });
+
   it("Should change validator leader status", async function () {
     const entry = validatorEntries[0];
     // By default leader should be true.
@@ -334,7 +254,6 @@
       registry
         .connect(nonOwner)
         .changeValidatorKey(validator.ownerAddr, validator.validatorPubKey, validator.validatorPoP, { gasLimit })
->>>>>>> 3d9fd025
     ).to.be.reverted;
   });
 
@@ -385,15 +304,10 @@
     await (await registry.commitValidatorCommittee({ gasLimit })).wait();
 
     // Read committee.
-<<<<<<< HEAD
-    const validatorCommittee = await registry.getValidatorCommittee();
-    expect(validatorCommittee.length).to.equal(nodes.length);
-=======
     const [validatorCommittee, leaderSelection] = await registry.getValidatorCommittee();
     expect(validatorCommittee.length).to.equal(validators.length);
     expect(leaderSelection.frequency).to.equal(1);
     expect(leaderSelection.weighted).to.equal(false);
->>>>>>> 3d9fd025
     for (let i = 0; i < validatorCommittee.length; i++) {
       const entry = nodeEntries[i];
       const validator = validatorCommittee[i];
@@ -410,30 +324,6 @@
     const idx = nodeEntries.length - 1;
     const entry = nodeEntries[idx];
 
-<<<<<<< HEAD
-    // Deactivate attribute.
-    await (await registry.deactivateAttester(entry.ownerAddr, { gasLimit })).wait();
-    await (await registry.deactivateValidator(entry.ownerAddr, { gasLimit })).wait();
-
-    // Verify no change.
-    expect((await registry.getAttesterCommittee()).length).to.equal(nodes.length);
-    expect((await registry.getValidatorCommittee()).length).to.equal(nodes.length);
-
-    // Commit attester committee and verify.
-    await (await registry.commitAttesterCommittee({ gasLimit })).wait();
-    expect((await registry.getAttesterCommittee()).length).to.equal(nodes.length - 1);
-    expect((await registry.getValidatorCommittee()).length).to.equal(nodes.length);
-
-    // Commit validator committee and verify.
-    await (await registry.commitValidatorCommittee({ gasLimit })).wait();
-    expect((await registry.getAttesterCommittee()).length).to.equal(nodes.length - 1);
-    expect((await registry.getValidatorCommittee()).length).to.equal(nodes.length - 1);
-
-    // Restore state.
-    await (await registry.activateAttester(entry.ownerAddr, { gasLimit })).wait();
-    await (await registry.activateValidator(entry.ownerAddr, { gasLimit })).wait();
-    await (await registry.commitAttesterCommittee({ gasLimit })).wait();
-=======
     // Deactivate validator.
     await (await registry.changeValidatorActive(entry.ownerAddr, false, { gasLimit })).wait();
 
@@ -448,7 +338,6 @@
 
     // Restore state.
     await (await registry.changeValidatorActive(entry.ownerAddr, true, { gasLimit })).wait();
->>>>>>> 3d9fd025
     await (await registry.commitValidatorCommittee({ gasLimit })).wait();
   });
 
@@ -460,20 +349,6 @@
     await (await registry.remove(entry.ownerAddr, { gasLimit })).wait();
 
     // Verify no change.
-<<<<<<< HEAD
-    expect((await registry.getAttesterCommittee()).length).to.equal(nodes.length);
-    expect((await registry.getValidatorCommittee()).length).to.equal(nodes.length);
-
-    // Commit attester committee and verify.
-    await (await registry.commitAttesterCommittee({ gasLimit })).wait();
-    expect((await registry.getAttesterCommittee()).length).to.equal(nodes.length - 1);
-    expect((await registry.getValidatorCommittee()).length).to.equal(nodes.length);
-
-    // Commit validator committee and verify.
-    await (await registry.commitValidatorCommittee({ gasLimit })).wait();
-    expect((await registry.getAttesterCommittee()).length).to.equal(nodes.length - 1);
-    expect((await registry.getValidatorCommittee()).length).to.equal(nodes.length - 1);
-=======
     const [currentCommittee] = await registry.getValidatorCommittee();
     expect(currentCommittee.length).to.equal(validators.length);
 
@@ -481,7 +356,6 @@
     await (await registry.commitValidatorCommittee({ gasLimit })).wait();
     const [newCommittee] = await registry.getValidatorCommittee();
     expect(newCommittee.length).to.equal(validators.length - 1);
->>>>>>> 3d9fd025
 
     // Restore state.
     await (await registry.remove(entry.ownerAddr, { gasLimit })).wait();
@@ -501,10 +375,123 @@
     await (await registry.commitValidatorCommittee({ gasLimit })).wait();
   });
 
-<<<<<<< HEAD
-  it("Should not include node attribute change in attester committee before committed to", async function () {
-    const idx = nodeEntries.length - 1;
-    const entry = nodeEntries[idx];
+  it("Should not allow committing validator committee with no active leader", async function () {
+    // First, make sure all validators have leader=false
+    for (let i = 0; i < validatorEntries.length; i++) {
+      await (await registry.changeValidatorLeader(validatorEntries[i].ownerAddr, false, { gasLimit })).wait();
+    }
+
+    // Trying to commit should now fail with NoActiveLeader error
+    await expect(registry.commitValidatorCommittee({ gasLimit })).to.be.revertedWithCustomError(
+      registry,
+      "NoActiveLeader"
+    );
+
+    // Set at least one validator as leader to restore state
+    await (await registry.changeValidatorLeader(validatorEntries[0].ownerAddr, true, { gasLimit })).wait();
+
+    // Now the commit should succeed
+    await (await registry.commitValidatorCommittee({ gasLimit })).wait();
+  });
+
+  it("Should set and respect committee activation delay", async function () {
+    // Set delay
+    const delay = 5;
+    await (await registry.setCommitteeActivationDelay(delay, { gasLimit })).wait();
+
+    // Make changes
+    const idx = validatorEntries.length - 1;
+    const entry = validatorEntries[idx];
+    await (await registry.changeValidatorWeight(entry.ownerAddr, entry.validatorWeight + 10, { gasLimit })).wait();
+
+    // Commit
+    await (await registry.commitValidatorCommittee({ gasLimit })).wait();
+
+    // Attempting to commit again before delay passes should revert
+    await expect(registry.commitValidatorCommittee({ gasLimit })).to.be.revertedWithCustomError(
+      registry,
+      "PreviousCommitStillPending"
+    );
+
+    // Should have a pending committee
+    const [pendingCommittee] = await registry.getNextValidatorCommittee();
+    expect(pendingCommittee[idx].weight).to.equal(entry.validatorWeight + 10);
+
+    // Current committee should be unchanged until delay passes
+    const [currentCommittee] = await registry.getValidatorCommittee();
+    expect(currentCommittee[idx].weight).to.equal(entry.validatorWeight);
+
+    // Restore state
+    await (await registry.changeValidatorWeight(entry.ownerAddr, entry.validatorWeight, { gasLimit })).wait();
+    await (await registry.setCommitteeActivationDelay(0, { gasLimit })).wait();
+    await (await registry.commitValidatorCommittee({ gasLimit })).wait();
+  });
+
+  it("Should activate pending committee after delay passes", async function () {
+    // Set delay
+    const delay = 5;
+    await (await registry.setCommitteeActivationDelay(delay, { gasLimit })).wait();
+
+    // Get initial leader selection configuration
+    const leaderInfo = await registry.leaderSelection();
+    const initialFrequency = leaderInfo.latest.frequency;
+    const initialWeighted = leaderInfo.latest.weighted;
+
+    // Make changes to validator weight
+    const idx = validatorEntries.length - 1;
+    const entry = validatorEntries[idx];
+    const newWeight = entry.validatorWeight + 20;
+    await (await registry.changeValidatorWeight(entry.ownerAddr, newWeight, { gasLimit })).wait();
+
+    // Also update leader selection
+    const newFrequency = initialFrequency + 5;
+    const newWeighted = !initialWeighted;
+    await (await registry.updateLeaderSelection(newFrequency, newWeighted, { gasLimit })).wait();
+
+    // Commit to create pending committee
+    await (await registry.commitValidatorCommittee({ gasLimit })).wait();
+
+    // Verify pending committee has new weight and leader selection
+    const [pendingCommittee, pendingLeaderSelection] = await registry.getNextValidatorCommittee();
+    expect(pendingCommittee[idx].weight).to.equal(newWeight);
+    expect(pendingLeaderSelection.frequency).to.equal(newFrequency);
+    expect(pendingLeaderSelection.weighted).to.equal(newWeighted);
+
+    // Verify current committee still has old weight and leader selection
+    let [currentCommittee, currentLeaderSelection] = await registry.getValidatorCommittee();
+    expect(currentCommittee[idx].weight).to.equal(entry.validatorWeight);
+    expect(currentLeaderSelection.frequency).to.equal(initialFrequency);
+    expect(currentLeaderSelection.weighted).to.equal(initialWeighted);
+
+    // Mine blocks to pass the delay
+    for (let i = 0; i < delay; i++) {
+      await hre.network.provider.send("hardhat_mine", ["0x1"]);
+    }
+
+    // Trigger state update with a transaction
+    await (
+      await owner.sendTransaction({
+        to: owner.address,
+        value: 0,
+      })
+    ).wait();
+
+    // Now pending committee should have become the active committee with new leader selection
+    [currentCommittee, currentLeaderSelection] = await registry.getValidatorCommittee();
+    expect(currentCommittee[idx].weight).to.equal(newWeight);
+    expect(currentLeaderSelection.frequency).to.equal(newFrequency);
+    expect(currentLeaderSelection.weighted).to.equal(newWeighted);
+
+    // Restore state
+    await (await registry.changeValidatorWeight(entry.ownerAddr, entry.validatorWeight, { gasLimit })).wait();
+    await (await registry.updateLeaderSelection(initialFrequency, initialWeighted, { gasLimit })).wait();
+    await (await registry.setCommitteeActivationDelay(0, { gasLimit })).wait();
+    await (await registry.commitValidatorCommittee({ gasLimit })).wait();
+  });
+
+  it("Should not include validator attribute change in committee before committed to", async function () {
+    const idx = validatorEntries.length - 1;
+    const entry = validatorEntries[idx];
 
     // Change attribute.
     await (await registry.changeAttesterWeight(entry.ownerAddr, entry.attesterWeight + 1, { gasLimit })).wait();
@@ -533,14 +520,16 @@
     await (await registry.changeValidatorWeight(entry.ownerAddr, entry.attesterWeight + 1, { gasLimit })).wait();
 
     // Verify no change.
-    const validator = (await registry.getValidatorCommittee())[idx];
+    const [validatorCommittee] = await registry.getValidatorCommittee();
+    const validator = validatorCommittee[idx];
     expect(validator.weight).to.equal(entry.validatorWeight);
 
     // Commit.
     await (await registry.commitValidatorCommittee({ gasLimit })).wait();
 
     // Verify change.
-    const committedValidator = (await registry.getValidatorCommittee())[idx];
+    const [newValidatorCommittee] = await registry.getValidatorCommittee();
+    const committedValidator = newValidatorCommittee[idx];
     expect(committedValidator.weight).to.equal(entry.validatorWeight + 1);
 
     // Restore state.
@@ -598,182 +587,6 @@
     await (await registry.commitValidatorCommittee({ gasLimit })).wait();
   });
 
-  function makeRandomNode() {
-=======
-  it("Should not allow committing validator committee with no active leader", async function () {
-    // First, make sure all validators have leader=false
-    for (let i = 0; i < validatorEntries.length; i++) {
-      await (await registry.changeValidatorLeader(validatorEntries[i].ownerAddr, false, { gasLimit })).wait();
-    }
-
-    // Trying to commit should now fail with NoActiveLeader error
-    await expect(registry.commitValidatorCommittee({ gasLimit })).to.be.revertedWithCustomError(
-      registry,
-      "NoActiveLeader"
-    );
-
-    // Set at least one validator as leader to restore state
-    await (await registry.changeValidatorLeader(validatorEntries[0].ownerAddr, true, { gasLimit })).wait();
-
-    // Now the commit should succeed
-    await (await registry.commitValidatorCommittee({ gasLimit })).wait();
-  });
-
-  it("Should set and respect committee activation delay", async function () {
-    // Set delay
-    const delay = 5;
-    await (await registry.setCommitteeActivationDelay(delay, { gasLimit })).wait();
-
-    // Make changes
-    const idx = validatorEntries.length - 1;
-    const entry = validatorEntries[idx];
-    await (await registry.changeValidatorWeight(entry.ownerAddr, entry.validatorWeight + 10, { gasLimit })).wait();
-
-    // Commit
-    await (await registry.commitValidatorCommittee({ gasLimit })).wait();
-
-    // Attempting to commit again before delay passes should revert
-    await expect(registry.commitValidatorCommittee({ gasLimit })).to.be.revertedWithCustomError(
-      registry,
-      "PreviousCommitStillPending"
-    );
-
-    // Should have a pending committee
-    const [pendingCommittee] = await registry.getNextValidatorCommittee();
-    expect(pendingCommittee[idx].weight).to.equal(entry.validatorWeight + 10);
-
-    // Current committee should be unchanged until delay passes
-    const [currentCommittee] = await registry.getValidatorCommittee();
-    expect(currentCommittee[idx].weight).to.equal(entry.validatorWeight);
-
-    // Restore state
-    await (await registry.changeValidatorWeight(entry.ownerAddr, entry.validatorWeight, { gasLimit })).wait();
-    await (await registry.setCommitteeActivationDelay(0, { gasLimit })).wait();
-    await (await registry.commitValidatorCommittee({ gasLimit })).wait();
-  });
-
-  it("Should activate pending committee after delay passes", async function () {
-    // Set delay
-    const delay = 5;
-    await (await registry.setCommitteeActivationDelay(delay, { gasLimit })).wait();
-
-    // Get initial leader selection configuration
-    const leaderInfo = await registry.leaderSelection();
-    const initialFrequency = leaderInfo.latest.frequency;
-    const initialWeighted = leaderInfo.latest.weighted;
-
-    // Make changes to validator weight
-    const idx = validatorEntries.length - 1;
-    const entry = validatorEntries[idx];
-    const newWeight = entry.validatorWeight + 20;
-    await (await registry.changeValidatorWeight(entry.ownerAddr, newWeight, { gasLimit })).wait();
-
-    // Also update leader selection
-    const newFrequency = initialFrequency + 5;
-    const newWeighted = !initialWeighted;
-    await (await registry.updateLeaderSelection(newFrequency, newWeighted, { gasLimit })).wait();
-
-    // Commit to create pending committee
-    await (await registry.commitValidatorCommittee({ gasLimit })).wait();
-
-    // Verify pending committee has new weight and leader selection
-    const [pendingCommittee, pendingLeaderSelection] = await registry.getNextValidatorCommittee();
-    expect(pendingCommittee[idx].weight).to.equal(newWeight);
-    expect(pendingLeaderSelection.frequency).to.equal(newFrequency);
-    expect(pendingLeaderSelection.weighted).to.equal(newWeighted);
-
-    // Verify current committee still has old weight and leader selection
-    let [currentCommittee, currentLeaderSelection] = await registry.getValidatorCommittee();
-    expect(currentCommittee[idx].weight).to.equal(entry.validatorWeight);
-    expect(currentLeaderSelection.frequency).to.equal(initialFrequency);
-    expect(currentLeaderSelection.weighted).to.equal(initialWeighted);
-
-    // Mine blocks to pass the delay
-    for (let i = 0; i < delay; i++) {
-      await hre.network.provider.send("hardhat_mine", ["0x1"]);
-    }
-
-    // Trigger state update with a transaction
-    await (
-      await owner.sendTransaction({
-        to: owner.address,
-        value: 0,
-      })
-    ).wait();
-
-    // Now pending committee should have become the active committee with new leader selection
-    [currentCommittee, currentLeaderSelection] = await registry.getValidatorCommittee();
-    expect(currentCommittee[idx].weight).to.equal(newWeight);
-    expect(currentLeaderSelection.frequency).to.equal(newFrequency);
-    expect(currentLeaderSelection.weighted).to.equal(newWeighted);
-
-    // Restore state
-    await (await registry.changeValidatorWeight(entry.ownerAddr, entry.validatorWeight, { gasLimit })).wait();
-    await (await registry.updateLeaderSelection(initialFrequency, initialWeighted, { gasLimit })).wait();
-    await (await registry.setCommitteeActivationDelay(0, { gasLimit })).wait();
-    await (await registry.commitValidatorCommittee({ gasLimit })).wait();
-  });
-
-  it("Should not include validator attribute change in committee before committed to", async function () {
-    const idx = validatorEntries.length - 1;
-    const entry = validatorEntries[idx];
-
-    // Change attribute.
-    await (await registry.changeValidatorWeight(entry.ownerAddr, entry.validatorWeight + 1, { gasLimit })).wait();
-
-    // Verify no change.
-    const [validatorCommittee] = await registry.getValidatorCommittee();
-    const validator = validatorCommittee[idx];
-    expect(validator.weight).to.equal(entry.validatorWeight);
-
-    // Commit.
-    await (await registry.commitValidatorCommittee({ gasLimit })).wait();
-
-    // Verify change.
-    const [newValidatorCommittee] = await registry.getValidatorCommittee();
-    const committedValidator = newValidatorCommittee[idx];
-    expect(committedValidator.weight).to.equal(entry.validatorWeight + 1);
-
-    // Restore state.
-    await (await registry.changeValidatorWeight(entry.ownerAddr, entry.validatorWeight, { gasLimit })).wait();
-    await (await registry.commitValidatorCommittee({ gasLimit })).wait();
-  });
-
-  it("Should finalize validator removal by fully deleting it from storage", async function () {
-    const idx = validatorEntries.length - 1;
-    const entry = validatorEntries[idx];
-
-    // Remove.
-    expect((await registry.validators(entry.ownerAddr)).latest.removed).to.equal(false);
-    await (await registry.remove(entry.ownerAddr, { gasLimit })).wait();
-    expect((await registry.validators(entry.ownerAddr)).latest.removed).to.equal(true);
-
-    // Commit committee.
-    await (await registry.commitValidatorCommittee({ gasLimit })).wait();
-
-    // Verify validator was not yet deleted.
-    expect(await registry.numValidators()).to.equal(validators.length);
-    const validatorPubKeyHash = hashValidatorPubKey(entry.validatorPubKey);
-    expect(await registry.validatorPubKeyHashes(validatorPubKeyHash)).to.be.equal(true);
-
-    // Trigger validator deletion.
-    await (await registry.remove(entry.ownerAddr, { gasLimit })).wait();
-
-    // Verify the deletion.
-    expect(await registry.numValidators()).to.equal(validators.length - 1);
-    expect(await registry.validatorPubKeyHashes(validatorPubKeyHash)).to.be.equal(false);
-    const validator = await registry.validators(entry.ownerAddr, { gasLimit });
-    expect(ethers.utils.arrayify(validator.latest.pubKey.a)).to.deep.equal(new Uint8Array(32));
-    expect(ethers.utils.arrayify(validator.latest.pubKey.b)).to.deep.equal(new Uint8Array(32));
-    expect(ethers.utils.arrayify(validator.latest.pubKey.c)).to.deep.equal(new Uint8Array(32));
-
-    // Restore state.
-    await (
-      await registry.add(entry.ownerAddr, entry.validatorWeight, entry.validatorPubKey, entry.validatorPoP)
-    ).wait();
-    await (await registry.commitValidatorCommittee({ gasLimit })).wait();
-  });
-
   it("Should have default leader selection configuration after initialization", async function () {
     const leaderSelection = await registry.leaderSelection();
     expect(leaderSelection.latest.frequency).to.equal(1);
@@ -846,7 +659,6 @@
   });
 
   function makeRandomValidator(provider?) {
->>>>>>> 3d9fd025
     return {
       ownerKey: new Wallet(Wallet.createRandom().privateKey, provider),
       validatorKey: Wallet.createRandom(),
