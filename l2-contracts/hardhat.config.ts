import "@matterlabs/hardhat-zksync-solc";
import "@matterlabs/hardhat-zksync-verify";
import "@nomicfoundation/hardhat-chai-matchers";
import "@nomiclabs/hardhat-ethers";
import "hardhat-typechain";

// If no network is specified, use the default config
if (!process.env.CHAIN_ETH_NETWORK) {
  // eslint-disable-next-line @typescript-eslint/no-var-requires
  require("dotenv").config();
}

export default {
  zksolc: {
<<<<<<< HEAD
    version: "1.5.0",
=======
    version: "1.5.7",
>>>>>>> d1d4391b
    compilerSource: "binary",
    settings: {
      isSystem: true,
    },
  },
  solidity: {
    version: "0.8.24",
  },
  defaultNetwork: "localhost",
  networks: {
    localhost: {
      // era-test-node default url
      url: "http://127.0.0.1:8011",
      ethNetwork: "localhost",
      zksync: true,
    },
    zkSyncTestnet: {
      url: "https://zksync2-testnet.zksync.dev",
      ethNetwork: "goerli",
      zksync: true,
      // contract verification endpoint
      verifyURL: "https://zksync2-testnet-explorer.zksync.dev/contract_verification",
    },
    zkSyncTestnetSepolia: {
      url: "https://sepolia.era.zksync.dev",
      ethNetwork: "sepolia",
      zksync: true,
      // contract verification endpoint
      verifyURL: "https://explorer.sepolia.era.zksync.dev/contract_verification",
    },
    zkSyncMainnet: {
      url: "https://mainnet.era.zksync.io",
      ethNetwork: "mainnet",
      zksync: true,
      // contract verification endpoint
      verifyURL: "https://zksync2-mainnet-explorer.zksync.io/contract_verification",
    },
  },
};<|MERGE_RESOLUTION|>--- conflicted
+++ resolved
@@ -12,11 +12,7 @@
 
 export default {
   zksolc: {
-<<<<<<< HEAD
-    version: "1.5.0",
-=======
     version: "1.5.7",
->>>>>>> d1d4391b
     compilerSource: "binary",
     settings: {
       isSystem: true,
