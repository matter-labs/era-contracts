--- conflicted
+++ resolved
@@ -12,11 +12,8 @@
 import type { Provider } from "zksync-ethers";
 import { REQUIRED_L1_TO_L2_GAS_PER_PUBDATA_LIMIT, sleep } from "zksync-ethers/build/utils";
 
-<<<<<<< HEAD
-=======
 import { IERC20Factory } from "../typechain/IERC20Factory";
 
->>>>>>> 0c55af6e
 export const provider = web3Provider();
 
 // eslint-disable-next-line @typescript-eslint/no-var-requires
