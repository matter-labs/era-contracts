import { Command } from "commander";
import type { BigNumberish } from "ethers";
import { ethers, Wallet } from "ethers";
import { formatUnits, Interface, parseUnits, defaultAbiCoder } from "ethers/lib/utils";
import {
  computeL2Create2Address,
  create2DeployFromL1,
  provider,
  priorityTxMaxGasLimit,
  hashL2Bytecode,
  applyL1ToL2Alias,
  publishBytecodeFromL1,
  requestL2TransactionDirect,
} from "./utils";

import { ethTestConfig } from "./deploy-utils";

import { Deployer } from "../../l1-contracts/src.ts/deploy";
import { GAS_MULTIPLIER } from "../../l1-contracts/scripts/utils";
import * as hre from "hardhat";
import { L2NativeTokenVaultFactory } from "../typechain/L2NativeTokenVaultFactory";

import { L2StandardDeployerFactory } from "../../l2-contracts/typechain";

export const L2_SHARED_BRIDGE_ABI = hre.artifacts.readArtifactSync("L2SharedBridge").abi;
export const L2_STANDARD_TOKEN_PROXY_BYTECODE = hre.artifacts.readArtifactSync("BeaconProxy").bytecode;

<<<<<<< HEAD
export async function publishL2StandardDeployerDependencyBytecodesOnL2(
=======
export async function publishL2NativeTokenVaultDependencyBytecodesOnL2(
>>>>>>> ffa0427d
  deployer: Deployer,
  chainId: string,
  gasPrice: BigNumberish
) {
  if (deployer.verbose) {
    console.log("Providing necessary L2 bytecodes");
  }

  const L2_STANDARD_ERC20_PROXY_FACTORY_BYTECODE = hre.artifacts.readArtifactSync("UpgradeableBeacon").bytecode;
  const L2_STANDARD_ERC20_IMPLEMENTATION_BYTECODE = hre.artifacts.readArtifactSync("L2StandardERC20").bytecode;

  const receipt = await (
    await publishBytecodeFromL1(
      chainId,
      deployer.deployWallet,
      [
        L2_STANDARD_ERC20_PROXY_FACTORY_BYTECODE,
        L2_STANDARD_ERC20_IMPLEMENTATION_BYTECODE,
        L2_STANDARD_TOKEN_PROXY_BYTECODE,
      ],
      gasPrice
    )
  ).wait();

  if (deployer.verbose) {
    console.log("Bytecodes published on L2, hash: ", receipt.transactionHash);
  }
}

export async function deployL2ProxyAdmin(deployer: Deployer, chainId: string, gasPrice: BigNumberish) {
  if (deployer.verbose) {
    console.log("Deploying L2 ProxyAdmin ");
  }

  const L2ProxyAdminBytecode = hre.artifacts.readArtifactSync("ProxyAdmin").bytecode;

  if (!L2ProxyAdminBytecode) {
    throw new Error("L2 ProxyAdmin not found");
  }
  if (deployer.verbose) {
    console.log("Computing l2 proxy admin Address");
  }
  const L2ProxyAdminAddress = computeL2Create2Address(
    deployer.deployWallet,
    L2ProxyAdminBytecode,
    "0x00",
    ethers.constants.HashZero
  );
  deployer.addresses.L2ProxyAdmin = L2ProxyAdminAddress;
  if (deployer.verbose) {
    console.log(`L2 Proxy Admin  Address: ${L2ProxyAdminAddress}`);
    console.log("Deploying L2 Proxy Admin ");
  }

  // TODO: request from API how many L2 gas needs for the transaction.
  const tx2 = await create2DeployFromL1(
    chainId,
    deployer.deployWallet,
    L2ProxyAdminBytecode,
    "0x00",
    ethers.constants.HashZero,
    priorityTxMaxGasLimit,
    gasPrice,
    []
<<<<<<< HEAD
=======
  );

  await tx2.wait();
  if (deployer.verbose) {
    console.log("Deployed L2 Proxy Admin");
    console.log(`CONTRACTS_L2_PROXY_ADMIN_ADDR=${L2ProxyAdminAddress}`);
  }
}

export async function deployAssetHandlerImplOnL2ThroughL1(deployer: Deployer, chainId: string, gasPrice: BigNumberish) {
  if (deployer.verbose) {
    console.log("Deploying L2NativeTokenVault Implementation");
  }

  const L2NativeTokenVaultImplementationBytecode = hre.artifacts.readArtifactSync("L2NativeTokenVault").bytecode;

  if (!L2NativeTokenVaultImplementationBytecode) {
    throw new Error("L2NativeTokenVaultImplementationBytecode not found");
  }
  if (deployer.verbose) {
    console.log("Computing L2NativeTokenVault Implementation Address");
  }
  const L2NativeTokenVaultImplAddress = computeL2Create2Address(
    deployer.deployWallet,
    L2NativeTokenVaultImplementationBytecode,
    "0x00",
    ethers.constants.HashZero
  );
  deployer.addresses.Bridges.L2NativeTokenVaultImplementation = L2NativeTokenVaultImplAddress;
  if (deployer.verbose) {
    console.log(`L2NativeTokenVault Implementation Address: ${L2NativeTokenVaultImplAddress}`);
    console.log("Deploying L2NativeTokenVault Implementation");
  }

  /// L2StandardTokenProxy bytecode. We need this bytecode to be accessible on the L2, it is enough to add to factoryDeps
  const L2_STANDARD_TOKEN_PROXY_BYTECODE = hre.artifacts.readArtifactSync("BeaconProxy").bytecode;

  // TODO: request from API how many L2 gas needs for the transaction.
  const tx2 = await create2DeployFromL1(
    chainId,
    deployer.deployWallet,
    L2NativeTokenVaultImplementationBytecode,
    "0x00",
    ethers.constants.HashZero,
    priorityTxMaxGasLimit,
    gasPrice,
    [L2_STANDARD_TOKEN_PROXY_BYTECODE]
>>>>>>> ffa0427d
  );

  await tx2.wait();
  if (deployer.verbose) {
<<<<<<< HEAD
    console.log("Deployed L2 Proxy Admin");
    console.log(`CONTRACTS_L2_PROXY_ADMIN_ADDR=${L2ProxyAdminAddress}`);
  }
}

export async function deployStandardDeployerImplOnL2ThroughL1(
=======
    console.log("Deployed L2NativeTokenVault Implementation");
    console.log(`CONTRACTS_L2_NATIVE_TOKEN_VAULT_IMPL_ADDR=${L2NativeTokenVaultImplAddress}`);
  }
}

export async function deployAssetHandlerProxyOnL2ThroughL1(
>>>>>>> ffa0427d
  deployer: Deployer,
  chainId: string,
  gasPrice: BigNumberish
) {
  if (deployer.verbose) {
<<<<<<< HEAD
    console.log("Deploying L2StandardDeployer Implementation");
  }

  const L2StandardDeployerImplementationBytecode = hre.artifacts.readArtifactSync("L2StandardDeployer").bytecode;

  if (!L2StandardDeployerImplementationBytecode) {
    throw new Error("L2StandardDeployerImplementationBytecode not found");
  }
  if (deployer.verbose) {
    console.log("Computing l2StandardDeployer Implementation Address");
  }
  const L2StandardDeployerImplAddress = computeL2Create2Address(
    deployer.deployWallet,
    L2StandardDeployerImplementationBytecode,
    "0x00",
    ethers.constants.HashZero
  );
  deployer.addresses.Bridges.L2StandardDeployerImplementation = L2StandardDeployerImplAddress;
  if (deployer.verbose) {
    console.log(`L2StandardDeployer Implementation Address: ${L2StandardDeployerImplAddress}`);
    console.log("Deploying L2StandardDeployer Implementation");
  }

  /// L2StandardTokenProxy bytecode. We need this bytecode to be accessible on the L2, it is enough to add to factoryDeps
  const L2_STANDARD_TOKEN_PROXY_BYTECODE = hre.artifacts.readArtifactSync("BeaconProxy").bytecode;

  // TODO: request from API how many L2 gas needs for the transaction.
  const tx2 = await create2DeployFromL1(
    chainId,
    deployer.deployWallet,
    L2StandardDeployerImplementationBytecode,
    "0x00",
    ethers.constants.HashZero,
    priorityTxMaxGasLimit,
    gasPrice,
    [L2_STANDARD_TOKEN_PROXY_BYTECODE]
  );

  await tx2.wait();
  if (deployer.verbose) {
    console.log("Deployed L2StandardDeployer Implementation");
    console.log(`CONTRACTS_L2_STANDARD_DEPLOYER_IMPL_ADDR=${L2StandardDeployerImplAddress}`);
  }
}

export async function deployStandardDeployerProxyOnL2ThroughL1(
  deployer: Deployer,
  chainId: string,
  gasPrice: BigNumberish
) {
  if (deployer.verbose) {
    console.log("Deploying L2StandardDeployer Proxy");
  }

  const L2StandardDeployerInterface = new Interface(hre.artifacts.readArtifactSync("L2StandardDeployer").abi);
  const proxyInitializationParams = L2StandardDeployerInterface.encodeFunctionData("initialize", [
    hashL2Bytecode(L2_STANDARD_TOKEN_PROXY_BYTECODE),
    applyL1ToL2Alias(deployer.deployWallet.address),
=======
    console.log("Deploying L2NativeTokenVault Proxy");
  }

  const L2NativeTokenVaultInterface = new Interface(hre.artifacts.readArtifactSync("L2NativeTokenVault").abi);
  const proxyInitializationParams = L2NativeTokenVaultInterface.encodeFunctionData("initialize", [
    hashL2Bytecode(L2_STANDARD_TOKEN_PROXY_BYTECODE),
    deployer.deployWallet.address,
>>>>>>> ffa0427d
    false,
  ]);

  /// prepare constructor data
<<<<<<< HEAD
  const L2StandardDeployerProxyConstructorData = ethers.utils.arrayify(
    new ethers.utils.AbiCoder().encode(
      ["address", "address", "bytes"],
      [
        deployer.addresses.Bridges.L2StandardDeployerImplementation,
=======
  const L2NativeTokenVaultProxyConstructorData = ethers.utils.arrayify(
    new ethers.utils.AbiCoder().encode(
      ["address", "address", "bytes"],
      [
        deployer.addresses.Bridges.L2NativeTokenVaultImplementation,
>>>>>>> ffa0427d
        deployer.addresses.L2ProxyAdmin,
        proxyInitializationParams,
      ]
    )
  );

  /// loading TransparentUpgradeableProxy bytecode
<<<<<<< HEAD
  const L2_STANDARD_DEPLOYER_PROXY_BYTECODE = hre.artifacts.readArtifactSync("TransparentUpgradeableProxy").bytecode;

  /// compute L2StandardDeployerProxy address
  const L2StandardDeployerProxyAddress = computeL2Create2Address(
    deployer.deployWallet,
    L2_STANDARD_DEPLOYER_PROXY_BYTECODE,
    L2StandardDeployerProxyConstructorData,
    ethers.constants.HashZero
  );
  deployer.addresses.Bridges.L2StandardDeployerProxy = L2StandardDeployerProxyAddress;

  /// deploy L2StandardDeployerProxy
=======
  const L2_NATIVE_TOKEN_VAULT_PROXY_BYTECODE = hre.artifacts.readArtifactSync("TransparentUpgradeableProxy").bytecode;

  /// compute L2NativeTokenVaultProxy address
  const L2NativeTokenVaultProxyAddress = computeL2Create2Address(
    deployer.deployWallet,
    L2_NATIVE_TOKEN_VAULT_PROXY_BYTECODE,
    L2NativeTokenVaultProxyConstructorData,
    ethers.constants.HashZero
  );
  deployer.addresses.Bridges.L2NativeTokenVaultProxy = L2NativeTokenVaultProxyAddress;

  /// deploy L2NativeTokenVaultProxy
>>>>>>> ffa0427d
  // TODO: request from API how many L2 gas needs for the transaction.
  const tx3 = await create2DeployFromL1(
    chainId,
    deployer.deployWallet,
<<<<<<< HEAD
    L2_STANDARD_DEPLOYER_PROXY_BYTECODE,
    L2StandardDeployerProxyConstructorData,
=======
    L2_NATIVE_TOKEN_VAULT_PROXY_BYTECODE,
    L2NativeTokenVaultProxyConstructorData,
>>>>>>> ffa0427d
    ethers.constants.HashZero,
    priorityTxMaxGasLimit,
    gasPrice,
    []
  );
  await tx3.wait();
  if (deployer.verbose) {
<<<<<<< HEAD
    console.log(`CONTRACTS_L2_STANDARD_DEPLOYER_PROXY_ADDR=${L2StandardDeployerProxyAddress}`);
  }
}

export async function setSharedBridgeInStandardDeployer(deployer: Deployer, chainId: string, gasPrice: BigNumberish) {
  const l2StandardDeployer = L2StandardDeployerFactory.connect(
    deployer.addresses.Bridges.L2StandardDeployerProxy,
=======
    console.log(`CONTRACTS_L2_NATIVE_TOKEN_VAULT_PROXY_ADDR=${L2NativeTokenVaultProxyAddress}`);
  }
}

export async function setSharedBridgeInNativeTokenVault(deployer: Deployer, chainId: string, gasPrice: BigNumberish) {
  const L2NativeTokenVault = L2NativeTokenVaultFactory.connect(
    deployer.addresses.Bridges.L2NativeTokenVaultProxy,
>>>>>>> ffa0427d
    deployer.deployWallet
  );

  const tx1 = await requestL2TransactionDirect(
    chainId,
    deployer.deployWallet,
<<<<<<< HEAD
    deployer.addresses.Bridges.L2StandardDeployerProxy,
    l2StandardDeployer.interface.encodeFunctionData("setSharedBridge", [
=======
    deployer.addresses.Bridges.L2NativeTokenVaultProxy,
    L2NativeTokenVault.interface.encodeFunctionData("setSharedBridge", [
>>>>>>> ffa0427d
      deployer.addresses.Bridges.L2SharedBridgeProxy,
    ]),
    priorityTxMaxGasLimit
  );
  await tx1.wait();
  if (deployer.verbose) {
<<<<<<< HEAD
    console.log("Set L2SharedBridge in L2StandardDeployer");
=======
    console.log("Set L2SharedBridge in L2NativeTokenVault");
>>>>>>> ffa0427d
  }

  const tx2 = await requestL2TransactionDirect(
    chainId,
    deployer.deployWallet,
<<<<<<< HEAD
    deployer.addresses.Bridges.L2StandardDeployerProxy,
    l2StandardDeployer.interface.encodeFunctionData("transferOwnership", [deployer.addresses.Governance]),
=======
    deployer.addresses.Bridges.L2NativeTokenVaultProxy,
    L2NativeTokenVault.interface.encodeFunctionData("transferOwnership", [deployer.addresses.Governance]),
>>>>>>> ffa0427d
    priorityTxMaxGasLimit
  );
  await tx2.wait();
  if (deployer.verbose) {
<<<<<<< HEAD
    console.log("Transferred L2StandardDeployer ownership to governance");
=======
    console.log("Transferred L2NativeTokenVault ownership to governance");
>>>>>>> ffa0427d
  }

  await deployer.executeUpgradeOnL2(
    chainId,
<<<<<<< HEAD
    deployer.addresses.Bridges.L2StandardDeployerProxy,
    gasPrice,
    l2StandardDeployer.interface.encodeFunctionData("acceptOwnership"),
=======
    deployer.addresses.Bridges.L2NativeTokenVaultProxy,
    gasPrice,
    L2NativeTokenVault.interface.encodeFunctionData("acceptOwnership"),
>>>>>>> ffa0427d
    priorityTxMaxGasLimit
  );
}

export async function deploySharedBridgeImplOnL2ThroughL1(deployer: Deployer, chainId: string, gasPrice: BigNumberish) {
  if (deployer.verbose) {
    console.log("Deploying L2SharedBridge Implementation");
  }
  const eraChainId = process.env.CONTRACTS_ERA_CHAIN_ID;
  const l1ChainId = process.env.ETH_CLIENT_CHAIN_ID;

  const l2SharedBridgeImplementationBytecode = hre.artifacts.readArtifactSync("L2SharedBridge").bytecode;

  if (!l2SharedBridgeImplementationBytecode) {
    throw new Error("l2SharedBridgeImplementationBytecode not found");
  }
  if (deployer.verbose) {
    console.log("Computing L2SharedBridge Implementation Address");
  }
  const implConstructorData = defaultAbiCoder.encode(["uint256", "uint256"], [eraChainId, l1ChainId]);

  const l2SharedBridgeImplAddress = computeL2Create2Address(
    deployer.deployWallet,
    l2SharedBridgeImplementationBytecode,
    implConstructorData,
    ethers.constants.HashZero
  );
  deployer.addresses.Bridges.L2SharedBridgeImplementation = l2SharedBridgeImplAddress;
  if (deployer.verbose) {
    console.log(`L2SharedBridge Implementation Address: ${l2SharedBridgeImplAddress}`);

    console.log("Deploying L2SharedBridge Implementation");
  }

  // TODO: request from API how many L2 gas needs for the transaction.
  const tx2 = await create2DeployFromL1(
    chainId,
    deployer.deployWallet,
    l2SharedBridgeImplementationBytecode,
    implConstructorData,
    ethers.constants.HashZero,
    priorityTxMaxGasLimit,
    gasPrice,
    []
  );

  await tx2.wait();
  if (deployer.verbose) {
    console.log("Deployed L2SharedBridge Implementation");
    console.log(`CONTRACTS_L2_SHARED_BRIDGE_IMPL_ADDR=${l2SharedBridgeImplAddress}`);
  }
}

export async function deploySharedBridgeProxyOnL2ThroughL1(
  deployer: Deployer,
  chainId: string,
  gasPrice: BigNumberish
) {
  const l1SharedBridge = deployer.defaultSharedBridge(deployer.deployWallet);
  if (deployer.verbose) {
    console.log("Deploying L2SharedBridge Proxy");
  }
  /// prepare proxyInitializationParams
  const l2GovernorAddress = applyL1ToL2Alias(deployer.addresses.Governance);

  const l2SharedBridgeInterface = new Interface(hre.artifacts.readArtifactSync("L2SharedBridge").abi);
  const proxyInitializationParams = l2SharedBridgeInterface.encodeFunctionData("initialize", [
    l1SharedBridge.address,
    deployer.addresses.Bridges.ERC20BridgeProxy,
<<<<<<< HEAD
    deployer.addresses.Bridges.L2StandardDeployerProxy,
=======
    deployer.addresses.Bridges.L2NativeTokenVaultProxy,
>>>>>>> ffa0427d
  ]);

  /// prepare constructor data
  const l2SharedBridgeProxyConstructorData = ethers.utils.arrayify(
    new ethers.utils.AbiCoder().encode(
      ["address", "address", "bytes"],
      [deployer.addresses.Bridges.L2SharedBridgeImplementation, l2GovernorAddress, proxyInitializationParams]
    )
  );

  /// loading TransparentUpgradeableProxy bytecode
  const L2_SHARED_BRIDGE_PROXY_BYTECODE = hre.artifacts.readArtifactSync("TransparentUpgradeableProxy").bytecode;

  /// compute L2SharedBridgeProxy address
  const l2SharedBridgeProxyAddress = computeL2Create2Address(
    deployer.deployWallet,
    L2_SHARED_BRIDGE_PROXY_BYTECODE,
    l2SharedBridgeProxyConstructorData,
    ethers.constants.HashZero
  );
  deployer.addresses.Bridges.L2SharedBridgeProxy = l2SharedBridgeProxyAddress;

  /// deploy L2SharedBridgeProxy
  // TODO: request from API how many L2 gas needs for the transaction.
  const tx3 = await create2DeployFromL1(
    chainId,
    deployer.deployWallet,
    L2_SHARED_BRIDGE_PROXY_BYTECODE,
    l2SharedBridgeProxyConstructorData,
    ethers.constants.HashZero,
    priorityTxMaxGasLimit,
    gasPrice
  );
  await tx3.wait();
  if (deployer.verbose) {
    console.log(`CONTRACTS_L2_SHARED_BRIDGE_ADDR=${l2SharedBridgeProxyAddress}`);
  }
}

export async function initializeChainGovernance(deployer: Deployer, chainId: string) {
  const l1SharedBridge = deployer.defaultSharedBridge(deployer.deployWallet);

  if (deployer.verbose) {
    console.log("Initializing chain governance");
  }
  await deployer.executeUpgrade(
    l1SharedBridge.address,
    0,
    l1SharedBridge.interface.encodeFunctionData("initializeChainGovernance", [
      chainId,
      deployer.addresses.Bridges.L2SharedBridgeProxy,
    ])
  );

  if (deployer.verbose) {
    console.log("L2 shared bridge address registered on L1 via governance");
  }
}

export async function deploySharedBridgeOnL2ThroughL1(
  deployer: Deployer,
  chainId: string,
  gasPrice: BigNumberish,
  skipInitializeChainGovernance: boolean
) {
<<<<<<< HEAD
  await publishL2StandardDeployerDependencyBytecodesOnL2(deployer, chainId, gasPrice);
  await deployL2ProxyAdmin(deployer, chainId, gasPrice);
  await deployStandardDeployerImplOnL2ThroughL1(deployer, chainId, gasPrice);
  await deployStandardDeployerProxyOnL2ThroughL1(deployer, chainId, gasPrice);
  await deploySharedBridgeImplOnL2ThroughL1(deployer, chainId, gasPrice);
  await deploySharedBridgeProxyOnL2ThroughL1(deployer, chainId, gasPrice);
  await setSharedBridgeInStandardDeployer(deployer, chainId, gasPrice);
=======
  await publishL2NativeTokenVaultDependencyBytecodesOnL2(deployer, chainId, gasPrice);
  await deployL2ProxyAdmin(deployer, chainId, gasPrice);
  await deployAssetHandlerImplOnL2ThroughL1(deployer, chainId, gasPrice);
  await deployAssetHandlerProxyOnL2ThroughL1(deployer, chainId, gasPrice);
  await deploySharedBridgeImplOnL2ThroughL1(deployer, chainId, gasPrice);
  await deploySharedBridgeProxyOnL2ThroughL1(deployer, chainId, gasPrice);
  await setSharedBridgeInNativeTokenVault(deployer, chainId, gasPrice);
>>>>>>> ffa0427d
  if (!skipInitializeChainGovernance) {
    await initializeChainGovernance(deployer, chainId);
  }
}

async function main() {
  const program = new Command();

  program.version("0.1.0").name("deploy-shared-bridge-on-l2-through-l1");

  program
    .option("--private-key <private-key>")
    .option("--chain-id <chain-id>")
    .option("--local-legacy-bridge-testing")
    .option("--gas-price <gas-price>")
    .option("--nonce <nonce>")
    .option("--erc20-bridge <erc20-bridge>")
    .option("--skip-initialize-chain-governance <skip-initialize-chain-governance>")
    .action(async (cmd) => {
      const chainId: string = cmd.chainId ? cmd.chainId : process.env.CHAIN_ETH_ZKSYNC_NETWORK_ID;
      const deployWallet = cmd.privateKey
        ? new Wallet(cmd.privateKey, provider)
        : Wallet.fromMnemonic(
            process.env.MNEMONIC ? process.env.MNEMONIC : ethTestConfig.mnemonic,
            "m/44'/60'/0'/0/1"
          ).connect(provider);
      console.log(`Using deployer wallet: ${deployWallet.address}`);

      const deployer = new Deployer({
        deployWallet,
        ownerAddress: deployWallet.address,
        verbose: true,
      });

      const nonce = cmd.nonce ? parseInt(cmd.nonce) : await deployer.deployWallet.getTransactionCount();
      console.log(`Using nonce: ${nonce}`);

      const gasPrice = cmd.gasPrice
        ? parseUnits(cmd.gasPrice, "gwei")
        : (await provider.getGasPrice()).mul(GAS_MULTIPLIER);
      console.log(`Using gas price: ${formatUnits(gasPrice, "gwei")} gwei`);

      const skipInitializeChainGovernance =
        !!cmd.skipInitializeChainGovernance && cmd.skipInitializeChainGovernance === "true";
      if (skipInitializeChainGovernance) {
        console.log("Initialization of the chain governance will be skipped");
      }

      await deploySharedBridgeOnL2ThroughL1(deployer, chainId, gasPrice, skipInitializeChainGovernance);
    });

  await program.parseAsync(process.argv);
}

main()
  .then(() => process.exit(0))
  .catch((err) => {
    console.error("Error:", err);
    process.exit(1);
  });<|MERGE_RESOLUTION|>--- conflicted
+++ resolved
@@ -20,16 +20,10 @@
 import * as hre from "hardhat";
 import { L2NativeTokenVaultFactory } from "../typechain/L2NativeTokenVaultFactory";
 
-import { L2StandardDeployerFactory } from "../../l2-contracts/typechain";
-
 export const L2_SHARED_BRIDGE_ABI = hre.artifacts.readArtifactSync("L2SharedBridge").abi;
 export const L2_STANDARD_TOKEN_PROXY_BYTECODE = hre.artifacts.readArtifactSync("BeaconProxy").bytecode;
 
-<<<<<<< HEAD
-export async function publishL2StandardDeployerDependencyBytecodesOnL2(
-=======
 export async function publishL2NativeTokenVaultDependencyBytecodesOnL2(
->>>>>>> ffa0427d
   deployer: Deployer,
   chainId: string,
   gasPrice: BigNumberish
@@ -94,8 +88,6 @@
     priorityTxMaxGasLimit,
     gasPrice,
     []
-<<<<<<< HEAD
-=======
   );
 
   await tx2.wait();
@@ -143,91 +135,21 @@
     priorityTxMaxGasLimit,
     gasPrice,
     [L2_STANDARD_TOKEN_PROXY_BYTECODE]
->>>>>>> ffa0427d
   );
 
   await tx2.wait();
   if (deployer.verbose) {
-<<<<<<< HEAD
-    console.log("Deployed L2 Proxy Admin");
-    console.log(`CONTRACTS_L2_PROXY_ADMIN_ADDR=${L2ProxyAdminAddress}`);
-  }
-}
-
-export async function deployStandardDeployerImplOnL2ThroughL1(
-=======
     console.log("Deployed L2NativeTokenVault Implementation");
     console.log(`CONTRACTS_L2_NATIVE_TOKEN_VAULT_IMPL_ADDR=${L2NativeTokenVaultImplAddress}`);
   }
 }
 
 export async function deployAssetHandlerProxyOnL2ThroughL1(
->>>>>>> ffa0427d
   deployer: Deployer,
   chainId: string,
   gasPrice: BigNumberish
 ) {
   if (deployer.verbose) {
-<<<<<<< HEAD
-    console.log("Deploying L2StandardDeployer Implementation");
-  }
-
-  const L2StandardDeployerImplementationBytecode = hre.artifacts.readArtifactSync("L2StandardDeployer").bytecode;
-
-  if (!L2StandardDeployerImplementationBytecode) {
-    throw new Error("L2StandardDeployerImplementationBytecode not found");
-  }
-  if (deployer.verbose) {
-    console.log("Computing l2StandardDeployer Implementation Address");
-  }
-  const L2StandardDeployerImplAddress = computeL2Create2Address(
-    deployer.deployWallet,
-    L2StandardDeployerImplementationBytecode,
-    "0x00",
-    ethers.constants.HashZero
-  );
-  deployer.addresses.Bridges.L2StandardDeployerImplementation = L2StandardDeployerImplAddress;
-  if (deployer.verbose) {
-    console.log(`L2StandardDeployer Implementation Address: ${L2StandardDeployerImplAddress}`);
-    console.log("Deploying L2StandardDeployer Implementation");
-  }
-
-  /// L2StandardTokenProxy bytecode. We need this bytecode to be accessible on the L2, it is enough to add to factoryDeps
-  const L2_STANDARD_TOKEN_PROXY_BYTECODE = hre.artifacts.readArtifactSync("BeaconProxy").bytecode;
-
-  // TODO: request from API how many L2 gas needs for the transaction.
-  const tx2 = await create2DeployFromL1(
-    chainId,
-    deployer.deployWallet,
-    L2StandardDeployerImplementationBytecode,
-    "0x00",
-    ethers.constants.HashZero,
-    priorityTxMaxGasLimit,
-    gasPrice,
-    [L2_STANDARD_TOKEN_PROXY_BYTECODE]
-  );
-
-  await tx2.wait();
-  if (deployer.verbose) {
-    console.log("Deployed L2StandardDeployer Implementation");
-    console.log(`CONTRACTS_L2_STANDARD_DEPLOYER_IMPL_ADDR=${L2StandardDeployerImplAddress}`);
-  }
-}
-
-export async function deployStandardDeployerProxyOnL2ThroughL1(
-  deployer: Deployer,
-  chainId: string,
-  gasPrice: BigNumberish
-) {
-  if (deployer.verbose) {
-    console.log("Deploying L2StandardDeployer Proxy");
-  }
-
-  const L2StandardDeployerInterface = new Interface(hre.artifacts.readArtifactSync("L2StandardDeployer").abi);
-  const proxyInitializationParams = L2StandardDeployerInterface.encodeFunctionData("initialize", [
-    hashL2Bytecode(L2_STANDARD_TOKEN_PROXY_BYTECODE),
-    applyL1ToL2Alias(deployer.deployWallet.address),
-=======
     console.log("Deploying L2NativeTokenVault Proxy");
   }
 
@@ -235,24 +157,15 @@
   const proxyInitializationParams = L2NativeTokenVaultInterface.encodeFunctionData("initialize", [
     hashL2Bytecode(L2_STANDARD_TOKEN_PROXY_BYTECODE),
     deployer.deployWallet.address,
->>>>>>> ffa0427d
     false,
   ]);
 
   /// prepare constructor data
-<<<<<<< HEAD
-  const L2StandardDeployerProxyConstructorData = ethers.utils.arrayify(
-    new ethers.utils.AbiCoder().encode(
-      ["address", "address", "bytes"],
-      [
-        deployer.addresses.Bridges.L2StandardDeployerImplementation,
-=======
   const L2NativeTokenVaultProxyConstructorData = ethers.utils.arrayify(
     new ethers.utils.AbiCoder().encode(
       ["address", "address", "bytes"],
       [
         deployer.addresses.Bridges.L2NativeTokenVaultImplementation,
->>>>>>> ffa0427d
         deployer.addresses.L2ProxyAdmin,
         proxyInitializationParams,
       ]
@@ -260,20 +173,6 @@
   );
 
   /// loading TransparentUpgradeableProxy bytecode
-<<<<<<< HEAD
-  const L2_STANDARD_DEPLOYER_PROXY_BYTECODE = hre.artifacts.readArtifactSync("TransparentUpgradeableProxy").bytecode;
-
-  /// compute L2StandardDeployerProxy address
-  const L2StandardDeployerProxyAddress = computeL2Create2Address(
-    deployer.deployWallet,
-    L2_STANDARD_DEPLOYER_PROXY_BYTECODE,
-    L2StandardDeployerProxyConstructorData,
-    ethers.constants.HashZero
-  );
-  deployer.addresses.Bridges.L2StandardDeployerProxy = L2StandardDeployerProxyAddress;
-
-  /// deploy L2StandardDeployerProxy
-=======
   const L2_NATIVE_TOKEN_VAULT_PROXY_BYTECODE = hre.artifacts.readArtifactSync("TransparentUpgradeableProxy").bytecode;
 
   /// compute L2NativeTokenVaultProxy address
@@ -286,18 +185,12 @@
   deployer.addresses.Bridges.L2NativeTokenVaultProxy = L2NativeTokenVaultProxyAddress;
 
   /// deploy L2NativeTokenVaultProxy
->>>>>>> ffa0427d
   // TODO: request from API how many L2 gas needs for the transaction.
   const tx3 = await create2DeployFromL1(
     chainId,
     deployer.deployWallet,
-<<<<<<< HEAD
-    L2_STANDARD_DEPLOYER_PROXY_BYTECODE,
-    L2StandardDeployerProxyConstructorData,
-=======
     L2_NATIVE_TOKEN_VAULT_PROXY_BYTECODE,
     L2NativeTokenVaultProxyConstructorData,
->>>>>>> ffa0427d
     ethers.constants.HashZero,
     priorityTxMaxGasLimit,
     gasPrice,
@@ -305,15 +198,6 @@
   );
   await tx3.wait();
   if (deployer.verbose) {
-<<<<<<< HEAD
-    console.log(`CONTRACTS_L2_STANDARD_DEPLOYER_PROXY_ADDR=${L2StandardDeployerProxyAddress}`);
-  }
-}
-
-export async function setSharedBridgeInStandardDeployer(deployer: Deployer, chainId: string, gasPrice: BigNumberish) {
-  const l2StandardDeployer = L2StandardDeployerFactory.connect(
-    deployer.addresses.Bridges.L2StandardDeployerProxy,
-=======
     console.log(`CONTRACTS_L2_NATIVE_TOKEN_VAULT_PROXY_ADDR=${L2NativeTokenVaultProxyAddress}`);
   }
 }
@@ -321,65 +205,40 @@
 export async function setSharedBridgeInNativeTokenVault(deployer: Deployer, chainId: string, gasPrice: BigNumberish) {
   const L2NativeTokenVault = L2NativeTokenVaultFactory.connect(
     deployer.addresses.Bridges.L2NativeTokenVaultProxy,
->>>>>>> ffa0427d
     deployer.deployWallet
   );
 
   const tx1 = await requestL2TransactionDirect(
     chainId,
     deployer.deployWallet,
-<<<<<<< HEAD
-    deployer.addresses.Bridges.L2StandardDeployerProxy,
-    l2StandardDeployer.interface.encodeFunctionData("setSharedBridge", [
-=======
     deployer.addresses.Bridges.L2NativeTokenVaultProxy,
     L2NativeTokenVault.interface.encodeFunctionData("setSharedBridge", [
->>>>>>> ffa0427d
       deployer.addresses.Bridges.L2SharedBridgeProxy,
     ]),
     priorityTxMaxGasLimit
   );
   await tx1.wait();
   if (deployer.verbose) {
-<<<<<<< HEAD
-    console.log("Set L2SharedBridge in L2StandardDeployer");
-=======
     console.log("Set L2SharedBridge in L2NativeTokenVault");
->>>>>>> ffa0427d
   }
 
   const tx2 = await requestL2TransactionDirect(
     chainId,
     deployer.deployWallet,
-<<<<<<< HEAD
-    deployer.addresses.Bridges.L2StandardDeployerProxy,
-    l2StandardDeployer.interface.encodeFunctionData("transferOwnership", [deployer.addresses.Governance]),
-=======
     deployer.addresses.Bridges.L2NativeTokenVaultProxy,
     L2NativeTokenVault.interface.encodeFunctionData("transferOwnership", [deployer.addresses.Governance]),
->>>>>>> ffa0427d
     priorityTxMaxGasLimit
   );
   await tx2.wait();
   if (deployer.verbose) {
-<<<<<<< HEAD
-    console.log("Transferred L2StandardDeployer ownership to governance");
-=======
     console.log("Transferred L2NativeTokenVault ownership to governance");
->>>>>>> ffa0427d
   }
 
   await deployer.executeUpgradeOnL2(
     chainId,
-<<<<<<< HEAD
-    deployer.addresses.Bridges.L2StandardDeployerProxy,
-    gasPrice,
-    l2StandardDeployer.interface.encodeFunctionData("acceptOwnership"),
-=======
     deployer.addresses.Bridges.L2NativeTokenVaultProxy,
     gasPrice,
     L2NativeTokenVault.interface.encodeFunctionData("acceptOwnership"),
->>>>>>> ffa0427d
     priorityTxMaxGasLimit
   );
 }
@@ -449,11 +308,7 @@
   const proxyInitializationParams = l2SharedBridgeInterface.encodeFunctionData("initialize", [
     l1SharedBridge.address,
     deployer.addresses.Bridges.ERC20BridgeProxy,
-<<<<<<< HEAD
-    deployer.addresses.Bridges.L2StandardDeployerProxy,
-=======
     deployer.addresses.Bridges.L2NativeTokenVaultProxy,
->>>>>>> ffa0427d
   ]);
 
   /// prepare constructor data
@@ -519,15 +374,6 @@
   gasPrice: BigNumberish,
   skipInitializeChainGovernance: boolean
 ) {
-<<<<<<< HEAD
-  await publishL2StandardDeployerDependencyBytecodesOnL2(deployer, chainId, gasPrice);
-  await deployL2ProxyAdmin(deployer, chainId, gasPrice);
-  await deployStandardDeployerImplOnL2ThroughL1(deployer, chainId, gasPrice);
-  await deployStandardDeployerProxyOnL2ThroughL1(deployer, chainId, gasPrice);
-  await deploySharedBridgeImplOnL2ThroughL1(deployer, chainId, gasPrice);
-  await deploySharedBridgeProxyOnL2ThroughL1(deployer, chainId, gasPrice);
-  await setSharedBridgeInStandardDeployer(deployer, chainId, gasPrice);
-=======
   await publishL2NativeTokenVaultDependencyBytecodesOnL2(deployer, chainId, gasPrice);
   await deployL2ProxyAdmin(deployer, chainId, gasPrice);
   await deployAssetHandlerImplOnL2ThroughL1(deployer, chainId, gasPrice);
@@ -535,7 +381,6 @@
   await deploySharedBridgeImplOnL2ThroughL1(deployer, chainId, gasPrice);
   await deploySharedBridgeProxyOnL2ThroughL1(deployer, chainId, gasPrice);
   await setSharedBridgeInNativeTokenVault(deployer, chainId, gasPrice);
->>>>>>> ffa0427d
   if (!skipInitializeChainGovernance) {
     await initializeChainGovernance(deployer, chainId);
   }
