import { Command } from "commander";
import type { BigNumberish } from "ethers";
import { ethers, Wallet } from "ethers";
import { formatUnits, Interface, parseUnits, defaultAbiCoder } from "ethers/lib/utils";
import {
  computeL2Create2Address,
  create2DeployFromL1,
  provider,
  priorityTxMaxGasLimit,
  hashL2Bytecode,
  applyL1ToL2Alias,
  publishBytecodeFromL1,
  requestL2TransactionDirect,
<<<<<<< HEAD
=======
  unapplyL1ToL2Alias,
>>>>>>> 600ba582
} from "./utils";

import { ethTestConfig } from "./deploy-utils";

import { Deployer } from "../../l1-contracts/src.ts/deploy";
import { GAS_MULTIPLIER } from "../../l1-contracts/scripts/utils";
import * as hre from "hardhat";
<<<<<<< HEAD
import { IL2StandardDeployerFactory } from "../typechain/IL2StandardDeployerFactory";
=======
import { IL2StandardDeployer } from "../typechain/IL2StandardDeployer";
import { L2StandardDeployerFactory } from "../typechain/L2StandardDeployerFactory";
>>>>>>> 600ba582

export const L2_SHARED_BRIDGE_ABI = hre.artifacts.readArtifactSync("L2SharedBridge").abi;
export const L2_STANDARD_TOKEN_PROXY_BYTECODE = hre.artifacts.readArtifactSync("BeaconProxy").bytecode;

export async function publishL2StandardDeployerDependencyBytecodesOnL2(
  deployer: Deployer,
  chainId: string,
  gasPrice: BigNumberish
) {
  if (deployer.verbose) {
    console.log("Providing necessary L2 bytecodes");
  }

  const L2_STANDARD_ERC20_PROXY_FACTORY_BYTECODE = hre.artifacts.readArtifactSync("UpgradeableBeacon").bytecode;
  const L2_STANDARD_ERC20_IMPLEMENTATION_BYTECODE = hre.artifacts.readArtifactSync("L2StandardERC20").bytecode;

  const receipt = await publishBytecodeFromL1(
    chainId,
    deployer.deployWallet,
    [
      L2_STANDARD_ERC20_PROXY_FACTORY_BYTECODE,
      L2_STANDARD_ERC20_IMPLEMENTATION_BYTECODE,
      L2_STANDARD_TOKEN_PROXY_BYTECODE,
    ],
    gasPrice
  );

  if (deployer.verbose) {
    console.log("Bytecodes published on L2, hash: ", receipt.hash);
  }
}

export async function deployL2ProxyAdmin(deployer: Deployer, chainId: string, gasPrice: BigNumberish) {
  if (deployer.verbose) {
    console.log("Deploying L2 ProxyAdmin ");
  }

  const L2ProxyAdminBytecode = hre.artifacts.readArtifactSync("ProxyAdmin").bytecode;

  if (!L2ProxyAdminBytecode) {
    throw new Error("L2 ProxyAdmin not found");
  }
  if (deployer.verbose) {
    console.log("Computing l2 proxy admin Address");
  }
  const L2ProxyAdminAddress = computeL2Create2Address(
    deployer.deployWallet,
    L2ProxyAdminBytecode,
    "0x00",
    ethers.constants.HashZero
  );
  deployer.addresses.L2ProxyAdmin = L2ProxyAdminAddress;
  if (deployer.verbose) {
    console.log(`L2 Proxy Admin  Address: ${L2ProxyAdminAddress}`);
    console.log("Deploying L2 Proxy Admin ");
  }

  // TODO: request from API how many L2 gas needs for the transaction.
  const tx2 = await create2DeployFromL1(
    chainId,
    deployer.deployWallet,
    L2ProxyAdminBytecode,
    "0x00",
    ethers.constants.HashZero,
    priorityTxMaxGasLimit,
    gasPrice,
    []
  );

  await tx2.wait();
  if (deployer.verbose) {
    console.log("Deployed L2 Proxy Admin");
    console.log(`CONTRACTS_L2_PROXY_ADMIN_ADDR=${L2ProxyAdminAddress}`);
  }
}

export async function deployStandardDeployerImplOnL2ThroughL1(
  deployer: Deployer,
  chainId: string,
  gasPrice: BigNumberish
) {
  if (deployer.verbose) {
    console.log("Deploying L2StandardDeployer Implementation");
  }

  const L2StandardDeployerImplementationBytecode = hre.artifacts.readArtifactSync("L2StandardDeployer").bytecode;

  if (!L2StandardDeployerImplementationBytecode) {
    throw new Error("L2StandardDeployerImplementationBytecode not found");
  }
  if (deployer.verbose) {
    console.log("Computing l2StandardDeployer Implementation Address");
  }
  const L2StandardDeployerImplAddress = computeL2Create2Address(
    deployer.deployWallet,
    L2StandardDeployerImplementationBytecode,
    "0x00",
    ethers.constants.HashZero
  );
  deployer.addresses.Bridges.L2StandardDeployerImplementation = L2StandardDeployerImplAddress;
  if (deployer.verbose) {
    console.log(`L2StandardDeployer Implementation Address: ${L2StandardDeployerImplAddress}`);
    console.log("Deploying L2StandardDeployer Implementation");
  }

  /// L2StandardTokenProxy bytecode. We need this bytecode to be accessible on the L2, it is enough to add to factoryDeps
  const L2_STANDARD_TOKEN_PROXY_BYTECODE = hre.artifacts.readArtifactSync("BeaconProxy").bytecode;

  // TODO: request from API how many L2 gas needs for the transaction.
  const tx2 = await create2DeployFromL1(
    chainId,
    deployer.deployWallet,
    L2StandardDeployerImplementationBytecode,
    "0x00",
    ethers.constants.HashZero,
    priorityTxMaxGasLimit,
    gasPrice,
    [L2_STANDARD_TOKEN_PROXY_BYTECODE]
  );

  await tx2.wait();
  if (deployer.verbose) {
    console.log("Deployed L2StandardDeployer Implementation");
    console.log(`CONTRACTS_L2_STANDARD_DEPLOYER_IMPL_ADDR=${L2StandardDeployerImplAddress}`);
  }
}

export async function deployStandardDeployerProxyOnL2ThroughL1(
  deployer: Deployer,
  chainId: string,
  gasPrice: BigNumberish
) {
  if (deployer.verbose) {
    console.log("Deploying L2StandardDeployer Proxy");
  }
  /// prepare proxyInitializationParams
  const l2GovernorAddress = applyL1ToL2Alias(deployer.addresses.Governance);

  const L2StandardDeployerInterface = new Interface(hre.artifacts.readArtifactSync("L2StandardDeployer").abi);
  const proxyInitializationParams = L2StandardDeployerInterface.encodeFunctionData("initialize", [
    hashL2Bytecode(L2_STANDARD_TOKEN_PROXY_BYTECODE),
<<<<<<< HEAD
    l2GovernorAddress,
=======
    applyL1ToL2Alias(deployer.deployWallet.address),
>>>>>>> 600ba582
    false,
  ]);

  /// prepare constructor data
  const L2StandardDeployerProxyConstructorData = ethers.utils.arrayify(
    new ethers.utils.AbiCoder().encode(
      ["address", "address", "bytes"],
      [
        deployer.addresses.Bridges.L2StandardDeployerImplementation,
        deployer.addresses.L2ProxyAdmin,
        proxyInitializationParams,
      ]
    )
  );

  /// loading TransparentUpgradeableProxy bytecode
  const L2_STANDARD_DEPLOYER_PROXY_BYTECODE = hre.artifacts.readArtifactSync("TransparentUpgradeableProxy").bytecode;

  /// compute L2StandardDeployerProxy address
  const L2StandardDeployerProxyAddress = computeL2Create2Address(
    deployer.deployWallet,
    L2_STANDARD_DEPLOYER_PROXY_BYTECODE,
    L2StandardDeployerProxyConstructorData,
    ethers.constants.HashZero
  );
  deployer.addresses.Bridges.L2StandardDeployerProxy = L2StandardDeployerProxyAddress;

  /// deploy L2StandardDeployerProxy
  // TODO: request from API how many L2 gas needs for the transaction.
  const tx3 = await create2DeployFromL1(
    chainId,
    deployer.deployWallet,
    L2_STANDARD_DEPLOYER_PROXY_BYTECODE,
    L2StandardDeployerProxyConstructorData,
    ethers.constants.HashZero,
    priorityTxMaxGasLimit,
    gasPrice,
    []
  );
  await tx3.wait();
  if (deployer.verbose) {
    console.log(`CONTRACTS_L2_STANDARD_DEPLOYER_PROXY_ADDR=${L2StandardDeployerProxyAddress}`);
  }
}

<<<<<<< HEAD
export async function setSharedBridgeInStandardDeployer(deployer: Deployer, chainId: string) {
  const l2StandardDeployer = IL2StandardDeployerFactory.connect(
=======
export async function setSharedBridgeInStandardDeployer(deployer: Deployer, chainId: string, gasPrice: BigNumberish) {
  const l2StandardDeployer = L2StandardDeployerFactory.connect(
>>>>>>> 600ba582
    deployer.addresses.Bridges.L2StandardDeployerProxy,
    deployer.deployWallet
  );

  const tx1 = await requestL2TransactionDirect(
    chainId,
    deployer.deployWallet,
    deployer.addresses.Bridges.L2StandardDeployerProxy,
    l2StandardDeployer.interface.encodeFunctionData("setSharedBridge", [
      deployer.addresses.Bridges.L2SharedBridgeProxy,
    ]),
    priorityTxMaxGasLimit
  );
  await tx1.wait();
  if (deployer.verbose) {
    console.log("Set L2SharedBridge in L2StandardDeployer");
  }

  const tx2 = await requestL2TransactionDirect(
    chainId,
    deployer.deployWallet,
    deployer.addresses.Bridges.L2StandardDeployerProxy,
    l2StandardDeployer.interface.encodeFunctionData("transferOwnership", [deployer.addresses.Governance]),
    priorityTxMaxGasLimit
  );
  await tx2.wait();
  if (deployer.verbose) {
    console.log("Transfered L2StandardDeployer ownership to governance");
  }

  await deployer.executeUpgradeOnL2(
    chainId,
    deployer.addresses.Bridges.L2StandardDeployerProxy,
    gasPrice,
    l2StandardDeployer.interface.encodeFunctionData("acceptOwnership"),
    priorityTxMaxGasLimit
  );
}

export async function deploySharedBridgeImplOnL2ThroughL1(deployer: Deployer, chainId: string, gasPrice: BigNumberish) {
  if (deployer.verbose) {
    console.log("Deploying L2SharedBridge Implementation");
  }
  const eraChainId = process.env.CONTRACTS_ERA_CHAIN_ID;
  const l1ChainId = process.env.ETH_CLIENT_CHAIN_ID;

  const l2SharedBridgeImplementationBytecode = hre.artifacts.readArtifactSync("L2SharedBridge").bytecode;

  if (!l2SharedBridgeImplementationBytecode) {
    throw new Error("l2SharedBridgeImplementationBytecode not found");
  }
  if (deployer.verbose) {
    console.log("Computing L2SharedBridge Implementation Address");
  }
  const implConstructorData = defaultAbiCoder.encode(["uint256", "uint256"], [eraChainId, l1ChainId]);

  const l2SharedBridgeImplAddress = computeL2Create2Address(
    deployer.deployWallet,
    l2SharedBridgeImplementationBytecode,
    implConstructorData,
    ethers.constants.HashZero
  );
  deployer.addresses.Bridges.L2SharedBridgeImplementation = l2SharedBridgeImplAddress;
  if (deployer.verbose) {
    console.log(`L2SharedBridge Implementation Address: ${l2SharedBridgeImplAddress}`);

    console.log("Deploying L2SharedBridge Implementation");
  }

  // TODO: request from API how many L2 gas needs for the transaction.
  const tx2 = await create2DeployFromL1(
    chainId,
    deployer.deployWallet,
    l2SharedBridgeImplementationBytecode,
    implConstructorData,
    ethers.constants.HashZero,
    priorityTxMaxGasLimit,
    gasPrice,
    []
  );

  await tx2.wait();
  if (deployer.verbose) {
    console.log("Deployed L2SharedBridge Implementation");
    console.log(`CONTRACTS_L2_SHARED_BRIDGE_IMPL_ADDR=${l2SharedBridgeImplAddress}`);
  }
}

export async function deploySharedBridgeProxyOnL2ThroughL1(
  deployer: Deployer,
  chainId: string,
  gasPrice: BigNumberish
) {
  const l1SharedBridge = deployer.defaultSharedBridge(deployer.deployWallet);
  if (deployer.verbose) {
    console.log("Deploying L2SharedBridge Proxy");
  }
  /// prepare proxyInitializationParams
  const l2GovernorAddress = applyL1ToL2Alias(deployer.addresses.Governance);

  const l2SharedBridgeInterface = new Interface(hre.artifacts.readArtifactSync("L2SharedBridge").abi);
  const proxyInitializationParams = l2SharedBridgeInterface.encodeFunctionData("initialize", [
    l1SharedBridge.address,
    deployer.addresses.Bridges.ERC20BridgeProxy,
    deployer.addresses.Bridges.L2StandardDeployerProxy,
  ]);

  /// prepare constructor data
  const l2SharedBridgeProxyConstructorData = ethers.utils.arrayify(
    new ethers.utils.AbiCoder().encode(
      ["address", "address", "bytes"],
      [deployer.addresses.Bridges.L2SharedBridgeImplementation, l2GovernorAddress, proxyInitializationParams]
    )
  );

  /// loading TransparentUpgradeableProxy bytecode
  const L2_SHARED_BRIDGE_PROXY_BYTECODE = hre.artifacts.readArtifactSync("TransparentUpgradeableProxy").bytecode;

  /// compute L2SharedBridgeProxy address
  const l2SharedBridgeProxyAddress = computeL2Create2Address(
    deployer.deployWallet,
    L2_SHARED_BRIDGE_PROXY_BYTECODE,
    l2SharedBridgeProxyConstructorData,
    ethers.constants.HashZero
  );
  deployer.addresses.Bridges.L2SharedBridgeProxy = l2SharedBridgeProxyAddress;

  /// deploy L2SharedBridgeProxy
  // TODO: request from API how many L2 gas needs for the transaction.
  const tx3 = await create2DeployFromL1(
    chainId,
    deployer.deployWallet,
    L2_SHARED_BRIDGE_PROXY_BYTECODE,
    l2SharedBridgeProxyConstructorData,
    ethers.constants.HashZero,
    priorityTxMaxGasLimit,
    gasPrice
  );
  await tx3.wait();
  if (deployer.verbose) {
    console.log(`CONTRACTS_L2_SHARED_BRIDGE_ADDR=${l2SharedBridgeProxyAddress}`);
  }
}

export async function initializeChainGovernance(deployer: Deployer, chainId: string) {
  const l1SharedBridge = deployer.defaultSharedBridge(deployer.deployWallet);

  if (deployer.verbose) {
    console.log("Initializing chain governance");
  }
  await deployer.executeUpgrade(
    l1SharedBridge.address,
    0,
    l1SharedBridge.interface.encodeFunctionData("initializeChainGovernance", [
      chainId,
      deployer.addresses.Bridges.L2SharedBridgeProxy,
    ])
  );

  if (deployer.verbose) {
    console.log("L2 shared bridge address registered on L1 via governance");
  }
}

export async function deploySharedBridgeOnL2ThroughL1(
  deployer: Deployer,
  chainId: string,
  gasPrice: BigNumberish,
  skipInitializeChainGovernance: boolean
) {
  await publishL2StandardDeployerDependencyBytecodesOnL2(deployer, chainId, gasPrice);
  await deployL2ProxyAdmin(deployer, chainId, gasPrice);
  await deployStandardDeployerImplOnL2ThroughL1(deployer, chainId, gasPrice);
  await deployStandardDeployerProxyOnL2ThroughL1(deployer, chainId, gasPrice);
  await deploySharedBridgeImplOnL2ThroughL1(deployer, chainId, gasPrice);
  await deploySharedBridgeProxyOnL2ThroughL1(deployer, chainId, gasPrice);
  await setSharedBridgeInStandardDeployer(deployer, chainId, gasPrice);
  if (!skipInitializeChainGovernance) {
    await initializeChainGovernance(deployer, chainId);
  }
}

async function main() {
  const program = new Command();

  program.version("0.1.0").name("deploy-shared-bridge-on-l2-through-l1");

  program
    .option("--private-key <private-key>")
    .option("--chain-id <chain-id>")
    .option("--local-legacy-bridge-testing")
    .option("--gas-price <gas-price>")
    .option("--nonce <nonce>")
    .option("--erc20-bridge <erc20-bridge>")
    .option("--skip-initialize-chain-governance <skip-initialize-chain-governance>")
    .action(async (cmd) => {
      const chainId: string = cmd.chainId ? cmd.chainId : process.env.CHAIN_ETH_ZKSYNC_NETWORK_ID;
      const deployWallet = cmd.privateKey
        ? new Wallet(cmd.privateKey, provider)
        : Wallet.fromMnemonic(
            process.env.MNEMONIC ? process.env.MNEMONIC : ethTestConfig.mnemonic,
            "m/44'/60'/0'/0/1"
          ).connect(provider);
      console.log(`Using deployer wallet: ${deployWallet.address}`);

      const deployer = new Deployer({
        deployWallet,
        ownerAddress: deployWallet.address,
        verbose: true,
      });

      const nonce = cmd.nonce ? parseInt(cmd.nonce) : await deployer.deployWallet.getTransactionCount();
      console.log(`Using nonce: ${nonce}`);

      const gasPrice = cmd.gasPrice
        ? parseUnits(cmd.gasPrice, "gwei")
        : (await provider.getGasPrice()).mul(GAS_MULTIPLIER);
      console.log(`Using gas price: ${formatUnits(gasPrice, "gwei")} gwei`);

      const skipInitializeChainGovernance =
        !!cmd.skipInitializeChainGovernance && cmd.skipInitializeChainGovernance === "true";
      if (skipInitializeChainGovernance) {
        console.log("Initialization of the chain governance will be skipped");
      }

      await deploySharedBridgeOnL2ThroughL1(deployer, chainId, gasPrice, skipInitializeChainGovernance);
    });

  await program.parseAsync(process.argv);
}

main()
  .then(() => process.exit(0))
  .catch((err) => {
    console.error("Error:", err);
    process.exit(1);
  });<|MERGE_RESOLUTION|>--- conflicted
+++ resolved
@@ -11,10 +11,7 @@
   applyL1ToL2Alias,
   publishBytecodeFromL1,
   requestL2TransactionDirect,
-<<<<<<< HEAD
-=======
   unapplyL1ToL2Alias,
->>>>>>> 600ba582
 } from "./utils";
 
 import { ethTestConfig } from "./deploy-utils";
@@ -22,12 +19,7 @@
 import { Deployer } from "../../l1-contracts/src.ts/deploy";
 import { GAS_MULTIPLIER } from "../../l1-contracts/scripts/utils";
 import * as hre from "hardhat";
-<<<<<<< HEAD
 import { IL2StandardDeployerFactory } from "../typechain/IL2StandardDeployerFactory";
-=======
-import { IL2StandardDeployer } from "../typechain/IL2StandardDeployer";
-import { L2StandardDeployerFactory } from "../typechain/L2StandardDeployerFactory";
->>>>>>> 600ba582
 
 export const L2_SHARED_BRIDGE_ABI = hre.artifacts.readArtifactSync("L2SharedBridge").abi;
 export const L2_STANDARD_TOKEN_PROXY_BYTECODE = hre.artifacts.readArtifactSync("BeaconProxy").bytecode;
@@ -169,11 +161,7 @@
   const L2StandardDeployerInterface = new Interface(hre.artifacts.readArtifactSync("L2StandardDeployer").abi);
   const proxyInitializationParams = L2StandardDeployerInterface.encodeFunctionData("initialize", [
     hashL2Bytecode(L2_STANDARD_TOKEN_PROXY_BYTECODE),
-<<<<<<< HEAD
-    l2GovernorAddress,
-=======
     applyL1ToL2Alias(deployer.deployWallet.address),
->>>>>>> 600ba582
     false,
   ]);
 
@@ -219,13 +207,8 @@
   }
 }
 
-<<<<<<< HEAD
-export async function setSharedBridgeInStandardDeployer(deployer: Deployer, chainId: string) {
-  const l2StandardDeployer = IL2StandardDeployerFactory.connect(
-=======
 export async function setSharedBridgeInStandardDeployer(deployer: Deployer, chainId: string, gasPrice: BigNumberish) {
   const l2StandardDeployer = L2StandardDeployerFactory.connect(
->>>>>>> 600ba582
     deployer.addresses.Bridges.L2StandardDeployerProxy,
     deployer.deployWallet
   );
