// hardhat import should be the first import in the file
import * as hre from "hardhat";

import "@nomiclabs/hardhat-ethers";
import { Command } from "commander";
import { BigNumber, Wallet, ethers } from "ethers";
import * as fs from "fs";
import * as path from "path";
import { Provider } from "zksync-web3";
import { REQUIRED_L1_TO_L2_GAS_PER_PUBDATA_LIMIT } from "zksync-web3/build/src/utils";
import { web3Provider } from "../../l1-contracts/scripts/utils";
import { getAddressFromEnv, getNumberFromEnv } from "../../l1-contracts/src.ts/utils";
import { Deployer } from "../../l1-contracts/src.ts/deploy";
import { awaitPriorityOps, computeL2Create2Address, create2DeployFromL1, getL1TxInfo } from "./utils";

const SupportedL2Contracts = ["L2SharedBridge", "L2StandardERC20", "L2WrappedBaseToken"] as const;

// For L1 contracts we can not read bytecodes, but we can still produce the upgrade calldata
const SupportedL1Contracts = ["L1ERC20Bridge"] as const;

const SupportedContracts = [...SupportedL1Contracts, ...SupportedL2Contracts] as const;

type SupportedL2Contract = (typeof SupportedL2Contracts)[number];
type SupportedContract = (typeof SupportedContracts)[number];

interface UpgradeInfo {
  contract: SupportedContract;
  target: string;
  l2ProxyAddress?: string;
}

export function getContractBytecode(contractName: SupportedL2Contract) {
  return hre.artifacts.readArtifactSync(contractName).bytecode;
}

// eslint-disable-next-line @typescript-eslint/no-explicit-any
function checkSupportedL2Contract(contract: any): contract is SupportedL2Contract {
  if (!SupportedL2Contracts.includes(contract)) {
    throw new Error(`Unsupported contract: ${contract}`);
  }

  return true;
}

// eslint-disable-next-line @typescript-eslint/no-explicit-any
function checkSupportedContract(contract: any): contract is SupportedContract {
  if (!SupportedContracts.includes(contract)) {
    throw new Error(`Unsupported contract: ${contract}`);
  }

  return true;
}

function validateUpgradeInfo(info: UpgradeInfo) {
  if (!info.target) {
    throw new Error("L2 target address is not provided");
  }
  checkSupportedContract(info.contract);
}

const priorityTxMaxGasLimit = BigNumber.from(getNumberFromEnv("CONTRACTS_PRIORITY_TX_MAX_GAS_LIMIT"));
const l2SharedBridgeProxyAddress = getAddressFromEnv("CONTRACTS_L2_SHARED_BRIDGE_ADDR");
const l1Erc20BridgeProxyAddress = getAddressFromEnv("CONTRACTS_L1_SHARED_BRIDGE_PROXY_ADDR");
const EIP1967_IMPLEMENTATION_SLOT = "0x360894a13ba1a3210667c828492db98dca3e2076cc3735a920a3ca505d382bbc";

const provider = web3Provider();
const testConfigPath = path.join(process.env.ZKSYNC_HOME as string, "etc/test_config/constant");
const ethTestConfig = JSON.parse(fs.readFileSync(`${testConfigPath}/eth.json`, { encoding: "utf-8" }));

async function getERC20BeaconAddress() {
  const provider = new Provider(process.env.API_WEB3_JSON_RPC_HTTP_URL);
  const bridge = (await provider.getDefaultBridgeAddresses()).erc20L2;
  const artifact = await hre.artifacts.readArtifact("L2SharedBridge");
  const contract = new ethers.Contract(bridge, artifact.abi, provider);

  return await contract.l2TokenBeacon();
}

async function getWETHAddress() {
  const provider = new Provider(process.env.API_WEB3_JSON_RPC_HTTP_URL);
  const wethToken = process.env.CONTRACTS_L2_WETH_TOKEN_PROXY_ADDR;
  return ethers.utils.hexStripZeros(await provider.getStorageAt(wethToken, EIP1967_IMPLEMENTATION_SLOT));
}

async function getTransparentProxyUpgradeCalldata(target: string) {
  const proxyArtifact = await hre.artifacts.readArtifact("ITransparentUpgradeableProxy");
  const proxyInterface = new ethers.utils.Interface(proxyArtifact.abi);

  return proxyInterface.encodeFunctionData("upgradeTo", [target]);
}

async function getBeaconProxyUpgradeCalldata(target: string) {
  const proxyArtifact = await hre.artifacts.readArtifact("UpgradeableBeacon");
  const proxyInterface = new ethers.utils.Interface(proxyArtifact.abi);

  return proxyInterface.encodeFunctionData("upgradeTo", [target]);
}

async function getTransparentProxyUpgradeTxInfo(
  deployer: Deployer,
  target: string,
  proxyAddress: string,
  refundRecipient: string,
  gasPrice: BigNumber
) {
  const l2Calldata = await getTransparentProxyUpgradeCalldata(target);
  return await getL1TxInfo(
    deployer,
    proxyAddress,
    l2Calldata,
    refundRecipient,
    gasPrice,
    priorityTxMaxGasLimit,
    provider
  );
}

async function getTokenBeaconUpgradeTxInfo(
  deployer: Deployer,
  target: string,
  refundRecipient: string,
  gasPrice: BigNumber,
  proxy: string
) {
  const l2Calldata = await getBeaconProxyUpgradeCalldata(target);

  return await getL1TxInfo(deployer, proxy, l2Calldata, refundRecipient, gasPrice, priorityTxMaxGasLimit, provider);
}

async function getL1BridgeUpgradeTxInfo(proxyTarget: string) {
  return {
    target: l1Erc20BridgeProxyAddress,
    value: 0,
    data: await getTransparentProxyUpgradeCalldata(proxyTarget),
  };
}

async function getTxInfo(
  deployer: Deployer,
  target: string,
  refundRecipient: string,
  gasPrice: BigNumber,
  contract: SupportedContract,
  l2ProxyAddress?: string
) {
  if (contract === "L2SharedBridge") {
    return getTransparentProxyUpgradeTxInfo(deployer, target, l2SharedBridgeProxyAddress, refundRecipient, gasPrice);
  } else if (contract == "L2WrappedBaseToken") {
    throw new Error(
      "The latest L2WrappedBaseToken implementation requires L2SharedBridge to be deployed in order to be correctly initialized, which is not the case on the majority of networks. Remove this error once the bridge is deployed."
    );
  } else if (contract == "L2StandardERC20") {
    if (!l2ProxyAddress) {
      console.log("Explicit beacon address is not supplied, requesting the one from L2 node");
      l2ProxyAddress = await getERC20BeaconAddress();
    }
    console.log(`Using beacon address: ${l2ProxyAddress}`);

    return getTokenBeaconUpgradeTxInfo(deployer, target, refundRecipient, gasPrice, l2ProxyAddress);
  } else if (contract == "L1ERC20Bridge") {
    return await getL1BridgeUpgradeTxInfo(target);
  } else {
    throw new Error(`Unsupported contract: ${contract}`);
  }
}

async function main() {
  const program = new Command();

  program.version("0.1.0").name("upgrade-l2-bridge-impl");

  program
    .command("deploy-l2-target")
    .option("--contract <contract>")
    .option("--private-key <private-key>")
    .option("--gas-price <gas-price>")
    .option("--create2-salt <create2-salt>")
    .option("--no-l2-double-check")
    .action(async (cmd) => {
      // We deploy the target contract through L1 to ensure security
      const chainId: string = cmd.chainId ? cmd.chainId : process.env.CHAIN_ETH_ZKSYNC_NETWORK_ID;
      const deployWallet = cmd.privateKey
        ? new Wallet(cmd.privateKey, provider)
        : Wallet.fromMnemonic(
            process.env.MNEMONIC ? process.env.MNEMONIC : ethTestConfig.mnemonic,
            "m/44'/60'/0'/0/1"
          ).connect(provider);
      const deployer = new Deployer({ deployWallet });
      const gasPrice = cmd.gasPrice
        ? ethers.utils.parseUnits(cmd.gasPrice, "gwei")
        : (await provider.getGasPrice()).mul(3).div(2);
      const salt = cmd.create2Salt ? cmd.create2Salt : ethers.utils.hexlify(ethers.constants.HashZero);
      checkSupportedL2Contract(cmd.contract);

      console.log(`Using deployer wallet: ${deployWallet.address}`);
      console.log("Gas price: ", ethers.utils.formatUnits(gasPrice, "gwei"));
      console.log("Salt: ", salt);

      const bridgeImplBytecode = getContractBytecode(cmd.contract);
      const l2SharedBridgeImplAddr = computeL2Create2Address(deployWallet, bridgeImplBytecode, "0x", salt);
      console.log("Bridge implementation address: ", l2SharedBridgeImplAddr);

      if (cmd.l2DoubleCheck !== false) {
        // If the bytecode has already been deployed there is no need to deploy it again.
        const zksProvider = new Provider(process.env.API_WEB3_JSON_RPC_HTTP_URL);
        const deployedBytecode = await zksProvider.getCode(l2SharedBridgeImplAddr);
        if (deployedBytecode === bridgeImplBytecode) {
          console.log("The bytecode has been already deployed!");
          console.log("Address:", l2SharedBridgeImplAddr);
          return;
        } else if (ethers.utils.arrayify(deployedBytecode).length > 0) {
          console.log("CREATE2 DERIVATION: A different bytecode has been deployed on that address");
          process.exit(1);
        } else {
          console.log("The contract has not been deployed yet. Proceeding with deployment");
        }
      }

      const tx = await create2DeployFromL1(
        chainId,
        deployWallet,
        bridgeImplBytecode,
        "0x",
        salt,
        priorityTxMaxGasLimit,
        gasPrice
      );
      console.log("L1 tx hash: ", tx.hash);

      const receipt = await tx.wait();
      if (receipt.status !== 1) {
        console.error("L1 tx failed");
        process.exit(1);
      }

      // Double checking that the deployment has been successful on L2.
      // Note that it requires working L2 node.
      if (cmd.l2DoubleCheck !== false) {
        console.log("Waiting for the L2 transaction to be committed...");
        const zksProvider = new Provider(process.env.API_WEB3_JSON_RPC_HTTP_URL);
        await awaitPriorityOps(zksProvider, receipt, deployer.bridgehubContract(deployWallet).interface);

        // Double checking that the bridge implementation has been deployed
        const deployedBytecode = await zksProvider.getCode(l2SharedBridgeImplAddr);
        if (deployedBytecode != bridgeImplBytecode) {
          console.error("Bridge implementation has not been deployed");
          process.exit(1);
        } else {
          console.log("Transaction has been successfully committed");
        }
      }

      console.log("\n");
      console.log("Bridge implementation has been successfully deployed!");
      console.log("Address:", l2SharedBridgeImplAddr);
    });

  program
    .command("prepare-l1-tx-info")
    .option("--upgrades-info <upgrades-info>")
    .option("--gas-price <gas-price>")
    .option("--deployer-private-key <deployer-private-key>")
    .option("--refund-recipient <refund-recipient>")
    .action(async (cmd) => {
      const gasPrice = cmd.gasPrice
        ? ethers.utils.parseUnits(cmd.gasPrice, "gwei")
        : (await provider.getGasPrice()).mul(3).div(2);
      const deployWallet = cmd.deployerPrivateKey
        ? new Wallet(cmd.deployerPrivateKey, provider)
        : Wallet.fromMnemonic(
            process.env.MNEMONIC ? process.env.MNEMONIC : ethTestConfig.mnemonic,
            "m/44'/60'/0'/0/1"
          ).connect(provider);
      const deployer = new Deployer({ deployWallet });
      const refundRecipient = cmd.refundRecipient ? cmd.refundRecipient : deployWallet.address;
      console.log("Gas price: ", ethers.utils.formatUnits(gasPrice, "gwei"));
      console.log(
        "IMPORTANT: gasPrice that you provide in the transaction should be <= to the one provided to this tool."
      );

      console.log("Refund recipient: ", refundRecipient);

<<<<<<< HEAD
      const upgradeInfos = JSON.parse(cmd.upgradesInfo) as UpgradeInfo[];
      upgradeInfos.forEach(validateUpgradeInfo);

      const governanceCalls = [];
      for (const info of upgradeInfos) {
=======
      const upgradesInfo = JSON.parse(cmd.upgradesInfo) as UpgradeInfo[];
      upgradesInfo.forEach(validateUpgradeInfo);

      const governanceCalls = [];
      for (const info of upgradesInfo) {
>>>>>>> a52ddf62
        console.log("Generating upgrade transaction for contract: ", info.contract);
        console.log("Target address: ", info.target);
        const txInfo = await getTxInfo(
          deployer,
          info.target,
          refundRecipient,
          gasPrice,
          info.contract,
          info.l2ProxyAddress
        );

        console.log(JSON.stringify(txInfo, null, 4) + "\n");

        governanceCalls.push(txInfo);
      }

      const operation = {
        calls: governanceCalls,
        predecessor: ethers.constants.HashZero,
        salt: ethers.constants.HashZero,
      };

      console.log("Combined list of governance calls: ");
      console.log(JSON.stringify(operation, null, 4) + "\n");

      const governance = deployer.governanceContract(deployWallet);
      const scheduleTransparentCalldata = governance.interface.encodeFunctionData("scheduleTransparent", [
        operation,
        0,
      ]);
      const executeCalldata = governance.interface.encodeFunctionData("execute", [operation]);

      console.log("scheduleTransparentCalldata: ");
      console.log(scheduleTransparentCalldata);

      console.log("executeCalldata: ");
      console.log(executeCalldata);
    });

  program.command("get-l2-erc20-beacon-address").action(async () => {
    console.log(`L2 ERC20 beacon address: ${await getERC20BeaconAddress()}`);
  });

  program.command("get-weth-token-implementation").action(async () => {
    console.log(`WETH token implementation address: ${await getWETHAddress()}`);
  });

  program
    .command("get-base-cost-for-max-op")
    .option("--gas-price <gas-price>")
    .action(async (cmd) => {
      if (!cmd.gasPrice) {
        throw new Error("Gas price is not provided");
      }

      const gasPrice = ethers.utils.parseUnits(cmd.gasPrice, "gwei");

      const deployer = new Deployer({ deployWallet: Wallet.createRandom().connect(provider) });
      const zksync = deployer.bridgehubContract(ethers.Wallet.createRandom().connect(provider));
      const chainId = process.env.CHAIN_ETH_ZKSYNC_NETWORK_ID;
      const neededValue = await zksync.l2TransactionBaseCost(
        chainId,
        gasPrice,
        priorityTxMaxGasLimit,
        REQUIRED_L1_TO_L2_GAS_PER_PUBDATA_LIMIT
      );

      console.log(`Base cost for priority tx with max ergs: ${ethers.utils.formatEther(neededValue)} ETH`);
    });

  await program.parseAsync(process.argv);
}

main()
  .then(() => process.exit(0))
  .catch((err) => {
    console.error("Error:", err);
    process.exit(1);
  });<|MERGE_RESOLUTION|>--- conflicted
+++ resolved
@@ -280,19 +280,11 @@
 
       console.log("Refund recipient: ", refundRecipient);
 
-<<<<<<< HEAD
-      const upgradeInfos = JSON.parse(cmd.upgradesInfo) as UpgradeInfo[];
-      upgradeInfos.forEach(validateUpgradeInfo);
-
-      const governanceCalls = [];
-      for (const info of upgradeInfos) {
-=======
       const upgradesInfo = JSON.parse(cmd.upgradesInfo) as UpgradeInfo[];
       upgradesInfo.forEach(validateUpgradeInfo);
 
       const governanceCalls = [];
       for (const info of upgradesInfo) {
->>>>>>> a52ddf62
         console.log("Generating upgrade transaction for contract: ", info.contract);
         console.log("Target address: ", info.target);
         const txInfo = await getTxInfo(
