[profile.default]
allow_paths = ["../l2-contracts/contracts"]
src = "contracts"
out = "out"
<<<<<<< HEAD
libs = ["node_modules", "./lib"]
=======
libs = ["./lib"]
>>>>>>> 9f8466b4
cache_path = "cache-forge"
test = "test/foundry"
solc_version = "0.8.24"
evm_version = "cancun"
fs_permissions = [
    { access = "read", path = "../system-contracts/bootloader/build/artifacts" },
    { access = "read", path = "../system-contracts/artifacts-zk/" },
    { access = "read", path = "../system-contracts/contracts-preprocessed/precompiles/artifacts" },
    { access = "read", path = "../system-contracts/contracts-preprocessed/artifacts" },
    { access = "read", path = "../system-contracts/zkout" },
    { access = "read", path = "../l2-contracts/artifacts-zk/" },
    { access = "read", path = "../l2-contracts/zkout/" },
    { access = "read", path = "../l1-contracts/artifacts-zk/" },
<<<<<<< HEAD
=======
    { access = "read", path = "../l1-contracts/script-out/" },
>>>>>>> 9f8466b4
    { access = "read", path = "../da-contracts/" },
    { access = "read", path = "../system-contracts/zkout/" },
    { access = "read", path = "./script-config" },
    { access = "read-write", path = "./script-out" },
<<<<<<< HEAD
    { access = "read", path = "./upgrade-envs" },
=======
    { access = "read", path = "./upgrade-envs/" },
>>>>>>> 9f8466b4
    { access = "read", path = "./out" },
    { access = "read-write", path = "./test/foundry/l1/integration/deploy-scripts/script-config/" },
    { access = "read-write", path = "./test/foundry/l1/integration/deploy-scripts/script-out/" },
    { access = "read-write", path = "./test/foundry/l1/integration/upgrade-envs/script-config/" },
    { access = "read-write", path = "./test/foundry/l1/integration/upgrade-envs/script-out/" },
    { access = "read", path = "zkout" },
<<<<<<< HEAD
=======
    { access = "read", path = "./deploy-scripts/evm-predeploys/evm-predeploy-datas" },
>>>>>>> 9f8466b4
]
ignored_error_codes = ["missing-receive-ether", "code-size"]
ignored_warnings_from = ["test", "contracts/dev-contracts"]
suppressed_warnings = ["txorigin"]
remappings = [
    "forge-std/=lib/forge-std/src/",
    "murky/=lib/murky/src/",
    "foundry-test/=test/foundry/",
    "l2-contracts/=../l2-contracts/contracts/",
    "@openzeppelin/contracts-v4/=lib/openzeppelin-contracts-v4/contracts/",
    "@openzeppelin/contracts-upgradeable-v4/=lib/openzeppelin-contracts-upgradeable-v4/contracts/",
]
optimizer = true
optimizer_runs = 200
[profile.default.zksync] 
enable_eravm_extensions = true
<<<<<<< HEAD
zksolc = "1.5.7"
=======
zksolc = "1.5.7"

[profile.invariant_tests_l1context]
test = "test"
ignored_error_codes = ["missing-receive-ether", "code-size", 2018, 5667, 2519, 6321, 3149, 3860]
optimizer = false
[profile.invariant_tests_l1context.zksync]
suppressed_warnings = ["txorigin"]
[profile.invariant_tests_l1context.invariant]
runs = 10
depth = 1000

[profile.invariant_tests_l2context]
test = "test"
ignored_error_codes = ["missing-receive-ether", "code-size", 2018, 5667, 2519, 6321, 3149, 3860]
optimizer = false
[profile.invariant_tests_l2context.zksync]
suppressed_warnings = ["txorigin"]
[profile.invariant_tests_l2context.invariant]
runs = 1
depth = 100

[profile.invariant_tests_l1context_ci]
test = "test"
ignored_error_codes = ["missing-receive-ether", "code-size", 2018, 5667, 2519, 6321, 3149, 3860]
optimizer = false
[profile.invariant_tests_l1context_ci.zksync]
suppressed_warnings = ["txorigin"]
[profile.invariant_tests_l1context_ci.invariant]
runs = 10
depth = 10000

[profile.invariant_tests_l2context_ci]
test = "test"
ignored_error_codes = ["missing-receive-ether", "code-size", 2018, 5667, 2519, 6321, 3149, 3860]
optimizer = false
[profile.invariant_tests_l2context_ci.zksync]
suppressed_warnings = ["txorigin"]
[profile.invariant_tests_l2context_ci.invariant]
runs = 2
depth = 1000
>>>>>>> 9f8466b4
<|MERGE_RESOLUTION|>--- conflicted
+++ resolved
@@ -2,11 +2,7 @@
 allow_paths = ["../l2-contracts/contracts"]
 src = "contracts"
 out = "out"
-<<<<<<< HEAD
-libs = ["node_modules", "./lib"]
-=======
 libs = ["./lib"]
->>>>>>> 9f8466b4
 cache_path = "cache-forge"
 test = "test/foundry"
 solc_version = "0.8.24"
@@ -20,29 +16,19 @@
     { access = "read", path = "../l2-contracts/artifacts-zk/" },
     { access = "read", path = "../l2-contracts/zkout/" },
     { access = "read", path = "../l1-contracts/artifacts-zk/" },
-<<<<<<< HEAD
-=======
     { access = "read", path = "../l1-contracts/script-out/" },
->>>>>>> 9f8466b4
     { access = "read", path = "../da-contracts/" },
     { access = "read", path = "../system-contracts/zkout/" },
     { access = "read", path = "./script-config" },
     { access = "read-write", path = "./script-out" },
-<<<<<<< HEAD
-    { access = "read", path = "./upgrade-envs" },
-=======
     { access = "read", path = "./upgrade-envs/" },
->>>>>>> 9f8466b4
     { access = "read", path = "./out" },
     { access = "read-write", path = "./test/foundry/l1/integration/deploy-scripts/script-config/" },
     { access = "read-write", path = "./test/foundry/l1/integration/deploy-scripts/script-out/" },
     { access = "read-write", path = "./test/foundry/l1/integration/upgrade-envs/script-config/" },
     { access = "read-write", path = "./test/foundry/l1/integration/upgrade-envs/script-out/" },
     { access = "read", path = "zkout" },
-<<<<<<< HEAD
-=======
     { access = "read", path = "./deploy-scripts/evm-predeploys/evm-predeploy-datas" },
->>>>>>> 9f8466b4
 ]
 ignored_error_codes = ["missing-receive-ether", "code-size"]
 ignored_warnings_from = ["test", "contracts/dev-contracts"]
@@ -59,9 +45,6 @@
 optimizer_runs = 200
 [profile.default.zksync] 
 enable_eravm_extensions = true
-<<<<<<< HEAD
-zksolc = "1.5.7"
-=======
 zksolc = "1.5.7"
 
 [profile.invariant_tests_l1context]
@@ -102,5 +85,4 @@
 suppressed_warnings = ["txorigin"]
 [profile.invariant_tests_l2context_ci.invariant]
 runs = 2
-depth = 1000
->>>>>>> 9f8466b4
+depth = 1000