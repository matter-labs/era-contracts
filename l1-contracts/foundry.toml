[profile.default]
allow_paths = ["../l2-contracts/contracts"]
src = "contracts"
out = "out"
libs = ["node_modules", "./lib", "../da-contracts/"]
cache_path = "cache-forge"
test = "test/foundry"
solc_version = "0.8.24"
evm_version = "cancun"
fs_permissions = [
    { access = "read", path = "../system-contracts/bootloader/build/artifacts" },
    { access = "read", path = "../system-contracts/artifacts-zk/" },
    { access = "read", path = "../system-contracts/contracts-preprocessed/precompiles/artifacts" },
    { access = "read", path = "../system-contracts/contracts-preprocessed/artifacts" },
    { access = "read", path = "../l2-contracts/artifacts-zk/" },
    { access = "read", path = "../l1-contracts/artifacts-zk/" },
    { access = "read", path = "../da-contracts/" },
    { access = "read", path = "../system-contracts/zkout/" },
    { access = "read", path = "./script-config" },
    { access = "read-write", path = "./script-out" },
    { access = "read", path = "./out" },
<<<<<<< HEAD
    { access = "read", path = "./test/foundry/l1/integration/deploy-scripts/script-config/" },
    { access = "read-write", path = "./test/foundry/l1/integration/deploy-scripts/script-out/" },
=======
    { access = "read-write", path = "./test/foundry/l1/integration/deploy-scripts/script-config/" },
    { access = "read-write", path = "./test/foundry/l1/integration/deploy-scripts/script-out/" },
    { access = "read-write", path = "./test/foundry/l1/integration/upgrade-envs/script-config/" },
    { access = "read-write", path = "./test/foundry/l1/integration/upgrade-envs/script-out/" },
>>>>>>> 1cabb763
    { access = "read", path = "zkout" },
]
ignored_error_codes = ["missing-receive-ether", "code-size"]
ignored_warnings_from = ["test", "contracts/dev-contracts"]
suppressed_warnings = ["txorigin"]
remappings = [
    "forge-std/=lib/forge-std/src/",
    "murky/=lib/murky/src/",
    "foundry-test/=test/foundry/",
    "l2-contracts/=../l2-contracts/contracts/",
    "da-contracts/=../da-contracts/contracts/",
    "@openzeppelin/contracts-v4/=lib/openzeppelin-contracts-v4/contracts/",
    "@openzeppelin/contracts-upgradeable-v4/=lib/openzeppelin-contracts-upgradeable-v4/contracts/",
]
optimizer = true
<<<<<<< HEAD
optimizer_runs = 9999999
=======
optimizer_runs = 200
>>>>>>> 1cabb763
[profile.default.zksync] 
enable_eravm_extensions = true
zksolc = "1.5.3"<|MERGE_RESOLUTION|>--- conflicted
+++ resolved
@@ -19,15 +19,10 @@
     { access = "read", path = "./script-config" },
     { access = "read-write", path = "./script-out" },
     { access = "read", path = "./out" },
-<<<<<<< HEAD
-    { access = "read", path = "./test/foundry/l1/integration/deploy-scripts/script-config/" },
-    { access = "read-write", path = "./test/foundry/l1/integration/deploy-scripts/script-out/" },
-=======
     { access = "read-write", path = "./test/foundry/l1/integration/deploy-scripts/script-config/" },
     { access = "read-write", path = "./test/foundry/l1/integration/deploy-scripts/script-out/" },
     { access = "read-write", path = "./test/foundry/l1/integration/upgrade-envs/script-config/" },
     { access = "read-write", path = "./test/foundry/l1/integration/upgrade-envs/script-out/" },
->>>>>>> 1cabb763
     { access = "read", path = "zkout" },
 ]
 ignored_error_codes = ["missing-receive-ether", "code-size"]
@@ -43,11 +38,7 @@
     "@openzeppelin/contracts-upgradeable-v4/=lib/openzeppelin-contracts-upgradeable-v4/contracts/",
 ]
 optimizer = true
-<<<<<<< HEAD
-optimizer_runs = 9999999
-=======
 optimizer_runs = 200
->>>>>>> 1cabb763
 [profile.default.zksync] 
 enable_eravm_extensions = true
 zksolc = "1.5.3"