--- conflicted
+++ resolved
@@ -3,12 +3,8 @@
 out = "out"
 libs = ['node_modules', 'lib']
 cache_path = 'cache-forge'
-<<<<<<< HEAD
-test = "test"
-=======
 test = 'test/foundry'
 solc_version = "0.8.24"
 evm_version="cancun"
->>>>>>> 705a4c89
 
 # See more config options https://github.com/foundry-rs/foundry/tree/master/crates/config