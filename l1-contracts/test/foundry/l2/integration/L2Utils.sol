// SPDX-License-Identifier: MIT

pragma solidity ^0.8.20;

import {Vm} from "forge-std/Vm.sol";
import {StdStorage, Test, stdStorage, stdToml} from "forge-std/Test.sol";
import "forge-std/console.sol";

import {L2_ASSET_ROUTER_ADDR, L2_BRIDGEHUB_ADDR, L2_CHAIN_ASSET_HANDLER_ADDR, L2_DEPLOYER_SYSTEM_CONTRACT_ADDR, L2_MESSAGE_ROOT_ADDR, L2_NATIVE_TOKEN_VAULT_ADDR} from "contracts/common/l2-helpers/L2ContractAddresses.sol";
import {IContractDeployer, L2ContractHelper} from "contracts/common/l2-helpers/L2ContractHelper.sol";

import {L2AssetRouter} from "contracts/bridge/asset-router/L2AssetRouter.sol";
import {L2NativeTokenVault} from "contracts/bridge/ntv/L2NativeTokenVault.sol";
import {IMessageRoot} from "contracts/bridgehub/IMessageRoot.sol";
import {ICTMDeploymentTracker} from "contracts/bridgehub/ICTMDeploymentTracker.sol";
import {L2Bridgehub} from "contracts/bridgehub/L2Bridgehub.sol";
import {IBridgehub} from "contracts/bridgehub/IBridgehub.sol";
import {L2MessageRoot} from "contracts/bridgehub/L2MessageRoot.sol";

import {ETH_TOKEN_ADDRESS} from "contracts/common/Config.sol";

import {DataEncoding} from "contracts/common/libraries/DataEncoding.sol";

import {SystemContractsCaller} from "contracts/common/l2-helpers/SystemContractsCaller.sol";
import {DeployFailed} from "contracts/common/L1ContractErrors.sol";
import {SystemContractsArgs} from "../../l1/integration/l2-tests-abstract/_SharedL2ContractDeployer.sol";
import {ContractsBytecodesLib} from "deploy-scripts/ContractsBytecodesLib.sol";
import {Utils} from "deploy-scripts/Utils.sol";
import {L2ChainAssetHandler} from "contracts/bridgehub/L2ChainAssetHandler.sol";

library L2Utils {
    address internal constant VM_ADDRESS = address(uint160(uint256(keccak256("hevm cheat code"))));
    Vm internal constant vm = Vm(VM_ADDRESS);

    address internal constant L2_FORCE_DEPLOYER_ADDR = address(0x8007);
    uint256 internal constant L1_CHAIN_ID = 1;

    /**
     * @dev Initializes the system contracts.
     * @dev It is a hack needed to make the tests be able to call system contracts directly.
     */
    function initSystemContracts(SystemContractsArgs memory _args) internal {
        bytes memory contractDeployerBytecode = Utils.readSystemContractsBytecode("ContractDeployer");
        vm.etch(L2_DEPLOYER_SYSTEM_CONTRACT_ADDR, contractDeployerBytecode);
        forceDeploySystemContracts(_args);
    }

    function forceDeploySystemContracts(SystemContractsArgs memory _args) internal {
        forceDeployMessageRoot();
        forceDeployBridgehub(_args);
        forceDeployChainAssetHandler(_args);
        forceDeployAssetRouter(_args);
        forceDeployNativeTokenVault(_args);
    }

    function forceDeployMessageRoot() internal {
        new L2MessageRoot();
<<<<<<< HEAD
        forceDeployWithConstructor("MessageRoot", L2_MESSAGE_ROOT_ADDR, abi.encode(L2_BRIDGEHUB_ADDR, L1_CHAIN_ID));
=======
        forceDeployWithConstructor("L2MessageRoot", L2_MESSAGE_ROOT_ADDR, abi.encode(L2_BRIDGEHUB_ADDR));
>>>>>>> 139fac50
    }

    function forceDeployBridgehub(SystemContractsArgs memory _args) internal {
        new L2Bridgehub();
        forceDeployWithConstructor(
            "L2Bridgehub",
            L2_BRIDGEHUB_ADDR,
            abi.encode(_args.l1ChainId, _args.aliasedOwner, 100)
        );
        L2Bridgehub bridgehub = L2Bridgehub(L2_BRIDGEHUB_ADDR);
        vm.prank(_args.aliasedOwner);
        bridgehub.setAddresses(
            L2_ASSET_ROUTER_ADDR,
            ICTMDeploymentTracker(_args.l1CtmDeployer),
            IMessageRoot(L2_MESSAGE_ROOT_ADDR),
            L2_CHAIN_ASSET_HANDLER_ADDR
        );
    }

    function forceDeployChainAssetHandler(SystemContractsArgs memory _args) internal {
        new L2ChainAssetHandler();
        forceDeployWithConstructor(
            "L2ChainAssetHandler",
            L2_CHAIN_ASSET_HANDLER_ADDR,
            abi.encode(
                _args.l1ChainId,
                _args.aliasedOwner,
                L2_BRIDGEHUB_ADDR,
                L2_ASSET_ROUTER_ADDR,
                L2_MESSAGE_ROOT_ADDR
            )
        );
    }

    /// @notice Deploys the L2AssetRouter contract.
    function forceDeployAssetRouter(SystemContractsArgs memory _args) internal {
        // to ensure that the bytecode is known
        bytes32 ethAssetId = DataEncoding.encodeNTVAssetId(_args.l1ChainId, ETH_TOKEN_ADDRESS);
        {
            new L2AssetRouter();
        }
        forceDeployWithConstructor(
            "L2AssetRouter",
            L2_ASSET_ROUTER_ADDR,
            abi.encode(
                _args.l1ChainId,
                _args.eraChainId,
                _args.l1AssetRouter,
                _args.legacySharedBridge,
                ethAssetId,
                _args.aliasedOwner
            )
        );
    }

    /// @notice Deploys the L2NativeTokenVault contract.
    function forceDeployNativeTokenVault(SystemContractsArgs memory _args) internal {
        // to ensure that the bytecode is known
        bytes32 ethAssetId = DataEncoding.encodeNTVAssetId(_args.l1ChainId, ETH_TOKEN_ADDRESS);
        {
            new L2NativeTokenVault();
        }
        forceDeployWithConstructor(
            "L2NativeTokenVault",
            L2_NATIVE_TOKEN_VAULT_ADDR,
            abi.encode(
                _args.l1ChainId,
                _args.aliasedOwner,
                _args.l2TokenProxyBytecodeHash,
                _args.legacySharedBridge,
                _args.l2TokenBeacon,
                _args.contractsDeployedAlready,
                address(0),
                ethAssetId
            )
        );
    }

    function forceDeployWithConstructor(
        string memory _contractName,
        address _address,
        bytes memory _constructorArgs
    ) public {
        bytes memory bytecode = Utils.readZKFoundryBytecodeL1(string.concat(_contractName, ".sol"), _contractName);

        bytes32 bytecodehash = L2ContractHelper.hashL2Bytecode(bytecode);

        IContractDeployer.ForceDeployment[] memory deployments = new IContractDeployer.ForceDeployment[](1);
        deployments[0] = IContractDeployer.ForceDeployment({
            bytecodeHash: bytecodehash,
            newAddress: _address,
            callConstructor: true,
            value: 0,
            input: _constructorArgs
        });

        vm.prank(L2_FORCE_DEPLOYER_ADDR);
        IContractDeployer(L2_DEPLOYER_SYSTEM_CONTRACT_ADDR).forceDeployOnAddresses(deployments);
    }

    function deployViaCreat2L2(
        bytes memory creationCode,
        bytes memory constructorargs,
        bytes32 create2salt
    ) internal returns (address) {
        bytes memory bytecode = abi.encodePacked(creationCode, constructorargs);
        address contractAddress;
        assembly {
            contractAddress := create2(0, add(bytecode, 0x20), mload(bytecode), create2salt)
        }
        uint32 size;
        assembly {
            size := extcodesize(contractAddress)
        }
        if (size == 0) {
            revert DeployFailed();
        }
        return contractAddress;
    }
}<|MERGE_RESOLUTION|>--- conflicted
+++ resolved
@@ -55,11 +55,7 @@
 
     function forceDeployMessageRoot() internal {
         new L2MessageRoot();
-<<<<<<< HEAD
-        forceDeployWithConstructor("MessageRoot", L2_MESSAGE_ROOT_ADDR, abi.encode(L2_BRIDGEHUB_ADDR, L1_CHAIN_ID));
-=======
         forceDeployWithConstructor("L2MessageRoot", L2_MESSAGE_ROOT_ADDR, abi.encode(L2_BRIDGEHUB_ADDR));
->>>>>>> 139fac50
     }
 
     function forceDeployBridgehub(SystemContractsArgs memory _args) internal {
