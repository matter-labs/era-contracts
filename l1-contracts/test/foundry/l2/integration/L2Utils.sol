--- conflicted
+++ resolved
@@ -36,13 +36,10 @@
     address internal constant VM_ADDRESS = address(uint160(uint256(keccak256("hevm cheat code"))));
     Vm internal constant vm = Vm(VM_ADDRESS);
 
-<<<<<<< HEAD
     /// rich account on era_test_node
     address internal constant RANDOM_ADDRESS = address(0xBC989fDe9e54cAd2aB4392Af6dF60f04873A033A);
-=======
     address internal constant L2_FORCE_DEPLOYER_ADDR = address(0x8007);
     uint256 internal constant L1_CHAIN_ID = 1;
->>>>>>> 085eb552
 
     /**
      * @dev Initializes the system contracts.
@@ -70,16 +67,15 @@
         forceDeployInteropHandler(_args);
     }
 
-<<<<<<< HEAD
     function forceDeployMessageRoot(SystemContractsArgs memory _args) internal {
         prankOrBroadcast(_args.broadcast, RANDOM_ADDRESS);
-        new MessageRoot(IBridgehub(L2_BRIDGEHUB_ADDR));
-        forceDeployWithConstructor("MessageRoot", L2_MESSAGE_ROOT_ADDR, abi.encode(L2_BRIDGEHUB_ADDR), _args.broadcast);
-=======
-    function forceDeployMessageRoot() internal {
         new MessageRoot(IBridgehub(L2_BRIDGEHUB_ADDR), L1_CHAIN_ID);
-        forceDeployWithConstructor("MessageRoot", L2_MESSAGE_ROOT_ADDR, abi.encode(L2_BRIDGEHUB_ADDR, L1_CHAIN_ID));
->>>>>>> 085eb552
+        forceDeployWithConstructor(
+            "MessageRoot",
+            L2_MESSAGE_ROOT_ADDR,
+            abi.encode(L2_BRIDGEHUB_ADDR, L1_CHAIN_ID),
+            _args.broadcast
+        );
     }
 
     function forceDeployBridgehub(SystemContractsArgs memory _args) internal {
