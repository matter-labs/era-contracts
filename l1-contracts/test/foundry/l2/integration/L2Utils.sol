--- conflicted
+++ resolved
@@ -54,13 +54,8 @@
     }
 
     function forceDeployMessageRoot() internal {
-<<<<<<< HEAD
         new L2MessageRoot();
         forceDeployWithConstructor("L2MessageRoot", L2_MESSAGE_ROOT_ADDR, abi.encode(L2_BRIDGEHUB_ADDR));
-=======
-        new MessageRoot(IBridgehub(L2_BRIDGEHUB_ADDR), L1_CHAIN_ID);
-        forceDeployWithConstructor("MessageRoot", L2_MESSAGE_ROOT_ADDR, abi.encode(L2_BRIDGEHUB_ADDR, L1_CHAIN_ID));
->>>>>>> 213ee0f3
     }
 
     function forceDeployBridgehub(SystemContractsArgs memory _args) internal {
