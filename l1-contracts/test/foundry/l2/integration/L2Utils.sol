--- conflicted
+++ resolved
@@ -6,31 +6,22 @@
 
 import "forge-std/console.sol";
 
-<<<<<<< HEAD
-import {L2_ASSET_ROUTER_ADDR, L2_ASSET_TRACKER_ADDR, L2_BRIDGEHUB_ADDR, L2_CHAIN_ASSET_HANDLER_ADDR, L2_DEPLOYER_SYSTEM_CONTRACT_ADDR, L2_FORCE_DEPLOYER_ADDR, L2_INTEROP_CENTER_ADDR, L2_INTEROP_HANDLER_ADDR, L2_INTEROP_ROOT_STORAGE, L2_MESSAGE_ROOT_ADDR, L2_MESSAGE_VERIFICATION, L2_NATIVE_TOKEN_VAULT_ADDR} from "contracts/common/l2-helpers/L2ContractAddresses.sol";
-=======
-import {L2_ASSET_ROUTER_ADDR, L2_BRIDGEHUB_ADDR, L2_CHAIN_ASSET_HANDLER_ADDR, L2_COMPLEX_UPGRADER_ADDR, L2_DEPLOYER_SYSTEM_CONTRACT_ADDR, L2_MESSAGE_ROOT_ADDR, L2_NATIVE_TOKEN_VAULT_ADDR} from "contracts/common/l2-helpers/L2ContractAddresses.sol";
->>>>>>> 348f7b91
+import {L2_ASSET_ROUTER_ADDR, L2_ASSET_TRACKER_ADDR, L2_BRIDGEHUB_ADDR, L2_CHAIN_ASSET_HANDLER_ADDR, L2_COMPLEX_UPGRADER_ADDR, L2_DEPLOYER_SYSTEM_CONTRACT_ADDR, L2_FORCE_DEPLOYER_ADDR, L2_INTEROP_CENTER_ADDR, L2_INTEROP_HANDLER_ADDR, L2_INTEROP_ROOT_STORAGE, L2_MESSAGE_ROOT_ADDR, L2_MESSAGE_VERIFICATION, L2_NATIVE_TOKEN_VAULT_ADDR} from "contracts/common/l2-helpers/L2ContractAddresses.sol";
 import {IContractDeployer, L2ContractHelper} from "contracts/common/l2-helpers/L2ContractHelper.sol";
 
 import {L2AssetRouter} from "contracts/bridge/asset-router/L2AssetRouter.sol";
 import {L2NativeTokenVault} from "contracts/bridge/ntv/L2NativeTokenVault.sol";
 import {IMessageRoot} from "contracts/bridgehub/IMessageRoot.sol";
 import {ICTMDeploymentTracker} from "contracts/bridgehub/ICTMDeploymentTracker.sol";
-<<<<<<< HEAD
-import {Bridgehub, IBridgehub} from "contracts/bridgehub/Bridgehub.sol";
 import {ChainAssetHandler} from "contracts/bridgehub/ChainAssetHandler.sol";
-import {MessageRoot} from "contracts/bridgehub/MessageRoot.sol";
 import {L2MessageVerification} from "contracts/interop/L2MessageVerification.sol";
 import {DummyL2InteropRootStorage} from "contracts/dev-contracts/test/DummyL2InteropRootStorage.sol";
 import {InteropCenter} from "contracts/interop/InteropCenter.sol";
 import {InteropHandler} from "contracts/interop/InteropHandler.sol";
 // import {InteropAccount} from "contracts/interop/InteropAccount.sol";
-=======
 import {L2Bridgehub} from "contracts/bridgehub/L2Bridgehub.sol";
 import {IBridgehub} from "contracts/bridgehub/IBridgehub.sol";
 import {L2MessageRoot} from "contracts/bridgehub/L2MessageRoot.sol";
->>>>>>> 348f7b91
 
 import {ETH_TOKEN_ADDRESS} from "contracts/common/Config.sol";
 import {DataEncoding} from "contracts/common/libraries/DataEncoding.sol";
@@ -62,18 +53,8 @@
     }
 
     function forceDeploySystemContracts(SystemContractsArgs memory _args) internal {
-<<<<<<< HEAD
-        if (_args.broadcast) {
-            // we will broadcast from this address, it needs funds.
-            _args.aliasedOwner = RANDOM_ADDRESS;
-        }
-
-        forceDeployBridgehubContract(_args);
+        forceDeployBridgehub(_args);
         forceDeployMessageRoot(_args);
-=======
-        forceDeployMessageRoot(_args);
-        forceDeployBridgehub(_args);
->>>>>>> 348f7b91
         forceDeployChainAssetHandler(_args);
         forceDeployAssetRouter(_args);
         forceDeployNativeTokenVault(_args);
@@ -86,33 +67,6 @@
     }
 
     function forceDeployMessageRoot(SystemContractsArgs memory _args) internal {
-<<<<<<< HEAD
-        new MessageRoot(IBridgehub(L2_BRIDGEHUB_ADDR), L1_CHAIN_ID, 1);
-
-        forceDeployWithConstructor(
-            "MessageRoot",
-            L2_MESSAGE_ROOT_ADDR,
-            abi.encode(L2_BRIDGEHUB_ADDR, L1_CHAIN_ID, 1),
-            _args.broadcast
-        );
-    }
-
-    function forceDeployBridgehubContract(SystemContractsArgs memory _args) internal {
-        new Bridgehub(_args.l1ChainId, _args.aliasedOwner, 100);
-
-        forceDeployWithConstructor(
-            "Bridgehub",
-            L2_BRIDGEHUB_ADDR,
-            abi.encode(_args.l1ChainId, _args.aliasedOwner, 100),
-            _args.broadcast
-        );
-    }
-
-    function initializeBridgehub(SystemContractsArgs memory _args) internal {
-        Bridgehub bridgehub = Bridgehub(L2_BRIDGEHUB_ADDR);
-        prankOrBroadcast(_args.broadcast, _args.aliasedOwner);
-
-=======
         new L2MessageRoot();
         forceDeployWithoutConstructor("L2MessageRoot", L2_MESSAGE_ROOT_ADDR);
         vm.prank(L2_COMPLEX_UPGRADER_ADDR);
@@ -123,10 +77,12 @@
         new L2Bridgehub();
         forceDeployWithoutConstructor("L2Bridgehub", L2_BRIDGEHUB_ADDR);
         L2Bridgehub bridgehub = L2Bridgehub(L2_BRIDGEHUB_ADDR);
+    }
+        
+    function initializeBridgehub(SystemContractsArgs memory _args) internal {
         vm.prank(L2_COMPLEX_UPGRADER_ADDR);
         bridgehub.initL2(_args.l1ChainId, _args.aliasedOwner, 100);
         vm.prank(_args.aliasedOwner);
->>>>>>> 348f7b91
         bridgehub.setAddresses(
             L2_ASSET_ROUTER_ADDR,
             ICTMDeploymentTracker(_args.l1CtmDeployer),
@@ -150,21 +106,6 @@
             IMessageRoot(L2_MESSAGE_ROOT_ADDR),
             address(0)
         );
-<<<<<<< HEAD
-        forceDeployWithConstructor(
-            "ChainAssetHandler",
-            L2_CHAIN_ASSET_HANDLER_ADDR,
-            abi.encode(
-                _args.l1ChainId,
-                _args.aliasedOwner,
-                L2_BRIDGEHUB_ADDR,
-                L2_ASSET_ROUTER_ADDR,
-                L2_ASSET_TRACKER_ADDR,
-                L2_MESSAGE_ROOT_ADDR,
-                address(0)
-            ),
-            _args.broadcast
-        );
     }
 
     function forceDeployL2MessageVerification(SystemContractsArgs memory _args) internal {
@@ -208,18 +149,12 @@
 
         forceDeployWithConstructor("InteropHandler", L2_INTEROP_HANDLER_ADDR, abi.encode(), _args.broadcast);
         InteropHandler interopHandler = InteropHandler(L2_INTEROP_HANDLER_ADDR);
-=======
->>>>>>> 348f7b91
     }
 
     /// @notice Deploys the L2AssetRouter contract.
     function forceDeployAssetRouter(SystemContractsArgs memory _args) internal {
         // to ensure that the bytecode is known
         bytes32 ethAssetId = DataEncoding.encodeNTVAssetId(_args.l1ChainId, ETH_TOKEN_ADDRESS);
-<<<<<<< HEAD
-
-        new L2AssetRouter(
-=======
         {
             new L2AssetRouter();
         }
@@ -227,30 +162,12 @@
         L2AssetRouter assetRouter = L2AssetRouter(L2_ASSET_ROUTER_ADDR);
         vm.prank(L2_COMPLEX_UPGRADER_ADDR);
         assetRouter.initL2(
->>>>>>> 348f7b91
             _args.l1ChainId,
             _args.eraChainId,
             _args.l1AssetRouter,
             _args.legacySharedBridge,
             ethAssetId,
             _args.aliasedOwner
-<<<<<<< HEAD
-        );
-
-        forceDeployWithConstructor(
-            "L2AssetRouter",
-            L2_ASSET_ROUTER_ADDR,
-            abi.encode(
-                _args.l1ChainId,
-                _args.eraChainId,
-                _args.l1AssetRouter,
-                _args.legacySharedBridge,
-                ethAssetId,
-                _args.aliasedOwner
-            ),
-            _args.broadcast
-=======
->>>>>>> 348f7b91
         );
     }
 
@@ -258,42 +175,6 @@
     function forceDeployNativeTokenVault(SystemContractsArgs memory _args) internal {
         // to ensure that the bytecode is known
         bytes32 ethAssetId = DataEncoding.encodeNTVAssetId(_args.l1ChainId, ETH_TOKEN_ADDRESS);
-<<<<<<< HEAD
-
-        new L2NativeTokenVault({
-            _l1ChainId: _args.l1ChainId,
-            _aliasedOwner: _args.aliasedOwner,
-            _l2TokenProxyBytecodeHash: _args.l2TokenProxyBytecodeHash,
-            _legacySharedBridge: _args.legacySharedBridge,
-            _bridgedTokenBeacon: _args.l2TokenBeacon,
-            _contractsDeployedAlready: _args.contractsDeployedAlready,
-            _wethToken: address(0),
-            _baseTokenAssetId: ethAssetId
-        });
-        forceDeployWithConstructor(
-            "L2NativeTokenVault",
-            L2_NATIVE_TOKEN_VAULT_ADDR,
-            abi.encode(
-                _args.l1ChainId,
-                _args.aliasedOwner,
-                _args.l2TokenProxyBytecodeHash,
-                _args.legacySharedBridge,
-                _args.l2TokenBeacon,
-                _args.contractsDeployedAlready,
-                address(0),
-                ethAssetId
-            ),
-            _args.broadcast
-        );
-    }
-
-    function forceDeployWithConstructor(
-        string memory _contractName,
-        address _address,
-        bytes memory _constructorArgs,
-        bool _broadcast
-    ) public {
-=======
         {
             new L2NativeTokenVault();
         }
@@ -312,7 +193,6 @@
     }
 
     function forceDeployWithoutConstructor(string memory _contractName, address _address) public {
->>>>>>> 348f7b91
         bytes memory bytecode = Utils.readZKFoundryBytecodeL1(string.concat(_contractName, ".sol"), _contractName);
 
         bytes32 bytecodehash = L2ContractHelper.hashL2Bytecode(bytecode);
