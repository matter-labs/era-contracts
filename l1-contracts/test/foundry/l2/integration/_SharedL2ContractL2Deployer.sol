// SPDX-License-Identifier: MIT
pragma solidity ^0.8.24;

import {Test, stdToml} from "forge-std/Test.sol";
import {Script, console2 as console} from "forge-std/Script.sol";

import {L2_ASSET_ROUTER_ADDR, L2_BRIDGEHUB_ADDR, L2_INTEROP_CENTER_ADDR, L2_NATIVE_TOKEN_VAULT_ADDR, L2_CHAIN_ASSET_HANDLER_ADDR} from "contracts/common/l2-helpers/L2ContractAddresses.sol";
import {TransparentUpgradeableProxy} from "@openzeppelin/contracts-v4/proxy/transparent/TransparentUpgradeableProxy.sol";

import {L2Utils} from "./L2Utils.sol";
import {SystemContractsArgs} from "../../l1/integration/l2-tests-abstract/Utils.sol";
import {ADDRESS_ONE} from "deploy-scripts/Utils.sol";

import {IEIP7702Checker} from "contracts/state-transition/chain-interfaces/IEIP7702Checker.sol";
import {ExecutorFacet} from "contracts/state-transition/chain-deps/facets/Executor.sol";
import {AdminFacet} from "contracts/state-transition/chain-deps/facets/Admin.sol";
import {MailboxFacet} from "contracts/state-transition/chain-deps/facets/Mailbox.sol";
import {GettersFacet} from "contracts/state-transition/chain-deps/facets/Getters.sol";
import {DiamondInit} from "contracts/state-transition/chain-deps/DiamondInit.sol";
import {ZKsyncOSChainTypeManager} from "contracts/state-transition/ZKsyncOSChainTypeManager.sol";
import {IChainTypeManager} from "contracts/state-transition/IChainTypeManager.sol";
import {EraChainTypeManager} from "contracts/state-transition/EraChainTypeManager.sol";
import {L1GenesisUpgrade} from "contracts/upgrades/L1GenesisUpgrade.sol";
import {EraTestnetVerifier} from "contracts/state-transition/verifiers/EraTestnetVerifier.sol";
import {ValidatorTimelock} from "contracts/state-transition/ValidatorTimelock.sol";
import {RollupDAManager} from "contracts/state-transition/data-availability/RollupDAManager.sol";
import {IVerifierV2} from "contracts/state-transition/chain-interfaces/IVerifierV2.sol";
import {IVerifier} from "contracts/state-transition/chain-interfaces/IVerifier.sol";
// import {DeployCTMIntegrationScript} from "../../l1/integration/deploy-scripts/DeployCTMIntegration.s.sol";

import {SharedL2ContractDeployer} from "../../l1/integration/l2-tests-abstract/_SharedL2ContractDeployer.sol";

contract SharedL2ContractL2Deployer is SharedL2ContractDeployer {
    using stdToml for string;

    function initSystemContracts(SystemContractsArgs memory _args) internal virtual override {
        L2Utils.initSystemContracts(_args);
    }

    /// @notice this is duplicate code, but the inheritance is already complex
    /// here we have to deploy contracts manually with new Contract(), because that can be handled by the compiler.
    function deployL2Contracts(uint256 _l1ChainId) public virtual override {
        string memory root = vm.projectRoot();
        string memory inputPath = string.concat(
            root,
            "/test/foundry/l1/integration/deploy-scripts/script-config/config-deploy-l1.toml"
        );
        initializeConfig(inputPath);
        addresses.transparentProxyAdmin = makeAddr("transparentProxyAdmin");
        addresses.bridgehub.bridgehubProxy = L2_BRIDGEHUB_ADDR;
        addresses.bridges.l1AssetRouterProxy = L2_ASSET_ROUTER_ADDR;
        addresses.vaults.l1NativeTokenVaultProxy = L2_NATIVE_TOKEN_VAULT_ADDR;
        addresses.bridgehub.interopCenterProxy = L2_INTEROP_CENTER_ADDR;
        config.l1ChainId = _l1ChainId;
        console.log("Deploying L2 contracts");
        instantiateCreate2Factory();
        addresses.stateTransition.genesisUpgrade = address(new L1GenesisUpgrade());
        addresses.stateTransition.verifier = address(
            new EraTestnetVerifier(IVerifierV2(ADDRESS_ONE), IVerifier(ADDRESS_ONE))
        );
        uint32 executionDelay = uint32(config.contracts.validatorTimelockExecutionDelay);
        addresses.stateTransition.validatorTimelock = address(
            new TransparentUpgradeableProxy(
                address(new ValidatorTimelock(L2_BRIDGEHUB_ADDR)),
                addresses.transparentProxyAdmin,
                abi.encodeCall(ValidatorTimelock.initialize, (config.deployerAddress, executionDelay))
            )
        );
        addresses.stateTransition.executorFacet = address(new ExecutorFacet(config.l1ChainId));
        addresses.stateTransition.adminFacet = address(
            new AdminFacet(config.l1ChainId, RollupDAManager(addresses.daAddresses.rollupDAManager))
        );
        addresses.stateTransition.mailboxFacet = address(
<<<<<<< HEAD
            new MailboxFacet(config.eraChainId, config.l1ChainId, L2_CHAIN_ASSET_HANDLER_ADDR)
=======
            new MailboxFacet(config.eraChainId, config.l1ChainId, IEIP7702Checker(address(0)))
>>>>>>> 1470c718
        );
        addresses.stateTransition.gettersFacet = address(new GettersFacet());
        addresses.stateTransition.diamondInit = address(new DiamondInit(false));
        // Deploy ChainTypeManager implementation
        if (config.isZKsyncOS) {
            addresses.stateTransition.chainTypeManagerImplementation = address(
                new ZKsyncOSChainTypeManager(addresses.bridgehub.bridgehubProxy, addresses.bridgehub.interopCenterProxy)
            );
        } else {
            addresses.stateTransition.chainTypeManagerImplementation = address(
                new EraChainTypeManager(addresses.bridgehub.bridgehubProxy, addresses.bridgehub.interopCenterProxy)
            );
        }

        // Deploy TransparentUpgradeableProxy for ChainTypeManager
        bytes memory initCalldata = abi.encodeCall(
            IChainTypeManager.initialize,
            getChainTypeManagerInitializeData(addresses.stateTransition)
        );

        addresses.stateTransition.chainTypeManagerProxy = address(
            new TransparentUpgradeableProxy(
                addresses.stateTransition.chainTypeManagerImplementation,
                addresses.transparentProxyAdmin,
                initCalldata
            )
        );
    }

    function deployViaCreate2(
        bytes memory creationCode,
        bytes memory constructorArgs
    ) internal virtual override returns (address) {
        console.log("Deploying via create2 L2");
        return L2Utils.deployViaCreat2L2(creationCode, constructorArgs, create2FactoryParams.factorySalt);
    }

    // add this to be excluded from coverage report
    function test() internal virtual override {}

    function getCreationCode(
        string memory contractName,
        bool isZKBytecode
    ) internal view virtual override returns (bytes memory) {
        revert("Not implemented");
    }

    function getInitializeCalldata(
        string memory contractName,
        bool isZKBytecode
    ) internal virtual override returns (bytes memory) {
        return ("Not implemented initialize calldata");
    }

    function deployTuppWithContract(
        string memory contractName,
        bool isZKBytecode
    ) internal virtual override returns (address implementation, address proxy) {
        revert("Not implemented tupp");
    }

    // function getCreationCalldata(string memory contractName) internal view virtual override returns (bytes memory) {
    // }
}<|MERGE_RESOLUTION|>--- conflicted
+++ resolved
@@ -71,11 +71,12 @@
             new AdminFacet(config.l1ChainId, RollupDAManager(addresses.daAddresses.rollupDAManager))
         );
         addresses.stateTransition.mailboxFacet = address(
-<<<<<<< HEAD
-            new MailboxFacet(config.eraChainId, config.l1ChainId, L2_CHAIN_ASSET_HANDLER_ADDR)
-=======
-            new MailboxFacet(config.eraChainId, config.l1ChainId, IEIP7702Checker(address(0)))
->>>>>>> 1470c718
+            new MailboxFacet(
+                config.eraChainId,
+                config.l1ChainId,
+                L2_CHAIN_ASSET_HANDLER_ADDR,
+                IEIP7702Checker(address(0))
+            )
         );
         addresses.stateTransition.gettersFacet = address(new GettersFacet());
         addresses.stateTransition.diamondInit = address(new DiamondInit(false));
