--- conflicted
+++ resolved
@@ -74,13 +74,8 @@
         new VerifierFflonk();
         new VerifierPlonk();
 
-<<<<<<< HEAD
-        new TestnetVerifier(VerifierFflonk(address(0)), VerifierPlonk(address(0)));
-        new DualVerifier(VerifierFflonk(address(0)), VerifierPlonk(address(0)));
-=======
         new TestnetVerifier(L1VerifierFflonk(address(0)), L1VerifierPlonk(address(0)), address(0));
         new DualVerifier(L1VerifierFflonk(address(0)), L1VerifierPlonk(address(0)), address(0));
->>>>>>> 481a57dd
 
         new ValidatorTimelock(L2_BRIDGEHUB_ADDR);
         new ServerNotifier();
