// SPDX-License-Identifier: MIT

pragma solidity ^0.8.20;

import {Test} from "forge-std/Test.sol";

import {GatewayCTMDeployer, GatewayCTMDeployerConfig, DeployedContracts, StateTransitionContracts, DAContracts} from "contracts/state-transition/chain-deps/GatewayCTMDeployer.sol";
import {VerifierParams, IVerifier} from "contracts/state-transition/chain-interfaces/IVerifier.sol";
import {FeeParams, PubdataPricingMode} from "contracts/state-transition/chain-deps/ZKChainStorage.sol";

import {MailboxFacet} from "contracts/state-transition/chain-deps/facets/Mailbox.sol";
import {ExecutorFacet} from "contracts/state-transition/chain-deps/facets/Executor.sol";
import {GettersFacet} from "contracts/state-transition/chain-deps/facets/Getters.sol";
import {AdminFacet} from "contracts/state-transition/chain-deps/facets/Admin.sol";

import {RollupDAManager} from "contracts/state-transition/data-availability/RollupDAManager.sol";
import {RelayedSLDAValidator} from "contracts/state-transition/data-availability/RelayedSLDAValidator.sol";
import {ValidiumL1DAValidator} from "contracts/state-transition/data-availability/ValidiumL1DAValidator.sol";

<<<<<<< HEAD
import {DualVerifier} from "contracts/state-transition/verifiers/DualVerifier.sol";
import {VerifierFflonk} from "contracts/state-transition/verifiers/VerifierFflonk.sol";
import {VerifierPlonk} from "contracts/state-transition/verifiers/VerifierPlonk.sol";
import {TestnetVerifier} from "contracts/state-transition/verifiers/TestnetVerifier.sol";

=======
import {L2Verifier} from "contracts/state-transition/L2Verifier.sol";
import {L2TestnetVerifier} from "contracts/state-transition/L2TestnetVerifier.sol";
>>>>>>> f785a87d
import {ValidatorTimelock} from "contracts/state-transition/ValidatorTimelock.sol";

import {DiamondInit} from "contracts/state-transition/chain-deps/DiamondInit.sol";
import {L1GenesisUpgrade} from "contracts/upgrades/L1GenesisUpgrade.sol";
import {Diamond} from "contracts/state-transition/libraries/Diamond.sol";

import {ChainTypeManager} from "contracts/state-transition/ChainTypeManager.sol";

import {L2_BRIDGEHUB_ADDR} from "contracts/common/L2ContractAddresses.sol";

import {ProxyAdmin} from "@openzeppelin/contracts-v4/proxy/transparent/ProxyAdmin.sol";
import {TransparentUpgradeableProxy} from "@openzeppelin/contracts-v4/proxy/transparent/TransparentUpgradeableProxy.sol";
import {RollupDAManager} from "contracts/state-transition/data-availability/RollupDAManager.sol";

import {GatewayCTMDeployerHelper} from "deploy-scripts/GatewayCTMDeployerHelper.sol";

import {L2_CREATE2_FACTORY_ADDRESS} from "deploy-scripts/Utils.sol";

// We need to use contract the zkfoundry consistently uses
// zk environment only within a deployed contract
contract GatewayCTMDeployerTester {
    function deployCTMDeployer(
        bytes memory data
    ) external returns (DeployedContracts memory deployedContracts, address addr) {
        (bool success, bytes memory result) = L2_CREATE2_FACTORY_ADDRESS.call(data);
        require(success, "failed to deploy");

        addr = abi.decode(result, (address));

        deployedContracts = GatewayCTMDeployer(addr).getDeployedContracts();
    }
}

contract GatewayCTMDeployerTest is Test {
    GatewayCTMDeployerConfig deployerConfig;

    // This is done merely to publish the respective bytecodes.
    function _predeployContracts() internal {
        new MailboxFacet(1, 1);
        new ExecutorFacet(1);
        new GettersFacet();
        new AdminFacet(1, RollupDAManager(address(0)));

        new DiamondInit();
        new L1GenesisUpgrade();
        new RollupDAManager();
        new ValidiumL1DAValidator();
        new RelayedSLDAValidator();
        new ChainTypeManager(address(0));
        new ProxyAdmin();

<<<<<<< HEAD
        new VerifierFflonk();
        new VerifierPlonk();

        new TestnetVerifier(VerifierFflonk(address(0)), VerifierPlonk(address(0)));
        new DualVerifier(VerifierFflonk(address(0)), VerifierPlonk(address(0)));
=======
        new L2TestnetVerifier();
        new L2Verifier();
>>>>>>> f785a87d

        new ValidatorTimelock(address(0), 0);

        // This call will likely fail due to various checks, but we just need to get the bytecode published
        try new TransparentUpgradeableProxy(address(0), address(0), hex"") {} catch {}
    }

    function setUp() external {
        // Initialize the configuration with sample data
        GatewayCTMDeployerConfig memory config = GatewayCTMDeployerConfig({
            aliasedGovernanceAddress: address(0x123),
            salt: keccak256("test-salt"),
            eraChainId: 1001,
            l1ChainId: 1,
            rollupL2DAValidatorAddress: address(0x456),
            testnetVerifier: true,
            adminSelectors: new bytes4[](2),
            executorSelectors: new bytes4[](2),
            mailboxSelectors: new bytes4[](2),
            gettersSelectors: new bytes4[](2),
            verifierParams: VerifierParams({
                recursionNodeLevelVkHash: bytes32(0),
                recursionLeafLevelVkHash: bytes32(0),
                recursionCircuitsSetVksHash: bytes32(0)
            }),
            feeParams: FeeParams({
                // Just random values
                pubdataPricingMode: PubdataPricingMode.Rollup,
                batchOverheadL1Gas: uint32(1_000_000),
                maxPubdataPerBatch: uint32(500_000),
                maxL2GasPerBatch: uint32(2_000_000_000),
                priorityTxMaxPubdata: uint32(99_000),
                minimalL2GasPrice: uint64(20000000)
            }),
            bootloaderHash: bytes32(uint256(0xabc)),
            defaultAccountHash: bytes32(uint256(0xdef)),
            evmEmulatorHash: bytes32(uint256(0xdef)),
            priorityTxMaxGasLimit: 100000,
            genesisRoot: bytes32(uint256(0x123)),
            genesisRollupLeafIndex: 10,
            genesisBatchCommitment: bytes32(uint256(0x456)),
            forceDeploymentsData: hex"deadbeef",
            protocolVersion: 1
        });

        // Initialize selectors with sample function selectors
        config.adminSelectors[0] = bytes4(keccak256("adminFunction1()"));
        config.adminSelectors[1] = bytes4(keccak256("adminFunction2()"));
        config.executorSelectors[0] = bytes4(keccak256("executorFunction1()"));
        config.executorSelectors[1] = bytes4(keccak256("executorFunction2()"));
        config.mailboxSelectors[0] = bytes4(keccak256("mailboxFunction1()"));
        config.mailboxSelectors[1] = bytes4(keccak256("mailboxFunction2()"));
        config.gettersSelectors[0] = bytes4(keccak256("gettersFunction1()"));
        config.gettersSelectors[1] = bytes4(keccak256("gettersFunction2()"));

        deployerConfig = config;

        _predeployContracts();
    }

    // It is more a smoke test that indeed the deployment works
    function testGatewayCTMDeployer() external {
        // Just to publish bytecode
        new GatewayCTMDeployer(deployerConfig);

        (
            DeployedContracts memory calculatedDeployedContracts,
            bytes memory create2Calldata,
            address ctmDeployerAddress
        ) = GatewayCTMDeployerHelper.calculateAddresses(bytes32(0), deployerConfig);

        GatewayCTMDeployerTester tester = new GatewayCTMDeployerTester();
        (DeployedContracts memory deployedContracts, address correctCTMDeployerAddress) = tester.deployCTMDeployer(
            create2Calldata
        );

        require(ctmDeployerAddress == correctCTMDeployerAddress, "Incorrect address");

        DeployedContractsComparator.compareDeployedContracts(calculatedDeployedContracts, deployedContracts);

        // require(keccak256(abi.encode(calculatedDeployedContracts)) == keccak256(abi.encode(deployedContracts)), "Incorrect calculated addresses");

        // GatewayCTMDeployer deployer = new GatewayCTMDeployer(
        //     deployerConfig
        // );

        // DeployedContracts memory deployedContracts = deployer.getDeployedContracts();
    }
}

library DeployedContractsComparator {
    function compareDeployedContracts(DeployedContracts memory a, DeployedContracts memory b) internal pure {
        compareStateTransitionContracts(a.stateTransition, b.stateTransition);
        compareDAContracts(a.daContracts, b.daContracts);
        compareBytes(a.diamondCutData, b.diamondCutData, "diamondCutData");
    }

    function compareStateTransitionContracts(
        StateTransitionContracts memory a,
        StateTransitionContracts memory b
    ) internal pure {
        require(a.chainTypeManagerProxy == b.chainTypeManagerProxy, "chainTypeManagerProxy differs");
        require(
            a.chainTypeManagerImplementation == b.chainTypeManagerImplementation,
            "chainTypeManagerImplementation differs"
        );
        require(a.verifier == b.verifier, "verifier differs");
        require(a.adminFacet == b.adminFacet, "adminFacet differs");
        require(a.mailboxFacet == b.mailboxFacet, "mailboxFacet differs");
        require(a.executorFacet == b.executorFacet, "executorFacet differs");
        require(a.gettersFacet == b.gettersFacet, "gettersFacet differs");
        require(a.diamondInit == b.diamondInit, "diamondInit differs");
        require(a.genesisUpgrade == b.genesisUpgrade, "genesisUpgrade differs");
        require(a.validatorTimelock == b.validatorTimelock, "validatorTimelock differs");
        require(a.chainTypeManagerProxyAdmin == b.chainTypeManagerProxyAdmin, "chainTypeManagerProxyAdmin differs");
    }

    function compareDAContracts(DAContracts memory a, DAContracts memory b) internal pure {
        require(a.rollupDAManager == b.rollupDAManager, "rollupDAManager differs");
        require(a.relayedSLDAValidator == b.relayedSLDAValidator, "relayedSLDAValidator differs");
        require(a.validiumDAValidator == b.validiumDAValidator, "validiumDAValidator differs");
    }

    function compareBytes(bytes memory a, bytes memory b, string memory fieldName) internal pure {
        require(keccak256(a) == keccak256(b), string(abi.encodePacked(fieldName, " differs")));
    }
}<|MERGE_RESOLUTION|>--- conflicted
+++ resolved
@@ -17,16 +17,10 @@
 import {RelayedSLDAValidator} from "contracts/state-transition/data-availability/RelayedSLDAValidator.sol";
 import {ValidiumL1DAValidator} from "contracts/state-transition/data-availability/ValidiumL1DAValidator.sol";
 
-<<<<<<< HEAD
 import {DualVerifier} from "contracts/state-transition/verifiers/DualVerifier.sol";
-import {VerifierFflonk} from "contracts/state-transition/verifiers/VerifierFflonk.sol";
-import {VerifierPlonk} from "contracts/state-transition/verifiers/VerifierPlonk.sol";
+import {L2VerifierFflonk} from "contracts/state-transition/verifiers/L2VerifierFflonk.sol";
+import {L2VerifierPlonk} from "contracts/state-transition/verifiers/L2VerifierPlonk.sol";
 import {TestnetVerifier} from "contracts/state-transition/verifiers/TestnetVerifier.sol";
-
-=======
-import {L2Verifier} from "contracts/state-transition/L2Verifier.sol";
-import {L2TestnetVerifier} from "contracts/state-transition/L2TestnetVerifier.sol";
->>>>>>> f785a87d
 import {ValidatorTimelock} from "contracts/state-transition/ValidatorTimelock.sol";
 
 import {DiamondInit} from "contracts/state-transition/chain-deps/DiamondInit.sol";
@@ -78,16 +72,11 @@
         new ChainTypeManager(address(0));
         new ProxyAdmin();
 
-<<<<<<< HEAD
-        new VerifierFflonk();
-        new VerifierPlonk();
-
-        new TestnetVerifier(VerifierFflonk(address(0)), VerifierPlonk(address(0)));
-        new DualVerifier(VerifierFflonk(address(0)), VerifierPlonk(address(0)));
-=======
-        new L2TestnetVerifier();
-        new L2Verifier();
->>>>>>> f785a87d
+        new L2VerifierFflonk();
+        new L2VerifierPlonk();
+
+        new TestnetVerifier(L2VerifierFflonk(address(0)), L2VerifierPlonk(address(0)));
+        new DualVerifier(L2VerifierFflonk(address(0)), L2VerifierPlonk(address(0)));
 
         new ValidatorTimelock(address(0), 0);
 
