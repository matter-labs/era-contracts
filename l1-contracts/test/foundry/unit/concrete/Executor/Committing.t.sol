--- conflicted
+++ resolved
@@ -316,127 +316,6 @@
         executor.commitBatches(genesisStoredBatchInfo, wrongNewCommitBatchInfoArray);
     }
 
-<<<<<<< HEAD
-    // function test_RevertWhen_SystemLogIsFromIncorrectAddress() public {
-    //     bytes32[7] memory values = [
-    //         bytes32(""),
-    //         bytes32(0x290decd9548b62a8d60345a988386fc84ba6bc95484008f6362f93160ef3e563),
-    //         bytes32(""),
-    //         bytes32(""),
-    //         bytes32(""),
-    //         keccak256(""),
-    //         bytes32("")
-    //     ];
-
-    //     bytes[7] memory errors = [
-    //         bytes.concat("lm"),
-    //         bytes.concat("ln"),
-    //         bytes.concat("lb"),
-    //         bytes.concat("sc"),
-    //         bytes.concat("sv"),
-    //         bytes.concat("bl"),
-    //         bytes.concat("bk")
-    //     ];
-
-    //     for (uint256 i = 0; i < values.length; i++) {
-    //         bytes[] memory wrongL2Logs = Utils.createSystemLogs();
-    //         address wrongAddress = makeAddr("randomAddress");
-    //         wrongL2Logs[i] = Utils.constructL2Log(true, wrongAddress, i, values[i]);
-
-    //         IExecutor.CommitBatchInfo memory wrongNewCommitBatchInfo = newCommitBatchInfo;
-    //         wrongNewCommitBatchInfo.systemLogs = Utils.encodePacked(wrongL2Logs);
-
-    //         IExecutor.CommitBatchInfo[] memory wrongNewCommitBatchInfoArray = new IExecutor.CommitBatchInfo[](1);
-    //         wrongNewCommitBatchInfoArray[0] = wrongNewCommitBatchInfo;
-
-    //         vm.prank(validator);
-
-    //         vm.expectRevert(errors[i]);
-    //         executor.commitBatches(genesisStoredBatchInfo, wrongNewCommitBatchInfoArray);
-    //     }
-    // }
-
-    // function test_RevertWhen_SystemLogIsMissing() public {
-    //     for (uint256 i = 0; i < 7; i++) {
-    //         bytes[] memory l2Logs = Utils.createSystemLogs();
-    //         delete l2Logs[i];
-
-    //         IExecutor.CommitBatchInfo memory wrongNewCommitBatchInfo = newCommitBatchInfo;
-    //         wrongNewCommitBatchInfo.systemLogs = Utils.encodePacked(l2Logs);
-
-    //         IExecutor.CommitBatchInfo[] memory wrongNewCommitBatchInfoArray = new IExecutor.CommitBatchInfo[](1);
-    //         wrongNewCommitBatchInfoArray[0] = wrongNewCommitBatchInfo;
-
-    //         vm.prank(validator);
-
-    //         vm.expectRevert(bytes.concat("b7"));
-    //         executor.commitBatches(genesisStoredBatchInfo, wrongNewCommitBatchInfoArray);
-    //     }
-    // }
-
-    // function test_SuccessfullyCommitBatch() public {
-    //     bytes[] memory correctL2Logs = Utils.createSystemLogs();
-    //     correctL2Logs[uint256(SystemLogKey.PACKED_BATCH_AND_L2_BLOCK_TIMESTAMP_KEY)] = Utils.constructL2Log(
-    //         true,
-    //         L2_SYSTEM_CONTEXT_ADDRESS,
-    //         uint256(SystemLogKey.PACKED_BATCH_AND_L2_BLOCK_TIMESTAMP_KEY),
-    //         Utils.packBatchTimestampAndBlockTimestamp(currentTimestamp, currentTimestamp)
-    //     );
-    //     correctL2Logs[uint256(SystemLogKey.BLOB_ONE_HASH_KEY)] = Utils.constructL2Log(
-    //         true,
-    //         L2_PUBDATA_CHUNK_PUBLISHER_ADDR,
-    //         uint256(SystemLogKey.BLOB_ONE_HASH_KEY),
-    //         0x290decd9548b62a8d60345a988386fc84ba6bc95484008f6362f93160ef3e563
-    //     );
-
-    //     IExecutor.CommitBatchInfo memory correctNewCommitBatchInfo = newCommitBatchInfo;
-    //     correctNewCommitBatchInfo.systemLogs = Utils.encodePacked(correctL2Logs);
-    //     correctNewCommitBatchInfo.operatorDAInput = abi.encodePacked(
-    //         "\x00\x00\x00\x00\x00\x00\x00\x00\x00\x00\x00\x00\x00\x00\x00\x00\x00\x00\x00\x00\x00\x00\x00\x00\x00\x00\x00\x00\x00\x00\x00\x00\x00",
-    //         bytes32(uint256(0xbeef))
-    //     );
-
-    //     bytes32[] memory blobHashes = new bytes32[](MAX_NUMBER_OF_BLOBS);
-    //     blobHashes[0] = 0x290decd9548b62a8d60345a988386fc84ba6bc95484008f6362f93160ef3e563;
-
-    //     bytes32[] memory blobCommitments = new bytes32[](MAX_NUMBER_OF_BLOBS);
-    //     blobCommitments[0] = bytes32(uint256(0xbeef));
-
-    //     bytes32 expectedBatchCommitment = Utils.createBatchCommitment(
-    //         correctNewCommitBatchInfo,
-    //         bytes32(""),
-    //         blobCommitments,
-    //         blobHashes
-    //     );
-
-    //     IExecutor.CommitBatchInfo[] memory correctCommitBatchInfoArray = new IExecutor.CommitBatchInfo[](1);
-    //     correctCommitBatchInfoArray[0] = correctNewCommitBatchInfo;
-
-    //     vm.prank(validator);
-
-    //     vm.recordLogs();
-
-    //     executor.commitBatches(genesisStoredBatchInfo, correctCommitBatchInfoArray);
-
-    //     Vm.Log[] memory entries = vm.getRecordedLogs();
-
-    //     assertEq(entries.length, 1);
-    //     assertEq(entries[0].topics[0], keccak256("BlockCommit(uint256,bytes32,bytes32)"));
-    //     assertEq(entries[0].topics[1], bytes32(uint256(1))); // batchNumber
-    //     assertEq(entries[0].topics[2], correctNewCommitBatchInfo.newStateRoot); // batchHash
-    //     assertEq(entries[0].topics[3], expectedBatchCommitment); // commitment
-
-    //     uint256 totalBatchesCommitted = getters.getTotalBatchesCommitted();
-    //     assertEq(totalBatchesCommitted, 1);
-    // }
-
-    function test_SuccessfullyCommitBatchWithOneBlob() public {
-        bytes
-            memory operatorDAInput = "\x01\xf4\x3d\x53\x8d\x91\xd4\x77\xb0\xf8\xf7\x7e\x19\x52\x48\x7f\x00\xb8\xdf\x41\xda\x90\x5c\x08\x75\xc5\xc9\x9b\xa1\x92\x26\x84\x0d\x0d\x0a\x25\x26\xee\x22\xc7\x96\x60\x65\x7c\xbe\x01\x95\x33\x5b\x44\x69\xbd\x92\x94\x6f\x7f\x74\xae\xc5\xce\xef\x31\xf4\x32\x53\xd4\x08\x96\x72\x65\xfa\x85\x5a\xc8\xa0\x0a\x19\x52\x93\x6e\x0f\xe9\x97\x01\xc0\xa4\x32\xa1\x32\x2c\x45\x67\x24\xf7\xad\xd8\xa5\xb4\x7a\x51\xda\x52\x17\x06\x06\x95\x34\x61\xab\xd7\x5b\x91\x49\xc7\xc7\x91\xf4\x07\xfd\xbc\xf8\x39\x53\x2c\xb1\x08\xe8\xa5\x00\x64\x40\xcf\x21\xbf\x68\x87\x20\x5a\xcf\x44\x3b\x66\x3a\x57\xf2";
-        bytes32 versionedHash1 = 0xf39a869f62e75cf5f0bf914688a6b289caf2049435d8e68c5c5e6d05e44913f3;
-
-        vm.mockCall(blobVersionedHashRetriever, abi.encode(uint256(0)), abi.encode(versionedHash1));
-=======
     function test_RevertWhen_SystemLogIsFromIncorrectAddress() public {
         bytes32[9] memory values = [
             bytes32(""),
@@ -486,7 +365,6 @@
             executor.commitBatches(genesisStoredBatchInfo, wrongNewCommitBatchInfoArray);
         }
     }
->>>>>>> a09835e2
 
     // FIXME: uncomment when old logs are removed
     //    function test_RevertWhen_SystemLogIsMissing() public {
@@ -539,8 +417,6 @@
             Utils.packBatchTimestampAndBlockTimestamp(currentTimestamp, currentTimestamp)
         );
 
-<<<<<<< HEAD
-=======
         IExecutor.CommitBatchInfo memory correctNewCommitBatchInfo = newCommitBatchInfo;
         correctNewCommitBatchInfo.systemLogs = Utils.encodePacked(correctL2Logs);
         correctNewCommitBatchInfo.operatorDAInput = operatorDAInput;
@@ -594,7 +470,6 @@
             Utils.packBatchTimestampAndBlockTimestamp(currentTimestamp, currentTimestamp)
         );
 
->>>>>>> a09835e2
         IExecutor.CommitBatchInfo memory correctNewCommitBatchInfo = newCommitBatchInfo;
         correctNewCommitBatchInfo.systemLogs = Utils.encodePacked(correctL2Logs);
         correctNewCommitBatchInfo.operatorDAInput = operatorDAInput;
@@ -623,25 +498,6 @@
     }
 
     function test_SuccessfullyCommitBatchWithTwoBlob() public {
-<<<<<<< HEAD
-        bytes
-            memory operatorDAInput = "\x01\xf4\x3d\x53\x8d\x91\xd4\x77\xb0\xf8\xf7\x7e\x19\x52\x48\x7f\x00\xb8\xdf\x41\xda\x90\x5c\x08\x75\xc5\xc9\x9b\xa1\x92\x26\x84\x0d\x0d\x0a\x25\x26\xee\x22\xc7\x96\x60\x65\x7c\xbe\x01\x95\x33\x5b\x44\x69\xbd\x92\x94\x6f\x7f\x74\xae\xc5\xce\xef\x31\xf4\x32\x53\xd4\x08\x96\x72\x65\xfa\x85\x5a\xc8\xa0\x0a\x19\x52\x93\x6e\x0f\xe9\x97\x01\xc0\xa4\x32\xa1\x32\x2c\x45\x67\x24\xf7\xad\xd8\xa5\xb4\x7a\x51\xda\x52\x17\x06\x06\x95\x34\x61\xab\xd7\x5b\x91\x49\xc7\xc7\x91\xf4\x07\xfd\xbc\xf8\x39\x53\x2c\xb1\x08\xe8\xa5\x00\x64\x40\xcf\x21\xbf\x68\x87\x20\x5a\xcf\x44\x3b\x66\x3a\x57\xf2\xf4\x3d\x53\x8d\x91\xd4\x77\xb0\xf8\xf7\x7e\x19\x52\x48\x7f\x00\xb8\xdf\x41\xda\x90\x5c\x08\x75\xc5\xc9\x9b\xa1\x92\x26\x84\x0d\x0d\x0a\x25\x26\xee\x22\xc7\x96\x60\x65\x7c\xbe\x01\x95\x33\x5b\x44\x69\xbd\x92\x94\x6f\x7f\x74\xae\xc5\xce\xef\x31\xf4\x32\x53\xd4\x08\x96\x72\x65\xfa\x85\x5a\xc8\xa0\x0a\x19\x52\x93\x6e\x0f\xe9\x97\x01\xc0\xa4\x32\xa1\x32\x2c\x45\x67\x24\xf7\xad\xd8\xa5\xb4\x7a\x51\xda\x52\x17\x06\x06\x95\x34\x61\xab\xd7\x5b\x91\x49\xc7\xc7\x91\xf4\x07\xfd\xbc\xf8\x39\x53\x2c\xb1\x08\xe8\xa5\x00\x64\x40\xcf\x21\xbf\x68\x87\x20\x5a\xcf\x44\x3b\x66\x3a\x57\xf2";
-        bytes32 versionedHash1 = 0xf39a869f62e75cf5f0bf914688a6b289caf2049435d8e68c5c5e6d05e44913f3;
-        bytes32 versionedHash2 = 0x290decd9548b62a8d60345a988386fc84ba6bc95484008f6362f93160ef3e563;
-
-        vm.mockCall(blobVersionedHashRetriever, abi.encode(uint256(0)), abi.encode(versionedHash1));
-
-        vm.mockCall(blobVersionedHashRetriever, abi.encode(uint256(0)), abi.encode(versionedHash1));
-
-        vm.mockCall(blobVersionedHashRetriever, abi.encode(uint256(1)), abi.encode(versionedHash2));
-
-        vm.mockCall(blobVersionedHashRetriever, abi.encode(uint256(2)), abi.encode(bytes32(0)));
-
-        vm.mockCall(
-            POINT_EVALUATION_PRECOMPILE_ADDR,
-            "\xf3\x9a\x86\x9f\x62\xe7\x5c\xf5\xf0\xbf\x91\x46\x88\xa6\xb2\x89\xca\xf2\x04\x94\x35\xd8\xe6\x8c\x5c\x5e\x6d\x05\xe4\x49\x13\xf3\x00\x00\x00\x00\x00\x00\x00\x00\x00\x00\x00\x00\x00\x00\x00\x00\xf4\x3d\x53\x8d\x91\xd4\x77\xb0\xf8\xf7\x7e\x19\x52\x48\x7f\x00\xb8\xdf\x41\xda\x90\x5c\x08\x75\xc5\xc9\x9b\xa1\x92\x26\x84\x0d\x0d\x0a\x25\x26\xee\x22\xc7\x96\x60\x65\x7c\xbe\x01\x95\x33\x5b\x44\x69\xbd\x92\x94\x6f\x7f\x74\xae\xc5\xce\xef\x31\xf4\x32\x53\xd4\x08\x96\x72\x65\xfa\x85\x5a\xc8\xa0\x0a\x19\x52\x93\x6e\x0f\xe9\x97\x01\xc0\xa4\x32\xa1\x32\x2c\x45\x67\x24\xf7\xad\xd8\xa5\xb4\x7a\x51\xda\x52\x17\x06\x06\x95\x34\x61\xab\xd7\x5b\x91\x49\xc7\xc7\x91\xf4\x07\xfd\xbc\xf8\x39\x53\x2c\xb1\x08\xe8\xa5\x00\x64\x40\xcf\x21\xbf\x68\x87\x20\x5a\xcf\x44\x3b\x66\x3a\x57\xf2",
-            "\x00\x00\x00\x00\x00\x00\x00\x00\x00\x00\x00\x00\x00\x00\x00\x00\x00\x00\x00\x00\x00\x00\x00\x00\x00\x00\x00\x00\x00\x00\x10\x00\x73\xed\xa7\x53\x29\x9d\x7d\x48\x33\x39\xd8\x08\x09\xa1\xd8\x05\x53\xbd\xa4\x02\xff\xfe\x5b\xfe\xff\xff\xff\xff\x00\x00\x00\x01"
-=======
         bytes32 uncompressedStateDiffHash = Utils.randomBytes32("uncompressedStateDiffHash");
         bytes32 totalL2PubdataHash = Utils.randomBytes32("totalL2PubdataHash");
         uint8 numberOfBlobs = 2;
@@ -659,7 +515,6 @@
             EMPTY_PREPUBLISHED_COMMITMENT,
             defaultBlobCommitment,
             EMPTY_PREPUBLISHED_COMMITMENT
->>>>>>> a09835e2
         );
 
         bytes32[] memory blobVersionedHashes = new bytes32[](2);
