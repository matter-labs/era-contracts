// SPDX-License-Identifier: MIT

pragma solidity 0.8.24;

import {Test} from "forge-std/Test.sol";
import {Utils, DEFAULT_L2_LOGS_TREE_ROOT_HASH, L2_DA_VALIDATOR_ADDRESS} from "../Utils/Utils.sol";
import {COMMIT_TIMESTAMP_NOT_OLDER, ETH_TOKEN_ADDRESS} from "contracts/common/Config.sol";
import {DummyEraBaseTokenBridge} from "contracts/dev-contracts/test/DummyEraBaseTokenBridge.sol";
import {DummyStateTransitionManager} from "contracts/dev-contracts/test/DummyStateTransitionManager.sol";
import {IStateTransitionManager} from "contracts/state-transition/IStateTransitionManager.sol";
import {DiamondInit} from "contracts/state-transition/chain-deps/DiamondInit.sol";
import {DiamondProxy} from "contracts/state-transition/chain-deps/DiamondProxy.sol";
import {VerifierParams, FeeParams, PubdataPricingMode} from "contracts/state-transition/chain-deps/ZkSyncHyperchainStorage.sol";
import {ExecutorFacet} from "contracts/state-transition/chain-deps/facets/Executor.sol";
import {GettersFacet} from "contracts/state-transition/chain-deps/facets/Getters.sol";
import {AdminFacet} from "contracts/state-transition/chain-deps/facets/Admin.sol";
import {MailboxFacet} from "contracts/state-transition/chain-deps/facets/Mailbox.sol";
import {InitializeData} from "contracts/state-transition/chain-interfaces/IDiamondInit.sol";
import {IExecutor, TOTAL_BLOBS_IN_COMMITMENT} from "contracts/state-transition/chain-interfaces/IExecutor.sol";
import {IVerifier} from "contracts/state-transition/chain-interfaces/IVerifier.sol";
import {IL1DAValidator} from "contracts/state-transition/chain-interfaces/IL1DAValidator.sol";
import {Diamond} from "contracts/state-transition/libraries/Diamond.sol";
import {TestnetVerifier} from "contracts/state-transition/TestnetVerifier.sol";
import {DummyBridgehub} from "contracts/dev-contracts/test/DummyBridgehub.sol";
<<<<<<< HEAD
import {IL1SharedBridge} from "contracts/bridge/interfaces/IL1SharedBridge.sol";
import {RollupL1DAValidator} from "contracts/state-transition/data-availability/RollupL1DAValidator.sol";

bytes32 constant EMPTY_PREPUBLISHED_COMMITMENT = 0x0000000000000000000000000000000000000000000000000000000000000000;
bytes constant POINT_EVALUATION_PRECOMPILE_RESULT = hex"000000000000000000000000000000000000000000000000000000000000100073eda753299d7d483339d80809a1d80553bda402fffe5bfeffffffff00000001";
=======
import {IL1AssetRouter} from "contracts/bridge/interfaces/IL1AssetRouter.sol";
import {RollupL1DAValidator} from "da-contracts/RollupL1DAValidator.sol";
import {L1DAValidatorOutput} from "da-contracts/IL1DAValidator.sol";
>>>>>>> 2dd22cbc

contract ExecutorTest is Test {
    address internal owner;
    address internal validator;
    address internal randomSigner;
    address internal blobVersionedHashRetriever;
    address internal l1DAValidator;
    AdminFacet internal admin;
    ExecutorFacet internal executor;
    GettersFacet internal getters;
    MailboxFacet internal mailbox;
    bytes32 internal newCommittedBlockBatchHash;
    bytes32 internal newCommittedBlockCommitment;
    uint256 internal currentTimestamp;
    IExecutor.CommitBatchInfo internal newCommitBatchInfo;
    IExecutor.StoredBatchInfo internal newStoredBatchInfo;
    DummyEraBaseTokenBridge internal sharedBridge;
    RollupL1DAValidator internal rollupL1DAValidator;

    uint256 eraChainId;

    IExecutor.StoredBatchInfo internal genesisStoredBatchInfo;
    IExecutor.ProofInput internal proofInput;

    function getAdminSelectors() private view returns (bytes4[] memory) {
        bytes4[] memory selectors = new bytes4[](12);
        selectors[0] = admin.setPendingAdmin.selector;
        selectors[1] = admin.acceptAdmin.selector;
        selectors[2] = admin.setValidator.selector;
        selectors[3] = admin.setPorterAvailability.selector;
        selectors[4] = admin.setPriorityTxMaxGasLimit.selector;
        selectors[5] = admin.changeFeeParams.selector;
        selectors[6] = admin.setTokenMultiplier.selector;
        selectors[7] = admin.upgradeChainFromVersion.selector;
        selectors[8] = admin.executeUpgrade.selector;
        selectors[9] = admin.freezeDiamond.selector;
        selectors[10] = admin.unfreezeDiamond.selector;
        selectors[11] = admin.setDAValidatorPair.selector;
        return selectors;
    }

    function getExecutorSelectors() private view returns (bytes4[] memory) {
        bytes4[] memory selectors = new bytes4[](5);
        selectors[0] = executor.commitBatches.selector;
        selectors[1] = executor.proveBatches.selector;
        selectors[2] = executor.executeBatches.selector;
        selectors[3] = executor.revertBatches.selector;
        selectors[4] = executor.setPriorityTreeStartIndex.selector;
        return selectors;
    }

    function getGettersSelectors() public view returns (bytes4[] memory) {
        bytes4[] memory selectors = new bytes4[](28);
        selectors[0] = getters.getVerifier.selector;
        selectors[1] = getters.getAdmin.selector;
        selectors[2] = getters.getPendingAdmin.selector;
        selectors[3] = getters.getTotalBlocksCommitted.selector;
        selectors[4] = getters.getTotalBlocksVerified.selector;
        selectors[5] = getters.getTotalBlocksExecuted.selector;
        selectors[6] = getters.getTotalPriorityTxs.selector;
        selectors[7] = getters.getFirstUnprocessedPriorityTx.selector;
        selectors[8] = getters.getPriorityQueueSize.selector;
        selectors[9] = getters.priorityQueueFrontOperation.selector;
        selectors[10] = getters.isValidator.selector;
        selectors[11] = getters.l2LogsRootHash.selector;
        selectors[12] = getters.storedBatchHash.selector;
        selectors[13] = getters.getL2BootloaderBytecodeHash.selector;
        selectors[14] = getters.getL2DefaultAccountBytecodeHash.selector;
        selectors[15] = getters.getVerifierParams.selector;
        selectors[16] = getters.isDiamondStorageFrozen.selector;
        selectors[17] = getters.getPriorityTxMaxGasLimit.selector;
        selectors[18] = getters.isEthWithdrawalFinalized.selector;
        selectors[19] = getters.facets.selector;
        selectors[20] = getters.facetFunctionSelectors.selector;
        selectors[21] = getters.facetAddresses.selector;
        selectors[22] = getters.facetAddress.selector;
        selectors[23] = getters.isFunctionFreezable.selector;
        selectors[24] = getters.isFacetFreezable.selector;
        selectors[25] = getters.getTotalBatchesCommitted.selector;
        selectors[26] = getters.getTotalBatchesVerified.selector;
        selectors[27] = getters.getTotalBatchesExecuted.selector;
        return selectors;
    }

    function getMailboxSelectors() private view returns (bytes4[] memory) {
        bytes4[] memory selectors = new bytes4[](6);
        selectors[0] = mailbox.proveL2MessageInclusion.selector;
        selectors[1] = mailbox.proveL2LogInclusion.selector;
        selectors[2] = mailbox.proveL1ToL2TransactionStatus.selector;
        selectors[3] = mailbox.finalizeEthWithdrawal.selector;
        selectors[4] = mailbox.requestL2Transaction.selector;
        selectors[5] = mailbox.l2TransactionBaseCost.selector;
        return selectors;
    }

    function defaultFeeParams() private pure returns (FeeParams memory feeParams) {
        feeParams = FeeParams({
            pubdataPricingMode: PubdataPricingMode.Rollup,
            batchOverheadL1Gas: 1_000_000,
            maxPubdataPerBatch: 110_000,
            maxL2GasPerBatch: 80_000_000,
            priorityTxMaxPubdata: 99_000,
            minimalL2GasPrice: 250_000_000
        });
    }

    constructor() {
        owner = makeAddr("owner");
        validator = makeAddr("validator");
        randomSigner = makeAddr("randomSigner");
        blobVersionedHashRetriever = makeAddr("blobVersionedHashRetriever");
        l1DAValidator = address(new RollupL1DAValidator());
        DummyBridgehub dummyBridgehub = new DummyBridgehub();
        sharedBridge = new DummyEraBaseTokenBridge();

        eraChainId = 9;

<<<<<<< HEAD
        executor = new ExecutorFacet();
=======
        executor = new TestExecutor();
        rollupL1DAValidator = new RollupL1DAValidator();
>>>>>>> 2dd22cbc
        admin = new AdminFacet();
        getters = new GettersFacet();
        mailbox = new MailboxFacet(eraChainId);

        DummyStateTransitionManager stateTransitionManager = new DummyStateTransitionManager();
        vm.mockCall(
            address(stateTransitionManager),
            abi.encodeWithSelector(IStateTransitionManager.protocolVersionIsActive.selector),
            abi.encode(bool(true))
        );
        DiamondInit diamondInit = new DiamondInit();

        bytes8 dummyHash = 0x1234567890123456;

        genesisStoredBatchInfo = IExecutor.StoredBatchInfo({
            batchNumber: 0,
            batchHash: bytes32(""),
            indexRepeatedStorageChanges: 0,
            numberOfLayer1Txs: 0,
            priorityOperationsHash: keccak256(""),
            l2LogsTreeRoot: DEFAULT_L2_LOGS_TREE_ROOT_HASH,
            timestamp: 0,
            commitment: bytes32("")
        });

        TestnetVerifier testnetVerifier = new TestnetVerifier();

        InitializeData memory params = InitializeData({
            // TODO REVIEW
            chainId: eraChainId,
            bridgehub: address(dummyBridgehub),
            stateTransitionManager: address(stateTransitionManager),
            protocolVersion: 0,
            admin: owner,
            validatorTimelock: validator,
            baseToken: ETH_TOKEN_ADDRESS,
            baseTokenBridge: address(sharedBridge),
            storedBatchZero: keccak256(abi.encode(genesisStoredBatchInfo)),
            verifier: IVerifier(testnetVerifier), // verifier
            verifierParams: VerifierParams({
                recursionNodeLevelVkHash: 0,
                recursionLeafLevelVkHash: 0,
                recursionCircuitsSetVksHash: 0
            }),
            l2BootloaderBytecodeHash: dummyHash,
            l2DefaultAccountBytecodeHash: dummyHash,
            priorityTxMaxGasLimit: 1000000,
            feeParams: defaultFeeParams(),
            blobVersionedHashRetriever: blobVersionedHashRetriever
        });

        bytes memory diamondInitData = abi.encodeWithSelector(diamondInit.initialize.selector, params);

        Diamond.FacetCut[] memory facetCuts = new Diamond.FacetCut[](4);
        facetCuts[0] = Diamond.FacetCut({
            facet: address(admin),
            action: Diamond.Action.Add,
            isFreezable: true,
            selectors: getAdminSelectors()
        });
        facetCuts[1] = Diamond.FacetCut({
            facet: address(executor),
            action: Diamond.Action.Add,
            isFreezable: true,
            selectors: getExecutorSelectors()
        });
        facetCuts[2] = Diamond.FacetCut({
            facet: address(getters),
            action: Diamond.Action.Add,
            isFreezable: false,
            selectors: getGettersSelectors()
        });
        facetCuts[3] = Diamond.FacetCut({
            facet: address(mailbox),
            action: Diamond.Action.Add,
            isFreezable: true,
            selectors: getMailboxSelectors()
        });

        Diamond.DiamondCutData memory diamondCutData = Diamond.DiamondCutData({
            facetCuts: facetCuts,
            initAddress: address(diamondInit),
            initCalldata: diamondInitData
        });

        uint256 chainId = block.chainid;
        DiamondProxy diamondProxy = new DiamondProxy(chainId, diamondCutData);

        executor = ExecutorFacet(address(diamondProxy));
        getters = GettersFacet(address(diamondProxy));
        mailbox = MailboxFacet(address(diamondProxy));
        admin = AdminFacet(address(diamondProxy));

        vm.prank(address(owner));
        admin.setDAValidatorPair(l1DAValidator, L2_DA_VALIDATOR_ADDRESS);

        // Initiate the token multiplier to enable L1 -> L2 transactions.
        vm.prank(address(stateTransitionManager));
        admin.setTokenMultiplier(1, 1);
        vm.prank(address(owner));
        admin.setDAValidatorPair(address(rollupL1DAValidator), address(rollupL1DAValidator));
        L1DAValidatorOutput memory l1DAValidatorOutput = L1DAValidatorOutput({
            stateDiffHash: Utils.randomBytes32("stateDiffHash"),
            blobsLinearHashes: new bytes32[](TOTAL_BLOBS_IN_COMMITMENT),
            blobsOpeningCommitments: new bytes32[](TOTAL_BLOBS_IN_COMMITMENT)
        });
        // todo we should not mock this.
        vm.mockCall(
            address(rollupL1DAValidator),
            abi.encodeWithSelector(rollupL1DAValidator.checkDA.selector),
            abi.encode(l1DAValidatorOutput)
        );

        uint256[] memory recursiveAggregationInput;
        uint256[] memory serializedProof;
        proofInput = IExecutor.ProofInput(recursiveAggregationInput, serializedProof);

        // foundry's default value is 1 for the block's timestamp, it is expected
        // that block.timestamp > COMMIT_TIMESTAMP_NOT_OLDER + 1
        vm.warp(COMMIT_TIMESTAMP_NOT_OLDER + 1 + 1);
        currentTimestamp = block.timestamp;

        bytes memory l2Logs = Utils.encodePacked(Utils.createSystemLogs(bytes32(0)));
        newCommitBatchInfo = IExecutor.CommitBatchInfo({
            batchNumber: 1,
            timestamp: uint64(currentTimestamp),
            indexRepeatedStorageChanges: 0,
            newStateRoot: Utils.randomBytes32("newStateRoot"),
            numberOfLayer1Txs: 0,
            priorityOperationsHash: keccak256(""),
            bootloaderHeapInitialContentsHash: Utils.randomBytes32("bootloaderHeapInitialContentsHash"),
            eventsQueueStateHash: Utils.randomBytes32("eventsQueueStateHash"),
            systemLogs: l2Logs,
            operatorDAInput: "\x00\x00\x00\x00\x00\x00\x00\x00\x00\x00\x00\x00\x00\x00\x00\x00\x00\x00\x00\x00\x00\x00\x00\x00\x00\x00\x00\x00\x00\x00\x00\x00\x00\x00\x00\x00\x00\x00\x00\x00\x00\x00\x00\x00\x00\x00\x00\x00\x00\x00\x00\x00\x00\x00\x00\x00\x00\x00\x00\x00\x00\x00\x00\x00\x00"
        });

        vm.mockCall(
            address(sharedBridge),
            abi.encodeWithSelector(IL1AssetRouter.bridgehubDepositBaseToken.selector),
            abi.encode(true)
        );
    }

    // add this to be excluded from coverage report
    function test() internal virtual {}
}<|MERGE_RESOLUTION|>--- conflicted
+++ resolved
@@ -11,7 +11,7 @@
 import {DiamondInit} from "contracts/state-transition/chain-deps/DiamondInit.sol";
 import {DiamondProxy} from "contracts/state-transition/chain-deps/DiamondProxy.sol";
 import {VerifierParams, FeeParams, PubdataPricingMode} from "contracts/state-transition/chain-deps/ZkSyncHyperchainStorage.sol";
-import {ExecutorFacet} from "contracts/state-transition/chain-deps/facets/Executor.sol";
+import {TestExecutor} from "contracts/dev-contracts/test/TestExecutor.sol";
 import {GettersFacet} from "contracts/state-transition/chain-deps/facets/Getters.sol";
 import {AdminFacet} from "contracts/state-transition/chain-deps/facets/Admin.sol";
 import {MailboxFacet} from "contracts/state-transition/chain-deps/facets/Mailbox.sol";
@@ -22,17 +22,12 @@
 import {Diamond} from "contracts/state-transition/libraries/Diamond.sol";
 import {TestnetVerifier} from "contracts/state-transition/TestnetVerifier.sol";
 import {DummyBridgehub} from "contracts/dev-contracts/test/DummyBridgehub.sol";
-<<<<<<< HEAD
-import {IL1SharedBridge} from "contracts/bridge/interfaces/IL1SharedBridge.sol";
-import {RollupL1DAValidator} from "contracts/state-transition/data-availability/RollupL1DAValidator.sol";
+
+import {RollupL1DAValidator} from "da-contracts/RollupL1DAValidator.sol";
+import {IL1AssetRouter} from "contracts/bridge/interfaces/IL1AssetRouter.sol";
 
 bytes32 constant EMPTY_PREPUBLISHED_COMMITMENT = 0x0000000000000000000000000000000000000000000000000000000000000000;
 bytes constant POINT_EVALUATION_PRECOMPILE_RESULT = hex"000000000000000000000000000000000000000000000000000000000000100073eda753299d7d483339d80809a1d80553bda402fffe5bfeffffffff00000001";
-=======
-import {IL1AssetRouter} from "contracts/bridge/interfaces/IL1AssetRouter.sol";
-import {RollupL1DAValidator} from "da-contracts/RollupL1DAValidator.sol";
-import {L1DAValidatorOutput} from "da-contracts/IL1DAValidator.sol";
->>>>>>> 2dd22cbc
 
 contract ExecutorTest is Test {
     address internal owner;
@@ -41,7 +36,7 @@
     address internal blobVersionedHashRetriever;
     address internal l1DAValidator;
     AdminFacet internal admin;
-    ExecutorFacet internal executor;
+    TestExecutor internal executor;
     GettersFacet internal getters;
     MailboxFacet internal mailbox;
     bytes32 internal newCommittedBlockBatchHash;
@@ -144,20 +139,16 @@
         validator = makeAddr("validator");
         randomSigner = makeAddr("randomSigner");
         blobVersionedHashRetriever = makeAddr("blobVersionedHashRetriever");
-        l1DAValidator = address(new RollupL1DAValidator());
         DummyBridgehub dummyBridgehub = new DummyBridgehub();
         sharedBridge = new DummyEraBaseTokenBridge();
 
         eraChainId = 9;
 
-<<<<<<< HEAD
-        executor = new ExecutorFacet();
-=======
-        executor = new TestExecutor();
         rollupL1DAValidator = new RollupL1DAValidator();
->>>>>>> 2dd22cbc
+
         admin = new AdminFacet();
         getters = new GettersFacet();
+        executor = new TestExecutor();
         mailbox = new MailboxFacet(eraChainId);
 
         DummyStateTransitionManager stateTransitionManager = new DummyStateTransitionManager();
@@ -244,30 +235,16 @@
         uint256 chainId = block.chainid;
         DiamondProxy diamondProxy = new DiamondProxy(chainId, diamondCutData);
 
-        executor = ExecutorFacet(address(diamondProxy));
+        executor = TestExecutor(address(diamondProxy));
         getters = GettersFacet(address(diamondProxy));
         mailbox = MailboxFacet(address(diamondProxy));
         admin = AdminFacet(address(diamondProxy));
-
-        vm.prank(address(owner));
-        admin.setDAValidatorPair(l1DAValidator, L2_DA_VALIDATOR_ADDRESS);
 
         // Initiate the token multiplier to enable L1 -> L2 transactions.
         vm.prank(address(stateTransitionManager));
         admin.setTokenMultiplier(1, 1);
         vm.prank(address(owner));
-        admin.setDAValidatorPair(address(rollupL1DAValidator), address(rollupL1DAValidator));
-        L1DAValidatorOutput memory l1DAValidatorOutput = L1DAValidatorOutput({
-            stateDiffHash: Utils.randomBytes32("stateDiffHash"),
-            blobsLinearHashes: new bytes32[](TOTAL_BLOBS_IN_COMMITMENT),
-            blobsOpeningCommitments: new bytes32[](TOTAL_BLOBS_IN_COMMITMENT)
-        });
-        // todo we should not mock this.
-        vm.mockCall(
-            address(rollupL1DAValidator),
-            abi.encodeWithSelector(rollupL1DAValidator.checkDA.selector),
-            abi.encode(l1DAValidatorOutput)
-        );
+        admin.setDAValidatorPair(address(rollupL1DAValidator), L2_DA_VALIDATOR_ADDRESS);
 
         uint256[] memory recursiveAggregationInput;
         uint256[] memory serializedProof;
