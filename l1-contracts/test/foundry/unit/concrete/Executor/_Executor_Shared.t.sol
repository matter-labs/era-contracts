--- conflicted
+++ resolved
@@ -139,12 +139,8 @@
 
         eraChainId = 9;
 
-<<<<<<< HEAD
-        executor = new ExecutorFacet();
-=======
         executor = new TestExecutor();
         rollupL1DAValidator = new RollupL1DAValidator();
->>>>>>> 206ccd5e
         admin = new AdminFacet();
         getters = new GettersFacet();
         mailbox = new MailboxFacet(eraChainId);
