//SPDX-License-Identifier: UNLICENSED

pragma solidity 0.8.24;

import {stdStorage, StdStorage, Test} from "forge-std/Test.sol";
import "forge-std/console.sol";

import {Diamond} from "contracts/state-transition/libraries/Diamond.sol";
import {TestnetERC20Token} from "contracts/dev-contracts/TestnetERC20Token.sol";
import {Bridgehub} from "contracts/bridgehub/Bridgehub.sol";
import {ChainCreationParams} from "contracts/state-transition/IStateTransitionManager.sol";
import {L2TransactionRequestDirect, L2TransactionRequestTwoBridgesOuter} from "contracts/bridgehub/IBridgehub.sol";
import {DummyStateTransitionManagerWBH} from "contracts/dev-contracts/test/DummyStateTransitionManagerWithBridgeHubAddress.sol";
import {DummyHyperchain} from "contracts/dev-contracts/test/DummyHyperchain.sol";
import {DummySharedBridge} from "contracts/dev-contracts/test/DummySharedBridge.sol";
import {IL1AssetRouter} from "contracts/bridge/interfaces/IL1AssetRouter.sol";
import {L1NativeTokenVault} from "contracts/bridge/L1NativeTokenVault.sol";

import {L2Message, L2Log, TxStatus, BridgehubL2TransactionRequest} from "contracts/common/Messaging.sol";
import {ETH_TOKEN_ADDRESS, REQUIRED_L2_GAS_PRICE_PER_PUBDATA, MAX_NEW_FACTORY_DEPS} from "contracts/common/Config.sol";
import {L2_NATIVE_TOKEN_VAULT_ADDRESS} from "contracts/common/L2ContractAddresses.sol";
import {DataEncoding} from "contracts/common/libraries/DataEncoding.sol";

import {ISTMDeploymentTracker} from "contracts/bridgehub/ISTMDeploymentTracker.sol";
import {IMessageRoot} from "contracts/bridgehub/IMessageRoot.sol";

contract ExperimentalBridgeTest is Test {
    using stdStorage for StdStorage;

    Bridgehub bridgeHub;
    address public bridgeOwner;
    address public testTokenAddress;
    DummyStateTransitionManagerWBH mockSTM;
    DummyHyperchain mockChainContract;
    DummySharedBridge mockSharedBridge;
    DummySharedBridge mockSecondSharedBridge;
    TestnetERC20Token testToken;
    L1NativeTokenVault ntv;
    bytes32 tokenAssetId;

    uint256 eraChainId;

    bytes32 ETH_TOKEN_ASSET_ID =
        keccak256(
            abi.encode(block.chainid, L2_NATIVE_TOKEN_VAULT_ADDRESS, bytes32(uint256(uint160(ETH_TOKEN_ADDRESS))))
        );

    function setUp() public {
        eraChainId = 9;
        uint256 l1ChainId = 1;
        bridgeOwner = makeAddr("BRIDGE_OWNER");
        bridgeHub = new Bridgehub(l1ChainId, bridgeOwner);
        address weth = makeAddr("WETH");
        mockSTM = new DummyStateTransitionManagerWBH(address(bridgeHub));
        mockChainContract = new DummyHyperchain(address(bridgeHub), eraChainId);
        mockSharedBridge = new DummySharedBridge(keccak256("0xabc"));
        mockSecondSharedBridge = new DummySharedBridge(keccak256("0xdef"));
        ntv = new L1NativeTokenVault(weth, IL1AssetRouter(address(mockSharedBridge)));
        mockSharedBridge.setNativeTokenVault(ntv);
        mockSecondSharedBridge.setNativeTokenVault(ntv);
        testToken = new TestnetERC20Token("ZKSTT", "ZkSync Test Token", 18);
        testTokenAddress = address(testToken);
        vm.prank(address(ntv));
        ntv.registerToken(ETH_TOKEN_ADDRESS);
        ntv.registerToken(address(testToken));
        tokenAssetId = DataEncoding.encodeNTVAssetId(block.chainid, address(testToken));

        // test if the ownership of the bridgeHub is set correctly or not
        address defaultOwner = bridgeHub.owner();

        // Now, the `reentrancyGuardInitializer` should prevent anyone from calling `initialize` since we have called the constructor of the contract
        vm.expectRevert(bytes("1B"));
        bridgeHub.initialize(bridgeOwner);

        vm.store(
            address(mockChainContract),
            0x8e94fed44239eb2314ab7a406345e6c5a8f0ccedf3b600de3d004e672c33abf4,
            bytes32(uint256(1))
        );
        bytes32 bridgehubLocation = bytes32(uint256(36));
        vm.store(address(mockChainContract), bridgehubLocation, bytes32(uint256(uint160(address(bridgeHub)))));
        bytes32 baseTokenGasPriceNominatorLocation = bytes32(uint256(40));
        vm.store(address(mockChainContract), baseTokenGasPriceNominatorLocation, bytes32(uint256(1)));
        bytes32 baseTokenGasPriceDenominatorLocation = bytes32(uint256(41));
        vm.store(address(mockChainContract), baseTokenGasPriceDenominatorLocation, bytes32(uint256(1)));
        // The ownership can only be transferred by the current owner to a new owner via the two-step approach

        // Default owner calls transferOwnership
        vm.prank(defaultOwner);
        bridgeHub.transferOwnership(bridgeOwner);

        // bridgeOwner calls acceptOwnership
        vm.prank(bridgeOwner);
        bridgeHub.acceptOwnership();

        // Ownership should have changed
        assertEq(bridgeHub.owner(), bridgeOwner);
    }

    function test_onlyOwnerCanSetDeployer(address randomDeployer) public {
        assertEq(address(0), bridgeHub.admin());
        vm.prank(bridgeHub.owner());
        bridgeHub.setPendingAdmin(randomDeployer);
        vm.prank(randomDeployer);
        bridgeHub.acceptAdmin();

        assertEq(randomDeployer, bridgeHub.admin());
    }

    function test_randomCallerCannotSetDeployer(address randomCaller, address randomDeployer) public {
        if (randomCaller != bridgeHub.owner() && randomCaller != bridgeHub.admin()) {
            vm.prank(randomCaller);
            vm.expectRevert(bytes("BH: not owner or admin"));
            bridgeHub.setPendingAdmin(randomDeployer);

            // The deployer shouldn't have changed.
            assertEq(address(0), bridgeHub.admin());
        }
    }

    function test_addStateTransitionManager(address randomAddressWithoutTheCorrectInterface) public {
        bool isSTMRegistered = bridgeHub.stateTransitionManagerIsRegistered(randomAddressWithoutTheCorrectInterface);
        assertTrue(!isSTMRegistered);

        vm.prank(bridgeOwner);
        bridgeHub.addStateTransitionManager(randomAddressWithoutTheCorrectInterface);

        isSTMRegistered = bridgeHub.stateTransitionManagerIsRegistered(randomAddressWithoutTheCorrectInterface);
        assertTrue(isSTMRegistered);

        // An address that has already been registered, cannot be registered again (at least not before calling `removeStateTransitionManager`).
        vm.prank(bridgeOwner);
        vm.expectRevert(bytes("BH: state transition already registered"));
        bridgeHub.addStateTransitionManager(randomAddressWithoutTheCorrectInterface);

        isSTMRegistered = bridgeHub.stateTransitionManagerIsRegistered(randomAddressWithoutTheCorrectInterface);
        assertTrue(isSTMRegistered);
    }

    function test_addStateTransitionManager_cannotBeCalledByRandomAddress(
        address randomCaller,
        address randomAddressWithoutTheCorrectInterface
    ) public {
        bool isSTMRegistered = bridgeHub.stateTransitionManagerIsRegistered(randomAddressWithoutTheCorrectInterface);
        assertTrue(!isSTMRegistered);

        if (randomCaller != bridgeOwner) {
            vm.prank(randomCaller);
            vm.expectRevert(bytes("Ownable: caller is not the owner"));

            bridgeHub.addStateTransitionManager(randomAddressWithoutTheCorrectInterface);
        }

        vm.prank(bridgeOwner);
        bridgeHub.addStateTransitionManager(randomAddressWithoutTheCorrectInterface);

        isSTMRegistered = bridgeHub.stateTransitionManagerIsRegistered(randomAddressWithoutTheCorrectInterface);
        assertTrue(isSTMRegistered);

        // An address that has already been registered, cannot be registered again (at least not before calling `removeStateTransitionManager`).
        vm.prank(bridgeOwner);
        vm.expectRevert(bytes("BH: state transition already registered"));
        bridgeHub.addStateTransitionManager(randomAddressWithoutTheCorrectInterface);

        // Definitely not by a random caller
        if (randomCaller != bridgeOwner) {
            vm.prank(randomCaller);
            vm.expectRevert("Ownable: caller is not the owner");
            bridgeHub.addStateTransitionManager(randomAddressWithoutTheCorrectInterface);
        }

        isSTMRegistered = bridgeHub.stateTransitionManagerIsRegistered(randomAddressWithoutTheCorrectInterface);
        assertTrue(isSTMRegistered);
    }

    function test_removeStateTransitionManager(address randomAddressWithoutTheCorrectInterface) public {
        bool isSTMRegistered = bridgeHub.stateTransitionManagerIsRegistered(randomAddressWithoutTheCorrectInterface);
        assertTrue(!isSTMRegistered);

        // A non-existent STM cannot be removed
        vm.prank(bridgeOwner);
        vm.expectRevert(bytes("BH: state transition not registered yet"));
        bridgeHub.removeStateTransitionManager(randomAddressWithoutTheCorrectInterface);

        // Let's first register our particular stateTransitionManager
        vm.prank(bridgeOwner);
        bridgeHub.addStateTransitionManager(randomAddressWithoutTheCorrectInterface);

        isSTMRegistered = bridgeHub.stateTransitionManagerIsRegistered(randomAddressWithoutTheCorrectInterface);
        assertTrue(isSTMRegistered);

        // Only an address that has already been registered, can be removed.
        vm.prank(bridgeOwner);
        bridgeHub.removeStateTransitionManager(randomAddressWithoutTheCorrectInterface);

        isSTMRegistered = bridgeHub.stateTransitionManagerIsRegistered(randomAddressWithoutTheCorrectInterface);
        assertTrue(!isSTMRegistered);

        // An already removed STM cannot be removed again
        vm.prank(bridgeOwner);
        vm.expectRevert(bytes("BH: state transition not registered yet"));
        bridgeHub.removeStateTransitionManager(randomAddressWithoutTheCorrectInterface);
    }

    function test_removeStateTransitionManager_cannotBeCalledByRandomAddress(
        address randomAddressWithoutTheCorrectInterface,
        address randomCaller
    ) public {
        bool isSTMRegistered = bridgeHub.stateTransitionManagerIsRegistered(randomAddressWithoutTheCorrectInterface);
        assertTrue(!isSTMRegistered);

        if (randomCaller != bridgeOwner) {
            vm.prank(randomCaller);
            vm.expectRevert(bytes("Ownable: caller is not the owner"));

            bridgeHub.removeStateTransitionManager(randomAddressWithoutTheCorrectInterface);
        }

        // A non-existent STM cannot be removed
        vm.prank(bridgeOwner);
        vm.expectRevert(bytes("BH: state transition not registered yet"));
        bridgeHub.removeStateTransitionManager(randomAddressWithoutTheCorrectInterface);

        // Let's first register our particular stateTransitionManager
        vm.prank(bridgeOwner);
        bridgeHub.addStateTransitionManager(randomAddressWithoutTheCorrectInterface);

        isSTMRegistered = bridgeHub.stateTransitionManagerIsRegistered(randomAddressWithoutTheCorrectInterface);
        assertTrue(isSTMRegistered);

        // Only an address that has already been registered, can be removed.
        vm.prank(bridgeOwner);
        bridgeHub.removeStateTransitionManager(randomAddressWithoutTheCorrectInterface);

        isSTMRegistered = bridgeHub.stateTransitionManagerIsRegistered(randomAddressWithoutTheCorrectInterface);
        assertTrue(!isSTMRegistered);

        // An already removed STM cannot be removed again
        vm.prank(bridgeOwner);
        vm.expectRevert(bytes("BH: state transition not registered yet"));
        bridgeHub.removeStateTransitionManager(randomAddressWithoutTheCorrectInterface);

        // Not possible by a randomcaller as well
        if (randomCaller != bridgeOwner) {
            vm.prank(randomCaller);
            vm.expectRevert(bytes("Ownable: caller is not the owner"));
            bridgeHub.removeStateTransitionManager(randomAddressWithoutTheCorrectInterface);
        }
    }

<<<<<<< HEAD
=======
    function test_addToken(address randomAddress) public {
        vm.startPrank(bridgeOwner);
        bridgeHub.setAddresses(address(mockSharedBridge), ISTMDeploymentTracker(address(0)), IMessageRoot(address(0)));
        vm.stopPrank();

        assertTrue(!bridgeHub.tokenIsRegistered(testTokenAddress), "This random address is not registered as a token");

        vm.prank(bridgeOwner);
        bridgeHub.addToken(testTokenAddress);

        assertTrue(
            bridgeHub.tokenIsRegistered(testTokenAddress),
            "after call from the bridgeowner, this randomAddress should be a registered token"
        );

        if (randomAddress != address(testTokenAddress)) {
            // Testing to see if a random address can also be added or not
            vm.prank(bridgeOwner);
            bridgeHub.addToken(address(randomAddress));
            assertTrue(bridgeHub.tokenIsRegistered(randomAddress));
        }

        // An already registered token cannot be registered again
        vm.prank(bridgeOwner);
        vm.expectRevert("BH: token already registered");
        bridgeHub.addToken(testTokenAddress);
    }

    function test_addToken_cannotBeCalledByRandomAddress(address randomAddress, address randomCaller) public {
        vm.startPrank(bridgeOwner);
        bridgeHub.setAddresses(address(mockSharedBridge), ISTMDeploymentTracker(address(0)), IMessageRoot(address(0)));
        vm.stopPrank();

        if (randomCaller != bridgeOwner) {
            vm.prank(randomCaller);
            vm.expectRevert(bytes("Ownable: caller is not the owner"));
            bridgeHub.addToken(testTokenAddress);
        }

        assertTrue(!bridgeHub.tokenIsRegistered(testTokenAddress), "This random address is not registered as a token");

        vm.prank(bridgeOwner);
        bridgeHub.addToken(testTokenAddress);

        assertTrue(
            bridgeHub.tokenIsRegistered(testTokenAddress),
            "after call from the bridgeowner, this testTokenAddress should be a registered token"
        );

        // An already registered token cannot be registered again by randomCaller
        if (randomCaller != bridgeOwner) {
            vm.prank(bridgeOwner);
            vm.expectRevert("BH: token already registered");
            bridgeHub.addToken(testTokenAddress);
        }
    }

>>>>>>> 4fec3c19
    // function test_setSharedBridge(address randomAddress) public {
    //     assertTrue(
    //         bridgeHub.sharedBridge() == IL1AssetRouter(address(0)),
    //         "This random address is not registered as sharedBridge"
    //     );

    //     vm.prank(bridgeOwner);
    //     bridgeHub.setSharedBridge(randomAddress);

    //     assertTrue(
    //         bridgeHub.sharedBridge() == IL1AssetRouter(randomAddress),
    //         "after call from the bridgeowner, this randomAddress should be the registered sharedBridge"
    //     );
    // }

    // function test_setSharedBridge_cannotBeCalledByRandomAddress(address randomCaller, address randomAddress) public {
    //     if (randomCaller != bridgeOwner) {
    //         vm.prank(randomCaller);
    //         vm.expectRevert(bytes("Ownable: caller is not the owner"));
    //         bridgeHub.setSharedBridge(randomAddress);
    //     }

    // assertTrue(
    //     bridgeHub.sharedBridge() == IL1AssetRouter(address(0)),
    //     "This random address is not registered as sharedBridge"
    // );

    //     vm.prank(bridgeOwner);
    //     bridgeHub.setSharedBridge(randomAddress);

    //     assertTrue(
    //         bridgeHub.sharedBridge() == IL1AssetRouter(randomAddress),
    //         "after call from the bridgeowner, this randomAddress should be the registered sharedBridge"
    //     );
    // }

    // uint256 newChainId;
    // address admin;

    // function test_createNewChain(
    //     address randomCaller,
    //     uint256 chainId,
    //     bool isFreezable,
    //     bytes4[] memory mockSelectors,
    //     address mockInitAddress,
    //     bytes memory mockInitCalldata
    // ) public {
    //     address deployerAddress = makeAddr("DEPLOYER_ADDRESS");
    //     admin = makeAddr("NEW_CHAIN_ADMIN");
    //     // Diamond.DiamondCutData memory dcData;

    // vm.prank(bridgeOwner);
    // bridgeHub.setPendingAdmin(deployerAddress);
    // vm.prank(deployerAddress);
    // bridgeHub.acceptAdmin();
    // vm.startPrank(bridgeOwner);
    // bridgeHub.setSharedBridge(address(mockSharedBridge));
    // bridgeHub.addStateTransitionManager(address(mockSTM));
    // bridgeHub.addToken(testTokenAddress);
    // bridgeHub.setSharedBridge(address(mockSharedBridge));
    // vm.stopPrank();

    // if (randomCaller != deployerAddress && randomCaller != bridgeOwner) {
    //     vm.prank(randomCaller);
    //     vm.expectRevert(bytes("BH: not owner or admin"));
    //     bridgeHub.createNewChain({
    //         _chainId: chainId,
    //         _stateTransitionManager: address(mockSTM),
    //         _baseToken: testTokenAddress,
    //         _salt: uint256(123),
    //         _admin: admin,
    //         _initData: bytes("")
    //     });
    // }

    //     chainId = bound(chainId, 1, type(uint48).max);
    //     vm.prank(mockSTM.owner());
    //     bytes memory _newChainInitData = _createNewChainInitData(
    //         isFreezable,
    //         mockSelectors,
    //         mockInitAddress,
    //         mockInitCalldata
    //     );

    //     // bridgeHub.createNewChain => stateTransitionManager.createNewChain => this function sets the stateTransition mapping
    //     // of `chainId`, let's emulate that using foundry cheatcodes or let's just use the extra function we introduced in our mockSTM
    //     mockSTM.setHyperchain(chainId, address(mockChainContract));
    //     assertTrue(mockSTM.getHyperchain(chainId) == address(mockChainContract));

    // vm.startPrank(deployerAddress);
    // vm.mockCall(
    //     address(mockSTM),
    //     // solhint-disable-next-line func-named-parameters
    //     abi.encodeWithSelector(
    //         mockSTM.createNewChain.selector,
    //         chainId,
    //         testTokenAddress,
    //         address(mockSharedBridge),
    //         admin,
    //         _newChainInitData
    //     ),
    //     bytes("")
    // );

    // newChainId = bridgeHub.createNewChain({
    //     _chainId: chainId,
    //     _stateTransitionManager: address(mockSTM),
    //     _baseToken: testTokenAddress,
    //     _salt: uint256(chainId * 2),
    //     _admin: admin,
    //     _initData: _newChainInitData
    // });

    //     vm.stopPrank();
    //     vm.clearMockedCalls();

    //     assertTrue(bridgeHub.stateTransitionManager(newChainId) == address(mockSTM));
    //     assertTrue(bridgeHub.baseToken(newChainId) == testTokenAddress);
    // }

    // function test_getHyperchain(uint256 mockChainId) public {
    //     mockChainId = _setUpHyperchainForChainId(mockChainId);

    //     // Now the following statements should be true as well:
    //     assertTrue(bridgeHub.stateTransitionManager(mockChainId) == address(mockSTM));
    //     address returnedHyperchain = bridgeHub.getHyperchain(mockChainId);

    //     assertEq(returnedHyperchain, address(mockChainContract));
    // }

    // function test_proveL2MessageInclusion(
    //     uint256 mockChainId,
    //     uint256 mockBatchNumber,
    //     uint256 mockIndex,
    //     bytes32[] memory mockProof,
    //     uint16 randomTxNumInBatch,
    //     address randomSender,
    //     bytes memory randomData
    // ) public {
    //     mockChainId = _setUpHyperchainForChainId(mockChainId);

    //     // Now the following statements should be true as well:
    //     assertTrue(bridgeHub.stateTransitionManager(mockChainId) == address(mockSTM));
    //     assertTrue(bridgeHub.getHyperchain(mockChainId) == address(mockChainContract));

    //     // Creating a random L2Message::l2Message so that we pass the correct parameters to `proveL2MessageInclusion`
    //     L2Message memory l2Message = _createMockL2Message(randomTxNumInBatch, randomSender, randomData);

    //     // Since we have used random data for the `bridgeHub.proveL2MessageInclusion` function which basically forwards the call
    //     // to the same function in the mailbox, we will mock the call to the mailbox to return true and see if it works.
    //     vm.mockCall(
    //         address(mockChainContract),
    //         // solhint-disable-next-line func-named-parameters
    //         abi.encodeWithSelector(
    //             mockChainContract.proveL2MessageInclusion.selector,
    //             mockBatchNumber,
    //             mockIndex,
    //             l2Message,
    //             mockProof
    //         ),
    //         abi.encode(true)
    //     );

    //     assertTrue(
    //         bridgeHub.proveL2MessageInclusion({
    //             _chainId: mockChainId,
    //             _batchNumber: mockBatchNumber,
    //             _index: mockIndex,
    //             _message: l2Message,
    //             _proof: mockProof
    //         })
    //     );
    //     vm.clearMockedCalls();
    // }

    function test_proveL2LogInclusion(
        uint256 mockChainId,
        uint256 mockBatchNumber,
        uint256 mockIndex,
        bytes32[] memory mockProof,
        uint8 randomL2ShardId,
        bool randomIsService,
        uint16 randomTxNumInBatch,
        address randomSender,
        bytes32 randomKey,
        bytes32 randomValue
    ) public {
        mockChainId = _setUpHyperchainForChainId(mockChainId);

        // Now the following statements should be true as well:
        assertTrue(bridgeHub.stateTransitionManager(mockChainId) == address(mockSTM));
        assertTrue(bridgeHub.getHyperchain(mockChainId) == address(mockChainContract));

        // Creating a random L2Log::l2Log so that we pass the correct parameters to `proveL2LogInclusion`
        L2Log memory l2Log = _createMockL2Log({
            randomL2ShardId: randomL2ShardId,
            randomIsService: randomIsService,
            randomTxNumInBatch: randomTxNumInBatch,
            randomSender: randomSender,
            randomKey: randomKey,
            randomValue: randomValue
        });

        // Since we have used random data for the `bridgeHub.proveL2LogInclusion` function which basically forwards the call
        // to the same function in the mailbox, we will mock the call to the mailbox to return true and see if it works.
        vm.mockCall(
            address(mockChainContract),
            // solhint-disable-next-line func-named-parameters
            abi.encodeWithSelector(
                mockChainContract.proveL2LogInclusion.selector,
                mockBatchNumber,
                mockIndex,
                l2Log,
                mockProof
            ),
            abi.encode(true)
        );

        assertTrue(
            bridgeHub.proveL2LogInclusion({
                _chainId: mockChainId,
                _batchNumber: mockBatchNumber,
                _index: mockIndex,
                _log: l2Log,
                _proof: mockProof
            })
        );
        vm.clearMockedCalls();
    }

    function test_proveL1ToL2TransactionStatus(
        uint256 randomChainId,
        bytes32 randomL2TxHash,
        uint256 randomL2BatchNumber,
        uint256 randomL2MessageIndex,
        uint16 randomL2TxNumberInBatch,
        bytes32[] memory randomMerkleProof,
        bool randomResultantBool,
        bool txStatusBool
    ) public {
        randomChainId = _setUpHyperchainForChainId(randomChainId);

        TxStatus txStatus;

        if (txStatusBool) {
            txStatus = TxStatus.Failure;
        } else {
            txStatus = TxStatus.Success;
        }

        vm.mockCall(
            address(mockChainContract),
            // solhint-disable-next-line func-named-parameters
            abi.encodeWithSelector(
                mockChainContract.proveL1ToL2TransactionStatus.selector,
                randomL2TxHash,
                randomL2BatchNumber,
                randomL2MessageIndex,
                randomL2TxNumberInBatch,
                randomMerkleProof,
                txStatus
            ),
            abi.encode(randomResultantBool)
        );

        assertTrue(
            bridgeHub.proveL1ToL2TransactionStatus({
                _chainId: randomChainId,
                _l2TxHash: randomL2TxHash,
                _l2BatchNumber: randomL2BatchNumber,
                _l2MessageIndex: randomL2MessageIndex,
                _l2TxNumberInBatch: randomL2TxNumberInBatch,
                _merkleProof: randomMerkleProof,
                _status: txStatus
            }) == randomResultantBool
        );
    }

    function test_l2TransactionBaseCost(
        uint256 mockChainId,
        uint256 mockGasPrice,
        uint256 mockL2GasLimit,
        uint256 mockL2GasPerPubdataByteLimit,
        uint256 mockL2TxnCost
    ) public {
        mockChainId = _setUpHyperchainForChainId(mockChainId);

        vm.mockCall(
            address(mockChainContract),
            // solhint-disable-next-line func-named-parameters
            abi.encodeWithSelector(
                mockChainContract.l2TransactionBaseCost.selector,
                mockGasPrice,
                mockL2GasLimit,
                mockL2GasPerPubdataByteLimit
            ),
            abi.encode(mockL2TxnCost)
        );

        assertTrue(
            bridgeHub.l2TransactionBaseCost(mockChainId, mockGasPrice, mockL2GasLimit, mockL2GasPerPubdataByteLimit) ==
                mockL2TxnCost
        );
        vm.clearMockedCalls();
    }

    // function test_requestL2TransactionDirect_ETHCase(
    //     uint256 mockChainId,
    //     uint256 mockMintValue,
    //     address mockL2Contract,
    //     uint256 mockL2Value,
    //     bytes memory mockL2Calldata,
    //     uint256 mockL2GasLimit,
    //     uint256 mockL2GasPerPubdataByteLimit,
    //     bytes[] memory mockFactoryDeps,
    //     address mockRefundRecipient,
    //     bytes[] memory mockRefundRecipientBH
    // ) public {
    //     if (mockFactoryDeps.length > MAX_NEW_FACTORY_DEPS) {
    //         mockFactoryDeps = _restrictArraySize(mockFactoryDeps, MAX_NEW_FACTORY_DEPS);
    //     }

    //     L2TransactionRequestDirect memory l2TxnReqDirect = _createMockL2TransactionRequestDirect({
    //         mockChainId: mockChainId,
    //         mockMintValue: mockMintValue,
    //         mockL2Contract: mockL2Contract,
    //         mockL2Value: mockL2Value,
    //         mockL2Calldata: mockL2Calldata,
    //         mockL2GasLimit: mockL2GasLimit,
    //         mockL2GasPerPubdataByteLimit: mockL2GasPerPubdataByteLimit,
    //         mockFactoryDeps: mockFactoryDeps,
    //         mockRefundRecipient: mockRefundRecipient
    //     });

    //     l2TxnReqDirect.chainId = _setUpHyperchainForChainId(l2TxnReqDirect.chainId);

    //     assertTrue(!(bridgeHub.baseToken(l2TxnReqDirect.chainId) == ETH_TOKEN_ADDRESS));
    //     _setUpBaseTokenForChainId(l2TxnReqDirect.chainId, true);
    //     assertTrue(bridgeHub.baseToken(l2TxnReqDirect.chainId) == ETH_TOKEN_ADDRESS);

    //     _setUpSharedBridge();

    //     address randomCaller = makeAddr("RANDOM_CALLER");
    //     vm.deal(randomCaller, l2TxnReqDirect.mintValue);

    //     assertTrue(bridgeHub.getHyperchain(l2TxnReqDirect.chainId) == address(mockChainContract));
    //     bytes32 canonicalHash = keccak256(abi.encode("CANONICAL_TX_HASH"));
    //     //BridgehubL2TransactionRequest memory bhL2TxnRequest =
    //     _createBhL2TxnRequest(mockRefundRecipientBH);

    //     vm.mockCall(
    //         address(mockChainContract),
    //         abi.encodeWithSelector(mockChainContract.bridgehubRequestL2Transaction.selector),
    //         abi.encode(canonicalHash)
    //     );

    //     mockChainContract.setFeeParams();
    //     mockChainContract.setBaseTokenGasMultiplierPrice(uint128(1), uint128(1));
    //     mockChainContract.setBridgeHubAddress(address(bridgeHub));
    //     assertTrue(mockChainContract.getBridgeHubAddress() == address(bridgeHub));

    // bytes32 baseTokenAssetIdLocation = bytes32(uint256(208));
    // vm.store(
    //     address(bridgeHub),
    //     keccak256(abi.encode(l2TxnReqDirect.chainId, baseTokenAssetIdLocation)),
    //     ETH_TOKEN_ASSET_ID
    // );
    // vm.mockCall(
    //     address(mockSharedBridge),
    //     abi.encodeWithSelector(IL1AssetRouter.bridgehubDepositBaseToken.selector),
    //     abi.encode(true)
    // );

    // vm.txGasPrice(0.05 ether);

    //     vm.prank(randomCaller);
    //     bytes32 resultantHash = bridgeHub.requestL2TransactionDirect{value: randomCaller.balance}(l2TxnReqDirect);

    //     assertTrue(resultantHash == canonicalHash);
    // }

    // function test_requestL2TransactionDirect_NonETHCase(
    //     uint256 mockChainId,
    //     uint256 mockMintValue,
    //     address mockL2Contract,
    //     uint256 mockL2Value,
    //     bytes memory mockL2Calldata,
    //     uint256 mockL2GasLimit,
    //     uint256 mockL2GasPerPubdataByteLimit,
    //     bytes[] memory mockFactoryDeps,
    //     address mockRefundRecipient
    // ) public {
    //     if (mockFactoryDeps.length > MAX_NEW_FACTORY_DEPS) {
    //         mockFactoryDeps = _restrictArraySize(mockFactoryDeps, MAX_NEW_FACTORY_DEPS);
    //     }

    //     L2TransactionRequestDirect memory l2TxnReqDirect = _createMockL2TransactionRequestDirect({
    //         mockChainId: mockChainId,
    //         mockMintValue: mockMintValue,
    //         mockL2Contract: mockL2Contract,
    //         mockL2Value: mockL2Value,
    //         mockL2Calldata: mockL2Calldata,
    //         mockL2GasLimit: mockL2GasLimit,
    //         mockL2GasPerPubdataByteLimit: mockL2GasPerPubdataByteLimit,
    //         mockFactoryDeps: mockFactoryDeps,
    //         mockRefundRecipient: mockRefundRecipient
    //     });

    //     l2TxnReqDirect.chainId = _setUpHyperchainForChainId(l2TxnReqDirect.chainId);

    //     _setUpBaseTokenForChainId(l2TxnReqDirect.chainId, false);
    //     _setUpSharedBridge();

    //     assertTrue(bridgeHub.getHyperchain(l2TxnReqDirect.chainId) == address(mockChainContract));
    //     bytes32 canonicalHash = keccak256(abi.encode("CANONICAL_TX_HASH"));

    //     vm.mockCall(
    //         address(mockChainContract),
    //         abi.encodeWithSelector(mockChainContract.bridgehubRequestL2Transaction.selector),
    //         abi.encode(canonicalHash)
    //     );

    //     mockChainContract.setFeeParams();
    //     mockChainContract.setBaseTokenGasMultiplierPrice(uint128(1), uint128(1));
    //     mockChainContract.setBridgeHubAddress(address(bridgeHub));
    //     assertTrue(mockChainContract.getBridgeHubAddress() == address(bridgeHub));

    //     vm.txGasPrice(0.05 ether);

    //     address randomCaller = makeAddr("RANDOM_CALLER");
    //     vm.deal(randomCaller, 1 ether);

    //     vm.prank(randomCaller);
    //     vm.expectRevert("BH: non-eth bridge with msg.value");
    //     bytes32 resultantHash = bridgeHub.requestL2TransactionDirect{value: randomCaller.balance}(l2TxnReqDirect);

    //     // Now, let's call the same function with zero msg.value
    //     testToken.mint(randomCaller, l2TxnReqDirect.mintValue);
    //     assertEq(testToken.balanceOf(randomCaller), l2TxnReqDirect.mintValue);

    // vm.prank(randomCaller);
    // testToken.transfer(address(this), l2TxnReqDirect.mintValue);
    // assertEq(testToken.balanceOf(address(this)), l2TxnReqDirect.mintValue);
    // testToken.approve(address(mockSharedBridge), l2TxnReqDirect.mintValue);
    // bytes32 baseTokenAssetIdLocation = bytes32(uint256(208));
    // vm.store(
    //     address(bridgeHub),
    //     keccak256(abi.encode(l2TxnReqDirect.chainId, baseTokenAssetIdLocation)),
    //     tokenAssetId
    // );
    // //bytes32 resultantHash =
    // vm.mockCall(
    //     address(mockSharedBridge),
    //     abi.encodeWithSelector(IL1AssetRouter.bridgehubDepositBaseToken.selector),
    //     abi.encode(true)
    // );
    // resultantHash = bridgeHub.requestL2TransactionDirect(l2TxnReqDirect);

    //     assertEq(canonicalHash, resultantHash);
    // }

    // function test_requestL2TransactionTwoBridges_ETHCase(
    //     uint256 chainId,
    //     uint256 mintValue,
    //     uint256 l2Value,
    //     uint256 l2GasLimit,
    //     uint256 l2GasPerPubdataByteLimit,
    //     address refundRecipient,
    //     uint256 secondBridgeValue,
    //     bytes memory secondBridgeCalldata
    // ) public {
    //     L2TransactionRequestTwoBridgesOuter memory l2TxnReq2BridgeOut = _createMockL2TransactionRequestTwoBridgesOuter({
    //         chainId: chainId,
    //         mintValue: mintValue,
    //         l2Value: l2Value,
    //         l2GasLimit: l2GasLimit,
    //         l2GasPerPubdataByteLimit: l2GasPerPubdataByteLimit,
    //         refundRecipient: refundRecipient,
    //         secondBridgeValue: secondBridgeValue,
    //         secondBridgeCalldata: secondBridgeCalldata
    //     });

    //     l2TxnReq2BridgeOut.chainId = _setUpHyperchainForChainId(l2TxnReq2BridgeOut.chainId);

    //     _setUpBaseTokenForChainId(l2TxnReq2BridgeOut.chainId, true);
    //     assertTrue(bridgeHub.baseToken(l2TxnReq2BridgeOut.chainId) == ETH_TOKEN_ADDRESS);

    //     _setUpSharedBridge();
    //     assertTrue(bridgeHub.getHyperchain(l2TxnReq2BridgeOut.chainId) == address(mockChainContract));

    //     uint256 callerMsgValue = l2TxnReq2BridgeOut.mintValue + l2TxnReq2BridgeOut.secondBridgeValue;
    //     address randomCaller = makeAddr("RANDOM_CALLER");
    //     vm.deal(randomCaller, callerMsgValue);

    // mockChainContract.setBridgeHubAddress(address(bridgeHub));
    // {
    //     bytes32 canonicalHash = keccak256(abi.encode("CANONICAL_TX_HASH"));

    //     vm.mockCall(
    //         address(mockChainContract),
    //         abi.encodeWithSelector(mockChainContract.bridgehubRequestL2Transaction.selector),
    //         abi.encode(canonicalHash)
    //     );
    // }
    // bytes32 baseTokenAssetIdLocation = bytes32(uint256(208));
    // vm.store(
    //     address(bridgeHub),
    //     keccak256(abi.encode(l2TxnReq2BridgeOut.chainId, baseTokenAssetIdLocation)),
    //     ETH_TOKEN_ASSET_ID
    // );
    // vm.mockCall(
    //     address(mockSharedBridge),
    //     abi.encodeWithSelector(IL1AssetRouter.bridgehubDepositBaseToken.selector),
    //     abi.encode(true)
    // );
    // vm.prank(randomCaller);
    // bridgeHub.requestL2TransactionTwoBridges{value: randomCaller.balance}(l2TxnReq2BridgeOut);

    //     assertTrue(true);
    // }

    /////////////////////////////////////////////////////////
    // INTERNAL UTILITY FUNCTIONS
    /////////////////////////////////////////////////////////

    function _createMockL2TransactionRequestTwoBridgesOuter(
        uint256 chainId,
        uint256 mintValue,
        uint256 l2Value,
        uint256 l2GasLimit,
        uint256 l2GasPerPubdataByteLimit,
        address refundRecipient,
        uint256 secondBridgeValue,
        bytes memory secondBridgeCalldata
    ) internal view returns (L2TransactionRequestTwoBridgesOuter memory) {
        L2TransactionRequestTwoBridgesOuter memory l2Req;

        // Don't let the mintValue + secondBridgeValue go beyond type(uint256).max since that calculation is required to be done by our test: test_requestL2TransactionTwoBridges_ETHCase
        mintValue = bound(mintValue, 1, (type(uint256).max) / 2);
        secondBridgeValue = bound(secondBridgeValue, 1, (type(uint256).max) / 2);

        l2Req.chainId = chainId;
        l2Req.mintValue = mintValue;
        l2Req.l2Value = l2Value;
        l2Req.l2GasLimit = l2GasLimit;
        l2Req.l2GasPerPubdataByteLimit = l2GasPerPubdataByteLimit;
        l2Req.refundRecipient = refundRecipient;
        l2Req.secondBridgeAddress = address(mockSecondSharedBridge);
        l2Req.secondBridgeValue = secondBridgeValue;
        l2Req.secondBridgeCalldata = secondBridgeCalldata;

        return l2Req;
    }

    function _createMockL2Message(
        uint16 randomTxNumInBatch,
        address randomSender,
        bytes memory randomData
    ) internal pure returns (L2Message memory) {
        L2Message memory l2Message;

        l2Message.txNumberInBatch = randomTxNumInBatch;
        l2Message.sender = randomSender;
        l2Message.data = randomData;

        return l2Message;
    }

    function _createMockL2Log(
        uint8 randomL2ShardId,
        bool randomIsService,
        uint16 randomTxNumInBatch,
        address randomSender,
        bytes32 randomKey,
        bytes32 randomValue
    ) internal pure returns (L2Log memory) {
        L2Log memory l2Log;

        l2Log.l2ShardId = randomL2ShardId;
        l2Log.isService = randomIsService;
        l2Log.txNumberInBatch = randomTxNumInBatch;
        l2Log.sender = randomSender;
        l2Log.key = randomKey;
        l2Log.value = randomValue;

        return l2Log;
    }

    function _createNewChainInitData(
        bool isFreezable,
        bytes4[] memory mockSelectors,
        address, //mockInitAddress,
        bytes memory //mockInitCalldata
    ) internal returns (bytes memory) {
        bytes4[] memory singleSelector = new bytes4[](1);
        singleSelector[0] = bytes4(0xabcdef12);

        Diamond.FacetCut memory facetCut;
        Diamond.DiamondCutData memory diamondCutData;

        facetCut.facet = address(this); // for a random address, it will fail the check of _facet.code.length > 0
        facetCut.action = Diamond.Action.Add;
        facetCut.isFreezable = isFreezable;
        if (mockSelectors.length == 0) {
            mockSelectors = singleSelector;
        }
        facetCut.selectors = mockSelectors;

        Diamond.FacetCut[] memory facetCuts = new Diamond.FacetCut[](1);
        facetCuts[0] = facetCut;

        diamondCutData.facetCuts = facetCuts;
        diamondCutData.initAddress = address(0);
        diamondCutData.initCalldata = "";

        ChainCreationParams memory params = ChainCreationParams({
            diamondCut: diamondCutData,
            // Just some dummy values:
            genesisUpgrade: address(0x01),
            genesisBatchHash: bytes32(uint256(0x01)),
            genesisIndexRepeatedStorageChanges: uint64(0x01),
            genesisBatchCommitment: bytes32(uint256(0x01)),
            forceDeploymentsData: bytes("")
        });

        mockSTM.setChainCreationParams(params);

        return abi.encode(abi.encode(diamondCutData), bytes(""));
    }

    function _setUpHyperchainForChainId(uint256 mockChainId) internal returns (uint256 mockChainIdInRange) {
        mockChainId = bound(mockChainId, 2, type(uint48).max);
        mockChainIdInRange = mockChainId;
        vm.prank(bridgeOwner);
        bridgeHub.addStateTransitionManager(address(mockSTM));

        // We need to set the stateTransitionManager of the mockChainId to mockSTM
        // There is no function to do that in the bridgeHub
        // So, perhaps we will have to manually set the values in the stateTransitionManager mapping via a foundry cheatcode
        assertTrue(!(bridgeHub.stateTransitionManager(mockChainId) == address(mockSTM)));

        stdstore.target(address(bridgeHub)).sig("stateTransitionManager(uint256)").with_key(mockChainId).checked_write(
            address(mockSTM)
        );

        // Now in the StateTransitionManager that has been set for our mockChainId, we set the hyperchain contract as our mockChainContract
        mockSTM.setHyperchain(mockChainId, address(mockChainContract));
    }

    function _setUpBaseTokenForChainId(uint256 mockChainId, bool tokenIsETH) internal {
        address baseToken = tokenIsETH ? ETH_TOKEN_ADDRESS : address(testToken);

        stdstore.target(address(bridgeHub)).sig("baseToken(uint256)").with_key(mockChainId).checked_write(baseToken);
    }

    // function _setUpSharedBridge() internal {
    //     vm.prank(bridgeOwner);
    //     bridgeHub.setSharedBridge(address(mockSharedBridge));
    // }

    function _createMockL2TransactionRequestDirect(
        uint256 mockChainId,
        uint256 mockMintValue,
        address mockL2Contract,
        uint256 mockL2Value,
        bytes memory mockL2Calldata,
        uint256 mockL2GasLimit,
        // solhint-disable-next-line no-unused-vars
        uint256 mockL2GasPerPubdataByteLimit,
        bytes[] memory mockFactoryDeps,
        address mockRefundRecipient
    ) internal pure returns (L2TransactionRequestDirect memory) {
        L2TransactionRequestDirect memory l2TxnReqDirect;

        l2TxnReqDirect.chainId = mockChainId;
        l2TxnReqDirect.mintValue = mockMintValue;
        l2TxnReqDirect.l2Contract = mockL2Contract;
        l2TxnReqDirect.l2Value = mockL2Value;
        l2TxnReqDirect.l2Calldata = mockL2Calldata;
        l2TxnReqDirect.l2GasLimit = mockL2GasLimit;
        l2TxnReqDirect.l2GasPerPubdataByteLimit = REQUIRED_L2_GAS_PRICE_PER_PUBDATA;
        l2TxnReqDirect.factoryDeps = mockFactoryDeps;
        l2TxnReqDirect.refundRecipient = mockRefundRecipient;

        return l2TxnReqDirect;
    }

    function _createBhL2TxnRequest(
        bytes[] memory mockFactoryDepsBH
    ) internal returns (BridgehubL2TransactionRequest memory) {
        BridgehubL2TransactionRequest memory bhL2TxnRequest;

        bhL2TxnRequest.sender = makeAddr("BH_L2_REQUEST_SENDER");
        bhL2TxnRequest.contractL2 = makeAddr("BH_L2_REQUEST_CONTRACT");
        bhL2TxnRequest.mintValue = block.timestamp;
        bhL2TxnRequest.l2Value = block.timestamp * 2;
        bhL2TxnRequest.l2Calldata = abi.encode("mock L2 Calldata");
        bhL2TxnRequest.l2GasLimit = block.timestamp * 3;
        bhL2TxnRequest.l2GasPerPubdataByteLimit = block.timestamp * 4;
        bhL2TxnRequest.factoryDeps = mockFactoryDepsBH;
        bhL2TxnRequest.refundRecipient = makeAddr("BH_L2_REQUEST_REFUND_RECIPIENT");

        return bhL2TxnRequest;
    }

    function _restrictArraySize(bytes[] memory longArray, uint256 newSize) internal pure returns (bytes[] memory) {
        bytes[] memory shortArray = new bytes[](newSize);

        for (uint256 i; i < newSize; i++) {
            shortArray[i] = longArray[i];
        }

        return shortArray;
    }

    /////////////////////////////////////////////////////////
    // OLDER (HIGH-LEVEL MOCKED) TESTS
    ////////////////////////////////////////////////////////

    function test_proveL2MessageInclusion_old(
        uint256 mockChainId,
        uint256 mockBatchNumber,
        uint256 mockIndex,
        bytes32[] memory mockProof,
        uint16 randomTxNumInBatch,
        address randomSender,
        bytes memory randomData
    ) public {
        vm.startPrank(bridgeOwner);
        bridgeHub.addStateTransitionManager(address(mockSTM));
        vm.stopPrank();

        L2Message memory l2Message = _createMockL2Message(randomTxNumInBatch, randomSender, randomData);

        vm.mockCall(
            address(bridgeHub),
            // solhint-disable-next-line func-named-parameters
            abi.encodeWithSelector(
                bridgeHub.proveL2MessageInclusion.selector,
                mockChainId,
                mockBatchNumber,
                mockIndex,
                l2Message,
                mockProof
            ),
            abi.encode(true)
        );

        assertTrue(
            bridgeHub.proveL2MessageInclusion({
                _chainId: mockChainId,
                _batchNumber: mockBatchNumber,
                _index: mockIndex,
                _message: l2Message,
                _proof: mockProof
            })
        );
    }

    function test_proveL2LogInclusion_old(
        uint256 mockChainId,
        uint256 mockBatchNumber,
        uint256 mockIndex,
        bytes32[] memory mockProof,
        uint8 randomL2ShardId,
        bool randomIsService,
        uint16 randomTxNumInBatch,
        address randomSender,
        bytes32 randomKey,
        bytes32 randomValue
    ) public {
        vm.startPrank(bridgeOwner);
        bridgeHub.addStateTransitionManager(address(mockSTM));
        vm.stopPrank();

        L2Log memory l2Log = _createMockL2Log({
            randomL2ShardId: randomL2ShardId,
            randomIsService: randomIsService,
            randomTxNumInBatch: randomTxNumInBatch,
            randomSender: randomSender,
            randomKey: randomKey,
            randomValue: randomValue
        });

        vm.mockCall(
            address(bridgeHub),
            // solhint-disable-next-line func-named-parameters
            abi.encodeWithSelector(
                bridgeHub.proveL2LogInclusion.selector,
                mockChainId,
                mockBatchNumber,
                mockIndex,
                l2Log,
                mockProof
            ),
            abi.encode(true)
        );

        assertTrue(
            bridgeHub.proveL2LogInclusion({
                _chainId: mockChainId,
                _batchNumber: mockBatchNumber,
                _index: mockIndex,
                _log: l2Log,
                _proof: mockProof
            })
        );
    }

    function test_proveL1ToL2TransactionStatus_old(
        uint256 randomChainId,
        bytes32 randomL2TxHash,
        uint256 randomL2BatchNumber,
        uint256 randomL2MessageIndex,
        uint16 randomL2TxNumberInBatch,
        bytes32[] memory randomMerkleProof,
        bool randomResultantBool
    ) public {
        vm.startPrank(bridgeOwner);
        bridgeHub.addStateTransitionManager(address(mockSTM));
        vm.stopPrank();

        TxStatus txStatus;

        if (randomChainId % 2 == 0) {
            txStatus = TxStatus.Failure;
        } else {
            txStatus = TxStatus.Success;
        }

        vm.mockCall(
            address(bridgeHub),
            // solhint-disable-next-line func-named-parameters
            abi.encodeWithSelector(
                bridgeHub.proveL1ToL2TransactionStatus.selector,
                randomChainId,
                randomL2TxHash,
                randomL2BatchNumber,
                randomL2MessageIndex,
                randomL2TxNumberInBatch,
                randomMerkleProof,
                txStatus
            ),
            abi.encode(randomResultantBool)
        );

        assertTrue(
            bridgeHub.proveL1ToL2TransactionStatus({
                _chainId: randomChainId,
                _l2TxHash: randomL2TxHash,
                _l2BatchNumber: randomL2BatchNumber,
                _l2MessageIndex: randomL2MessageIndex,
                _l2TxNumberInBatch: randomL2TxNumberInBatch,
                _merkleProof: randomMerkleProof,
                _status: txStatus
            }) == randomResultantBool
        );
    }
}<|MERGE_RESOLUTION|>--- conflicted
+++ resolved
@@ -248,66 +248,6 @@
         }
     }
 
-<<<<<<< HEAD
-=======
-    function test_addToken(address randomAddress) public {
-        vm.startPrank(bridgeOwner);
-        bridgeHub.setAddresses(address(mockSharedBridge), ISTMDeploymentTracker(address(0)), IMessageRoot(address(0)));
-        vm.stopPrank();
-
-        assertTrue(!bridgeHub.tokenIsRegistered(testTokenAddress), "This random address is not registered as a token");
-
-        vm.prank(bridgeOwner);
-        bridgeHub.addToken(testTokenAddress);
-
-        assertTrue(
-            bridgeHub.tokenIsRegistered(testTokenAddress),
-            "after call from the bridgeowner, this randomAddress should be a registered token"
-        );
-
-        if (randomAddress != address(testTokenAddress)) {
-            // Testing to see if a random address can also be added or not
-            vm.prank(bridgeOwner);
-            bridgeHub.addToken(address(randomAddress));
-            assertTrue(bridgeHub.tokenIsRegistered(randomAddress));
-        }
-
-        // An already registered token cannot be registered again
-        vm.prank(bridgeOwner);
-        vm.expectRevert("BH: token already registered");
-        bridgeHub.addToken(testTokenAddress);
-    }
-
-    function test_addToken_cannotBeCalledByRandomAddress(address randomAddress, address randomCaller) public {
-        vm.startPrank(bridgeOwner);
-        bridgeHub.setAddresses(address(mockSharedBridge), ISTMDeploymentTracker(address(0)), IMessageRoot(address(0)));
-        vm.stopPrank();
-
-        if (randomCaller != bridgeOwner) {
-            vm.prank(randomCaller);
-            vm.expectRevert(bytes("Ownable: caller is not the owner"));
-            bridgeHub.addToken(testTokenAddress);
-        }
-
-        assertTrue(!bridgeHub.tokenIsRegistered(testTokenAddress), "This random address is not registered as a token");
-
-        vm.prank(bridgeOwner);
-        bridgeHub.addToken(testTokenAddress);
-
-        assertTrue(
-            bridgeHub.tokenIsRegistered(testTokenAddress),
-            "after call from the bridgeowner, this testTokenAddress should be a registered token"
-        );
-
-        // An already registered token cannot be registered again by randomCaller
-        if (randomCaller != bridgeOwner) {
-            vm.prank(bridgeOwner);
-            vm.expectRevert("BH: token already registered");
-            bridgeHub.addToken(testTokenAddress);
-        }
-    }
-
->>>>>>> 4fec3c19
     // function test_setSharedBridge(address randomAddress) public {
     //     assertTrue(
     //         bridgeHub.sharedBridge() == IL1AssetRouter(address(0)),
