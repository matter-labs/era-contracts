--- conflicted
+++ resolved
@@ -17,13 +17,9 @@
 import {L1NativeTokenVault} from "contracts/bridge/L1NativeTokenVault.sol";
 
 import {L2Message, L2Log, TxStatus, BridgehubL2TransactionRequest} from "contracts/common/Messaging.sol";
-<<<<<<< HEAD
-import {ETH_TOKEN_ADDRESS, REQUIRED_L2_GAS_PRICE_PER_PUBDATA, MAX_NEW_FACTORY_DEPS, NATIVE_TOKEN_VAULT_VIRTUAL_ADDRESS} from "contracts/common/Config.sol";
-import {DataEncoding} from "contracts/common/libraries/DataEncoding.sol";
-=======
 import {ETH_TOKEN_ADDRESS, REQUIRED_L2_GAS_PRICE_PER_PUBDATA, MAX_NEW_FACTORY_DEPS} from "contracts/common/Config.sol";
 import {L2_NATIVE_TOKEN_VAULT_ADDRESS} from "contracts/common/L2ContractAddresses.sol";
->>>>>>> 2b3d4af2
+import {DataEncoding} from "contracts/common/libraries/DataEncoding.sol";
 
 contract ExperimentalBridgeTest is Test {
     using stdStorage for StdStorage;
@@ -56,11 +52,7 @@
         mockChainContract = new DummyHyperchain(address(bridgeHub), eraChainId);
         mockSharedBridge = new DummySharedBridge(keccak256("0xabc"));
         mockSecondSharedBridge = new DummySharedBridge(keccak256("0xdef"));
-<<<<<<< HEAD
-        ntv = new L1NativeTokenVault(weth, IL1SharedBridge(address(mockSharedBridge)));
-=======
-        ntv = new L1NativeTokenVault(weth, IL1AssetRouter(address(mockSharedBridge)), eraChainId);
->>>>>>> 2b3d4af2
+        ntv = new L1NativeTokenVault(weth, IL1AssetRouter(address(mockSharedBridge)));
         mockSharedBridge.setNativeTokenVault(ntv);
         mockSecondSharedBridge.setNativeTokenVault(ntv);
         testToken = new TestnetERC20Token("ZKSTT", "ZkSync Test Token", 18);
@@ -346,146 +338,9 @@
     //     );
     // }
 
-    uint256 newChainId;
-    address admin;
-
-<<<<<<< HEAD
-    function test_createNewChain(
-        address randomCaller,
-        uint256 chainId,
-        bool isFreezable,
-        bytes4[] memory mockSelectors,
-        address mockInitAddress,
-        bytes memory mockInitCalldata
-    ) public {
-        address deployerAddress = makeAddr("DEPLOYER_ADDRESS");
-        admin = makeAddr("NEW_CHAIN_ADMIN");
-        // Diamond.DiamondCutData memory dcData;
-
-        vm.prank(bridgeOwner);
-        bridgeHub.setPendingAdmin(deployerAddress);
-        vm.prank(deployerAddress);
-        bridgeHub.acceptAdmin();
-        vm.startPrank(bridgeOwner);
-        bridgeHub.setSharedBridge(address(mockSharedBridge));
-        bridgeHub.addStateTransitionManager(address(mockSTM));
-        bridgeHub.addToken(testTokenAddress);
-        bridgeHub.setSharedBridge(address(mockSharedBridge));
-        vm.stopPrank();
-
-        if (randomCaller != deployerAddress && randomCaller != bridgeOwner) {
-            vm.prank(randomCaller);
-            vm.expectRevert(bytes("Bridgehub: not owner or admin"));
-            bridgeHub.createNewChain({
-                _chainId: chainId,
-                _stateTransitionManager: address(mockSTM),
-                _baseToken: testTokenAddress,
-                _salt: uint256(123),
-                _admin: admin,
-                _initData: bytes("")
-            });
-        }
-
-        chainId = bound(chainId, 1, type(uint48).max);
-        vm.prank(mockSTM.owner());
-        bytes memory _newChainInitData = _createNewChainInitData(
-            isFreezable,
-            mockSelectors,
-            mockInitAddress,
-            mockInitCalldata
-        );
-
-        // bridgeHub.createNewChain => stateTransitionManager.createNewChain => this function sets the stateTransition mapping
-        // of `chainId`, let's emulate that using foundry cheatcodes or let's just use the extra function we introduced in our mockSTM
-        mockSTM.setHyperchain(chainId, address(mockChainContract));
-        assertTrue(mockSTM.getHyperchain(chainId) == address(mockChainContract));
-
-        vm.startPrank(deployerAddress);
-        vm.mockCall(
-            address(mockSTM),
-            // solhint-disable-next-line func-named-parameters
-            abi.encodeWithSelector(
-                mockSTM.createNewChain.selector,
-                chainId,
-                testTokenAddress,
-                address(mockSharedBridge),
-                admin,
-                _newChainInitData
-            ),
-            bytes("")
-        );
-
-        newChainId = bridgeHub.createNewChain({
-            _chainId: chainId,
-            _stateTransitionManager: address(mockSTM),
-            _baseToken: testTokenAddress,
-            _salt: uint256(chainId * 2),
-            _admin: admin,
-            _initData: _newChainInitData
-        });
-
-        vm.stopPrank();
-        vm.clearMockedCalls();
-
-        assertTrue(bridgeHub.stateTransitionManager(newChainId) == address(mockSTM));
-        assertTrue(bridgeHub.baseToken(newChainId) == testTokenAddress);
-    }
-
-    function test_getHyperchain(uint256 mockChainId) public {
-        mockChainId = _setUpHyperchainForChainId(mockChainId);
-
-        // Now the following statements should be true as well:
-        assertTrue(bridgeHub.stateTransitionManager(mockChainId) == address(mockSTM));
-        address returnedHyperchain = bridgeHub.getHyperchain(mockChainId);
-
-        assertEq(returnedHyperchain, address(mockChainContract));
-    }
-
-    function test_proveL2MessageInclusion(
-        uint256 mockChainId,
-        uint256 mockBatchNumber,
-        uint256 mockIndex,
-        bytes32[] memory mockProof,
-        uint16 randomTxNumInBatch,
-        address randomSender,
-        bytes memory randomData
-    ) public {
-        mockChainId = _setUpHyperchainForChainId(mockChainId);
-
-        // Now the following statements should be true as well:
-        assertTrue(bridgeHub.stateTransitionManager(mockChainId) == address(mockSTM));
-        assertTrue(bridgeHub.getHyperchain(mockChainId) == address(mockChainContract));
-
-        // Creating a random L2Message::l2Message so that we pass the correct parameters to `proveL2MessageInclusion`
-        L2Message memory l2Message = _createMockL2Message(randomTxNumInBatch, randomSender, randomData);
-
-        // Since we have used random data for the `bridgeHub.proveL2MessageInclusion` function which basically forwards the call
-        // to the same function in the mailbox, we will mock the call to the mailbox to return true and see if it works.
-        vm.mockCall(
-            address(mockChainContract),
-            // solhint-disable-next-line func-named-parameters
-            abi.encodeWithSelector(
-                mockChainContract.proveL2MessageInclusion.selector,
-                mockBatchNumber,
-                mockIndex,
-                l2Message,
-                mockProof
-            ),
-            abi.encode(true)
-        );
-
-        assertTrue(
-            bridgeHub.proveL2MessageInclusion({
-                _chainId: mockChainId,
-                _batchNumber: mockBatchNumber,
-                _index: mockIndex,
-                _message: l2Message,
-                _proof: mockProof
-            })
-        );
-        vm.clearMockedCalls();
-    }
-=======
+    // uint256 newChainId;
+    // address admin;
+
     // function test_createNewChain(
     //     address randomCaller,
     //     uint256 chainId,
@@ -498,15 +353,16 @@
     //     admin = makeAddr("NEW_CHAIN_ADMIN");
     //     // Diamond.DiamondCutData memory dcData;
 
-    //     vm.prank(bridgeOwner);
-    //     bridgeHub.setPendingAdmin(deployerAddress);
-    //     vm.prank(deployerAddress);
-    //     bridgeHub.acceptAdmin();
-    //     vm.startPrank(bridgeOwner);
-    //     bridgeHub.addStateTransitionManager(address(mockSTM));
-    //     bridgeHub.addToken(address(testToken));
-    //     bridgeHub.setSharedBridge(address(mockSharedBridge));
-    //     vm.stopPrank();
+    // vm.prank(bridgeOwner);
+    // bridgeHub.setPendingAdmin(deployerAddress);
+    // vm.prank(deployerAddress);
+    // bridgeHub.acceptAdmin();
+    // vm.startPrank(bridgeOwner);
+    // bridgeHub.setSharedBridge(address(mockSharedBridge));
+    // bridgeHub.addStateTransitionManager(address(mockSTM));
+    // bridgeHub.addToken(testTokenAddress);
+    // bridgeHub.setSharedBridge(address(mockSharedBridge));
+    // vm.stopPrank();
 
     // if (randomCaller != deployerAddress && randomCaller != bridgeOwner) {
     //     vm.prank(randomCaller);
@@ -514,11 +370,10 @@
     //     bridgeHub.createNewChain({
     //         _chainId: chainId,
     //         _stateTransitionManager: address(mockSTM),
-    //         _baseToken: address(testToken),
+    //         _baseToken: testTokenAddress,
     //         _salt: uint256(123),
     //         _admin: admin,
-    //         _initData: abi.encode(bytes(""), bytes("")),
-    //         _factoryDeps: new bytes[](0)
+    //         _initData: bytes("")
     //     });
     // }
 
@@ -536,36 +391,35 @@
     //     mockSTM.setHyperchain(chainId, address(mockChainContract));
     //     assertTrue(mockSTM.getHyperchain(chainId) == address(mockChainContract));
 
-    //     vm.startPrank(deployerAddress);
-    //     vm.mockCall(
-    //         address(mockSTM),
-    //         // solhint-disable-next-line func-named-parameters
-    //         abi.encodeWithSelector(
-    //             mockSTM.createNewChain.selector,
-    //             chainId,
-    //             address(testToken),
-    //             address(mockSharedBridge),
-    //             admin,
-    //             _newChainInitData
-    //         ),
-    //         bytes("")
-    //     );
+    // vm.startPrank(deployerAddress);
+    // vm.mockCall(
+    //     address(mockSTM),
+    //     // solhint-disable-next-line func-named-parameters
+    //     abi.encodeWithSelector(
+    //         mockSTM.createNewChain.selector,
+    //         chainId,
+    //         testTokenAddress,
+    //         address(mockSharedBridge),
+    //         admin,
+    //         _newChainInitData
+    //     ),
+    //     bytes("")
+    // );
 
     // newChainId = bridgeHub.createNewChain({
     //     _chainId: chainId,
     //     _stateTransitionManager: address(mockSTM),
-    //     _baseToken: address(testToken),
+    //     _baseToken: testTokenAddress,
     //     _salt: uint256(chainId * 2),
     //     _admin: admin,
-    //     _initData: _newChainInitData,
-    //     _factoryDeps: new bytes[](0)
+    //     _initData: _newChainInitData
     // });
 
     //     vm.stopPrank();
     //     vm.clearMockedCalls();
 
     //     assertTrue(bridgeHub.stateTransitionManager(newChainId) == address(mockSTM));
-    //     assertTrue(bridgeHub.baseToken(newChainId) == address(testToken));
+    //     assertTrue(bridgeHub.baseToken(newChainId) == testTokenAddress);
     // }
 
     // function test_getHyperchain(uint256 mockChainId) public {
@@ -622,7 +476,6 @@
     //     );
     //     vm.clearMockedCalls();
     // }
->>>>>>> 2b3d4af2
 
     function test_proveL2LogInclusion(
         uint256 mockChainId,
