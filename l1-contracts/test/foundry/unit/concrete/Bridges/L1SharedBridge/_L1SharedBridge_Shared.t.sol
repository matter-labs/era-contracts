--- conflicted
+++ resolved
@@ -13,13 +13,9 @@
 import {TestnetERC20Token} from "contracts/dev-contracts/TestnetERC20Token.sol";
 import {L1NativeTokenVault} from "contracts/bridge/L1NativeTokenVault.sol";
 import {IL1NativeTokenVault} from "contracts/bridge/interfaces/IL1NativeTokenVault.sol";
-<<<<<<< HEAD
-import {ETH_TOKEN_ADDRESS, NATIVE_TOKEN_VAULT_VIRTUAL_ADDRESS} from "contracts/common/Config.sol";
-import {DataEncoding} from "contracts/common/libraries/DataEncoding.sol";
-=======
 import {ETH_TOKEN_ADDRESS} from "contracts/common/Config.sol";
 import {L2_NATIVE_TOKEN_VAULT_ADDRESS, L2_ASSET_ROUTER_ADDR} from "contracts/common/L2ContractAddresses.sol";
->>>>>>> 2b3d4af2
+import {DataEncoding} from "contracts/common/libraries/DataEncoding.sol";
 
 contract L1AssetRouterTest is Test {
     using stdStorage for StdStorage;
@@ -103,14 +99,7 @@
     uint256 legacyBatchNumber = 0;
 
     uint256 isWithdrawalFinalizedStorageLocation = uint256(8 - 1 + (1 + 49) + 0 + (1 + 49) + 50 + 1 + 50);
-    bytes32 ETH_TOKEN_ASSET_ID =
-<<<<<<< HEAD
-        keccak256(abi.encode(block.chainid, NATIVE_TOKEN_VAULT_VIRTUAL_ADDRESS, ETH_TOKEN_ADDRESS));
-=======
-        keccak256(
-            abi.encode(block.chainid, L2_NATIVE_TOKEN_VAULT_ADDRESS, bytes32(uint256(uint160(ETH_TOKEN_ADDRESS))))
-        );
->>>>>>> 2b3d4af2
+    bytes32 ETH_TOKEN_ASSET_ID = keccak256(abi.encode(block.chainid, L2_NATIVE_TOKEN_VAULT_ADDRESS, ETH_TOKEN_ADDRESS));
 
     function setUp() public {
         owner = makeAddr("owner");
@@ -151,12 +140,7 @@
         sharedBridge = L1AssetRouter(payable(sharedBridgeProxy));
         nativeTokenVaultImpl = new L1NativeTokenVault({
             _l1WethAddress: l1WethAddress,
-<<<<<<< HEAD
-            _l1SharedBridge: IL1SharedBridge(address(sharedBridge))
-=======
-            _l1SharedBridge: IL1AssetRouter(address(sharedBridge)),
-            _eraChainId: eraChainId
->>>>>>> 2b3d4af2
+            _l1SharedBridge: IL1AssetRouter(address(sharedBridge))
         });
         TransparentUpgradeableProxy nativeTokenVaultProxy = new TransparentUpgradeableProxy(
             address(nativeTokenVaultImpl),
