// SPDX-License-Identifier: MIT
pragma solidity 0.8.20;

import {Test} from "forge-std/Test.sol";

import {TransparentUpgradeableProxy} from "@openzeppelin/contracts/proxy/transparent/TransparentUpgradeableProxy.sol";

import {L1SharedBridge} from "contracts/bridge/L1SharedBridge.sol";
import {ETH_TOKEN_ADDRESS} from "contracts/common/Config.sol";
import {IBridgehub} from "contracts/bridgehub/IBridgehub.sol";
import {L2Message, TxStatus} from "contracts/common/Messaging.sol";
import {IMailbox} from "contracts/state-transition/chain-interfaces/IMailbox.sol";
import {IL1ERC20Bridge} from "contracts/bridge/interfaces/IL1ERC20Bridge.sol";
import {TestnetERC20Token} from "contracts/dev-contracts/TestnetERC20Token.sol";
import {L2_BASE_TOKEN_SYSTEM_CONTRACT_ADDR} from "contracts/common/L2ContractAddresses.sol";
import {IGetters} from "contracts/state-transition/chain-interfaces/IGetters.sol";

// import "forge-std/console.sol";

contract L1SharedBridgeTest is Test {
    event BridgehubDepositBaseTokenInitiated(
        uint256 indexed chainId,
        address indexed from,
        address l1Token,
        uint256 amount
    );

    event BridgehubDepositInitiated(
        uint256 indexed chainId,
        bytes32 indexed txDataHash,
        address indexed from,
        address to,
        address l1Token,
        uint256 amount
    );

    event BridgehubDepositFinalized(
        uint256 indexed chainId,
        bytes32 indexed txDataHash,
        bytes32 indexed l2DepositTxHash
    );

    event WithdrawalFinalizedSharedBridge(
        uint256 indexed chainId,
        address indexed to,
        address indexed l1Token,
        uint256 amount
    );

    event ClaimedFailedDepositSharedBridge(
        uint256 indexed chainId,
        address indexed to,
        address indexed l1Token,
        uint256 amount
    );

    event LegacyDepositInitiated(
        uint256 indexed chainId,
        bytes32 indexed l2DepositTxHash,
        address indexed from,
        address to,
        address l1Token,
        uint256 amount
    );

    L1SharedBridge sharedBridgeImpl;
    L1SharedBridge sharedBridge;
    address bridgehubAddress;
    address l1ERC20BridgeAddress;
    address l2SharedBridge;
    TestnetERC20Token token;
    uint256 eraFirstPostUpgradeBatch;

    address owner;
    address admin;
    address zkSync;
    address alice;
    address bob;
    uint256 chainId;
    uint256 amount = 100;
    bytes32 txHash;

    uint256 eraChainId;
    address eraDiamondProxy;
    address eraErc20BridgeAddress;

    uint256 l2BatchNumber;
    uint256 l2MessageIndex;
    uint16 l2TxNumberInBatch;
    bytes32[] merkleProof;

    // storing depositHappened[chainId][l2TxHash] = txDataHash. DepositHappened is 3rd so 3 -1 + dependency storage slots
    uint256 depositLocationInStorage = uint256(3 - 1 + 1 + 1);
    uint256 chainBalanceLocationInStorage = uint256(6 - 1 + 1 + 1);

    function setUp() public {
        owner = makeAddr("owner");
        admin = makeAddr("admin");
        // zkSync = makeAddr("zkSync");
        bridgehubAddress = makeAddr("bridgehub");
        alice = makeAddr("alice");
        // bob = makeAddr("bob");
        address l1WethAddress = makeAddr("weth");
        l1ERC20BridgeAddress = makeAddr("l1ERC20Bridge");
        l2SharedBridge = makeAddr("l2SharedBridge");

        txHash = bytes32(uint256(uint160(makeAddr("txHash"))));
        l2BatchNumber = uint256(uint160(makeAddr("l2BatchNumber")));
        l2MessageIndex = uint256(uint160(makeAddr("l2MessageIndex")));
        l2TxNumberInBatch = uint16(uint160(makeAddr("l2TxNumberInBatch")));
        merkleProof = new bytes32[](1);
        eraFirstPostUpgradeBatch = 1;

        chainId = 1;
        eraChainId = 9;
        eraDiamondProxy = makeAddr("eraDiamondProxy");
        eraErc20BridgeAddress = makeAddr("eraErc20BridgeAddress");

        token = new TestnetERC20Token("TestnetERC20Token", "TET", 18);
<<<<<<< HEAD
        sharedBridgeImpl = new L1SharedBridge(
            l1WethAddress,
            IBridgehub(bridgehubAddress),
            IL1ERC20Bridge(l1ERC20BridgeAddress),
            eraChainId,
            eraErc20BridgeAddress,
            eraDiamondProxy
        );
=======
        sharedBridgeImpl = new L1SharedBridge({
            _l1WethAddress: l1WethAddress,
            _bridgehub: IBridgehub(bridgehubAddress),
            _legacyBridge: IL1ERC20Bridge(l1ERC20BridgeAddress),
            _eraChainId: eraChainId,
            _eraErc20BridgeAddress: eraErc20BridgeAddress,
            _eraDiamondProxy: eraDiamondProxy
        });
>>>>>>> 90fa37f7
        TransparentUpgradeableProxy sharedBridgeProxy = new TransparentUpgradeableProxy(
            address(sharedBridgeImpl),
            admin,
            abi.encodeWithSelector(L1SharedBridge.initialize.selector, owner, eraFirstPostUpgradeBatch)
        );
        sharedBridge = L1SharedBridge(payable(sharedBridgeProxy));
        vm.prank(owner);
        sharedBridge.initializeChainGovernance(chainId, l2SharedBridge);
        vm.prank(owner);
        sharedBridge.initializeChainGovernance(eraChainId, l2SharedBridge);
    }

    function test_bridgehubDepositBaseToken_Eth() public {
        vm.deal(bridgehubAddress, amount);
        vm.prank(bridgehubAddress);
        vm.expectEmit(true, true, true, true, address(sharedBridge));
        emit BridgehubDepositBaseTokenInitiated(chainId, alice, ETH_TOKEN_ADDRESS, amount);
        sharedBridge.bridgehubDepositBaseToken{value: amount}(chainId, alice, ETH_TOKEN_ADDRESS, amount);
    }

    function test_bridgehubDepositBaseToken_Erc() public {
        token.mint(alice, amount);
        vm.prank(alice);
        token.approve(address(sharedBridge), amount);
        vm.prank(bridgehubAddress);
        vm.expectEmit(true, true, true, true, address(sharedBridge));
        emit BridgehubDepositBaseTokenInitiated(chainId, alice, address(token), amount);
        sharedBridge.bridgehubDepositBaseToken(chainId, alice, address(token), amount);
    }

    function test_bridgehubDeposit_Eth() public {
        vm.deal(bridgehubAddress, amount);
        vm.prank(bridgehubAddress);
        vm.mockCall(
            bridgehubAddress,
            abi.encodeWithSelector(IBridgehub.baseToken.selector),
            abi.encode(address(token))
        );
        bytes32 txDataHash = keccak256(abi.encode(alice, ETH_TOKEN_ADDRESS, amount));
        vm.expectEmit(true, true, true, true, address(sharedBridge));
        emit BridgehubDepositInitiated({
            chainId: chainId,
            txDataHash: txDataHash,
            from: alice,
            to: zkSync,
            l1Token: ETH_TOKEN_ADDRESS,
            amount: amount
        });
        sharedBridge.bridgehubDeposit{value: amount}(chainId, alice, 0, abi.encode(ETH_TOKEN_ADDRESS, 0, bob));
    }

    function test_bridgehubDeposit_Erc() public {
        token.mint(alice, amount);
        vm.prank(alice);
        token.approve(address(sharedBridge), amount);
        vm.prank(bridgehubAddress);
        vm.expectEmit(true, true, true, true, address(sharedBridge));
        vm.mockCall(
            bridgehubAddress,
            abi.encodeWithSelector(IBridgehub.baseToken.selector),
            abi.encode(ETH_TOKEN_ADDRESS)
        );
        bytes32 txDataHash = keccak256(abi.encode(alice, address(token), amount));
        emit BridgehubDepositInitiated({
            chainId: chainId,
            txDataHash: txDataHash,
            from: alice,
            to: zkSync,
            l1Token: address(token),
            amount: amount
        });
        sharedBridge.bridgehubDeposit(chainId, alice, 0, abi.encode(address(token), amount, bob));
    }

    function test_bridgehubConfirmL2Transaction() public {
        vm.expectEmit(true, true, true, true, address(sharedBridge));
        bytes32 txDataHash = keccak256(abi.encode(alice, address(token), amount));
        emit BridgehubDepositFinalized(chainId, txDataHash, txHash);
        vm.prank(bridgehubAddress);
        sharedBridge.bridgehubConfirmL2Transaction(chainId, txDataHash, txHash);
    }

    function test_claimFailedDeposit_Erc() public {
        token.mint(address(sharedBridge), amount);
        bytes32 txDataHash = keccak256(abi.encode(alice, address(token), amount));
        vm.store(
            address(sharedBridge),
            keccak256(abi.encode(txHash, keccak256(abi.encode(chainId, depositLocationInStorage)))),
            txDataHash
        );
        require(sharedBridge.depositHappened(chainId, txHash) == txDataHash, "Deposit not set");

        vm.store(
            address(sharedBridge),
            keccak256(
                abi.encode(
                    uint256(uint160(address(token))),
                    keccak256(abi.encode(chainId, chainBalanceLocationInStorage))
                )
            ),
            bytes32(amount)
        );

        vm.mockCall(
            bridgehubAddress,
            // solhint-disable-next-line func-named-parameters
            abi.encodeWithSelector(
                IBridgehub.proveL1ToL2TransactionStatus.selector,
                chainId,
                txHash,
                l2BatchNumber,
                l2MessageIndex,
                l2TxNumberInBatch,
                merkleProof,
                TxStatus.Failure
            ),
            abi.encode(true)
        );

        vm.expectEmit(true, true, true, true, address(sharedBridge));
        emit ClaimedFailedDepositSharedBridge({chainId: chainId, to: alice, l1Token: address(token), amount: amount});
        sharedBridge.claimFailedDeposit({
            _chainId: chainId,
            _depositSender: alice,
            _l1Token: address(token),
            _amount: amount,
            _l2TxHash: txHash,
            _l2BatchNumber: l2BatchNumber,
            _l2MessageIndex: l2MessageIndex,
            _l2TxNumberInBatch: l2TxNumberInBatch,
            _merkleProof: merkleProof
        });
    }

    function test_claimFailedDeposit_Eth() public {
        vm.deal(address(sharedBridge), amount);

        bytes32 txDataHash = keccak256(abi.encode(alice, ETH_TOKEN_ADDRESS, amount));
        vm.store(
            address(sharedBridge),
            keccak256(abi.encode(txHash, keccak256(abi.encode(chainId, depositLocationInStorage)))),
            txDataHash
        );
        require(sharedBridge.depositHappened(chainId, txHash) == txDataHash, "Deposit not set");

        vm.store(
            address(sharedBridge),
            keccak256(
                abi.encode(
                    uint256(uint160(ETH_TOKEN_ADDRESS)),
                    keccak256(abi.encode(chainId, chainBalanceLocationInStorage))
                )
            ),
            bytes32(amount)
        );

        vm.mockCall(
            bridgehubAddress,
            // solhint-disable-next-line func-named-parameters
            abi.encodeWithSelector(
                IBridgehub.proveL1ToL2TransactionStatus.selector,
                chainId,
                txHash,
                l2BatchNumber,
                l2MessageIndex,
                l2TxNumberInBatch,
                merkleProof,
                TxStatus.Failure
            ),
            abi.encode(true)
        );

        vm.expectEmit(true, true, true, true, address(sharedBridge));
        emit ClaimedFailedDepositSharedBridge({
            chainId: chainId,
            to: alice,
            l1Token: ETH_TOKEN_ADDRESS,
            amount: amount
        });
        sharedBridge.claimFailedDeposit({
            _chainId: chainId,
            _depositSender: alice,
            _l1Token: ETH_TOKEN_ADDRESS,
            _amount: amount,
            _l2TxHash: txHash,
            _l2BatchNumber: l2BatchNumber,
            _l2MessageIndex: l2MessageIndex,
            _l2TxNumberInBatch: l2TxNumberInBatch,
            _merkleProof: merkleProof
        });
    }

    function test_finalizeWithdrawal_EthOnEth() public {
        vm.deal(address(sharedBridge), amount);

        vm.store(
            address(sharedBridge),
            keccak256(
                abi.encode(
                    uint256(uint160(ETH_TOKEN_ADDRESS)),
                    keccak256(abi.encode(chainId, chainBalanceLocationInStorage))
                )
            ),
            bytes32(amount)
        );
        vm.mockCall(
            bridgehubAddress,
            abi.encodeWithSelector(IBridgehub.baseToken.selector),
            abi.encode(ETH_TOKEN_ADDRESS)
        );

        bytes memory message = abi.encodePacked(IMailbox.finalizeEthWithdrawal.selector, alice, amount);
        L2Message memory l2ToL1Message = L2Message({
            txNumberInBatch: l2TxNumberInBatch,
            sender: L2_BASE_TOKEN_SYSTEM_CONTRACT_ADDR,
            data: message
        });

        vm.mockCall(
            bridgehubAddress,
            // solhint-disable-next-line func-named-parameters
            abi.encodeWithSelector(
                IBridgehub.proveL2MessageInclusion.selector,
                chainId,
                l2BatchNumber,
                l2MessageIndex,
                l2ToL1Message,
                merkleProof
            ),
            abi.encode(true)
        );

        vm.expectEmit(true, true, true, true, address(sharedBridge));
        emit WithdrawalFinalizedSharedBridge(chainId, alice, ETH_TOKEN_ADDRESS, amount);
        sharedBridge.finalizeWithdrawal({
            _chainId: chainId,
            _l2BatchNumber: l2BatchNumber,
            _l2MessageIndex: l2MessageIndex,
            _l2TxNumberInBatch: l2TxNumberInBatch,
            _message: message,
            _merkleProof: merkleProof
        });
    }

    function test_finalizeWithdrawal_ErcOnEth() public {
        token.mint(address(sharedBridge), amount);

        vm.store(
            address(sharedBridge),
            keccak256(
                abi.encode(
                    uint256(uint160(address(token))),
                    keccak256(abi.encode(chainId, chainBalanceLocationInStorage))
                )
            ),
            bytes32(amount)
        );
        vm.mockCall(
            bridgehubAddress,
            abi.encodeWithSelector(IBridgehub.baseToken.selector),
            abi.encode(ETH_TOKEN_ADDRESS)
        );

        bytes memory message = abi.encodePacked(
            IL1ERC20Bridge.finalizeWithdrawal.selector,
            alice,
            address(token),
            amount
        );
        L2Message memory l2ToL1Message = L2Message({
            txNumberInBatch: l2TxNumberInBatch,
            sender: l2SharedBridge,
            data: message
        });

        vm.mockCall(
            bridgehubAddress,
            // solhint-disable-next-line func-named-parameters
            abi.encodeWithSelector(
                IBridgehub.proveL2MessageInclusion.selector,
                chainId,
                l2BatchNumber,
                l2MessageIndex,
                l2ToL1Message,
                merkleProof
            ),
            abi.encode(true)
        );

        vm.expectEmit(true, true, true, true, address(sharedBridge));
        emit WithdrawalFinalizedSharedBridge(chainId, alice, address(token), amount);
        sharedBridge.finalizeWithdrawal({
            _chainId: chainId,
            _l2BatchNumber: l2BatchNumber,
            _l2MessageIndex: l2MessageIndex,
            _l2TxNumberInBatch: l2TxNumberInBatch,
            _message: message,
            _merkleProof: merkleProof
        });
    }

    function test_finalizeWithdrawal_EthOnErc() public {
        vm.deal(address(sharedBridge), amount);

        vm.store(
            address(sharedBridge),
            keccak256(
                abi.encode(
                    uint256(uint160(ETH_TOKEN_ADDRESS)),
                    keccak256(abi.encode(chainId, chainBalanceLocationInStorage))
                )
            ),
            bytes32(amount)
        );
        vm.mockCall(
            bridgehubAddress,
            abi.encodeWithSelector(IBridgehub.baseToken.selector),
            abi.encode(address(token))
        );

        bytes memory message = abi.encodePacked(
            IL1ERC20Bridge.finalizeWithdrawal.selector,
            alice,
            ETH_TOKEN_ADDRESS,
            amount
        );
        L2Message memory l2ToL1Message = L2Message({
            txNumberInBatch: l2TxNumberInBatch,
            sender: l2SharedBridge,
            data: message
        });

        vm.mockCall(
            bridgehubAddress,
            // solhint-disable-next-line func-named-parameters
            abi.encodeWithSelector(
                IBridgehub.proveL2MessageInclusion.selector,
                chainId,
                l2BatchNumber,
                l2MessageIndex,
                l2ToL1Message,
                merkleProof
            ),
            abi.encode(true)
        );

        vm.expectEmit(true, true, true, true, address(sharedBridge));
        emit WithdrawalFinalizedSharedBridge(chainId, alice, ETH_TOKEN_ADDRESS, amount);
        sharedBridge.finalizeWithdrawal({
            _chainId: chainId,
            _l2BatchNumber: l2BatchNumber,
            _l2MessageIndex: l2MessageIndex,
            _l2TxNumberInBatch: l2TxNumberInBatch,
            _message: message,
            _merkleProof: merkleProof
        });
    }

    function test_finalizeWithdrawal_BaseErcOnErc() public {
        token.mint(address(sharedBridge), amount);

        vm.store(
            address(sharedBridge),
            keccak256(
                abi.encode(
                    uint256(uint160(address(token))),
                    keccak256(abi.encode(chainId, chainBalanceLocationInStorage))
                )
            ),
            bytes32(amount)
        );
        vm.mockCall(
            bridgehubAddress,
            abi.encodeWithSelector(IBridgehub.baseToken.selector),
            abi.encode(address(token))
        );

        bytes memory message = abi.encodePacked(
            IL1ERC20Bridge.finalizeWithdrawal.selector,
            alice,
            address(token),
            amount
        );
        L2Message memory l2ToL1Message = L2Message({
            txNumberInBatch: l2TxNumberInBatch,
            sender: L2_BASE_TOKEN_SYSTEM_CONTRACT_ADDR,
            data: message
        });

        vm.mockCall(
            bridgehubAddress,
            // solhint-disable-next-line func-named-parameters
            abi.encodeWithSelector(
                IBridgehub.proveL2MessageInclusion.selector,
                chainId,
                l2BatchNumber,
                l2MessageIndex,
                l2ToL1Message,
                merkleProof
            ),
            abi.encode(true)
        );

        vm.expectEmit(true, true, true, true, address(sharedBridge));
        emit WithdrawalFinalizedSharedBridge(chainId, alice, address(token), amount);
        sharedBridge.finalizeWithdrawal({
            _chainId: chainId,
            _l2BatchNumber: l2BatchNumber,
            _l2MessageIndex: l2MessageIndex,
            _l2TxNumberInBatch: l2TxNumberInBatch,
            _message: message,
            _merkleProof: merkleProof
        });
    }

    function test_finalizeWithdrawal_NonBaseErcOnErc() public {
        token.mint(address(sharedBridge), amount);

        vm.store(
            address(sharedBridge),
            keccak256(
                abi.encode(
                    uint256(uint160(address(token))),
                    keccak256(abi.encode(chainId, chainBalanceLocationInStorage))
                )
            ),
            bytes32(amount)
        );

        bytes memory message = abi.encodePacked(
            IL1ERC20Bridge.finalizeWithdrawal.selector,
            alice,
            address(token),
            amount
        );
        vm.mockCall(bridgehubAddress, abi.encodeWithSelector(IBridgehub.baseToken.selector), abi.encode(address(2))); //alt base token
        L2Message memory l2ToL1Message = L2Message({
            txNumberInBatch: l2TxNumberInBatch,
            sender: l2SharedBridge,
            data: message
        });

        vm.mockCall(
            bridgehubAddress,
            // solhint-disable-next-line func-named-parameters
            abi.encodeWithSelector(
                IBridgehub.proveL2MessageInclusion.selector,
                chainId,
                l2BatchNumber,
                l2MessageIndex,
                l2ToL1Message,
                merkleProof
            ),
            abi.encode(true)
        );

        vm.expectEmit(true, true, true, true, address(sharedBridge));
        emit WithdrawalFinalizedSharedBridge(chainId, alice, address(token), amount);
        sharedBridge.finalizeWithdrawal({
            _chainId: chainId,
            _l2BatchNumber: l2BatchNumber,
            _l2MessageIndex: l2MessageIndex,
            _l2TxNumberInBatch: l2TxNumberInBatch,
            _message: message,
            _merkleProof: merkleProof
        });
    }

    function test_finalizeWithdrawal_EthOnEth_LegacyTx() public {
        vm.deal(address(sharedBridge), amount);
        uint256 legacyBatchNumber = 0;

        vm.mockCall(
            l1ERC20BridgeAddress,
            abi.encodeWithSelector(IL1ERC20Bridge.isWithdrawalFinalized.selector),
            abi.encode(false)
        );

        vm.mockCall(
            eraDiamondProxy,
            abi.encodeWithSelector(IGetters.isEthWithdrawalFinalized.selector),
            abi.encode(false)
        );

        vm.store(
            address(sharedBridge),
            keccak256(
                abi.encode(
                    uint256(uint160(ETH_TOKEN_ADDRESS)),
                    keccak256(abi.encode(eraChainId, chainBalanceLocationInStorage))
                )
            ),
            bytes32(amount)
        );
        vm.mockCall(
            bridgehubAddress,
            abi.encodeWithSelector(IBridgehub.baseToken.selector),
            abi.encode(ETH_TOKEN_ADDRESS)
        );

        bytes memory message = abi.encodePacked(IMailbox.finalizeEthWithdrawal.selector, alice, amount);
        L2Message memory l2ToL1Message = L2Message({
            txNumberInBatch: l2TxNumberInBatch,
            sender: L2_BASE_TOKEN_SYSTEM_CONTRACT_ADDR,
            data: message
        });

        vm.mockCall(
            bridgehubAddress,
            // solhint-disable-next-line func-named-parameters
            abi.encodeWithSelector(
                IBridgehub.proveL2MessageInclusion.selector,
                eraChainId,
                legacyBatchNumber,
                l2MessageIndex,
                l2ToL1Message,
                merkleProof
            ),
            abi.encode(true)
        );

        vm.expectEmit(true, true, true, true, address(sharedBridge));
        emit WithdrawalFinalizedSharedBridge(eraChainId, alice, ETH_TOKEN_ADDRESS, amount);
<<<<<<< HEAD
        sharedBridge.finalizeWithdrawal(
            eraChainId,
            legacyBatchNumber,
            l2MessageIndex,
            l2TxNumberInBatch,
            message,
            merkleProof
        );
=======
        sharedBridge.finalizeWithdrawal({
            _chainId: eraChainId,
            _l2BatchNumber: legacyBatchNumber,
            _l2MessageIndex: l2MessageIndex,
            _l2TxNumberInBatch: l2TxNumberInBatch,
            _message: message,
            _merkleProof: merkleProof
        });
>>>>>>> 90fa37f7
    }
}<|MERGE_RESOLUTION|>--- conflicted
+++ resolved
@@ -117,16 +117,6 @@
         eraErc20BridgeAddress = makeAddr("eraErc20BridgeAddress");
 
         token = new TestnetERC20Token("TestnetERC20Token", "TET", 18);
-<<<<<<< HEAD
-        sharedBridgeImpl = new L1SharedBridge(
-            l1WethAddress,
-            IBridgehub(bridgehubAddress),
-            IL1ERC20Bridge(l1ERC20BridgeAddress),
-            eraChainId,
-            eraErc20BridgeAddress,
-            eraDiamondProxy
-        );
-=======
         sharedBridgeImpl = new L1SharedBridge({
             _l1WethAddress: l1WethAddress,
             _bridgehub: IBridgehub(bridgehubAddress),
@@ -135,7 +125,6 @@
             _eraErc20BridgeAddress: eraErc20BridgeAddress,
             _eraDiamondProxy: eraDiamondProxy
         });
->>>>>>> 90fa37f7
         TransparentUpgradeableProxy sharedBridgeProxy = new TransparentUpgradeableProxy(
             address(sharedBridgeImpl),
             admin,
@@ -659,16 +648,6 @@
 
         vm.expectEmit(true, true, true, true, address(sharedBridge));
         emit WithdrawalFinalizedSharedBridge(eraChainId, alice, ETH_TOKEN_ADDRESS, amount);
-<<<<<<< HEAD
-        sharedBridge.finalizeWithdrawal(
-            eraChainId,
-            legacyBatchNumber,
-            l2MessageIndex,
-            l2TxNumberInBatch,
-            message,
-            merkleProof
-        );
-=======
         sharedBridge.finalizeWithdrawal({
             _chainId: eraChainId,
             _l2BatchNumber: legacyBatchNumber,
@@ -677,6 +656,5 @@
             _message: message,
             _merkleProof: merkleProof
         });
->>>>>>> 90fa37f7
     }
 }