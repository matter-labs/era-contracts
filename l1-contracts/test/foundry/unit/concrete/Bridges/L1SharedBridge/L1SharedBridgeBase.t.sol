--- conflicted
+++ resolved
@@ -11,10 +11,7 @@
 import {IMailbox} from "contracts/state-transition/chain-interfaces/IMailbox.sol";
 import {IL1AssetRouter} from "contracts/bridge/interfaces/IL1AssetRouter.sol";
 import {IL1AssetHandler} from "contracts/bridge/interfaces/IL1AssetHandler.sol";
-<<<<<<< HEAD
-=======
 import {IL1BaseTokenAssetHandler} from "contracts/bridge/interfaces/IL1BaseTokenAssetHandler.sol";
->>>>>>> 391fa4dd
 import {L2_BASE_TOKEN_SYSTEM_CONTRACT_ADDR, L2_ASSET_ROUTER_ADDR} from "contracts/common/L2ContractAddresses.sol";
 import {IGetters} from "contracts/state-transition/chain-interfaces/IGetters.sol";
 import {L1NativeTokenVault} from "contracts/bridge/L1NativeTokenVault.sol";
@@ -107,11 +104,7 @@
         // ToDo: remove the mock call and register custom asset handler?
         vm.mockCall(
             address(nativeTokenVault),
-<<<<<<< HEAD
-            abi.encodeWithSelector(IL1AssetHandler.tokenAddress.selector, tokenAssetId),
-=======
             abi.encodeWithSelector(IL1BaseTokenAssetHandler.tokenAddress.selector, tokenAssetId),
->>>>>>> 391fa4dd
             abi.encode(address(0))
         );
         vm.prank(bridgehubAddress);
