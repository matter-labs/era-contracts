--- conflicted
+++ resolved
@@ -103,39 +103,6 @@
         sharedBridge.bridgehubDeposit{value: amount}(chainId, alice, 0, abi.encode(ETH_TOKEN_ADDRESS, amount, bob));
     }
 
-<<<<<<< HEAD
-    function test_bridgehubDeposit_Eth_NewEncoding() public {
-        _setBaseTokenAssetId(tokenAssetId);
-
-        bytes memory transferData = abi.encode(amount, bob);
-        bytes32 txDataHash = keccak256(bytes.concat(bytes1(0x01), abi.encode(alice, ETH_TOKEN_ASSET_ID, transferData)));
-        bytes memory mintCalldata = abi.encode(
-            amount,
-            alice,
-            bob,
-            nativeTokenVault.getERC20Getters(address(ETH_TOKEN_ADDRESS)),
-            address(ETH_TOKEN_ADDRESS)
-        );
-        // solhint-disable-next-line func-named-parameters
-        vm.expectEmit(true, true, true, true, address(sharedBridge));
-        vm.prank(bridgehubAddress);
-        emit BridgehubDepositInitiated({
-            chainId: chainId,
-            txDataHash: txDataHash,
-            from: alice,
-            assetId: ETH_TOKEN_ASSET_ID,
-            bridgeMintCalldata: mintCalldata
-        });
-        sharedBridge.bridgehubDeposit{value: amount}(
-            chainId,
-            alice,
-            0,
-            bytes.concat(bytes1(0x01), abi.encode(ETH_TOKEN_ASSET_ID, transferData))
-        );
-    }
-
-=======
->>>>>>> ab978f42
     function test_bridgehubDeposit_Erc() public {
         vm.prank(bridgehubAddress);
         // solhint-disable-next-line func-named-parameters
