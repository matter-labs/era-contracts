--- conflicted
+++ resolved
@@ -111,8 +111,6 @@
         );
     }
 
-<<<<<<< HEAD
-=======
     // function test_transferFundsToSharedBridge_Eth_CallFailed() public {
     //     vm.mockCall(address(nativeTokenVault), "0x", abi.encode(""));
     //     vm.prank(address(nativeTokenVault));
@@ -127,7 +125,6 @@
     //     nativeTokenVault.transferFundsFromSharedBridge(ETH_TOKEN_ADDRESS);
     // }
 
->>>>>>> 66721c55
     function test_transferFundsToSharedBridge_Eth_0_AmountTransferred() public {
         vm.deal(address(sharedBridge), 0);
         vm.prank(address(nativeTokenVault));
