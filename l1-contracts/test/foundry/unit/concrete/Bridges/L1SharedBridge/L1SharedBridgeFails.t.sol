--- conflicted
+++ resolved
@@ -1,11 +1,6 @@
 // SPDX-License-Identifier: MIT
 pragma solidity 0.8.24;
 
-<<<<<<< HEAD
-import {StdStorage, stdStorage} from "forge-std/Test.sol";
-
-=======
->>>>>>> 4552d522
 import {L1SharedBridgeTest} from "./_L1SharedBridge_Shared.t.sol";
 
 import {TransparentUpgradeableProxy} from "@openzeppelin/contracts/proxy/transparent/TransparentUpgradeableProxy.sol";
@@ -20,15 +15,8 @@
 import {L2_BASE_TOKEN_SYSTEM_CONTRACT_ADDR} from "contracts/common/L2ContractAddresses.sol";
 import {IGetters} from "contracts/state-transition/chain-interfaces/IGetters.sol";
 
-// import "forge-std/console.sol";
-
 /// We are testing all the specified revert and require cases.
 contract L1SharedBridgeFailTest is L1SharedBridgeTest {
-<<<<<<< HEAD
-    using stdStorage for StdStorage;
-
-=======
->>>>>>> 4552d522
     function test_initialize_wrongOwner() public {
         vm.expectRevert("ShB owner 0");
         new TransparentUpgradeableProxy(
