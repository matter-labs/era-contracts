--- conflicted
+++ resolved
@@ -19,23 +19,14 @@
 import {L1NativeTokenVault} from "contracts/bridge/L1NativeTokenVault.sol";
 import {L2_BASE_TOKEN_SYSTEM_CONTRACT_ADDR} from "contracts/common/L2ContractAddresses.sol";
 import {IGetters} from "contracts/state-transition/chain-interfaces/IGetters.sol";
-<<<<<<< HEAD
 import {StdStorage, stdStorage} from "forge-std/Test.sol";
+import {L2WithdrawalMessageWrongLength, InsufficientChainBalance, ZeroAddress, ValueMismatch, NonEmptyMsgValue, DepositExists, ValueMismatch, NonEmptyMsgValue, TokenNotSupported, EmptyDeposit, L2BridgeNotDeployed, DepositIncorrectAmount, InvalidProof, NoFundsTransferred, InsufficientFunds, DepositDoesNotExist, WithdrawalAlreadyFinalized, InsufficientFunds, MalformedMessage, InvalidSelector, TokensWithFeesNotSupported} from "contracts/common/L1ContractErrors.sol";
+
 
 /// We are testing all the specified revert and require cases.
 contract L1AssetRouterFailTest is L1AssetRouterTest {
-    using stdStorage for StdStorage;
-
-    function test_initialize_WrongOwner() public {
-        vm.expectRevert("L1AR: owner 0");
-=======
-import {L2BridgeNotSet, L2WithdrawalMessageWrongLength, InsufficientChainBalance, ZeroAddress, ValueMismatch, NonEmptyMsgValue, DepositExists, ValueMismatch, NonEmptyMsgValue, TokenNotSupported, EmptyDeposit, L2BridgeNotDeployed, DepositIncorrectAmount, InvalidProof, NoFundsTransferred, InsufficientFunds, DepositDoesNotExist, WithdrawalAlreadyFinalized, InsufficientFunds, MalformedMessage, InvalidSelector, TokensWithFeesNotSupported} from "contracts/common/L1ContractErrors.sol";
-
-/// We are testing all the specified revert and require cases.
-contract L1SharedBridgeFailTest is L1SharedBridgeTest {
     function test_initialize_wrongOwner() public {
         vm.expectRevert(ZeroAddress.selector);
->>>>>>> 7b488e67
         new TransparentUpgradeableProxy(
             address(sharedBridgeImpl),
             admin,
@@ -51,7 +42,6 @@
         );
     }
 
-<<<<<<< HEAD
     function test_initialize_wrongOwnerNTV() public {
         vm.expectRevert("NTV owner 0");
         new TransparentUpgradeableProxy(
@@ -65,23 +55,6 @@
     function test_transferTokenToNTV_wrongCaller() public {
         vm.expectRevert("L1AR: not NTV");
         sharedBridge.transferTokenToNTV(address(token));
-=======
-    function test_bridgehubDepositBaseToken_EthwrongMsgValue() public {
-        vm.deal(bridgehubAddress, amount);
-        vm.prank(bridgehubAddress);
-        vm.expectRevert(abi.encodeWithSelector(ValueMismatch.selector, amount, uint256(0)));
-        sharedBridge.bridgehubDepositBaseToken(chainId, alice, ETH_TOKEN_ADDRESS, amount);
-    }
-
-    function test_bridgehubDepositBaseToken_ErcWrongMsgValue() public {
-        vm.deal(bridgehubAddress, amount);
-        token.mint(alice, amount);
-        vm.prank(alice);
-        token.approve(address(sharedBridge), amount);
-        vm.prank(bridgehubAddress);
-        vm.expectRevert(NonEmptyMsgValue.selector);
-        sharedBridge.bridgehubDepositBaseToken{value: amount}(chainId, alice, address(token), amount);
->>>>>>> 7b488e67
     }
 
     function test_nullifyChainBalanceByNTV_wrongCaller() public {
@@ -174,26 +147,26 @@
         nativeTokenVault.transferFundsFromSharedBridge(address(token));
     }
 
-<<<<<<< HEAD
     function test_bridgehubDepositBaseToken_Eth_Token_incorrectSender() public {
         vm.expectRevert("L1AR: msg.sender not equal to bridgehub or era chain");
         sharedBridge.bridgehubDepositBaseToken{value: amount}(chainId, ETH_TOKEN_ASSET_ID, alice, amount);
     }
 
-    function test_bridgehubDepositBaseToken_ethwrongMsgValue() public {
-=======
-        vm.expectRevert(TokensWithFeesNotSupported.selector);
->>>>>>> 7b488e67
-        vm.prank(bridgehubAddress);
-        vm.expectRevert("L1NTV: msg.value not equal to amount");
-        sharedBridge.bridgehubDepositBaseToken(chainId, ETH_TOKEN_ASSET_ID, alice, amount);
-    }
-
-    function test_bridgehubDepositBaseToken_ercWrongMsgValue() public {
-        vm.prank(bridgehubAddress);
-<<<<<<< HEAD
-        vm.expectRevert("NTV m.v > 0 b d.it");
-        sharedBridge.bridgehubDepositBaseToken{value: amount}(chainId, tokenAssetId, alice, amount);
+    function test_bridgehubDepositBaseToken_EthwrongMsgValue() public {
+        vm.deal(bridgehubAddress, amount);
+        vm.prank(bridgehubAddress);
+        vm.expectRevert(abi.encodeWithSelector(ValueMismatch.selector, amount, uint256(0)));
+        sharedBridge.bridgehubDepositBaseToken(chainId, alice, ETH_TOKEN_ADDRESS, amount);
+    }
+    
+    function test_bridgehubDepositBaseToken_ErcWrongMsgValue() public {
+        vm.deal(bridgehubAddress, amount);
+        token.mint(alice, amount);
+        vm.prank(alice);
+        token.approve(address(sharedBridge), amount);
+        vm.prank(bridgehubAddress);
+        vm.expectRevert(NonEmptyMsgValue.selector);
+        sharedBridge.bridgehubDepositBaseToken{value: amount}(chainId, alice, address(token), amount);
     }
 
     function test_bridgehubDepositBaseToken_ercWrongErcDepositAmount() public {
@@ -203,76 +176,49 @@
         vm.expectRevert(message);
         vm.prank(bridgehubAddress);
         sharedBridge.bridgehubDepositBaseToken(chainId, tokenAssetId, alice, amount);
-=======
+    }
+    }
+
+    function test_bridgehubDeposit_Erc_weth() public {
+        vm.prank(bridgehubAddress);
+        vm.expectRevert(abi.encodeWithSelector(TokenNotSupported.selector, l1WethAddress));
+        // solhint-disable-next-line func-named-parameters
+        sharedBridge.bridgehubDeposit(chainId, alice, 0, abi.encode(l1WethAddress, amount, bob));
+    }
+
+    function test_bridgehubDeposit_Eth_baseToken() public {
+        vm.prank(bridgehubAddress);
+        vm.mockCall(
+            bridgehubAddress,
+            abi.encodeWithSelector(IBridgehub.baseToken.selector),
+            abi.encode(ETH_TOKEN_ADDRESS)
+        );
+        vm.expectRevert(abi.encodeWithSelector(TokenNotSupported.selector, ETH_TOKEN_ADDRESS));
+        // solhint-disable-next-line func-named-parameters
+        sharedBridge.bridgehubDeposit(chainId, alice, 0, abi.encode(ETH_TOKEN_ADDRESS, 0, bob));
+    }
+
+    function test_bridgehubDeposit_Eth_wrongDepositAmount() public {
+        _setBaseTokenAssetId(tokenAssetId);
+        vm.prank(bridgehubAddress);
         vm.mockCall(
             bridgehubAddress,
             abi.encodeWithSelector(IBridgehub.baseToken.selector),
             abi.encode(address(token))
         );
-        vm.expectRevert(abi.encodeWithSelector(L2BridgeNotSet.selector, chainId));
+        vm.expectRevert(abi.encodeWithSelector(DepositIncorrectAmount.selector, 0, amount));
         // solhint-disable-next-line func-named-parameters
-        sharedBridge.bridgehubDeposit{value: amount}(chainId, alice, 0, abi.encode(ETH_TOKEN_ADDRESS, 0, bob));
->>>>>>> 7b488e67
-    }
-
-    function test_bridgehubDeposit_Erc_weth() public {
-        vm.prank(bridgehubAddress);
-<<<<<<< HEAD
-        // note we have a catch, so there is no data
-        vm.expectRevert();
-=======
-        vm.expectRevert(abi.encodeWithSelector(TokenNotSupported.selector, l1WethAddress));
->>>>>>> 7b488e67
-        // solhint-disable-next-line func-named-parameters
-        sharedBridge.bridgehubDeposit(chainId, alice, 0, abi.encode(l1WethAddress, amount, bob));
-    }
-
-    function test_bridgehubDeposit_Eth_baseToken() public {
-        vm.prank(bridgehubAddress);
-<<<<<<< HEAD
-        vm.expectRevert("L1AR: baseToken deposit not supported");
-=======
+        sharedBridge.bridgehubDeposit(chainId, alice, 0, abi.encode(ETH_TOKEN_ADDRESS, amount, bob));
+    }
+
+    function test_bridgehubDeposit_Erc_msgValue() public {
+        vm.prank(bridgehubAddress);
         vm.mockCall(
             bridgehubAddress,
             abi.encodeWithSelector(IBridgehub.baseToken.selector),
             abi.encode(ETH_TOKEN_ADDRESS)
         );
-        vm.expectRevert(abi.encodeWithSelector(TokenNotSupported.selector, ETH_TOKEN_ADDRESS));
->>>>>>> 7b488e67
-        // solhint-disable-next-line func-named-parameters
-        sharedBridge.bridgehubDeposit(chainId, alice, 0, abi.encode(ETH_TOKEN_ADDRESS, 0, bob));
-    }
-
-    function test_bridgehubDeposit_Eth_wrongDepositAmount() public {
-        _setBaseTokenAssetId(tokenAssetId);
-        vm.prank(bridgehubAddress);
-<<<<<<< HEAD
-
-        vm.expectRevert("L1NTV: msg.value not equal to amount");
-=======
-        vm.mockCall(
-            bridgehubAddress,
-            abi.encodeWithSelector(IBridgehub.baseToken.selector),
-            abi.encode(address(token))
-        );
-        vm.expectRevert(abi.encodeWithSelector(DepositIncorrectAmount.selector, 0, amount));
->>>>>>> 7b488e67
-        // solhint-disable-next-line func-named-parameters
-        sharedBridge.bridgehubDeposit(chainId, alice, 0, abi.encode(ETH_TOKEN_ADDRESS, amount, bob));
-    }
-
-    function test_bridgehubDeposit_Erc_msgValue() public {
-        vm.prank(bridgehubAddress);
-<<<<<<< HEAD
-        vm.expectRevert("NTV m.v > 0 b d.it");
-=======
-        vm.mockCall(
-            bridgehubAddress,
-            abi.encodeWithSelector(IBridgehub.baseToken.selector),
-            abi.encode(ETH_TOKEN_ADDRESS)
-        );
         vm.expectRevert(NonEmptyMsgValue.selector);
->>>>>>> 7b488e67
         // solhint-disable-next-line func-named-parameters
         sharedBridge.bridgehubDeposit{value: amount}(chainId, alice, 0, abi.encode(address(token), amount, bob));
     }
@@ -288,18 +234,12 @@
     function test_bridgehubDeposit_Eth() public {
         _setBaseTokenAssetId(tokenAssetId);
         vm.prank(bridgehubAddress);
-<<<<<<< HEAD
-
-        bytes memory message = bytes("6T");
-        vm.expectRevert(message);
-=======
         vm.mockCall(
             bridgehubAddress,
             abi.encodeWithSelector(IBridgehub.baseToken.selector),
             abi.encode(address(token))
         );
         vm.expectRevert(EmptyDeposit.selector);
->>>>>>> 7b488e67
         // solhint-disable-next-line func-named-parameters
         sharedBridge.bridgehubDeposit(chainId, alice, 0, abi.encode(ETH_TOKEN_ADDRESS, 0, bob));
     }
@@ -308,11 +248,7 @@
         bytes32 txDataHash = keccak256(abi.encode(alice, address(token), amount));
         _setSharedBridgeDepositHappened(chainId, txHash, txDataHash);
         vm.prank(bridgehubAddress);
-<<<<<<< HEAD
-        vm.expectRevert("L1AR: tx hap");
-=======
         vm.expectRevert(DepositExists.selector);
->>>>>>> 7b488e67
         sharedBridge.bridgehubConfirmL2Transaction(chainId, txDataHash, txHash);
     }
 
@@ -372,7 +308,7 @@
             ),
             abi.encode(true)
         );
-
+        
         vm.expectRevert("NTV: claimFailedDeposit failed, no funds or cannot transfer to receiver");
         sharedBridge.bridgeRecoverFailedTransfer({
             _chainId: chainId,
@@ -386,6 +322,8 @@
             _merkleProof: merkleProof
         });
     }
+
+
 
     function test_bridgeRecoverFailedTransfer_invalidChainID() public {
         vm.store(address(sharedBridge), bytes32(isWithdrawalFinalizedStorageLocation - 5), bytes32(uint256(0)));
@@ -471,7 +409,8 @@
             abi.encode(address(0))
         );
         vm.prank(bridgehubAddress);
-        vm.expectRevert(InvalidProof.selector);
+        bytes memory message = bytes("yn");
+        vm.expectRevert(message);
         sharedBridge.claimFailedDeposit({
             _chainId: chainId,
             _depositSender: alice,
@@ -502,14 +441,10 @@
             abi.encode(true)
         );
 
-<<<<<<< HEAD
         bytes memory message = bytes("y1");
         bytes32 txDataHash = keccak256(abi.encode(alice, ETH_TOKEN_ADDRESS, 0));
         _setSharedBridgeDepositHappened(chainId, txHash, txDataHash);
         vm.expectRevert(message);
-=======
-        vm.expectRevert(NoFundsTransferred.selector);
->>>>>>> 7b488e67
         sharedBridge.claimFailedDeposit({
             _chainId: chainId,
             _depositSender: alice,
@@ -542,11 +477,7 @@
             abi.encode(true)
         );
 
-<<<<<<< HEAD
-        vm.expectRevert("L1AR: d.it not hap");
-=======
         vm.expectRevert(DepositDoesNotExist.selector);
->>>>>>> 7b488e67
         sharedBridge.claimFailedDeposit({
             _chainId: chainId,
             _depositSender: alice,
@@ -583,11 +514,7 @@
             abi.encode(true)
         );
 
-<<<<<<< HEAD
-        vm.expectRevert("NTV: not enough funds 2");
-=======
         vm.expectRevert(InsufficientChainBalance.selector);
->>>>>>> 7b488e67
         sharedBridge.claimFailedDeposit({
             _chainId: chainId,
             _depositSender: alice,
@@ -618,11 +545,7 @@
             amount
         );
 
-<<<<<<< HEAD
-        vm.expectRevert("L1AR: legacy eth withdrawal");
-=======
         vm.expectRevert(WithdrawalAlreadyFinalized.selector);
->>>>>>> 7b488e67
         sharedBridge.finalizeWithdrawal({
             _chainId: eraChainId,
             _l2BatchNumber: legacyBatchNumber,
@@ -666,11 +589,7 @@
             amount
         );
 
-<<<<<<< HEAD
-        vm.expectRevert("L1AR: Withdrawal is already finalized");
-=======
         vm.expectRevert(WithdrawalAlreadyFinalized.selector);
->>>>>>> 7b488e67
         sharedBridge.finalizeWithdrawal({
             _chainId: eraChainId,
             _l2BatchNumber: legacyBatchNumber,
@@ -691,8 +610,8 @@
             address(token),
             amount
         );
-        vm.expectRevert("L1AR: legacy eth withdrawal");
-
+
+        vm.expectRevert(WithdrawalAlreadyFinalized.selector);
         sharedBridge.finalizeWithdrawal({
             _chainId: eraChainId,
             _l2BatchNumber: legacyBatchNumber,
@@ -735,12 +654,8 @@
             address(token),
             amount
         );
-<<<<<<< HEAD
         vm.expectRevert("L1AR: legacy token withdrawal");
-=======
->>>>>>> 7b488e67
-
-        vm.expectRevert(WithdrawalAlreadyFinalized.selector);
+
         sharedBridge.finalizeWithdrawal({
             _chainId: eraChainId,
             _l2BatchNumber: l2BatchNumber,
@@ -796,12 +711,7 @@
         );
         _setNativeTokenVaultChainBalance(chainId, ETH_TOKEN_ADDRESS, 0);
 
-<<<<<<< HEAD
-        vm.expectRevert("NTV: not enough funds");
-
-=======
         vm.expectRevert(InsufficientChainBalance.selector);
->>>>>>> 7b488e67
         sharedBridge.finalizeWithdrawal({
             _chainId: chainId,
             _l2BatchNumber: l2BatchNumber,
@@ -834,12 +744,7 @@
             abi.encode(false)
         );
 
-<<<<<<< HEAD
-        vm.expectRevert("L1AR: withd w proof");
-
-=======
         vm.expectRevert(InvalidProof.selector);
->>>>>>> 7b488e67
         sharedBridge.finalizeWithdrawal({
             _chainId: chainId,
             _l2BatchNumber: l2BatchNumber,
@@ -853,27 +758,17 @@
     function test_parseL2WithdrawalMessage_wrongMsgLength() public {
         bytes memory message = abi.encodePacked(IMailbox.finalizeEthWithdrawal.selector);
 
-<<<<<<< HEAD
-        vm.expectRevert("L1AR: wrong msg len");
-=======
         vm.expectRevert(abi.encodeWithSelector(L2WithdrawalMessageWrongLength.selector, message.length));
->>>>>>> 7b488e67
-        sharedBridge.finalizeWithdrawal({
-            _chainId: chainId,
-            _l2BatchNumber: l2BatchNumber,
-            _l2MessageIndex: l2MessageIndex,
-            _l2TxNumberInBatch: l2TxNumberInBatch,
-            _message: message,
-            _merkleProof: merkleProof
-        });
-    }
-
-<<<<<<< HEAD
-    function test_parseL2WithdrawalMessage_wrongMsgLength2() public {
-        bytes memory message = abi.encodePacked(IL1ERC20Bridge.finalizeWithdrawal.selector, abi.encode(amount, token));
-
-        vm.expectRevert("L1AR: wrong msg len 2");
-=======
+        sharedBridge.finalizeWithdrawal({
+            _chainId: chainId,
+            _l2BatchNumber: l2BatchNumber,
+            _l2MessageIndex: l2MessageIndex,
+            _l2TxNumberInBatch: l2TxNumberInBatch,
+            _message: message,
+            _merkleProof: merkleProof
+        });
+    }
+
     function test_parseL2WithdrawalMessage_WrongMsgLength2() public {
         vm.deal(address(sharedBridge), amount);
 
@@ -887,7 +782,6 @@
         // should have more data here
 
         vm.expectRevert(abi.encodeWithSelector(L2WithdrawalMessageWrongLength.selector, message.length));
->>>>>>> 7b488e67
         sharedBridge.finalizeWithdrawal({
             _chainId: chainId,
             _l2BatchNumber: l2BatchNumber,
@@ -902,11 +796,7 @@
         // notice that the selector is wrong
         bytes memory message = abi.encodePacked(IMailbox.proveL2LogInclusion.selector, alice, amount);
 
-<<<<<<< HEAD
-        vm.expectRevert("L1AR: Incorrect message function selector");
-=======
         vm.expectRevert(abi.encodeWithSelector(InvalidSelector.selector, IMailbox.proveL2LogInclusion.selector));
->>>>>>> 7b488e67
         sharedBridge.finalizeWithdrawal({
             _chainId: eraChainId,
             _l2BatchNumber: l2BatchNumber,
@@ -917,40 +807,12 @@
         });
     }
 
-<<<<<<< HEAD
-=======
-    function test_depositLegacyERC20Bridge_l2BridgeNotDeployed() public {
-        uint256 l2TxGasLimit = 100000;
-        uint256 l2TxGasPerPubdataByte = 100;
-        address refundRecipient = address(0);
-
-        vm.prank(owner);
-        sharedBridge.initializeChainGovernance(eraChainId, address(0));
-
-        vm.expectRevert(abi.encodeWithSelector(L2BridgeNotSet.selector, eraChainId));
-        vm.prank(l1ERC20BridgeAddress);
-        sharedBridge.depositLegacyErc20Bridge({
-            _prevMsgSender: alice,
-            _l2Receiver: bob,
-            _l1Token: address(token),
-            _amount: amount,
-            _l2TxGasLimit: l2TxGasLimit,
-            _l2TxGasPerPubdataByte: l2TxGasPerPubdataByte,
-            _refundRecipient: refundRecipient
-        });
-    }
-
->>>>>>> 7b488e67
     function test_depositLegacyERC20Bridge_weth() public {
         uint256 l2TxGasLimit = 100000;
         uint256 l2TxGasPerPubdataByte = 100;
         address refundRecipient = address(0);
 
-<<<<<<< HEAD
-        vm.expectRevert("L1AR: WETH deposit not supported 2");
-=======
         vm.expectRevert(abi.encodeWithSelector(TokenNotSupported.selector, l1WethAddress));
->>>>>>> 7b488e67
         vm.prank(l1ERC20BridgeAddress);
         sharedBridge.depositLegacyErc20Bridge({
             _prevMsgSender: alice,
