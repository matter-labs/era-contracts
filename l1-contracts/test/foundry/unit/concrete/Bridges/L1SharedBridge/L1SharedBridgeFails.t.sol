// SPDX-License-Identifier: MIT
pragma solidity 0.8.24;

import "forge-std/console.sol";

import {L1SharedBridgeTest} from "./_L1SharedBridge_Shared.t.sol";

import {TransparentUpgradeableProxy} from "@openzeppelin/contracts/proxy/transparent/TransparentUpgradeableProxy.sol";
import {IERC20} from "@openzeppelin/contracts/token/ERC20/IERC20.sol";

import {L1SharedBridge} from "contracts/bridge/L1SharedBridge.sol";
import {L1NativeTokenVault} from "contracts/bridge/L1NativeTokenVault.sol";
import {ETH_TOKEN_ADDRESS} from "contracts/common/Config.sol";
import {IBridgehub} from "contracts/bridgehub/IBridgehub.sol";
import {L2Message, TxStatus} from "contracts/common/Messaging.sol";
import {IMailbox} from "contracts/state-transition/chain-interfaces/IMailbox.sol";
import {IL1ERC20Bridge} from "contracts/bridge/interfaces/IL1ERC20Bridge.sol";
import {IL1NativeTokenVault} from "contracts/bridge/interfaces/IL1NativeTokenVault.sol";
import {L1NativeTokenVault} from "contracts/bridge/L1NativeTokenVault.sol";
import {L2_BASE_TOKEN_SYSTEM_CONTRACT_ADDR} from "contracts/common/L2ContractAddresses.sol";
import {IGetters} from "contracts/state-transition/chain-interfaces/IGetters.sol";
import {StdStorage, stdStorage} from "forge-std/Test.sol";

/// We are testing all the specified revert and require cases.
contract L1SharedBridgeFailTest is L1SharedBridgeTest {
    using stdStorage for StdStorage;

    function test_initialize_WrongOwner() public {
        vm.expectRevert("ShB owner 0");
        new TransparentUpgradeableProxy(
            address(sharedBridgeImpl),
            admin,
            // solhint-disable-next-line func-named-parameters
            abi.encodeWithSelector(
                L1SharedBridge.initialize.selector,
                address(0),
                eraPostUpgradeFirstBatch,
                eraPostUpgradeFirstBatch,
                1,
                0
            )
        );
    }

    function test_initialize_wrongOwnerNTV() public {
        vm.expectRevert("NTV owner 0");
        new TransparentUpgradeableProxy(
            address(nativeTokenVaultImpl),
            admin,
            // solhint-disable-next-line func-named-parameters
            abi.encodeWithSelector(L1NativeTokenVault.initialize.selector, address(0))
        );
    }

    function test_transferTokenToNTV_wrongCaller() public {
        vm.expectRevert("ShB: not NTV");
        sharedBridge.transferTokenToNTV(address(token));
    }

    function test_nullifyChainBalanceByNTV_wrongCaller() public {
        vm.expectRevert("ShB: not NTV");
        sharedBridge.nullifyChainBalanceByNTV(chainId, address(token));
    }

    function test_registerToken_noCode() public {
        vm.expectRevert("NTV: empty token");
        nativeTokenVault.registerToken(address(0));
    }

    function test_setL1Erc20Bridge_alreadySet() public {
        vm.prank(owner);
        vm.expectRevert("ShB: legacy bridge already set");
        sharedBridge.setL1Erc20Bridge(address(0));
    }

    function test_setL1Erc20Bridge_emptyAddressProvided() public {
        stdstore.target(address(sharedBridge)).sig(sharedBridge.legacyBridge.selector).checked_write(address(0));
        vm.prank(owner);
        vm.expectRevert("ShB: legacy bridge 0");
        sharedBridge.setL1Erc20Bridge(address(0));
    }

    function test_setNativeTokenVault_alreadySet() public {
        vm.prank(owner);
        vm.expectRevert("ShB: native token vault already set");
        sharedBridge.setNativeTokenVault(IL1NativeTokenVault(address(0)));
    }

    function test_setNativeTokenVault_emptyAddressProvided() public {
        stdstore.target(address(sharedBridge)).sig(sharedBridge.nativeTokenVault.selector).checked_write(address(0));
        vm.prank(owner);
        vm.expectRevert("ShB: native token vault 0");
        sharedBridge.setNativeTokenVault(IL1NativeTokenVault(address(0)));
    }

    function test_setAssetHandlerAddressOnCounterPart_notOwnerOrADT() public {
        uint256 l2TxGasLimit = 100000;
        uint256 l2TxGasPerPubdataByte = 100;
        address refundRecipient = address(0);

        vm.prank(alice);
        vm.expectRevert("ShB: only ADT or owner");
        sharedBridge.setAssetHandlerAddressOnCounterPart(
            eraChainId,
            mintValue,
            l2TxGasLimit,
            l2TxGasPerPubdataByte,
            refundRecipient,
            tokenAssetId,
            address(token)
        );
    }

    function test_setAssetHandlerAddressOnCounterPart_chainNotAddedToSharedBridge() public {
        uint256 l2TxGasLimit = 100000;
        uint256 l2TxGasPerPubdataByte = 100;
        address refundRecipient = address(0);

        vm.prank(owner);
        vm.expectRevert("ShB: chain governance not initialized");
        sharedBridge.setAssetHandlerAddressOnCounterPart(
            randomChainId,
            mintValue,
            l2TxGasLimit,
            l2TxGasPerPubdataByte,
            refundRecipient,
            tokenAssetId,
            address(token)
        );
    }

    // function test_transferFundsToSharedBridge_Eth_CallFailed() public {
    //     vm.mockCall(address(nativeTokenVault), "0x", abi.encode(""));
    //     vm.prank(address(nativeTokenVault));
    //     vm.expectRevert("ShB: eth transfer failed");
    //     nativeTokenVault.transferFundsFromSharedBridge(ETH_TOKEN_ADDRESS);
    // }

    function test_transferFundsToSharedBridge_Eth_0_AmountTransferred() public {
        vm.deal(address(sharedBridge), 0);
        vm.prank(address(nativeTokenVault));
        vm.expectRevert("NTV: 0 eth transferred");
        nativeTokenVault.transferFundsFromSharedBridge(ETH_TOKEN_ADDRESS);
    }

    function test_transferFundsToSharedBridge_Erc_0_AmountTransferred() public {
        vm.prank(address(sharedBridge));
        token.transfer(address(1), amount);
        vm.prank(address(nativeTokenVault));
        vm.expectRevert("NTV: 0 amount to transfer");
        nativeTokenVault.transferFundsFromSharedBridge(address(token));
    }

    function test_transferFundsToSharedBridge_Erc_WrongAmountTransferred() public {
        vm.mockCall(address(token), abi.encodeWithSelector(IERC20.balanceOf.selector), abi.encode(10));
        vm.prank(address(nativeTokenVault));
        vm.expectRevert("NTV: wrong amount transferred");
        nativeTokenVault.transferFundsFromSharedBridge(address(token));
    }

<<<<<<< HEAD
=======
    function test_bridgehubDepositBaseToken_Eth_Token_notRegisteredTokenID() public {
        // ToDo: Shall we do it properly instead of mocking?
        stdstore
            .target(address(sharedBridge))
            .sig("assetHandlerAddress(bytes32)")
            .with_key(ETH_TOKEN_ASSET_ID)
            .checked_write(address(0));
        vm.prank(bridgehubAddress);
        vm.expectRevert("ShB: asset handler not set");
        sharedBridge.bridgehubDepositBaseToken{value: amount}(chainId, ETH_TOKEN_ASSET_ID, alice, amount);
    }

>>>>>>> f75e5ad2
    function test_bridgehubDepositBaseToken_Eth_Token_incorrectSender() public {
        vm.expectRevert("L1SharedBridge: msg.sender not equal to bridgehub or era chain");
        sharedBridge.bridgehubDepositBaseToken{value: amount}(chainId, ETH_TOKEN_ASSET_ID, alice, amount);
    }

    function test_bridgehubDepositBaseToken_ethwrongMsgValue() public {
        vm.prank(bridgehubAddress);
        vm.expectRevert("L1NTV: msg.value not equal to amount");
        sharedBridge.bridgehubDepositBaseToken(chainId, ETH_TOKEN_ASSET_ID, alice, amount);
    }

    function test_bridgehubDepositBaseToken_ercWrongMsgValue() public {
        vm.prank(bridgehubAddress);
        vm.expectRevert("NTV m.v > 0 b d.it");
        sharedBridge.bridgehubDepositBaseToken{value: amount}(chainId, tokenAssetId, alice, amount);
    }

    function test_bridgehubDepositBaseToken_ercWrongErcDepositAmount() public {
        vm.mockCall(address(token), abi.encodeWithSelector(IERC20.balanceOf.selector), abi.encode(10));

        bytes memory message = bytes("5T");
        vm.expectRevert(message);
        vm.prank(bridgehubAddress);
        sharedBridge.bridgehubDepositBaseToken(chainId, tokenAssetId, alice, amount);
    }

    function test_bridgehubDeposit_Eth_l2BridgeNotDeployed() public {
        vm.prank(owner);
        sharedBridge.initializeChainGovernance(chainId, address(0));
        _setBaseTokenAssetId(tokenAssetId);
        vm.prank(bridgehubAddress);

        vm.expectRevert("ShB l2 bridge not deployed");
        // solhint-disable-next-line func-named-parameters
        sharedBridge.bridgehubDeposit{value: amount}(chainId, alice, 0, abi.encode(ETH_TOKEN_ADDRESS, 0, bob));
    }

    function test_bridgehubDeposit_Erc_weth() public {
        vm.prank(bridgehubAddress);
        // note we have a catch, so there is no data
        vm.expectRevert();
        // solhint-disable-next-line func-named-parameters
        sharedBridge.bridgehubDeposit(chainId, alice, 0, abi.encode(l1WethAddress, amount, bob));
    }

    function test_bridgehubDeposit_Eth_baseToken() public {
        vm.prank(bridgehubAddress);
        vm.expectRevert("ShB: baseToken deposit not supported");
        // solhint-disable-next-line func-named-parameters
        sharedBridge.bridgehubDeposit(chainId, alice, 0, abi.encode(ETH_TOKEN_ADDRESS, 0, bob));
    }

    function test_bridgehubDeposit_Eth_wrongDepositAmount() public {
        _setBaseTokenAssetId(tokenAssetId);
        vm.prank(bridgehubAddress);

        vm.expectRevert("L1NTV: msg.value not equal to amount");
        // solhint-disable-next-line func-named-parameters
        sharedBridge.bridgehubDeposit(chainId, alice, 0, abi.encode(ETH_TOKEN_ADDRESS, amount, bob));
    }

    function test_bridgehubDeposit_Erc_msgValue() public {
        vm.prank(bridgehubAddress);
        vm.expectRevert("NTV m.v > 0 b d.it");
        // solhint-disable-next-line func-named-parameters
        sharedBridge.bridgehubDeposit{value: amount}(chainId, alice, 0, abi.encode(address(token), amount, bob));
    }

    function test_bridgehubDeposit_Erc_wrongDepositAmount() public {
        vm.prank(bridgehubAddress);
        vm.mockCall(address(token), abi.encodeWithSelector(IERC20.balanceOf.selector), abi.encode(10));
        bytes memory message = bytes("5T");
        vm.expectRevert(message);
        // solhint-disable-next-line func-named-parameters
        sharedBridge.bridgehubDeposit(chainId, alice, 0, abi.encode(address(token), amount, bob));
    }

    function test_bridgehubDeposit_Eth() public {
        _setBaseTokenAssetId(tokenAssetId);
        vm.prank(bridgehubAddress);

        bytes memory message = bytes("6T");
        vm.expectRevert(message);
        // solhint-disable-next-line func-named-parameters
        sharedBridge.bridgehubDeposit(chainId, alice, 0, abi.encode(ETH_TOKEN_ADDRESS, 0, bob));
    }

    function test_bridgehubConfirmL2Transaction_depositAlreadyHappened() public {
        bytes32 txDataHash = keccak256(abi.encode(alice, address(token), amount));
        _setSharedBridgeDepositHappened(chainId, txHash, txDataHash);
        vm.prank(bridgehubAddress);
        vm.expectRevert("ShB tx hap");
        sharedBridge.bridgehubConfirmL2Transaction(chainId, txDataHash, txHash);
    }

    function test_finalizeWithdrawal_EthOnEth_withdrawalFailed() public {
        vm.deal(address(nativeTokenVault), 0);
        bytes memory message = abi.encodePacked(IMailbox.finalizeEthWithdrawal.selector, alice, amount);
        L2Message memory l2ToL1Message = L2Message({
            txNumberInBatch: l2TxNumberInBatch,
            sender: L2_BASE_TOKEN_SYSTEM_CONTRACT_ADDR,
            data: message
        });

        vm.mockCall(
            bridgehubAddress,
            // solhint-disable-next-line func-named-parameters
            abi.encodeWithSelector(
                IBridgehub.proveL2MessageInclusion.selector,
                chainId,
                l2BatchNumber,
                l2MessageIndex,
                l2ToL1Message,
                merkleProof
            ),
            abi.encode(true)
        );

        vm.expectRevert("NTV: withdrawal failed, no funds or cannot transfer to receiver");
        sharedBridge.finalizeWithdrawal({
            _chainId: chainId,
            _l2BatchNumber: l2BatchNumber,
            _l2MessageIndex: l2MessageIndex,
            _l2TxNumberInBatch: l2TxNumberInBatch,
            _message: message,
            _merkleProof: merkleProof
        });
    }

    function test_bridgeRecoverFailedTransfer_Eth_claimFailedDepositFailed() public {
        vm.deal(address(nativeTokenVault), 0);
        bytes memory transferData = abi.encode(amount, alice);
        bytes32 txDataHash = keccak256(abi.encode(alice, ETH_TOKEN_ADDRESS, amount));
        _setSharedBridgeDepositHappened(chainId, txHash, txDataHash);
        require(sharedBridge.depositHappened(chainId, txHash) == txDataHash, "Deposit not set");

        vm.mockCall(
            bridgehubAddress,
            // solhint-disable-next-line func-named-parameters
            abi.encodeWithSelector(
                IBridgehub.proveL1ToL2TransactionStatus.selector,
                chainId,
                txHash,
                l2BatchNumber,
                l2MessageIndex,
                l2TxNumberInBatch,
                merkleProof,
                TxStatus.Failure
            ),
            abi.encode(true)
        );

        vm.expectRevert("NTV: claimFailedDeposit failed, no funds or cannot transfer to receiver");
        sharedBridge.bridgeRecoverFailedTransfer({
            _chainId: chainId,
            _depositSender: alice,
            _assetId: ETH_TOKEN_ASSET_ID,
            _assetData: transferData,
            _l2TxHash: txHash,
            _l2BatchNumber: l2BatchNumber,
            _l2MessageIndex: l2MessageIndex,
            _l2TxNumberInBatch: l2TxNumberInBatch,
            _merkleProof: merkleProof
        });
    }

    function test_bridgeRecoverFailedTransfer_invalidChainID() public {
        vm.store(address(sharedBridge), bytes32(isWithdrawalFinalizedStorageLocation - 5), bytes32(uint256(0)));

        bytes memory transferData = abi.encode(amount, alice);
        bytes32 txDataHash = keccak256(abi.encode(alice, ETH_TOKEN_ADDRESS, amount));
        _setSharedBridgeDepositHappened(chainId, txHash, txDataHash);
        require(sharedBridge.depositHappened(chainId, txHash) == txDataHash, "Deposit not set");

        vm.mockCall(
            bridgehubAddress,
            // solhint-disable-next-line func-named-parameters
            abi.encodeWithSelector(
                IBridgehub.proveL1ToL2TransactionStatus.selector,
                eraChainId,
                txHash,
                l2BatchNumber,
                l2MessageIndex,
                l2TxNumberInBatch,
                merkleProof,
                TxStatus.Failure
            ),
            abi.encode(true)
        );

        vm.expectRevert("ShB: last deposit time not set for Era");
        sharedBridge.bridgeRecoverFailedTransfer({
            _chainId: eraChainId,
            _depositSender: alice,
            _assetId: ETH_TOKEN_ASSET_ID,
            _assetData: transferData,
            _l2TxHash: txHash,
            _l2BatchNumber: l2BatchNumber,
            _l2MessageIndex: l2MessageIndex,
            _l2TxNumberInBatch: l2TxNumberInBatch,
            _merkleProof: merkleProof
        });
    }

    function test_bridgeRecoverFailedTransfer_eraLegacyDeposit() public {
        vm.store(address(sharedBridge), bytes32(isWithdrawalFinalizedStorageLocation - 5), bytes32(uint256(2)));

        uint256 l2BatchNumber = 1;
        bytes memory transferData = abi.encode(amount, alice);
        bytes32 txDataHash = keccak256(abi.encode(alice, ETH_TOKEN_ADDRESS, amount));
        _setSharedBridgeDepositHappened(chainId, txHash, txDataHash);
        require(sharedBridge.depositHappened(chainId, txHash) == txDataHash, "Deposit not set");

        vm.mockCall(
            bridgehubAddress,
            // solhint-disable-next-line func-named-parameters
            abi.encodeWithSelector(
                IBridgehub.proveL1ToL2TransactionStatus.selector,
                eraChainId,
                txHash,
                l2BatchNumber,
                l2MessageIndex,
                l2TxNumberInBatch,
                merkleProof,
                TxStatus.Failure
            ),
            abi.encode(true)
        );

        vm.expectRevert("ShB: legacy cFD");
        sharedBridge.bridgeRecoverFailedTransfer({
            _chainId: eraChainId,
            _depositSender: alice,
            _assetId: ETH_TOKEN_ASSET_ID,
            _assetData: transferData,
            _l2TxHash: txHash,
            _l2BatchNumber: l2BatchNumber,
            _l2MessageIndex: l2MessageIndex,
            _l2TxNumberInBatch: l2TxNumberInBatch,
            _merkleProof: merkleProof
        });
    }

    function test_claimFailedDeposit_proofInvalid() public {
        vm.mockCall(
            bridgehubAddress,
            abi.encodeWithSelector(IBridgehub.proveL1ToL2TransactionStatus.selector),
            abi.encode(address(0))
        );
        vm.prank(bridgehubAddress);
        bytes memory message = bytes("yn");
        vm.expectRevert(message);
        sharedBridge.claimFailedDeposit({
            _chainId: chainId,
            _depositSender: alice,
            _l1Asset: ETH_TOKEN_ADDRESS,
            _amount: amount,
            _l2TxHash: txHash,
            _l2BatchNumber: l2BatchNumber,
            _l2MessageIndex: l2MessageIndex,
            _l2TxNumberInBatch: l2TxNumberInBatch,
            _merkleProof: merkleProof
        });
    }

    function test_claimFailedDeposit_amountZero() public {
        vm.mockCall(
            bridgehubAddress,
            // solhint-disable-next-line func-named-parameters
            abi.encodeWithSelector(
                IBridgehub.proveL1ToL2TransactionStatus.selector,
                chainId,
                txHash,
                l2BatchNumber,
                l2MessageIndex,
                l2TxNumberInBatch,
                merkleProof,
                TxStatus.Failure
            ),
            abi.encode(true)
        );

        bytes memory message = bytes("y1");
        bytes32 txDataHash = keccak256(abi.encode(alice, ETH_TOKEN_ADDRESS, 0));
        _setSharedBridgeDepositHappened(chainId, txHash, txDataHash);
        vm.expectRevert(message);
        sharedBridge.claimFailedDeposit({
            _chainId: chainId,
            _depositSender: alice,
            _l1Asset: ETH_TOKEN_ADDRESS,
            _amount: 0,
            _l2TxHash: txHash,
            _l2BatchNumber: l2BatchNumber,
            _l2MessageIndex: l2MessageIndex,
            _l2TxNumberInBatch: l2TxNumberInBatch,
            _merkleProof: merkleProof
        });
    }

    function test_claimFailedDeposit_depositDidNotHappen() public {
        vm.deal(address(sharedBridge), amount);

        vm.mockCall(
            bridgehubAddress,
            // solhint-disable-next-line func-named-parameters
            abi.encodeWithSelector(
                IBridgehub.proveL1ToL2TransactionStatus.selector,
                chainId,
                txHash,
                l2BatchNumber,
                l2MessageIndex,
                l2TxNumberInBatch,
                merkleProof,
                TxStatus.Failure
            ),
            abi.encode(true)
        );

        vm.expectRevert("ShB: d.it not hap");
        sharedBridge.claimFailedDeposit({
            _chainId: chainId,
            _depositSender: alice,
            _l1Asset: ETH_TOKEN_ADDRESS,
            _amount: amount,
            _l2TxHash: txHash,
            _l2BatchNumber: l2BatchNumber,
            _l2MessageIndex: l2MessageIndex,
            _l2TxNumberInBatch: l2TxNumberInBatch,
            _merkleProof: merkleProof
        });
    }

    function test_claimFailedDeposit_chainBalanceLow() public {
        _setNativeTokenVaultChainBalance(chainId, ETH_TOKEN_ADDRESS, 0);

        bytes32 txDataHash = keccak256(abi.encode(alice, ETH_TOKEN_ADDRESS, amount));
        _setSharedBridgeDepositHappened(chainId, txHash, txDataHash);
        require(sharedBridge.depositHappened(chainId, txHash) == txDataHash, "Deposit not set");

        vm.mockCall(
            bridgehubAddress,
            // solhint-disable-next-line func-named-parameters
            abi.encodeWithSelector(
                IBridgehub.proveL1ToL2TransactionStatus.selector,
                chainId,
                txHash,
                l2BatchNumber,
                l2MessageIndex,
                l2TxNumberInBatch,
                merkleProof,
                TxStatus.Failure
            ),
            abi.encode(true)
        );

        vm.expectRevert("NTV: not enough funds 2");
        sharedBridge.claimFailedDeposit({
            _chainId: chainId,
            _depositSender: alice,
            _l1Asset: ETH_TOKEN_ADDRESS,
            _amount: amount,
            _l2TxHash: txHash,
            _l2BatchNumber: l2BatchNumber,
            _l2MessageIndex: l2MessageIndex,
            _l2TxNumberInBatch: l2TxNumberInBatch,
            _merkleProof: merkleProof
        });
    }

    function test_finalizeWithdrawal_EthOnEth_legacyTxFinalizedInERC20Bridge() public {
        vm.deal(address(sharedBridge), amount);
        uint256 legacyBatchNumber = 0;

        vm.mockCall(
            l1ERC20BridgeAddress,
            abi.encodeWithSelector(IL1ERC20Bridge.isWithdrawalFinalized.selector),
            abi.encode(true)
        );

        bytes memory message = abi.encodePacked(
            IL1ERC20Bridge.finalizeWithdrawal.selector,
            alice,
            address(token),
            amount
        );

        vm.expectRevert("ShB: legacy eth withdrawal");
        sharedBridge.finalizeWithdrawal({
            _chainId: eraChainId,
            _l2BatchNumber: legacyBatchNumber,
            _l2MessageIndex: l2MessageIndex,
            _l2TxNumberInBatch: l2TxNumberInBatch,
            _message: message,
            _merkleProof: merkleProof
        });
    }

    function test_finalizeWithdrawal_EthOnEth_legacyTxFinalizedInSharedBridge() public {
        vm.deal(address(sharedBridge), amount);
        uint256 legacyBatchNumber = 0;

        vm.mockCall(
            l1ERC20BridgeAddress,
            abi.encodeWithSelector(IL1ERC20Bridge.isWithdrawalFinalized.selector),
            abi.encode(false)
        );

        vm.store(
            address(sharedBridge),
            keccak256(
                abi.encode(
                    l2MessageIndex,
                    keccak256(
                        abi.encode(
                            legacyBatchNumber,
                            keccak256(abi.encode(eraChainId, isWithdrawalFinalizedStorageLocation))
                        )
                    )
                )
            ),
            bytes32(uint256(1))
        );

        bytes memory message = abi.encodePacked(
            IL1ERC20Bridge.finalizeWithdrawal.selector,
            alice,
            address(token),
            amount
        );

        vm.expectRevert("Withdrawal is already finalized");
        sharedBridge.finalizeWithdrawal({
            _chainId: eraChainId,
            _l2BatchNumber: legacyBatchNumber,
            _l2MessageIndex: l2MessageIndex,
            _l2TxNumberInBatch: l2TxNumberInBatch,
            _message: message,
            _merkleProof: merkleProof
        });
    }

    function test_finalizeWithdrawal_EthOnEth_legacyTxFinalizedInDiamondProxy() public {
        vm.deal(address(sharedBridge), amount);
        uint256 legacyBatchNumber = 0;

        bytes memory message = abi.encodePacked(
            IL1ERC20Bridge.finalizeWithdrawal.selector,
            alice,
            address(token),
            amount
        );
        vm.expectRevert("ShB: legacy eth withdrawal");

        sharedBridge.finalizeWithdrawal({
            _chainId: eraChainId,
            _l2BatchNumber: legacyBatchNumber,
            _l2MessageIndex: l2MessageIndex,
            _l2TxNumberInBatch: l2TxNumberInBatch,
            _message: message,
            _merkleProof: merkleProof
        });
    }

    function test_finalizeWithdrawal_EthOnEth_diamondUpgradeFirstBatchNotSet() public {
        vm.store(address(sharedBridge), bytes32(isWithdrawalFinalizedStorageLocation - 7), bytes32(uint256(0)));
        vm.deal(address(sharedBridge), amount);

        bytes memory message = abi.encodePacked(
            IL1ERC20Bridge.finalizeWithdrawal.selector,
            alice,
            address(token),
            amount
        );
        vm.expectRevert("ShB: diamondUFB not set for Era");

        sharedBridge.finalizeWithdrawal({
            _chainId: eraChainId,
            _l2BatchNumber: l2BatchNumber,
            _l2MessageIndex: l2MessageIndex,
            _l2TxNumberInBatch: l2TxNumberInBatch,
            _message: message,
            _merkleProof: merkleProof
        });
    }

    function test_finalizeWithdrawal_TokenOnEth_legacyTokenWithdrawal() public {
        vm.store(address(sharedBridge), bytes32(isWithdrawalFinalizedStorageLocation - 6), bytes32(uint256(5)));
        vm.deal(address(sharedBridge), amount);

        bytes memory message = abi.encodePacked(
            IL1ERC20Bridge.finalizeWithdrawal.selector,
            alice,
            address(token),
            amount
        );
        vm.expectRevert("ShB: legacy token withdrawal");

        sharedBridge.finalizeWithdrawal({
            _chainId: eraChainId,
            _l2BatchNumber: l2BatchNumber,
            _l2MessageIndex: l2MessageIndex,
            _l2TxNumberInBatch: l2TxNumberInBatch,
            _message: message,
            _merkleProof: merkleProof
        });
    }

    function test_finalizeWithdrawal_TokenOnEth_legacyUpgradeFirstBatchNotSet() public {
        vm.store(address(sharedBridge), bytes32(isWithdrawalFinalizedStorageLocation - 6), bytes32(uint256(0)));
        vm.deal(address(sharedBridge), amount);

        bytes memory message = abi.encodePacked(
            IL1ERC20Bridge.finalizeWithdrawal.selector,
            alice,
            address(token),
            amount
        );
        vm.expectRevert("ShB: LegacyUFB not set for Era");

        sharedBridge.finalizeWithdrawal({
            _chainId: eraChainId,
            _l2BatchNumber: l2BatchNumber,
            _l2MessageIndex: l2MessageIndex,
            _l2TxNumberInBatch: l2TxNumberInBatch,
            _message: message,
            _merkleProof: merkleProof
        });
    }

    function test_finalizeWithdrawal_chainBalance() public {
        bytes memory message = abi.encodePacked(IMailbox.finalizeEthWithdrawal.selector, alice, amount);
        L2Message memory l2ToL1Message = L2Message({
            txNumberInBatch: l2TxNumberInBatch,
            sender: L2_BASE_TOKEN_SYSTEM_CONTRACT_ADDR,
            data: message
        });

        vm.mockCall(
            bridgehubAddress,
            // solhint-disable-next-line func-named-parameters
            abi.encodeWithSelector(
                IBridgehub.proveL2MessageInclusion.selector,
                chainId,
                l2BatchNumber,
                l2MessageIndex,
                l2ToL1Message,
                merkleProof
            ),
            abi.encode(true)
        );
        _setNativeTokenVaultChainBalance(chainId, ETH_TOKEN_ADDRESS, 0);

        vm.expectRevert("NTV: not enough funds");

        sharedBridge.finalizeWithdrawal({
            _chainId: chainId,
            _l2BatchNumber: l2BatchNumber,
            _l2MessageIndex: l2MessageIndex,
            _l2TxNumberInBatch: l2TxNumberInBatch,
            _message: message,
            _merkleProof: merkleProof
        });
    }

    function test_checkWithdrawal_wrongProof() public {
        bytes memory message = abi.encodePacked(IMailbox.finalizeEthWithdrawal.selector, alice, amount);
        L2Message memory l2ToL1Message = L2Message({
            txNumberInBatch: l2TxNumberInBatch,
            sender: L2_BASE_TOKEN_SYSTEM_CONTRACT_ADDR,
            data: message
        });

        vm.mockCall(
            bridgehubAddress,
            // solhint-disable-next-line func-named-parameters
            abi.encodeWithSelector(
                IBridgehub.proveL2MessageInclusion.selector,
                chainId,
                l2BatchNumber,
                l2MessageIndex,
                l2ToL1Message,
                merkleProof
            ),
            abi.encode(false)
        );

        vm.expectRevert("ShB withd w proof");

        sharedBridge.finalizeWithdrawal({
            _chainId: chainId,
            _l2BatchNumber: l2BatchNumber,
            _l2MessageIndex: l2MessageIndex,
            _l2TxNumberInBatch: l2TxNumberInBatch,
            _message: message,
            _merkleProof: merkleProof
        });
    }

    function test_parseL2WithdrawalMessage_wrongMsgLength() public {
        bytes memory message = abi.encodePacked(IMailbox.finalizeEthWithdrawal.selector);

        vm.expectRevert("ShB wrong msg len");
        sharedBridge.finalizeWithdrawal({
            _chainId: chainId,
            _l2BatchNumber: l2BatchNumber,
            _l2MessageIndex: l2MessageIndex,
            _l2TxNumberInBatch: l2TxNumberInBatch,
            _message: message,
            _merkleProof: merkleProof
        });
    }

    function test_parseL2WithdrawalMessage_wrongMsgLength2() public {
        bytes memory message = abi.encodePacked(IL1ERC20Bridge.finalizeWithdrawal.selector, abi.encode(amount, token));

        vm.expectRevert("ShB wrong msg len 2");
        sharedBridge.finalizeWithdrawal({
            _chainId: chainId,
            _l2BatchNumber: l2BatchNumber,
            _l2MessageIndex: l2MessageIndex,
            _l2TxNumberInBatch: l2TxNumberInBatch,
            _message: message,
            _merkleProof: merkleProof
        });
    }

    function test_parseL2WithdrawalMessage_wrongSelector() public {
        // notice that the selector is wrong
        bytes memory message = abi.encodePacked(IMailbox.proveL2LogInclusion.selector, alice, amount);

        vm.expectRevert("ShB Incorrect message function selector");
        sharedBridge.finalizeWithdrawal({
            _chainId: eraChainId,
            _l2BatchNumber: l2BatchNumber,
            _l2MessageIndex: l2MessageIndex,
            _l2TxNumberInBatch: l2TxNumberInBatch,
            _message: message,
            _merkleProof: merkleProof
        });
    }

    function test_depositLegacyERC20Bridge_l2BridgeNotDeployed() public {
        uint256 l2TxGasLimit = 100000;
        uint256 l2TxGasPerPubdataByte = 100;
        address refundRecipient = address(0);

        vm.prank(owner);
        sharedBridge.initializeChainGovernance(eraChainId, address(0));

        vm.expectRevert("ShB b. n dep");
        vm.prank(l1ERC20BridgeAddress);
        sharedBridge.depositLegacyErc20Bridge({
            _prevMsgSender: alice,
            _l2Receiver: bob,
            _l1Token: address(token),
            _amount: amount,
            _l2TxGasLimit: l2TxGasLimit,
            _l2TxGasPerPubdataByte: l2TxGasPerPubdataByte,
            _refundRecipient: refundRecipient
        });
    }

    function test_depositLegacyERC20Bridge_weth() public {
        uint256 l2TxGasLimit = 100000;
        uint256 l2TxGasPerPubdataByte = 100;
        address refundRecipient = address(0);

        vm.expectRevert("ShB: WETH deposit not supported 2");
        vm.prank(l1ERC20BridgeAddress);
        sharedBridge.depositLegacyErc20Bridge({
            _prevMsgSender: alice,
            _l2Receiver: bob,
            _l1Token: l1WethAddress,
            _amount: amount,
            _l2TxGasLimit: l2TxGasLimit,
            _l2TxGasPerPubdataByte: l2TxGasPerPubdataByte,
            _refundRecipient: refundRecipient
        });
    }

    function test_depositLegacyERC20Bridge_refundRecipient() public {
        uint256 l2TxGasLimit = 100000;
        uint256 l2TxGasPerPubdataByte = 100;

        // solhint-disable-next-line func-named-parameters
        vm.expectEmit(true, true, true, true, address(sharedBridge));

        emit LegacyDepositInitiated({
            chainId: eraChainId,
            l2DepositTxHash: txHash,
            from: alice,
            to: bob,
            l1Token: address(token),
            amount: amount
        });

        vm.mockCall(
            bridgehubAddress,
            abi.encodeWithSelector(IBridgehub.requestL2TransactionDirect.selector),
            abi.encode(txHash)
        );

        vm.prank(l1ERC20BridgeAddress);
        sharedBridge.depositLegacyErc20Bridge({
            _prevMsgSender: alice,
            _l2Receiver: bob,
            _l1Token: address(token),
            _amount: amount,
            _l2TxGasLimit: l2TxGasLimit,
            _l2TxGasPerPubdataByte: l2TxGasPerPubdataByte,
            _refundRecipient: address(1)
        });
    }
}<|MERGE_RESOLUTION|>--- conflicted
+++ resolved
@@ -158,21 +158,6 @@
         nativeTokenVault.transferFundsFromSharedBridge(address(token));
     }
 
-<<<<<<< HEAD
-=======
-    function test_bridgehubDepositBaseToken_Eth_Token_notRegisteredTokenID() public {
-        // ToDo: Shall we do it properly instead of mocking?
-        stdstore
-            .target(address(sharedBridge))
-            .sig("assetHandlerAddress(bytes32)")
-            .with_key(ETH_TOKEN_ASSET_ID)
-            .checked_write(address(0));
-        vm.prank(bridgehubAddress);
-        vm.expectRevert("ShB: asset handler not set");
-        sharedBridge.bridgehubDepositBaseToken{value: amount}(chainId, ETH_TOKEN_ASSET_ID, alice, amount);
-    }
-
->>>>>>> f75e5ad2
     function test_bridgehubDepositBaseToken_Eth_Token_incorrectSender() public {
         vm.expectRevert("L1SharedBridge: msg.sender not equal to bridgehub or era chain");
         sharedBridge.bridgehubDepositBaseToken{value: amount}(chainId, ETH_TOKEN_ASSET_ID, alice, amount);
