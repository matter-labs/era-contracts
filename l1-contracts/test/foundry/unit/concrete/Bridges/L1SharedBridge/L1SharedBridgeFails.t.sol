// SPDX-License-Identifier: MIT
pragma solidity 0.8.24;

import "forge-std/console.sol";

import {L1SharedBridgeTest} from "./_L1SharedBridge_Shared.t.sol";

import {TransparentUpgradeableProxy} from "@openzeppelin/contracts/proxy/transparent/TransparentUpgradeableProxy.sol";
import {IERC20} from "@openzeppelin/contracts/token/ERC20/IERC20.sol";

import {L1SharedBridge} from "contracts/bridge/L1SharedBridge.sol";
import {ETH_TOKEN_ADDRESS} from "contracts/common/Config.sol";
import {IBridgehub} from "contracts/bridgehub/IBridgehub.sol";
import {L2Message, TxStatus} from "contracts/common/Messaging.sol";
import {IMailbox} from "contracts/state-transition/chain-interfaces/IMailbox.sol";
import {IL1ERC20Bridge} from "contracts/bridge/interfaces/IL1ERC20Bridge.sol";
import {L2_BASE_TOKEN_SYSTEM_CONTRACT_ADDR} from "contracts/common/L2ContractAddresses.sol";
import {IGetters} from "contracts/state-transition/chain-interfaces/IGetters.sol";

/// We are testing all the specified revert and require cases.
contract L1SharedBridgeFailTest is L1SharedBridgeTest {
    function test_initialize_wrongOwner() public {
        vm.expectRevert("ShB owner 0");
        new TransparentUpgradeableProxy(
            address(sharedBridgeImpl),
            admin,
            // solhint-disable-next-line func-named-parameters
            abi.encodeWithSelector(
                L1SharedBridge.initialize.selector,
                address(0),
                eraPostUpgradeFirstBatch,
                eraPostUpgradeFirstBatch,
                1,
                0
            )
        );
    }

    function test_bridgehubDepositBaseToken_EthwrongMsgValue() public {
        vm.prank(bridgehubAddress);
<<<<<<< HEAD
        // vm.expectRevert("L1SharedBridge: msg.value not equal to amount");
        // sharedBridge.bridgehubDepositBaseToken(chainId, alice, ETH_TOKEN_ADDRESS, amount);
=======
        vm.expectRevert("L1NTV: msg.value not equal to amount");
        sharedBridge.bridgehubDepositBaseToken(chainId, ETH_TOKEN_ASSET_ID, alice, amount);
>>>>>>> 0c55af6e
    }

    function test_bridgehubDepositBaseToken_ErcWrongMsgValue() public {
        vm.prank(bridgehubAddress);
<<<<<<< HEAD
        // vm.expectRevert("ShB m.v > 0 b d.it");
        // sharedBridge.bridgehubDepositBaseToken{value: amount}(chainId, alice, address(token), amount);
=======
        vm.expectRevert("NTV m.v > 0 b d.it");
        sharedBridge.bridgehubDepositBaseToken{value: amount}(chainId, tokenAssetId, alice, amount);
>>>>>>> 0c55af6e
    }

    function test_bridgehubDepositBaseToken_ErcWrongErcDepositAmount() public {
        vm.mockCall(address(token), abi.encodeWithSelector(IERC20.balanceOf.selector), abi.encode(10));

        bytes memory message = bytes("5T");
        vm.expectRevert(message);
        vm.prank(bridgehubAddress);
<<<<<<< HEAD
        // sharedBridge.bridgehubDepositBaseToken(chainId, alice, address(token), amount);
=======
        sharedBridge.bridgehubDepositBaseToken(chainId, tokenAssetId, alice, amount);
>>>>>>> 0c55af6e
    }

    function test_bridgehubDeposit_Eth_l2BridgeNotDeployed() public {
        vm.prank(owner);
        sharedBridge.initializeChainGovernance(chainId, address(0));
        _setBaseTokenAssetId(tokenAssetId);
        vm.prank(bridgehubAddress);

        vm.expectRevert("ShB l2 bridge not deployed");
        // solhint-disable-next-line func-named-parameters
        sharedBridge.bridgehubDeposit{value: amount}(chainId, alice, 0, abi.encode(ETH_TOKEN_ADDRESS, 0, bob));
    }

    function test_bridgehubDeposit_Erc_weth() public {
        vm.prank(bridgehubAddress);
        // note we have a catch, so there is no data
        vm.expectRevert();
        // solhint-disable-next-line func-named-parameters
        sharedBridge.bridgehubDeposit(chainId, alice, 0, abi.encode(l1WethAddress, amount, bob));
    }

    function test_bridgehubDeposit_Eth_baseToken() public {
        vm.prank(bridgehubAddress);
        vm.expectRevert("ShB: baseToken deposit not supported");
        // solhint-disable-next-line func-named-parameters
        sharedBridge.bridgehubDeposit(chainId, alice, 0, abi.encode(ETH_TOKEN_ADDRESS, 0, bob));
    }

    function test_bridgehubDeposit_Eth_wrongDepositAmount() public {
        _setBaseTokenAssetId(tokenAssetId);
        vm.prank(bridgehubAddress);

        vm.expectRevert("L1NTV: msg.value not equal to amount");
        // solhint-disable-next-line func-named-parameters
        sharedBridge.bridgehubDeposit(chainId, alice, 0, abi.encode(ETH_TOKEN_ADDRESS, amount, bob));
    }

    function test_bridgehubDeposit_Erc_msgValue() public {
        vm.prank(bridgehubAddress);
        vm.expectRevert("NTV m.v > 0 b d.it");
        // solhint-disable-next-line func-named-parameters
        sharedBridge.bridgehubDeposit{value: amount}(chainId, alice, 0, abi.encode(address(token), amount, bob));
    }

    function test_bridgehubDeposit_Erc_wrongDepositAmount() public {
        vm.prank(bridgehubAddress);
        vm.mockCall(address(token), abi.encodeWithSelector(IERC20.balanceOf.selector), abi.encode(10));
        bytes memory message = bytes("5T");
        vm.expectRevert(message);
        // solhint-disable-next-line func-named-parameters
        sharedBridge.bridgehubDeposit(chainId, alice, 0, abi.encode(address(token), amount, bob));
    }

    function test_bridgehubDeposit_Eth() public {
        _setBaseTokenAssetId(tokenAssetId);
        vm.prank(bridgehubAddress);

        bytes memory message = bytes("6T");
        vm.expectRevert(message);
        // solhint-disable-next-line func-named-parameters
        sharedBridge.bridgehubDeposit(chainId, alice, 0, abi.encode(ETH_TOKEN_ADDRESS, 0, bob));
    }

    function test_bridgehubConfirmL2Transaction_depositAlreadyHappened() public {
        bytes32 txDataHash = keccak256(abi.encode(alice, address(token), amount));
        _setSharedBridgeDepositHappened(chainId, txHash, txDataHash);
        vm.prank(bridgehubAddress);
        vm.expectRevert("ShB tx hap");
        sharedBridge.bridgehubConfirmL2Transaction(chainId, txDataHash, txHash);
    }

    function test_claimFailedDeposit_proofInvalid() public {
        vm.mockCall(
            bridgehubAddress,
            abi.encodeWithSelector(IBridgehub.proveL1ToL2TransactionStatus.selector),
            abi.encode(address(0))
        );
        vm.prank(bridgehubAddress);
        bytes memory message = bytes("yn");
        vm.expectRevert(message);
        sharedBridge.claimFailedDeposit({
            _chainId: chainId,
            _depositSender: alice,
            _l1Asset: ETH_TOKEN_ADDRESS,
            _amount: amount,
            _l2TxHash: txHash,
            _l2BatchNumber: l2BatchNumber,
            _l2MessageIndex: l2MessageIndex,
            _l2TxNumberInBatch: l2TxNumberInBatch,
            _merkleProof: merkleProof
        });
    }

    function test_claimFailedDeposit_amountZero() public {
        vm.mockCall(
            bridgehubAddress,
            // solhint-disable-next-line func-named-parameters
            abi.encodeWithSelector(
                IBridgehub.proveL1ToL2TransactionStatus.selector,
                chainId,
                txHash,
                l2BatchNumber,
                l2MessageIndex,
                l2TxNumberInBatch,
                merkleProof,
                TxStatus.Failure
            ),
            abi.encode(true)
        );

        bytes memory message = bytes("y1");
        bytes32 txDataHash = keccak256(abi.encode(alice, ETH_TOKEN_ADDRESS, 0));
        _setSharedBridgeDepositHappened(chainId, txHash, txDataHash);
        vm.expectRevert(message);
        sharedBridge.claimFailedDeposit({
            _chainId: chainId,
            _depositSender: alice,
            _l1Asset: ETH_TOKEN_ADDRESS,
            _amount: 0,
            _l2TxHash: txHash,
            _l2BatchNumber: l2BatchNumber,
            _l2MessageIndex: l2MessageIndex,
            _l2TxNumberInBatch: l2TxNumberInBatch,
            _merkleProof: merkleProof
        });
    }

    function test_claimFailedDeposit_depositDidNotHappen() public {
        vm.deal(address(sharedBridge), amount);

        vm.mockCall(
            bridgehubAddress,
            // solhint-disable-next-line func-named-parameters
            abi.encodeWithSelector(
                IBridgehub.proveL1ToL2TransactionStatus.selector,
                chainId,
                txHash,
                l2BatchNumber,
                l2MessageIndex,
                l2TxNumberInBatch,
                merkleProof,
                TxStatus.Failure
            ),
            abi.encode(true)
        );

        vm.expectRevert("ShB: d.it not hap");
        sharedBridge.claimFailedDeposit({
            _chainId: chainId,
            _depositSender: alice,
            _l1Asset: ETH_TOKEN_ADDRESS,
            _amount: amount,
            _l2TxHash: txHash,
            _l2BatchNumber: l2BatchNumber,
            _l2MessageIndex: l2MessageIndex,
            _l2TxNumberInBatch: l2TxNumberInBatch,
            _merkleProof: merkleProof
        });
    }

    function test_claimFailedDeposit_chainBalanceLow() public {
        _setNativeTokenVaultChainBalance(chainId, ETH_TOKEN_ADDRESS, 0);

        bytes32 txDataHash = keccak256(abi.encode(alice, ETH_TOKEN_ADDRESS, amount));
        _setSharedBridgeDepositHappened(chainId, txHash, txDataHash);
        require(sharedBridge.depositHappened(chainId, txHash) == txDataHash, "Deposit not set");

        vm.mockCall(
            bridgehubAddress,
            // solhint-disable-next-line func-named-parameters
            abi.encodeWithSelector(
                IBridgehub.proveL1ToL2TransactionStatus.selector,
                chainId,
                txHash,
                l2BatchNumber,
                l2MessageIndex,
                l2TxNumberInBatch,
                merkleProof,
                TxStatus.Failure
            ),
            abi.encode(true)
        );

        vm.expectRevert("NTV n funds");
        sharedBridge.claimFailedDeposit({
            _chainId: chainId,
            _depositSender: alice,
            _l1Asset: ETH_TOKEN_ADDRESS,
            _amount: amount,
            _l2TxHash: txHash,
            _l2BatchNumber: l2BatchNumber,
            _l2MessageIndex: l2MessageIndex,
            _l2TxNumberInBatch: l2TxNumberInBatch,
            _merkleProof: merkleProof
        });
    }

    function test_finalizeWithdrawal_EthOnEth_LegacyTxFinalizedInERC20Bridge() public {
        vm.deal(address(sharedBridge), amount);
        uint256 legacyBatchNumber = 0;

        vm.mockCall(
            l1ERC20BridgeAddress,
            abi.encodeWithSelector(IL1ERC20Bridge.isWithdrawalFinalized.selector),
            abi.encode(true)
        );

        bytes memory message = abi.encodePacked(
            IL1ERC20Bridge.finalizeWithdrawal.selector,
            alice,
            address(token),
            amount
        );

        vm.expectRevert("ShB: legacy eth withdrawal");
        sharedBridge.finalizeWithdrawal({
            _chainId: eraChainId,
            _l2BatchNumber: legacyBatchNumber,
            _l2MessageIndex: l2MessageIndex,
            _l2TxNumberInBatch: l2TxNumberInBatch,
            _message: message,
            _merkleProof: merkleProof
        });
    }

    function test_finalizeWithdrawal_EthOnEth_LegacyTxFinalizedInSharedBridge() public {
        vm.deal(address(sharedBridge), amount);
        uint256 legacyBatchNumber = 0;

        vm.mockCall(
            l1ERC20BridgeAddress,
            abi.encodeWithSelector(IL1ERC20Bridge.isWithdrawalFinalized.selector),
            abi.encode(false)
        );

        vm.store(
            address(sharedBridge),
            keccak256(
                abi.encode(
                    l2MessageIndex,
                    keccak256(
                        abi.encode(
                            legacyBatchNumber,
                            keccak256(abi.encode(eraChainId, isWithdrawalFinalizedStorageLocation))
                        )
                    )
                )
            ),
            bytes32(uint256(1))
        );

        bytes memory message = abi.encodePacked(
            IL1ERC20Bridge.finalizeWithdrawal.selector,
            alice,
            address(token),
            amount
        );

        vm.expectRevert("Withdrawal is already finalized");
        sharedBridge.finalizeWithdrawal({
            _chainId: eraChainId,
            _l2BatchNumber: legacyBatchNumber,
            _l2MessageIndex: l2MessageIndex,
            _l2TxNumberInBatch: l2TxNumberInBatch,
            _message: message,
            _merkleProof: merkleProof
        });
    }

    function test_finalizeWithdrawal_EthOnEth_LegacyTxFinalizedInDiamondProxy() public {
        vm.deal(address(sharedBridge), amount);
        uint256 legacyBatchNumber = 0;

        vm.mockCall(
            l1ERC20BridgeAddress,
            abi.encodeWithSelector(IL1ERC20Bridge.isWithdrawalFinalized.selector),
            abi.encode(false)
        );

        vm.mockCall(
            eraDiamondProxy,
            abi.encodeWithSelector(IGetters.isEthWithdrawalFinalized.selector),
            abi.encode(true)
        );

        bytes memory message = abi.encodePacked(
            IL1ERC20Bridge.finalizeWithdrawal.selector,
            alice,
            address(token),
            amount
        );
        vm.expectRevert("ShB: legacy eth withdrawal");

        sharedBridge.finalizeWithdrawal({
            _chainId: eraChainId,
            _l2BatchNumber: legacyBatchNumber,
            _l2MessageIndex: l2MessageIndex,
            _l2TxNumberInBatch: l2TxNumberInBatch,
            _message: message,
            _merkleProof: merkleProof
        });
    }

    function test_finalizeWithdrawal_chainBalance() public {
        bytes memory message = abi.encodePacked(IMailbox.finalizeEthWithdrawal.selector, alice, amount);
        L2Message memory l2ToL1Message = L2Message({
            txNumberInBatch: l2TxNumberInBatch,
            sender: L2_BASE_TOKEN_SYSTEM_CONTRACT_ADDR,
            data: message
        });

        vm.mockCall(
            bridgehubAddress,
            // solhint-disable-next-line func-named-parameters
            abi.encodeWithSelector(
                IBridgehub.proveL2MessageInclusion.selector,
                chainId,
                l2BatchNumber,
                l2MessageIndex,
                l2ToL1Message,
                merkleProof
            ),
            abi.encode(true)
        );
        _setNativeTokenVaultChainBalance(chainId, ETH_TOKEN_ADDRESS, 0);

        vm.expectRevert("NTV not enough funds 2");

        sharedBridge.finalizeWithdrawal({
            _chainId: chainId,
            _l2BatchNumber: l2BatchNumber,
            _l2MessageIndex: l2MessageIndex,
            _l2TxNumberInBatch: l2TxNumberInBatch,
            _message: message,
            _merkleProof: merkleProof
        });
    }

    function test_checkWithdrawal_wrongProof() public {
        bytes memory message = abi.encodePacked(IMailbox.finalizeEthWithdrawal.selector, alice, amount);
        L2Message memory l2ToL1Message = L2Message({
            txNumberInBatch: l2TxNumberInBatch,
            sender: L2_BASE_TOKEN_SYSTEM_CONTRACT_ADDR,
            data: message
        });

        vm.mockCall(
            bridgehubAddress,
            // solhint-disable-next-line func-named-parameters
            abi.encodeWithSelector(
                IBridgehub.proveL2MessageInclusion.selector,
                chainId,
                l2BatchNumber,
                l2MessageIndex,
                l2ToL1Message,
                merkleProof
            ),
            abi.encode(false)
        );

        vm.expectRevert("ShB withd w proof");

        sharedBridge.finalizeWithdrawal({
            _chainId: chainId,
            _l2BatchNumber: l2BatchNumber,
            _l2MessageIndex: l2MessageIndex,
            _l2TxNumberInBatch: l2TxNumberInBatch,
            _message: message,
            _merkleProof: merkleProof
        });
    }

    function test_parseL2WithdrawalMessage_WrongMsgLength() public {
        bytes memory message = abi.encodePacked(IMailbox.finalizeEthWithdrawal.selector);

        vm.expectRevert("ShB wrong msg len");
        sharedBridge.finalizeWithdrawal({
            _chainId: chainId,
            _l2BatchNumber: l2BatchNumber,
            _l2MessageIndex: l2MessageIndex,
            _l2TxNumberInBatch: l2TxNumberInBatch,
            _message: message,
            _merkleProof: merkleProof
        });
    }

    function test_parseL2WithdrawalMessage_WrongSelector() public {
        // notice that the selector is wrong
        bytes memory message = abi.encodePacked(IMailbox.proveL2LogInclusion.selector, alice, amount);

        vm.expectRevert("ShB Incorrect message function selector");
        sharedBridge.finalizeWithdrawal({
            _chainId: eraChainId,
            _l2BatchNumber: l2BatchNumber,
            _l2MessageIndex: l2MessageIndex,
            _l2TxNumberInBatch: l2TxNumberInBatch,
            _message: message,
            _merkleProof: merkleProof
        });
    }

    function test_depositLegacyERC20Bridge_l2BridgeNotDeployed() public {
        uint256 l2TxGasLimit = 100000;
        uint256 l2TxGasPerPubdataByte = 100;
        address refundRecipient = address(0);

        vm.prank(owner);
        sharedBridge.initializeChainGovernance(eraChainId, address(0));

        vm.expectRevert("ShB b. n dep");
        vm.prank(l1ERC20BridgeAddress);
        sharedBridge.depositLegacyErc20Bridge({
            _prevMsgSender: alice,
            _l2Receiver: bob,
            _l1Token: address(token),
            _amount: amount,
            _l2TxGasLimit: l2TxGasLimit,
            _l2TxGasPerPubdataByte: l2TxGasPerPubdataByte,
            _refundRecipient: refundRecipient
        });
    }

    function test_depositLegacyERC20Bridge_weth() public {
        uint256 l2TxGasLimit = 100000;
        uint256 l2TxGasPerPubdataByte = 100;
        address refundRecipient = address(0);

        vm.expectRevert("ShB: WETH deposit not supported 2");
        vm.prank(l1ERC20BridgeAddress);
        sharedBridge.depositLegacyErc20Bridge({
            _prevMsgSender: alice,
            _l2Receiver: bob,
            _l1Token: l1WethAddress,
            _amount: amount,
            _l2TxGasLimit: l2TxGasLimit,
            _l2TxGasPerPubdataByte: l2TxGasPerPubdataByte,
            _refundRecipient: refundRecipient
        });
    }

    function test_depositLegacyERC20Bridge_refundRecipient() public {
        uint256 l2TxGasLimit = 100000;
        uint256 l2TxGasPerPubdataByte = 100;

        // solhint-disable-next-line func-named-parameters
        vm.expectEmit(true, true, true, true, address(sharedBridge));

        emit LegacyDepositInitiated({
            chainId: eraChainId,
            l2DepositTxHash: txHash,
            from: alice,
            to: bob,
            l1Token: address(token),
            amount: amount
        });

        vm.mockCall(
            bridgehubAddress,
            abi.encodeWithSelector(IBridgehub.requestL2TransactionDirect.selector),
            abi.encode(txHash)
        );

        vm.prank(l1ERC20BridgeAddress);
        sharedBridge.depositLegacyErc20Bridge({
            _prevMsgSender: alice,
            _l2Receiver: bob,
            _l1Token: address(token),
            _amount: amount,
            _l2TxGasLimit: l2TxGasLimit,
            _l2TxGasPerPubdataByte: l2TxGasPerPubdataByte,
            _refundRecipient: address(1)
        });
    }
}<|MERGE_RESOLUTION|>--- conflicted
+++ resolved
@@ -38,24 +38,14 @@
 
     function test_bridgehubDepositBaseToken_EthwrongMsgValue() public {
         vm.prank(bridgehubAddress);
-<<<<<<< HEAD
-        // vm.expectRevert("L1SharedBridge: msg.value not equal to amount");
-        // sharedBridge.bridgehubDepositBaseToken(chainId, alice, ETH_TOKEN_ADDRESS, amount);
-=======
         vm.expectRevert("L1NTV: msg.value not equal to amount");
         sharedBridge.bridgehubDepositBaseToken(chainId, ETH_TOKEN_ASSET_ID, alice, amount);
->>>>>>> 0c55af6e
     }
 
     function test_bridgehubDepositBaseToken_ErcWrongMsgValue() public {
         vm.prank(bridgehubAddress);
-<<<<<<< HEAD
-        // vm.expectRevert("ShB m.v > 0 b d.it");
-        // sharedBridge.bridgehubDepositBaseToken{value: amount}(chainId, alice, address(token), amount);
-=======
         vm.expectRevert("NTV m.v > 0 b d.it");
         sharedBridge.bridgehubDepositBaseToken{value: amount}(chainId, tokenAssetId, alice, amount);
->>>>>>> 0c55af6e
     }
 
     function test_bridgehubDepositBaseToken_ErcWrongErcDepositAmount() public {
@@ -64,11 +54,7 @@
         bytes memory message = bytes("5T");
         vm.expectRevert(message);
         vm.prank(bridgehubAddress);
-<<<<<<< HEAD
-        // sharedBridge.bridgehubDepositBaseToken(chainId, alice, address(token), amount);
-=======
         sharedBridge.bridgehubDepositBaseToken(chainId, tokenAssetId, alice, amount);
->>>>>>> 0c55af6e
     }
 
     function test_bridgehubDeposit_Eth_l2BridgeNotDeployed() public {
