// SPDX-License-Identifier: MIT
pragma solidity 0.8.20;

import {Test} from "forge-std/Test.sol";

import {TransparentUpgradeableProxy} from "@openzeppelin/contracts/proxy/transparent/TransparentUpgradeableProxy.sol";

import {L1SharedBridge} from "contracts/bridge/L1SharedBridge.sol";
import {ETH_TOKEN_ADDRESS} from "contracts/common/Config.sol";
import {IBridgehub} from "contracts/bridgehub/IBridgehub.sol";
import {L2Message, TxStatus} from "contracts/common/Messaging.sol";
import {IMailbox} from "contracts/state-transition/chain-interfaces/IMailbox.sol";
import {IL1ERC20Bridge} from "contracts/bridge/interfaces/IL1ERC20Bridge.sol";
import {TestnetERC20Token} from "contracts/dev-contracts/TestnetERC20Token.sol";
import {L2_BASE_TOKEN_SYSTEM_CONTRACT_ADDR} from "contracts/common/L2ContractAddresses.sol";

contract L1SharedBridgeLegacyTest is Test {
    event BridgehubDepositBaseTokenInitiated(
        uint256 indexed chainId,
        address indexed from,
        address l1Token,
        uint256 amount
    );

    event BridgehubDepositInitiated(
        uint256 indexed chainId,
        bytes32 indexed txDataHash,
        address indexed from,
        address to,
        address l1Token,
        uint256 amount
    );

    event BridgehubDepositFinalized(
        uint256 indexed chainId,
        bytes32 indexed txDataHash,
        bytes32 indexed l2DepositTxHash
    );

    event WithdrawalFinalizedSharedBridge(
        uint256 indexed chainId,
        address indexed to,
        address indexed l1Token,
        uint256 amount
    );

    event ClaimedFailedDepositSharedBridge(
        uint256 indexed chainId,
        address indexed to,
        address indexed l1Token,
        uint256 amount
    );

    event LegacyDepositInitiated(
        uint256 indexed chainId,
        bytes32 indexed l2DepositTxHash,
        address indexed from,
        address to,
        address l1Token,
        uint256 amount
    );

    L1SharedBridge sharedBridgeImpl;
    L1SharedBridge sharedBridge;
    address bridgehubAddress;
    address l1ERC20BridgeAddress;
    address l2SharedBridge;
    TestnetERC20Token token;

    address owner;
    address admin;
    address zkSync;
    address alice;
    address bob;
    uint256 chainId;
    uint256 amount = 100;
    bytes32 txHash;

    uint256 eraChainId;
    address eraDiamondProxy;
    address eraErc20BridgeAddress;

    uint256 l2BatchNumber;
    uint256 l2MessageIndex;
    uint16 l2TxNumberInBatch;
    bytes32[] merkleProof;

    function setUp() public {
        owner = makeAddr("owner");
        admin = makeAddr("admin");
        // zkSync = makeAddr("zkSync");
        bridgehubAddress = makeAddr("bridgehub");
        alice = makeAddr("alice");
        // bob = makeAddr("bob");
        address l1WethAddress = makeAddr("weth");
        l1ERC20BridgeAddress = makeAddr("l1ERC20Bridge");
        l2SharedBridge = makeAddr("l2SharedBridge");

        txHash = bytes32(uint256(uint160(makeAddr("txHash"))));
        l2BatchNumber = uint256(uint160(makeAddr("l2BatchNumber")));
        l2MessageIndex = uint256(uint160(makeAddr("l2MessageIndex")));
        l2TxNumberInBatch = uint16(uint160(makeAddr("l2TxNumberInBatch")));
        merkleProof = new bytes32[](1);

        chainId = 1;
        eraChainId = 9;
        eraDiamondProxy = makeAddr("eraDiamondProxy");
        eraErc20BridgeAddress = makeAddr("eraErc20BridgeAddress");

        token = new TestnetERC20Token("TestnetERC20Token", "TET", 18);
        sharedBridgeImpl = new L1SharedBridge(
            l1WethAddress,
            IBridgehub(bridgehubAddress),
            IL1ERC20Bridge(l1ERC20BridgeAddress),
            eraChainId,
            eraErc20BridgeAddress,
            eraDiamondProxy
        );
        TransparentUpgradeableProxy sharedBridgeProxy = new TransparentUpgradeableProxy(
            address(sharedBridgeImpl),
            admin,
            abi.encodeWithSelector(L1SharedBridge.initialize.selector, owner, 0)
        );
        sharedBridge = L1SharedBridge(payable(sharedBridgeProxy));
        vm.prank(owner);
        sharedBridge.initializeChainGovernance(chainId, l2SharedBridge);
        vm.prank(owner);
        sharedBridge.initializeChainGovernance(eraChainId, l2SharedBridge);
    }

    function test_depositLegacyERC20Bridge() public {
        uint256 l2TxGasLimit = 100000;
        uint256 l2TxGasPerPubdataByte = 100;
        address refundRecipient = address(0);

        vm.expectEmit(true, true, true, true, address(sharedBridge));
<<<<<<< HEAD
        emit LegacyDepositInitiated(eraChainId, txHash, alice, bob, address(token), amount);
=======
        emit LegacyDepositInitiated({
            chainId: ERA_CHAIN_ID,
            l2DepositTxHash: txHash,
            from: alice,
            to: bob,
            l1Token: address(token),
            amount: amount
        });
>>>>>>> cfc96e7c

        vm.mockCall(
            bridgehubAddress,
            abi.encodeWithSelector(IBridgehub.requestL2TransactionDirect.selector),
            abi.encode(txHash)
        );

        vm.prank(l1ERC20BridgeAddress);

        sharedBridge.depositLegacyErc20Bridge({
            _prevMsgSender: alice,
            _l2Receiver: bob,
            _l1Token: address(token),
            _amount: amount,
            _l2TxGasLimit: l2TxGasLimit,
            _l2TxGasPerPubdataByte: l2TxGasPerPubdataByte,
            _refundRecipient: refundRecipient
        });
    }

    function test_finalizeWithdrawalLegacyErc20Bridge_EthOnEth() public {
        vm.deal(address(sharedBridge), amount);

        /// storing chainBalance
        uint256 chainBalanceLocationInStorage = uint256(6 - 1 + 1 + 1);
        vm.store(
            address(sharedBridge),
            keccak256(
                abi.encode(
                    uint256(uint160(ETH_TOKEN_ADDRESS)),
                    keccak256(abi.encode(eraChainId, chainBalanceLocationInStorage))
                )
            ),
            bytes32(amount)
        );
        vm.mockCall(
            bridgehubAddress,
            abi.encodeWithSelector(IBridgehub.baseToken.selector),
            abi.encode(ETH_TOKEN_ADDRESS)
        );

        bytes memory message = abi.encodePacked(IMailbox.finalizeEthWithdrawal.selector, alice, amount);
        L2Message memory l2ToL1Message = L2Message({
            txNumberInBatch: l2TxNumberInBatch,
            sender: L2_BASE_TOKEN_SYSTEM_CONTRACT_ADDR,
            data: message
        });

        vm.mockCall(
            bridgehubAddress,
            // solhint-disable-next-line func-named-parameters
            abi.encodeWithSelector(
                IBridgehub.proveL2MessageInclusion.selector,
                eraChainId,
                l2BatchNumber,
                l2MessageIndex,
                l2ToL1Message,
                merkleProof
            ),
            abi.encode(true)
        );

        vm.expectEmit(true, true, true, true, address(sharedBridge));
        emit WithdrawalFinalizedSharedBridge(eraChainId, alice, ETH_TOKEN_ADDRESS, amount);
        vm.prank(l1ERC20BridgeAddress);
        sharedBridge.finalizeWithdrawalLegacyErc20Bridge(
            l2BatchNumber,
            l2MessageIndex,
            l2TxNumberInBatch,
            message,
            merkleProof
        );
    }

    function test_finalizeWithdrawalLegacyErc20Bridge_ErcOnEth() public {
        token.mint(address(sharedBridge), amount);

        /// storing chainBalance
        uint256 chainBalanceLocationInStorage = uint256(6 - 1 + 1 + 1);
        vm.store(
            address(sharedBridge),
            keccak256(
                abi.encode(
                    uint256(uint160(address(token))),
                    keccak256(abi.encode(eraChainId, chainBalanceLocationInStorage))
                )
            ),
            bytes32(amount)
        );
        vm.mockCall(
            bridgehubAddress,
            abi.encodeWithSelector(IBridgehub.baseToken.selector),
            abi.encode(ETH_TOKEN_ADDRESS)
        );

        // solhint-disable-next-line func-named-parameters
        bytes memory message = abi.encodePacked(
            IL1ERC20Bridge.finalizeWithdrawal.selector,
            alice,
            address(token),
            amount
        );
        L2Message memory l2ToL1Message = L2Message({
            txNumberInBatch: l2TxNumberInBatch,
            sender: l2SharedBridge,
            data: message
        });

        vm.mockCall(
            bridgehubAddress,
            // solhint-disable-next-line func-named-parameters
            abi.encodeWithSelector(
                IBridgehub.proveL2MessageInclusion.selector,
                eraChainId,
                l2BatchNumber,
                l2MessageIndex,
                l2ToL1Message,
                merkleProof
            ),
            abi.encode(true)
        );

        vm.expectEmit(true, true, true, true, address(sharedBridge));
        emit WithdrawalFinalizedSharedBridge(eraChainId, alice, address(token), amount);
        vm.prank(l1ERC20BridgeAddress);
        sharedBridge.finalizeWithdrawalLegacyErc20Bridge(
            l2BatchNumber,
            l2MessageIndex,
            l2TxNumberInBatch,
            message,
            merkleProof
        );
    }

    function test_claimFailedDepositLegacyErc20Bridge_Erc() public {
        token.mint(address(sharedBridge), amount);

        // storing depositHappened[chainId][l2TxHash] = txDataHash. DepositHappened is 3rd so 3 -1 + dependency storage slots
        uint256 depositLocationInStorage = uint256(3 - 1 + 1 + 1);
        bytes32 txDataHash = keccak256(abi.encode(alice, address(token), amount));
        vm.store(
            address(sharedBridge),
            keccak256(abi.encode(txHash, keccak256(abi.encode(eraChainId, depositLocationInStorage)))),
            txDataHash
        );
        require(sharedBridge.depositHappened(eraChainId, txHash) == txDataHash, "Deposit not set");

        uint256 chainBalanceLocationInStorage = uint256(6 - 1 + 1 + 1);
        vm.store(
            address(sharedBridge),
            keccak256(
                abi.encode(
                    uint256(uint160(address(token))),
                    keccak256(abi.encode(eraChainId, chainBalanceLocationInStorage))
                )
            ),
            bytes32(amount)
        );

        // Bridgehub bridgehub = new Bridgehub();
        // vm.store(address(bridgehub),  bytes32(uint256(5 +2)), bytes32(uint256(31337)));
        // require(address(bridgehub.deployer()) == address(31337), "Bridgehub: deployer wrong");

        vm.mockCall(
            bridgehubAddress,
            // solhint-disable-next-line func-named-parameters
            abi.encodeWithSelector(
                IBridgehub.proveL1ToL2TransactionStatus.selector,
                eraChainId,
                txHash,
                l2BatchNumber,
                l2MessageIndex,
                l2TxNumberInBatch,
                merkleProof,
                TxStatus.Failure
            ),
            abi.encode(true)
        );

        vm.expectEmit(true, true, true, true, address(sharedBridge));
        emit ClaimedFailedDepositSharedBridge(eraChainId, alice, address(token), amount);
        vm.prank(l1ERC20BridgeAddress);

        sharedBridge.claimFailedDepositLegacyErc20Bridge({
            _depositSender: alice,
            _l1Token: address(token),
            _amount: amount,
            _l2TxHash: txHash,
            _l2BatchNumber: l2BatchNumber,
            _l2MessageIndex: l2MessageIndex,
            _l2TxNumberInBatch: l2TxNumberInBatch,
            _merkleProof: merkleProof
        });
    }
}<|MERGE_RESOLUTION|>--- conflicted
+++ resolved
@@ -134,18 +134,14 @@
         address refundRecipient = address(0);
 
         vm.expectEmit(true, true, true, true, address(sharedBridge));
-<<<<<<< HEAD
-        emit LegacyDepositInitiated(eraChainId, txHash, alice, bob, address(token), amount);
-=======
         emit LegacyDepositInitiated({
-            chainId: ERA_CHAIN_ID,
+            chainId: eraChainId,
             l2DepositTxHash: txHash,
             from: alice,
             to: bob,
             l1Token: address(token),
             amount: amount
         });
->>>>>>> cfc96e7c
 
         vm.mockCall(
             bridgehubAddress,
