// SPDX-License-Identifier: MIT
pragma solidity 0.8.20;

import {GettersFacet} from "../../../../../cache/solpp-generated-contracts/zksync/facets/Getters.sol";
import {MailboxFacet} from "../../../../../cache/solpp-generated-contracts/zksync/facets/Mailbox.sol";
<<<<<<< HEAD
import {IExecutor} from "solpp/zksync/interfaces/IExecutor.sol";
=======
import {SystemLogKey} from "solpp/zksync/interfaces/IExecutor.sol";
>>>>>>> abfad6f1

bytes32 constant DEFAULT_L2_LOGS_TREE_ROOT_HASH = 0x0000000000000000000000000000000000000000000000000000000000000000;
address constant L2_SYSTEM_CONTEXT_ADDRESS = 0x000000000000000000000000000000000000800B;
address constant L2_BOOTLOADER_ADDRESS = 0x0000000000000000000000000000000000008001;
address constant L2_KNOWN_CODE_STORAGE_ADDRESS = 0x0000000000000000000000000000000000008004;
address constant L2_TO_L1_MESSENGER = 0x0000000000000000000000000000000000008008;
address constant PUBDATA_PUBLISHER_ADDRESS = 0x0000000000000000000000000000000000008011;

library Utils {
    function packBatchTimestampAndBlockTimestamp(
        uint256 batchTimestamp,
        uint256 blockTimestamp
    ) public pure returns (bytes32) {
        uint256 packedNum = (batchTimestamp << 128) | blockTimestamp;
        return bytes32(packedNum);
    }

    function randomBytes32(bytes memory seed) public view returns (bytes32) {
        return keccak256(abi.encodePacked(block.timestamp, seed));
    }

    function constructL2Log(
        bool isService,
        address sender,
        uint256 key,
        bytes32 value
    ) public pure returns (bytes memory) {
        bytes2 servicePrefix = 0x0001;
        if (!isService) {
            servicePrefix = 0x0000;
        }

        return abi.encodePacked(servicePrefix, bytes2(0x0000), sender, key, value);
    }

    function createSystemLogs() public pure returns (bytes[] memory) {
        bytes[] memory logs = new bytes[](9);
        logs[0] = constructL2Log(
            true,
            L2_TO_L1_MESSENGER,
            uint256(SystemLogKey.L2_TO_L1_LOGS_TREE_ROOT_KEY),
            bytes32("")
        );
        logs[1] = constructL2Log(
            true,
            L2_TO_L1_MESSENGER,
            uint256(SystemLogKey.TOTAL_L2_TO_L1_PUBDATA_KEY),
            0x290decd9548b62a8d60345a988386fc84ba6bc95484008f6362f93160ef3e563
        );
        logs[2] = constructL2Log(true, L2_TO_L1_MESSENGER, uint256(SystemLogKey.STATE_DIFF_HASH_KEY), bytes32(""));
        logs[3] = constructL2Log(
            true,
            L2_SYSTEM_CONTEXT_ADDRESS,
            uint256(SystemLogKey.PACKED_BATCH_AND_L2_BLOCK_TIMESTAMP_KEY),
            bytes32("")
        );
        logs[4] = constructL2Log(
            true,
            L2_SYSTEM_CONTEXT_ADDRESS,
            uint256(SystemLogKey.PREV_BATCH_HASH_KEY),
            bytes32("")
        );
        logs[5] = constructL2Log(
            true,
            L2_BOOTLOADER_ADDRESS,
            uint256(SystemLogKey.CHAINED_PRIORITY_TXN_HASH_KEY),
            keccak256("")
        );
        logs[6] = constructL2Log(
            true,
            L2_BOOTLOADER_ADDRESS,
            uint256(SystemLogKey.NUMBER_OF_LAYER_1_TXS_KEY),
            bytes32("")
        );
        logs[7] = constructL2Log(true, PUBDATA_PUBLISHER_ADDRESS, uint256(SystemLogKey.BLOB_ONE_HASH_KEY), bytes32(0));
        logs[8] = constructL2Log(true, PUBDATA_PUBLISHER_ADDRESS, uint256(SystemLogKey.BLOB_TWO_HASH_KEY), bytes32(0));
        return logs;
    }

    function createStoredBatchInfo() public pure returns (IExecutor.StoredBatchInfo memory) {
        return
            IExecutor.StoredBatchInfo({
                batchNumber: 0,
                batchHash: bytes32(""),
                indexRepeatedStorageChanges: 0,
                numberOfLayer1Txs: 0,
                priorityOperationsHash: keccak256(""),
                l2LogsTreeRoot: DEFAULT_L2_LOGS_TREE_ROOT_HASH,
                timestamp: 0,
                commitment: bytes32("")
            });
    }

    function createCommitBatchInfo() public view returns (IExecutor.CommitBatchInfo memory) {
        return
            IExecutor.CommitBatchInfo({
                batchNumber: 1,
                timestamp: uint64(uint256(randomBytes32("timestamp"))),
                indexRepeatedStorageChanges: 0,
                newStateRoot: randomBytes32("newStateRoot"),
                numberOfLayer1Txs: 0,
                priorityOperationsHash: keccak256(""),
                bootloaderHeapInitialContentsHash: randomBytes32("bootloaderHeapInitialContentsHash"),
                eventsQueueStateHash: randomBytes32("eventsQueueStateHash"),
                systemLogs: abi.encode(randomBytes32("systemLogs")),
                totalL2ToL1Pubdata: abi.encodePacked(uint256(0))
            });
    }

    function encodePacked(bytes[] memory data) public pure returns (bytes memory) {
        bytes memory result;
        for (uint256 i = 0; i < data.length; i++) {
            result = abi.encodePacked(result, data[i]);
        }
        return result;
    }

    function getGettersSelectors() public pure returns (bytes4[] memory) {
        bytes4[] memory selectors = new bytes4[](29);
        selectors[0] = GettersFacet.getVerifier.selector;
        selectors[1] = GettersFacet.getGovernor.selector;
        selectors[2] = GettersFacet.getPendingGovernor.selector;
        selectors[3] = GettersFacet.getTotalBlocksCommitted.selector;
        selectors[4] = GettersFacet.getTotalBlocksVerified.selector;
        selectors[5] = GettersFacet.getTotalBlocksExecuted.selector;
        selectors[6] = GettersFacet.getTotalPriorityTxs.selector;
        selectors[7] = GettersFacet.getFirstUnprocessedPriorityTx.selector;
        selectors[8] = GettersFacet.getPriorityQueueSize.selector;
        selectors[9] = GettersFacet.priorityQueueFrontOperation.selector;
        selectors[10] = GettersFacet.isValidator.selector;
        selectors[11] = GettersFacet.l2LogsRootHash.selector;
        selectors[12] = GettersFacet.storedBatchHash.selector;
        selectors[13] = GettersFacet.getL2BootloaderBytecodeHash.selector;
        selectors[14] = GettersFacet.getL2DefaultAccountBytecodeHash.selector;
        selectors[15] = GettersFacet.getVerifierParams.selector;
        selectors[16] = GettersFacet.isDiamondStorageFrozen.selector;
        selectors[17] = GettersFacet.getPriorityTxMaxGasLimit.selector;
        selectors[18] = GettersFacet.isEthWithdrawalFinalized.selector;
        selectors[19] = GettersFacet.facets.selector;
        selectors[20] = GettersFacet.facetFunctionSelectors.selector;
        selectors[21] = GettersFacet.facetAddresses.selector;
        selectors[22] = GettersFacet.facetAddress.selector;
        selectors[23] = GettersFacet.isFunctionFreezable.selector;
        selectors[24] = GettersFacet.isFacetFreezable.selector;
        selectors[25] = GettersFacet.getTotalBatchesCommitted.selector;
        selectors[26] = GettersFacet.getTotalBatchesVerified.selector;
        selectors[27] = GettersFacet.getTotalBatchesExecuted.selector;
        return selectors;
    }

    function getMailboxSelectors() public pure returns (bytes4[] memory) {
        bytes4[] memory selectors = new bytes4[](6);
        selectors[0] = MailboxFacet.proveL2MessageInclusion.selector;
        selectors[1] = MailboxFacet.proveL2LogInclusion.selector;
        selectors[2] = MailboxFacet.proveL1ToL2TransactionStatus.selector;
        selectors[3] = MailboxFacet.finalizeEthWithdrawal.selector;
        selectors[4] = MailboxFacet.requestL2Transaction.selector;
        selectors[5] = MailboxFacet.l2TransactionBaseCost.selector;
        return selectors;
    }
}<|MERGE_RESOLUTION|>--- conflicted
+++ resolved
@@ -3,11 +3,7 @@
 
 import {GettersFacet} from "../../../../../cache/solpp-generated-contracts/zksync/facets/Getters.sol";
 import {MailboxFacet} from "../../../../../cache/solpp-generated-contracts/zksync/facets/Mailbox.sol";
-<<<<<<< HEAD
-import {IExecutor} from "solpp/zksync/interfaces/IExecutor.sol";
-=======
-import {SystemLogKey} from "solpp/zksync/interfaces/IExecutor.sol";
->>>>>>> abfad6f1
+import {IExecutor, SystemLogKey} from "solpp/zksync/interfaces/IExecutor.sol";
 
 bytes32 constant DEFAULT_L2_LOGS_TREE_ROOT_HASH = 0x0000000000000000000000000000000000000000000000000000000000000000;
 address constant L2_SYSTEM_CONTEXT_ADDRESS = 0x000000000000000000000000000000000000800B;
@@ -113,7 +109,7 @@
                 bootloaderHeapInitialContentsHash: randomBytes32("bootloaderHeapInitialContentsHash"),
                 eventsQueueStateHash: randomBytes32("eventsQueueStateHash"),
                 systemLogs: abi.encode(randomBytes32("systemLogs")),
-                totalL2ToL1Pubdata: abi.encodePacked(uint256(0))
+                pubdataCommitments: abi.encodePacked(uint256(0))
             });
     }
 
