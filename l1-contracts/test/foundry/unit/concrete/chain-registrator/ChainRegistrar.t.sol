--- conflicted
+++ resolved
@@ -265,12 +265,8 @@
     }
 
     function registerChainAndVerify(address author, uint256 chainId) internal {
-<<<<<<< HEAD
-        DummyZKChain zkChain = new DummyZKChain(address(bridgeHub), 270, 6, address(0));
-=======
         IEIP7702Checker eip7702Checker = IEIP7702Checker(Utils.deployEIP7702Checker());
-        DummyZKChain zkChain = new DummyZKChain(address(bridgeHub), 270, 6, eip7702Checker);
->>>>>>> 1470c718
+        DummyZKChain zkChain = new DummyZKChain(address(bridgeHub), 270, 6, address(0), eip7702Checker);
         vm.prank(admin);
         ctm.setZKChain(1, address(zkChain));
         vm.prank(admin);
