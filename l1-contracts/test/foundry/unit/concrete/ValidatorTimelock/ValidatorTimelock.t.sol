// SPDX-License-Identifier: MIT
pragma solidity 0.8.24;

import {Test} from "forge-std/Test.sol";
import {Utils} from "../Utils/Utils.sol";
import {ValidatorTimelock, IExecutor} from "contracts/state-transition/ValidatorTimelock.sol";
import {DummyStateTransitionManagerForValidatorTimelock} from "contracts/dev-contracts/test/DummyStateTransitionManagerForValidatorTimelock.sol";
import {IStateTransitionManager} from "contracts/state-transition/IStateTransitionManager.sol";
import {Unauthorized, TimeNotReached} from "contracts/common/L1ContractErrors.sol";

contract ValidatorTimelockTest is Test {
    /// @notice A new validator has been added.
    event ValidatorAdded(uint256 indexed _chainId, address _addedValidator);

    /// @notice A validator has been removed.
    event ValidatorRemoved(uint256 indexed _chainId, address _removedValidator);

    /// @notice Error for when an address is already a validator.
    error AddressAlreadyValidator(uint256 _chainId);

    /// @notice Error for when an address is not a validator.
    error ValidatorDoesNotExist(uint256 _chainId);

    ValidatorTimelock validator;
    DummyStateTransitionManagerForValidatorTimelock stateTransitionManager;

    address owner;
    address zkSync;
    address alice;
    address bob;
    address dan;
    uint256 chainId;
    uint256 eraChainId;
    uint256 lastBatchNumber;
    uint32 executionDelay;

    function setUp() public {
        owner = makeAddr("owner");
        zkSync = makeAddr("zkSync");
        alice = makeAddr("alice");
        bob = makeAddr("bob");
        dan = makeAddr("dan");
        chainId = 1;
        eraChainId = 9;
        lastBatchNumber = 123;
        executionDelay = 10;

        stateTransitionManager = new DummyStateTransitionManagerForValidatorTimelock(owner, zkSync);
        validator = new ValidatorTimelock(owner, executionDelay, eraChainId);
        vm.prank(owner);
        validator.setStateTransitionManager(IStateTransitionManager(address(stateTransitionManager)));
        vm.prank(owner);
        validator.addValidator(chainId, alice);
        vm.prank(owner);
        validator.addValidator(eraChainId, dan);
    }

    function test_addValidator() public {
        assert(validator.validators(chainId, bob) == false);

        vm.prank(owner);
        // solhint-disable-next-line func-named-parameters
        vm.expectEmit(true, true, true, true, address(validator));
        emit ValidatorAdded(chainId, bob);
        validator.addValidator(chainId, bob);

        assert(validator.validators(chainId, bob) == true);
    }

    function test_removeValidator() public {
        vm.prank(owner);
        validator.addValidator(chainId, bob);
        assert(validator.validators(chainId, bob) == true);

        vm.prank(owner);
        // solhint-disable-next-line func-named-parameters
        vm.expectEmit(true, true, true, true, address(validator));
        emit ValidatorRemoved(chainId, bob);
        validator.removeValidator(chainId, bob);

        assert(validator.validators(chainId, bob) == false);
    }

    function test_validatorCanMakeCall() public {
        // Setup Mock call to executor
        vm.mockCall(zkSync, abi.encodeWithSelector(IExecutor.commitBatchesSharedBridge.selector), "");

        IExecutor.StoredBatchInfo memory storedBatch = Utils.createStoredBatchInfo();
        IExecutor.CommitBatchInfo memory batchToCommit = Utils.createCommitBatchInfo();

        IExecutor.CommitBatchInfo[] memory batchesToCommit = new IExecutor.CommitBatchInfo[](1);
        batchesToCommit[0] = batchToCommit;

        vm.prank(alice);
        validator.commitBatchesSharedBridge(chainId, storedBatch, batchesToCommit);
    }

    function test_setStateTransitionManager() public {
        assert(validator.stateTransitionManager() == IStateTransitionManager(address(stateTransitionManager)));

        DummyStateTransitionManagerForValidatorTimelock newManager = new DummyStateTransitionManagerForValidatorTimelock(
                bob,
                zkSync
            );
        vm.prank(owner);
        validator.setStateTransitionManager(IStateTransitionManager(address(newManager)));

        assert(validator.stateTransitionManager() == IStateTransitionManager(address(newManager)));
    }

    function test_setExecutionDelay() public {
        assert(validator.executionDelay() == executionDelay);

        vm.prank(owner);
        validator.setExecutionDelay(20);

        assert(validator.executionDelay() == 20);
    }

    function test_getCommittedBatchTimestampEmpty() public view {
        assert(validator.getCommittedBatchTimestamp(chainId, lastBatchNumber) == 0);
    }

    function test_getCommittedBatchTimestamp() public {
        uint64 batchNumber = 10;
        uint64 timestamp = 123456;

        vm.warp(timestamp);
        vm.mockCall(
            zkSync,
            abi.encodeWithSelector(IExecutor.commitBatchesSharedBridge.selector),
            abi.encode(eraChainId)
        );

        IExecutor.StoredBatchInfo memory storedBatch = Utils.createStoredBatchInfo();
        IExecutor.CommitBatchInfo memory batchToCommit = Utils.createCommitBatchInfo();

        batchToCommit.batchNumber = batchNumber;
        IExecutor.CommitBatchInfo[] memory batchesToCommit = new IExecutor.CommitBatchInfo[](1);
        batchesToCommit[0] = batchToCommit;

        vm.prank(alice);
        validator.commitBatchesSharedBridge(chainId, storedBatch, batchesToCommit);

        assert(validator.getCommittedBatchTimestamp(chainId, batchNumber) == timestamp);
    }

    function test_commitBatches() public {
        vm.mockCall(zkSync, abi.encodeWithSelector(IExecutor.commitBatchesSharedBridge.selector), abi.encode(chainId));

        IExecutor.StoredBatchInfo memory storedBatch = Utils.createStoredBatchInfo();
        IExecutor.CommitBatchInfo memory batchToCommit = Utils.createCommitBatchInfo();

        IExecutor.CommitBatchInfo[] memory batchesToCommit = new IExecutor.CommitBatchInfo[](1);
        batchesToCommit[0] = batchToCommit;

        vm.prank(alice);
        validator.commitBatchesSharedBridge(chainId, storedBatch, batchesToCommit);
    }

    function test_revertBatchesSharedBridge() public {
        vm.mockCall(zkSync, abi.encodeWithSelector(IExecutor.revertBatchesSharedBridge.selector), abi.encode(chainId));

        vm.prank(alice);
        validator.revertBatchesSharedBridge(chainId, lastBatchNumber);
    }

    function test_proveBatchesSharedBridge() public {
        IExecutor.StoredBatchInfo memory prevBatch = Utils.createStoredBatchInfo();
        IExecutor.StoredBatchInfo memory batchToProve = Utils.createStoredBatchInfo();
        IExecutor.ProofInput memory proof = Utils.createProofInput();

        IExecutor.StoredBatchInfo[] memory batchesToProve = new IExecutor.StoredBatchInfo[](1);
        batchesToProve[0] = batchToProve;

        vm.mockCall(
            zkSync,
            abi.encodeWithSelector(IExecutor.proveBatchesSharedBridge.selector),
            abi.encode(chainId, prevBatch, batchesToProve, proof)
        );
        vm.prank(alice);
        validator.proveBatchesSharedBridge(chainId, prevBatch, batchesToProve, proof);
    }

    function test_executeBatchesSharedBridge() public {
        uint64 timestamp = 123456;
        uint64 batchNumber = 123;
        // Commit batches first to have the valid timestamp
        vm.mockCall(zkSync, abi.encodeWithSelector(IExecutor.commitBatchesSharedBridge.selector), abi.encode(chainId));

        IExecutor.StoredBatchInfo memory storedBatch1 = Utils.createStoredBatchInfo();
        IExecutor.CommitBatchInfo memory batchToCommit = Utils.createCommitBatchInfo();

        batchToCommit.batchNumber = batchNumber;
        IExecutor.CommitBatchInfo[] memory batchesToCommit = new IExecutor.CommitBatchInfo[](1);
        batchesToCommit[0] = batchToCommit;

        vm.prank(alice);
        vm.warp(timestamp);
        validator.commitBatchesSharedBridge(chainId, storedBatch1, batchesToCommit);

        // Execute batches
        IExecutor.StoredBatchInfo memory storedBatch2 = Utils.createStoredBatchInfo();
        storedBatch2.batchNumber = batchNumber;
        IExecutor.StoredBatchInfo[] memory storedBatches = new IExecutor.StoredBatchInfo[](1);
        storedBatches[0] = storedBatch2;

        vm.mockCall(
            zkSync,
            abi.encodeWithSelector(IExecutor.proveBatchesSharedBridge.selector),
            abi.encode(storedBatches)
        );

        vm.prank(alice);
        vm.warp(timestamp + executionDelay + 1);
        validator.executeBatchesSharedBridge(chainId, storedBatches, Utils.emptyData());
    }

    function test_RevertWhen_setExecutionDelayNotOwner() public {
        vm.expectRevert("Ownable: caller is not the owner");
        vm.prank(alice);
        validator.setExecutionDelay(20);
    }

    function test_RevertWhen_addValidatorNotAdmin() public {
        assert(validator.validators(chainId, bob) == false);

        vm.expectRevert(abi.encodeWithSelector(Unauthorized.selector, address(this)));
        validator.addValidator(chainId, bob);

        assert(validator.validators(chainId, bob) == false);
    }

    function test_RevertWhen_removeValidatorNotAdmin() public {
        assert(validator.validators(chainId, alice) == true);

        vm.expectRevert(abi.encodeWithSelector(Unauthorized.selector, address(this)));
        validator.removeValidator(chainId, alice);

        assert(validator.validators(chainId, alice) == true);
    }

    function test_RevertWhen_addValidatorAddressAlreadyValidator() public {
        assert(validator.validators(chainId, alice) == true);

        vm.prank(owner);
        vm.expectRevert(abi.encodePacked(AddressAlreadyValidator.selector, chainId));
        validator.addValidator(chainId, alice);
    }

    function test_RevertWhen_removeValidatorAddressNotValidator() public {
        assert(validator.validators(chainId, bob) == false);

        vm.prank(owner);
        vm.expectRevert(abi.encodePacked(ValidatorDoesNotExist.selector, chainId));
        validator.removeValidator(chainId, bob);
    }

    function test_RevertWhen_validatorCanMakeCallNotValidator() public {
        IExecutor.StoredBatchInfo memory storedBatch = Utils.createStoredBatchInfo();
        IExecutor.CommitBatchInfo memory batchToCommit = Utils.createCommitBatchInfo();

        IExecutor.CommitBatchInfo[] memory batchesToCommit = new IExecutor.CommitBatchInfo[](1);
        batchesToCommit[0] = batchToCommit;

        vm.prank(bob);
<<<<<<< HEAD
        vm.expectRevert(abi.encodeWithSelector(Unauthorized.selector, bob));
        validator.commitBatches(storedBatch, batchesToCommit);
=======
        vm.expectRevert(bytes("ValidatorTimelock: only validator"));
        validator.commitBatchesSharedBridge(chainId, storedBatch, batchesToCommit);
>>>>>>> 709bd860
    }

    function test_RevertWhen_setStateTransitionManagerNotOwner() public {
        vm.expectRevert("Ownable: caller is not the owner");
        validator.setStateTransitionManager(IStateTransitionManager(address(stateTransitionManager)));
    }

    function test_RevertWhen_revertBatchesNotValidator() public {
<<<<<<< HEAD
        vm.expectRevert(abi.encodeWithSelector(Unauthorized.selector, address(this)));
        validator.revertBatches(lastBatchNumber);
=======
        vm.expectRevert("ValidatorTimelock: only validator");
        validator.revertBatchesSharedBridge(uint256(0), lastBatchNumber);
>>>>>>> 709bd860
    }

    function test_RevertWhen_revertBatchesSharedBridgeNotValidator() public {
        vm.expectRevert(abi.encodeWithSelector(Unauthorized.selector, address(this)));
        validator.revertBatchesSharedBridge(chainId, lastBatchNumber);
    }

<<<<<<< HEAD
    function test_RevertWhen_proveBatchesNotValidator() public {
        IExecutor.StoredBatchInfo memory prevBatch = Utils.createStoredBatchInfo();
        IExecutor.StoredBatchInfo memory batchToProve = Utils.createStoredBatchInfo();
        IExecutor.ProofInput memory proof = Utils.createProofInput();

        IExecutor.StoredBatchInfo[] memory batchesToProve = new IExecutor.StoredBatchInfo[](1);
        batchesToProve[0] = batchToProve;

        vm.expectRevert(abi.encodeWithSelector(Unauthorized.selector, address(this)));
        validator.proveBatches(prevBatch, batchesToProve, proof);
    }

=======
>>>>>>> 709bd860
    function test_RevertWhen_proveBatchesSharedBridgeNotValidator() public {
        IExecutor.StoredBatchInfo memory prevBatch = Utils.createStoredBatchInfo();
        IExecutor.StoredBatchInfo memory batchToProve = Utils.createStoredBatchInfo();
        IExecutor.ProofInput memory proof = Utils.createProofInput();

        IExecutor.StoredBatchInfo[] memory batchesToProve = new IExecutor.StoredBatchInfo[](1);
        batchesToProve[0] = batchToProve;

        vm.prank(bob);
        vm.expectRevert(abi.encodeWithSelector(Unauthorized.selector, bob));
        validator.proveBatchesSharedBridge(chainId, prevBatch, batchesToProve, proof);
    }

<<<<<<< HEAD
    function test_RevertWhen_executeBatchesNotValidator() public {
        IExecutor.StoredBatchInfo memory storedBatch = Utils.createStoredBatchInfo();

        IExecutor.StoredBatchInfo[] memory storedBatches = new IExecutor.StoredBatchInfo[](1);
        storedBatches[0] = storedBatch;

        vm.prank(bob);
        vm.expectRevert(abi.encodeWithSelector(Unauthorized.selector, bob));
        validator.executeBatches(storedBatches, Utils.emptyData());
    }

=======
>>>>>>> 709bd860
    function test_RevertWhen_executeBatchesSharedBridgeNotValidator() public {
        IExecutor.StoredBatchInfo memory storedBatch = Utils.createStoredBatchInfo();

        IExecutor.StoredBatchInfo[] memory storedBatches = new IExecutor.StoredBatchInfo[](1);
        storedBatches[0] = storedBatch;

        vm.prank(bob);
        vm.expectRevert(abi.encodeWithSelector(Unauthorized.selector, bob));
        validator.executeBatchesSharedBridge(chainId, storedBatches, Utils.emptyData());
    }

<<<<<<< HEAD
    function test_RevertWhen_executeBatchesTooEarly() public {
        uint64 timestamp = 123456;
        uint64 batchNumber = 123;
        // Prove batches first to have the valid timestamp
        vm.mockCall(zkSync, abi.encodeWithSelector(IExecutor.commitBatches.selector), abi.encode(chainId));

        IExecutor.StoredBatchInfo memory storedBatch1 = Utils.createStoredBatchInfo();
        IExecutor.CommitBatchInfo memory batchToCommit = Utils.createCommitBatchInfo();

        batchToCommit.batchNumber = batchNumber;
        IExecutor.CommitBatchInfo[] memory batchesToCommit = new IExecutor.CommitBatchInfo[](1);
        batchesToCommit[0] = batchToCommit;

        vm.prank(dan);
        vm.warp(timestamp);
        validator.commitBatches(storedBatch1, batchesToCommit);

        // Execute batches
        IExecutor.StoredBatchInfo memory storedBatch2 = Utils.createStoredBatchInfo();
        storedBatch2.batchNumber = batchNumber;
        IExecutor.StoredBatchInfo[] memory storedBatches = new IExecutor.StoredBatchInfo[](1);
        storedBatches[0] = storedBatch2;

        vm.prank(dan);
        vm.warp(timestamp + executionDelay - 1);
        vm.expectRevert(
            abi.encodeWithSelector(TimeNotReached.selector, timestamp + executionDelay, timestamp + executionDelay - 1)
        );
        validator.executeBatches(storedBatches, Utils.emptyData());
    }

=======
>>>>>>> 709bd860
    function test_RevertWhen_executeBatchesSharedBridgeTooEarly() public {
        uint64 timestamp = 123456;
        uint64 batchNumber = 123;
        // Prove batches first to have the valid timestamp
        vm.mockCall(zkSync, abi.encodeWithSelector(IExecutor.commitBatchesSharedBridge.selector), abi.encode(chainId));

        IExecutor.StoredBatchInfo memory storedBatch1 = Utils.createStoredBatchInfo();
        IExecutor.CommitBatchInfo memory batchToCommit = Utils.createCommitBatchInfo();

        batchToCommit.batchNumber = batchNumber;
        IExecutor.CommitBatchInfo[] memory batchesToCommit = new IExecutor.CommitBatchInfo[](1);
        batchesToCommit[0] = batchToCommit;

        vm.prank(alice);
        vm.warp(timestamp);
        validator.commitBatchesSharedBridge(chainId, storedBatch1, batchesToCommit);

        // Execute batches
        IExecutor.StoredBatchInfo memory storedBatch2 = Utils.createStoredBatchInfo();
        storedBatch2.batchNumber = batchNumber;
        IExecutor.StoredBatchInfo[] memory storedBatches = new IExecutor.StoredBatchInfo[](1);
        storedBatches[0] = storedBatch2;

        vm.prank(alice);
        vm.warp(timestamp + executionDelay - 1);
        vm.expectRevert(
            abi.encodeWithSelector(TimeNotReached.selector, timestamp + executionDelay, timestamp + executionDelay - 1)
        );
        validator.executeBatchesSharedBridge(chainId, storedBatches, Utils.emptyData());
    }
}<|MERGE_RESOLUTION|>--- conflicted
+++ resolved
@@ -264,13 +264,8 @@
         batchesToCommit[0] = batchToCommit;
 
         vm.prank(bob);
-<<<<<<< HEAD
         vm.expectRevert(abi.encodeWithSelector(Unauthorized.selector, bob));
-        validator.commitBatches(storedBatch, batchesToCommit);
-=======
-        vm.expectRevert(bytes("ValidatorTimelock: only validator"));
         validator.commitBatchesSharedBridge(chainId, storedBatch, batchesToCommit);
->>>>>>> 709bd860
     }
 
     function test_RevertWhen_setStateTransitionManagerNotOwner() public {
@@ -279,13 +274,8 @@
     }
 
     function test_RevertWhen_revertBatchesNotValidator() public {
-<<<<<<< HEAD
         vm.expectRevert(abi.encodeWithSelector(Unauthorized.selector, address(this)));
-        validator.revertBatches(lastBatchNumber);
-=======
-        vm.expectRevert("ValidatorTimelock: only validator");
         validator.revertBatchesSharedBridge(uint256(0), lastBatchNumber);
->>>>>>> 709bd860
     }
 
     function test_RevertWhen_revertBatchesSharedBridgeNotValidator() public {
@@ -293,21 +283,6 @@
         validator.revertBatchesSharedBridge(chainId, lastBatchNumber);
     }
 
-<<<<<<< HEAD
-    function test_RevertWhen_proveBatchesNotValidator() public {
-        IExecutor.StoredBatchInfo memory prevBatch = Utils.createStoredBatchInfo();
-        IExecutor.StoredBatchInfo memory batchToProve = Utils.createStoredBatchInfo();
-        IExecutor.ProofInput memory proof = Utils.createProofInput();
-
-        IExecutor.StoredBatchInfo[] memory batchesToProve = new IExecutor.StoredBatchInfo[](1);
-        batchesToProve[0] = batchToProve;
-
-        vm.expectRevert(abi.encodeWithSelector(Unauthorized.selector, address(this)));
-        validator.proveBatches(prevBatch, batchesToProve, proof);
-    }
-
-=======
->>>>>>> 709bd860
     function test_RevertWhen_proveBatchesSharedBridgeNotValidator() public {
         IExecutor.StoredBatchInfo memory prevBatch = Utils.createStoredBatchInfo();
         IExecutor.StoredBatchInfo memory batchToProve = Utils.createStoredBatchInfo();
@@ -321,20 +296,6 @@
         validator.proveBatchesSharedBridge(chainId, prevBatch, batchesToProve, proof);
     }
 
-<<<<<<< HEAD
-    function test_RevertWhen_executeBatchesNotValidator() public {
-        IExecutor.StoredBatchInfo memory storedBatch = Utils.createStoredBatchInfo();
-
-        IExecutor.StoredBatchInfo[] memory storedBatches = new IExecutor.StoredBatchInfo[](1);
-        storedBatches[0] = storedBatch;
-
-        vm.prank(bob);
-        vm.expectRevert(abi.encodeWithSelector(Unauthorized.selector, bob));
-        validator.executeBatches(storedBatches, Utils.emptyData());
-    }
-
-=======
->>>>>>> 709bd860
     function test_RevertWhen_executeBatchesSharedBridgeNotValidator() public {
         IExecutor.StoredBatchInfo memory storedBatch = Utils.createStoredBatchInfo();
 
@@ -346,12 +307,11 @@
         validator.executeBatchesSharedBridge(chainId, storedBatches, Utils.emptyData());
     }
 
-<<<<<<< HEAD
-    function test_RevertWhen_executeBatchesTooEarly() public {
+    function test_RevertWhen_executeBatchesSharedBridgeTooEarly() public {
         uint64 timestamp = 123456;
         uint64 batchNumber = 123;
         // Prove batches first to have the valid timestamp
-        vm.mockCall(zkSync, abi.encodeWithSelector(IExecutor.commitBatches.selector), abi.encode(chainId));
+        vm.mockCall(zkSync, abi.encodeWithSelector(IExecutor.commitBatchesSharedBridge.selector), abi.encode(chainId));
 
         IExecutor.StoredBatchInfo memory storedBatch1 = Utils.createStoredBatchInfo();
         IExecutor.CommitBatchInfo memory batchToCommit = Utils.createCommitBatchInfo();
@@ -360,9 +320,9 @@
         IExecutor.CommitBatchInfo[] memory batchesToCommit = new IExecutor.CommitBatchInfo[](1);
         batchesToCommit[0] = batchToCommit;
 
-        vm.prank(dan);
+        vm.prank(alice);
         vm.warp(timestamp);
-        validator.commitBatches(storedBatch1, batchesToCommit);
+        validator.commitBatchesSharedBridge(chainId, storedBatch1, batchesToCommit);
 
         // Execute batches
         IExecutor.StoredBatchInfo memory storedBatch2 = Utils.createStoredBatchInfo();
@@ -370,39 +330,6 @@
         IExecutor.StoredBatchInfo[] memory storedBatches = new IExecutor.StoredBatchInfo[](1);
         storedBatches[0] = storedBatch2;
 
-        vm.prank(dan);
-        vm.warp(timestamp + executionDelay - 1);
-        vm.expectRevert(
-            abi.encodeWithSelector(TimeNotReached.selector, timestamp + executionDelay, timestamp + executionDelay - 1)
-        );
-        validator.executeBatches(storedBatches, Utils.emptyData());
-    }
-
-=======
->>>>>>> 709bd860
-    function test_RevertWhen_executeBatchesSharedBridgeTooEarly() public {
-        uint64 timestamp = 123456;
-        uint64 batchNumber = 123;
-        // Prove batches first to have the valid timestamp
-        vm.mockCall(zkSync, abi.encodeWithSelector(IExecutor.commitBatchesSharedBridge.selector), abi.encode(chainId));
-
-        IExecutor.StoredBatchInfo memory storedBatch1 = Utils.createStoredBatchInfo();
-        IExecutor.CommitBatchInfo memory batchToCommit = Utils.createCommitBatchInfo();
-
-        batchToCommit.batchNumber = batchNumber;
-        IExecutor.CommitBatchInfo[] memory batchesToCommit = new IExecutor.CommitBatchInfo[](1);
-        batchesToCommit[0] = batchToCommit;
-
-        vm.prank(alice);
-        vm.warp(timestamp);
-        validator.commitBatchesSharedBridge(chainId, storedBatch1, batchesToCommit);
-
-        // Execute batches
-        IExecutor.StoredBatchInfo memory storedBatch2 = Utils.createStoredBatchInfo();
-        storedBatch2.batchNumber = batchNumber;
-        IExecutor.StoredBatchInfo[] memory storedBatches = new IExecutor.StoredBatchInfo[](1);
-        storedBatches[0] = storedBatch2;
-
         vm.prank(alice);
         vm.warp(timestamp + executionDelay - 1);
         vm.expectRevert(
