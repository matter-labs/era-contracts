--- conflicted
+++ resolved
@@ -135,26 +135,15 @@
         vm.stopPrank();
         vm.startPrank(bridgehub);
 
-<<<<<<< HEAD
-        chainContractAddress.createNewChain({
-            _chainId: chainId,
-            _baseTokenAssetId: DataEncoding.encodeNTVAssetId(block.chainid, baseToken),
-            _sharedBridge: sharedBridge,
-            _admin: newChainAdmin,
-            _initData: abi.encode(abi.encode(_diamondCut), bytes("")),
-            _factoryDeps: new bytes[](0)
-        });
-=======
         return
             chainContractAddress.createNewChain({
                 _chainId: chainId,
-                _baseToken: baseToken,
+                _baseTokenAssetId: DataEncoding.encodeNTVAssetId(block.chainid, baseToken),
                 _sharedBridge: sharedBridge,
                 _admin: newChainAdmin,
                 _initData: abi.encode(abi.encode(_diamondCut), bytes("")),
                 _factoryDeps: new bytes[](0)
             });
->>>>>>> e7865bc4
     }
 
     // add this to be excluded from coverage report
