--- conflicted
+++ resolved
@@ -89,11 +89,7 @@
             protocolVersion: 0
         });
 
-<<<<<<< HEAD
         vm.expectRevert(bytes.concat("STM: governor zero"));
-=======
-        vm.expectRevert(bytes.concat("StateTransition: owner zero"));
->>>>>>> 6f1ea924
         new TransparentUpgradeableProxy(
             address(stateTransitionManager),
             admin,
