// SPDX-License-Identifier: MIT
pragma solidity 0.8.24;

import {Vm} from "forge-std/Test.sol";

import {Utils, L2_SYSTEM_CONTEXT_ADDRESS} from "../../Utils/Utils.sol";
import {StateTransitionManagerTest} from "./_StateTransitionManager_Shared.t.sol";

import {COMMIT_TIMESTAMP_NOT_OLDER, DEFAULT_L2_LOGS_TREE_ROOT_HASH, EMPTY_STRING_KECCAK} from "contracts/common/Config.sol";
import {IExecutor, SystemLogKey} from "contracts/state-transition/chain-interfaces/IExecutor.sol";
import {GettersFacet} from "contracts/state-transition/chain-deps/facets/Getters.sol";
import {AdminFacet} from "contracts/state-transition/chain-deps/facets/Admin.sol";
import {ExecutorFacet} from "contracts/state-transition/chain-deps/facets/Executor.sol";
import {IExecutor} from "contracts/state-transition/chain-interfaces/IExecutor.sol";

contract revertBatchesTest is StateTransitionManagerTest {
    // Items for logs & commits
    uint256 internal currentTimestamp;
    IExecutor.CommitBatchInfo internal newCommitBatchInfo;
    IExecutor.StoredBatchInfo internal newStoredBatchInfo;
    IExecutor.StoredBatchInfo internal genesisStoredBatchInfo;
    IExecutor.ProofInput internal proofInput;

    // Facets exposing the diamond
    AdminFacet internal adminFacet;
    ExecutorFacet internal executorFacet;
    GettersFacet internal gettersFacet;

<<<<<<< HEAD
    function test_SuccessfulBatchReverting() public {
        createNewChain(getDiamondCutData(diamondInit));

        address newChainAddress = chainContractAddress.getHyperchain(chainId);

        executorFacet = ExecutorFacet(address(newChainAddress));
        gettersFacet = GettersFacet(address(newChainAddress));
        adminFacet = AdminFacet(address(newChainAddress));

        // Initial setup for logs & commits
        vm.stopPrank();
        vm.startPrank(newChainAdmin);

        genesisStoredBatchInfo = IExecutor.StoredBatchInfo({
            batchNumber: 0,
            batchHash: bytes32(uint256(0x01)),
            indexRepeatedStorageChanges: 1,
            numberOfLayer1Txs: 0,
            priorityOperationsHash: EMPTY_STRING_KECCAK,
            l2LogsTreeRoot: DEFAULT_L2_LOGS_TREE_ROOT_HASH,
            timestamp: 0,
            commitment: bytes32(uint256(0x01))
        });

        adminFacet.setTokenMultiplier(1, 1);

        uint256[] memory recursiveAggregationInput;
        uint256[] memory serializedProof;
        proofInput = IExecutor.ProofInput(recursiveAggregationInput, serializedProof);

        // foundry's default value is 1 for the block's timestamp, it is expected
        // that block.timestamp > COMMIT_TIMESTAMP_NOT_OLDER + 1
        vm.warp(COMMIT_TIMESTAMP_NOT_OLDER + 1 + 1);
        currentTimestamp = block.timestamp;

        bytes memory l2Logs = Utils.encodePacked(Utils.createSystemLogs());
        newCommitBatchInfo = IExecutor.CommitBatchInfo({
            batchNumber: 1,
            timestamp: uint64(currentTimestamp),
            indexRepeatedStorageChanges: 1,
            newStateRoot: Utils.randomBytes32("newStateRoot"),
            numberOfLayer1Txs: 0,
            priorityOperationsHash: keccak256(""),
            bootloaderHeapInitialContentsHash: Utils.randomBytes32("bootloaderHeapInitialContentsHash"),
            eventsQueueStateHash: Utils.randomBytes32("eventsQueueStateHash"),
            systemLogs: l2Logs,
            operatorDAInput: "\x00\x00\x00\x00\x00\x00\x00\x00\x00\x00\x00\x00\x00\x00\x00\x00\x00\x00\x00\x00\x00\x00\x00\x00\x00\x00\x00\x00\x00\x00\x00\x00\x00\x00\x00\x00\x00\x00\x00\x00\x00\x00\x00\x00\x00\x00\x00\x00\x00\x00\x00\x00\x00\x00\x00\x00\x00\x00\x00\x00\x00\x00\x00\x00\x00"
        });

        // Commit & prove batches
        vm.warp(COMMIT_TIMESTAMP_NOT_OLDER + 1);
        currentTimestamp = block.timestamp;

        bytes32 expectedSystemContractUpgradeTxHash = gettersFacet.getL2SystemContractsUpgradeTxHash();
        bytes[] memory correctL2Logs = Utils.createSystemLogsWithUpgradeTransaction(
            expectedSystemContractUpgradeTxHash
        );

        correctL2Logs[uint256(uint256(SystemLogKey.PACKED_BATCH_AND_L2_BLOCK_TIMESTAMP_KEY))] = Utils.constructL2Log(
            true,
            L2_SYSTEM_CONTEXT_ADDRESS,
            uint256(SystemLogKey.PACKED_BATCH_AND_L2_BLOCK_TIMESTAMP_KEY),
            Utils.packBatchTimestampAndBlockTimestamp(currentTimestamp, currentTimestamp)
        );

        correctL2Logs[uint256(uint256(SystemLogKey.PREV_BATCH_HASH_KEY))] = Utils.constructL2Log(
            true,
            L2_SYSTEM_CONTEXT_ADDRESS,
            uint256(SystemLogKey.PREV_BATCH_HASH_KEY),
            bytes32(uint256(0x01))
        );

        l2Logs = Utils.encodePacked(correctL2Logs);
        newCommitBatchInfo.timestamp = uint64(currentTimestamp);
        newCommitBatchInfo.systemLogs = l2Logs;

        IExecutor.CommitBatchInfo[] memory commitBatchInfoArray = new IExecutor.CommitBatchInfo[](1);
        commitBatchInfoArray[0] = newCommitBatchInfo;

        vm.stopPrank();
        vm.startPrank(validator);
        vm.recordLogs();
        executorFacet.commitBatches(genesisStoredBatchInfo, commitBatchInfoArray);
        Vm.Log[] memory entries = vm.getRecordedLogs();

        newStoredBatchInfo = IExecutor.StoredBatchInfo({
            batchNumber: 1,
            batchHash: entries[0].topics[2],
            indexRepeatedStorageChanges: 1,
            numberOfLayer1Txs: 0,
            priorityOperationsHash: keccak256(""),
            l2LogsTreeRoot: 0,
            timestamp: currentTimestamp,
            commitment: entries[0].topics[3]
        });

        IExecutor.StoredBatchInfo[] memory storedBatchInfoArray = new IExecutor.StoredBatchInfo[](1);
        storedBatchInfoArray[0] = newStoredBatchInfo;

        executorFacet.proveBatches(genesisStoredBatchInfo, storedBatchInfoArray, proofInput);

        // Test batch revert triggered from STM
        vm.stopPrank();
        vm.startPrank(governor);

        uint256 totalBlocksCommittedBefore = gettersFacet.getTotalBlocksCommitted();
        assertEq(totalBlocksCommittedBefore, 1, "totalBlocksCommittedBefore");

        uint256 totalBlocksVerifiedBefore = gettersFacet.getTotalBlocksVerified();
        assertEq(totalBlocksVerifiedBefore, 1, "totalBlocksVerifiedBefore");

        chainContractAddress.revertBatches(chainId, 0);

        uint256 totalBlocksCommitted = gettersFacet.getTotalBlocksCommitted();
        assertEq(totalBlocksCommitted, 0, "totalBlocksCommitted");

        uint256 totalBlocksVerified = gettersFacet.getTotalBlocksVerified();
        assertEq(totalBlocksVerified, 0, "totalBlocksVerified");
    }
=======
    // function test_SuccessfulBatchReverting() public {
    //     createNewChain(getDiamondCutData(diamondInit));

    //     address newChainAddress = chainContractAddress.getHyperchain(chainId);

    //     executorFacet = ExecutorFacet(address(newChainAddress));
    //     gettersFacet = GettersFacet(address(newChainAddress));
    //     adminFacet = AdminFacet(address(newChainAddress));

    //     // Initial setup for logs & commits
    //     vm.stopPrank();
    //     vm.startPrank(newChainAdmin);

    //     genesisStoredBatchInfo = IExecutor.StoredBatchInfo({
    //         batchNumber: 0,
    //         batchHash: bytes32(uint256(0x01)),
    //         indexRepeatedStorageChanges: 1,
    //         numberOfLayer1Txs: 0,
    //         priorityOperationsHash: EMPTY_STRING_KECCAK,
    //         l2LogsTreeRoot: DEFAULT_L2_LOGS_TREE_ROOT_HASH,
    //         timestamp: 0,
    //         commitment: bytes32(uint256(0x01))
    //     });

    //     adminFacet.setTokenMultiplier(1, 1);

    //     uint256[] memory recursiveAggregationInput;
    //     uint256[] memory serializedProof;
    //     proofInput = IExecutor.ProofInput(recursiveAggregationInput, serializedProof);

    //     // foundry's default value is 1 for the block's timestamp, it is expected
    //     // that block.timestamp > COMMIT_TIMESTAMP_NOT_OLDER + 1
    //     vm.warp(COMMIT_TIMESTAMP_NOT_OLDER + 1 + 1);
    //     currentTimestamp = block.timestamp;

    //     bytes memory l2Logs = Utils.encodePacked(Utils.createSystemLogs());
    //     newCommitBatchInfo = IExecutor.CommitBatchInfo({
    //         batchNumber: 1,
    //         timestamp: uint64(currentTimestamp),
    //         indexRepeatedStorageChanges: 1,
    //         newStateRoot: Utils.randomBytes32("newStateRoot"),
    //         numberOfLayer1Txs: 0,
    //         priorityOperationsHash: keccak256(""),
    //         bootloaderHeapInitialContentsHash: Utils.randomBytes32("bootloaderHeapInitialContentsHash"),
    //         eventsQueueStateHash: Utils.randomBytes32("eventsQueueStateHash"),
    //         systemLogs: l2Logs,
    //         pubdataCommitments: "\x00\x00\x00\x00\x00\x00\x00\x00\x00\x00\x00\x00\x00\x00\x00\x00\x00\x00\x00\x00\x00\x00\x00\x00\x00\x00\x00\x00\x00\x00\x00\x00\x00\x00\x00\x00\x00\x00\x00\x00\x00\x00\x00\x00\x00\x00\x00\x00\x00\x00\x00\x00\x00\x00\x00\x00\x00\x00\x00\x00\x00\x00\x00\x00\x00"
    //     });

    //     // Commit & prove batches
    //     vm.warp(COMMIT_TIMESTAMP_NOT_OLDER + 1);
    //     currentTimestamp = block.timestamp;

    //     bytes32 expectedSystemContractUpgradeTxHash = gettersFacet.getL2SystemContractsUpgradeTxHash();
    //     bytes[] memory correctL2Logs = Utils.createSystemLogsWithUpgradeTransaction(
    //         expectedSystemContractUpgradeTxHash
    //     );

    //     correctL2Logs[uint256(uint256(SystemLogKey.PACKED_BATCH_AND_L2_BLOCK_TIMESTAMP_KEY))] = Utils.constructL2Log(
    //         true,
    //         L2_SYSTEM_CONTEXT_ADDRESS,
    //         uint256(SystemLogKey.PACKED_BATCH_AND_L2_BLOCK_TIMESTAMP_KEY),
    //         Utils.packBatchTimestampAndBlockTimestamp(currentTimestamp, currentTimestamp)
    //     );

    //     correctL2Logs[uint256(uint256(SystemLogKey.PREV_BATCH_HASH_KEY))] = Utils.constructL2Log(
    //         true,
    //         L2_SYSTEM_CONTEXT_ADDRESS,
    //         uint256(SystemLogKey.PREV_BATCH_HASH_KEY),
    //         bytes32(uint256(0x01))
    //     );

    //     l2Logs = Utils.encodePacked(correctL2Logs);
    //     newCommitBatchInfo.timestamp = uint64(currentTimestamp);
    //     newCommitBatchInfo.systemLogs = l2Logs;

    //     IExecutor.CommitBatchInfo[] memory commitBatchInfoArray = new IExecutor.CommitBatchInfo[](1);
    //     commitBatchInfoArray[0] = newCommitBatchInfo;

    //     vm.stopPrank();
    //     vm.startPrank(validator);
    //     vm.recordLogs();
    //     executorFacet.commitBatches(genesisStoredBatchInfo, commitBatchInfoArray);
    //     Vm.Log[] memory entries = vm.getRecordedLogs();

    //     newStoredBatchInfo = IExecutor.StoredBatchInfo({
    //         batchNumber: 1,
    //         batchHash: entries[0].topics[2],
    //         indexRepeatedStorageChanges: 1,
    //         numberOfLayer1Txs: 0,
    //         priorityOperationsHash: keccak256(""),
    //         l2LogsTreeRoot: 0,
    //         timestamp: currentTimestamp,
    //         commitment: entries[0].topics[3]
    //     });

    //     IExecutor.StoredBatchInfo[] memory storedBatchInfoArray = new IExecutor.StoredBatchInfo[](1);
    //     storedBatchInfoArray[0] = newStoredBatchInfo;

    //     executorFacet.proveBatches(genesisStoredBatchInfo, storedBatchInfoArray, proofInput);

    //     // Test batch revert triggered from STM
    //     vm.stopPrank();
    //     vm.startPrank(governor);

    //     uint256 totalBlocksCommittedBefore = gettersFacet.getTotalBlocksCommitted();
    //     assertEq(totalBlocksCommittedBefore, 1, "totalBlocksCommittedBefore");

    //     uint256 totalBlocksVerifiedBefore = gettersFacet.getTotalBlocksVerified();
    //     assertEq(totalBlocksVerifiedBefore, 1, "totalBlocksVerifiedBefore");

    //     chainContractAddress.revertBatches(chainId, 0);

    //     uint256 totalBlocksCommitted = gettersFacet.getTotalBlocksCommitted();
    //     assertEq(totalBlocksCommitted, 0, "totalBlocksCommitted");

    //     uint256 totalBlocksVerified = gettersFacet.getTotalBlocksVerified();
    //     assertEq(totalBlocksVerified, 0, "totalBlocksVerified");
    // }
>>>>>>> 42be7e5c
}<|MERGE_RESOLUTION|>--- conflicted
+++ resolved
@@ -26,127 +26,6 @@
     ExecutorFacet internal executorFacet;
     GettersFacet internal gettersFacet;
 
-<<<<<<< HEAD
-    function test_SuccessfulBatchReverting() public {
-        createNewChain(getDiamondCutData(diamondInit));
-
-        address newChainAddress = chainContractAddress.getHyperchain(chainId);
-
-        executorFacet = ExecutorFacet(address(newChainAddress));
-        gettersFacet = GettersFacet(address(newChainAddress));
-        adminFacet = AdminFacet(address(newChainAddress));
-
-        // Initial setup for logs & commits
-        vm.stopPrank();
-        vm.startPrank(newChainAdmin);
-
-        genesisStoredBatchInfo = IExecutor.StoredBatchInfo({
-            batchNumber: 0,
-            batchHash: bytes32(uint256(0x01)),
-            indexRepeatedStorageChanges: 1,
-            numberOfLayer1Txs: 0,
-            priorityOperationsHash: EMPTY_STRING_KECCAK,
-            l2LogsTreeRoot: DEFAULT_L2_LOGS_TREE_ROOT_HASH,
-            timestamp: 0,
-            commitment: bytes32(uint256(0x01))
-        });
-
-        adminFacet.setTokenMultiplier(1, 1);
-
-        uint256[] memory recursiveAggregationInput;
-        uint256[] memory serializedProof;
-        proofInput = IExecutor.ProofInput(recursiveAggregationInput, serializedProof);
-
-        // foundry's default value is 1 for the block's timestamp, it is expected
-        // that block.timestamp > COMMIT_TIMESTAMP_NOT_OLDER + 1
-        vm.warp(COMMIT_TIMESTAMP_NOT_OLDER + 1 + 1);
-        currentTimestamp = block.timestamp;
-
-        bytes memory l2Logs = Utils.encodePacked(Utils.createSystemLogs());
-        newCommitBatchInfo = IExecutor.CommitBatchInfo({
-            batchNumber: 1,
-            timestamp: uint64(currentTimestamp),
-            indexRepeatedStorageChanges: 1,
-            newStateRoot: Utils.randomBytes32("newStateRoot"),
-            numberOfLayer1Txs: 0,
-            priorityOperationsHash: keccak256(""),
-            bootloaderHeapInitialContentsHash: Utils.randomBytes32("bootloaderHeapInitialContentsHash"),
-            eventsQueueStateHash: Utils.randomBytes32("eventsQueueStateHash"),
-            systemLogs: l2Logs,
-            operatorDAInput: "\x00\x00\x00\x00\x00\x00\x00\x00\x00\x00\x00\x00\x00\x00\x00\x00\x00\x00\x00\x00\x00\x00\x00\x00\x00\x00\x00\x00\x00\x00\x00\x00\x00\x00\x00\x00\x00\x00\x00\x00\x00\x00\x00\x00\x00\x00\x00\x00\x00\x00\x00\x00\x00\x00\x00\x00\x00\x00\x00\x00\x00\x00\x00\x00\x00"
-        });
-
-        // Commit & prove batches
-        vm.warp(COMMIT_TIMESTAMP_NOT_OLDER + 1);
-        currentTimestamp = block.timestamp;
-
-        bytes32 expectedSystemContractUpgradeTxHash = gettersFacet.getL2SystemContractsUpgradeTxHash();
-        bytes[] memory correctL2Logs = Utils.createSystemLogsWithUpgradeTransaction(
-            expectedSystemContractUpgradeTxHash
-        );
-
-        correctL2Logs[uint256(uint256(SystemLogKey.PACKED_BATCH_AND_L2_BLOCK_TIMESTAMP_KEY))] = Utils.constructL2Log(
-            true,
-            L2_SYSTEM_CONTEXT_ADDRESS,
-            uint256(SystemLogKey.PACKED_BATCH_AND_L2_BLOCK_TIMESTAMP_KEY),
-            Utils.packBatchTimestampAndBlockTimestamp(currentTimestamp, currentTimestamp)
-        );
-
-        correctL2Logs[uint256(uint256(SystemLogKey.PREV_BATCH_HASH_KEY))] = Utils.constructL2Log(
-            true,
-            L2_SYSTEM_CONTEXT_ADDRESS,
-            uint256(SystemLogKey.PREV_BATCH_HASH_KEY),
-            bytes32(uint256(0x01))
-        );
-
-        l2Logs = Utils.encodePacked(correctL2Logs);
-        newCommitBatchInfo.timestamp = uint64(currentTimestamp);
-        newCommitBatchInfo.systemLogs = l2Logs;
-
-        IExecutor.CommitBatchInfo[] memory commitBatchInfoArray = new IExecutor.CommitBatchInfo[](1);
-        commitBatchInfoArray[0] = newCommitBatchInfo;
-
-        vm.stopPrank();
-        vm.startPrank(validator);
-        vm.recordLogs();
-        executorFacet.commitBatches(genesisStoredBatchInfo, commitBatchInfoArray);
-        Vm.Log[] memory entries = vm.getRecordedLogs();
-
-        newStoredBatchInfo = IExecutor.StoredBatchInfo({
-            batchNumber: 1,
-            batchHash: entries[0].topics[2],
-            indexRepeatedStorageChanges: 1,
-            numberOfLayer1Txs: 0,
-            priorityOperationsHash: keccak256(""),
-            l2LogsTreeRoot: 0,
-            timestamp: currentTimestamp,
-            commitment: entries[0].topics[3]
-        });
-
-        IExecutor.StoredBatchInfo[] memory storedBatchInfoArray = new IExecutor.StoredBatchInfo[](1);
-        storedBatchInfoArray[0] = newStoredBatchInfo;
-
-        executorFacet.proveBatches(genesisStoredBatchInfo, storedBatchInfoArray, proofInput);
-
-        // Test batch revert triggered from STM
-        vm.stopPrank();
-        vm.startPrank(governor);
-
-        uint256 totalBlocksCommittedBefore = gettersFacet.getTotalBlocksCommitted();
-        assertEq(totalBlocksCommittedBefore, 1, "totalBlocksCommittedBefore");
-
-        uint256 totalBlocksVerifiedBefore = gettersFacet.getTotalBlocksVerified();
-        assertEq(totalBlocksVerifiedBefore, 1, "totalBlocksVerifiedBefore");
-
-        chainContractAddress.revertBatches(chainId, 0);
-
-        uint256 totalBlocksCommitted = gettersFacet.getTotalBlocksCommitted();
-        assertEq(totalBlocksCommitted, 0, "totalBlocksCommitted");
-
-        uint256 totalBlocksVerified = gettersFacet.getTotalBlocksVerified();
-        assertEq(totalBlocksVerified, 0, "totalBlocksVerified");
-    }
-=======
     // function test_SuccessfulBatchReverting() public {
     //     createNewChain(getDiamondCutData(diamondInit));
 
@@ -266,5 +145,4 @@
     //     uint256 totalBlocksVerified = gettersFacet.getTotalBlocksVerified();
     //     assertEq(totalBlocksVerified, 0, "totalBlocksVerified");
     // }
->>>>>>> 42be7e5c
 }