// SPDX-License-Identifier: MIT

pragma solidity 0.8.24;

import {MailboxTest} from "./_Mailbox_Shared.t.sol";
import {L2Message, L2Log} from "contracts/common/Messaging.sol";
import "forge-std/Test.sol";
import {L2_L1_LOGS_TREE_DEFAULT_LEAF_HASH, L1_GAS_PER_PUBDATA_BYTE, L2_TO_L1_LOG_SERIALIZE_SIZE} from "contracts/common/Config.sol";
import {L2_TO_L1_MESSENGER_SYSTEM_CONTRACT_ADDR, L2_BOOTLOADER_ADDRESS} from "contracts/common/L2ContractAddresses.sol";
import {Merkle} from "contracts/common/libraries/Merkle.sol";
import {BatchNotExecuted, HashedLogIsDefault} from "contracts/common/L1ContractErrors.sol";
import {MurkyBase} from "murky/common/MurkyBase.sol";
import {MerkleTest} from "contracts/dev-contracts/test/MerkleTest.sol";
import {TxStatus} from "contracts/state-transition/chain-deps/facets/Mailbox.sol";
import {Bridgehub} from "contracts/bridgehub/Bridgehub.sol";
import {MerkleTreeNoSort} from "test/foundry/unit/concrete/common/libraries/Merkle/MerkleTreeNoSort.sol";

contract MailboxL2LogsProve is MailboxTest {
    bytes32[] elements;
    MerkleTest merkle;
    MerkleTreeNoSort merkleTree;
    bytes data;
    uint256 batchNumber;
    bool isService;
    uint8 shardId;

    function setUp() public virtual {
        setupDiamondProxy();

        data = abi.encodePacked("test data");
        merkleTree = new MerkleTreeNoSort();
        merkle = new MerkleTest();
        batchNumber = gettersFacet.getTotalBatchesExecuted();
        isService = true;
        shardId = 0;
    }

    function _addHashedLogToMerkleTree(
        uint8 _shardId,
        bool _isService,
        uint16 _txNumberInBatch,
        address _sender,
        bytes32 _key,
        bytes32 _value
    ) internal returns (uint256 index) {
        elements.push(keccak256(abi.encodePacked(_shardId, _isService, _txNumberInBatch, _sender, _key, _value)));

        index = elements.length - 1;
    }

<<<<<<< HEAD
    // FIXME: restore the test
    // function test_RevertWhen_batchNumberGreaterThanBatchesExecuted() public {
    //     L2Message memory message = L2Message({txNumberInBatch: 0, sender: sender, data: data});
    //     bytes32[] memory proof = new bytes32[](0);

    //     vm.expectRevert(abi.encodeWithSelector(BatchNotExecuted.selector, batchNumber + 1));
    //     mailboxFacet.proveL2MessageInclusion({
    //         _batchNumber: batchNumber + 1,
    //         _index: 0,
    //         _message: message,
    //         _proof: proof
    //     });
    // }
=======
    function test_RevertWhen_batchNumberGreaterThanBatchesExecuted() public {
        L2Message memory message = L2Message({txNumberInBatch: 0, sender: sender, data: data});
        bytes32[] memory proof = _appendProofMetadata(new bytes32[](1));

        vm.expectRevert(bytes("xx"));
        mailboxFacet.proveL2MessageInclusion({
            _batchNumber: batchNumber + 1,
            _index: 0,
            _message: message,
            _proof: proof
        });
    }
>>>>>>> d1b51496

    function test_success_proveL2MessageInclusion() public {
        uint256 firstLogIndex = _addHashedLogToMerkleTree({
            _shardId: 0,
            _isService: true,
            _txNumberInBatch: 0,
            _sender: L2_TO_L1_MESSENGER_SYSTEM_CONTRACT_ADDR,
            _key: bytes32(uint256(uint160(sender))),
            _value: keccak256(data)
        });

        uint256 secondLogIndex = _addHashedLogToMerkleTree({
            _shardId: 0,
            _isService: true,
            _txNumberInBatch: 1,
            _sender: L2_TO_L1_MESSENGER_SYSTEM_CONTRACT_ADDR,
            _key: bytes32(uint256(uint160(sender))),
            _value: keccak256(data)
        });

        // Calculate the Merkle root
        bytes32 root = merkleTree.getRoot(elements);
        utilsFacet.util_setL2LogsRootHash(batchNumber, root);

        // Create L2 message
        L2Message memory message = L2Message({txNumberInBatch: 0, sender: sender, data: data});

        // Get Merkle proof for the first element
        bytes32[] memory firstLogProof = merkleTree.getProof(elements, firstLogIndex);

        {
            // Calculate the root using the Merkle proof
            bytes32 leaf = elements[firstLogIndex];
            bytes32 calculatedRoot = merkle.calculateRoot(firstLogProof, firstLogIndex, leaf);

            // Assert that the calculated root matches the expected root
            assertEq(calculatedRoot, root);
        }

        bytes32[] memory fullProof = _appendProofMetadata(firstLogProof);

        // Prove L2 message inclusion
        bool ret = mailboxFacet.proveL2MessageInclusion(batchNumber, firstLogIndex, message, fullProof);

        // Assert that the proof was successful
        assertEq(ret, true);

        // Prove L2 message inclusion for wrong leaf
        ret = mailboxFacet.proveL2MessageInclusion(batchNumber, secondLogIndex, message, fullProof);

        // Assert that the proof has failed
        assertEq(ret, false);
    }

    function test_success_proveL2LogInclusion() public {
        uint256 firstLogIndex = _addHashedLogToMerkleTree({
            _shardId: shardId,
            _isService: isService,
            _txNumberInBatch: 0,
            _sender: L2_TO_L1_MESSENGER_SYSTEM_CONTRACT_ADDR,
            _key: bytes32(uint256(uint160(sender))),
            _value: keccak256(data)
        });

        uint256 secondLogIndex = _addHashedLogToMerkleTree({
            _shardId: shardId,
            _isService: isService,
            _txNumberInBatch: 1,
            _sender: L2_TO_L1_MESSENGER_SYSTEM_CONTRACT_ADDR,
            _key: bytes32(uint256(uint160(sender))),
            _value: keccak256(data)
        });

        L2Log memory log = L2Log({
            l2ShardId: shardId,
            isService: isService,
            txNumberInBatch: 1,
            sender: L2_TO_L1_MESSENGER_SYSTEM_CONTRACT_ADDR,
            key: bytes32(uint256(uint160(sender))),
            value: keccak256(data)
        });

        // Calculate the Merkle root
        bytes32 root = merkleTree.getRoot(elements);
        // Set root hash for current batch
        utilsFacet.util_setL2LogsRootHash(batchNumber, root);

        // Get Merkle proof for the first element
        bytes32[] memory secondLogProof = merkleTree.getProof(elements, secondLogIndex);

        {
            // Calculate the root using the Merkle proof
            bytes32 leaf = elements[secondLogIndex];

            bytes32 calculatedRoot = merkle.calculateRoot(secondLogProof, secondLogIndex, leaf);
            // Assert that the calculated root matches the expected root
            assertEq(calculatedRoot, root);
        }

        bytes32[] memory fullProof = _appendProofMetadata(secondLogProof);

        // Prove l2 log inclusion with correct proof
        bool ret = mailboxFacet.proveL2LogInclusion({
            _batchNumber: batchNumber,
            _index: secondLogIndex,
            _proof: fullProof,
            _log: log
        });

        // Assert that the proof was successful
        assertEq(ret, true);

        // Prove l2 log inclusion with wrong proof
        ret = mailboxFacet.proveL2LogInclusion({
            _batchNumber: batchNumber,
            _index: firstLogIndex,
            _proof: fullProof,
            _log: log
        });

        // Assert that the proof was successful
        assertEq(ret, false);
    }

    // this is not possible in case of message, because some default values
    // are set during translation from message to log
    function test_RevertWhen_proveL2LogInclusionDefaultLog() public {
        L2Log memory log = L2Log({
            l2ShardId: 0,
            isService: false,
            txNumberInBatch: 0,
            sender: address(0),
            key: bytes32(0),
            value: bytes32(0)
        });

        uint256 firstLogIndex = _addHashedLogToMerkleTree({
            _shardId: 0,
            _isService: true,
            _txNumberInBatch: 1,
            _sender: L2_TO_L1_MESSENGER_SYSTEM_CONTRACT_ADDR,
            _key: bytes32(uint256(uint160(sender))),
            _value: keccak256(data)
        });

        // Add first element to the Merkle tree
        elements.push(keccak256(new bytes(L2_TO_L1_LOG_SERIALIZE_SIZE)));
        uint256 secondLogIndex = 1;

        // Calculate the Merkle root
        bytes32 root = merkleTree.getRoot(elements);
        // Set root hash for current batch
        utilsFacet.util_setL2LogsRootHash(batchNumber, root);

        // Get Merkle proof for the first element
        bytes32[] memory secondLogProof = merkleTree.getProof(elements, secondLogIndex);

        {
            // Calculate the root using the Merkle proof
            bytes32 leaf = elements[secondLogIndex];
            bytes32 calculatedRoot = merkle.calculateRoot(secondLogProof, secondLogIndex, leaf);
            // Assert that the calculated root matches the expected root
            assertEq(calculatedRoot, root);
        }

        bytes32[] memory fullProof = _appendProofMetadata(secondLogProof);

        // Prove log inclusion reverts
        vm.expectRevert(HashedLogIsDefault.selector);
        mailboxFacet.proveL2LogInclusion({
            _batchNumber: batchNumber,
            _index: secondLogIndex,
            _proof: fullProof,
            _log: log
        });
    }

    function test_success_proveL1ToL2TransactionStatus() public {
        bytes32 firstL2TxHash = keccak256("firstL2Transaction");
        bytes32 secondL2TxHash = keccak256("SecondL2Transaction");
        TxStatus txStatus = TxStatus.Success;

        uint256 firstLogIndex = _addHashedLogToMerkleTree({
            _shardId: shardId,
            _isService: isService,
            _txNumberInBatch: 0,
            _sender: L2_BOOTLOADER_ADDRESS,
            _key: firstL2TxHash,
            _value: bytes32(uint256(txStatus))
        });

        uint256 secondLogIndex = _addHashedLogToMerkleTree({
            _shardId: shardId,
            _isService: isService,
            _txNumberInBatch: 1,
            _sender: L2_BOOTLOADER_ADDRESS,
            _key: secondL2TxHash,
            _value: bytes32(uint256(txStatus))
        });

        // Calculate the Merkle root
        bytes32 root = merkleTree.getRoot(elements);
        // Set root hash for current batch
        utilsFacet.util_setL2LogsRootHash(batchNumber, root);

        // Get Merkle proof for the first element
        bytes32[] memory secondLogProof = merkleTree.getProof(elements, secondLogIndex);

        {
            // Calculate the root using the Merkle proof
            bytes32 leaf = elements[secondLogIndex];
            bytes32 calculatedRoot = merkle.calculateRoot(secondLogProof, secondLogIndex, leaf);
            // Assert that the calculated root matches the expected root
            assertEq(calculatedRoot, root);
        }

        bytes32[] memory fullProof = _appendProofMetadata(secondLogProof);

        // Prove L1 to L2 transaction status
        bool ret = mailboxFacet.proveL1ToL2TransactionStatus({
            _l2TxHash: secondL2TxHash,
            _l2BatchNumber: batchNumber,
            _l2MessageIndex: secondLogIndex,
            _l2TxNumberInBatch: 1,
            _merkleProof: fullProof,
            _status: txStatus
        });

        // Assert that the proof was successful
        assertEq(ret, true);
    }

    /// @notice Appends the proof metadata to the log proof as if the proof is for a batch that settled on L1.
    function _appendProofMetadata(bytes32[] memory logProof) internal returns (bytes32[] memory result) {
        result = new bytes32[](logProof.length + 1);

        result[0] = bytes32(bytes.concat(bytes1(0x01), bytes1(uint8(logProof.length)), bytes30(0x00)));
        for (uint256 i = 0; i < logProof.length; i++) {
            result[i + 1] = logProof[i];
        }
    }
}<|MERGE_RESOLUTION|>--- conflicted
+++ resolved
@@ -48,26 +48,11 @@
         index = elements.length - 1;
     }
 
-<<<<<<< HEAD
-    // FIXME: restore the test
-    // function test_RevertWhen_batchNumberGreaterThanBatchesExecuted() public {
-    //     L2Message memory message = L2Message({txNumberInBatch: 0, sender: sender, data: data});
-    //     bytes32[] memory proof = new bytes32[](0);
-
-    //     vm.expectRevert(abi.encodeWithSelector(BatchNotExecuted.selector, batchNumber + 1));
-    //     mailboxFacet.proveL2MessageInclusion({
-    //         _batchNumber: batchNumber + 1,
-    //         _index: 0,
-    //         _message: message,
-    //         _proof: proof
-    //     });
-    // }
-=======
     function test_RevertWhen_batchNumberGreaterThanBatchesExecuted() public {
         L2Message memory message = L2Message({txNumberInBatch: 0, sender: sender, data: data});
         bytes32[] memory proof = _appendProofMetadata(new bytes32[](1));
 
-        vm.expectRevert(bytes("xx"));
+        vm.expectRevert(abi.encodeWithSelector(BatchNotExecuted.selector, batchNumber + 1));
         mailboxFacet.proveL2MessageInclusion({
             _batchNumber: batchNumber + 1,
             _index: 0,
@@ -75,7 +60,6 @@
             _proof: proof
         });
     }
->>>>>>> d1b51496
 
     function test_success_proveL2MessageInclusion() public {
         uint256 firstLogIndex = _addHashedLogToMerkleTree({
