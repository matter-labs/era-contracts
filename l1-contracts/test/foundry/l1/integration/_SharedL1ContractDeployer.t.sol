--- conflicted
+++ resolved
@@ -72,12 +72,8 @@
 
         deployEcosystem();
         l1Script = new DeployL1IntegrationScript();
-<<<<<<< HEAD
         l1Script.runForTest(false);
-=======
-        l1Script.runForTest();
         registerCTM();
->>>>>>> a6ca2f9c
 
         addresses.ecosystemAddresses = l1Script.getAddresses();
         ecosystemConfig = l1Script.getConfig();
