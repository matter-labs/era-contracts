// SPDX-License-Identifier: MIT
pragma solidity 0.8.28;

import {Test} from "forge-std/Test.sol";

import {Ownable} from "@openzeppelin/contracts-v4/access/Ownable.sol";

import {L1ContractDeployer} from "./_SharedL1ContractDeployer.t.sol";
import {TokenDeployer} from "./_SharedTokenDeployer.t.sol";
import {ZKChainDeployer} from "./_SharedZKChainDeployer.t.sol";
import {L2TxMocker} from "./_SharedL2TxMocker.t.sol";
import {ETH_TOKEN_ADDRESS} from "contracts/common/Config.sol";

import {IZKChain} from "contracts/state-transition/chain-interfaces/IZKChain.sol";

import {AddressesAlreadyGenerated} from "test/foundry/L1TestsErrors.sol";
import {DataEncoding} from "contracts/common/libraries/DataEncoding.sol";
<<<<<<< HEAD

=======
import {IncorrectBridgeHubAddress} from "contracts/common/L1ContractErrors.sol";
import {L1MessageRoot} from "contracts/bridgehub/L1MessageRoot.sol";
>>>>>>> 348f7b91
import {ConfigSemaphore} from "./utils/_ConfigSemaphore.sol";

contract DeploymentTests is L1ContractDeployer, ZKChainDeployer, TokenDeployer, L2TxMocker, ConfigSemaphore {
    uint256 constant TEST_USERS_COUNT = 10;
    address[] public users;
    address[] public l2ContractAddresses;

    // generate MAX_USERS addresses and append it to users array
    function _generateUserAddresses() internal {
        if (users.length != 0) {
            revert AddressesAlreadyGenerated();
        }

        for (uint256 i = 0; i < TEST_USERS_COUNT; i++) {
            address newAddress = makeAddr(string(abi.encode("account", i)));
            users.push(newAddress);
        }
    }

    function prepare() public {
        takeConfigLock(); // Prevents race condition with configs
        _generateUserAddresses();

        _deployL1Contracts();
        _deployTokens();
        _registerNewTokens(tokens);

        _deployEra();
        _deployZKChain(ETH_TOKEN_ADDRESS);
        _deployZKChain(ETH_TOKEN_ADDRESS);
        _deployZKChain(tokens[0]);
        _deployZKChain(tokens[0]);
        _deployZKChain(tokens[1]);
        _deployZKChain(tokens[1]);

        releaseConfigLock();

        for (uint256 i = 0; i < zkChainIds.length; i++) {
            address contractAddress = makeAddr(string(abi.encode("contract", i)));
            l2ContractAddresses.push(contractAddress);

            _addL2ChainContract(zkChainIds[i], contractAddress);
        }
    }

    function setUp() public {
        prepare();
    }

    // Check whether the sum of ETH deposits from tests, updated on each deposit and withdrawal,
    // equals the balance of L1Shared bridge.
    function test_initialDeployment() public {
        uint256 chainId = zkChainIds[0];
        address newChainAddress = addresses.bridgehub.getZKChain(chainId);
        address admin = IZKChain(addresses.bridgehub.getZKChain(chainId)).getAdmin();

        assertNotEq(admin, address(0));
        assertNotEq(newChainAddress, address(0));

        address[] memory chainAddresses = addresses.bridgehub.getAllZKChains();
        assertEq(chainAddresses.length, 7);
        assertEq(chainAddresses[0], newChainAddress);

        uint256[] memory chainIds = addresses.bridgehub.getAllZKChainChainIDs();
        assertEq(chainIds.length, 7);
        assertEq(chainIds[0], chainId);

        uint256 protocolVersion = addresses.chainTypeManager.getProtocolVersion(chainId);
        assertEq(protocolVersion, 120259084288);
    }

<<<<<<< HEAD
=======
    function test_bridgehubSetter() public {
        uint256 chainId = zkChainIds[0];
        uint256 randomChainId = 123456;

        vm.mockCall(
            address(addresses.chainTypeManager),
            abi.encodeWithSelector(IChainTypeManager.getZKChainLegacy.selector, randomChainId),
            abi.encode(address(0x01))
        );
        vm.store(address(addresses.bridgehub), keccak256(abi.encode(randomChainId, 205)), bytes32(uint256(uint160(1))));
        vm.store(
            address(addresses.bridgehub),
            keccak256(abi.encode(randomChainId, 204)),
            bytes32(uint256(uint160(address(addresses.chainTypeManager))))
        );
        addresses.bridgehub.registerLegacyChain(randomChainId);

        assertEq(addresses.bridgehub.settlementLayer(randomChainId), block.chainid);

        address messageRoot = address(addresses.bridgehub.messageRoot());
        assertTrue(L1MessageRoot(messageRoot).chainIndex(randomChainId) != 0);
    }

>>>>>>> 348f7b91
    function test_registerAlreadyDeployedZKChain() public {
        address owner = Ownable(address(addresses.bridgehub)).owner();

        {
            uint256 chainId = currentZKChainId++;
            bytes32 baseTokenAssetId = DataEncoding.encodeNTVAssetId(chainId, ETH_TOKEN_ADDRESS);

            address chain = _deployZkChain(
                chainId,
                baseTokenAssetId,
                owner,
                addresses.chainTypeManager.protocolVersion(),
                addresses.chainTypeManager.storedBatchZero(),
                address(addresses.bridgehub),
                address(addresses.interopCenter)
            );

            address stmAddr = IZKChain(chain).getChainTypeManager();

            vm.startBroadcast(owner);
            addresses.bridgehub.addChainTypeManager(stmAddr);
            addresses.bridgehub.addTokenAssetId(baseTokenAssetId);
            addresses.bridgehub.registerAlreadyDeployedZKChain(chainId, chain);
            vm.stopBroadcast();

            address bridgehubStmForChain = addresses.bridgehub.chainTypeManager(chainId);
            bytes32 bridgehubBaseAssetIdForChain = addresses.bridgehub.baseTokenAssetId(chainId);
            address bridgehubChainAddressForChain = addresses.bridgehub.getZKChain(chainId);
            address bhAddr = IZKChain(chain).getBridgehub();

            assertEq(bridgehubStmForChain, stmAddr);
            assertEq(bridgehubBaseAssetIdForChain, baseTokenAssetId);
            assertEq(bridgehubChainAddressForChain, chain);
            assertEq(bhAddr, address(addresses.bridgehub));
        }

        {
            uint256 chainId = currentZKChainId++;
            bytes32 baseTokenAssetId = DataEncoding.encodeNTVAssetId(chainId, ETH_TOKEN_ADDRESS);
            address chain = _deployZkChain(
                chainId,
                baseTokenAssetId,
                owner,
                addresses.chainTypeManager.protocolVersion(),
                addresses.chainTypeManager.storedBatchZero(),
                address(addresses.bridgehub),
                address(addresses.interopCenter)
            );

            address stmAddr = IZKChain(chain).getChainTypeManager();

            vm.startBroadcast(owner);
            addresses.bridgehub.addTokenAssetId(baseTokenAssetId);
            addresses.bridgehub.registerAlreadyDeployedZKChain(chainId, chain);
            vm.stopBroadcast();
        }
    }

    // add this to be excluded from coverage report
    function test() internal override {}
}<|MERGE_RESOLUTION|>--- conflicted
+++ resolved
@@ -15,12 +15,7 @@
 
 import {AddressesAlreadyGenerated} from "test/foundry/L1TestsErrors.sol";
 import {DataEncoding} from "contracts/common/libraries/DataEncoding.sol";
-<<<<<<< HEAD
-
-=======
-import {IncorrectBridgeHubAddress} from "contracts/common/L1ContractErrors.sol";
 import {L1MessageRoot} from "contracts/bridgehub/L1MessageRoot.sol";
->>>>>>> 348f7b91
 import {ConfigSemaphore} from "./utils/_ConfigSemaphore.sol";
 
 contract DeploymentTests is L1ContractDeployer, ZKChainDeployer, TokenDeployer, L2TxMocker, ConfigSemaphore {
@@ -92,32 +87,6 @@
         assertEq(protocolVersion, 120259084288);
     }
 
-<<<<<<< HEAD
-=======
-    function test_bridgehubSetter() public {
-        uint256 chainId = zkChainIds[0];
-        uint256 randomChainId = 123456;
-
-        vm.mockCall(
-            address(addresses.chainTypeManager),
-            abi.encodeWithSelector(IChainTypeManager.getZKChainLegacy.selector, randomChainId),
-            abi.encode(address(0x01))
-        );
-        vm.store(address(addresses.bridgehub), keccak256(abi.encode(randomChainId, 205)), bytes32(uint256(uint160(1))));
-        vm.store(
-            address(addresses.bridgehub),
-            keccak256(abi.encode(randomChainId, 204)),
-            bytes32(uint256(uint160(address(addresses.chainTypeManager))))
-        );
-        addresses.bridgehub.registerLegacyChain(randomChainId);
-
-        assertEq(addresses.bridgehub.settlementLayer(randomChainId), block.chainid);
-
-        address messageRoot = address(addresses.bridgehub.messageRoot());
-        assertTrue(L1MessageRoot(messageRoot).chainIndex(randomChainId) != 0);
-    }
-
->>>>>>> 348f7b91
     function test_registerAlreadyDeployedZKChain() public {
         address owner = Ownable(address(addresses.bridgehub)).owner();
 
