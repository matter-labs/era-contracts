// SPDX-License-Identifier: MIT

pragma solidity ^0.8.20;

// solhint-disable gas-custom-errors

import {StdStorage, Test, stdStorage} from "forge-std/Test.sol";
import "forge-std/console.sol";

import {IERC20} from "@openzeppelin/contracts-v4/token/ERC20/IERC20.sol";

// import {BridgedStandardERC20} from "contracts/bridge/BridgedStandardERC20.sol";
// import {L2AssetRouter} from "contracts/bridge/asset-router/L2AssetRouter.sol";
<<<<<<< HEAD
import {L2_SYSTEM_CONTEXT_SYSTEM_CONTRACT} from "contracts/common/l2-helpers/L2ContractAddresses.sol";
import {IL2NativeTokenVault} from "contracts/bridge/ntv/IL2NativeTokenVault.sol";
import {INativeTokenVault} from "contracts/bridge/ntv/INativeTokenVault.sol";
=======
import {L2NativeTokenVault} from "contracts/bridge/ntv/L2NativeTokenVault.sol";
import {INativeTokenVaultBase} from "contracts/bridge/ntv/INativeTokenVaultBase.sol";
>>>>>>> f9e92611
import {DataEncoding} from "contracts/common/libraries/DataEncoding.sol";
import {IBridgedStandardToken} from "contracts/bridge/interfaces/IBridgedStandardToken.sol";

// import {UpgradeableBeacon} from "@openzeppelin/contracts-v4/proxy/beacon/UpgradeableBeacon.sol";
// import {BeaconProxy} from "@openzeppelin/contracts-v4/proxy/beacon/BeaconProxy.sol";

// import {AddressAliasHelper} from "contracts/vendor/AddressAliasHelper.sol";

import {SharedL2ContractDeployer} from "../l2-tests-abstract/_SharedL2ContractDeployer.sol";

import {TokenIsLegacy, TokenNotLegacy} from "contracts/common/L1ContractErrors.sol";

import {IL2SharedBridgeLegacy} from "contracts/bridge/interfaces/IL2SharedBridgeLegacy.sol";
import {IAssetHandler} from "contracts/bridge/interfaces/IAssetHandler.sol";

abstract contract L2NativeTokenVaultTestAbstract is Test, SharedL2ContractDeployer {
    using stdStorage for StdStorage;

    modifier mockSettlementLayerChainId() {
        vm.mockCall(
            address(L2_SYSTEM_CONTEXT_SYSTEM_CONTRACT),
            abi.encodeWithSelector(L2_SYSTEM_CONTEXT_SYSTEM_CONTRACT.getSettlementLayerChainId.selector),
            abi.encode(block.chainid)
        );
        _;
    }

    function test_registerLegacyToken() external mockSettlementLayerChainId {
        address l2Token = makeAddr("l2Token");
        address l1Token = makeAddr("l1Token");
        vm.mockCall(
            sharedBridgeLegacy,
            abi.encodeCall(IL2SharedBridgeLegacy.l1TokenAddress, (l2Token)),
            abi.encode(l1Token)
        );
        L2NativeTokenVault(addresses.vaults.l1NativeTokenVaultProxy).setLegacyTokenAssetId(l2Token);
    }

<<<<<<< HEAD
    function test_registerLegacyToken_IncorrectConfiguration() external mockSettlementLayerChainId {
        address l2Token = makeAddr("l2Token");
        address l1Token = makeAddr("l1Token");
        INativeTokenVault l2NativeTokenVault = INativeTokenVault(addresses.vaults.l1NativeTokenVaultProxy);
=======
    // function test_registerLegacyToken_IncorrectConfiguration() external {
    //     address l2Token = makeAddr("l2Token");
    //     address l1Token = makeAddr("l1Token");
    //     L2NativeTokenVault l2NativeTokenVault = L2NativeTokenVault(addresses.vaults.l1NativeTokenVaultProxy);
>>>>>>> f9e92611

    //     bytes32 assetId = DataEncoding.encodeNTVAssetId(L1_CHAIN_ID, l1Token);

    //     assertEq(l2NativeTokenVault.originChainId(assetId), 0);
    //     assertEq(l2NativeTokenVault.tokenAddress(assetId), address(0));
    //     assertEq(l2NativeTokenVault.assetId(l2Token), bytes32(0));

    // stdstore
    //     .target(address(addresses.vaults.l1NativeTokenVaultProxy))
    //     .sig(INativeTokenVaultBase.tokenAddress.selector)
    //     .with_key(assetId)
    //     .checked_write(l2Token);

    // stdstore
    //     .target(address(addresses.vaults.l1NativeTokenVaultProxy))
    //     .sig(INativeTokenVaultBase.assetId.selector)
    //     .with_key(l2Token)
    //     .checked_write(assetId);

    //     assertNotEq(l2NativeTokenVault.tokenAddress(assetId), address(0));
    //     assertNotEq(l2NativeTokenVault.assetId(l2Token), bytes32(0));

    // vm.mockCall(
    //     sharedBridgeLegacy,
    //     abi.encodeCall(IL2SharedBridgeLegacy.l1TokenAddress, (l2Token)),
    //     abi.encode(l1Token)
    // );
    // L2NativeTokenVault(addresses.vaults.l1NativeTokenVaultProxy).setLegacyTokenAssetId(l2Token);

    //     assertNotEq(l2NativeTokenVault.originChainId(assetId), 0);
    //     assertNotEq(l2NativeTokenVault.tokenAddress(assetId), address(0));
    //     assertNotEq(l2NativeTokenVault.assetId(l2Token), bytes32(0));
    // }

    function test_registerLegacyTokenRevertNotLegacy() external {
        address l2Token = makeAddr("l2Token");
        vm.expectRevert(TokenNotLegacy.selector);
        L2NativeTokenVault(addresses.vaults.l1NativeTokenVaultProxy).setLegacyTokenAssetId(l2Token);
    }

    function test_registerTokenRevertIsLegacy() external {
        address l2Token = makeAddr("l2Token");
        address l1Token = makeAddr("l1Token");
        vm.mockCall(
            sharedBridgeLegacy,
            abi.encodeCall(IL2SharedBridgeLegacy.l1TokenAddress, (l2Token)),
            abi.encode(l1Token)
        );

        vm.expectRevert(TokenIsLegacy.selector);
        INativeTokenVaultBase(addresses.vaults.l1NativeTokenVaultProxy).registerToken(l2Token);
    }

<<<<<<< HEAD
    function test_bridgeMint_CorrectlyConfiguresL2LegacyToken() external mockSettlementLayerChainId {
        INativeTokenVault l2NativeTokenVault = INativeTokenVault(addresses.vaults.l1NativeTokenVaultProxy);

        uint256 originChainId = L1_CHAIN_ID;
        address originToken = makeAddr("l1Token");
        bytes32 assetId = DataEncoding.encodeNTVAssetId(originChainId, originToken);

        address expectedL2TokenAddress = l2NativeTokenVault.calculateCreate2TokenAddress(originChainId, originToken);

        address depositor = makeAddr("depositor");
        address receiver = makeAddr("receiver");
        uint256 amount = 100;
        bytes memory erc20Metadata = DataEncoding.encodeTokenData(
            originChainId,
            abi.encode("Token"),
            abi.encode("T"),
            abi.encode(18)
        );
        bytes memory data = DataEncoding.encodeBridgeMintData(depositor, receiver, originToken, amount, erc20Metadata);

        assertNotEq(block.chainid, originChainId);

        assertEq(l2NativeTokenVault.originChainId(assetId), 0);
        assertEq(l2NativeTokenVault.tokenAddress(assetId), address(0));
        assertEq(l2NativeTokenVault.assetId(expectedL2TokenAddress), bytes32(0));

        // this `mockCall` ensures the branch for legacy tokens is chosen
        vm.mockCall(
            sharedBridgeLegacy,
            abi.encodeCall(IL2SharedBridgeLegacy.l1TokenAddress, (expectedL2TokenAddress)),
            abi.encode(originToken)
        );
        // fails on the following line without this `mockCall`
        // https://github.com/matter-labs/era-contracts/blob/cebfe26a41f3b83039a7d36558bf4e0401b154fc/l1-contracts/contracts/bridge/ntv/NativeTokenVault.sol#L163
        vm.mockCall(expectedL2TokenAddress, abi.encodeCall(IBridgedStandardToken.bridgeMint, (receiver, amount)), "");
        vm.prank(address(l2NativeTokenVault.ASSET_ROUTER()));
        vm.mockCall(expectedL2TokenAddress, abi.encodeCall(IERC20.totalSupply, ()), abi.encode(amount));
        IAssetHandler(address(l2NativeTokenVault)).bridgeMint(originChainId, assetId, data);

        assertNotEq(l2NativeTokenVault.originChainId(assetId), 0);
        assertNotEq(l2NativeTokenVault.tokenAddress(assetId), address(0));
        assertNotEq(l2NativeTokenVault.assetId(expectedL2TokenAddress), bytes32(0));
        assertEq(l2NativeTokenVault.originChainId(assetId), originChainId);
        assertEq(l2NativeTokenVault.tokenAddress(assetId), expectedL2TokenAddress);
        assertEq(l2NativeTokenVault.assetId(expectedL2TokenAddress), assetId);
    }
=======
    // function test_bridgeMint_CorrectlyConfiguresL2LegacyToken() external {
    //     L2NativeTokenVault l2NativeTokenVault = L2NativeTokenVault(addresses.vaults.l1NativeTokenVaultProxy);

    //     uint256 originChainId = L1_CHAIN_ID;
    //     address originToken = makeAddr("l1Token");
    //     bytes32 assetId = DataEncoding.encodeNTVAssetId(originChainId, originToken);

    //     address expectedL2TokenAddress = l2NativeTokenVault.calculateCreate2TokenAddress(originChainId, originToken);

    //     address depositor = makeAddr("depositor");
    //     address receiver = makeAddr("receiver");
    //     uint256 amount = 100;
    //     bytes memory erc20Metadata = DataEncoding.encodeTokenData(
    //         originChainId,
    //         abi.encode("Token"),
    //         abi.encode("T"),
    //         abi.encode(18)
    //     );
    //     bytes memory data = DataEncoding.encodeBridgeMintData(depositor, receiver, originToken, amount, erc20Metadata);

    //     assertNotEq(block.chainid, originChainId);

    //     assertEq(l2NativeTokenVault.originChainId(assetId), 0);
    //     assertEq(l2NativeTokenVault.tokenAddress(assetId), address(0));
    //     assertEq(l2NativeTokenVault.assetId(expectedL2TokenAddress), bytes32(0));

    //     // this `mockCall` ensures the branch for legacy tokens is chosen
    //     vm.mockCall(
    //         sharedBridgeLegacy,
    //         abi.encodeCall(IL2SharedBridgeLegacy.l1TokenAddress, (expectedL2TokenAddress)),
    //         abi.encode(originToken)
    //     );
    //     // fails on the following line without this `mockCall`
    //     // https://github.com/matter-labs/era-contracts/blob/cebfe26a41f3b83039a7d36558bf4e0401b154fc/l1-contracts/contracts/bridge/ntv/NativeTokenVault.sol#L163
    //     vm.mockCall(expectedL2TokenAddress, abi.encodeCall(IBridgedStandardToken.bridgeMint, (receiver, amount)), "");
    //     vm.prank(address(l2NativeTokenVault.ASSET_ROUTER()));
    //     vm.mockCall(expectedL2TokenAddress, abi.encodeCall(IERC20.totalSupply, ()), abi.encode(amount));
    //     IAssetHandler(address(l2NativeTokenVault)).bridgeMint(originChainId, assetId, data);

    //     assertNotEq(l2NativeTokenVault.originChainId(assetId), 0);
    //     assertNotEq(l2NativeTokenVault.tokenAddress(assetId), address(0));
    //     assertNotEq(l2NativeTokenVault.assetId(expectedL2TokenAddress), bytes32(0));
    //     assertEq(l2NativeTokenVault.originChainId(assetId), originChainId);
    //     assertEq(l2NativeTokenVault.tokenAddress(assetId), expectedL2TokenAddress);
    //     assertEq(l2NativeTokenVault.assetId(expectedL2TokenAddress), assetId);
    // }
>>>>>>> f9e92611
}<|MERGE_RESOLUTION|>--- conflicted
+++ resolved
@@ -11,14 +11,9 @@
 
 // import {BridgedStandardERC20} from "contracts/bridge/BridgedStandardERC20.sol";
 // import {L2AssetRouter} from "contracts/bridge/asset-router/L2AssetRouter.sol";
-<<<<<<< HEAD
 import {L2_SYSTEM_CONTEXT_SYSTEM_CONTRACT} from "contracts/common/l2-helpers/L2ContractAddresses.sol";
-import {IL2NativeTokenVault} from "contracts/bridge/ntv/IL2NativeTokenVault.sol";
-import {INativeTokenVault} from "contracts/bridge/ntv/INativeTokenVault.sol";
-=======
 import {L2NativeTokenVault} from "contracts/bridge/ntv/L2NativeTokenVault.sol";
 import {INativeTokenVaultBase} from "contracts/bridge/ntv/INativeTokenVaultBase.sol";
->>>>>>> f9e92611
 import {DataEncoding} from "contracts/common/libraries/DataEncoding.sol";
 import {IBridgedStandardToken} from "contracts/bridge/interfaces/IBridgedStandardToken.sol";
 
@@ -57,50 +52,43 @@
         L2NativeTokenVault(addresses.vaults.l1NativeTokenVaultProxy).setLegacyTokenAssetId(l2Token);
     }
 
-<<<<<<< HEAD
     function test_registerLegacyToken_IncorrectConfiguration() external mockSettlementLayerChainId {
         address l2Token = makeAddr("l2Token");
         address l1Token = makeAddr("l1Token");
-        INativeTokenVault l2NativeTokenVault = INativeTokenVault(addresses.vaults.l1NativeTokenVaultProxy);
-=======
-    // function test_registerLegacyToken_IncorrectConfiguration() external {
-    //     address l2Token = makeAddr("l2Token");
-    //     address l1Token = makeAddr("l1Token");
-    //     L2NativeTokenVault l2NativeTokenVault = L2NativeTokenVault(addresses.vaults.l1NativeTokenVaultProxy);
->>>>>>> f9e92611
+        L2NativeTokenVault l2NativeTokenVault = L2NativeTokenVault(addresses.vaults.l1NativeTokenVaultProxy);
 
-    //     bytes32 assetId = DataEncoding.encodeNTVAssetId(L1_CHAIN_ID, l1Token);
+        bytes32 assetId = DataEncoding.encodeNTVAssetId(L1_CHAIN_ID, l1Token);
 
-    //     assertEq(l2NativeTokenVault.originChainId(assetId), 0);
-    //     assertEq(l2NativeTokenVault.tokenAddress(assetId), address(0));
-    //     assertEq(l2NativeTokenVault.assetId(l2Token), bytes32(0));
+        assertEq(l2NativeTokenVault.originChainId(assetId), 0);
+        assertEq(l2NativeTokenVault.tokenAddress(assetId), address(0));
+        assertEq(l2NativeTokenVault.assetId(l2Token), bytes32(0));
 
-    // stdstore
-    //     .target(address(addresses.vaults.l1NativeTokenVaultProxy))
-    //     .sig(INativeTokenVaultBase.tokenAddress.selector)
-    //     .with_key(assetId)
-    //     .checked_write(l2Token);
+    stdstore
+        .target(address(addresses.vaults.l1NativeTokenVaultProxy))
+        .sig(INativeTokenVaultBase.tokenAddress.selector)
+        .with_key(assetId)
+        .checked_write(l2Token);
 
-    // stdstore
-    //     .target(address(addresses.vaults.l1NativeTokenVaultProxy))
-    //     .sig(INativeTokenVaultBase.assetId.selector)
-    //     .with_key(l2Token)
-    //     .checked_write(assetId);
+    stdstore
+        .target(address(addresses.vaults.l1NativeTokenVaultProxy))
+        .sig(INativeTokenVaultBase.assetId.selector)
+        .with_key(l2Token)
+        .checked_write(assetId);
 
-    //     assertNotEq(l2NativeTokenVault.tokenAddress(assetId), address(0));
-    //     assertNotEq(l2NativeTokenVault.assetId(l2Token), bytes32(0));
+        assertNotEq(l2NativeTokenVault.tokenAddress(assetId), address(0));
+        assertNotEq(l2NativeTokenVault.assetId(l2Token), bytes32(0));
 
-    // vm.mockCall(
-    //     sharedBridgeLegacy,
-    //     abi.encodeCall(IL2SharedBridgeLegacy.l1TokenAddress, (l2Token)),
-    //     abi.encode(l1Token)
-    // );
-    // L2NativeTokenVault(addresses.vaults.l1NativeTokenVaultProxy).setLegacyTokenAssetId(l2Token);
+    vm.mockCall(
+        sharedBridgeLegacy,
+        abi.encodeCall(IL2SharedBridgeLegacy.l1TokenAddress, (l2Token)),
+        abi.encode(l1Token)
+    );
+    L2NativeTokenVault(addresses.vaults.l1NativeTokenVaultProxy).setLegacyTokenAssetId(l2Token);
 
-    //     assertNotEq(l2NativeTokenVault.originChainId(assetId), 0);
-    //     assertNotEq(l2NativeTokenVault.tokenAddress(assetId), address(0));
-    //     assertNotEq(l2NativeTokenVault.assetId(l2Token), bytes32(0));
-    // }
+        assertNotEq(l2NativeTokenVault.originChainId(assetId), 0);
+        assertNotEq(l2NativeTokenVault.tokenAddress(assetId), address(0));
+        assertNotEq(l2NativeTokenVault.assetId(l2Token), bytes32(0));
+    }
 
     function test_registerLegacyTokenRevertNotLegacy() external {
         address l2Token = makeAddr("l2Token");
@@ -121,9 +109,8 @@
         INativeTokenVaultBase(addresses.vaults.l1NativeTokenVaultProxy).registerToken(l2Token);
     }
 
-<<<<<<< HEAD
     function test_bridgeMint_CorrectlyConfiguresL2LegacyToken() external mockSettlementLayerChainId {
-        INativeTokenVault l2NativeTokenVault = INativeTokenVault(addresses.vaults.l1NativeTokenVaultProxy);
+        L2NativeTokenVault l2NativeTokenVault = L2NativeTokenVault(addresses.vaults.l1NativeTokenVaultProxy);
 
         uint256 originChainId = L1_CHAIN_ID;
         address originToken = makeAddr("l1Token");
@@ -168,52 +155,4 @@
         assertEq(l2NativeTokenVault.tokenAddress(assetId), expectedL2TokenAddress);
         assertEq(l2NativeTokenVault.assetId(expectedL2TokenAddress), assetId);
     }
-=======
-    // function test_bridgeMint_CorrectlyConfiguresL2LegacyToken() external {
-    //     L2NativeTokenVault l2NativeTokenVault = L2NativeTokenVault(addresses.vaults.l1NativeTokenVaultProxy);
-
-    //     uint256 originChainId = L1_CHAIN_ID;
-    //     address originToken = makeAddr("l1Token");
-    //     bytes32 assetId = DataEncoding.encodeNTVAssetId(originChainId, originToken);
-
-    //     address expectedL2TokenAddress = l2NativeTokenVault.calculateCreate2TokenAddress(originChainId, originToken);
-
-    //     address depositor = makeAddr("depositor");
-    //     address receiver = makeAddr("receiver");
-    //     uint256 amount = 100;
-    //     bytes memory erc20Metadata = DataEncoding.encodeTokenData(
-    //         originChainId,
-    //         abi.encode("Token"),
-    //         abi.encode("T"),
-    //         abi.encode(18)
-    //     );
-    //     bytes memory data = DataEncoding.encodeBridgeMintData(depositor, receiver, originToken, amount, erc20Metadata);
-
-    //     assertNotEq(block.chainid, originChainId);
-
-    //     assertEq(l2NativeTokenVault.originChainId(assetId), 0);
-    //     assertEq(l2NativeTokenVault.tokenAddress(assetId), address(0));
-    //     assertEq(l2NativeTokenVault.assetId(expectedL2TokenAddress), bytes32(0));
-
-    //     // this `mockCall` ensures the branch for legacy tokens is chosen
-    //     vm.mockCall(
-    //         sharedBridgeLegacy,
-    //         abi.encodeCall(IL2SharedBridgeLegacy.l1TokenAddress, (expectedL2TokenAddress)),
-    //         abi.encode(originToken)
-    //     );
-    //     // fails on the following line without this `mockCall`
-    //     // https://github.com/matter-labs/era-contracts/blob/cebfe26a41f3b83039a7d36558bf4e0401b154fc/l1-contracts/contracts/bridge/ntv/NativeTokenVault.sol#L163
-    //     vm.mockCall(expectedL2TokenAddress, abi.encodeCall(IBridgedStandardToken.bridgeMint, (receiver, amount)), "");
-    //     vm.prank(address(l2NativeTokenVault.ASSET_ROUTER()));
-    //     vm.mockCall(expectedL2TokenAddress, abi.encodeCall(IERC20.totalSupply, ()), abi.encode(amount));
-    //     IAssetHandler(address(l2NativeTokenVault)).bridgeMint(originChainId, assetId, data);
-
-    //     assertNotEq(l2NativeTokenVault.originChainId(assetId), 0);
-    //     assertNotEq(l2NativeTokenVault.tokenAddress(assetId), address(0));
-    //     assertNotEq(l2NativeTokenVault.assetId(expectedL2TokenAddress), bytes32(0));
-    //     assertEq(l2NativeTokenVault.originChainId(assetId), originChainId);
-    //     assertEq(l2NativeTokenVault.tokenAddress(assetId), expectedL2TokenAddress);
-    //     assertEq(l2NativeTokenVault.assetId(expectedL2TokenAddress), assetId);
-    // }
->>>>>>> f9e92611
 }