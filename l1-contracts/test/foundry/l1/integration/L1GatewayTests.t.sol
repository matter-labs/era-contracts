--- conflicted
+++ resolved
@@ -152,14 +152,8 @@
 
     function test_l2Registration() public {
         _setUpGatewayWithFilterer();
-<<<<<<< HEAD
-        gatewayScript.migrateChainToGateway(migratingChain.getAdmin(), address(1), address(0), migratingChainId);
-        gatewayScript.governanceSetCTMAssetHandler(bytes32(0));
-        // gatewayScript.registerAssetIdInBridgehub(address(0x01), bytes32(0));
-=======
         gatewayScript.migrateChainToGateway(migratingChainId);
         gatewayScript.fullGatewayRegistration();
->>>>>>> 8fb99237
     }
 
     function test_startMessageToL2() public {
@@ -387,7 +381,7 @@
 
     function test_proveL2LogsInclusionFromData() public {
         _setUpGatewayWithFilterer();
-        gatewayScript.migrateChainToGateway(migratingChain.getAdmin(), address(1), address(0), migratingChainId);
+        gatewayScript.migrateChainToGateway(migratingChainId);
         IBridgehub bridgehub = IBridgehub(addresses.bridgehub);
 
         bytes
