// SPDX-License-Identifier: MIT
pragma solidity 0.8.28;

import {Test} from "forge-std/Test.sol";

import "forge-std/console.sol";

import {Ownable} from "@openzeppelin/contracts-v4/access/Ownable.sol";

import {IL1Bridgehub} from "contracts/bridgehub/IL1Bridgehub.sol";
import {IBridgehubBase, BridgehubBurnCTMAssetData, BridgehubMintCTMAssetData, L2TransactionRequestDirect} from "contracts/bridgehub/IBridgehubBase.sol";

import {L1ContractDeployer} from "./_SharedL1ContractDeployer.t.sol";
import {TokenDeployer} from "./_SharedTokenDeployer.t.sol";
import {ZKChainDeployer} from "./_SharedZKChainDeployer.t.sol";
import {GatewayDeployer} from "./_SharedGatewayDeployer.t.sol";
import {L2TxMocker} from "./_SharedL2TxMocker.t.sol";
import {ETH_TOKEN_ADDRESS, SETTLEMENT_LAYER_RELAY_SENDER} from "contracts/common/Config.sol";
import {L2CanonicalTransaction, L2Message, TxStatus} from "contracts/common/Messaging.sol";

import {IL1AssetRouter} from "contracts/bridge/asset-router/IL1AssetRouter.sol";
import {IAssetRouterBase} from "contracts/bridge/asset-router/IAssetRouterBase.sol";

import {IGetters, IZKChain} from "contracts/state-transition/chain-interfaces/IZKChain.sol";
import {IChainTypeManager} from "contracts/state-transition/IChainTypeManager.sol";

import {AddressesAlreadyGenerated} from "test/foundry/L1TestsErrors.sol";

import {NotInGatewayMode} from "contracts/bridgehub/L1BridgehubErrors.sol";
import {ChainAdmin} from "contracts/governance/ChainAdmin.sol";
import {IAdmin} from "contracts/state-transition/chain-interfaces/IAdmin.sol";
import {ConfigSemaphore} from "./utils/_ConfigSemaphore.sol";
import {GatewayUtils} from "deploy-scripts/gateway/GatewayUtils.s.sol";
import {Utils} from "../unit/concrete/Utils/Utils.sol";
import {Diamond} from "contracts/state-transition/libraries/Diamond.sol";
import {DefaultUpgrade} from "contracts/upgrades/DefaultUpgrade.sol";
import {ProposedUpgrade} from "contracts/upgrades/BaseZkSyncUpgrade.sol";
import {VerifierParams} from "contracts/state-transition/chain-interfaces/IVerifier.sol";
import {SemVer} from "contracts/common/libraries/SemVer.sol";
import {ProofData} from "contracts/common/libraries/MessageHashing.sol";
import {IChainAssetHandler} from "contracts/bridgehub/IChainAssetHandler.sol";
import {IMessageRoot, IMessageVerification} from "contracts/bridgehub/IMessageRoot.sol";

contract L1GatewayTests is
    L1ContractDeployer,
    ZKChainDeployer,
    TokenDeployer,
    L2TxMocker,
    GatewayDeployer,
    ConfigSemaphore
{
    uint256 constant TEST_USERS_COUNT = 10;
    address[] public users;
    address[] public l2ContractAddresses;

    uint256 migratingChainId = 271;
    IZKChain migratingChain;

    uint256 gatewayChainId = 506;
    IZKChain gatewayChain;

    uint256 mintChainId = 12;

    // generate MAX_USERS addresses and append it to users array
    function _generateUserAddresses() internal {
        if (users.length != 0) {
            revert AddressesAlreadyGenerated();
        }

        for (uint256 i = 0; i < TEST_USERS_COUNT; i++) {
            address newAddress = makeAddr(string(abi.encode("account", i)));
            users.push(newAddress);
        }
    }

    function prepare() public {
        _generateUserAddresses();

        takeConfigLock(); // Prevents race condition with configs
        _deployL1Contracts();
        _deployTokens();
        _registerNewTokens(tokens);

        _deployEra();
        _deployZKChain(ETH_TOKEN_ADDRESS, migratingChainId);
        acceptPendingAdmin(migratingChainId);
        _deployZKChain(ETH_TOKEN_ADDRESS, gatewayChainId);
        acceptPendingAdmin(gatewayChainId);

        // _deployZKChain(tokens[1]);
        // _deployZKChain(tokens[1]);

        for (uint256 i = 0; i < zkChainIds.length; i++) {
            address contractAddress = makeAddr(string(abi.encode("contract", i)));
            l2ContractAddresses.push(contractAddress);

            _addL2ChainContract(zkChainIds[i], contractAddress);
            // _registerL2SharedBridge(zkChainIds[i], contractAddress);
        }

        _initializeGatewayScript();

        releaseConfigLock();

        vm.deal(ecosystemConfig.ownerAddress, 100000000000000000000000000000000000);
        migratingChain = IZKChain(IL1Bridgehub(addresses.bridgehub).getZKChain(migratingChainId));
        gatewayChain = IZKChain(IL1Bridgehub(addresses.bridgehub).getZKChain(gatewayChainId));
        vm.deal(migratingChain.getAdmin(), 100000000000000000000000000000000000);
        vm.deal(gatewayChain.getAdmin(), 100000000000000000000000000000000000);

        vm.mockCall(
            address(addresses.ecosystemAddresses.bridgehub.messageRootProxy),
            abi.encodeWithSelector(IMessageRoot.getProofData.selector),
            abi.encode(
                ProofData({
                    settlementLayerChainId: 0,
                    settlementLayerBatchNumber: 0,
                    settlementLayerBatchRootMask: 0,
                    batchLeafProofLen: 0,
                    batchSettlementRoot: 0,
                    chainIdLeaf: 0,
                    ptr: 0,
                    finalProofNode: false
                })
            )
        );

        // vm.deal(msg.sender, 100000000000000000000000000000000000);
        // vm.deal(bridgehub, 100000000000000000000000000000000000);
    }

    // This is a method to simplify porting the tests for now.
    // Here we rely that the first restriction is the AccessControlRestriction
    // TODO(EVM-924): this function is not used.
    function _extractAccessControlRestriction(address admin) internal returns (address) {
        return ChainAdmin(payable(admin)).getRestrictions()[0];
    }

    function setUp() public {
        prepare();
    }

    function _setUpGatewayWithFilterer() internal {
        gatewayScript.governanceRegisterGateway();
        gatewayScript.deployAndSetGatewayTransactionFilterer();
    }

    //
<<<<<<< HEAD
    // function test_registerGateway() public {
    //     _setUpGatewayWithFilterer();
    // }

    // //
    // function test_moveChainToGateway() public {
    //     _setUpGatewayWithFilterer();
    //     gatewayScript.migrateChainToGateway(migratingChainId);
    //     require(addresses.bridgehub.settlementLayer(migratingChainId) == gatewayChainId, "Migration failed");
    // }

    // function test_l2Registration() public {
    //     _setUpGatewayWithFilterer();
    //     gatewayScript.migrateChainToGateway(migratingChainId);
    //     gatewayScript.fullGatewayRegistration();
    // }

    // function test_startMessageToL2() public {
    //     _setUpGatewayWithFilterer();
    //     gatewayScript.migrateChainToGateway(migratingChainId);
    //     IBridgehub bridgehub = IBridgehub(addresses.bridgehub);
    //     uint256 expectedValue = 1000000000000000000000;

    //     L2TransactionRequestDirect memory request = _createL2TransactionRequestDirect(
    //         migratingChainId,
    //         expectedValue,
    //         0,
    //         72000000,
    //         800,
    //         "0x"
    //     );
    //     addresses.bridgehub.requestL2TransactionDirect{value: expectedValue}(request);
    // }

    // function test_recoverFromFailedChainMigration() public {
    //     _setUpGatewayWithFilterer();
    //     gatewayScript.migrateChainToGateway(migratingChainId);

    //     // Setup
    //     IBridgehub bridgehub = IBridgehub(addresses.bridgehub);
    //     bytes32 assetId = addresses.bridgehub.ctmAssetIdFromChainId(migratingChainId);
    //     bytes memory transferData;

    //     {
    //         IZKChain chain = IZKChain(addresses.bridgehub.getZKChain(migratingChainId));
    //         bytes memory chainData = abi.encode(chain.getProtocolVersion());
    //         bytes memory ctmData = abi.encode(
    //             address(1),
    //             msg.sender,
    //             addresses.chainTypeManager.protocolVersion(),
    //             ecosystemConfig.contracts.diamondCutData
    //         );
    //         BridgehubBurnCTMAssetData memory data = BridgehubBurnCTMAssetData({
    //             chainId: migratingChainId,
    //             ctmData: ctmData,
    //             chainData: chainData
    //         });
    //         transferData = abi.encode(data);
    //     }

    //     address chainAdmin = IZKChain(addresses.bridgehub.getZKChain(migratingChainId)).getAdmin();
    //     IL1AssetRouter assetRouter = IL1AssetRouter(address(addresses.bridgehub.assetRouter()));
    //     bytes32 l2TxHash = keccak256("l2TxHash");
    //     uint256 l2BatchNumber = 5;
    //     uint256 l2MessageIndex = 0;
    //     uint16 l2TxNumberInBatch = 0;
    //     bytes32[] memory merkleProof = new bytes32[](1);
    //     bytes32 txDataHash = keccak256(bytes.concat(bytes1(0x01), abi.encode(chainAdmin, assetId, transferData)));

    //     // Mock Call for Msg Inclusion
    //     vm.mockCall(
    //         address(addresses.ecosystemAddresses.bridgehub.messageRootProxy),
    //         abi.encodeWithSelector(
    //             IMessageVerification.proveL1ToL2TransactionStatusShared.selector
    //             // migratingChainId,
    //             // l2TxHash,
    //             // l2BatchNumber,
    //             // l2MessageIndex,
    //             // l2TxNumberInBatch,
    //             // merkleProof,
    //             // TxStatus.Failure
    //         ),
    //         abi.encode(true)
    //     );

    //     // Set Deposit Happened
    //     vm.startBroadcast(address(addresses.bridgehub));
    //     assetRouter.bridgehubConfirmL2Transaction({
    //         _chainId: migratingChainId,
    //         _txDataHash: txDataHash,
    //         _txHash: l2TxHash
    //     });
    //     vm.stopBroadcast();

    //     vm.startBroadcast();
    //     addresses.l1Nullifier.bridgeRecoverFailedTransfer({
    //         _chainId: migratingChainId,
    //         _depositSender: chainAdmin,
    //         _assetId: assetId,
    //         _assetData: transferData,
    //         _l2TxHash: l2TxHash,
    //         _l2BatchNumber: l2BatchNumber,
    //         _l2MessageIndex: l2MessageIndex,
    //         _l2TxNumberInBatch: l2TxNumberInBatch,
    //         _merkleProof: merkleProof
    //     });
    //     vm.stopBroadcast();
    // }

    // function test_finishMigrateBackChain() public {
    //     _setUpGatewayWithFilterer();
    //     gatewayScript.migrateChainToGateway(migratingChainId);
    //     migrateBackChain();
    // }

    // function migrateBackChain() public {
    //     IBridgehub bridgehub = IBridgehub(addresses.bridgehub);
    //     IZKChain migratingChain = IZKChain(addresses.bridgehub.getZKChain(migratingChainId));
    //     bytes32 assetId = addresses.bridgehub.ctmAssetIdFromChainId(migratingChainId);

    //     vm.startBroadcast(Ownable(address(addresses.bridgehub)).owner());
    //     addresses.bridgehub.registerSettlementLayer(gatewayChainId, true);
    //     vm.stopBroadcast();

    //     bytes32 baseTokenAssetId = eraConfig.baseTokenAssetId;

    //     uint256 currentChainId = block.chainid;
    //     // we are already on L1, so we have to set another chain id, it cannot be GW or mintChainId.
    //     vm.chainId(migratingChainId);
    //     vm.mockCall(
    //         address(addresses.ecosystemAddresses.bridgehub.messageRootProxy),
    //         abi.encodeWithSelector(IMessageVerification.proveL2MessageInclusionShared.selector),
    //         abi.encode(true)
    //     );
    //     vm.mockCall(
    //         address(addresses.bridgehub),
    //         abi.encodeWithSelector(IBridgehub.ctmAssetIdFromChainId.selector),
    //         abi.encode(assetId)
    //     );
    //     vm.mockCall(
    //         address(addresses.chainTypeManager),
    //         abi.encodeWithSelector(IChainTypeManager.protocolVersion.selector),
    //         abi.encode(addresses.chainTypeManager.protocolVersion())
    //     );
    //     vm.mockCall(
    //         address(addresses.ecosystemAddresses.bridgehub.chainAssetHandlerProxy),
    //         abi.encodeWithSelector(IChainAssetHandler.getMigrationNumber.selector),
    //         abi.encode(2)
    //     );

    //     uint256 protocolVersion = addresses.chainTypeManager.getProtocolVersion(migratingChainId);

    //     bytes memory chainData = abi.encode(IAdmin(address(migratingChain)).prepareChainCommitment());
    //     bytes memory ctmData = abi.encode(
    //         baseTokenAssetId,
    //         msg.sender,
    //         protocolVersion,
    //         ecosystemConfig.contracts.diamondCutData
    //     );
    //     BridgehubMintCTMAssetData memory data = BridgehubMintCTMAssetData({
    //         chainId: migratingChainId,
    //         baseTokenAssetId: baseTokenAssetId,
    //         batchNumber: 0,
    //         ctmData: ctmData,
    //         chainData: chainData,
    //         migrationNumber: IChainAssetHandler(address(addresses.ecosystemAddresses.bridgehub.chainAssetHandlerProxy))
    //             .getMigrationNumber(migratingChainId),
    //         v30UpgradeChainBatchNumber: 0
    //     });
    //     bytes memory bridgehubMintData = abi.encode(data);
    //     bytes memory message = abi.encodePacked(
    //         IAssetRouterBase.finalizeDeposit.selector,
    //         gatewayChainId,
    //         assetId,
    //         bridgehubMintData
    //     );

    //     GatewayUtils userUtils = new GatewayUtils();
    //     userUtils.finishMigrateChainFromGateway(
    //         address(addresses.bridgehub),
    //         migratingChainId,
    //         gatewayChainId,
    //         0,
    //         0,
    //         0,
    //         message,
    //         new bytes32[](0)
    //     );

    //     vm.chainId(currentChainId);

    //     assertEq(addresses.bridgehub.baseTokenAssetId(migratingChainId), baseTokenAssetId);
    //     IZKChain migratingChainContract = IZKChain(addresses.bridgehub.getZKChain(migratingChainId));
    //     assertEq(migratingChainContract.getBaseTokenAssetId(), baseTokenAssetId);
    // }

    // function test_chainMigrationWithUpgrade() public {
    //     _setUpGatewayWithFilterer();
    //     gatewayScript.migrateChainToGateway(migratingChainId);

    //     // Try to perform an upgrade

    //     DefaultUpgrade upgradeImpl = new DefaultUpgrade();
    //     uint256 currentProtocolVersion = migratingChain.getProtocolVersion();
    //     (uint32 major, uint32 minor, uint32 patch) = SemVer.unpackSemVer(uint96(currentProtocolVersion));
    //     uint256 newProtocolVersion = SemVer.packSemVer(major, minor + 1, patch);

    //     ProposedUpgrade memory upgrade = ProposedUpgrade({
    //         l2ProtocolUpgradeTx: Utils.makeEmptyL2CanonicalTransaction(),
    //         bootloaderHash: bytes32(0),
    //         defaultAccountHash: bytes32(0),
    //         evmEmulatorHash: bytes32(0),
    //         verifier: address(0),
    //         verifierParams: VerifierParams({
    //             recursionNodeLevelVkHash: bytes32(0),
    //             recursionLeafLevelVkHash: bytes32(0),
    //             recursionCircuitsSetVksHash: bytes32(0)
    //         }),
    //         l1ContractsUpgradeCalldata: hex"",
    //         postUpgradeCalldata: hex"",
    //         upgradeTimestamp: 0,
    //         newProtocolVersion: newProtocolVersion
    //     });
    //     Diamond.DiamondCutData memory diamondCut = Diamond.DiamondCutData({
    //         facetCuts: new Diamond.FacetCut[](0),
    //         initAddress: address(upgradeImpl),
    //         initCalldata: abi.encodeCall(DefaultUpgrade.upgrade, (upgrade))
    //     });

    //     address ctm = migratingChain.getChainTypeManager();
    //     vm.mockCall(
    //         ctm,
    //         abi.encodeCall(IChainTypeManager.upgradeCutHash, (currentProtocolVersion)),
    //         abi.encode(keccak256(abi.encode(diamondCut)))
    //     );
    //     vm.mockCall(
    //         address(gatewayChain),
    //         abi.encodeCall(IGetters.getProtocolVersion, ()),
    //         abi.encode(newProtocolVersion)
    //     );

    //     vm.startBroadcast(migratingChain.getAdmin());
    //     migratingChain.upgradeChainFromVersion(currentProtocolVersion, diamondCut);
    //     vm.stopBroadcast();
    // }
=======
    function test_registerGateway() public {
        _setUpGatewayWithFilterer();
    }

    //
    function test_moveChainToGateway() public {
        _setUpGatewayWithFilterer();
        gatewayScript.migrateChainToGateway(migratingChainId);
        require(addresses.bridgehub.settlementLayer(migratingChainId) == gatewayChainId, "Migration failed");
    }

    function test_l2Registration() public {
        _setUpGatewayWithFilterer();
        gatewayScript.migrateChainToGateway(migratingChainId);
        gatewayScript.fullGatewayRegistration();
    }

    function test_startMessageToL2() public {
        _setUpGatewayWithFilterer();
        gatewayScript.migrateChainToGateway(migratingChainId);
        IL1Bridgehub bridgehub = IL1Bridgehub(addresses.bridgehub);
        uint256 expectedValue = 1000000000000000000000;

        L2TransactionRequestDirect memory request = _createL2TransactionRequestDirect(
            migratingChainId,
            expectedValue,
            0,
            72000000,
            800,
            "0x"
        );
        addresses.bridgehub.requestL2TransactionDirect{value: expectedValue}(request);
    }

    function test_recoverFromFailedChainMigration() public {
        _setUpGatewayWithFilterer();
        gatewayScript.migrateChainToGateway(migratingChainId);

        // Setup
        IL1Bridgehub bridgehub = IL1Bridgehub(addresses.bridgehub);
        bytes32 assetId = addresses.bridgehub.ctmAssetIdFromChainId(migratingChainId);
        bytes memory transferData;

        {
            IZKChain chain = IZKChain(addresses.bridgehub.getZKChain(migratingChainId));
            bytes memory chainData = abi.encode(chain.getProtocolVersion());
            bytes memory ctmData = abi.encode(
                address(1),
                msg.sender,
                addresses.chainTypeManager.protocolVersion(),
                ecosystemConfig.contracts.diamondCutData
            );
            BridgehubBurnCTMAssetData memory data = BridgehubBurnCTMAssetData({
                chainId: migratingChainId,
                ctmData: ctmData,
                chainData: chainData
            });
            transferData = abi.encode(data);
        }

        address chainAdmin = IZKChain(addresses.bridgehub.getZKChain(migratingChainId)).getAdmin();
        IL1AssetRouter assetRouter = IL1AssetRouter(address(addresses.bridgehub.assetRouter()));
        bytes32 l2TxHash = keccak256("l2TxHash");
        uint256 l2BatchNumber = 5;
        uint256 l2MessageIndex = 0;
        uint16 l2TxNumberInBatch = 0;
        bytes32[] memory merkleProof = new bytes32[](1);
        bytes32 txDataHash = keccak256(bytes.concat(bytes1(0x01), abi.encode(chainAdmin, assetId, transferData)));

        // Mock Call for Msg Inclusion
        vm.mockCall(
            address(addresses.ecosystemAddresses.bridgehub.messageRootProxy),
            abi.encodeWithSelector(
                IMessageVerification.proveL1ToL2TransactionStatusShared.selector
                // migratingChainId,
                // l2TxHash,
                // l2BatchNumber,
                // l2MessageIndex,
                // l2TxNumberInBatch,
                // merkleProof,
                // TxStatus.Failure
            ),
            abi.encode(true)
        );

        // Set Deposit Happened
        vm.startBroadcast(address(addresses.bridgehub));
        assetRouter.bridgehubConfirmL2Transaction({
            _chainId: migratingChainId,
            _txDataHash: txDataHash,
            _txHash: l2TxHash
        });
        vm.stopBroadcast();

        vm.startBroadcast();
        addresses.l1Nullifier.bridgeRecoverFailedTransfer({
            _chainId: migratingChainId,
            _depositSender: chainAdmin,
            _assetId: assetId,
            _assetData: transferData,
            _l2TxHash: l2TxHash,
            _l2BatchNumber: l2BatchNumber,
            _l2MessageIndex: l2MessageIndex,
            _l2TxNumberInBatch: l2TxNumberInBatch,
            _merkleProof: merkleProof
        });
        vm.stopBroadcast();
    }

    function test_finishMigrateBackChain() public {
        _setUpGatewayWithFilterer();
        gatewayScript.migrateChainToGateway(migratingChainId);
        migrateBackChain();
    }

    function migrateBackChain() public {
        IL1Bridgehub bridgehub = IL1Bridgehub(addresses.bridgehub);
        IZKChain migratingChain = IZKChain(addresses.bridgehub.getZKChain(migratingChainId));
        bytes32 assetId = addresses.bridgehub.ctmAssetIdFromChainId(migratingChainId);

        vm.startBroadcast(Ownable(address(addresses.bridgehub)).owner());
        addresses.bridgehub.registerSettlementLayer(gatewayChainId, true);
        vm.stopBroadcast();

        bytes32 baseTokenAssetId = eraConfig.baseTokenAssetId;

        uint256 currentChainId = block.chainid;
        // we are already on L1, so we have to set another chain id, it cannot be GW or mintChainId.
        vm.chainId(migratingChainId);
        vm.mockCall(
            address(addresses.ecosystemAddresses.bridgehub.messageRootProxy),
            abi.encodeWithSelector(IMessageVerification.proveL2MessageInclusionShared.selector),
            abi.encode(true)
        );
        vm.mockCall(
            address(addresses.bridgehub),
            abi.encodeWithSelector(IBridgehubBase.ctmAssetIdFromChainId.selector),
            abi.encode(assetId)
        );
        vm.mockCall(
            address(addresses.chainTypeManager),
            abi.encodeWithSelector(IChainTypeManager.protocolVersion.selector),
            abi.encode(addresses.chainTypeManager.protocolVersion())
        );
        vm.mockCall(
            address(addresses.ecosystemAddresses.bridgehub.chainAssetHandlerProxy),
            abi.encodeWithSelector(IChainAssetHandler.getMigrationNumber.selector),
            abi.encode(2)
        );

        uint256 protocolVersion = addresses.chainTypeManager.getProtocolVersion(migratingChainId);

        bytes memory chainData = abi.encode(IAdmin(address(migratingChain)).prepareChainCommitment());
        bytes memory ctmData = abi.encode(
            baseTokenAssetId,
            msg.sender,
            protocolVersion,
            ecosystemConfig.contracts.diamondCutData
        );
        BridgehubMintCTMAssetData memory data = BridgehubMintCTMAssetData({
            chainId: migratingChainId,
            baseTokenAssetId: baseTokenAssetId,
            batchNumber: 0,
            ctmData: ctmData,
            chainData: chainData,
            migrationNumber: IChainAssetHandler(address(addresses.ecosystemAddresses.bridgehub.chainAssetHandlerProxy))
                .getMigrationNumber(migratingChainId),
            v30UpgradeChainBatchNumber: 0
        });
        bytes memory bridgehubMintData = abi.encode(data);
        bytes memory message = abi.encodePacked(
            IAssetRouterBase.finalizeDeposit.selector,
            gatewayChainId,
            assetId,
            bridgehubMintData
        );

        GatewayUtils userUtils = new GatewayUtils();
        userUtils.finishMigrateChainFromGateway(
            address(addresses.bridgehub),
            migratingChainId,
            gatewayChainId,
            0,
            0,
            0,
            message,
            new bytes32[](0)
        );

        vm.chainId(currentChainId);

        assertEq(addresses.bridgehub.baseTokenAssetId(migratingChainId), baseTokenAssetId);
        IZKChain migratingChainContract = IZKChain(addresses.bridgehub.getZKChain(migratingChainId));
        assertEq(migratingChainContract.getBaseTokenAssetId(), baseTokenAssetId);
    }

    function test_chainMigrationWithUpgrade() public {
        _setUpGatewayWithFilterer();
        gatewayScript.migrateChainToGateway(migratingChainId);

        // Try to perform an upgrade

        DefaultUpgrade upgradeImpl = new DefaultUpgrade();
        uint256 currentProtocolVersion = migratingChain.getProtocolVersion();
        (uint32 major, uint32 minor, uint32 patch) = SemVer.unpackSemVer(uint96(currentProtocolVersion));
        uint256 newProtocolVersion = SemVer.packSemVer(major, minor + 1, patch);

        ProposedUpgrade memory upgrade = ProposedUpgrade({
            l2ProtocolUpgradeTx: Utils.makeEmptyL2CanonicalTransaction(),
            bootloaderHash: bytes32(0),
            defaultAccountHash: bytes32(0),
            evmEmulatorHash: bytes32(0),
            verifier: address(0),
            verifierParams: VerifierParams({
                recursionNodeLevelVkHash: bytes32(0),
                recursionLeafLevelVkHash: bytes32(0),
                recursionCircuitsSetVksHash: bytes32(0)
            }),
            l1ContractsUpgradeCalldata: hex"",
            postUpgradeCalldata: hex"",
            upgradeTimestamp: 0,
            newProtocolVersion: newProtocolVersion
        });
        Diamond.DiamondCutData memory diamondCut = Diamond.DiamondCutData({
            facetCuts: new Diamond.FacetCut[](0),
            initAddress: address(upgradeImpl),
            initCalldata: abi.encodeCall(DefaultUpgrade.upgrade, (upgrade))
        });

        address ctm = migratingChain.getChainTypeManager();
        vm.mockCall(
            ctm,
            abi.encodeCall(IChainTypeManager.upgradeCutHash, (currentProtocolVersion)),
            abi.encode(keccak256(abi.encode(diamondCut)))
        );
        vm.mockCall(
            address(gatewayChain),
            abi.encodeCall(IGetters.getProtocolVersion, ()),
            abi.encode(newProtocolVersion)
        );

        vm.startBroadcast(migratingChain.getAdmin());
        migratingChain.upgradeChainFromVersion(currentProtocolVersion, diamondCut);
        vm.stopBroadcast();
    }
>>>>>>> a5b15f6e

    /// to increase coverage, properly tested in L2GatewayTests
    function test_forwardToL2OnGateway_L1() public {
        _setUpGatewayWithFilterer();
        vm.startBroadcast(SETTLEMENT_LAYER_RELAY_SENDER);
        vm.expectRevert(NotInGatewayMode.selector);
        addresses.bridgehub.forwardTransactionOnGateway(migratingChainId, bytes32(0), 0);
        vm.stopBroadcast();
    }

<<<<<<< HEAD
    // function test_proveL2LogsInclusionFromData() public {
    //     _setUpGatewayWithFilterer();
    //     gatewayScript.migrateChainToGateway(migratingChainId);
    //     IBridgehub bridgehub = IBridgehub(addresses.bridgehub);

    //     bytes
    //         memory data = hex"74beea820000000000000000000000000000000000000000000000000000000000000020000000000000000000000000000000000000000000000000000000000000010f000000000000000000000000000000000000000000000000000000000000000800000000000000000000000000000000000000000000000000000000000000000000000000000000000000000000000000000000000000000000000000010003000000000000000000000000000000000000000000000000000000000000000100000000000000000000000000000000000000000000000000000000000000e0000000000000000000000000000000000000000000000000000000000000040000000000000000000000000000000000000000000000000000000000000002e49c884fd1000000000000000000000000000000000000000000000000000000000000010f93d0008af83c021d815bd4e76d7297c69d7f4cc4cf0b8892f7f74f6e33e11829000000000000000000000000c71d126d294a5d2e4002a62d0017b7109f18ade9000000000000000000000000c71d126d294a5d2e4002a62d0017b7109f18ade900000000000000000000000058dc094d71c4c3740bc1ef43d46b58717fa3595a000000000000000000000000000000000000000000000000000000000000000100000000000000000000000000000000000000000000000000000000000000a000000000000000000000000000000000000000000000000000000000000001c101000000000000000000000000000000000000000000000000000000000000000900000000000000000000000000000000000000000000000000000000000000800000000000000000000000000000000000000000000000000000000000000100000000000000000000000000000000000000000000000000000000000000018000000000000000000000000000000000000000000000000000000000000000600000000000000000000000000000000000000000000000000000000000000020000000000000000000000000000000000000000000000000000000000000000457425443000000000000000000000000000000000000000000000000000000000000000000000000000000000000000000000000000000000000000000000060000000000000000000000000000000000000000000000000000000000000002000000000000000000000000000000000000000000000000000000000000000045742544300000000000000000000000000000000000000000000000000000000000000000000000000000000000000000000000000000000000000000000002000000000000000000000000000000000000000000000000000000000000000080000000000000000000000000000000000000000000000000000000000000000000000000000000000000000000000000000000000000000000000000000000000000000000000000000000000000000000000000000000000000c0101030000000000000000000000000000000000000000000000000000000000e4ed1ec13a28c40715db6399f6f99ce04e5f19d60ad3ff6831f098cb6cf7594400000000000000000000000000000000000000000000000000000000000000079ba301ae10c10e68bffcc2b466aac46d7c7cd6f87eb055e4d43897f303c7a03a21b22cb4099a976636357d5d1f46deeb36f60ec6557eef0da85abaa8222c8c018dba9883941a824d6545029e626b54bd10404b2b8fff432a39ad36d9a36fe3d6000000000000000000000000000000110000000000000000000000000000000500000000000000000000000000000000000000000000000000000000000001fa0103000100000000000000000000000000000000000000000000000000000000f84927dc03d95cc652990ba75874891ccc5a4d79a0e10a2ffdd238a34a39f82823d18b4879c426cf1cb583e1102d9d7f4a5a3a2d01e3f7cc6d042de25409fef1178cf3cbada927540027845a799eab8cf1d788869a9cc11c0f3ebfec198ff347";
    //     address eraAddress = bridgehub.getZKChain(migratingChainId);
    //     vm.expectRevert();
    //     address(addresses.l1Nullifier).call(data);
    // }
=======
    function test_proveL2LogsInclusionFromData() public {
        _setUpGatewayWithFilterer();
        gatewayScript.migrateChainToGateway(migratingChainId);
        IBridgehubBase bridgehub = IBridgehubBase(addresses.bridgehub);

        bytes
            memory data = hex"74beea820000000000000000000000000000000000000000000000000000000000000020000000000000000000000000000000000000000000000000000000000000010f000000000000000000000000000000000000000000000000000000000000000800000000000000000000000000000000000000000000000000000000000000000000000000000000000000000000000000000000000000000000000000010003000000000000000000000000000000000000000000000000000000000000000100000000000000000000000000000000000000000000000000000000000000e0000000000000000000000000000000000000000000000000000000000000040000000000000000000000000000000000000000000000000000000000000002e49c884fd1000000000000000000000000000000000000000000000000000000000000010f93d0008af83c021d815bd4e76d7297c69d7f4cc4cf0b8892f7f74f6e33e11829000000000000000000000000c71d126d294a5d2e4002a62d0017b7109f18ade9000000000000000000000000c71d126d294a5d2e4002a62d0017b7109f18ade900000000000000000000000058dc094d71c4c3740bc1ef43d46b58717fa3595a000000000000000000000000000000000000000000000000000000000000000100000000000000000000000000000000000000000000000000000000000000a000000000000000000000000000000000000000000000000000000000000001c101000000000000000000000000000000000000000000000000000000000000000900000000000000000000000000000000000000000000000000000000000000800000000000000000000000000000000000000000000000000000000000000100000000000000000000000000000000000000000000000000000000000000018000000000000000000000000000000000000000000000000000000000000000600000000000000000000000000000000000000000000000000000000000000020000000000000000000000000000000000000000000000000000000000000000457425443000000000000000000000000000000000000000000000000000000000000000000000000000000000000000000000000000000000000000000000060000000000000000000000000000000000000000000000000000000000000002000000000000000000000000000000000000000000000000000000000000000045742544300000000000000000000000000000000000000000000000000000000000000000000000000000000000000000000000000000000000000000000002000000000000000000000000000000000000000000000000000000000000000080000000000000000000000000000000000000000000000000000000000000000000000000000000000000000000000000000000000000000000000000000000000000000000000000000000000000000000000000000000000000c0101030000000000000000000000000000000000000000000000000000000000e4ed1ec13a28c40715db6399f6f99ce04e5f19d60ad3ff6831f098cb6cf7594400000000000000000000000000000000000000000000000000000000000000079ba301ae10c10e68bffcc2b466aac46d7c7cd6f87eb055e4d43897f303c7a03a21b22cb4099a976636357d5d1f46deeb36f60ec6557eef0da85abaa8222c8c018dba9883941a824d6545029e626b54bd10404b2b8fff432a39ad36d9a36fe3d6000000000000000000000000000000110000000000000000000000000000000500000000000000000000000000000000000000000000000000000000000001fa0103000100000000000000000000000000000000000000000000000000000000f84927dc03d95cc652990ba75874891ccc5a4d79a0e10a2ffdd238a34a39f82823d18b4879c426cf1cb583e1102d9d7f4a5a3a2d01e3f7cc6d042de25409fef1178cf3cbada927540027845a799eab8cf1d788869a9cc11c0f3ebfec198ff347";
        address eraAddress = bridgehub.getZKChain(migratingChainId);
        vm.expectRevert();
        address(addresses.l1Nullifier).call(data);
    }
>>>>>>> a5b15f6e

    // add this to be excluded from coverage report
    function test() internal override {}
}<|MERGE_RESOLUTION|>--- conflicted
+++ resolved
@@ -146,7 +146,6 @@
     }
 
     //
-<<<<<<< HEAD
     // function test_registerGateway() public {
     //     _setUpGatewayWithFilterer();
     // }
@@ -167,7 +166,7 @@
     // function test_startMessageToL2() public {
     //     _setUpGatewayWithFilterer();
     //     gatewayScript.migrateChainToGateway(migratingChainId);
-    //     IBridgehub bridgehub = IBridgehub(addresses.bridgehub);
+    //     IL1Bridgehub bridgehub = IL1Bridgehub(addresses.bridgehub);
     //     uint256 expectedValue = 1000000000000000000000;
 
     //     L2TransactionRequestDirect memory request = _createL2TransactionRequestDirect(
@@ -185,10 +184,10 @@
     //     _setUpGatewayWithFilterer();
     //     gatewayScript.migrateChainToGateway(migratingChainId);
 
-    //     // Setup
-    //     IBridgehub bridgehub = IBridgehub(addresses.bridgehub);
-    //     bytes32 assetId = addresses.bridgehub.ctmAssetIdFromChainId(migratingChainId);
-    //     bytes memory transferData;
+        // Setup
+        // IL1Bridgehub bridgehub = IL1Bridgehub(addresses.bridgehub);
+        // bytes32 assetId = addresses.bridgehub.ctmAssetIdFromChainId(migratingChainId);
+        // bytes memory transferData;
 
     //     {
     //         IZKChain chain = IZKChain(addresses.bridgehub.getZKChain(migratingChainId));
@@ -263,7 +262,7 @@
     // }
 
     // function migrateBackChain() public {
-    //     IBridgehub bridgehub = IBridgehub(addresses.bridgehub);
+    //     IL1Bridgehub bridgehub = IL1Bridgehub(addresses.bridgehub);
     //     IZKChain migratingChain = IZKChain(addresses.bridgehub.getZKChain(migratingChainId));
     //     bytes32 assetId = addresses.bridgehub.ctmAssetIdFromChainId(migratingChainId);
 
@@ -273,29 +272,29 @@
 
     //     bytes32 baseTokenAssetId = eraConfig.baseTokenAssetId;
 
-    //     uint256 currentChainId = block.chainid;
-    //     // we are already on L1, so we have to set another chain id, it cannot be GW or mintChainId.
-    //     vm.chainId(migratingChainId);
-    //     vm.mockCall(
-    //         address(addresses.ecosystemAddresses.bridgehub.messageRootProxy),
-    //         abi.encodeWithSelector(IMessageVerification.proveL2MessageInclusionShared.selector),
-    //         abi.encode(true)
-    //     );
-    //     vm.mockCall(
-    //         address(addresses.bridgehub),
-    //         abi.encodeWithSelector(IBridgehub.ctmAssetIdFromChainId.selector),
-    //         abi.encode(assetId)
-    //     );
-    //     vm.mockCall(
-    //         address(addresses.chainTypeManager),
-    //         abi.encodeWithSelector(IChainTypeManager.protocolVersion.selector),
-    //         abi.encode(addresses.chainTypeManager.protocolVersion())
-    //     );
-    //     vm.mockCall(
-    //         address(addresses.ecosystemAddresses.bridgehub.chainAssetHandlerProxy),
-    //         abi.encodeWithSelector(IChainAssetHandler.getMigrationNumber.selector),
-    //         abi.encode(2)
-    //     );
+        // uint256 currentChainId = block.chainid;
+        // // we are already on L1, so we have to set another chain id, it cannot be GW or mintChainId.
+        // vm.chainId(migratingChainId);
+        // vm.mockCall(
+        //     address(addresses.ecosystemAddresses.bridgehub.messageRootProxy),
+        //     abi.encodeWithSelector(IMessageVerification.proveL2MessageInclusionShared.selector),
+        //     abi.encode(true)
+        // );
+        // vm.mockCall(
+        //     address(addresses.bridgehub),
+        //     abi.encodeWithSelector(IBridgehubBase.ctmAssetIdFromChainId.selector),
+        //     abi.encode(assetId)
+        // );
+        // vm.mockCall(
+        //     address(addresses.chainTypeManager),
+        //     abi.encodeWithSelector(IChainTypeManager.protocolVersion.selector),
+        //     abi.encode(addresses.chainTypeManager.protocolVersion())
+        // );
+        // vm.mockCall(
+        //     address(addresses.ecosystemAddresses.bridgehub.chainAssetHandlerProxy),
+        //     abi.encodeWithSelector(IChainAssetHandler.getMigrationNumber.selector),
+        //     abi.encode(2)
+        // );
 
     //     uint256 protocolVersion = addresses.chainTypeManager.getProtocolVersion(migratingChainId);
 
@@ -392,253 +391,6 @@
     //     migratingChain.upgradeChainFromVersion(currentProtocolVersion, diamondCut);
     //     vm.stopBroadcast();
     // }
-=======
-    function test_registerGateway() public {
-        _setUpGatewayWithFilterer();
-    }
-
-    //
-    function test_moveChainToGateway() public {
-        _setUpGatewayWithFilterer();
-        gatewayScript.migrateChainToGateway(migratingChainId);
-        require(addresses.bridgehub.settlementLayer(migratingChainId) == gatewayChainId, "Migration failed");
-    }
-
-    function test_l2Registration() public {
-        _setUpGatewayWithFilterer();
-        gatewayScript.migrateChainToGateway(migratingChainId);
-        gatewayScript.fullGatewayRegistration();
-    }
-
-    function test_startMessageToL2() public {
-        _setUpGatewayWithFilterer();
-        gatewayScript.migrateChainToGateway(migratingChainId);
-        IL1Bridgehub bridgehub = IL1Bridgehub(addresses.bridgehub);
-        uint256 expectedValue = 1000000000000000000000;
-
-        L2TransactionRequestDirect memory request = _createL2TransactionRequestDirect(
-            migratingChainId,
-            expectedValue,
-            0,
-            72000000,
-            800,
-            "0x"
-        );
-        addresses.bridgehub.requestL2TransactionDirect{value: expectedValue}(request);
-    }
-
-    function test_recoverFromFailedChainMigration() public {
-        _setUpGatewayWithFilterer();
-        gatewayScript.migrateChainToGateway(migratingChainId);
-
-        // Setup
-        IL1Bridgehub bridgehub = IL1Bridgehub(addresses.bridgehub);
-        bytes32 assetId = addresses.bridgehub.ctmAssetIdFromChainId(migratingChainId);
-        bytes memory transferData;
-
-        {
-            IZKChain chain = IZKChain(addresses.bridgehub.getZKChain(migratingChainId));
-            bytes memory chainData = abi.encode(chain.getProtocolVersion());
-            bytes memory ctmData = abi.encode(
-                address(1),
-                msg.sender,
-                addresses.chainTypeManager.protocolVersion(),
-                ecosystemConfig.contracts.diamondCutData
-            );
-            BridgehubBurnCTMAssetData memory data = BridgehubBurnCTMAssetData({
-                chainId: migratingChainId,
-                ctmData: ctmData,
-                chainData: chainData
-            });
-            transferData = abi.encode(data);
-        }
-
-        address chainAdmin = IZKChain(addresses.bridgehub.getZKChain(migratingChainId)).getAdmin();
-        IL1AssetRouter assetRouter = IL1AssetRouter(address(addresses.bridgehub.assetRouter()));
-        bytes32 l2TxHash = keccak256("l2TxHash");
-        uint256 l2BatchNumber = 5;
-        uint256 l2MessageIndex = 0;
-        uint16 l2TxNumberInBatch = 0;
-        bytes32[] memory merkleProof = new bytes32[](1);
-        bytes32 txDataHash = keccak256(bytes.concat(bytes1(0x01), abi.encode(chainAdmin, assetId, transferData)));
-
-        // Mock Call for Msg Inclusion
-        vm.mockCall(
-            address(addresses.ecosystemAddresses.bridgehub.messageRootProxy),
-            abi.encodeWithSelector(
-                IMessageVerification.proveL1ToL2TransactionStatusShared.selector
-                // migratingChainId,
-                // l2TxHash,
-                // l2BatchNumber,
-                // l2MessageIndex,
-                // l2TxNumberInBatch,
-                // merkleProof,
-                // TxStatus.Failure
-            ),
-            abi.encode(true)
-        );
-
-        // Set Deposit Happened
-        vm.startBroadcast(address(addresses.bridgehub));
-        assetRouter.bridgehubConfirmL2Transaction({
-            _chainId: migratingChainId,
-            _txDataHash: txDataHash,
-            _txHash: l2TxHash
-        });
-        vm.stopBroadcast();
-
-        vm.startBroadcast();
-        addresses.l1Nullifier.bridgeRecoverFailedTransfer({
-            _chainId: migratingChainId,
-            _depositSender: chainAdmin,
-            _assetId: assetId,
-            _assetData: transferData,
-            _l2TxHash: l2TxHash,
-            _l2BatchNumber: l2BatchNumber,
-            _l2MessageIndex: l2MessageIndex,
-            _l2TxNumberInBatch: l2TxNumberInBatch,
-            _merkleProof: merkleProof
-        });
-        vm.stopBroadcast();
-    }
-
-    function test_finishMigrateBackChain() public {
-        _setUpGatewayWithFilterer();
-        gatewayScript.migrateChainToGateway(migratingChainId);
-        migrateBackChain();
-    }
-
-    function migrateBackChain() public {
-        IL1Bridgehub bridgehub = IL1Bridgehub(addresses.bridgehub);
-        IZKChain migratingChain = IZKChain(addresses.bridgehub.getZKChain(migratingChainId));
-        bytes32 assetId = addresses.bridgehub.ctmAssetIdFromChainId(migratingChainId);
-
-        vm.startBroadcast(Ownable(address(addresses.bridgehub)).owner());
-        addresses.bridgehub.registerSettlementLayer(gatewayChainId, true);
-        vm.stopBroadcast();
-
-        bytes32 baseTokenAssetId = eraConfig.baseTokenAssetId;
-
-        uint256 currentChainId = block.chainid;
-        // we are already on L1, so we have to set another chain id, it cannot be GW or mintChainId.
-        vm.chainId(migratingChainId);
-        vm.mockCall(
-            address(addresses.ecosystemAddresses.bridgehub.messageRootProxy),
-            abi.encodeWithSelector(IMessageVerification.proveL2MessageInclusionShared.selector),
-            abi.encode(true)
-        );
-        vm.mockCall(
-            address(addresses.bridgehub),
-            abi.encodeWithSelector(IBridgehubBase.ctmAssetIdFromChainId.selector),
-            abi.encode(assetId)
-        );
-        vm.mockCall(
-            address(addresses.chainTypeManager),
-            abi.encodeWithSelector(IChainTypeManager.protocolVersion.selector),
-            abi.encode(addresses.chainTypeManager.protocolVersion())
-        );
-        vm.mockCall(
-            address(addresses.ecosystemAddresses.bridgehub.chainAssetHandlerProxy),
-            abi.encodeWithSelector(IChainAssetHandler.getMigrationNumber.selector),
-            abi.encode(2)
-        );
-
-        uint256 protocolVersion = addresses.chainTypeManager.getProtocolVersion(migratingChainId);
-
-        bytes memory chainData = abi.encode(IAdmin(address(migratingChain)).prepareChainCommitment());
-        bytes memory ctmData = abi.encode(
-            baseTokenAssetId,
-            msg.sender,
-            protocolVersion,
-            ecosystemConfig.contracts.diamondCutData
-        );
-        BridgehubMintCTMAssetData memory data = BridgehubMintCTMAssetData({
-            chainId: migratingChainId,
-            baseTokenAssetId: baseTokenAssetId,
-            batchNumber: 0,
-            ctmData: ctmData,
-            chainData: chainData,
-            migrationNumber: IChainAssetHandler(address(addresses.ecosystemAddresses.bridgehub.chainAssetHandlerProxy))
-                .getMigrationNumber(migratingChainId),
-            v30UpgradeChainBatchNumber: 0
-        });
-        bytes memory bridgehubMintData = abi.encode(data);
-        bytes memory message = abi.encodePacked(
-            IAssetRouterBase.finalizeDeposit.selector,
-            gatewayChainId,
-            assetId,
-            bridgehubMintData
-        );
-
-        GatewayUtils userUtils = new GatewayUtils();
-        userUtils.finishMigrateChainFromGateway(
-            address(addresses.bridgehub),
-            migratingChainId,
-            gatewayChainId,
-            0,
-            0,
-            0,
-            message,
-            new bytes32[](0)
-        );
-
-        vm.chainId(currentChainId);
-
-        assertEq(addresses.bridgehub.baseTokenAssetId(migratingChainId), baseTokenAssetId);
-        IZKChain migratingChainContract = IZKChain(addresses.bridgehub.getZKChain(migratingChainId));
-        assertEq(migratingChainContract.getBaseTokenAssetId(), baseTokenAssetId);
-    }
-
-    function test_chainMigrationWithUpgrade() public {
-        _setUpGatewayWithFilterer();
-        gatewayScript.migrateChainToGateway(migratingChainId);
-
-        // Try to perform an upgrade
-
-        DefaultUpgrade upgradeImpl = new DefaultUpgrade();
-        uint256 currentProtocolVersion = migratingChain.getProtocolVersion();
-        (uint32 major, uint32 minor, uint32 patch) = SemVer.unpackSemVer(uint96(currentProtocolVersion));
-        uint256 newProtocolVersion = SemVer.packSemVer(major, minor + 1, patch);
-
-        ProposedUpgrade memory upgrade = ProposedUpgrade({
-            l2ProtocolUpgradeTx: Utils.makeEmptyL2CanonicalTransaction(),
-            bootloaderHash: bytes32(0),
-            defaultAccountHash: bytes32(0),
-            evmEmulatorHash: bytes32(0),
-            verifier: address(0),
-            verifierParams: VerifierParams({
-                recursionNodeLevelVkHash: bytes32(0),
-                recursionLeafLevelVkHash: bytes32(0),
-                recursionCircuitsSetVksHash: bytes32(0)
-            }),
-            l1ContractsUpgradeCalldata: hex"",
-            postUpgradeCalldata: hex"",
-            upgradeTimestamp: 0,
-            newProtocolVersion: newProtocolVersion
-        });
-        Diamond.DiamondCutData memory diamondCut = Diamond.DiamondCutData({
-            facetCuts: new Diamond.FacetCut[](0),
-            initAddress: address(upgradeImpl),
-            initCalldata: abi.encodeCall(DefaultUpgrade.upgrade, (upgrade))
-        });
-
-        address ctm = migratingChain.getChainTypeManager();
-        vm.mockCall(
-            ctm,
-            abi.encodeCall(IChainTypeManager.upgradeCutHash, (currentProtocolVersion)),
-            abi.encode(keccak256(abi.encode(diamondCut)))
-        );
-        vm.mockCall(
-            address(gatewayChain),
-            abi.encodeCall(IGetters.getProtocolVersion, ()),
-            abi.encode(newProtocolVersion)
-        );
-
-        vm.startBroadcast(migratingChain.getAdmin());
-        migratingChain.upgradeChainFromVersion(currentProtocolVersion, diamondCut);
-        vm.stopBroadcast();
-    }
->>>>>>> a5b15f6e
 
     /// to increase coverage, properly tested in L2GatewayTests
     function test_forwardToL2OnGateway_L1() public {
@@ -649,11 +401,10 @@
         vm.stopBroadcast();
     }
 
-<<<<<<< HEAD
     // function test_proveL2LogsInclusionFromData() public {
     //     _setUpGatewayWithFilterer();
     //     gatewayScript.migrateChainToGateway(migratingChainId);
-    //     IBridgehub bridgehub = IBridgehub(addresses.bridgehub);
+    //     IBridgehubBase bridgehub = IBridgehubBase(addresses.bridgehub);
 
     //     bytes
     //         memory data = hex"74beea820000000000000000000000000000000000000000000000000000000000000020000000000000000000000000000000000000000000000000000000000000010f000000000000000000000000000000000000000000000000000000000000000800000000000000000000000000000000000000000000000000000000000000000000000000000000000000000000000000000000000000000000000000010003000000000000000000000000000000000000000000000000000000000000000100000000000000000000000000000000000000000000000000000000000000e0000000000000000000000000000000000000000000000000000000000000040000000000000000000000000000000000000000000000000000000000000002e49c884fd1000000000000000000000000000000000000000000000000000000000000010f93d0008af83c021d815bd4e76d7297c69d7f4cc4cf0b8892f7f74f6e33e11829000000000000000000000000c71d126d294a5d2e4002a62d0017b7109f18ade9000000000000000000000000c71d126d294a5d2e4002a62d0017b7109f18ade900000000000000000000000058dc094d71c4c3740bc1ef43d46b58717fa3595a000000000000000000000000000000000000000000000000000000000000000100000000000000000000000000000000000000000000000000000000000000a000000000000000000000000000000000000000000000000000000000000001c101000000000000000000000000000000000000000000000000000000000000000900000000000000000000000000000000000000000000000000000000000000800000000000000000000000000000000000000000000000000000000000000100000000000000000000000000000000000000000000000000000000000000018000000000000000000000000000000000000000000000000000000000000000600000000000000000000000000000000000000000000000000000000000000020000000000000000000000000000000000000000000000000000000000000000457425443000000000000000000000000000000000000000000000000000000000000000000000000000000000000000000000000000000000000000000000060000000000000000000000000000000000000000000000000000000000000002000000000000000000000000000000000000000000000000000000000000000045742544300000000000000000000000000000000000000000000000000000000000000000000000000000000000000000000000000000000000000000000002000000000000000000000000000000000000000000000000000000000000000080000000000000000000000000000000000000000000000000000000000000000000000000000000000000000000000000000000000000000000000000000000000000000000000000000000000000000000000000000000000000c0101030000000000000000000000000000000000000000000000000000000000e4ed1ec13a28c40715db6399f6f99ce04e5f19d60ad3ff6831f098cb6cf7594400000000000000000000000000000000000000000000000000000000000000079ba301ae10c10e68bffcc2b466aac46d7c7cd6f87eb055e4d43897f303c7a03a21b22cb4099a976636357d5d1f46deeb36f60ec6557eef0da85abaa8222c8c018dba9883941a824d6545029e626b54bd10404b2b8fff432a39ad36d9a36fe3d6000000000000000000000000000000110000000000000000000000000000000500000000000000000000000000000000000000000000000000000000000001fa0103000100000000000000000000000000000000000000000000000000000000f84927dc03d95cc652990ba75874891ccc5a4d79a0e10a2ffdd238a34a39f82823d18b4879c426cf1cb583e1102d9d7f4a5a3a2d01e3f7cc6d042de25409fef1178cf3cbada927540027845a799eab8cf1d788869a9cc11c0f3ebfec198ff347";
@@ -661,19 +412,6 @@
     //     vm.expectRevert();
     //     address(addresses.l1Nullifier).call(data);
     // }
-=======
-    function test_proveL2LogsInclusionFromData() public {
-        _setUpGatewayWithFilterer();
-        gatewayScript.migrateChainToGateway(migratingChainId);
-        IBridgehubBase bridgehub = IBridgehubBase(addresses.bridgehub);
-
-        bytes
-            memory data = hex"74beea820000000000000000000000000000000000000000000000000000000000000020000000000000000000000000000000000000000000000000000000000000010f000000000000000000000000000000000000000000000000000000000000000800000000000000000000000000000000000000000000000000000000000000000000000000000000000000000000000000000000000000000000000000010003000000000000000000000000000000000000000000000000000000000000000100000000000000000000000000000000000000000000000000000000000000e0000000000000000000000000000000000000000000000000000000000000040000000000000000000000000000000000000000000000000000000000000002e49c884fd1000000000000000000000000000000000000000000000000000000000000010f93d0008af83c021d815bd4e76d7297c69d7f4cc4cf0b8892f7f74f6e33e11829000000000000000000000000c71d126d294a5d2e4002a62d0017b7109f18ade9000000000000000000000000c71d126d294a5d2e4002a62d0017b7109f18ade900000000000000000000000058dc094d71c4c3740bc1ef43d46b58717fa3595a000000000000000000000000000000000000000000000000000000000000000100000000000000000000000000000000000000000000000000000000000000a000000000000000000000000000000000000000000000000000000000000001c101000000000000000000000000000000000000000000000000000000000000000900000000000000000000000000000000000000000000000000000000000000800000000000000000000000000000000000000000000000000000000000000100000000000000000000000000000000000000000000000000000000000000018000000000000000000000000000000000000000000000000000000000000000600000000000000000000000000000000000000000000000000000000000000020000000000000000000000000000000000000000000000000000000000000000457425443000000000000000000000000000000000000000000000000000000000000000000000000000000000000000000000000000000000000000000000060000000000000000000000000000000000000000000000000000000000000002000000000000000000000000000000000000000000000000000000000000000045742544300000000000000000000000000000000000000000000000000000000000000000000000000000000000000000000000000000000000000000000002000000000000000000000000000000000000000000000000000000000000000080000000000000000000000000000000000000000000000000000000000000000000000000000000000000000000000000000000000000000000000000000000000000000000000000000000000000000000000000000000000000c0101030000000000000000000000000000000000000000000000000000000000e4ed1ec13a28c40715db6399f6f99ce04e5f19d60ad3ff6831f098cb6cf7594400000000000000000000000000000000000000000000000000000000000000079ba301ae10c10e68bffcc2b466aac46d7c7cd6f87eb055e4d43897f303c7a03a21b22cb4099a976636357d5d1f46deeb36f60ec6557eef0da85abaa8222c8c018dba9883941a824d6545029e626b54bd10404b2b8fff432a39ad36d9a36fe3d6000000000000000000000000000000110000000000000000000000000000000500000000000000000000000000000000000000000000000000000000000001fa0103000100000000000000000000000000000000000000000000000000000000f84927dc03d95cc652990ba75874891ccc5a4d79a0e10a2ffdd238a34a39f82823d18b4879c426cf1cb583e1102d9d7f4a5a3a2d01e3f7cc6d042de25409fef1178cf3cbada927540027845a799eab8cf1d788869a9cc11c0f3ebfec198ff347";
-        address eraAddress = bridgehub.getZKChain(migratingChainId);
-        vm.expectRevert();
-        address(addresses.l1Nullifier).call(data);
-    }
->>>>>>> a5b15f6e
 
     // add this to be excluded from coverage report
     function test() internal override {}
