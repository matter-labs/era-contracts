// SPDX-License-Identifier: MIT
pragma solidity 0.8.24;

import {Test} from "forge-std/Test.sol";
import {Vm} from "forge-std/Vm.sol";
import "forge-std/console.sol";

import {Ownable} from "@openzeppelin/contracts-v4/access/Ownable.sol";

import {L2TransactionRequestDirect, L2TransactionRequestTwoBridgesOuter, BridgehubMintCTMAssetData, BridgehubBurnCTMAssetData} from "contracts/bridgehub/IBridgehub.sol";
import {TestnetERC20Token} from "contracts/dev-contracts/TestnetERC20Token.sol";
import {MailboxFacet} from "contracts/state-transition/chain-deps/facets/Mailbox.sol";
import {GettersFacet} from "contracts/state-transition/chain-deps/facets/Getters.sol";
import {IMailbox} from "contracts/state-transition/chain-interfaces/IMailbox.sol";
import {IExecutor} from "contracts/state-transition/chain-interfaces/IExecutor.sol";
import {L1ContractDeployer} from "./_SharedL1ContractDeployer.t.sol";
import {TokenDeployer} from "./_SharedTokenDeployer.t.sol";
import {ZKChainDeployer} from "./_SharedZKChainDeployer.t.sol";
import {GatewayDeployer} from "./_SharedGatewayDeployer.t.sol";
import {L2TxMocker} from "./_SharedL2TxMocker.t.sol";
import {ETH_TOKEN_ADDRESS, SETTLEMENT_LAYER_RELAY_SENDER} from "contracts/common/Config.sol";
import {REQUIRED_L2_GAS_PRICE_PER_PUBDATA, DEFAULT_L2_LOGS_TREE_ROOT_HASH, EMPTY_STRING_KECCAK} from "contracts/common/Config.sol";
import {L2CanonicalTransaction} from "contracts/common/Messaging.sol";
import {L2Message} from "contracts/common/Messaging.sol";
import {IBridgehub} from "contracts/bridgehub/IBridgehub.sol";
import {L2_BASE_TOKEN_SYSTEM_CONTRACT_ADDR, L2_ASSET_ROUTER_ADDR} from "contracts/common/L2ContractAddresses.sol";
import {IL1ERC20Bridge} from "contracts/bridge/interfaces/IL1ERC20Bridge.sol";
import {IL1AssetRouter} from "contracts/bridge/asset-router/IL1AssetRouter.sol";
import {IAssetRouterBase} from "contracts/bridge/asset-router/IAssetRouterBase.sol";
import {L1Nullifier} from "contracts/bridge/L1Nullifier.sol";
import {FinalizeL1DepositParams} from "contracts/bridge/L1Nullifier.sol";

import {IZKChain} from "contracts/state-transition/chain-interfaces/IZKChain.sol";
import {IChainTypeManager} from "contracts/state-transition/IChainTypeManager.sol";
import {AdminFacet} from "contracts/state-transition/chain-deps/facets/Admin.sol";
import {AddressAliasHelper} from "contracts/vendor/AddressAliasHelper.sol";
import {AddressesAlreadyGenerated} from "test/foundry/L1TestsErrors.sol";
import {TxStatus} from "contracts/common/Messaging.sol";
import {DataEncoding} from "contracts/common/libraries/DataEncoding.sol";
import {IncorrectBridgeHubAddress} from "contracts/common/L1ContractErrors.sol";
import {ChainAdmin} from "contracts/governance/ChainAdmin.sol";
import {IAdmin} from "contracts/state-transition/chain-interfaces/IAdmin.sol";

contract L1GatewayTests is L1ContractDeployer, ZKChainDeployer, TokenDeployer, L2TxMocker, GatewayDeployer {
    uint256 constant TEST_USERS_COUNT = 10;
    address[] public users;
    address[] public l2ContractAddresses;

    uint256 migratingChainId = 10;
    IZKChain migratingChain;

    uint256 gatewayChainId = 11;
    IZKChain gatewayChain;

    uint256 mintChainId = 12;

    // generate MAX_USERS addresses and append it to users array
    function _generateUserAddresses() internal {
        if (users.length != 0) {
            revert AddressesAlreadyGenerated();
        }

        for (uint256 i = 0; i < TEST_USERS_COUNT; i++) {
            address newAddress = makeAddr(string(abi.encode("account", i)));
            users.push(newAddress);
        }
    }

    function prepare() public {
        _generateUserAddresses();

        _deployL1Contracts();
        _deployTokens();
        _registerNewTokens(tokens);

        _deployEra();
        _deployZKChain(ETH_TOKEN_ADDRESS);
        acceptPendingAdmin();
        _deployZKChain(ETH_TOKEN_ADDRESS);
        acceptPendingAdmin();
        // _deployZKChain(tokens[0]);
        // _deployZKChain(tokens[0]);
        // _deployZKChain(tokens[1]);
        // _deployZKChain(tokens[1]);

        for (uint256 i = 0; i < zkChainIds.length; i++) {
            address contractAddress = makeAddr(string(abi.encode("contract", i)));
            l2ContractAddresses.push(contractAddress);

            _addL2ChainContract(zkChainIds[i], contractAddress);
            // _registerL2SharedBridge(zkChainIds[i], contractAddress);
        }

        _initializeGatewayScript();

        vm.deal(ecosystemConfig.ownerAddress, 100000000000000000000000000000000000);
        migratingChain = IZKChain(IBridgehub(addresses.bridgehub).getZKChain(migratingChainId));
        gatewayChain = IZKChain(IBridgehub(addresses.bridgehub).getZKChain(gatewayChainId));
        vm.deal(migratingChain.getAdmin(), 100000000000000000000000000000000000);
        vm.deal(gatewayChain.getAdmin(), 100000000000000000000000000000000000);

        // vm.deal(msg.sender, 100000000000000000000000000000000000);
        // vm.deal(bridgehub, 100000000000000000000000000000000000);
    }

    // This is a method to simplify porting the tests for now.
    // Here we rely that the first restriction is the AccessControlRestriction
    // TODO(EVM-924): this function is not used.
    function _extractAccessControlRestriction(address admin) internal returns (address) {
        return ChainAdmin(payable(admin)).getRestrictions()[0];
    }

    function setUp() public {
        prepare();
    }

    function _setUpGatewayWithFilterer() internal {
        // FIXME
        // gatewayScript.governanceRegisterGateway();
        // gatewayScript.deployAndSetGatewayTransactionFilterer();
    }

    //
    function test_registerGateway() public {
        _setUpGatewayWithFilterer();
    }

<<<<<<< HEAD
    // FIXME
    // //
    // function test_moveChainToGateway() public {
    //     _setUpGatewayWithFilterer();
    //     gatewayScript.migrateChainToGateway(migratingChain.getAdmin(), address(1), address(0), migratingChainId);
    //     require(addresses.bridgehub.settlementLayer(migratingChainId) == gatewayChainId, "Migration failed");
    // }

    // function test_l2Registration() public {
    //     _setUpGatewayWithFilterer();
    //     gatewayScript.migrateChainToGateway(migratingChain.getAdmin(), address(1), address(0), migratingChainId);
    //     gatewayScript.governanceSetCTMAssetHandler(bytes32(0));
    //     gatewayScript.registerAssetIdInBridgehub(address(0x01), bytes32(0));
    // }

    // function test_startMessageToL3() public {
    //     _setUpGatewayWithFilterer();
    //     gatewayScript.migrateChainToGateway(migratingChain.getAdmin(), address(1), address(0), migratingChainId);
    //     IBridgehub bridgehub = IBridgehub(addresses.bridgehub);
    //     uint256 expectedValue = 1000000000000000000000;

    //     L2TransactionRequestDirect memory request = _createL2TransactionRequestDirect(
    //         migratingChainId,
    //         expectedValue,
    //         0,
    //         72000000,
    //         800,
    //         "0x"
    //     );
    //     addresses.bridgehub.requestL2TransactionDirect{value: expectedValue}(request);
    // }

    // function test_recoverFromFailedChainMigration() public {
    //     _setUpGatewayWithFilterer();
    //     gatewayScript.migrateChainToGateway(migratingChain.getAdmin(), address(1), address(0), migratingChainId);

    //     // Setup
    //     IBridgehub bridgehub = IBridgehub(addresses.bridgehub);
    //     bytes32 assetId = addresses.bridgehub.ctmAssetIdFromChainId(migratingChainId);
    //     bytes memory transferData;

    //     {
    //         IZKChain chain = IZKChain(addresses.bridgehub.getZKChain(migratingChainId));
    //         bytes memory chainData = abi.encode(chain.getProtocolVersion());
    //         bytes memory ctmData = abi.encode(
    //             address(1),
    //             msg.sender,
    //             addresses.chainTypeManager.protocolVersion(),
    //             ecosystemConfig.contracts.diamondCutData
    //         );
    //         BridgehubBurnCTMAssetData memory data = BridgehubBurnCTMAssetData({
    //             chainId: migratingChainId,
    //             ctmData: ctmData,
    //             chainData: chainData
    //         });
    //         transferData = abi.encode(data);
    //     }

    //     address chainAdmin = IZKChain(addresses.bridgehub.getZKChain(migratingChainId)).getAdmin();
    //     IL1AssetRouter assetRouter = IL1AssetRouter(address(addresses.bridgehub.sharedBridge()));
    //     bytes32 l2TxHash = keccak256("l2TxHash");
    //     uint256 l2BatchNumber = 5;
    //     uint256 l2MessageIndex = 0;
    //     uint16 l2TxNumberInBatch = 0;
    //     bytes32[] memory merkleProof = new bytes32[](1);
    //     bytes32 txDataHash = keccak256(bytes.concat(bytes1(0x01), abi.encode(chainAdmin, assetId, transferData)));

    //     // Mock Call for Msg Inclusion
    //     vm.mockCall(
    //         address(addresses.bridgehub),
    //         abi.encodeWithSelector(
    //             IBridgehub.proveL1ToL2TransactionStatus.selector,
    //             migratingChainId,
    //             l2TxHash,
    //             l2BatchNumber,
    //             l2MessageIndex,
    //             l2TxNumberInBatch,
    //             merkleProof,
    //             TxStatus.Failure
    //         ),
    //         abi.encode(true)
    //     );

    //     // Set Deposit Happened
    //     vm.startBroadcast(address(addresses.bridgehub));
    //     assetRouter.bridgehubConfirmL2Transaction({
    //         _chainId: migratingChainId,
    //         _txDataHash: txDataHash,
    //         _txHash: l2TxHash
    //     });
    //     vm.stopBroadcast();

    //     vm.startBroadcast();
    //     addresses.l1Nullifier.bridgeRecoverFailedTransfer({
    //         _chainId: migratingChainId,
    //         _depositSender: chainAdmin,
    //         _assetId: assetId,
    //         _assetData: transferData,
    //         _l2TxHash: l2TxHash,
    //         _l2BatchNumber: l2BatchNumber,
    //         _l2MessageIndex: l2MessageIndex,
    //         _l2TxNumberInBatch: l2TxNumberInBatch,
    //         _merkleProof: merkleProof
    //     });
    //     vm.stopBroadcast();
    // }

    // function test_finishMigrateBackChain() public {
    //     _setUpGatewayWithFilterer();
    //     gatewayScript.migrateChainToGateway(migratingChain.getAdmin(), address(1), address(0), migratingChainId);
    //     migrateBackChain();
    // }

    // function migrateBackChain() public {
    //     IBridgehub bridgehub = IBridgehub(addresses.bridgehub);
    //     IZKChain migratingChain = IZKChain(addresses.bridgehub.getZKChain(migratingChainId));
    //     bytes32 assetId = addresses.bridgehub.ctmAssetIdFromChainId(migratingChainId);

    //     vm.startBroadcast(Ownable(address(addresses.bridgehub)).owner());
    //     addresses.bridgehub.registerSettlementLayer(gatewayChainId, true);
    //     vm.stopBroadcast();

    //     bytes32 baseTokenAssetId = eraConfig.baseTokenAssetId;

    //     uint256 currentChainId = block.chainid;
    //     // we are already on L1, so we have to set another chain id, it cannot be GW or mintChainId.
    //     vm.chainId(migratingChainId);
    //     vm.mockCall(
    //         address(addresses.bridgehub),
    //         abi.encodeWithSelector(IBridgehub.proveL2MessageInclusion.selector),
    //         abi.encode(true)
    //     );
    //     vm.mockCall(
    //         address(addresses.bridgehub),
    //         abi.encodeWithSelector(IBridgehub.ctmAssetIdFromChainId.selector),
    //         abi.encode(assetId)
    //     );
    //     vm.mockCall(
    //         address(addresses.chainTypeManager),
    //         abi.encodeWithSelector(IChainTypeManager.protocolVersion.selector),
    //         abi.encode(addresses.chainTypeManager.protocolVersion())
    //     );

    //     uint256 protocolVersion = addresses.chainTypeManager.getProtocolVersion(migratingChainId);

    //     bytes memory chainData = abi.encode(IAdmin(address(migratingChain)).prepareChainCommitment());
    //     bytes memory ctmData = abi.encode(
    //         baseTokenAssetId,
    //         msg.sender,
    //         protocolVersion,
    //         ecosystemConfig.contracts.diamondCutData
    //     );
    //     BridgehubMintCTMAssetData memory data = BridgehubMintCTMAssetData({
    //         chainId: migratingChainId,
    //         baseTokenAssetId: baseTokenAssetId,
    //         ctmData: ctmData,
    //         chainData: chainData
    //     });
    //     bytes memory bridgehubMintData = abi.encode(data);
    //     bytes memory message = abi.encodePacked(
    //         IAssetRouterBase.finalizeDeposit.selector,
    //         gatewayChainId,
    //         assetId,
    //         bridgehubMintData
    //     );
    //     gatewayScript.finishMigrateChainFromGateway(
    //         migratingChainId,
    //         gatewayChainId,
    //         0,
    //         0,
    //         0,
    //         message,
    //         new bytes32[](0)
    //     );

    //     vm.chainId(currentChainId);

    //     assertEq(addresses.bridgehub.baseTokenAssetId(migratingChainId), baseTokenAssetId);
    //     IZKChain migratingChainContract = IZKChain(addresses.bridgehub.getZKChain(migratingChainId));
    //     assertEq(migratingChainContract.getBaseTokenAssetId(), baseTokenAssetId);
    // }

    // /// to increase coverage, properly tested in L2GatewayTests
    // function test_forwardToL3OnGateway() public {
    //     _setUpGatewayWithFilterer();
    //     vm.chainId(12345);
    //     vm.startBroadcast(SETTLEMENT_LAYER_RELAY_SENDER);
    //     addresses.bridgehub.forwardTransactionOnGateway(migratingChainId, bytes32(0), 0);
    //     vm.stopBroadcast();
    // }
=======
    //
    function test_moveChainToGateway() public {
        _setUpGatewayWithFilterer();
        gatewayScript.migrateChainToGateway(migratingChain.getAdmin(), address(1), address(0), migratingChainId);
        require(addresses.bridgehub.settlementLayer(migratingChainId) == gatewayChainId, "Migration failed");
    }

    function test_l2Registration() public {
        _setUpGatewayWithFilterer();
        gatewayScript.migrateChainToGateway(migratingChain.getAdmin(), address(1), address(0), migratingChainId);
        gatewayScript.governanceSetCTMAssetHandler(bytes32(0));
        gatewayScript.registerAssetIdInBridgehub(address(0x01), bytes32(0));
    }

    function test_startMessageToL2() public {
        _setUpGatewayWithFilterer();
        gatewayScript.migrateChainToGateway(migratingChain.getAdmin(), address(1), address(0), migratingChainId);
        IBridgehub bridgehub = IBridgehub(addresses.bridgehub);
        uint256 expectedValue = 1000000000000000000000;

        L2TransactionRequestDirect memory request = _createL2TransactionRequestDirect(
            migratingChainId,
            expectedValue,
            0,
            72000000,
            800,
            "0x"
        );
        addresses.bridgehub.requestL2TransactionDirect{value: expectedValue}(request);
    }

    function test_recoverFromFailedChainMigration() public {
        _setUpGatewayWithFilterer();
        gatewayScript.migrateChainToGateway(migratingChain.getAdmin(), address(1), address(0), migratingChainId);

        // Setup
        IBridgehub bridgehub = IBridgehub(addresses.bridgehub);
        bytes32 assetId = addresses.bridgehub.ctmAssetIdFromChainId(migratingChainId);
        bytes memory transferData;

        {
            IZKChain chain = IZKChain(addresses.bridgehub.getZKChain(migratingChainId));
            bytes memory chainData = abi.encode(chain.getProtocolVersion());
            bytes memory ctmData = abi.encode(
                address(1),
                msg.sender,
                addresses.chainTypeManager.protocolVersion(),
                ecosystemConfig.contracts.diamondCutData
            );
            BridgehubBurnCTMAssetData memory data = BridgehubBurnCTMAssetData({
                chainId: migratingChainId,
                ctmData: ctmData,
                chainData: chainData
            });
            transferData = abi.encode(data);
        }

        address chainAdmin = IZKChain(addresses.bridgehub.getZKChain(migratingChainId)).getAdmin();
        IL1AssetRouter assetRouter = IL1AssetRouter(address(addresses.bridgehub.sharedBridge()));
        bytes32 l2TxHash = keccak256("l2TxHash");
        uint256 l2BatchNumber = 5;
        uint256 l2MessageIndex = 0;
        uint16 l2TxNumberInBatch = 0;
        bytes32[] memory merkleProof = new bytes32[](1);
        bytes32 txDataHash = keccak256(bytes.concat(bytes1(0x01), abi.encode(chainAdmin, assetId, transferData)));

        // Mock Call for Msg Inclusion
        vm.mockCall(
            address(addresses.bridgehub),
            abi.encodeWithSelector(
                IBridgehub.proveL1ToL2TransactionStatus.selector,
                migratingChainId,
                l2TxHash,
                l2BatchNumber,
                l2MessageIndex,
                l2TxNumberInBatch,
                merkleProof,
                TxStatus.Failure
            ),
            abi.encode(true)
        );

        // Set Deposit Happened
        vm.startBroadcast(address(addresses.bridgehub));
        assetRouter.bridgehubConfirmL2Transaction({
            _chainId: migratingChainId,
            _txDataHash: txDataHash,
            _txHash: l2TxHash
        });
        vm.stopBroadcast();

        vm.startBroadcast();
        addresses.l1Nullifier.bridgeRecoverFailedTransfer({
            _chainId: migratingChainId,
            _depositSender: chainAdmin,
            _assetId: assetId,
            _assetData: transferData,
            _l2TxHash: l2TxHash,
            _l2BatchNumber: l2BatchNumber,
            _l2MessageIndex: l2MessageIndex,
            _l2TxNumberInBatch: l2TxNumberInBatch,
            _merkleProof: merkleProof
        });
        vm.stopBroadcast();
    }

    function test_finishMigrateBackChain() public {
        _setUpGatewayWithFilterer();
        gatewayScript.migrateChainToGateway(migratingChain.getAdmin(), address(1), address(0), migratingChainId);
        migrateBackChain();
    }

    function migrateBackChain() public {
        IBridgehub bridgehub = IBridgehub(addresses.bridgehub);
        IZKChain migratingChain = IZKChain(addresses.bridgehub.getZKChain(migratingChainId));
        bytes32 assetId = addresses.bridgehub.ctmAssetIdFromChainId(migratingChainId);

        vm.startBroadcast(Ownable(address(addresses.bridgehub)).owner());
        addresses.bridgehub.registerSettlementLayer(gatewayChainId, true);
        vm.stopBroadcast();

        bytes32 baseTokenAssetId = eraConfig.baseTokenAssetId;

        uint256 currentChainId = block.chainid;
        // we are already on L1, so we have to set another chain id, it cannot be GW or mintChainId.
        vm.chainId(migratingChainId);
        vm.mockCall(
            address(addresses.bridgehub),
            abi.encodeWithSelector(IBridgehub.proveL2MessageInclusion.selector),
            abi.encode(true)
        );
        vm.mockCall(
            address(addresses.bridgehub),
            abi.encodeWithSelector(IBridgehub.ctmAssetIdFromChainId.selector),
            abi.encode(assetId)
        );
        vm.mockCall(
            address(addresses.chainTypeManager),
            abi.encodeWithSelector(IChainTypeManager.protocolVersion.selector),
            abi.encode(addresses.chainTypeManager.protocolVersion())
        );

        uint256 protocolVersion = addresses.chainTypeManager.getProtocolVersion(migratingChainId);

        bytes memory chainData = abi.encode(IAdmin(address(migratingChain)).prepareChainCommitment());
        bytes memory ctmData = abi.encode(
            baseTokenAssetId,
            msg.sender,
            protocolVersion,
            ecosystemConfig.contracts.diamondCutData
        );
        BridgehubMintCTMAssetData memory data = BridgehubMintCTMAssetData({
            chainId: migratingChainId,
            baseTokenAssetId: baseTokenAssetId,
            ctmData: ctmData,
            chainData: chainData
        });
        bytes memory bridgehubMintData = abi.encode(data);
        bytes memory message = abi.encodePacked(
            IAssetRouterBase.finalizeDeposit.selector,
            gatewayChainId,
            assetId,
            bridgehubMintData
        );
        gatewayScript.finishMigrateChainFromGateway(
            migratingChainId,
            gatewayChainId,
            0,
            0,
            0,
            message,
            new bytes32[](0)
        );

        vm.chainId(currentChainId);

        assertEq(addresses.bridgehub.baseTokenAssetId(migratingChainId), baseTokenAssetId);
        IZKChain migratingChainContract = IZKChain(addresses.bridgehub.getZKChain(migratingChainId));
        assertEq(migratingChainContract.getBaseTokenAssetId(), baseTokenAssetId);
    }

    /// to increase coverage, properly tested in L2GatewayTests
    function test_forwardToL2OnGateway() public {
        _setUpGatewayWithFilterer();
        vm.chainId(12345);
        vm.startBroadcast(SETTLEMENT_LAYER_RELAY_SENDER);
        addresses.bridgehub.forwardTransactionOnGateway(migratingChainId, bytes32(0), 0);
        vm.stopBroadcast();
    }
>>>>>>> d4dff286

    // add this to be excluded from coverage report
    function test() internal override {}
}<|MERGE_RESOLUTION|>--- conflicted
+++ resolved
@@ -125,7 +125,6 @@
         _setUpGatewayWithFilterer();
     }
 
-<<<<<<< HEAD
     // FIXME
     // //
     // function test_moveChainToGateway() public {
@@ -141,7 +140,7 @@
     //     gatewayScript.registerAssetIdInBridgehub(address(0x01), bytes32(0));
     // }
 
-    // function test_startMessageToL3() public {
+    // function test_startMessageToL2() public {
     //     _setUpGatewayWithFilterer();
     //     gatewayScript.migrateChainToGateway(migratingChain.getAdmin(), address(1), address(0), migratingChainId);
     //     IBridgehub bridgehub = IBridgehub(addresses.bridgehub);
@@ -309,204 +308,13 @@
     // }
 
     // /// to increase coverage, properly tested in L2GatewayTests
-    // function test_forwardToL3OnGateway() public {
+    // function test_forwardToL2OnGateway() public {
     //     _setUpGatewayWithFilterer();
     //     vm.chainId(12345);
     //     vm.startBroadcast(SETTLEMENT_LAYER_RELAY_SENDER);
     //     addresses.bridgehub.forwardTransactionOnGateway(migratingChainId, bytes32(0), 0);
     //     vm.stopBroadcast();
     // }
-=======
-    //
-    function test_moveChainToGateway() public {
-        _setUpGatewayWithFilterer();
-        gatewayScript.migrateChainToGateway(migratingChain.getAdmin(), address(1), address(0), migratingChainId);
-        require(addresses.bridgehub.settlementLayer(migratingChainId) == gatewayChainId, "Migration failed");
-    }
-
-    function test_l2Registration() public {
-        _setUpGatewayWithFilterer();
-        gatewayScript.migrateChainToGateway(migratingChain.getAdmin(), address(1), address(0), migratingChainId);
-        gatewayScript.governanceSetCTMAssetHandler(bytes32(0));
-        gatewayScript.registerAssetIdInBridgehub(address(0x01), bytes32(0));
-    }
-
-    function test_startMessageToL2() public {
-        _setUpGatewayWithFilterer();
-        gatewayScript.migrateChainToGateway(migratingChain.getAdmin(), address(1), address(0), migratingChainId);
-        IBridgehub bridgehub = IBridgehub(addresses.bridgehub);
-        uint256 expectedValue = 1000000000000000000000;
-
-        L2TransactionRequestDirect memory request = _createL2TransactionRequestDirect(
-            migratingChainId,
-            expectedValue,
-            0,
-            72000000,
-            800,
-            "0x"
-        );
-        addresses.bridgehub.requestL2TransactionDirect{value: expectedValue}(request);
-    }
-
-    function test_recoverFromFailedChainMigration() public {
-        _setUpGatewayWithFilterer();
-        gatewayScript.migrateChainToGateway(migratingChain.getAdmin(), address(1), address(0), migratingChainId);
-
-        // Setup
-        IBridgehub bridgehub = IBridgehub(addresses.bridgehub);
-        bytes32 assetId = addresses.bridgehub.ctmAssetIdFromChainId(migratingChainId);
-        bytes memory transferData;
-
-        {
-            IZKChain chain = IZKChain(addresses.bridgehub.getZKChain(migratingChainId));
-            bytes memory chainData = abi.encode(chain.getProtocolVersion());
-            bytes memory ctmData = abi.encode(
-                address(1),
-                msg.sender,
-                addresses.chainTypeManager.protocolVersion(),
-                ecosystemConfig.contracts.diamondCutData
-            );
-            BridgehubBurnCTMAssetData memory data = BridgehubBurnCTMAssetData({
-                chainId: migratingChainId,
-                ctmData: ctmData,
-                chainData: chainData
-            });
-            transferData = abi.encode(data);
-        }
-
-        address chainAdmin = IZKChain(addresses.bridgehub.getZKChain(migratingChainId)).getAdmin();
-        IL1AssetRouter assetRouter = IL1AssetRouter(address(addresses.bridgehub.sharedBridge()));
-        bytes32 l2TxHash = keccak256("l2TxHash");
-        uint256 l2BatchNumber = 5;
-        uint256 l2MessageIndex = 0;
-        uint16 l2TxNumberInBatch = 0;
-        bytes32[] memory merkleProof = new bytes32[](1);
-        bytes32 txDataHash = keccak256(bytes.concat(bytes1(0x01), abi.encode(chainAdmin, assetId, transferData)));
-
-        // Mock Call for Msg Inclusion
-        vm.mockCall(
-            address(addresses.bridgehub),
-            abi.encodeWithSelector(
-                IBridgehub.proveL1ToL2TransactionStatus.selector,
-                migratingChainId,
-                l2TxHash,
-                l2BatchNumber,
-                l2MessageIndex,
-                l2TxNumberInBatch,
-                merkleProof,
-                TxStatus.Failure
-            ),
-            abi.encode(true)
-        );
-
-        // Set Deposit Happened
-        vm.startBroadcast(address(addresses.bridgehub));
-        assetRouter.bridgehubConfirmL2Transaction({
-            _chainId: migratingChainId,
-            _txDataHash: txDataHash,
-            _txHash: l2TxHash
-        });
-        vm.stopBroadcast();
-
-        vm.startBroadcast();
-        addresses.l1Nullifier.bridgeRecoverFailedTransfer({
-            _chainId: migratingChainId,
-            _depositSender: chainAdmin,
-            _assetId: assetId,
-            _assetData: transferData,
-            _l2TxHash: l2TxHash,
-            _l2BatchNumber: l2BatchNumber,
-            _l2MessageIndex: l2MessageIndex,
-            _l2TxNumberInBatch: l2TxNumberInBatch,
-            _merkleProof: merkleProof
-        });
-        vm.stopBroadcast();
-    }
-
-    function test_finishMigrateBackChain() public {
-        _setUpGatewayWithFilterer();
-        gatewayScript.migrateChainToGateway(migratingChain.getAdmin(), address(1), address(0), migratingChainId);
-        migrateBackChain();
-    }
-
-    function migrateBackChain() public {
-        IBridgehub bridgehub = IBridgehub(addresses.bridgehub);
-        IZKChain migratingChain = IZKChain(addresses.bridgehub.getZKChain(migratingChainId));
-        bytes32 assetId = addresses.bridgehub.ctmAssetIdFromChainId(migratingChainId);
-
-        vm.startBroadcast(Ownable(address(addresses.bridgehub)).owner());
-        addresses.bridgehub.registerSettlementLayer(gatewayChainId, true);
-        vm.stopBroadcast();
-
-        bytes32 baseTokenAssetId = eraConfig.baseTokenAssetId;
-
-        uint256 currentChainId = block.chainid;
-        // we are already on L1, so we have to set another chain id, it cannot be GW or mintChainId.
-        vm.chainId(migratingChainId);
-        vm.mockCall(
-            address(addresses.bridgehub),
-            abi.encodeWithSelector(IBridgehub.proveL2MessageInclusion.selector),
-            abi.encode(true)
-        );
-        vm.mockCall(
-            address(addresses.bridgehub),
-            abi.encodeWithSelector(IBridgehub.ctmAssetIdFromChainId.selector),
-            abi.encode(assetId)
-        );
-        vm.mockCall(
-            address(addresses.chainTypeManager),
-            abi.encodeWithSelector(IChainTypeManager.protocolVersion.selector),
-            abi.encode(addresses.chainTypeManager.protocolVersion())
-        );
-
-        uint256 protocolVersion = addresses.chainTypeManager.getProtocolVersion(migratingChainId);
-
-        bytes memory chainData = abi.encode(IAdmin(address(migratingChain)).prepareChainCommitment());
-        bytes memory ctmData = abi.encode(
-            baseTokenAssetId,
-            msg.sender,
-            protocolVersion,
-            ecosystemConfig.contracts.diamondCutData
-        );
-        BridgehubMintCTMAssetData memory data = BridgehubMintCTMAssetData({
-            chainId: migratingChainId,
-            baseTokenAssetId: baseTokenAssetId,
-            ctmData: ctmData,
-            chainData: chainData
-        });
-        bytes memory bridgehubMintData = abi.encode(data);
-        bytes memory message = abi.encodePacked(
-            IAssetRouterBase.finalizeDeposit.selector,
-            gatewayChainId,
-            assetId,
-            bridgehubMintData
-        );
-        gatewayScript.finishMigrateChainFromGateway(
-            migratingChainId,
-            gatewayChainId,
-            0,
-            0,
-            0,
-            message,
-            new bytes32[](0)
-        );
-
-        vm.chainId(currentChainId);
-
-        assertEq(addresses.bridgehub.baseTokenAssetId(migratingChainId), baseTokenAssetId);
-        IZKChain migratingChainContract = IZKChain(addresses.bridgehub.getZKChain(migratingChainId));
-        assertEq(migratingChainContract.getBaseTokenAssetId(), baseTokenAssetId);
-    }
-
-    /// to increase coverage, properly tested in L2GatewayTests
-    function test_forwardToL2OnGateway() public {
-        _setUpGatewayWithFilterer();
-        vm.chainId(12345);
-        vm.startBroadcast(SETTLEMENT_LAYER_RELAY_SENDER);
-        addresses.bridgehub.forwardTransactionOnGateway(migratingChainId, bytes32(0), 0);
-        vm.stopBroadcast();
-    }
->>>>>>> d4dff286
 
     // add this to be excluded from coverage report
     function test() internal override {}
