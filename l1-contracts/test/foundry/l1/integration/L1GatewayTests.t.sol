// SPDX-License-Identifier: MIT
pragma solidity 0.8.28;

import {Test} from "forge-std/Test.sol";

import "forge-std/console.sol";

import {Ownable} from "@openzeppelin/contracts-v4/access/Ownable.sol";

import {IL1Bridgehub} from "contracts/bridgehub/IL1Bridgehub.sol";
import {L2Bridgehub} from "contracts/bridgehub/L2Bridgehub.sol";
import {IBridgehubBase, BridgehubBurnCTMAssetData, BridgehubMintCTMAssetData, L2TransactionRequestDirect} from "contracts/bridgehub/IBridgehubBase.sol";
import {PAUSE_DEPOSITS_TIME_WINDOW_START, PAUSE_DEPOSITS_TIME_WINDOW_END, CHAIN_MIGRATION_TIME_WINDOW_START, CHAIN_MIGRATION_TIME_WINDOW_END} from "contracts/common/Config.sol";
import {L1ContractDeployer} from "./_SharedL1ContractDeployer.t.sol";
import {TokenDeployer} from "./_SharedTokenDeployer.t.sol";
import {ZKChainDeployer} from "./_SharedZKChainDeployer.t.sol";
import {GatewayDeployer} from "./_SharedGatewayDeployer.t.sol";
import {L2TxMocker} from "./_SharedL2TxMocker.t.sol";
import {ETH_TOKEN_ADDRESS, SETTLEMENT_LAYER_RELAY_SENDER} from "contracts/common/Config.sol";
import {L2CanonicalTransaction, L2Message, TxStatus, ConfirmTransferResultData} from "contracts/common/Messaging.sol";

import {IL1AssetRouter} from "contracts/bridge/asset-router/IL1AssetRouter.sol";
import {IAssetRouterBase} from "contracts/bridge/asset-router/IAssetRouterBase.sol";
import {AssetRouterBase} from "contracts/bridge/asset-router/AssetRouterBase.sol";

import {IGetters, IZKChain} from "contracts/state-transition/chain-interfaces/IZKChain.sol";
import {IChainTypeManager} from "contracts/state-transition/IChainTypeManager.sol";

import {AddressesAlreadyGenerated} from "test/foundry/L1TestsErrors.sol";

import {NotInGatewayMode} from "contracts/bridgehub/L1BridgehubErrors.sol";
import {AddressAliasHelper} from "contracts/vendor/AddressAliasHelper.sol";
import {ChainAdmin} from "contracts/governance/ChainAdmin.sol";
import {IAdmin} from "contracts/state-transition/chain-interfaces/IAdmin.sol";
import {ConfigSemaphore} from "./utils/_ConfigSemaphore.sol";
import {GatewayUtils} from "deploy-scripts/gateway/GatewayUtils.s.sol";
import {Utils} from "../unit/concrete/Utils/Utils.sol";
import {Diamond} from "contracts/state-transition/libraries/Diamond.sol";
import {DefaultUpgrade} from "contracts/upgrades/DefaultUpgrade.sol";
import {ProposedUpgrade} from "contracts/upgrades/BaseZkSyncUpgrade.sol";
import {VerifierParams} from "contracts/state-transition/chain-interfaces/IVerifier.sol";
import {SemVer} from "contracts/common/libraries/SemVer.sol";
import {ProofData} from "contracts/common/libraries/MessageHashing.sol";
import {IChainAssetHandler} from "contracts/bridgehub/IChainAssetHandler.sol";
import {IMessageRoot, IMessageVerification} from "contracts/bridgehub/IMessageRoot.sol";

contract L1GatewayTests is
    L1ContractDeployer,
    ZKChainDeployer,
    TokenDeployer,
    L2TxMocker,
    GatewayDeployer,
    ConfigSemaphore
{
    uint256 constant TEST_USERS_COUNT = 10;
    address[] public users;
    address[] public l2ContractAddresses;

    uint256 migratingChainId = 271;
    IZKChain migratingChain;

    uint256 gatewayChainId = 506;
    IZKChain gatewayChain;

    uint256 mintChainId = 12;

    // generate MAX_USERS addresses and append it to users array
    function _generateUserAddresses() internal {
        if (users.length != 0) {
            revert AddressesAlreadyGenerated();
        }

        for (uint256 i = 0; i < TEST_USERS_COUNT; i++) {
            address newAddress = makeAddr(string(abi.encode("account", i)));
            users.push(newAddress);
        }
    }

    function prepare() public {
        _generateUserAddresses();

        takeConfigLock(); // Prevents race condition with configs
        _deployL1Contracts();
        _deployTokens();
        _registerNewTokens(tokens);

        _deployEra();
        _deployZKChainWithPausedDeposits(ETH_TOKEN_ADDRESS, migratingChainId);
        acceptPendingAdmin(migratingChainId);
        _deployZKChain(ETH_TOKEN_ADDRESS, gatewayChainId);
        acceptPendingAdmin(gatewayChainId);
        vm.warp(block.timestamp + 1);

        // _deployZKChain(tokens[1]);
        // _deployZKChain(tokens[1]);

        for (uint256 i = 0; i < zkChainIds.length; i++) {
            address contractAddress = makeAddr(string(abi.encode("contract", i)));
            l2ContractAddresses.push(contractAddress);

            _addL2ChainContract(zkChainIds[i], contractAddress);
            // _registerL2SharedBridge(zkChainIds[i], contractAddress);
        }

        _initializeGatewayScript();

        releaseConfigLock();

        vm.deal(ecosystemConfig.ownerAddress, 100000000000000000000000000000000000);
        migratingChain = IZKChain(IL1Bridgehub(addresses.bridgehub).getZKChain(migratingChainId));
        gatewayChain = IZKChain(IL1Bridgehub(addresses.bridgehub).getZKChain(gatewayChainId));
        vm.deal(migratingChain.getAdmin(), 100000000000000000000000000000000000);
        vm.deal(gatewayChain.getAdmin(), 100000000000000000000000000000000000);

        vm.mockCall(
            address(ecosystemAddresses.bridgehub.messageRootProxy),
            abi.encodeWithSelector(IMessageRoot.getProofData.selector),
            abi.encode(
                ProofData({
                    settlementLayerChainId: 0,
                    settlementLayerBatchNumber: 0,
                    settlementLayerBatchRootMask: 0,
                    batchLeafProofLen: 0,
                    batchSettlementRoot: 0,
                    chainIdLeaf: 0,
                    ptr: 0,
                    finalProofNode: false
                })
            )
        );

        // vm.deal(msg.sender, 100000000000000000000000000000000000);
        // vm.deal(bridgehub, 100000000000000000000000000000000000);
    }

    // Used for both successful and failed migrations.
    function _confirmMigration(TxStatus txStatus) public {
        bytes32 l2TxHash = keccak256("l2TxHash");
        uint256 l2BatchNumber = 5;
        uint256 l2MessageIndex = 0;
        uint16 l2TxNumberInBatch = 0;
        bytes32[] memory merkleProof = new bytes32[](1);

        // Mock Call for Msg Inclusion
        vm.mockCall(
            address(addresses.ecosystemAddresses.bridgehub.messageRootProxy),
            abi.encodeWithSelector(
                IMessageVerification.proveL1ToL2TransactionStatusShared.selector,
                gatewayChainId,
                l2TxHash,
                l2BatchNumber,
                l2MessageIndex,
                l2TxNumberInBatch,
                merkleProof,
                txStatus
            ),
            abi.encode(true)
        );

        IBridgehubBase bridgehub = IBridgehubBase(addresses.bridgehub);
        bytes32 assetId = bridgehub.ctmAssetIdFromChainId(migratingChainId);
        address chainAdmin = IZKChain(addresses.bridgehub.getZKChain(migratingChainId)).getAdmin();

        bytes memory transferData = abi.encode(
            BridgehubBurnCTMAssetData({
                chainId: migratingChainId,
                ctmData: abi.encode(
                    AddressAliasHelper.applyL1ToL2Alias(msg.sender),
                    ecosystemConfig.contracts.diamondCutData
                ),
                chainData: abi.encode(IZKChain(addresses.bridgehub.getZKChain(migratingChainId)).getProtocolVersion())
            })
        );

        // Set Deposit Happened
        {
            bytes32 txDataHash = keccak256(bytes.concat(bytes1(0x01), abi.encode(chainAdmin, assetId, transferData)));
            vm.startBroadcast(address(addresses.bridgehub));
            IL1AssetRouter(address(bridgehub.assetRouter())).bridgehubConfirmL2Transaction({
                _chainId: gatewayChainId,
                _txDataHash: txDataHash,
                _txHash: l2TxHash
            });
            vm.stopBroadcast();
        }

        ConfirmTransferResultData memory transferResultData = ConfirmTransferResultData({
            _chainId: gatewayChainId,
            _depositSender: chainAdmin,
            _assetId: assetId,
            _assetData: transferData,
            _l2TxHash: l2TxHash,
            _l2BatchNumber: l2BatchNumber,
            _l2MessageIndex: l2MessageIndex,
            _l2TxNumberInBatch: l2TxNumberInBatch,
            _merkleProof: merkleProof,
            _txStatus: txStatus
        });
        addresses.l1Nullifier.bridgeConfirmTransferResult(transferResultData);

        // Check that value in `depositHappened` mapping was cleared
        assertEq(addresses.l1Nullifier.depositHappened(migratingChainId, l2TxHash), 0x00);
    }

    // This is a method to simplify porting the tests for now.
    // Here we rely that the first restriction is the AccessControlRestriction
    // TODO(EVM-924): this function is not used.
    function _extractAccessControlRestriction(address admin) internal returns (address) {
        return ChainAdmin(payable(admin)).getRestrictions()[0];
    }

    function setUp() public {
        prepare();
    }

    function _setUpGatewayWithFilterer() internal {
        gatewayScript.governanceRegisterGateway();
        gatewayScript.deployAndSetGatewayTransactionFilterer();
    }

    //
    function test_registerGateway() public {
        _setUpGatewayWithFilterer();
    }

    //
    function test_moveChainToGateway() public {
        _setUpGatewayWithFilterer();
        gatewayScript.migrateChainToGateway(migratingChainId);
        require(addresses.bridgehub.settlementLayer(migratingChainId) == gatewayChainId, "Migration failed");
    }

    function test_l2Registration() public {
        _setUpGatewayWithFilterer();
        gatewayScript.migrateChainToGateway(migratingChainId);
        gatewayScript.fullGatewayRegistration();
    }

    function test_requestL2TransactionDirect() public {
        _setUpGatewayWithFilterer();
        gatewayScript.migrateChainToGateway(migratingChainId);
        _confirmMigration(TxStatus.Success);

        IBridgehubBase bridgehub = IBridgehubBase(addresses.bridgehub);
        uint256 expectedValue = 1000000000000000000000;
        L2TransactionRequestDirect memory request = _createL2TransactionRequestDirect(
            migratingChainId,
            expectedValue,
            0,
            72000000,
            800,
            "0x"
        );
        addresses.bridgehub.requestL2TransactionDirect{value: expectedValue}(request);
    }

    function test_recoverFromFailedChainMigration() public {
        _setUpGatewayWithFilterer();
        gatewayScript.migrateChainToGateway(migratingChainId);

<<<<<<< HEAD
        _confirmMigration(TxStatus.Failure);
=======
        // Setup
        IBridgehubBase bridgehub = IBridgehubBase(addresses.bridgehub);
        bytes32 assetId = addresses.bridgehub.ctmAssetIdFromChainId(migratingChainId);
        bytes memory transferData;

        {
            IZKChain chain = IZKChain(addresses.bridgehub.getZKChain(migratingChainId));
            bytes memory chainData = abi.encode(chain.getProtocolVersion());
            bytes memory ctmData = abi.encode(
                address(1),
                msg.sender,
                addresses.chainTypeManager.protocolVersion(),
                ecosystemConfig.contracts.diamondCutData
            );
            BridgehubBurnCTMAssetData memory data = BridgehubBurnCTMAssetData({
                chainId: migratingChainId,
                ctmData: ctmData,
                chainData: chainData
            });
            transferData = abi.encode(data);
        }

        address chainAdmin = IZKChain(addresses.bridgehub.getZKChain(migratingChainId)).getAdmin();
        IL1AssetRouter assetRouter = IL1AssetRouter(address(addresses.bridgehub.assetRouter()));
        bytes32 l2TxHash = keccak256("l2TxHash");
        uint256 l2BatchNumber = 5;
        uint256 l2MessageIndex = 0;
        uint16 l2TxNumberInBatch = 0;
        bytes32[] memory merkleProof = new bytes32[](1);
        bytes32 txDataHash = keccak256(bytes.concat(bytes1(0x01), abi.encode(chainAdmin, assetId, transferData)));

        // Mock Call for Msg Inclusion
        vm.mockCall(
            address(ecosystemAddresses.bridgehub.messageRootProxy),
            abi.encodeWithSelector(
                IMessageVerification.proveL1ToL2TransactionStatusShared.selector,
                migratingChainId,
                l2TxHash,
                l2BatchNumber,
                l2MessageIndex,
                l2TxNumberInBatch,
                merkleProof,
                TxStatus.Failure
            ),
            abi.encode(true)
        );

        // Set Deposit Happened
        vm.startBroadcast(address(addresses.bridgehub));
        assetRouter.bridgehubConfirmL2Transaction({
            _chainId: migratingChainId,
            _txDataHash: txDataHash,
            _txHash: l2TxHash
        });
        vm.stopBroadcast();

        vm.startBroadcast();
        addresses.l1Nullifier.bridgeRecoverFailedTransfer({
            _chainId: migratingChainId,
            _depositSender: chainAdmin,
            _assetId: assetId,
            _assetData: transferData,
            _l2TxHash: l2TxHash,
            _l2BatchNumber: l2BatchNumber,
            _l2MessageIndex: l2MessageIndex,
            _l2TxNumberInBatch: l2TxNumberInBatch,
            _merkleProof: merkleProof
        });
        vm.stopBroadcast();
>>>>>>> fed209d8
    }

    function test_finishMigrateBackChain() public {
        _setUpGatewayWithFilterer();
        gatewayScript.migrateChainToGateway(migratingChainId);
        migrateBackChain();
    }

    function migrateBackChain() public {
        IBridgehubBase bridgehub = IBridgehubBase(addresses.bridgehub);
        IZKChain migratingChain = IZKChain(addresses.bridgehub.getZKChain(migratingChainId));
        bytes32 assetId = addresses.bridgehub.ctmAssetIdFromChainId(migratingChainId);

        vm.startBroadcast(Ownable(address(addresses.bridgehub)).owner());
        addresses.bridgehub.registerSettlementLayer(gatewayChainId, true);
        vm.stopBroadcast();

        bytes32 baseTokenAssetId = eraConfig.baseTokenAssetId;

        uint256 currentChainId = block.chainid;
        // we are already on L1, so we have to set another chain id, it cannot be GW or mintChainId.
        vm.chainId(migratingChainId);
        vm.mockCall(
            address(ecosystemAddresses.bridgehub.messageRootProxy),
            abi.encodeWithSelector(IMessageVerification.proveL2MessageInclusionShared.selector),
            abi.encode(true)
        );
        vm.mockCall(
            address(addresses.bridgehub),
            abi.encodeWithSelector(IBridgehubBase.ctmAssetIdFromChainId.selector),
            abi.encode(assetId)
        );
        vm.mockCall(
            address(addresses.chainTypeManager),
            abi.encodeWithSelector(IChainTypeManager.protocolVersion.selector),
            abi.encode(addresses.chainTypeManager.protocolVersion())
        );
        vm.mockCall(
            address(ecosystemAddresses.bridgehub.chainAssetHandlerProxy),
            abi.encodeWithSelector(IChainAssetHandler.migrationNumber.selector),
            abi.encode(2)
        );

        uint256 protocolVersion = addresses.chainTypeManager.getProtocolVersion(migratingChainId);

        bytes memory chainData = abi.encode(IAdmin(address(migratingChain)).prepareChainCommitment());
        bytes memory ctmData = abi.encode(
            baseTokenAssetId,
            msg.sender,
            protocolVersion,
            ecosystemConfig.contracts.diamondCutData
        );
        BridgehubMintCTMAssetData memory data = BridgehubMintCTMAssetData({
            chainId: migratingChainId,
            baseTokenAssetId: baseTokenAssetId,
            batchNumber: 0,
            ctmData: ctmData,
            chainData: chainData,
            migrationNumber: IChainAssetHandler(address(ecosystemAddresses.bridgehub.chainAssetHandlerProxy))
                .migrationNumber(migratingChainId),
            v30UpgradeChainBatchNumber: 0
        });
        bytes memory bridgehubMintData = abi.encode(data);
        bytes memory message = abi.encodePacked(
            AssetRouterBase.finalizeDeposit.selector,
            gatewayChainId,
            assetId,
            bridgehubMintData
        );

        GatewayUtils userUtils = new GatewayUtils();
        userUtils.finishMigrateChainFromGateway(
            address(addresses.bridgehub),
            migratingChainId,
            gatewayChainId,
            0,
            0,
            0,
            message,
            new bytes32[](0)
        );

        vm.chainId(currentChainId);

        assertEq(addresses.bridgehub.baseTokenAssetId(migratingChainId), baseTokenAssetId);
        IZKChain migratingChainContract = IZKChain(addresses.bridgehub.getZKChain(migratingChainId));
        assertEq(migratingChainContract.getBaseTokenAssetId(), baseTokenAssetId);
    }

    function test_chainMigrationWithUpgrade() public {
        _setUpGatewayWithFilterer();
        gatewayScript.migrateChainToGateway(migratingChainId);

        // Try to perform an upgrade

        DefaultUpgrade upgradeImpl = new DefaultUpgrade();
        uint256 currentProtocolVersion = migratingChain.getProtocolVersion();
        (uint32 major, uint32 minor, uint32 patch) = SemVer.unpackSemVer(uint96(currentProtocolVersion));
        uint256 newProtocolVersion = SemVer.packSemVer(major, minor + 1, patch);

        ProposedUpgrade memory upgrade = ProposedUpgrade({
            l2ProtocolUpgradeTx: Utils.makeEmptyL2CanonicalTransaction(),
            bootloaderHash: bytes32(0),
            defaultAccountHash: bytes32(0),
            evmEmulatorHash: bytes32(0),
            verifier: address(0),
            verifierParams: VerifierParams({
                recursionNodeLevelVkHash: bytes32(0),
                recursionLeafLevelVkHash: bytes32(0),
                recursionCircuitsSetVksHash: bytes32(0)
            }),
            l1ContractsUpgradeCalldata: hex"",
            postUpgradeCalldata: hex"",
            upgradeTimestamp: 0,
            newProtocolVersion: newProtocolVersion
        });
        Diamond.DiamondCutData memory diamondCut = Diamond.DiamondCutData({
            facetCuts: new Diamond.FacetCut[](0),
            initAddress: address(upgradeImpl),
            initCalldata: abi.encodeCall(DefaultUpgrade.upgrade, (upgrade))
        });

        address ctm = migratingChain.getChainTypeManager();
        vm.mockCall(
            ctm,
            abi.encodeCall(IChainTypeManager.upgradeCutHash, (currentProtocolVersion)),
            abi.encode(keccak256(abi.encode(diamondCut)))
        );
        vm.mockCall(
            address(gatewayChain),
            abi.encodeCall(IGetters.getProtocolVersion, ()),
            abi.encode(newProtocolVersion)
        );

        vm.startBroadcast(migratingChain.getAdmin());
        migratingChain.upgradeChainFromVersion(currentProtocolVersion, diamondCut);
        vm.stopBroadcast();
    }

    function test_proveL2LogsInclusionFromData() public {
        _setUpGatewayWithFilterer();
        gatewayScript.migrateChainToGateway(migratingChainId);
        IBridgehubBase bridgehub = IBridgehubBase(addresses.bridgehub);

        bytes
            memory data = hex"74beea820000000000000000000000000000000000000000000000000000000000000020000000000000000000000000000000000000000000000000000000000000010f000000000000000000000000000000000000000000000000000000000000000800000000000000000000000000000000000000000000000000000000000000000000000000000000000000000000000000000000000000000000000000010003000000000000000000000000000000000000000000000000000000000000000100000000000000000000000000000000000000000000000000000000000000e0000000000000000000000000000000000000000000000000000000000000040000000000000000000000000000000000000000000000000000000000000002e49c884fd1000000000000000000000000000000000000000000000000000000000000010f93d0008af83c021d815bd4e76d7297c69d7f4cc4cf0b8892f7f74f6e33e11829000000000000000000000000c71d126d294a5d2e4002a62d0017b7109f18ade9000000000000000000000000c71d126d294a5d2e4002a62d0017b7109f18ade900000000000000000000000058dc094d71c4c3740bc1ef43d46b58717fa3595a000000000000000000000000000000000000000000000000000000000000000100000000000000000000000000000000000000000000000000000000000000a000000000000000000000000000000000000000000000000000000000000001c101000000000000000000000000000000000000000000000000000000000000000900000000000000000000000000000000000000000000000000000000000000800000000000000000000000000000000000000000000000000000000000000100000000000000000000000000000000000000000000000000000000000000018000000000000000000000000000000000000000000000000000000000000000600000000000000000000000000000000000000000000000000000000000000020000000000000000000000000000000000000000000000000000000000000000457425443000000000000000000000000000000000000000000000000000000000000000000000000000000000000000000000000000000000000000000000060000000000000000000000000000000000000000000000000000000000000002000000000000000000000000000000000000000000000000000000000000000045742544300000000000000000000000000000000000000000000000000000000000000000000000000000000000000000000000000000000000000000000002000000000000000000000000000000000000000000000000000000000000000080000000000000000000000000000000000000000000000000000000000000000000000000000000000000000000000000000000000000000000000000000000000000000000000000000000000000000000000000000000000000c0101030000000000000000000000000000000000000000000000000000000000e4ed1ec13a28c40715db6399f6f99ce04e5f19d60ad3ff6831f098cb6cf7594400000000000000000000000000000000000000000000000000000000000000079ba301ae10c10e68bffcc2b466aac46d7c7cd6f87eb055e4d43897f303c7a03a21b22cb4099a976636357d5d1f46deeb36f60ec6557eef0da85abaa8222c8c018dba9883941a824d6545029e626b54bd10404b2b8fff432a39ad36d9a36fe3d6000000000000000000000000000000110000000000000000000000000000000500000000000000000000000000000000000000000000000000000000000001fa0103000100000000000000000000000000000000000000000000000000000000f84927dc03d95cc652990ba75874891ccc5a4d79a0e10a2ffdd238a34a39f82823d18b4879c426cf1cb583e1102d9d7f4a5a3a2d01e3f7cc6d042de25409fef1178cf3cbada927540027845a799eab8cf1d788869a9cc11c0f3ebfec198ff347";
        address eraAddress = bridgehub.getZKChain(migratingChainId);
        vm.expectRevert();
        address(addresses.l1Nullifier).call(data);
    }

    // add this to be excluded from coverage report
    function test() internal override {}
}<|MERGE_RESOLUTION|>--- conflicted
+++ resolved
@@ -143,7 +143,7 @@
 
         // Mock Call for Msg Inclusion
         vm.mockCall(
-            address(addresses.ecosystemAddresses.bridgehub.messageRootProxy),
+            address(ecosystemAddresses.bridgehub.messageRootProxy),
             abi.encodeWithSelector(
                 IMessageVerification.proveL1ToL2TransactionStatusShared.selector,
                 gatewayChainId,
@@ -258,79 +258,7 @@
         _setUpGatewayWithFilterer();
         gatewayScript.migrateChainToGateway(migratingChainId);
 
-<<<<<<< HEAD
         _confirmMigration(TxStatus.Failure);
-=======
-        // Setup
-        IBridgehubBase bridgehub = IBridgehubBase(addresses.bridgehub);
-        bytes32 assetId = addresses.bridgehub.ctmAssetIdFromChainId(migratingChainId);
-        bytes memory transferData;
-
-        {
-            IZKChain chain = IZKChain(addresses.bridgehub.getZKChain(migratingChainId));
-            bytes memory chainData = abi.encode(chain.getProtocolVersion());
-            bytes memory ctmData = abi.encode(
-                address(1),
-                msg.sender,
-                addresses.chainTypeManager.protocolVersion(),
-                ecosystemConfig.contracts.diamondCutData
-            );
-            BridgehubBurnCTMAssetData memory data = BridgehubBurnCTMAssetData({
-                chainId: migratingChainId,
-                ctmData: ctmData,
-                chainData: chainData
-            });
-            transferData = abi.encode(data);
-        }
-
-        address chainAdmin = IZKChain(addresses.bridgehub.getZKChain(migratingChainId)).getAdmin();
-        IL1AssetRouter assetRouter = IL1AssetRouter(address(addresses.bridgehub.assetRouter()));
-        bytes32 l2TxHash = keccak256("l2TxHash");
-        uint256 l2BatchNumber = 5;
-        uint256 l2MessageIndex = 0;
-        uint16 l2TxNumberInBatch = 0;
-        bytes32[] memory merkleProof = new bytes32[](1);
-        bytes32 txDataHash = keccak256(bytes.concat(bytes1(0x01), abi.encode(chainAdmin, assetId, transferData)));
-
-        // Mock Call for Msg Inclusion
-        vm.mockCall(
-            address(ecosystemAddresses.bridgehub.messageRootProxy),
-            abi.encodeWithSelector(
-                IMessageVerification.proveL1ToL2TransactionStatusShared.selector,
-                migratingChainId,
-                l2TxHash,
-                l2BatchNumber,
-                l2MessageIndex,
-                l2TxNumberInBatch,
-                merkleProof,
-                TxStatus.Failure
-            ),
-            abi.encode(true)
-        );
-
-        // Set Deposit Happened
-        vm.startBroadcast(address(addresses.bridgehub));
-        assetRouter.bridgehubConfirmL2Transaction({
-            _chainId: migratingChainId,
-            _txDataHash: txDataHash,
-            _txHash: l2TxHash
-        });
-        vm.stopBroadcast();
-
-        vm.startBroadcast();
-        addresses.l1Nullifier.bridgeRecoverFailedTransfer({
-            _chainId: migratingChainId,
-            _depositSender: chainAdmin,
-            _assetId: assetId,
-            _assetData: transferData,
-            _l2TxHash: l2TxHash,
-            _l2BatchNumber: l2BatchNumber,
-            _l2MessageIndex: l2MessageIndex,
-            _l2TxNumberInBatch: l2TxNumberInBatch,
-            _merkleProof: merkleProof
-        });
-        vm.stopBroadcast();
->>>>>>> fed209d8
     }
 
     function test_finishMigrateBackChain() public {
