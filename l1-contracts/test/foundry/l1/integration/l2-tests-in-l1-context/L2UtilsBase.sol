// SPDX-License-Identifier: MIT
pragma solidity 0.8.28;

import {Vm} from "forge-std/Vm.sol";

import {StdStorage, Test, stdStorage, stdToml} from "forge-std/Test.sol";
import {Script, console2 as console} from "forge-std/Script.sol";

import {L2Bridgehub} from "contracts/bridgehub/L2Bridgehub.sol";
import {L1AssetRouter} from "contracts/bridge/asset-router/L1AssetRouter.sol";
import {L1Nullifier} from "contracts/bridge/L1Nullifier.sol";
import {L1NativeTokenVault} from "contracts/bridge/ntv/L1NativeTokenVault.sol";
import {DataEncoding} from "contracts/common/libraries/DataEncoding.sol";
import {CTMDeploymentTracker} from "contracts/bridgehub/CTMDeploymentTracker.sol";
import {IChainTypeManager} from "contracts/state-transition/IChainTypeManager.sol";
import {Config, DeployUtils, DeployedAddresses} from "deploy-scripts/DeployUtils.s.sol";

import {L2_ASSET_ROUTER_ADDR, L2_BRIDGEHUB_ADDR, L2_CHAIN_ASSET_HANDLER_ADDR, L2_INTEROP_ROOT_STORAGE, L2_MESSAGE_ROOT_ADDR, L2_MESSAGE_VERIFICATION, L2_NATIVE_TOKEN_VAULT_ADDR} from "contracts/common/l2-helpers/L2ContractAddresses.sol";

import {L2MessageRoot} from "contracts/bridgehub/L2MessageRoot.sol";
import {IBridgehub} from "contracts/bridgehub/IBridgehub.sol";
import {L2AssetRouter} from "contracts/bridge/asset-router/L2AssetRouter.sol";
import {L2NativeTokenVault} from "contracts/bridge/ntv/L2NativeTokenVault.sol";
import {L2ChainAssetHandler} from "contracts/bridgehub/L2ChainAssetHandler.sol";
import {L2NativeTokenVaultDev} from "contracts/dev-contracts/test/L2NativeTokenVaultDev.sol";
import {ETH_TOKEN_ADDRESS} from "contracts/common/Config.sol";
import {IMessageRoot} from "contracts/bridgehub/IMessageRoot.sol";
import {ICTMDeploymentTracker} from "contracts/bridgehub/ICTMDeploymentTracker.sol";
import {L2MessageVerification} from "../../../../../contracts/bridgehub/L2MessageVerification.sol";
import {DummyL2InteropRootStorage} from "../../../../../contracts/dev-contracts/test/DummyL2InteropRootStorage.sol";

import {Action, FacetCut, StateTransitionDeployedAddresses} from "deploy-scripts/Utils.sol";

import {DeployCTMIntegrationScript} from "../deploy-scripts/DeployCTMIntegration.s.sol";

import {SharedL2ContractDeployer, SystemContractsArgs} from "../l2-tests-abstract/_SharedL2ContractDeployer.sol";

import {DeployIntegrationUtils} from "../deploy-scripts/DeployIntegrationUtils.s.sol";
<<<<<<< HEAD
import {DeployL1Script} from "deploy-scripts/DeployL1.s.sol";
import {L2_COMPLEX_UPGRADER_ADDR} from "contracts/common/l2-helpers/L2ContractAddresses.sol";
=======
>>>>>>> fd930cf8

library L2UtilsBase {
    using stdToml for string;
    using stdStorage for StdStorage;

    // Cheatcodes address, 0x7109709ECfa91a80626fF3989D68f67F5b1DD12D.
    address internal constant VM_ADDRESS = address(uint160(uint256(keccak256("hevm cheat code"))));
    Vm internal constant vm = Vm(VM_ADDRESS);

    /// @dev We provide a fast form of debugging the L2 contracts using L1 foundry. We also test using zk foundry.
    function initSystemContracts(SystemContractsArgs memory _args) internal {
        bytes32 baseTokenAssetId = DataEncoding.encodeNTVAssetId(_args.l1ChainId, ETH_TOKEN_ADDRESS);
        address wethToken = address(0x1);
        // we deploy the code to get the contract code with immutables which we then vm.etch
        // FIXME: init
        address messageRoot = address(new L2MessageRoot());
        address bridgehub = address(new L2Bridgehub());
        address assetRouter = address(new L2AssetRouter());
        address ntv = address(new L2NativeTokenVaultDev());

        vm.etch(L2_MESSAGE_ROOT_ADDR, messageRoot.code);
        vm.prank(L2_COMPLEX_UPGRADER_ADDR);
        L2MessageRoot(L2_MESSAGE_ROOT_ADDR).initL2();

        vm.etch(L2_BRIDGEHUB_ADDR, bridgehub.code);
        uint256 prevChainId = block.chainid;
        vm.chainId(_args.l1ChainId);

        vm.prank(L2_COMPLEX_UPGRADER_ADDR);
        L2Bridgehub(L2_BRIDGEHUB_ADDR).initL2(
            _args.l1ChainId,
            _args.aliasedOwner,
            // TODO: use constant here
            100
        );
        vm.chainId(prevChainId);
        vm.prank(_args.aliasedOwner);
        L2Bridgehub(L2_BRIDGEHUB_ADDR).setAddresses(
            L2_ASSET_ROUTER_ADDR,
            ICTMDeploymentTracker(_args.l1CtmDeployer),
            IMessageRoot(L2_MESSAGE_ROOT_ADDR),
            L2_CHAIN_ASSET_HANDLER_ADDR
        );

        {
            address l2messageVerification = address(new L2MessageVerification());
            vm.etch(address(L2_MESSAGE_VERIFICATION), l2messageVerification.code);
            address l2MessageRootStorage = address(new DummyL2InteropRootStorage());
            vm.etch(address(L2_INTEROP_ROOT_STORAGE), l2MessageRootStorage.code);
            address l2ChainAssetHandler = address(new L2ChainAssetHandler());
            vm.etch(L2_CHAIN_ASSET_HANDLER_ADDR, l2ChainAssetHandler.code);

            vm.prank(L2_COMPLEX_UPGRADER_ADDR);
            L2ChainAssetHandler(L2_CHAIN_ASSET_HANDLER_ADDR).initL2(
                _args.l1ChainId,
                _args.aliasedOwner,
                L2Bridgehub(L2_BRIDGEHUB_ADDR),
                L2_ASSET_ROUTER_ADDR,
                L2MessageRoot(L2_MESSAGE_ROOT_ADDR)
            );
        }

        vm.etch(L2_ASSET_ROUTER_ADDR, assetRouter.code);
        // Initializing reentrancy guard
        vm.prank(L2_COMPLEX_UPGRADER_ADDR);
        L2AssetRouter(L2_ASSET_ROUTER_ADDR).initL2(
            _args.l1ChainId,
            _args.eraChainId,
            _args.l1AssetRouter,
            _args.legacySharedBridge,
            baseTokenAssetId,
            _args.aliasedOwner
        );

        vm.etch(L2_NATIVE_TOKEN_VAULT_ADDR, ntv.code);

        vm.prank(L2_COMPLEX_UPGRADER_ADDR);
        L2NativeTokenVault(L2_NATIVE_TOKEN_VAULT_ADDR).initL2(
            _args.l1ChainId,
            _args.aliasedOwner,
            _args.l2TokenProxyBytecodeHash,
            _args.legacySharedBridge,
            _args.l2TokenBeacon,
            wethToken,
            baseTokenAssetId
        );
        L2NativeTokenVaultDev(L2_NATIVE_TOKEN_VAULT_ADDR).deployBridgedStandardERC20(_args.aliasedOwner);
    }
}<|MERGE_RESOLUTION|>--- conflicted
+++ resolved
@@ -36,11 +36,7 @@
 import {SharedL2ContractDeployer, SystemContractsArgs} from "../l2-tests-abstract/_SharedL2ContractDeployer.sol";
 
 import {DeployIntegrationUtils} from "../deploy-scripts/DeployIntegrationUtils.s.sol";
-<<<<<<< HEAD
-import {DeployL1Script} from "deploy-scripts/DeployL1.s.sol";
 import {L2_COMPLEX_UPGRADER_ADDR} from "contracts/common/l2-helpers/L2ContractAddresses.sol";
-=======
->>>>>>> fd930cf8
 
 library L2UtilsBase {
     using stdToml for string;
@@ -63,7 +59,7 @@
 
         vm.etch(L2_MESSAGE_ROOT_ADDR, messageRoot.code);
         vm.prank(L2_COMPLEX_UPGRADER_ADDR);
-        L2MessageRoot(L2_MESSAGE_ROOT_ADDR).initL2();
+        L2MessageRoot(L2_MESSAGE_ROOT_ADDR).initL2(_args.l1ChainId);
 
         vm.etch(L2_BRIDGEHUB_ADDR, bridgehub.code);
         uint256 prevChainId = block.chainid;
