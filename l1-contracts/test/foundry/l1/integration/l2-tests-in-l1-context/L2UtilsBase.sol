--- conflicted
+++ resolved
@@ -61,10 +61,6 @@
         bytes32 baseTokenAssetId = DataEncoding.encodeNTVAssetId(_args.l1ChainId, ETH_TOKEN_ADDRESS);
         address wethToken = address(0x1);
         // we deploy the code to get the contract code with immutables which we then vm.etch
-<<<<<<< HEAD
-=======
-        address messageRoot = address(new MessageRoot(IBridgehub(L2_BRIDGEHUB_ADDR), _args.l1ChainId));
->>>>>>> 085eb552
         address bridgehub = address(new Bridgehub(_args.l1ChainId, _args.aliasedOwner, 100));
         address interopCenter = address(
             new InteropCenter(IBridgehub(L2_BRIDGEHUB_ADDR), _args.l1ChainId, _args.aliasedOwner)
@@ -95,7 +91,7 @@
         vm.etch(L2_BRIDGEHUB_ADDR, bridgehub.code);
         vm.etch(L2_INTEROP_CENTER_ADDR, interopCenter.code);
 
-        address messageRoot = address(new MessageRoot(IBridgehub(L2_BRIDGEHUB_ADDR)));
+        address messageRoot = address(new MessageRoot(IBridgehub(L2_BRIDGEHUB_ADDR), _args.l1ChainId));
         vm.etch(L2_MESSAGE_ROOT_ADDR, messageRoot.code);
         MessageRoot(L2_MESSAGE_ROOT_ADDR).initialize();
         uint256 prevChainId = block.chainid;
