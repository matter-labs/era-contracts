// SPDX-License-Identifier: MIT
pragma solidity 0.8.28;

import {Vm} from "forge-std/Vm.sol";

import {StdStorage, Test, stdStorage, stdToml} from "forge-std/Test.sol";
import {Script, console2 as console} from "forge-std/Script.sol";

import {L2Bridgehub} from "contracts/bridgehub/L2Bridgehub.sol";
import {L1AssetRouter} from "contracts/bridge/asset-router/L1AssetRouter.sol";
import {L1Nullifier} from "contracts/bridge/L1Nullifier.sol";
import {L1NativeTokenVault} from "contracts/bridge/ntv/L1NativeTokenVault.sol";
import {DataEncoding} from "contracts/common/libraries/DataEncoding.sol";
import {CTMDeploymentTracker} from "contracts/bridgehub/CTMDeploymentTracker.sol";
import {IChainTypeManager} from "contracts/state-transition/IChainTypeManager.sol";
import {Config, DeployUtils, DeployedAddresses} from "deploy-scripts/DeployUtils.s.sol";

import {L2_ASSET_ROUTER_ADDR, L2_BRIDGEHUB_ADDR, L2_CHAIN_ASSET_HANDLER_ADDR, L2_INTEROP_ROOT_STORAGE, L2_MESSAGE_ROOT_ADDR, L2_MESSAGE_VERIFICATION, L2_NATIVE_TOKEN_VAULT_ADDR} from "contracts/common/l2-helpers/L2ContractAddresses.sol";

import {L2MessageRoot} from "contracts/bridgehub/L2MessageRoot.sol";
import {IBridgehub} from "contracts/bridgehub/IBridgehub.sol";
import {L2AssetRouter} from "contracts/bridge/asset-router/L2AssetRouter.sol";
import {L2NativeTokenVault} from "contracts/bridge/ntv/L2NativeTokenVault.sol";
import {L2ChainAssetHandler} from "contracts/bridgehub/L2ChainAssetHandler.sol";
import {L2NativeTokenVaultDev} from "contracts/dev-contracts/test/L2NativeTokenVaultDev.sol";
import {ETH_TOKEN_ADDRESS} from "contracts/common/Config.sol";
import {IMessageRoot} from "contracts/bridgehub/IMessageRoot.sol";
import {ICTMDeploymentTracker} from "contracts/bridgehub/ICTMDeploymentTracker.sol";
import {L2MessageVerification} from "../../../../../contracts/bridgehub/L2MessageVerification.sol";
import {DummyL2InteropRootStorage} from "../../../../../contracts/dev-contracts/test/DummyL2InteropRootStorage.sol";

import {Action, FacetCut, StateTransitionDeployedAddresses} from "deploy-scripts/Utils.sol";

import {DeployL1IntegrationScript} from "../deploy-scripts/DeployL1Integration.s.sol";

import {SharedL2ContractDeployer, SystemContractsArgs} from "../l2-tests-abstract/_SharedL2ContractDeployer.sol";

import {DeployIntegrationUtils} from "../deploy-scripts/DeployIntegrationUtils.s.sol";
import {DeployL1Script} from "deploy-scripts/DeployL1.s.sol";

library L2UtilsBase {
    using stdToml for string;
    using stdStorage for StdStorage;

    // Cheatcodes address, 0x7109709ECfa91a80626fF3989D68f67F5b1DD12D.
    address internal constant VM_ADDRESS = address(uint160(uint256(keccak256("hevm cheat code"))));
    Vm internal constant vm = Vm(VM_ADDRESS);

    /// @dev We provide a fast form of debugging the L2 contracts using L1 foundry. We also test using zk foundry.
    function initSystemContracts(SystemContractsArgs memory _args) internal {
        bytes32 baseTokenAssetId = DataEncoding.encodeNTVAssetId(_args.l1ChainId, ETH_TOKEN_ADDRESS);
        address wethToken = address(0x1);
        // we deploy the code to get the contract code with immutables which we then vm.etch
<<<<<<< HEAD
        // FIXME: init
        address messageRoot = address(new L2MessageRoot());
        address bridgehub = address(new L2Bridgehub());
        address assetRouter = address(new L2AssetRouter());
        address ntv = address(new L2NativeTokenVaultDev());
=======
        address messageRoot = address(new MessageRoot(IBridgehub(L2_BRIDGEHUB_ADDR), _args.l1ChainId));
        address bridgehub = address(new Bridgehub(_args.l1ChainId, _args.aliasedOwner, 100));
        address assetRouter = address(
            new L2AssetRouter(
                _args.l1ChainId,
                _args.eraChainId,
                _args.l1AssetRouter,
                _args.legacySharedBridge,
                baseTokenAssetId,
                _args.aliasedOwner
            )
        );
        address ntv = address(
            new L2NativeTokenVaultDev(
                _args.l1ChainId,
                _args.aliasedOwner,
                _args.l2TokenProxyBytecodeHash,
                _args.legacySharedBridge,
                _args.l2TokenBeacon,
                _args.contractsDeployedAlready,
                wethToken,
                baseTokenAssetId
            )
        );
>>>>>>> 085eb552

        vm.etch(L2_MESSAGE_ROOT_ADDR, messageRoot.code);
        // FIXME: init
        // L2MessageRoot(L2_MESSAGE_ROOT_ADDR).initialize();

        vm.etch(L2_BRIDGEHUB_ADDR, bridgehub.code);
        uint256 prevChainId = block.chainid;
        vm.chainId(_args.l1ChainId);
        // L2Bridgehub(L2_BRIDGEHUB_ADDR).initialize(_args.aliasedOwner);
        vm.chainId(prevChainId);
        vm.prank(_args.aliasedOwner);
        L2Bridgehub(L2_BRIDGEHUB_ADDR).setAddresses(
            L2_ASSET_ROUTER_ADDR,
            ICTMDeploymentTracker(_args.l1CtmDeployer),
            IMessageRoot(L2_MESSAGE_ROOT_ADDR),
            L2_CHAIN_ASSET_HANDLER_ADDR
        );

        {
            // FIXME: init
            address l2messageVerification = address(new L2MessageVerification());
            vm.etch(address(L2_MESSAGE_VERIFICATION), l2messageVerification.code);
            address l2MessageRootStorage = address(new DummyL2InteropRootStorage());
            vm.etch(address(L2_INTEROP_ROOT_STORAGE), l2MessageRootStorage.code);
            address l2ChainAssetHandler = address(new L2ChainAssetHandler());
            vm.etch(L2_CHAIN_ASSET_HANDLER_ADDR, l2ChainAssetHandler.code);
        }

        vm.etch(L2_ASSET_ROUTER_ADDR, assetRouter.code);
        // Initializing reentrancy guard
        vm.store(
            L2_ASSET_ROUTER_ADDR,
            bytes32(0x8e94fed44239eb2314ab7a406345e6c5a8f0ccedf3b600de3d004e672c33abf4),
            bytes32(uint256(1))
        );

        vm.etch(L2_NATIVE_TOKEN_VAULT_ADDR, ntv.code);

        vm.store(L2_NATIVE_TOKEN_VAULT_ADDR, bytes32(uint256(251)), bytes32(uint256(_args.l2TokenProxyBytecodeHash)));
        L2NativeTokenVaultDev(L2_NATIVE_TOKEN_VAULT_ADDR).deployBridgedStandardERC20(_args.aliasedOwner);
    }
}<|MERGE_RESOLUTION|>--- conflicted
+++ resolved
@@ -51,38 +51,35 @@
         bytes32 baseTokenAssetId = DataEncoding.encodeNTVAssetId(_args.l1ChainId, ETH_TOKEN_ADDRESS);
         address wethToken = address(0x1);
         // we deploy the code to get the contract code with immutables which we then vm.etch
-<<<<<<< HEAD
         // FIXME: init
         address messageRoot = address(new L2MessageRoot());
         address bridgehub = address(new L2Bridgehub());
         address assetRouter = address(new L2AssetRouter());
         address ntv = address(new L2NativeTokenVaultDev());
-=======
-        address messageRoot = address(new MessageRoot(IBridgehub(L2_BRIDGEHUB_ADDR), _args.l1ChainId));
-        address bridgehub = address(new Bridgehub(_args.l1ChainId, _args.aliasedOwner, 100));
-        address assetRouter = address(
-            new L2AssetRouter(
-                _args.l1ChainId,
-                _args.eraChainId,
-                _args.l1AssetRouter,
-                _args.legacySharedBridge,
-                baseTokenAssetId,
-                _args.aliasedOwner
-            )
-        );
-        address ntv = address(
-            new L2NativeTokenVaultDev(
-                _args.l1ChainId,
-                _args.aliasedOwner,
-                _args.l2TokenProxyBytecodeHash,
-                _args.legacySharedBridge,
-                _args.l2TokenBeacon,
-                _args.contractsDeployedAlready,
-                wethToken,
-                baseTokenAssetId
-            )
-        );
->>>>>>> 085eb552
+        // address messageRoot = address(new MessageRoot(IBridgehub(L2_BRIDGEHUB_ADDR), _args.l1ChainId));
+        // address bridgehub = address(new Bridgehub(_args.l1ChainId, _args.aliasedOwner, 100));
+        // address assetRouter = address(
+        //     new L2AssetRouter(
+        //         _args.l1ChainId,
+        //         _args.eraChainId,
+        //         _args.l1AssetRouter,
+        //         _args.legacySharedBridge,
+        //         baseTokenAssetId,
+        //         _args.aliasedOwner
+        //     )
+        // );
+        // address ntv = address(
+        //     new L2NativeTokenVaultDev(
+        //         _args.l1ChainId,
+        //         _args.aliasedOwner,
+        //         _args.l2TokenProxyBytecodeHash,
+        //         _args.legacySharedBridge,
+        //         _args.l2TokenBeacon,
+        //         _args.contractsDeployedAlready,
+        //         wethToken,
+        //         baseTokenAssetId
+        //     )
+        // );
 
         vm.etch(L2_MESSAGE_ROOT_ADDR, messageRoot.code);
         // FIXME: init
