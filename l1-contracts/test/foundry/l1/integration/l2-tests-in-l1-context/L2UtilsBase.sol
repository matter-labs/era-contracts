// SPDX-License-Identifier: MIT
pragma solidity ^0.8.20;

import {Vm} from "forge-std/Vm.sol";

import {StdStorage, stdStorage, stdToml} from "forge-std/Test.sol";
import {console2 as console} from "forge-std/Script.sol";

import {L2AssetTracker} from "contracts/bridge/asset-tracker/L2AssetTracker.sol";
import {GWAssetTracker} from "contracts/bridge/asset-tracker/GWAssetTracker.sol";
import {L2Bridgehub} from "contracts/bridgehub/L2Bridgehub.sol";

import {DataEncoding} from "contracts/common/libraries/DataEncoding.sol";
import {CTMDeploymentTracker} from "contracts/bridgehub/CTMDeploymentTracker.sol";

import {GW_ASSET_TRACKER_ADDR, L2_ASSET_ROUTER_ADDR, L2_ASSET_TRACKER_ADDR, L2_BASE_TOKEN_SYSTEM_CONTRACT_ADDR, L2_BRIDGEHUB_ADDR, L2_CHAIN_ASSET_HANDLER_ADDR, L2_COMPLEX_UPGRADER_ADDR, L2_INTEROP_CENTER_ADDR, L2_INTEROP_HANDLER_ADDR, L2_INTEROP_ROOT_STORAGE, L2_MESSAGE_ROOT_ADDR, L2_MESSAGE_VERIFICATION, L2_NATIVE_TOKEN_VAULT_ADDR, L2_TO_L1_MESSENGER_SYSTEM_CONTRACT_ADDR} from "contracts/common/l2-helpers/L2ContractAddresses.sol";
import {L2_INTEROP_ACCOUNT_ADDR, L2_STANDARD_TRIGGER_ACCOUNT_ADDR} from "../l2-tests-abstract/Utils.sol";

import {L2MessageRoot} from "contracts/bridgehub/L2MessageRoot.sol";
import {L2AssetRouter} from "contracts/bridge/asset-router/L2AssetRouter.sol";
import {IL1AssetRouter} from "contracts/bridge/asset-router/IL1AssetRouter.sol";
import {IL2SharedBridgeLegacy} from "contracts/bridge/interfaces/IL2SharedBridgeLegacy.sol";
import {L2NativeTokenVault} from "contracts/bridge/ntv/L2NativeTokenVault.sol";
import {L2ChainAssetHandler} from "contracts/bridgehub/L2ChainAssetHandler.sol";
import {L2NativeTokenVaultDev} from "contracts/dev-contracts/test/L2NativeTokenVaultDev.sol";
import {ETH_TOKEN_ADDRESS} from "contracts/common/Config.sol";
import {IMessageRoot} from "contracts/bridgehub/IMessageRoot.sol";
import {ICTMDeploymentTracker} from "contracts/bridgehub/ICTMDeploymentTracker.sol";
import {L2MessageVerification} from "../../../../../contracts/interop/L2MessageVerification.sol";
import {DummyL2InteropRootStorage} from "../../../../../contracts/dev-contracts/test/DummyL2InteropRootStorage.sol";

<<<<<<< HEAD
import {InteropCenter} from "../../../../../contracts/interop/InteropCenter.sol";
import {InteropHandler} from "../../../../../contracts/interop/InteropHandler.sol";
import {DummyL2L1Messenger} from "../../../../../contracts/dev-contracts/test/DummyL2L1Messenger.sol";

import {DummyL2StandardTriggerAccount} from "../../../../../contracts/dev-contracts/test/DummyL2StandardTriggerAccount.sol";
import {DummyL2BaseTokenSystemContract} from "../../../../../contracts/dev-contracts/test/DummyBaseTokenSystemContract.sol";
import {DummyL2InteropAccount} from "../../../../../contracts/dev-contracts/test/DummyL2InteropAccount.sol";

import {SystemContractsArgs} from "../l2-tests-abstract/_SharedL2ContractDeployer.sol";
=======
import {DeployCTMIntegrationScript} from "../deploy-scripts/DeployCTMIntegration.s.sol";

import {SharedL2ContractDeployer, SystemContractsArgs} from "../l2-tests-abstract/_SharedL2ContractDeployer.sol";

import {DeployIntegrationUtils} from "../deploy-scripts/DeployIntegrationUtils.s.sol";
import {L2_COMPLEX_UPGRADER_ADDR} from "contracts/common/l2-helpers/L2ContractAddresses.sol";
>>>>>>> e320a0ec

library L2UtilsBase {
    using stdToml for string;
    using stdStorage for StdStorage;

    // Cheatcodes address, 0x7109709ECfa91a80626fF3989D68f67F5b1DD12D.
    address internal constant VM_ADDRESS = address(uint160(uint256(keccak256("hevm cheat code"))));
    Vm internal constant vm = Vm(VM_ADDRESS);

    /// @dev We provide a fast form of debugging the L2 contracts using L1 foundry. We also test using zk foundry.
    function initSystemContracts(SystemContractsArgs memory _args) internal {
        bytes32 baseTokenAssetId = DataEncoding.encodeNTVAssetId(_args.l1ChainId, ETH_TOKEN_ADDRESS);
        address wethToken = address(0x1);
        // we deploy the code to get the contract code with immutables which we then vm.etch
        address ntv = address(new L2NativeTokenVaultDev());
        address assetRouter = address(new L2AssetRouter());

        address bridgehub = address(new L2Bridgehub());
        vm.etch(L2_BRIDGEHUB_ADDR, bridgehub.code);
        address interopCenter = address(new InteropCenter());
        vm.etch(L2_INTEROP_CENTER_ADDR, interopCenter.code);
        vm.prank(L2_COMPLEX_UPGRADER_ADDR);
        InteropCenter(L2_INTEROP_CENTER_ADDR).initL2(_args.l1ChainId, _args.aliasedOwner);

        {
            address messageRoot = address(new L2MessageRoot());
            vm.etch(L2_MESSAGE_ROOT_ADDR, messageRoot.code);
            vm.prank(L2_COMPLEX_UPGRADER_ADDR);
            L2MessageRoot(L2_MESSAGE_ROOT_ADDR).initL2(_args.l1ChainId, _args.gatewayChainId);
        }

        uint256 prevChainId = block.chainid;
        vm.chainId(_args.l1ChainId);

        vm.prank(L2_COMPLEX_UPGRADER_ADDR);
        L2Bridgehub(L2_BRIDGEHUB_ADDR).initL2(_args.l1ChainId, _args.aliasedOwner, _args.maxNumberOfZKChains);
        vm.chainId(prevChainId);
        vm.prank(_args.aliasedOwner);
        address aliasedL1ChainRegistrationSender = address(0x000000000000000000000000000000000002000a);
        L2Bridgehub(L2_BRIDGEHUB_ADDR).setAddresses(
            L2_ASSET_ROUTER_ADDR,
            ICTMDeploymentTracker(_args.l1CtmDeployer),
            IMessageRoot(L2_MESSAGE_ROOT_ADDR),
            L2_CHAIN_ASSET_HANDLER_ADDR,
            aliasedL1ChainRegistrationSender
        );
        {
            address l2messageVerification = address(new L2MessageVerification());
            vm.etch(address(L2_MESSAGE_VERIFICATION), l2messageVerification.code);
            address l2MessageRootStorage = address(new DummyL2InteropRootStorage());
            vm.etch(address(L2_INTEROP_ROOT_STORAGE), l2MessageRootStorage.code);
            address l2ChainAssetHandler = address(new L2ChainAssetHandler());
            vm.etch(L2_CHAIN_ASSET_HANDLER_ADDR, l2ChainAssetHandler.code);

            vm.prank(L2_COMPLEX_UPGRADER_ADDR);
            L2ChainAssetHandler(L2_CHAIN_ASSET_HANDLER_ADDR).initL2(
                _args.l1ChainId,
                _args.aliasedOwner,
                L2_BRIDGEHUB_ADDR,
                L2_ASSET_ROUTER_ADDR,
                L2_MESSAGE_ROOT_ADDR
            );
        }
        {
            address interopHandler = address(new InteropHandler());
            vm.etch(L2_INTEROP_HANDLER_ADDR, interopHandler.code);
            /// storing the reentrancy guard as the constructor is not called.
            vm.store(
                L2_INTEROP_HANDLER_ADDR,
                bytes32(0x8e94fed44239eb2314ab7a406345e6c5a8f0ccedf3b600de3d004e672c33abf4),
                bytes32(uint256(1))
            );
            address l2AssetTrackerAddress = address(new L2AssetTracker());
            vm.etch(L2_ASSET_TRACKER_ADDR, l2AssetTrackerAddress.code);
            vm.prank(L2_COMPLEX_UPGRADER_ADDR);
            L2AssetTracker(L2_ASSET_TRACKER_ADDR).setAddresses(_args.l1ChainId, bytes32(0));

<<<<<<< HEAD
            address gwAssetTrackerAddress = address(new GWAssetTracker());
            vm.etch(GW_ASSET_TRACKER_ADDR, gwAssetTrackerAddress.code);
            vm.prank(L2_COMPLEX_UPGRADER_ADDR);
            GWAssetTracker(GW_ASSET_TRACKER_ADDR).setAddresses(_args.l1ChainId);
        }
        {
            address l2StandardTriggerAccount = address(new DummyL2StandardTriggerAccount());
            vm.etch(L2_STANDARD_TRIGGER_ACCOUNT_ADDR, l2StandardTriggerAccount.code);
            address l2InteropAccount = address(new DummyL2InteropAccount());
            vm.etch(L2_INTEROP_ACCOUNT_ADDR, l2InteropAccount.code);
        }

        {
            address l2DummyBaseTokenSystemContract = address(new DummyL2BaseTokenSystemContract());
            vm.etch(L2_BASE_TOKEN_SYSTEM_CONTRACT_ADDR, l2DummyBaseTokenSystemContract.code);
        }

        // DummyL2L1Messenger dummyL2L1Messenger = new DummyL2L1Messenger();
        // vm.etch(L2_TO_L1_MESSENGER_SYSTEM_CONTRACT_ADDR, address(dummyL2L1Messenger).code);
        {
            vm.etch(L2_ASSET_ROUTER_ADDR, assetRouter.code);
            vm.prank(L2_COMPLEX_UPGRADER_ADDR);
            L2AssetRouter(L2_ASSET_ROUTER_ADDR).initL2(
                _args.l1ChainId,
                _args.eraChainId,
                _args.l1AssetRouter,
                _args.legacySharedBridge,
                baseTokenAssetId,
                _args.aliasedOwner
            );
        }
=======
        vm.etch(L2_ASSET_ROUTER_ADDR, assetRouter.code);
        vm.prank(L2_COMPLEX_UPGRADER_ADDR);
        L2AssetRouter(L2_ASSET_ROUTER_ADDR).initL2(
            _args.l1ChainId,
            _args.eraChainId,
            IL1AssetRouter(_args.l1AssetRouter),
            IL2SharedBridgeLegacy(_args.legacySharedBridge),
            baseTokenAssetId,
            _args.aliasedOwner
        );
>>>>>>> e320a0ec
        // Initializing reentrancy guard
        // stdstore.target(address(L2_ASSET_ROUTER_ADDR)).sig("l1AssetRouter()").checked_write(_args.l1AssetRouter);
        vm.store(
            L2_ASSET_ROUTER_ADDR,
            bytes32(0x8e94fed44239eb2314ab7a406345e6c5a8f0ccedf3b600de3d004e672c33abf4),
            bytes32(uint256(1))
        );

        vm.etch(L2_NATIVE_TOKEN_VAULT_ADDR, ntv.code);

        vm.prank(L2_COMPLEX_UPGRADER_ADDR);
        L2NativeTokenVault(L2_NATIVE_TOKEN_VAULT_ADDR).initL2(
            _args.l1ChainId,
            _args.aliasedOwner,
            _args.l2TokenProxyBytecodeHash,
            _args.legacySharedBridge,
            _args.l2TokenBeacon,
            wethToken,
            baseTokenAssetId,
            ETH_TOKEN_ADDRESS
        );

        vm.store(L2_NATIVE_TOKEN_VAULT_ADDR, bytes32(uint256(251)), bytes32(uint256(_args.l2TokenProxyBytecodeHash)));
        L2NativeTokenVaultDev(L2_NATIVE_TOKEN_VAULT_ADDR).deployBridgedStandardERC20(_args.aliasedOwner);
    }
}<|MERGE_RESOLUTION|>--- conflicted
+++ resolved
@@ -29,7 +29,6 @@
 import {L2MessageVerification} from "../../../../../contracts/interop/L2MessageVerification.sol";
 import {DummyL2InteropRootStorage} from "../../../../../contracts/dev-contracts/test/DummyL2InteropRootStorage.sol";
 
-<<<<<<< HEAD
 import {InteropCenter} from "../../../../../contracts/interop/InteropCenter.sol";
 import {InteropHandler} from "../../../../../contracts/interop/InteropHandler.sol";
 import {DummyL2L1Messenger} from "../../../../../contracts/dev-contracts/test/DummyL2L1Messenger.sol";
@@ -39,14 +38,7 @@
 import {DummyL2InteropAccount} from "../../../../../contracts/dev-contracts/test/DummyL2InteropAccount.sol";
 
 import {SystemContractsArgs} from "../l2-tests-abstract/_SharedL2ContractDeployer.sol";
-=======
-import {DeployCTMIntegrationScript} from "../deploy-scripts/DeployCTMIntegration.s.sol";
-
-import {SharedL2ContractDeployer, SystemContractsArgs} from "../l2-tests-abstract/_SharedL2ContractDeployer.sol";
-
-import {DeployIntegrationUtils} from "../deploy-scripts/DeployIntegrationUtils.s.sol";
 import {L2_COMPLEX_UPGRADER_ADDR} from "contracts/common/l2-helpers/L2ContractAddresses.sol";
->>>>>>> e320a0ec
 
 library L2UtilsBase {
     using stdToml for string;
@@ -124,7 +116,6 @@
             vm.prank(L2_COMPLEX_UPGRADER_ADDR);
             L2AssetTracker(L2_ASSET_TRACKER_ADDR).setAddresses(_args.l1ChainId, bytes32(0));
 
-<<<<<<< HEAD
             address gwAssetTrackerAddress = address(new GWAssetTracker());
             vm.etch(GW_ASSET_TRACKER_ADDR, gwAssetTrackerAddress.code);
             vm.prank(L2_COMPLEX_UPGRADER_ADDR);
@@ -150,24 +141,12 @@
             L2AssetRouter(L2_ASSET_ROUTER_ADDR).initL2(
                 _args.l1ChainId,
                 _args.eraChainId,
-                _args.l1AssetRouter,
-                _args.legacySharedBridge,
+                IL1AssetRouter(_args.l1AssetRouter),
+                IL2SharedBridgeLegacy(_args.legacySharedBridge),
                 baseTokenAssetId,
                 _args.aliasedOwner
             );
         }
-=======
-        vm.etch(L2_ASSET_ROUTER_ADDR, assetRouter.code);
-        vm.prank(L2_COMPLEX_UPGRADER_ADDR);
-        L2AssetRouter(L2_ASSET_ROUTER_ADDR).initL2(
-            _args.l1ChainId,
-            _args.eraChainId,
-            IL1AssetRouter(_args.l1AssetRouter),
-            IL2SharedBridgeLegacy(_args.legacySharedBridge),
-            baseTokenAssetId,
-            _args.aliasedOwner
-        );
->>>>>>> e320a0ec
         // Initializing reentrancy guard
         // stdstore.target(address(L2_ASSET_ROUTER_ADDR)).sig("l1AssetRouter()").checked_write(_args.l1AssetRouter);
         vm.store(
