// SPDX-License-Identifier: MIT
pragma solidity ^0.8.20;

import {Vm} from "forge-std/Vm.sol";

import {StdStorage, stdStorage, stdToml} from "forge-std/Test.sol";
import {console2 as console} from "forge-std/Script.sol";

<<<<<<< HEAD
import {Bridgehub, IBridgehub} from "contracts/bridgehub/Bridgehub.sol";

import {L2AssetTracker} from "contracts/bridge/asset-tracker/L2AssetTracker.sol";
import {GWAssetTracker} from "contracts/bridge/asset-tracker/GWAssetTracker.sol";
=======
import {L2Bridgehub} from "contracts/bridgehub/L2Bridgehub.sol";
>>>>>>> 348f7b91

import {DataEncoding} from "contracts/common/libraries/DataEncoding.sol";
import {CTMDeploymentTracker} from "contracts/bridgehub/CTMDeploymentTracker.sol";

import {GW_ASSET_TRACKER_ADDR, L2_ASSET_ROUTER_ADDR, L2_ASSET_TRACKER_ADDR, L2_BASE_TOKEN_SYSTEM_CONTRACT_ADDR, L2_BRIDGEHUB_ADDR, L2_CHAIN_ASSET_HANDLER_ADDR, L2_COMPLEX_UPGRADER_ADDR, L2_INTEROP_CENTER_ADDR, L2_INTEROP_HANDLER_ADDR, L2_INTEROP_ROOT_STORAGE, L2_MESSAGE_ROOT_ADDR, L2_MESSAGE_VERIFICATION, L2_NATIVE_TOKEN_VAULT_ADDR, L2_TO_L1_MESSENGER_SYSTEM_CONTRACT_ADDR} from "contracts/common/l2-helpers/L2ContractAddresses.sol";
import {L2_INTEROP_ACCOUNT_ADDR, L2_STANDARD_TRIGGER_ACCOUNT_ADDR} from "../l2-tests-abstract/Utils.sol";

<<<<<<< HEAD
import {MessageRoot} from "contracts/bridgehub/MessageRoot.sol";
=======
import {L2MessageRoot} from "contracts/bridgehub/L2MessageRoot.sol";

>>>>>>> 348f7b91
import {L2AssetRouter} from "contracts/bridge/asset-router/L2AssetRouter.sol";
import {L2NativeTokenVault} from "contracts/bridge/ntv/L2NativeTokenVault.sol";
import {L2ChainAssetHandler} from "contracts/bridgehub/L2ChainAssetHandler.sol";
import {L2NativeTokenVaultDev} from "contracts/dev-contracts/test/L2NativeTokenVaultDev.sol";
import {ETH_TOKEN_ADDRESS} from "contracts/common/Config.sol";
import {IMessageRoot} from "contracts/bridgehub/IMessageRoot.sol";
import {ICTMDeploymentTracker} from "contracts/bridgehub/ICTMDeploymentTracker.sol";
import {L2MessageVerification} from "../../../../../contracts/interop/L2MessageVerification.sol";
import {DummyL2InteropRootStorage} from "../../../../../contracts/dev-contracts/test/DummyL2InteropRootStorage.sol";
import {L2_COMPLEX_UPGRADER_ADDR} from "../../../../../contracts/common/l2-helpers/L2ContractAddresses.sol";

import {InteropCenter} from "../../../../../contracts/interop/InteropCenter.sol";
import {InteropHandler} from "../../../../../contracts/interop/InteropHandler.sol";
import {DummyL2L1Messenger} from "../../../../../contracts/dev-contracts/test/DummyL2L1Messenger.sol";

import {DummyL2StandardTriggerAccount} from "../../../../../contracts/dev-contracts/test/DummyL2StandardTriggerAccount.sol";
import {DummyL2BaseTokenSystemContract} from "../../../../../contracts/dev-contracts/test/DummyBaseTokenSystemContract.sol";
import {DummyL2InteropAccount} from "../../../../../contracts/dev-contracts/test/DummyL2InteropAccount.sol";

import {SystemContractsArgs} from "../l2-tests-abstract/_SharedL2ContractDeployer.sol";

library L2UtilsBase {
    using stdToml for string;
    using stdStorage for StdStorage;

    // Cheatcodes address, 0x7109709ECfa91a80626fF3989D68f67F5b1DD12D.
    address internal constant VM_ADDRESS = address(uint160(uint256(keccak256("hevm cheat code"))));
    Vm internal constant vm = Vm(VM_ADDRESS);

    /// @dev We provide a fast form of debugging the L2 contracts using L1 foundry. We also test using zk foundry.
    function initSystemContracts(SystemContractsArgs memory _args) internal {
        bytes32 baseTokenAssetId = DataEncoding.encodeNTVAssetId(_args.l1ChainId, ETH_TOKEN_ADDRESS);
        address wethToken = address(0x1);
        // we deploy the code to get the contract code with immutables which we then vm.etch
<<<<<<< HEAD
        address bridgehub = address(new Bridgehub(_args.l1ChainId, _args.aliasedOwner, 100));
        address interopCenter = address(new InteropCenter(_args.l1ChainId, _args.aliasedOwner));
        address assetRouter = address(
            new L2AssetRouter(
                _args.l1ChainId,
                _args.eraChainId,
                _args.l1AssetRouter,
                _args.legacySharedBridge,
                baseTokenAssetId,
                _args.aliasedOwner
            )
        );
        address ntv = address(
            new L2NativeTokenVaultDev(
                _args.l1ChainId,
                _args.aliasedOwner,
                _args.l2TokenProxyBytecodeHash,
                _args.legacySharedBridge,
                _args.l2TokenBeacon,
                _args.contractsDeployedAlready,
                wethToken,
                baseTokenAssetId
            )
        );
=======
        address messageRoot = address(new L2MessageRoot());
        address bridgehub = address(new L2Bridgehub());
        address assetRouter = address(new L2AssetRouter());
        address ntv = address(new L2NativeTokenVaultDev());
>>>>>>> 348f7b91

        vm.etch(L2_BRIDGEHUB_ADDR, bridgehub.code);
        vm.etch(L2_INTEROP_CENTER_ADDR, interopCenter.code);

        address messageRoot = address(new MessageRoot(IBridgehub(L2_BRIDGEHUB_ADDR), _args.l1ChainId, 1));
        vm.etch(L2_MESSAGE_ROOT_ADDR, messageRoot.code);
<<<<<<< HEAD
        MessageRoot(L2_MESSAGE_ROOT_ADDR).initialize();
=======
        vm.prank(L2_COMPLEX_UPGRADER_ADDR);
        L2MessageRoot(L2_MESSAGE_ROOT_ADDR).initL2(_args.l1ChainId);

        vm.etch(L2_BRIDGEHUB_ADDR, bridgehub.code);
>>>>>>> 348f7b91
        uint256 prevChainId = block.chainid;
        vm.chainId(_args.l1ChainId);

        vm.prank(L2_COMPLEX_UPGRADER_ADDR);
        L2Bridgehub(L2_BRIDGEHUB_ADDR).initL2(_args.l1ChainId, _args.aliasedOwner, _args.maxNumberOfZKChains);
        vm.chainId(prevChainId);
        vm.prank(_args.aliasedOwner);
<<<<<<< HEAD
        address aliasedL1ChainRegistrationSender = address(0x000000000000000000000000000000000002000a);
        Bridgehub(L2_BRIDGEHUB_ADDR).setAddresses(
=======
        L2Bridgehub(L2_BRIDGEHUB_ADDR).setAddresses(
>>>>>>> 348f7b91
            L2_ASSET_ROUTER_ADDR,
            ICTMDeploymentTracker(_args.l1CtmDeployer),
            IMessageRoot(L2_MESSAGE_ROOT_ADDR),
            L2_CHAIN_ASSET_HANDLER_ADDR,
            aliasedL1ChainRegistrationSender
        );
        {
            address l2messageVerification = address(new L2MessageVerification());
            vm.etch(address(L2_MESSAGE_VERIFICATION), l2messageVerification.code);
            address l2MessageRootStorage = address(new DummyL2InteropRootStorage());
            vm.etch(address(L2_INTEROP_ROOT_STORAGE), l2MessageRootStorage.code);
<<<<<<< HEAD
            address l2ChainAssetHandler = address(
                new ChainAssetHandler(
                    _args.l1ChainId,
                    _args.aliasedOwner,
                    IBridgehub(L2_BRIDGEHUB_ADDR),
                    L2_ASSET_ROUTER_ADDR,
                    L2_ASSET_TRACKER_ADDR,
                    IMessageRoot(L2_MESSAGE_ROOT_ADDR),
                    address(0)
                )
            );
=======
            address l2ChainAssetHandler = address(new L2ChainAssetHandler());
>>>>>>> 348f7b91
            vm.etch(L2_CHAIN_ASSET_HANDLER_ADDR, l2ChainAssetHandler.code);

            vm.prank(L2_COMPLEX_UPGRADER_ADDR);
            L2ChainAssetHandler(L2_CHAIN_ASSET_HANDLER_ADDR).initL2(
                _args.l1ChainId,
                _args.aliasedOwner,
                L2Bridgehub(L2_BRIDGEHUB_ADDR),
                L2_ASSET_ROUTER_ADDR,
                L2MessageRoot(L2_MESSAGE_ROOT_ADDR)
            );
        }
        {
            address interopHandler = address(new InteropHandler());
            vm.etch(L2_INTEROP_HANDLER_ADDR, interopHandler.code);
            /// storing the reentrancy guard as the constructor is not called.
            vm.store(
                L2_INTEROP_HANDLER_ADDR,
                bytes32(0x8e94fed44239eb2314ab7a406345e6c5a8f0ccedf3b600de3d004e672c33abf4),
                bytes32(uint256(1))
            );
            address l2AssetTrackerAddress = address(new L2AssetTracker());
            vm.etch(L2_ASSET_TRACKER_ADDR, l2AssetTrackerAddress.code);
            vm.prank(L2_COMPLEX_UPGRADER_ADDR);
            L2AssetTracker(L2_ASSET_TRACKER_ADDR).setAddresses(_args.l1ChainId, bytes32(0));

            address gwAssetTrackerAddress = address(new GWAssetTracker());
            vm.etch(GW_ASSET_TRACKER_ADDR, gwAssetTrackerAddress.code);
            vm.prank(L2_COMPLEX_UPGRADER_ADDR);
            GWAssetTracker(GW_ASSET_TRACKER_ADDR).setAddresses(_args.l1ChainId);
        }
        {
            address l2StandardTriggerAccount = address(new DummyL2StandardTriggerAccount());
            vm.etch(L2_STANDARD_TRIGGER_ACCOUNT_ADDR, l2StandardTriggerAccount.code);
            address l2InteropAccount = address(new DummyL2InteropAccount());
            vm.etch(L2_INTEROP_ACCOUNT_ADDR, l2InteropAccount.code);
        }

        {
            address l2DummyBaseTokenSystemContract = address(new DummyL2BaseTokenSystemContract());
            vm.etch(L2_BASE_TOKEN_SYSTEM_CONTRACT_ADDR, l2DummyBaseTokenSystemContract.code);
        }

        // DummyL2L1Messenger dummyL2L1Messenger = new DummyL2L1Messenger();
        // vm.etch(L2_TO_L1_MESSENGER_SYSTEM_CONTRACT_ADDR, address(dummyL2L1Messenger).code);

        vm.etch(L2_ASSET_ROUTER_ADDR, assetRouter.code);
<<<<<<< HEAD

=======
        vm.prank(L2_COMPLEX_UPGRADER_ADDR);
        L2AssetRouter(L2_ASSET_ROUTER_ADDR).initL2(
            _args.l1ChainId,
            _args.eraChainId,
            _args.l1AssetRouter,
            _args.legacySharedBridge,
            baseTokenAssetId,
            _args.aliasedOwner
        );
>>>>>>> 348f7b91
        // Initializing reentrancy guard
        // stdstore.target(address(L2_ASSET_ROUTER_ADDR)).sig("l1AssetRouter()").checked_write(_args.l1AssetRouter);
        vm.store(
            L2_ASSET_ROUTER_ADDR,
            bytes32(0x8e94fed44239eb2314ab7a406345e6c5a8f0ccedf3b600de3d004e672c33abf4),
            bytes32(uint256(1))
        );

        vm.etch(L2_NATIVE_TOKEN_VAULT_ADDR, ntv.code);

        vm.prank(L2_COMPLEX_UPGRADER_ADDR);
        L2NativeTokenVault(L2_NATIVE_TOKEN_VAULT_ADDR).initL2(
            _args.l1ChainId,
            _args.aliasedOwner,
            _args.l2TokenProxyBytecodeHash,
            _args.legacySharedBridge,
            _args.l2TokenBeacon,
            wethToken,
            baseTokenAssetId
        );

        vm.store(L2_NATIVE_TOKEN_VAULT_ADDR, bytes32(uint256(251)), bytes32(uint256(_args.l2TokenProxyBytecodeHash)));
        L2NativeTokenVaultDev(L2_NATIVE_TOKEN_VAULT_ADDR).deployBridgedStandardERC20(_args.aliasedOwner);
    }
}<|MERGE_RESOLUTION|>--- conflicted
+++ resolved
@@ -6,14 +6,10 @@
 import {StdStorage, stdStorage, stdToml} from "forge-std/Test.sol";
 import {console2 as console} from "forge-std/Script.sol";
 
-<<<<<<< HEAD
-import {Bridgehub, IBridgehub} from "contracts/bridgehub/Bridgehub.sol";
 
 import {L2AssetTracker} from "contracts/bridge/asset-tracker/L2AssetTracker.sol";
 import {GWAssetTracker} from "contracts/bridge/asset-tracker/GWAssetTracker.sol";
-=======
 import {L2Bridgehub} from "contracts/bridgehub/L2Bridgehub.sol";
->>>>>>> 348f7b91
 
 import {DataEncoding} from "contracts/common/libraries/DataEncoding.sol";
 import {CTMDeploymentTracker} from "contracts/bridgehub/CTMDeploymentTracker.sol";
@@ -21,12 +17,8 @@
 import {GW_ASSET_TRACKER_ADDR, L2_ASSET_ROUTER_ADDR, L2_ASSET_TRACKER_ADDR, L2_BASE_TOKEN_SYSTEM_CONTRACT_ADDR, L2_BRIDGEHUB_ADDR, L2_CHAIN_ASSET_HANDLER_ADDR, L2_COMPLEX_UPGRADER_ADDR, L2_INTEROP_CENTER_ADDR, L2_INTEROP_HANDLER_ADDR, L2_INTEROP_ROOT_STORAGE, L2_MESSAGE_ROOT_ADDR, L2_MESSAGE_VERIFICATION, L2_NATIVE_TOKEN_VAULT_ADDR, L2_TO_L1_MESSENGER_SYSTEM_CONTRACT_ADDR} from "contracts/common/l2-helpers/L2ContractAddresses.sol";
 import {L2_INTEROP_ACCOUNT_ADDR, L2_STANDARD_TRIGGER_ACCOUNT_ADDR} from "../l2-tests-abstract/Utils.sol";
 
-<<<<<<< HEAD
-import {MessageRoot} from "contracts/bridgehub/MessageRoot.sol";
-=======
 import {L2MessageRoot} from "contracts/bridgehub/L2MessageRoot.sol";
 
->>>>>>> 348f7b91
 import {L2AssetRouter} from "contracts/bridge/asset-router/L2AssetRouter.sol";
 import {L2NativeTokenVault} from "contracts/bridge/ntv/L2NativeTokenVault.sol";
 import {L2ChainAssetHandler} from "contracts/bridgehub/L2ChainAssetHandler.sol";
@@ -61,51 +53,20 @@
         bytes32 baseTokenAssetId = DataEncoding.encodeNTVAssetId(_args.l1ChainId, ETH_TOKEN_ADDRESS);
         address wethToken = address(0x1);
         // we deploy the code to get the contract code with immutables which we then vm.etch
-<<<<<<< HEAD
-        address bridgehub = address(new Bridgehub(_args.l1ChainId, _args.aliasedOwner, 100));
-        address interopCenter = address(new InteropCenter(_args.l1ChainId, _args.aliasedOwner));
-        address assetRouter = address(
-            new L2AssetRouter(
-                _args.l1ChainId,
-                _args.eraChainId,
-                _args.l1AssetRouter,
-                _args.legacySharedBridge,
-                baseTokenAssetId,
-                _args.aliasedOwner
-            )
-        );
-        address ntv = address(
-            new L2NativeTokenVaultDev(
-                _args.l1ChainId,
-                _args.aliasedOwner,
-                _args.l2TokenProxyBytecodeHash,
-                _args.legacySharedBridge,
-                _args.l2TokenBeacon,
-                _args.contractsDeployedAlready,
-                wethToken,
-                baseTokenAssetId
-            )
-        );
-=======
         address messageRoot = address(new L2MessageRoot());
         address bridgehub = address(new L2Bridgehub());
         address assetRouter = address(new L2AssetRouter());
         address ntv = address(new L2NativeTokenVaultDev());
->>>>>>> 348f7b91
 
         vm.etch(L2_BRIDGEHUB_ADDR, bridgehub.code);
         vm.etch(L2_INTEROP_CENTER_ADDR, interopCenter.code);
 
         address messageRoot = address(new MessageRoot(IBridgehub(L2_BRIDGEHUB_ADDR), _args.l1ChainId, 1));
         vm.etch(L2_MESSAGE_ROOT_ADDR, messageRoot.code);
-<<<<<<< HEAD
-        MessageRoot(L2_MESSAGE_ROOT_ADDR).initialize();
-=======
         vm.prank(L2_COMPLEX_UPGRADER_ADDR);
         L2MessageRoot(L2_MESSAGE_ROOT_ADDR).initL2(_args.l1ChainId);
 
         vm.etch(L2_BRIDGEHUB_ADDR, bridgehub.code);
->>>>>>> 348f7b91
         uint256 prevChainId = block.chainid;
         vm.chainId(_args.l1ChainId);
 
@@ -113,12 +74,8 @@
         L2Bridgehub(L2_BRIDGEHUB_ADDR).initL2(_args.l1ChainId, _args.aliasedOwner, _args.maxNumberOfZKChains);
         vm.chainId(prevChainId);
         vm.prank(_args.aliasedOwner);
-<<<<<<< HEAD
         address aliasedL1ChainRegistrationSender = address(0x000000000000000000000000000000000002000a);
-        Bridgehub(L2_BRIDGEHUB_ADDR).setAddresses(
-=======
         L2Bridgehub(L2_BRIDGEHUB_ADDR).setAddresses(
->>>>>>> 348f7b91
             L2_ASSET_ROUTER_ADDR,
             ICTMDeploymentTracker(_args.l1CtmDeployer),
             IMessageRoot(L2_MESSAGE_ROOT_ADDR),
@@ -130,21 +87,7 @@
             vm.etch(address(L2_MESSAGE_VERIFICATION), l2messageVerification.code);
             address l2MessageRootStorage = address(new DummyL2InteropRootStorage());
             vm.etch(address(L2_INTEROP_ROOT_STORAGE), l2MessageRootStorage.code);
-<<<<<<< HEAD
-            address l2ChainAssetHandler = address(
-                new ChainAssetHandler(
-                    _args.l1ChainId,
-                    _args.aliasedOwner,
-                    IBridgehub(L2_BRIDGEHUB_ADDR),
-                    L2_ASSET_ROUTER_ADDR,
-                    L2_ASSET_TRACKER_ADDR,
-                    IMessageRoot(L2_MESSAGE_ROOT_ADDR),
-                    address(0)
-                )
-            );
-=======
             address l2ChainAssetHandler = address(new L2ChainAssetHandler());
->>>>>>> 348f7b91
             vm.etch(L2_CHAIN_ASSET_HANDLER_ADDR, l2ChainAssetHandler.code);
 
             vm.prank(L2_COMPLEX_UPGRADER_ADDR);
@@ -191,9 +134,6 @@
         // vm.etch(L2_TO_L1_MESSENGER_SYSTEM_CONTRACT_ADDR, address(dummyL2L1Messenger).code);
 
         vm.etch(L2_ASSET_ROUTER_ADDR, assetRouter.code);
-<<<<<<< HEAD
-
-=======
         vm.prank(L2_COMPLEX_UPGRADER_ADDR);
         L2AssetRouter(L2_ASSET_ROUTER_ADDR).initL2(
             _args.l1ChainId,
@@ -203,7 +143,6 @@
             baseTokenAssetId,
             _args.aliasedOwner
         );
->>>>>>> 348f7b91
         // Initializing reentrancy guard
         // stdstore.target(address(L2_ASSET_ROUTER_ADDR)).sig("l1AssetRouter()").checked_write(_args.l1AssetRouter);
         vm.store(
