--- conflicted
+++ resolved
@@ -8,13 +8,6 @@
 
 import {L2Bridgehub} from "contracts/bridgehub/L2Bridgehub.sol";
 
-<<<<<<< HEAD
-=======
-import {L2Bridgehub} from "contracts/bridgehub/L2Bridgehub.sol";
-import {L1AssetRouter} from "contracts/bridge/asset-router/L1AssetRouter.sol";
-import {L1Nullifier} from "contracts/bridge/L1Nullifier.sol";
-import {L1NativeTokenVault} from "contracts/bridge/ntv/L1NativeTokenVault.sol";
->>>>>>> 2994b8bf
 import {DataEncoding} from "contracts/common/libraries/DataEncoding.sol";
 import {CTMDeploymentTracker} from "contracts/bridgehub/CTMDeploymentTracker.sol";
 
@@ -30,7 +23,6 @@
 import {ICTMDeploymentTracker} from "contracts/bridgehub/ICTMDeploymentTracker.sol";
 import {L2MessageVerification} from "../../../../../contracts/bridgehub/L2MessageVerification.sol";
 import {DummyL2InteropRootStorage} from "../../../../../contracts/dev-contracts/test/DummyL2InteropRootStorage.sol";
-import {L2_COMPLEX_UPGRADER_ADDR} from "../../../../../contracts/common/l2-helpers/L2ContractAddresses.sol";
 
 import {DeployCTMIntegrationScript} from "../deploy-scripts/DeployCTMIntegration.s.sol";
 
@@ -103,15 +95,12 @@
             _args.legacySharedBridge,
             baseTokenAssetId,
             _args.aliasedOwner
-<<<<<<< HEAD
         );
         // Initializing reentrancy guard
         vm.store(
             L2_ASSET_ROUTER_ADDR,
             bytes32(0x8e94fed44239eb2314ab7a406345e6c5a8f0ccedf3b600de3d004e672c33abf4),
             bytes32(uint256(1))
-=======
->>>>>>> 2994b8bf
         );
 
         vm.etch(L2_NATIVE_TOKEN_VAULT_ADDR, ntv.code);
