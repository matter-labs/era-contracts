// SPDX-License-Identifier: MIT
pragma solidity 0.8.28;

import {Test} from "forge-std/Test.sol";
import {StdStorage, stdStorage, stdToml} from "forge-std/Test.sol";
import {Script, console2 as console} from "forge-std/Script.sol";

<<<<<<< HEAD
import {Bridgehub, IBridgehub} from "../../../../../contracts/bridgehub/Bridgehub.sol";
import {InteropCenter, IInteropCenter} from "../../../../../contracts/bridgehub/InteropCenter.sol";
import {L1AssetRouter} from "../../../../../contracts/bridge/asset-router/L1AssetRouter.sol";
import {L1Nullifier} from "../../../../../contracts/bridge/L1Nullifier.sol";
import {L1NativeTokenVault} from "../../../../../contracts/bridge/ntv/L1NativeTokenVault.sol";
import {DataEncoding} from "../../../../../contracts/common/libraries/DataEncoding.sol";
import {CTMDeploymentTracker} from "../../../../../contracts/bridgehub/CTMDeploymentTracker.sol";
import {IChainTypeManager} from "../../../../../contracts/state-transition/IChainTypeManager.sol";
import {DeployedAddresses, Config} from "../../../../../deploy-scripts/DeployUtils.s.sol";

import {DeployUtils} from "../../../../../deploy-scripts/DeployUtils.s.sol";

import {L2_MESSAGE_ROOT_ADDR, L2_BRIDGEHUB_ADDR, L2_ASSET_ROUTER_ADDR, L2_NATIVE_TOKEN_VAULT_ADDR, L2_INTEROP_CENTER_ADDR, L2_TO_L1_MESSENGER_SYSTEM_CONTRACT_ADDR} from "../../../../../contracts/common/l2-helpers/L2ContractAddresses.sol";

import {MessageRoot} from "../../../../../contracts/bridgehub/MessageRoot.sol";
import {L2AssetRouter} from "../../../../../contracts/bridge/asset-router/L2AssetRouter.sol";
import {L2NativeTokenVault} from "../../../../../contracts/bridge/ntv/L2NativeTokenVault.sol";
import {L2NativeTokenVaultDev} from "../../../../../contracts/dev-contracts/test/L2NativeTokenVaultDev.sol";
import {DummyL2L1Messenger} from "../../../../../contracts/dev-contracts/test/DummyL2L1Messenger.sol";
import {ETH_TOKEN_ADDRESS} from "../../../../../contracts/common/Config.sol";
import {IMessageRoot} from "../../../../../contracts/bridgehub/IMessageRoot.sol";
import {ICTMDeploymentTracker} from "../../../../../contracts/bridgehub/ICTMDeploymentTracker.sol";

import {SystemContractsArgs, SharedL2ContractDeployer} from "../l2-tests-abstract/_SharedL2ContractDeployer.sol";

import {L2UtilsBase} from "./L2UtilsBase.sol";
=======
import {Bridgehub} from "contracts/bridgehub/Bridgehub.sol";
import {L1AssetRouter} from "contracts/bridge/asset-router/L1AssetRouter.sol";
import {L1Nullifier} from "contracts/bridge/L1Nullifier.sol";
import {L1NativeTokenVault} from "contracts/bridge/ntv/L1NativeTokenVault.sol";
import {DataEncoding} from "contracts/common/libraries/DataEncoding.sol";
import {CTMDeploymentTracker} from "contracts/bridgehub/CTMDeploymentTracker.sol";
import {IChainTypeManager} from "contracts/state-transition/IChainTypeManager.sol";
import {DeployedAddresses, Config} from "deploy-scripts/DeployUtils.s.sol";

import {DeployUtils} from "deploy-scripts/DeployUtils.s.sol";

import {L2_MESSAGE_ROOT_ADDR, L2_BRIDGEHUB_ADDR, L2_ASSET_ROUTER_ADDR, L2_NATIVE_TOKEN_VAULT_ADDR, L2_MESSAGE_VERIFICATION, L2_INTEROP_ROOT_STORAGE, L2_CHAIN_ASSET_HANDLER_ADDR} from "contracts/common/l2-helpers/L2ContractAddresses.sol";

import {MessageRoot} from "contracts/bridgehub/MessageRoot.sol";
import {IBridgehub} from "contracts/bridgehub/IBridgehub.sol";
import {L2AssetRouter} from "contracts/bridge/asset-router/L2AssetRouter.sol";
import {L2NativeTokenVault} from "contracts/bridge/ntv/L2NativeTokenVault.sol";
import {ChainAssetHandler} from "contracts/bridgehub/ChainAssetHandler.sol";
import {L2NativeTokenVaultDev} from "contracts/dev-contracts/test/L2NativeTokenVaultDev.sol";
import {ETH_TOKEN_ADDRESS} from "contracts/common/Config.sol";
import {IMessageRoot} from "contracts/bridgehub/IMessageRoot.sol";
import {ICTMDeploymentTracker} from "contracts/bridgehub/ICTMDeploymentTracker.sol";
import {L2MessageVerification} from "../../../../../contracts/bridgehub/L2MessageVerification.sol";
import {DummyL2InteropRootStorage} from "../../../../../contracts/dev-contracts/test/DummyL2InteropRootStorage.sol";

>>>>>>> 8fb99237
import {StateTransitionDeployedAddresses, FacetCut} from "deploy-scripts/Utils.sol";

import {DeployL1IntegrationScript} from "../deploy-scripts/DeployL1Integration.s.sol";
import {StateTransitionDeployedAddresses, FacetCut, Action} from "deploy-scripts/Utils.sol";

import {SystemContractsArgs} from "../l2-tests-abstract/Utils.sol";

import {DeployIntegrationUtils} from "../deploy-scripts/DeployIntegrationUtils.s.sol";
import {DeployL1IntegrationScript} from "../deploy-scripts/DeployL1Integration.s.sol";
import {DeployL1Script} from "deploy-scripts/DeployL1.s.sol";

contract SharedL2ContractL1Deployer is SharedL2ContractDeployer, DeployL1IntegrationScript {
    using stdToml for string;
    using stdStorage for StdStorage;

    /// @dev We provide a fast form of debugging the L2 contracts using L1 foundry. We also test using zk foundry.
    function initSystemContracts(SystemContractsArgs memory _args) internal virtual override {
<<<<<<< HEAD
        L2UtilsBase.initSystemContracts(_args);
=======
        bytes32 baseTokenAssetId = DataEncoding.encodeNTVAssetId(_args.l1ChainId, ETH_TOKEN_ADDRESS);
        address wethToken = address(0x1);
        // we deploy the code to get the contract code with immutables which we then vm.etch
        address messageRoot = address(new MessageRoot(IBridgehub(L2_BRIDGEHUB_ADDR)));
        address bridgehub = address(new Bridgehub(_args.l1ChainId, _args.aliasedOwner, 100));
        address assetRouter = address(
            new L2AssetRouter(
                _args.l1ChainId,
                _args.eraChainId,
                _args.l1AssetRouter,
                _args.legacySharedBridge,
                baseTokenAssetId,
                _args.aliasedOwner
            )
        );
        address ntv = address(
            new L2NativeTokenVaultDev(
                _args.l1ChainId,
                _args.aliasedOwner,
                _args.l2TokenProxyBytecodeHash,
                _args.legacySharedBridge,
                _args.l2TokenBeacon,
                _args.contractsDeployedAlready,
                wethToken,
                baseTokenAssetId
            )
        );

        vm.etch(L2_MESSAGE_ROOT_ADDR, messageRoot.code);
        MessageRoot(L2_MESSAGE_ROOT_ADDR).initialize();

        vm.etch(L2_BRIDGEHUB_ADDR, bridgehub.code);
        uint256 prevChainId = block.chainid;
        vm.chainId(_args.l1ChainId);
        Bridgehub(L2_BRIDGEHUB_ADDR).initialize(_args.aliasedOwner);
        vm.chainId(prevChainId);
        vm.prank(_args.aliasedOwner);
        Bridgehub(L2_BRIDGEHUB_ADDR).setAddresses(
            L2_ASSET_ROUTER_ADDR,
            ICTMDeploymentTracker(_args.l1CtmDeployer),
            IMessageRoot(L2_MESSAGE_ROOT_ADDR),
            L2_CHAIN_ASSET_HANDLER_ADDR
        );

        {
            address l2messageVerification = address(new L2MessageVerification());
            vm.etch(address(L2_MESSAGE_VERIFICATION), l2messageVerification.code);
            address l2MessageRootStorage = address(new DummyL2InteropRootStorage());
            vm.etch(address(L2_INTEROP_ROOT_STORAGE), l2MessageRootStorage.code);
            address l2ChainAssetHandler = address(
                new ChainAssetHandler(
                    _args.l1ChainId,
                    _args.aliasedOwner,
                    IBridgehub(L2_BRIDGEHUB_ADDR),
                    L2_ASSET_ROUTER_ADDR,
                    IMessageRoot(L2_MESSAGE_ROOT_ADDR)
                )
            );
            vm.etch(L2_CHAIN_ASSET_HANDLER_ADDR, l2ChainAssetHandler.code);
        }

        vm.etch(L2_ASSET_ROUTER_ADDR, assetRouter.code);
        // Initializing reentrancy guard
        vm.store(
            L2_ASSET_ROUTER_ADDR,
            bytes32(0x8e94fed44239eb2314ab7a406345e6c5a8f0ccedf3b600de3d004e672c33abf4),
            bytes32(uint256(1))
        );

        stdstore
            .target(L2_ASSET_ROUTER_ADDR)
            .sig("assetHandlerAddress(bytes32)")
            .with_key(baseTokenAssetId)
            .checked_write(bytes32(uint256(uint160(L2_NATIVE_TOKEN_VAULT_ADDR))));

        vm.etch(L2_NATIVE_TOKEN_VAULT_ADDR, ntv.code);

        vm.store(L2_NATIVE_TOKEN_VAULT_ADDR, bytes32(uint256(251)), bytes32(uint256(_args.l2TokenProxyBytecodeHash)));
        L2NativeTokenVaultDev(L2_NATIVE_TOKEN_VAULT_ADDR).deployBridgedStandardERC20(_args.aliasedOwner);
>>>>>>> 8fb99237
    }

    function deployL2Contracts(uint256 _l1ChainId) public virtual override {
        deployL2ContractsInner(_l1ChainId, false);
    }

    function deployL2ContractsInner(uint256 _l1ChainId, bool _skip) public {
        string memory root = vm.projectRoot();
        string memory CONTRACTS_PATH = vm.envString("CONTRACTS_PATH");
        string memory inputPath = string.concat(
            root,
            "/",
            CONTRACTS_PATH,
            "/l1-contracts",
            "/test/foundry/l1/integration/deploy-scripts/script-config/config-deploy-l1.toml"
        );
        initializeConfig(inputPath);
        addresses.transparentProxyAdmin = address(0x1);
        addresses.bridgehub.bridgehubProxy = L2_BRIDGEHUB_ADDR;
        addresses.bridgehub.interopCenterProxy = L2_INTEROP_CENTER_ADDR;
        addresses.bridges.l1AssetRouterProxy = L2_ASSET_ROUTER_ADDR;
        addresses.vaults.l1NativeTokenVaultProxy = L2_NATIVE_TOKEN_VAULT_ADDR;
        config.l1ChainId = _l1ChainId;
        console.log("Deploying L2 contracts");
<<<<<<< HEAD
        if (!_skip) {
            instantiateCreate2Factory();
        }
        addresses.stateTransition.genesisUpgrade = deploySimpleContract("L1GenesisUpgrade");
        addresses.stateTransition.verifier = deploySimpleContract("Verifier");
        addresses.stateTransition.validatorTimelock = deploySimpleContract("ValidatorTimelock");
=======
        instantiateCreate2Factory();
        addresses.stateTransition.genesisUpgrade = deploySimpleContract("L1GenesisUpgrade", true);
        addresses.stateTransition.verifier = deploySimpleContract("Verifier", true);
        addresses.stateTransition.validatorTimelock = deploySimpleContract("ValidatorTimelock", true);
>>>>>>> 8fb99237
        deployStateTransitionDiamondFacets();
        (
            addresses.stateTransition.chainTypeManagerImplementation,
            addresses.stateTransition.chainTypeManagerProxy
        ) = deployTuppWithContract("ChainTypeManager", true);
    }

    // add this to be excluded from coverage report
    function test() internal virtual override(DeployL1IntegrationScript, SharedL2ContractDeployer) {}

    function getCreationCode(
        string memory contractName,
        bool isZKBytecode
    ) internal view virtual override(DeployUtils, DeployL1Script) returns (bytes memory) {
        return super.getCreationCode(contractName, false);
    }

    function getInitializeCalldata(
        string memory contractName
    ) internal virtual override(DeployIntegrationUtils, DeployL1Script) returns (bytes memory) {
        return super.getInitializeCalldata(contractName);
    }

    function getFacetCuts(
        StateTransitionDeployedAddresses memory stateTransition
    ) internal virtual override(DeployL1IntegrationScript, DeployIntegrationUtils) returns (FacetCut[] memory) {
        return super.getFacetCuts(stateTransition);
    }
}<|MERGE_RESOLUTION|>--- conflicted
+++ resolved
@@ -5,7 +5,6 @@
 import {StdStorage, stdStorage, stdToml} from "forge-std/Test.sol";
 import {Script, console2 as console} from "forge-std/Script.sol";
 
-<<<<<<< HEAD
 import {Bridgehub, IBridgehub} from "../../../../../contracts/bridgehub/Bridgehub.sol";
 import {InteropCenter, IInteropCenter} from "../../../../../contracts/bridgehub/InteropCenter.sol";
 import {L1AssetRouter} from "../../../../../contracts/bridge/asset-router/L1AssetRouter.sol";
@@ -18,33 +17,7 @@
 
 import {DeployUtils} from "../../../../../deploy-scripts/DeployUtils.s.sol";
 
-import {L2_MESSAGE_ROOT_ADDR, L2_BRIDGEHUB_ADDR, L2_ASSET_ROUTER_ADDR, L2_NATIVE_TOKEN_VAULT_ADDR, L2_INTEROP_CENTER_ADDR, L2_TO_L1_MESSENGER_SYSTEM_CONTRACT_ADDR} from "../../../../../contracts/common/l2-helpers/L2ContractAddresses.sol";
-
-import {MessageRoot} from "../../../../../contracts/bridgehub/MessageRoot.sol";
-import {L2AssetRouter} from "../../../../../contracts/bridge/asset-router/L2AssetRouter.sol";
-import {L2NativeTokenVault} from "../../../../../contracts/bridge/ntv/L2NativeTokenVault.sol";
-import {L2NativeTokenVaultDev} from "../../../../../contracts/dev-contracts/test/L2NativeTokenVaultDev.sol";
-import {DummyL2L1Messenger} from "../../../../../contracts/dev-contracts/test/DummyL2L1Messenger.sol";
-import {ETH_TOKEN_ADDRESS} from "../../../../../contracts/common/Config.sol";
-import {IMessageRoot} from "../../../../../contracts/bridgehub/IMessageRoot.sol";
-import {ICTMDeploymentTracker} from "../../../../../contracts/bridgehub/ICTMDeploymentTracker.sol";
-
-import {SystemContractsArgs, SharedL2ContractDeployer} from "../l2-tests-abstract/_SharedL2ContractDeployer.sol";
-
-import {L2UtilsBase} from "./L2UtilsBase.sol";
-=======
-import {Bridgehub} from "contracts/bridgehub/Bridgehub.sol";
-import {L1AssetRouter} from "contracts/bridge/asset-router/L1AssetRouter.sol";
-import {L1Nullifier} from "contracts/bridge/L1Nullifier.sol";
-import {L1NativeTokenVault} from "contracts/bridge/ntv/L1NativeTokenVault.sol";
-import {DataEncoding} from "contracts/common/libraries/DataEncoding.sol";
-import {CTMDeploymentTracker} from "contracts/bridgehub/CTMDeploymentTracker.sol";
-import {IChainTypeManager} from "contracts/state-transition/IChainTypeManager.sol";
-import {DeployedAddresses, Config} from "deploy-scripts/DeployUtils.s.sol";
-
-import {DeployUtils} from "deploy-scripts/DeployUtils.s.sol";
-
-import {L2_MESSAGE_ROOT_ADDR, L2_BRIDGEHUB_ADDR, L2_ASSET_ROUTER_ADDR, L2_NATIVE_TOKEN_VAULT_ADDR, L2_MESSAGE_VERIFICATION, L2_INTEROP_ROOT_STORAGE, L2_CHAIN_ASSET_HANDLER_ADDR} from "contracts/common/l2-helpers/L2ContractAddresses.sol";
+import {L2_MESSAGE_ROOT_ADDR, L2_BRIDGEHUB_ADDR, L2_ASSET_ROUTER_ADDR, L2_NATIVE_TOKEN_VAULT_ADDR, L2_MESSAGE_VERIFICATION, L2_INTEROP_ROOT_STORAGE, L2_CHAIN_ASSET_HANDLER_ADDR, L2_INTEROP_CENTER_ADDR, L2_TO_L1_MESSENGER_SYSTEM_CONTRACT_ADDR} from "contracts/common/l2-helpers/L2ContractAddresses.sol";
 
 import {MessageRoot} from "contracts/bridgehub/MessageRoot.sol";
 import {IBridgehub} from "contracts/bridgehub/IBridgehub.sol";
@@ -57,8 +30,12 @@
 import {ICTMDeploymentTracker} from "contracts/bridgehub/ICTMDeploymentTracker.sol";
 import {L2MessageVerification} from "../../../../../contracts/bridgehub/L2MessageVerification.sol";
 import {DummyL2InteropRootStorage} from "../../../../../contracts/dev-contracts/test/DummyL2InteropRootStorage.sol";
+import {DummyL2L1Messenger} from "../../../../../contracts/dev-contracts/test/DummyL2L1Messenger.sol";
 
->>>>>>> 8fb99237
+
+import {SystemContractsArgs, SharedL2ContractDeployer} from "../l2-tests-abstract/_SharedL2ContractDeployer.sol";
+
+import {L2UtilsBase} from "./L2UtilsBase.sol";
 import {StateTransitionDeployedAddresses, FacetCut} from "deploy-scripts/Utils.sol";
 
 import {DeployL1IntegrationScript} from "../deploy-scripts/DeployL1Integration.s.sol";
@@ -76,89 +53,7 @@
 
     /// @dev We provide a fast form of debugging the L2 contracts using L1 foundry. We also test using zk foundry.
     function initSystemContracts(SystemContractsArgs memory _args) internal virtual override {
-<<<<<<< HEAD
         L2UtilsBase.initSystemContracts(_args);
-=======
-        bytes32 baseTokenAssetId = DataEncoding.encodeNTVAssetId(_args.l1ChainId, ETH_TOKEN_ADDRESS);
-        address wethToken = address(0x1);
-        // we deploy the code to get the contract code with immutables which we then vm.etch
-        address messageRoot = address(new MessageRoot(IBridgehub(L2_BRIDGEHUB_ADDR)));
-        address bridgehub = address(new Bridgehub(_args.l1ChainId, _args.aliasedOwner, 100));
-        address assetRouter = address(
-            new L2AssetRouter(
-                _args.l1ChainId,
-                _args.eraChainId,
-                _args.l1AssetRouter,
-                _args.legacySharedBridge,
-                baseTokenAssetId,
-                _args.aliasedOwner
-            )
-        );
-        address ntv = address(
-            new L2NativeTokenVaultDev(
-                _args.l1ChainId,
-                _args.aliasedOwner,
-                _args.l2TokenProxyBytecodeHash,
-                _args.legacySharedBridge,
-                _args.l2TokenBeacon,
-                _args.contractsDeployedAlready,
-                wethToken,
-                baseTokenAssetId
-            )
-        );
-
-        vm.etch(L2_MESSAGE_ROOT_ADDR, messageRoot.code);
-        MessageRoot(L2_MESSAGE_ROOT_ADDR).initialize();
-
-        vm.etch(L2_BRIDGEHUB_ADDR, bridgehub.code);
-        uint256 prevChainId = block.chainid;
-        vm.chainId(_args.l1ChainId);
-        Bridgehub(L2_BRIDGEHUB_ADDR).initialize(_args.aliasedOwner);
-        vm.chainId(prevChainId);
-        vm.prank(_args.aliasedOwner);
-        Bridgehub(L2_BRIDGEHUB_ADDR).setAddresses(
-            L2_ASSET_ROUTER_ADDR,
-            ICTMDeploymentTracker(_args.l1CtmDeployer),
-            IMessageRoot(L2_MESSAGE_ROOT_ADDR),
-            L2_CHAIN_ASSET_HANDLER_ADDR
-        );
-
-        {
-            address l2messageVerification = address(new L2MessageVerification());
-            vm.etch(address(L2_MESSAGE_VERIFICATION), l2messageVerification.code);
-            address l2MessageRootStorage = address(new DummyL2InteropRootStorage());
-            vm.etch(address(L2_INTEROP_ROOT_STORAGE), l2MessageRootStorage.code);
-            address l2ChainAssetHandler = address(
-                new ChainAssetHandler(
-                    _args.l1ChainId,
-                    _args.aliasedOwner,
-                    IBridgehub(L2_BRIDGEHUB_ADDR),
-                    L2_ASSET_ROUTER_ADDR,
-                    IMessageRoot(L2_MESSAGE_ROOT_ADDR)
-                )
-            );
-            vm.etch(L2_CHAIN_ASSET_HANDLER_ADDR, l2ChainAssetHandler.code);
-        }
-
-        vm.etch(L2_ASSET_ROUTER_ADDR, assetRouter.code);
-        // Initializing reentrancy guard
-        vm.store(
-            L2_ASSET_ROUTER_ADDR,
-            bytes32(0x8e94fed44239eb2314ab7a406345e6c5a8f0ccedf3b600de3d004e672c33abf4),
-            bytes32(uint256(1))
-        );
-
-        stdstore
-            .target(L2_ASSET_ROUTER_ADDR)
-            .sig("assetHandlerAddress(bytes32)")
-            .with_key(baseTokenAssetId)
-            .checked_write(bytes32(uint256(uint160(L2_NATIVE_TOKEN_VAULT_ADDR))));
-
-        vm.etch(L2_NATIVE_TOKEN_VAULT_ADDR, ntv.code);
-
-        vm.store(L2_NATIVE_TOKEN_VAULT_ADDR, bytes32(uint256(251)), bytes32(uint256(_args.l2TokenProxyBytecodeHash)));
-        L2NativeTokenVaultDev(L2_NATIVE_TOKEN_VAULT_ADDR).deployBridgedStandardERC20(_args.aliasedOwner);
->>>>>>> 8fb99237
     }
 
     function deployL2Contracts(uint256 _l1ChainId) public virtual override {
@@ -183,19 +78,13 @@
         addresses.vaults.l1NativeTokenVaultProxy = L2_NATIVE_TOKEN_VAULT_ADDR;
         config.l1ChainId = _l1ChainId;
         console.log("Deploying L2 contracts");
-<<<<<<< HEAD
         if (!_skip) {
             instantiateCreate2Factory();
         }
-        addresses.stateTransition.genesisUpgrade = deploySimpleContract("L1GenesisUpgrade");
-        addresses.stateTransition.verifier = deploySimpleContract("Verifier");
-        addresses.stateTransition.validatorTimelock = deploySimpleContract("ValidatorTimelock");
-=======
-        instantiateCreate2Factory();
+
         addresses.stateTransition.genesisUpgrade = deploySimpleContract("L1GenesisUpgrade", true);
         addresses.stateTransition.verifier = deploySimpleContract("Verifier", true);
         addresses.stateTransition.validatorTimelock = deploySimpleContract("ValidatorTimelock", true);
->>>>>>> 8fb99237
         deployStateTransitionDiamondFacets();
         (
             addresses.stateTransition.chainTypeManagerImplementation,
