--- conflicted
+++ resolved
@@ -7,22 +7,7 @@
 import {L2_ASSET_ROUTER_ADDR, L2_BRIDGEHUB_ADDR, L2_INTEROP_CENTER_ADDR, L2_NATIVE_TOKEN_VAULT_ADDR, L2_SYSTEM_CONTEXT_SYSTEM_CONTRACT_ADDR} from "contracts/common/l2-helpers/L2ContractAddresses.sol";
 import {ISystemContext} from "contracts/common/interfaces/ISystemContext.sol";
 
-<<<<<<< HEAD
 import {StateTransitionDeployedAddresses} from "deploy-scripts/Types.sol";
-=======
-import {L2MessageRoot} from "contracts/bridgehub/L2MessageRoot.sol";
-import {L2AssetRouter} from "contracts/bridge/asset-router/L2AssetRouter.sol";
-import {L2NativeTokenVault} from "contracts/bridge/ntv/L2NativeTokenVault.sol";
-import {L2ChainAssetHandler} from "contracts/bridgehub/L2ChainAssetHandler.sol";
-import {L2NativeTokenVaultDev} from "contracts/dev-contracts/test/L2NativeTokenVaultDev.sol";
-import {ETH_TOKEN_ADDRESS} from "contracts/common/Config.sol";
-import {IMessageRoot} from "contracts/bridgehub/IMessageRoot.sol";
-import {ICTMDeploymentTracker} from "contracts/bridgehub/ICTMDeploymentTracker.sol";
-import {L2MessageVerification} from "contracts/interop/L2MessageVerification.sol";
-import {DummyL2InteropRootStorage} from "contracts/dev-contracts/test/DummyL2InteropRootStorage.sol";
-
-import {StateTransitionDeployedAddresses} from "deploy-scripts/Utils.sol";
->>>>>>> 1470c718
 import {Diamond} from "contracts/state-transition/libraries/Diamond.sol";
 
 import {DeployCTMIntegrationScript} from "../deploy-scripts/DeployCTMIntegration.s.sol";
@@ -64,18 +49,10 @@
             "/test/foundry/l1/integration/deploy-scripts/script-config/config-deploy-l1.toml"
         );
         initializeConfig(inputPath);
-<<<<<<< HEAD
         discoveredBridgehub.bridgehubProxy = L2_BRIDGEHUB_ADDR;
         discoveredBridgehub.assetRouter = L2_ASSET_ROUTER_ADDR;
         discoveredBridgehub.assetRouterAddresses.nativeTokenVault = L2_NATIVE_TOKEN_VAULT_ADDR;
         discoveredBridgehub.interopCenterProxy = L2_INTEROP_CENTER_ADDR;
-=======
-        addresses.transparentProxyAdmin = makeAddr("transparentProxyAdmin");
-        addresses.bridgehub.bridgehubProxy = L2_BRIDGEHUB_ADDR;
-        addresses.bridgehub.interopCenterProxy = L2_INTEROP_CENTER_ADDR;
-        addresses.bridges.l1AssetRouterProxy = L2_ASSET_ROUTER_ADDR;
-        addresses.vaults.l1NativeTokenVaultProxy = L2_NATIVE_TOKEN_VAULT_ADDR;
->>>>>>> 1470c718
         config.l1ChainId = _l1ChainId;
         console.log("Deploying L2 contracts");
         if (!_skip) {
@@ -83,7 +60,7 @@
         }
 
         // TODO refactor
-        addresses.transparentProxyAdmin = address(0x1);
+        addresses.transparentProxyAdmin = makeAddr("transparentProxyAdmin");
         addresses.stateTransition.genesisUpgrade = deploySimpleContract("L1GenesisUpgrade", true);
         addresses.stateTransition.verifier = deploySimpleContract("Verifier", true);
         addresses.stateTransition.validatorTimelock = deploySimpleContract("ValidatorTimelock", true);
