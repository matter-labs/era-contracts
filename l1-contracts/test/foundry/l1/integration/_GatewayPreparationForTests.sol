--- conflicted
+++ resolved
@@ -1,13 +1,9 @@
 import {stdToml} from "forge-std/StdToml.sol";
 import {Script, console2 as console} from "forge-std/Script.sol";
 
-<<<<<<< HEAD
-import {GatewayPreparation} from "deploy-scripts/GatewayPreparation.s.sol";
-import {IZKChain} from "contracts/state-transition/chain-interfaces/IZKChain.sol";
-import {IBridgehub} from "contracts/bridgehub/IBridgehub.sol";
-import {IL1AssetRouter} from "contracts/bridge/asset-router/IL1AssetRouter.sol";
-contract GatewayPreparationForTests is GatewayPreparation {
-=======
+// import {IZKChain} from "contracts/state-transition/chain-interfaces/IZKChain.sol";
+// import {IBridgehub} from "contracts/bridgehub/IBridgehub.sol";
+// import {IL1AssetRouter} from "contracts/bridge/asset-router/IL1AssetRouter.sol";
 import {GatewayGovernanceUtils} from "deploy-scripts/gateway/GatewayGovernanceUtils.s.sol";
 import {Bridgehub} from "contracts/bridgehub/Bridgehub.sol";
 
@@ -19,7 +15,6 @@
 import {Call} from "contracts/governance/Common.sol";
 
 contract GatewayPreparationForTests is Script, GatewayGovernanceUtils {
->>>>>>> 8fb99237
     using stdToml for string;
 
     function initializeConfig() internal {
@@ -29,11 +24,33 @@
         string memory toml = vm.readFile(path);
 
         uint256 gatewayChainId = toml.readUint("$.chain.chain_chain_id");
+        // config.gatewayChainId = 506; //toml.readUint("$.chain.chain_chain_id");
+        // // currently there is a single gateway test file.
+        // console.log("Gateway chain id skipped value = %s", toml.readUint("$.chain.chain_chain_id"));
 
         // Grab config from output of l1 deployment
         path = string.concat(root, vm.envString("L1_OUTPUT"));
         toml = vm.readFile(path);
 
+        // config.gatewayChainId = 506; //toml.readUint("$.chain.chain_chain_id");
+        // // currently there is a single gateway test file.
+        // console.log("Gateway chain id skipped value = %s", toml.readUint("$.chain.chain_chain_id"));
+
+        // path = string.concat(root, vm.envString("GATEWAY_AS_CHAIN_OUTPUT"));
+        // toml = vm.readFile(path);
+
+        // config.gatewayChainAdmin = IZKChain(IBridgehub(config.bridgehub).getZKChain(config.gatewayChainId)).getAdmin();
+        // // toml.readAddress("$.chain_admin_addr");
+        // config.gatewayChainProxyAdmin = toml.readAddress("$.chain_proxy_admin_addr");
+        // config.gatewayAccessControlRestriction = toml.readAddress(
+        //     "$.deployed_addresses.access_control_restriction_addr"
+        // );
+        // config.l1NullifierProxy = address(IL1AssetRouter(IBridgehub(config.bridgehub).assetRouter()).L1_NULLIFIER());
+
+        // console.log("chain chain id = ", config.gatewayChainId);
+
+        // // This value is never checked in the integration tests
+        // config.gatewayDiamondCutData = hex"";
         _initializeGatewayGovernanceConfig(
             GatewayGovernanceConfig({
                 bridgehubProxy: toml.readAddress("$.deployed_addresses.bridgehub.bridgehub_proxy_addr"),
@@ -85,15 +102,9 @@
             true
         );
 
-<<<<<<< HEAD
-        config.gatewayChainId = 506; //toml.readUint("$.chain.chain_chain_id");
-        // currently there is a single gateway test file.
-        console.log("Gateway chain id skipped value = %s", toml.readUint("$.chain.chain_chain_id"));
-=======
         address[] memory addressesToGrantWhitelist = new address[](2);
         addressesToGrantWhitelist[0] = _gatewayGovernanceConfig.ctmDeploymentTrackerProxy;
         addressesToGrantWhitelist[1] = Bridgehub(_gatewayGovernanceConfig.bridgehubProxy).owner();
->>>>>>> 8fb99237
 
         adminScript.grantGatewayWhitelist(
             _gatewayGovernanceConfig.bridgehubProxy,
@@ -103,15 +114,6 @@
         );
     }
 
-<<<<<<< HEAD
-        config.gatewayChainAdmin = IZKChain(IBridgehub(config.bridgehub).getZKChain(config.gatewayChainId)).getAdmin();
-        // toml.readAddress("$.chain_admin_addr");
-        config.gatewayChainProxyAdmin = toml.readAddress("$.chain_proxy_admin_addr");
-        config.gatewayAccessControlRestriction = toml.readAddress(
-            "$.deployed_addresses.access_control_restriction_addr"
-        );
-        config.l1NullifierProxy = address(IL1AssetRouter(IBridgehub(config.bridgehub).assetRouter()).L1_NULLIFIER());
-=======
     function migrateChainToGateway(uint256 migratingChainId) public {
         AdminFunctions adminScript = new AdminFunctions();
         adminScript.migrateChainToGateway(
@@ -125,7 +127,6 @@
             true
         );
     }
->>>>>>> 8fb99237
 
     function fullGatewayRegistration() public {
         Call[] memory calls = _prepareGatewayGovernanceCalls(
