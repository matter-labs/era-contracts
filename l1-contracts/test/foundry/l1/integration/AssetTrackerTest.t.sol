--- conflicted
+++ resolved
@@ -238,16 +238,12 @@
             abi.encodeWithSelector(IChainAssetHandler.migrationNumber.selector),
             abi.encode(migrationNumber)
         );
-<<<<<<< HEAD
         console.log("chainAssetHandler", address(ecosystemAddresses.bridgehub.chainAssetHandlerProxy));
-=======
         vm.mockCall(
             address(L2_CHAIN_ASSET_HANDLER_ADDR),
             abi.encodeWithSelector(IChainAssetHandler.chainInitialMigrationNumber.selector),
             abi.encode(migrationNumber - 1)
         );
-        console.log("chainAssetHandler", address(addresses.ecosystemAddresses.bridgehub.chainAssetHandlerProxy));
->>>>>>> 3bef4052
         vm.mockCall(
             address(ecosystemAddresses.bridgehub.chainAssetHandlerProxy),
             abi.encodeWithSelector(IChainAssetHandler.migrationNumber.selector),
