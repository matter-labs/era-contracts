--- conflicted
+++ resolved
@@ -87,13 +87,8 @@
         l2TokenAssetId = DataEncoding.encodeNTVAssetId(chainId, address(1));
         bytes memory transferData = DataEncoding.encodeBridgeMintData({
             _originalCaller: ETH_TOKEN_ADDRESS,
-<<<<<<< HEAD
-            _l2Receiver: address(this),
-            _l1Token: _tokenAddress,
-=======
             _remoteReceiver: address(this),
             _originToken: ETH_TOKEN_ADDRESS,
->>>>>>> a2d357b1
             _amount: 100,
             _erc20Metadata: BridgeHelper.getERC20Getters(_tokenAddress, chainId)
         });
