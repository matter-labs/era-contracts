--- conflicted
+++ resolved
@@ -89,13 +89,8 @@
         l2TokenAssetId = DataEncoding.encodeNTVAssetId(chainId, _tokenAddress);
         bytes memory transferData = DataEncoding.encodeBridgeMintData({
             _originalCaller: ETH_TOKEN_ADDRESS,
-<<<<<<< HEAD
             _remoteReceiver: address(this),
             _originToken: ETH_TOKEN_ADDRESS,
-=======
-            _l2Receiver: address(this),
-            _l1Token: _tokenAddress,
->>>>>>> 4eec9d4e
             _amount: 100,
             _erc20Metadata: BridgeHelper.getERC20Getters(_tokenAddress, chainId)
         });
