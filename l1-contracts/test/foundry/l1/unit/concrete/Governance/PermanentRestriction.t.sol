pragma solidity 0.8.28;

import "@openzeppelin/contracts-v4/utils/Strings.sol";
import {TransparentUpgradeableProxy} from "@openzeppelin/contracts-v4/proxy/transparent/TransparentUpgradeableProxy.sol";
import {L1Bridgehub} from "contracts/bridgehub/L1Bridgehub.sol";
<<<<<<< HEAD
import {L2TransactionRequestTwoBridgesOuter, BridgehubBurnCTMAssetData} from "contracts/bridgehub/IBridgehub.sol";
=======
import {BridgehubBurnCTMAssetData, IBridgehub, L2TransactionRequestTwoBridgesOuter} from "contracts/bridgehub/IBridgehub.sol";
>>>>>>> 49c31562
import {Diamond} from "contracts/state-transition/libraries/Diamond.sol";
import {ChainTypeManager} from "contracts/state-transition/ChainTypeManager.sol";
import {DiamondInit} from "contracts/state-transition/chain-deps/DiamondInit.sol";
import {PermanentRestriction} from "contracts/governance/PermanentRestriction.sol";
import {IPermanentRestriction} from "contracts/governance/IPermanentRestriction.sol";
import {CallNotAllowed, InvalidSelector, NotAllowed, RemovingPermanentRestriction, UnallowedImplementation, UnsupportedEncodingVersion, ZeroAddress} from "contracts/common/L1ContractErrors.sol";
import {Call} from "contracts/governance/Common.sol";
import {IZKChain} from "contracts/state-transition/chain-interfaces/IZKChain.sol";
import {FeeParams, PubdataPricingMode, VerifierParams} from "contracts/state-transition/chain-deps/ZKChainStorage.sol";
import {IAdmin} from "contracts/state-transition/chain-interfaces/IAdmin.sol";
import {AccessControlRestriction} from "contracts/governance/AccessControlRestriction.sol";
import {ChainAdmin} from "contracts/governance/ChainAdmin.sol";
import {IChainAdmin} from "contracts/governance/IChainAdmin.sol";
import {ChainTypeManagerTest} from "test/foundry/l1/unit/concrete/state-transition/ChainTypeManager/_ChainTypeManager_Shared.t.sol";
import {DataEncoding} from "contracts/common/libraries/DataEncoding.sol";
import {ICTMDeploymentTracker} from "contracts/bridgehub/ICTMDeploymentTracker.sol";
import {IMessageRoot} from "contracts/bridgehub/IMessageRoot.sol";
import {L1MessageRoot} from "contracts/bridgehub/L1MessageRoot.sol";
import {IL1AssetRouter} from "contracts/bridge/asset-router/IL1AssetRouter.sol";
import {IL1Nullifier} from "contracts/bridge/interfaces/IL1Nullifier.sol";
import {L2ContractHelper} from "contracts/common/l2-helpers/L2ContractHelper.sol";
import {IAssetRouterBase} from "contracts/bridge/asset-router/IAssetRouterBase.sol";
import {IERC20Metadata} from "@openzeppelin/contracts-v4/token/ERC20/extensions/IERC20Metadata.sol";

contract TestPermanentRestriction is PermanentRestriction {
    constructor(IBridgehub _bridgehub, address _l2AdminFactory) PermanentRestriction(_bridgehub, _l2AdminFactory) {}

    function isAdminOfAChain(address _chain) external view returns (bool) {
        return _isAdminOfAChain(_chain);
    }

    function getNewAdminFromMigration(Call calldata _call) external view returns (address, bool) {
        return _getNewAdminFromMigration(_call);
    }
}

contract PermanentRestrictionTest is ChainTypeManagerTest {
    ChainAdmin internal chainAdmin;
    AccessControlRestriction internal restriction;
    TestPermanentRestriction internal permRestriction;

    address constant L2_FACTORY_ADDR = address(0);

    address internal owner;
    address internal hyperchain;

    function setUp() public {
        deploy();

        createNewChainBridgehub();

        owner = makeAddr("owner");
        hyperchain = chainContractAddress.getHyperchain(chainId);
        (permRestriction, ) = _deployPermRestriction(bridgehub, L2_FACTORY_ADDR, owner);
        restriction = new AccessControlRestriction(0, owner);
        address[] memory restrictions = new address[](1);
        restrictions[0] = address(restriction);
        chainAdmin = new ChainAdmin(restrictions);
    }

    function _deployPermRestriction(
        IBridgehub _bridgehub,
        address _l2AdminFactory,
        address _owner
    ) internal returns (TestPermanentRestriction proxy, TestPermanentRestriction impl) {
        impl = new TestPermanentRestriction(_bridgehub, _l2AdminFactory);
        TransparentUpgradeableProxy tup = new TransparentUpgradeableProxy(
            address(impl),
            address(uint160(1)),
            abi.encodeCall(PermanentRestriction.initialize, (_owner))
        );

        proxy = TestPermanentRestriction(address(tup));
    }

    function test_ownerAsAddressZero() public {
        TestPermanentRestriction impl = new TestPermanentRestriction(bridgehub, L2_FACTORY_ADDR);
        vm.expectRevert(ZeroAddress.selector);
        new TransparentUpgradeableProxy(
            address(impl),
            address(uint160(1)),
            abi.encodeCall(PermanentRestriction.initialize, (address(0)))
        );
    }

    function test_setAllowedAdminImplementation(bytes32 implementationHash) public {
        vm.expectEmit(true, false, false, true);
        emit IPermanentRestriction.AdminImplementationAllowed(implementationHash, true);

        vm.prank(owner);
        permRestriction.setAllowedAdminImplementation(implementationHash, true);
    }

    function test_setAllowedData(bytes memory data) public {
        vm.expectEmit(false, false, false, true);
        emit IPermanentRestriction.AllowedDataChanged(data, true);

        vm.prank(owner);
        permRestriction.setAllowedData(data, true);
    }

    function test_setSelectorShouldBeValidated(bytes4 selector) public {
        vm.expectEmit(true, false, false, true);
        emit IPermanentRestriction.SelectorValidationChanged(selector, true);

        vm.prank(owner);
        permRestriction.setSelectorShouldBeValidated(selector, true);
    }

    function isAddressAdmin(address chainAddr, address _potentialAdmin) internal returns (bool) {
        // The permanent restriction compares it only against the msg.sender,
        // so we have to use `prank` to test the function
        vm.prank(_potentialAdmin);
        return permRestriction.isAdminOfAChain(chainAddr);
    }

    function test_isAdminOfAChainIsAddressZero() public {
        assertFalse(permRestriction.isAdminOfAChain(address(0)));
    }

    function test_isAdminOfAChainNotAHyperchain() public {
        assertFalse(permRestriction.isAdminOfAChain(makeAddr("random")));
    }

    function test_isAdminOfAChainOfAChainNotAnAdmin() public {
        assertFalse(permRestriction.isAdminOfAChain(hyperchain));
    }

    function test_tryCompareAdminOfAChain() public {
        assertTrue(isAddressAdmin(hyperchain, newChainAdmin));
    }

    function test_validateCallTooShortData() public {
        Call memory call = Call({target: hyperchain, value: 0, data: ""});

        vm.startPrank(newChainAdmin);
        permRestriction.validateCall(call, owner);
        vm.stopPrank();
    }

    function test_validateCallSetPendingAdminUnallowedImplementation() public {
        Call memory call = Call({
            target: hyperchain,
            value: 0,
            data: abi.encodeWithSelector(IAdmin.setPendingAdmin.selector, owner)
        });

        vm.expectRevert(abi.encodeWithSelector(UnallowedImplementation.selector, owner.codehash));

        vm.startPrank(newChainAdmin);
        permRestriction.validateCall(call, owner);
        vm.stopPrank();
    }

    function test_validateCallSetPendingAdminRemovingPermanentRestriction() public {
        vm.prank(owner);
        permRestriction.setAllowedAdminImplementation(address(chainAdmin).codehash, true);

        Call memory call = Call({
            target: hyperchain,
            value: 0,
            data: abi.encodeWithSelector(IAdmin.setPendingAdmin.selector, address(chainAdmin))
        });

        vm.expectRevert(RemovingPermanentRestriction.selector);

        vm.startPrank(newChainAdmin);
        permRestriction.validateCall(call, owner);
        vm.stopPrank();
    }

    function test_validateCallSetPendingAdmin() public {
        vm.prank(owner);
        permRestriction.setAllowedAdminImplementation(address(chainAdmin).codehash, true);

        vm.prank(address(chainAdmin));
        chainAdmin.addRestriction(address(permRestriction));

        Call memory call = Call({
            target: hyperchain,
            value: 0,
            data: abi.encodeWithSelector(IAdmin.setPendingAdmin.selector, address(chainAdmin))
        });

        vm.startPrank(newChainAdmin);
        permRestriction.validateCall(call, owner);
        vm.stopPrank();
    }

    function test_validateCallNotValidatedSelector() public {
        Call memory call = Call({
            target: hyperchain,
            value: 0,
            data: abi.encodeWithSelector(IAdmin.acceptAdmin.selector)
        });

        vm.startPrank(newChainAdmin);
        permRestriction.validateCall(call, owner);
        vm.stopPrank();
    }

    function test_validateCallCallNotAllowed() public {
        vm.prank(owner);
        permRestriction.setSelectorShouldBeValidated(IAdmin.acceptAdmin.selector, true);
        Call memory call = Call({
            target: hyperchain,
            value: 0,
            data: abi.encodeWithSelector(IAdmin.acceptAdmin.selector)
        });

        vm.expectRevert(abi.encodeWithSelector(CallNotAllowed.selector, call.data));

        vm.startPrank(newChainAdmin);
        permRestriction.validateCall(call, owner);
        vm.stopPrank();
    }

    function test_validateCall() public {
        vm.prank(owner);
        permRestriction.setSelectorShouldBeValidated(IAdmin.acceptAdmin.selector, true);
        Call memory call = Call({
            target: hyperchain,
            value: 0,
            data: abi.encodeWithSelector(IAdmin.acceptAdmin.selector)
        });

        vm.prank(owner);
        permRestriction.setAllowedData(call.data, true);

        vm.startPrank(newChainAdmin);
        permRestriction.validateCall(call, owner);
        vm.stopPrank();
    }

    function _encodeMigraationCall(
        bool correctTarget,
        bool correctSelector,
        bool correctSecondBridge,
        bool correctEncodingVersion,
        bool correctAssetId,
        address l2Admin
    ) internal returns (Call memory call) {
        if (!correctTarget) {
            call.target = address(0);
            return call;
        }
        call.target = address(bridgehub);

        if (!correctSelector) {
            call.data = hex"00000000";
            return call;
        }

        L2TransactionRequestTwoBridgesOuter memory outer = L2TransactionRequestTwoBridgesOuter({
            chainId: chainId,
            mintValue: 0,
            l2Value: 0,
            l2GasLimit: 0,
            l2GasPerPubdataByteLimit: 0,
            refundRecipient: address(0),
            secondBridgeAddress: address(0),
            secondBridgeValue: 0,
            secondBridgeCalldata: hex""
        });
        if (!correctSecondBridge) {
            call.data = abi.encodeCall(IBridgehub.requestL2TransactionTwoBridges, (outer));
            // 0 is not correct second bridge
            return call;
        }
        outer.secondBridgeAddress = sharedBridge;

        uint8 encoding = correctEncodingVersion ? 1 : 12;

        bytes32 chainAssetId = correctAssetId ? bridgehub.ctmAssetIdFromChainId(chainId) : bytes32(0);

        bytes memory bridgehubData = abi.encode(
            BridgehubBurnCTMAssetData({
                // Gateway chain id, we do not need it
                chainId: 0,
                ctmData: abi.encode(l2Admin, hex""),
                chainData: abi.encode(IZKChain(IBridgehub(bridgehub).getZKChain(chainId)).getProtocolVersion())
            })
        );
        outer.secondBridgeCalldata = abi.encodePacked(bytes1(encoding), abi.encode(chainAssetId, bridgehubData));

        call.data = abi.encodeCall(IBridgehub.requestL2TransactionTwoBridges, (outer));
    }

    function assertInvalidMigrationCall(Call memory call) public {
        (address newAdmin, bool migration) = permRestriction.getNewAdminFromMigration(call);
        assertFalse(migration);
        assertEq(newAdmin, address(0));
    }

    function test_tryGetNewAdminFromMigrationRevertWhenInvalidSelector() public {
        Call memory call = _encodeMigraationCall(false, true, true, true, true, address(0));

        assertInvalidMigrationCall(call);
    }

    function test_tryGetNewAdminFromMigrationRevertWhenNotBridgehub() public {
        Call memory call = _encodeMigraationCall(true, false, true, true, true, address(0));

        assertInvalidMigrationCall(call);
    }

    function test_tryGetNewAdminFromMigrationRevertWhenNotSharedBridge() public {
        Call memory call = _encodeMigraationCall(true, true, false, true, true, address(0));

        assertInvalidMigrationCall(call);
    }

    function test_tryGetNewAdminFromMigrationRevertWhenIncorrectEncoding() public {
        Call memory call = _encodeMigraationCall(true, true, true, false, true, address(0));

        assertInvalidMigrationCall(call);
    }

    function test_tryGetNewAdminFromMigrationRevertWhenIncorrectAssetId() public {
        Call memory call = _encodeMigraationCall(true, true, true, true, false, address(0));

        assertInvalidMigrationCall(call);
    }

    function test_tryGetNewAdminFromMigrationShouldWorkCorrectly() public {
        address l2Addr = makeAddr("l2Addr");
        Call memory call = _encodeMigraationCall(true, true, true, true, true, l2Addr);

        (address newAdmin, bool migration) = permRestriction.getNewAdminFromMigration(call);
        assertTrue(migration);
        assertEq(newAdmin, l2Addr);
    }

    function test_validateMigrationToL2RevertNotAllowed() public {
        Call memory call = _encodeMigraationCall(true, true, true, true, true, address(0));

        vm.expectRevert(abi.encodeWithSelector(NotAllowed.selector, address(0)));
        permRestriction.validateCall(call, owner);
    }

    function test_validateMigrationToL2() public {
        address expectedAddress = L2ContractHelper.computeCreateAddress(L2_FACTORY_ADDR, uint256(0));

        vm.expectEmit(true, false, false, true);
        emit IPermanentRestriction.AllowL2Admin(expectedAddress);
        permRestriction.allowL2Admin(uint256(0));

        Call memory call = _encodeMigraationCall(true, true, true, true, true, expectedAddress);

        // Should not fail
        permRestriction.validateCall(call, owner);
    }

    function createNewChainBridgehub() internal {
        bytes[] memory factoryDeps = new bytes[](0);
        vm.stopPrank();
        vm.startPrank(governor);
        bridgehub.addChainTypeManager(address(chainContractAddress));
        bridgehub.addTokenAssetId(DataEncoding.encodeNTVAssetId(block.chainid, baseToken));
<<<<<<< HEAD
        bridgehub.setAddresses(sharedBridge, ICTMDeploymentTracker(address(0)), new L1MessageRoot(bridgehub));
=======
        bridgehub.setAddresses(
            sharedBridge,
            ICTMDeploymentTracker(address(0)),
            new L1MessageRoot(bridgehub),
            address(0)
        );
>>>>>>> 49c31562
        vm.stopPrank();

        // ctm deployer address is 0 in this test
        vm.startPrank(address(0));
        bridgehub.setCTMAssetAddress(
            bytes32(uint256(uint160(address(chainContractAddress)))),
            address(chainContractAddress)
        );
        vm.stopPrank();

        address l1Nullifier = makeAddr("l1Nullifier");
        vm.mockCall(
            address(sharedBridge),
            abi.encodeWithSelector(IL1AssetRouter.L1_NULLIFIER.selector),
            abi.encode(l1Nullifier)
        );
        vm.mockCall(
            address(sharedBridge),
            abi.encodeWithSelector(IAssetRouterBase.assetHandlerAddress.selector),
            abi.encode(bridgehub)
        );
        vm.mockCall(
            address(bridgehub),
            abi.encodeWithSelector(IBridgehub.baseToken.selector, chainId),
            abi.encode(baseToken)
        );
        vm.mockCall(address(baseToken), abi.encodeWithSelector(IERC20Metadata.name.selector), abi.encode("TestToken"));
        vm.mockCall(address(baseToken), abi.encodeWithSelector(IERC20Metadata.symbol.selector), abi.encode("TT"));

        vm.startPrank(governor);
        bridgehub.createNewChain({
            _chainId: chainId,
            _chainTypeManager: address(chainContractAddress),
            _baseTokenAssetId: DataEncoding.encodeNTVAssetId(block.chainid, baseToken),
            _salt: 0,
            _admin: newChainAdmin,
            _initData: getCTMInitData(),
            _factoryDeps: factoryDeps
        });
        vm.stopPrank();
    }
}<|MERGE_RESOLUTION|>--- conflicted
+++ resolved
@@ -3,11 +3,7 @@
 import "@openzeppelin/contracts-v4/utils/Strings.sol";
 import {TransparentUpgradeableProxy} from "@openzeppelin/contracts-v4/proxy/transparent/TransparentUpgradeableProxy.sol";
 import {L1Bridgehub} from "contracts/bridgehub/L1Bridgehub.sol";
-<<<<<<< HEAD
-import {L2TransactionRequestTwoBridgesOuter, BridgehubBurnCTMAssetData} from "contracts/bridgehub/IBridgehub.sol";
-=======
 import {BridgehubBurnCTMAssetData, IBridgehub, L2TransactionRequestTwoBridgesOuter} from "contracts/bridgehub/IBridgehub.sol";
->>>>>>> 49c31562
 import {Diamond} from "contracts/state-transition/libraries/Diamond.sol";
 import {ChainTypeManager} from "contracts/state-transition/ChainTypeManager.sol";
 import {DiamondInit} from "contracts/state-transition/chain-deps/DiamondInit.sol";
@@ -367,16 +363,12 @@
         vm.startPrank(governor);
         bridgehub.addChainTypeManager(address(chainContractAddress));
         bridgehub.addTokenAssetId(DataEncoding.encodeNTVAssetId(block.chainid, baseToken));
-<<<<<<< HEAD
-        bridgehub.setAddresses(sharedBridge, ICTMDeploymentTracker(address(0)), new L1MessageRoot(bridgehub));
-=======
         bridgehub.setAddresses(
             sharedBridge,
             ICTMDeploymentTracker(address(0)),
             new L1MessageRoot(bridgehub),
             address(0)
         );
->>>>>>> 49c31562
         vm.stopPrank();
 
         // ctm deployer address is 0 in this test
