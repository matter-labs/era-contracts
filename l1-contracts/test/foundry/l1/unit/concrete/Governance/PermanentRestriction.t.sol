--- conflicted
+++ resolved
@@ -372,16 +372,10 @@
         bridgehub.setAddresses(
             sharedBridge,
             ICTMDeploymentTracker(address(0)),
-<<<<<<< HEAD
             messageRootNew,
             address(chainAssetHandler),
             address(0x000000000000000000000000000000000002000a)
         ); // kl todo maybe address(1)
-=======
-            new L1MessageRoot(address(bridgehub)),
-            address(0)
-        );
->>>>>>> 919ff231
         vm.stopPrank();
 
         // ctm deployer address is 0 in this test
