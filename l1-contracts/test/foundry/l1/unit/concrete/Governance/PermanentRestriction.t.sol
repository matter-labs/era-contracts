pragma solidity 0.8.28;

import "@openzeppelin/contracts-v4/utils/Strings.sol";
import {TransparentUpgradeableProxy} from "@openzeppelin/contracts-v4/proxy/transparent/TransparentUpgradeableProxy.sol";
import {L1Bridgehub} from "contracts/bridgehub/L1Bridgehub.sol";
import {BridgehubBurnCTMAssetData, IBridgehub, L2TransactionRequestTwoBridgesOuter} from "contracts/bridgehub/IBridgehub.sol";
import {Diamond} from "contracts/state-transition/libraries/Diamond.sol";
import {ChainTypeManager} from "contracts/state-transition/ChainTypeManager.sol";
import {DiamondInit} from "contracts/state-transition/chain-deps/DiamondInit.sol";
import {PermanentRestriction} from "contracts/governance/PermanentRestriction.sol";
import {IPermanentRestriction} from "contracts/governance/IPermanentRestriction.sol";
import {CallNotAllowed, InvalidSelector, NotAllowed, RemovingPermanentRestriction, UnallowedImplementation, UnsupportedEncodingVersion, ZeroAddress} from "contracts/common/L1ContractErrors.sol";
import {Call} from "contracts/governance/Common.sol";
import {IZKChain} from "contracts/state-transition/chain-interfaces/IZKChain.sol";
import {FeeParams, PubdataPricingMode, VerifierParams} from "contracts/state-transition/chain-deps/ZKChainStorage.sol";
import {IAdmin} from "contracts/state-transition/chain-interfaces/IAdmin.sol";
import {AccessControlRestriction} from "contracts/governance/AccessControlRestriction.sol";
import {ChainAdmin} from "contracts/governance/ChainAdmin.sol";
import {IChainAdmin} from "contracts/governance/IChainAdmin.sol";
import {ChainTypeManagerTest} from "test/foundry/l1/unit/concrete/state-transition/ChainTypeManager/_ChainTypeManager_Shared.t.sol";
import {DataEncoding} from "contracts/common/libraries/DataEncoding.sol";
import {ICTMDeploymentTracker} from "contracts/bridgehub/ICTMDeploymentTracker.sol";
import {IMessageRoot} from "contracts/bridgehub/IMessageRoot.sol";
import {L1MessageRoot} from "contracts/bridgehub/L1MessageRoot.sol";
import {IL1AssetRouter} from "contracts/bridge/asset-router/IL1AssetRouter.sol";
import {IL1Nullifier} from "contracts/bridge/interfaces/IL1Nullifier.sol";
import {L2ContractHelper} from "contracts/common/l2-helpers/L2ContractHelper.sol";
import {IAssetRouterBase} from "contracts/bridge/asset-router/IAssetRouterBase.sol";
import {IERC20Metadata} from "@openzeppelin/contracts-v4/token/ERC20/extensions/IERC20Metadata.sol";

contract TestPermanentRestriction is PermanentRestriction {
    constructor(IBridgehub _bridgehub, address _l2AdminFactory) PermanentRestriction(_bridgehub, _l2AdminFactory) {}

    function isAdminOfAChain(address _chain) external view returns (bool) {
        return _isAdminOfAChain(_chain);
    }

    function getNewAdminFromMigration(Call calldata _call) external view returns (address, bool) {
        return _getNewAdminFromMigration(_call);
    }
}

contract PermanentRestrictionTest is ChainTypeManagerTest {
    uint256 internal L1_CHAIN_ID;
    ChainAdmin internal chainAdmin;
    AccessControlRestriction internal restriction;
    TestPermanentRestriction internal permRestriction;

    address constant L2_FACTORY_ADDR = address(0);

    address internal owner;
    address internal hyperchain;

    function setUp() public {
        deploy();

        createNewChainBridgehub();

        owner = makeAddr("owner");
        hyperchain = chainContractAddress.getHyperchain(chainId);
        (permRestriction, ) = _deployPermRestriction(bridgehub, L2_FACTORY_ADDR, owner);
        restriction = new AccessControlRestriction(0, owner);
        address[] memory restrictions = new address[](1);
        restrictions[0] = address(restriction);
        chainAdmin = new ChainAdmin(restrictions);
        L1_CHAIN_ID = 5;
    }

    function _deployPermRestriction(
        IBridgehub _bridgehub,
        address _l2AdminFactory,
        address _owner
    ) internal returns (TestPermanentRestriction proxy, TestPermanentRestriction impl) {
        impl = new TestPermanentRestriction(_bridgehub, _l2AdminFactory);
        TransparentUpgradeableProxy tup = new TransparentUpgradeableProxy(
            address(impl),
            address(uint160(1)),
            abi.encodeCall(PermanentRestriction.initialize, (_owner))
        );

        proxy = TestPermanentRestriction(address(tup));
    }

    function test_ownerAsAddressZero() public {
        TestPermanentRestriction impl = new TestPermanentRestriction(bridgehub, L2_FACTORY_ADDR);
        vm.expectRevert(ZeroAddress.selector);
        new TransparentUpgradeableProxy(
            address(impl),
            address(uint160(1)),
            abi.encodeCall(PermanentRestriction.initialize, (address(0)))
        );
    }

    function test_setAllowedAdminImplementation(bytes32 implementationHash) public {
        vm.expectEmit(true, false, false, true);
        emit IPermanentRestriction.AdminImplementationAllowed(implementationHash, true);

        vm.prank(owner);
        permRestriction.setAllowedAdminImplementation(implementationHash, true);
    }

    function test_setAllowedData(bytes memory data) public {
        vm.expectEmit(false, false, false, true);
        emit IPermanentRestriction.AllowedDataChanged(data, true);

        vm.prank(owner);
        permRestriction.setAllowedData(data, true);
    }

    function test_setSelectorShouldBeValidated(bytes4 selector) public {
        vm.expectEmit(true, false, false, true);
        emit IPermanentRestriction.SelectorValidationChanged(selector, true);

        vm.prank(owner);
        permRestriction.setSelectorShouldBeValidated(selector, true);
    }

    function isAddressAdmin(address chainAddr, address _potentialAdmin) internal returns (bool) {
        // The permanent restriction compares it only against the msg.sender,
        // so we have to use `prank` to test the function
        vm.prank(_potentialAdmin);
        return permRestriction.isAdminOfAChain(chainAddr);
    }

    function test_isAdminOfAChainIsAddressZero() public {
        assertFalse(permRestriction.isAdminOfAChain(address(0)));
    }

    function test_isAdminOfAChainNotAHyperchain() public {
        assertFalse(permRestriction.isAdminOfAChain(makeAddr("random")));
    }

    function test_isAdminOfAChainOfAChainNotAnAdmin() public {
        assertFalse(permRestriction.isAdminOfAChain(hyperchain));
    }

    function test_tryCompareAdminOfAChain() public {
        assertTrue(isAddressAdmin(hyperchain, newChainAdmin));
    }

    function test_validateCallTooShortData() public {
        Call memory call = Call({target: hyperchain, value: 0, data: ""});

        vm.startPrank(newChainAdmin);
        permRestriction.validateCall(call, owner);
        vm.stopPrank();
    }

    function test_validateCallSetPendingAdminUnallowedImplementation() public {
        Call memory call = Call({
            target: hyperchain,
            value: 0,
            data: abi.encodeWithSelector(IAdmin.setPendingAdmin.selector, owner)
        });

        vm.expectRevert(abi.encodeWithSelector(UnallowedImplementation.selector, owner.codehash));

        vm.startPrank(newChainAdmin);
        permRestriction.validateCall(call, owner);
        vm.stopPrank();
    }

    function test_validateCallSetPendingAdminRemovingPermanentRestriction() public {
        vm.prank(owner);
        permRestriction.setAllowedAdminImplementation(address(chainAdmin).codehash, true);

        Call memory call = Call({
            target: hyperchain,
            value: 0,
            data: abi.encodeWithSelector(IAdmin.setPendingAdmin.selector, address(chainAdmin))
        });

        vm.expectRevert(RemovingPermanentRestriction.selector);

        vm.startPrank(newChainAdmin);
        permRestriction.validateCall(call, owner);
        vm.stopPrank();
    }

    function test_validateCallSetPendingAdmin() public {
        vm.prank(owner);
        permRestriction.setAllowedAdminImplementation(address(chainAdmin).codehash, true);

        vm.prank(address(chainAdmin));
        chainAdmin.addRestriction(address(permRestriction));

        Call memory call = Call({
            target: hyperchain,
            value: 0,
            data: abi.encodeWithSelector(IAdmin.setPendingAdmin.selector, address(chainAdmin))
        });

        vm.startPrank(newChainAdmin);
        permRestriction.validateCall(call, owner);
        vm.stopPrank();
    }

    function test_validateCallNotValidatedSelector() public {
        Call memory call = Call({
            target: hyperchain,
            value: 0,
            data: abi.encodeWithSelector(IAdmin.acceptAdmin.selector)
        });

        vm.startPrank(newChainAdmin);
        permRestriction.validateCall(call, owner);
        vm.stopPrank();
    }

    function test_validateCallCallNotAllowed() public {
        vm.prank(owner);
        permRestriction.setSelectorShouldBeValidated(IAdmin.acceptAdmin.selector, true);
        Call memory call = Call({
            target: hyperchain,
            value: 0,
            data: abi.encodeWithSelector(IAdmin.acceptAdmin.selector)
        });

        vm.expectRevert(abi.encodeWithSelector(CallNotAllowed.selector, call.data));

        vm.startPrank(newChainAdmin);
        permRestriction.validateCall(call, owner);
        vm.stopPrank();
    }

    function test_validateCall() public {
        vm.prank(owner);
        permRestriction.setSelectorShouldBeValidated(IAdmin.acceptAdmin.selector, true);
        Call memory call = Call({
            target: hyperchain,
            value: 0,
            data: abi.encodeWithSelector(IAdmin.acceptAdmin.selector)
        });

        vm.prank(owner);
        permRestriction.setAllowedData(call.data, true);

        vm.startPrank(newChainAdmin);
        permRestriction.validateCall(call, owner);
        vm.stopPrank();
    }

    function _encodeMigraationCall(
        bool correctTarget,
        bool correctSelector,
        bool correctSecondBridge,
        bool correctEncodingVersion,
        bool correctAssetId,
        address l2Admin
    ) internal returns (Call memory call) {
        if (!correctTarget) {
            call.target = address(0);
            return call;
        }
        call.target = address(bridgehub);

        if (!correctSelector) {
            call.data = hex"00000000";
            return call;
        }

        L2TransactionRequestTwoBridgesOuter memory outer = L2TransactionRequestTwoBridgesOuter({
            chainId: chainId,
            mintValue: 0,
            l2Value: 0,
            l2GasLimit: 0,
            l2GasPerPubdataByteLimit: 0,
            refundRecipient: address(0),
            secondBridgeAddress: address(0),
            secondBridgeValue: 0,
            secondBridgeCalldata: hex""
        });
        if (!correctSecondBridge) {
            call.data = abi.encodeCall(IBridgehub.requestL2TransactionTwoBridges, (outer));
            // 0 is not correct second bridge
            return call;
        }
        outer.secondBridgeAddress = sharedBridge;

        uint8 encoding = correctEncodingVersion ? 1 : 12;

        bytes32 chainAssetId = correctAssetId ? bridgehub.ctmAssetIdFromChainId(chainId) : bytes32(0);

        bytes memory bridgehubData = abi.encode(
            BridgehubBurnCTMAssetData({
                // Gateway chain id, we do not need it
                chainId: 0,
                ctmData: abi.encode(l2Admin, hex""),
                chainData: abi.encode(IZKChain(IBridgehub(bridgehub).getZKChain(chainId)).getProtocolVersion())
            })
        );
        outer.secondBridgeCalldata = abi.encodePacked(bytes1(encoding), abi.encode(chainAssetId, bridgehubData));

        call.data = abi.encodeCall(IBridgehub.requestL2TransactionTwoBridges, (outer));
    }

    function assertInvalidMigrationCall(Call memory call) public {
        (address newAdmin, bool migration) = permRestriction.getNewAdminFromMigration(call);
        assertFalse(migration);
        assertEq(newAdmin, address(0));
    }

    function test_tryGetNewAdminFromMigrationRevertWhenInvalidSelector() public {
        Call memory call = _encodeMigraationCall(false, true, true, true, true, address(0));

        assertInvalidMigrationCall(call);
    }

    function test_tryGetNewAdminFromMigrationRevertWhenNotBridgehub() public {
        Call memory call = _encodeMigraationCall(true, false, true, true, true, address(0));

        assertInvalidMigrationCall(call);
    }

    function test_tryGetNewAdminFromMigrationRevertWhenNotSharedBridge() public {
        Call memory call = _encodeMigraationCall(true, true, false, true, true, address(0));

        assertInvalidMigrationCall(call);
    }

    function test_tryGetNewAdminFromMigrationRevertWhenIncorrectEncoding() public {
        Call memory call = _encodeMigraationCall(true, true, true, false, true, address(0));

        assertInvalidMigrationCall(call);
    }

    function test_tryGetNewAdminFromMigrationRevertWhenIncorrectAssetId() public {
        Call memory call = _encodeMigraationCall(true, true, true, true, false, address(0));

        assertInvalidMigrationCall(call);
    }

    function test_tryGetNewAdminFromMigrationShouldWorkCorrectly() public {
        address l2Addr = makeAddr("l2Addr");
        Call memory call = _encodeMigraationCall(true, true, true, true, true, l2Addr);

        (address newAdmin, bool migration) = permRestriction.getNewAdminFromMigration(call);
        assertTrue(migration);
        assertEq(newAdmin, l2Addr);
    }

    function test_validateMigrationToL2RevertNotAllowed() public {
        Call memory call = _encodeMigraationCall(true, true, true, true, true, address(0));

        vm.expectRevert(abi.encodeWithSelector(NotAllowed.selector, address(0)));
        permRestriction.validateCall(call, owner);
    }

    function test_validateMigrationToL2() public {
        address expectedAddress = L2ContractHelper.computeCreateAddress(L2_FACTORY_ADDR, uint256(0));

        vm.expectEmit(true, false, false, true);
        emit IPermanentRestriction.AllowL2Admin(expectedAddress);
        permRestriction.allowL2Admin(uint256(0));

        Call memory call = _encodeMigraationCall(true, true, true, true, true, expectedAddress);

        // Should not fail
        permRestriction.validateCall(call, owner);
    }

    function createNewChainBridgehub() internal {
        bytes[] memory factoryDeps = new bytes[](0);
        vm.stopPrank();
        vm.startPrank(governor);
        bridgehub.addChainTypeManager(address(chainContractAddress));
        bridgehub.addTokenAssetId(DataEncoding.encodeNTVAssetId(block.chainid, baseToken));
        bridgehub.setAddresses(
            sharedBridge,
            ICTMDeploymentTracker(address(0)),
<<<<<<< HEAD
            new L1MessageRoot(bridgehub),
=======
            new L1MessageRoot(bridgehub, L1_CHAIN_ID),
>>>>>>> ef6ab9ce
            address(0)
        );
        vm.stopPrank();

        // ctm deployer address is 0 in this test
        vm.startPrank(address(0));
        bridgehub.setCTMAssetAddress(
            bytes32(uint256(uint160(address(chainContractAddress)))),
            address(chainContractAddress)
        );
        vm.stopPrank();

        address l1Nullifier = makeAddr("l1Nullifier");
        vm.mockCall(
            address(sharedBridge),
            abi.encodeWithSelector(IL1AssetRouter.L1_NULLIFIER.selector),
            abi.encode(l1Nullifier)
        );
        vm.mockCall(
            address(sharedBridge),
            abi.encodeWithSelector(IAssetRouterBase.assetHandlerAddress.selector),
            abi.encode(bridgehub)
        );
        vm.mockCall(
            address(bridgehub),
            abi.encodeWithSelector(IBridgehub.baseToken.selector, chainId),
            abi.encode(baseToken)
        );
        vm.mockCall(address(baseToken), abi.encodeWithSelector(IERC20Metadata.name.selector), abi.encode("TestToken"));
        vm.mockCall(address(baseToken), abi.encodeWithSelector(IERC20Metadata.symbol.selector), abi.encode("TT"));

        vm.startPrank(governor);
        bridgehub.createNewChain({
            _chainId: chainId,
            _chainTypeManager: address(chainContractAddress),
            _baseTokenAssetId: DataEncoding.encodeNTVAssetId(block.chainid, baseToken),
            _salt: 0,
            _admin: newChainAdmin,
            _initData: getCTMInitData(),
            _factoryDeps: factoryDeps
        });
        vm.stopPrank();
    }
}<|MERGE_RESOLUTION|>--- conflicted
+++ resolved
@@ -368,11 +368,7 @@
         bridgehub.setAddresses(
             sharedBridge,
             ICTMDeploymentTracker(address(0)),
-<<<<<<< HEAD
-            new L1MessageRoot(bridgehub),
-=======
             new L1MessageRoot(bridgehub, L1_CHAIN_ID),
->>>>>>> ef6ab9ce
             address(0)
         );
         vm.stopPrank();
