--- conflicted
+++ resolved
@@ -366,11 +366,7 @@
         bridgehub.setAddresses(
             sharedBridge,
             ICTMDeploymentTracker(address(0)),
-<<<<<<< HEAD
-            new L1MessageRoot(bridgehub),
-=======
-            new MessageRoot(bridgehub, block.chainid),
->>>>>>> 085eb552
+            new L1MessageRoot(bridgehub, block.chainid),
             address(0)
         );
         vm.stopPrank();
