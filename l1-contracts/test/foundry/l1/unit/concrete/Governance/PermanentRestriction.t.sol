--- conflicted
+++ resolved
@@ -415,12 +415,8 @@
         vm.mockCall(address(baseToken), abi.encodeWithSelector(IERC20Metadata.name.selector), abi.encode("TestToken"));
         vm.mockCall(address(baseToken), abi.encodeWithSelector(IERC20Metadata.symbol.selector), abi.encode("TT"));
 
-<<<<<<< HEAD
-        mockDiamondInitInteropCenterCallsWithAddress(address(bridgehub), sharedBridge, bytes32(0));
-=======
         bytes32 baseTokenAssetId = DataEncoding.encodeNTVAssetId(block.chainid, baseToken);
         mockDiamondInitInteropCenterCallsWithAddress(address(bridgehub), sharedBridge, baseTokenAssetId);
->>>>>>> bf00aad5
         vm.startPrank(governor);
         bridgehub.createNewChain({
             _chainId: chainId,
