--- conflicted
+++ resolved
@@ -122,12 +122,8 @@
         messageRoot = new L1MessageRoot(address(bridgehub), 1);
         weth = makeAddr("WETH");
         mockCTM = new DummyChainTypeManagerWBH(address(bridgehub));
-<<<<<<< HEAD
-        mockChainContract = new DummyZKChain(address(bridgehub), eraChainId, block.chainid, address(0));
-=======
         IEIP7702Checker eip7702Checker = IEIP7702Checker(Utils.deployEIP7702Checker());
-        mockChainContract = new DummyZKChain(address(bridgehub), eraChainId, block.chainid, eip7702Checker);
->>>>>>> 1470c718
+        mockChainContract = new DummyZKChain(address(bridgehub), eraChainId, block.chainid, address(0), eip7702Checker);
 
         mockL2Contract = makeAddr("mockL2Contract");
         // mocks to use in bridges instead of using a dummy one
