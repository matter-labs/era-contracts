// SPDX-License-Identifier: MIT

pragma solidity 0.8.28;

import {console2 as console} from "forge-std/Script.sol";

import {StdStorage, Test, stdStorage} from "forge-std/Test.sol";
import "forge-std/console.sol";

import {Diamond} from "contracts/state-transition/libraries/Diamond.sol";
import {TestnetERC20Token} from "contracts/dev-contracts/TestnetERC20Token.sol";
import {L1Bridgehub} from "contracts/bridgehub/L1Bridgehub.sol";
import {IInteropCenter, InteropCenter} from "contracts/interop/InteropCenter.sol";
import {ChainCreationParams} from "contracts/state-transition/IChainTypeManager.sol";
import {L2TransactionRequestDirect, L2TransactionRequestTwoBridgesInner, L2TransactionRequestTwoBridgesOuter} from "contracts/bridgehub/IBridgehubBase.sol";
import {DummyChainTypeManagerWBH} from "contracts/dev-contracts/test/DummyChainTypeManagerWithBridgeHubAddress.sol";
import {DummyZKChain} from "contracts/dev-contracts/test/DummyZKChain.sol";
import {DummySharedBridge} from "contracts/dev-contracts/test/DummySharedBridge.sol";
import {DummyBridgehubSetter} from "contracts/dev-contracts/test/DummyBridgehubSetter.sol";
import {IL1AssetRouter} from "contracts/bridge/asset-router/IL1AssetRouter.sol";
import {L1AssetRouter} from "contracts/bridge/asset-router/L1AssetRouter.sol";
import {L1NativeTokenVault} from "contracts/bridge/ntv/L1NativeTokenVault.sol";
import {L1Nullifier} from "contracts/bridge/L1Nullifier.sol";

import {BridgehubL2TransactionRequest, L2Log, L2Message, TxStatus} from "contracts/common/Messaging.sol";
import {L2_COMPLEX_UPGRADER_ADDR, L2_NATIVE_TOKEN_VAULT_ADDR} from "contracts/common/l2-helpers/L2ContractAddresses.sol";
import {DataEncoding} from "contracts/common/libraries/DataEncoding.sol";

import {ICTMDeploymentTracker} from "contracts/bridgehub/ICTMDeploymentTracker.sol";
import {IMessageRoot} from "contracts/bridgehub/IMessageRoot.sol";
import {L1MessageRoot} from "contracts/bridgehub/L1MessageRoot.sol";
import {BRIDGEHUB_MIN_SECOND_BRIDGE_ADDRESS, ETH_TOKEN_ADDRESS, MAX_NEW_FACTORY_DEPS, REQUIRED_L2_GAS_PRICE_PER_PUBDATA, TWO_BRIDGES_MAGIC_VALUE} from "contracts/common/Config.sol";

import {SecondBridgeAddressTooLow} from "contracts/bridgehub/L1BridgehubErrors.sol";
import {AssetIdAlreadyRegistered, AssetIdNotSupported, BridgeHubAlreadyRegistered, CTMAlreadyRegistered, CTMNotRegistered, ChainIdTooBig, MsgValueMismatch, SharedBridgeNotSet, SlotOccupied, Unauthorized, WrongMagicValue, ZeroChainId} from "contracts/common/L1ContractErrors.sol";
import {TransparentUpgradeableProxy} from "@openzeppelin/contracts-v4/proxy/transparent/TransparentUpgradeableProxy.sol";

import {IL1AssetTracker, L1AssetTracker} from "contracts/bridge/asset-tracker/L1AssetTracker.sol";

import {IMessageVerification} from "contracts/common/MessageVerification.sol";

contract ExperimentalBridgeTest is Test {
    using stdStorage for StdStorage;

    address weth;
    L1Bridgehub bridgehub;
    IInteropCenter interopCenter;
    DummyBridgehubSetter dummyBridgehub;
    address public bridgeOwner;
    address public testTokenAddress;
    DummyChainTypeManagerWBH mockCTM;
    DummyZKChain mockChainContract;
    DummySharedBridge mockSharedBridge;
    DummySharedBridge mockSecondSharedBridge;
    L1AssetRouter sharedBridge;
    address sharedBridgeAddress;
    address secondBridgeAddress;
    address l1NullifierAddress;
    L1AssetRouter secondBridge;
    TestnetERC20Token testToken;
    L1NativeTokenVault ntv;
    IMessageRoot messageRoot;
    L1Nullifier l1Nullifier;
    L1AssetTracker assetTracker;

    bytes32 tokenAssetId;

    bytes32 private constant LOCK_FLAG_ADDRESS = 0x8e94fed44239eb2314ab7a406345e6c5a8f0ccedf3b600de3d004e672c33abf4;

    bytes32 ETH_TOKEN_ASSET_ID =
        keccak256(abi.encode(block.chainid, L2_NATIVE_TOKEN_VAULT_ADDR, bytes32(uint256(uint160(ETH_TOKEN_ADDRESS)))));

    TestnetERC20Token testToken6;
    TestnetERC20Token testToken8;
    TestnetERC20Token testToken18;

    address mockL2Contract;

    uint256 l1ChainId;
    uint256 eraChainId;
    uint256 gatewayChainId;

    address deployerAddress;

    event NewChain(uint256 indexed chainId, address chainTypeManager, address indexed chainGovernance);

    modifier useRandomToken(uint256 randomValue) {
        _setRandomToken(randomValue);

        _;
    }

    function _setRandomToken(uint256 randomValue) internal {
        uint256 tokenIndex = randomValue % 3;
        TestnetERC20Token token;
        if (tokenIndex == 0) {
            testToken = testToken18;
        } else if (tokenIndex == 1) {
            testToken = testToken6;
        } else {
            testToken = testToken8;
        }

        tokenAssetId = DataEncoding.encodeNTVAssetId(block.chainid, address(testToken));
    }

    function setUp() public {
        l1ChainId = 1;
        eraChainId = 320;
        gatewayChainId = 506;
        deployerAddress = makeAddr("DEPLOYER_ADDRESS");
        bridgeOwner = makeAddr("BRIDGE_OWNER");
        dummyBridgehub = new DummyBridgehubSetter(bridgeOwner, type(uint256).max);
        bridgehub = L1Bridgehub(address(dummyBridgehub));
        interopCenter = new InteropCenter();
        vm.prank(L2_COMPLEX_UPGRADER_ADDR);
        interopCenter.initL2(l1ChainId, bridgeOwner);
        messageRoot = new L1MessageRoot(bridgehub, l1ChainId, 1);
        weth = makeAddr("WETH");
        mockCTM = new DummyChainTypeManagerWBH(address(bridgehub));
        mockChainContract = new DummyZKChain(address(bridgehub), eraChainId, block.chainid);

        mockL2Contract = makeAddr("mockL2Contract");
        // mocks to use in bridges instead of using a dummy one
        address mockL1WethAddress = makeAddr("Weth");
        address eraDiamondProxy = makeAddr("eraDiamondProxy");

        l1Nullifier = new L1Nullifier(bridgehub, messageRoot, eraChainId, eraDiamondProxy);
        l1NullifierAddress = address(l1Nullifier);

        mockSharedBridge = new DummySharedBridge(keccak256("0xabc"));
        mockSecondSharedBridge = new DummySharedBridge(keccak256("0xdef"));

        // kl todo: clean this up. NTV id deployed below in deployNTV. its was a mess before this upgrade.
        ntv = _deployNTVWithoutEthToken(address(mockSharedBridge));
        assetTracker = new L1AssetTracker(
            block.chainid,
            address(bridgehub),
            address(mockSharedBridge),
            address(ntv),
            address(0)
        );

        vm.prank(bridgeOwner);
        ntv.setAssetTracker(address(assetTracker));
        ntv.registerEthToken();

        mockSecondSharedBridge.setNativeTokenVault(ntv);

        testToken = new TestnetERC20Token("ZKSTT", "ZkSync Test Token", 18);
        testTokenAddress = address(testToken);
        ntv.registerToken(address(testToken));
        tokenAssetId = DataEncoding.encodeNTVAssetId(block.chainid, address(testToken));

<<<<<<< HEAD
        messageRoot = new L1MessageRoot(bridgehub, l1ChainId, gatewayChainId);
=======
        messageRoot = new L1MessageRoot(address(bridgeHub));
>>>>>>> 919ff231

        sharedBridge = new L1AssetRouter(
            mockL1WethAddress,
            address(bridgehub),
            l1NullifierAddress,
            eraChainId,
            eraDiamondProxy
        );
        address defaultOwner = sharedBridge.owner();
        vm.prank(defaultOwner);
        sharedBridge.transferOwnership(bridgeOwner);
        vm.prank(bridgeOwner);
        sharedBridge.acceptOwnership();

        secondBridge = new L1AssetRouter(
            mockL1WethAddress,
            address(bridgehub),
            l1NullifierAddress,
            eraChainId,
            eraDiamondProxy
        );
        defaultOwner = secondBridge.owner();
        vm.prank(defaultOwner);
        secondBridge.transferOwnership(bridgeOwner);
        vm.prank(bridgeOwner);
        secondBridge.acceptOwnership();

        sharedBridgeAddress = address(sharedBridge);
        secondBridgeAddress = address(secondBridge);
        testToken18 = new TestnetERC20Token("ZKSTT", "ZkSync Test Token", 18);
        testToken6 = new TestnetERC20Token("USDC", "USD Coin", 6);
        testToken8 = new TestnetERC20Token("WBTC", "Wrapped Bitcoin", 8);

        // test if the ownership of the bridgehub is set correctly or not
        defaultOwner = bridgehub.owner();

        // Now, the `reentrancyGuardInitializer` should prevent anyone from calling `initialize` since we have called the constructor of the contract
        vm.expectRevert(SlotOccupied.selector);
        bridgehub.initialize(bridgeOwner);

        vm.store(address(mockChainContract), LOCK_FLAG_ADDRESS, bytes32(uint256(1)));
        bytes32 bridgehubLocation = bytes32(uint256(36));
        vm.store(address(mockChainContract), bridgehubLocation, bytes32(uint256(uint160(address(bridgehub)))));
        bytes32 baseTokenGasPriceNominatorLocation = bytes32(uint256(40));
        vm.store(address(mockChainContract), baseTokenGasPriceNominatorLocation, bytes32(uint256(1)));
        bytes32 baseTokenGasPriceDenominatorLocation = bytes32(uint256(41));
        vm.store(address(mockChainContract), baseTokenGasPriceDenominatorLocation, bytes32(uint256(1)));
        // The ownership can only be transferred by the current owner to a new owner via the two-step approach

        vm.mockCall(
            address(assetTracker),
            abi.encodeWithSelector(IL1AssetTracker.handleChainBalanceIncreaseOnL1.selector),
            abi.encode()
        );

        // Default owner calls transferOwnership
        vm.prank(defaultOwner);
        bridgehub.transferOwnership(bridgeOwner);

        // bridgeOwner calls acceptOwnership
        vm.prank(bridgeOwner);
        bridgehub.acceptOwnership();

        // Ownership should have changed
        assertEq(bridgehub.owner(), bridgeOwner);
    }

    function _deployNTVWithoutEthToken(address _sharedBridgeAddr) internal returns (L1NativeTokenVault addr) {
        L1NativeTokenVault ntvImpl = new L1NativeTokenVault(weth, _sharedBridgeAddr, l1Nullifier);
        TransparentUpgradeableProxy ntvProxy = new TransparentUpgradeableProxy(
            address(ntvImpl),
            address(deployerAddress),
            abi.encodeCall(ntvImpl.initialize, (bridgeOwner, address(0)))
        );
        addr = L1NativeTokenVault(payable(ntvProxy));

        vm.prank(bridgeOwner);
        L1AssetRouter(_sharedBridgeAddr).setNativeTokenVault(addr);
    }

    function _deployNTV(address _sharedBridgeAddr) internal returns (L1NativeTokenVault addr) {
        addr = _deployNTVWithoutEthToken(_sharedBridgeAddr);
        vm.prank(bridgeOwner);
        addr.setAssetTracker(address(assetTracker));

        L1AssetTracker assetTracker2 = new L1AssetTracker(
            block.chainid,
            address(bridgehub),
            address(mockSharedBridge),
            address(addr),
            address(0)
        );

        vm.etch(address(assetTracker), address(assetTracker2).code);
        console.log(address(ntv));

        addr.registerEthToken();
    }

    function _useFullSharedBridge() internal {
        ntv = _deployNTV(address(sharedBridge));

        secondBridgeAddress = address(sharedBridge);
    }

    function _useMockSharedBridge() internal {
        sharedBridgeAddress = address(mockSharedBridge);
    }

    function _initializeBridgehub() internal {
        vm.prank(bridgeOwner);
        bridgehub.setPendingAdmin(deployerAddress);
        vm.prank(deployerAddress);
        bridgehub.acceptAdmin();

        vm.startPrank(bridgeOwner);
        bridgehub.addChainTypeManager(address(mockCTM));
        bridgehub.addTokenAssetId(tokenAssetId);
        bridgehub.setAddresses(
            sharedBridgeAddress,
            ICTMDeploymentTracker(address(0)),
            messageRoot,
            address(0),
            address(0x000000000000000000000000000000000002000a)
        );
        // interopCenter.setAddresses(sharedBridgeAddress, address(assetTracker));
        vm.stopPrank();

        vm.prank(l1Nullifier.owner());
        l1Nullifier.setL1NativeTokenVault(ntv);
        vm.prank(l1Nullifier.owner());
        l1Nullifier.setL1AssetRouter(sharedBridgeAddress);
    }

    function test_newPendingAdminReplacesPrevious(address randomDeployer, address otherRandomDeployer) public {
        vm.assume(randomDeployer != address(0));
        vm.assume(otherRandomDeployer != address(0));
        assertEq(address(0), bridgehub.admin());
        vm.assume(randomDeployer != otherRandomDeployer);

        vm.prank(bridgehub.owner());
        bridgehub.setPendingAdmin(randomDeployer);

        vm.prank(bridgehub.owner());
        bridgehub.setPendingAdmin(otherRandomDeployer);

        vm.prank(otherRandomDeployer);
        bridgehub.acceptAdmin();

        assertEq(otherRandomDeployer, bridgehub.admin());
    }

    function test_onlyPendingAdminCanAccept(address randomDeployer, address otherRandomDeployer) public {
        vm.assume(randomDeployer != address(0));
        vm.assume(otherRandomDeployer != address(0));
        assertEq(address(0), bridgehub.admin());
        vm.assume(randomDeployer != otherRandomDeployer);

        vm.prank(bridgehub.owner());
        bridgehub.setPendingAdmin(randomDeployer);

        vm.expectRevert(abi.encodeWithSelector(Unauthorized.selector, otherRandomDeployer));
        vm.prank(otherRandomDeployer);
        bridgehub.acceptAdmin();

        assertEq(address(0), bridgehub.admin());
    }

    function test_onlyOwnerCanSetDeployer(address randomDeployer) public {
        vm.assume(randomDeployer != address(0));
        assertEq(address(0), bridgehub.admin());

        vm.prank(bridgehub.owner());
        bridgehub.setPendingAdmin(randomDeployer);
        vm.prank(randomDeployer);
        bridgehub.acceptAdmin();

        assertEq(randomDeployer, bridgehub.admin());
    }

    function test_randomCallerCannotSetDeployer(address randomCaller, address randomDeployer) public {
        if (randomCaller != bridgehub.owner() && randomCaller != bridgehub.admin()) {
            vm.prank(randomCaller);
            vm.expectRevert(abi.encodeWithSelector(Unauthorized.selector, randomCaller));
            bridgehub.setPendingAdmin(randomDeployer);

            // The deployer shouldn't have changed.
            assertEq(address(0), bridgehub.admin());
        }
    }

    function test_addChainTypeManager(address randomAddressWithoutTheCorrectInterface) public {
        vm.assume(randomAddressWithoutTheCorrectInterface != address(0));
        bool isCTMRegistered = bridgehub.chainTypeManagerIsRegistered(randomAddressWithoutTheCorrectInterface);
        assertTrue(!isCTMRegistered);

        vm.prank(bridgeOwner);
        bridgehub.addChainTypeManager(randomAddressWithoutTheCorrectInterface);

        isCTMRegistered = bridgehub.chainTypeManagerIsRegistered(randomAddressWithoutTheCorrectInterface);
        assertTrue(isCTMRegistered);

        // An address that has already been registered, cannot be registered again (at least not before calling `removeChainTypeManager`).
        vm.prank(bridgeOwner);
        vm.expectRevert(CTMAlreadyRegistered.selector);
        bridgehub.addChainTypeManager(randomAddressWithoutTheCorrectInterface);

        isCTMRegistered = bridgehub.chainTypeManagerIsRegistered(randomAddressWithoutTheCorrectInterface);
        assertTrue(isCTMRegistered);
    }

    function test_addChainTypeManager_cannotBeCalledByRandomAddress(
        address randomCaller,
        address randomAddressWithoutTheCorrectInterface
    ) public {
        vm.assume(randomAddressWithoutTheCorrectInterface != address(0));
        bool isCTMRegistered = bridgehub.chainTypeManagerIsRegistered(randomAddressWithoutTheCorrectInterface);
        assertTrue(!isCTMRegistered);

        if (randomCaller != bridgeOwner) {
            vm.prank(randomCaller);
            vm.expectRevert(bytes("Ownable: caller is not the owner"));

            bridgehub.addChainTypeManager(randomAddressWithoutTheCorrectInterface);
        }

        vm.prank(bridgeOwner);
        bridgehub.addChainTypeManager(randomAddressWithoutTheCorrectInterface);

        isCTMRegistered = bridgehub.chainTypeManagerIsRegistered(randomAddressWithoutTheCorrectInterface);
        assertTrue(isCTMRegistered);

        // An address that has already been registered, cannot be registered again (at least not before calling `removeChainTypeManager`).
        vm.prank(bridgeOwner);
        vm.expectRevert(CTMAlreadyRegistered.selector);
        bridgehub.addChainTypeManager(randomAddressWithoutTheCorrectInterface);

        // Definitely not by a random caller
        if (randomCaller != bridgeOwner) {
            vm.prank(randomCaller);
            vm.expectRevert("Ownable: caller is not the owner");
            bridgehub.addChainTypeManager(randomAddressWithoutTheCorrectInterface);
        }

        isCTMRegistered = bridgehub.chainTypeManagerIsRegistered(randomAddressWithoutTheCorrectInterface);
        assertTrue(isCTMRegistered);
    }

    // function test_removeChainTypeManager(address randomAddressWithoutTheCorrectInterface) public {
    //     vm.assume(randomAddressWithoutTheCorrectInterface != address(0));
    //     bool isCTMRegistered = bridgehub.chainTypeManagerIsRegistered(randomAddressWithoutTheCorrectInterface);
    //     assertTrue(!isCTMRegistered);

    //     // A non-existent CTM cannot be removed
    //     vm.prank(bridgeOwner);
    //     vm.expectRevert(CTMNotRegistered.selector);
    //     bridgehub.removeChainTypeManager(randomAddressWithoutTheCorrectInterface);

    //     // Let's first register our particular chainTypeManager
    //     vm.prank(bridgeOwner);
    //     bridgehub.addChainTypeManager(randomAddressWithoutTheCorrectInterface);

    //     isCTMRegistered = bridgehub.chainTypeManagerIsRegistered(randomAddressWithoutTheCorrectInterface);
    //     assertTrue(isCTMRegistered);

    //     // Only an address that has already been registered, can be removed.
    //     vm.prank(bridgeOwner);
    //     bridgehub.removeChainTypeManager(randomAddressWithoutTheCorrectInterface);

    //     isCTMRegistered = bridgehub.chainTypeManagerIsRegistered(randomAddressWithoutTheCorrectInterface);
    //     assertTrue(!isCTMRegistered);

    //     // An already removed CTM cannot be removed again
    //     vm.prank(bridgeOwner);
    //     vm.expectRevert(CTMNotRegistered.selector);
    //     bridgehub.removeChainTypeManager(randomAddressWithoutTheCorrectInterface);
    // }

    // function test_removeChainTypeManager_cannotBeCalledByRandomAddress(
    //     address randomAddressWithoutTheCorrectInterface,
    //     address randomCaller
    // ) public {
    //     vm.assume(randomAddressWithoutTheCorrectInterface != address(0));
    //     bool isCTMRegistered = bridgehub.chainTypeManagerIsRegistered(randomAddressWithoutTheCorrectInterface);
    //     assertTrue(!isCTMRegistered);

    //     if (randomCaller != bridgeOwner) {
    //         vm.prank(randomCaller);
    //         vm.expectRevert(bytes("Ownable: caller is not the owner"));

    //         bridgehub.removeChainTypeManager(randomAddressWithoutTheCorrectInterface);
    //     }

    //     // A non-existent CTM cannot be removed
    //     vm.prank(bridgeOwner);
    //     vm.expectRevert(CTMNotRegistered.selector);
    //     bridgehub.removeChainTypeManager(randomAddressWithoutTheCorrectInterface);

    //     // Let's first register our particular chainTypeManager
    //     vm.prank(bridgeOwner);
    //     bridgehub.addChainTypeManager(randomAddressWithoutTheCorrectInterface);

    //     isCTMRegistered = bridgehub.chainTypeManagerIsRegistered(randomAddressWithoutTheCorrectInterface);
    //     assertTrue(isCTMRegistered);

    //     // Only an address that has already been registered, can be removed.
    //     vm.prank(bridgeOwner);
    //     bridgehub.removeChainTypeManager(randomAddressWithoutTheCorrectInterface);

    //     isCTMRegistered = bridgehub.chainTypeManagerIsRegistered(randomAddressWithoutTheCorrectInterface);
    //     assertTrue(!isCTMRegistered);

    //     // An already removed CTM cannot be removed again
    //     vm.prank(bridgeOwner);
    //     vm.expectRevert(CTMNotRegistered.selector);
    //     bridgehub.removeChainTypeManager(randomAddressWithoutTheCorrectInterface);

    //     // Not possible by a randomcaller as well
    //     if (randomCaller != bridgeOwner) {
    //         vm.prank(randomCaller);
    //         vm.expectRevert(bytes("Ownable: caller is not the owner"));
    //         bridgehub.removeChainTypeManager(randomAddressWithoutTheCorrectInterface);
    //     }
    // }

    function test_addAssetId(address randomAddress) public {
        vm.startPrank(bridgeOwner);
        bridgehub.setAddresses(
            address(mockSharedBridge),
            ICTMDeploymentTracker(address(0)),
            IMessageRoot(address(0)),
            address(0),
            address(0x000000000000000000000000000000000002000a)
        );
        vm.stopPrank();

        bytes32 assetId = DataEncoding.encodeNTVAssetId(block.chainid, testTokenAddress);
        assertTrue(!bridgehub.assetIdIsRegistered(assetId), "This random address is not registered as a token");

        vm.prank(bridgeOwner);
        bridgehub.addTokenAssetId(assetId);

        assertTrue(
            bridgehub.assetIdIsRegistered(assetId),
            "after call from the bridgeowner, this randomAddress should be a registered token"
        );

        if (randomAddress != address(testTokenAddress)) {
            assetId = DataEncoding.encodeNTVAssetId(block.chainid, address(randomAddress));
            vm.assume(!bridgehub.assetIdIsRegistered(assetId));
            // Testing to see if a random address can also be added or not
            vm.prank(bridgeOwner);
            bridgehub.addTokenAssetId(assetId);
            assertTrue(bridgehub.assetIdIsRegistered(assetId));
        }

        // An already registered token cannot be registered again
        vm.prank(bridgeOwner);
        vm.expectRevert(AssetIdAlreadyRegistered.selector);
        bridgehub.addTokenAssetId(assetId);
    }

    function test_addAssetId_cannotBeCalledByRandomAddress(
        address randomCaller,
        uint256 randomValue
    ) public useRandomToken(randomValue) {
        vm.startPrank(bridgeOwner);
        bridgehub.setAddresses(
            address(mockSharedBridge),
            ICTMDeploymentTracker(address(0)),
            IMessageRoot(address(0)),
            address(0),
            address(0x000000000000000000000000000000000002000a)
        );
        vm.stopPrank();

        bytes32 assetId = DataEncoding.encodeNTVAssetId(block.chainid, testTokenAddress);

        vm.assume(randomCaller != bridgeOwner);
        vm.assume(randomCaller != bridgehub.admin());
        vm.prank(randomCaller);
        vm.expectRevert(abi.encodeWithSelector(Unauthorized.selector, randomCaller));
        bridgehub.addTokenAssetId(assetId);

        assertTrue(!bridgehub.assetIdIsRegistered(assetId), "This random address is not registered as a token");

        vm.prank(bridgeOwner);
        bridgehub.addTokenAssetId(assetId);

        assertTrue(
            bridgehub.assetIdIsRegistered(assetId),
            "after call from the bridgeowner, this testTokenAddress should be a registered token"
        );

        // An already registered token cannot be registered again by randomCaller
        if (randomCaller != bridgeOwner) {
            vm.prank(bridgeOwner);
            vm.expectRevert(AssetIdAlreadyRegistered.selector);
            bridgehub.addTokenAssetId(assetId);
        }
    }

    function test_setAddresses(address randomAssetRouter, address randomCTMDeployer, address randomMessageRoot) public {
        assertTrue(bridgehub.assetRouter() == address(0), "Shared bridge is already there");
        assertTrue(bridgehub.l1CtmDeployer() == ICTMDeploymentTracker(address(0)), "L1 CTM deployer is already there");
        assertTrue(bridgehub.messageRoot() == IMessageRoot(address(0)), "Message root is already there");

        vm.prank(bridgeOwner);
        bridgehub.setAddresses(
            randomAssetRouter,
            ICTMDeploymentTracker(randomCTMDeployer),
            IMessageRoot(randomMessageRoot),
            address(0),
            address(0x000000000000000000000000000000000002000a)
        );

        assertTrue(bridgehub.assetRouter() == randomAssetRouter, "Shared bridge is already there");
        assertTrue(
            bridgehub.l1CtmDeployer() == ICTMDeploymentTracker(randomCTMDeployer),
            "L1 CTM deployer is already there"
        );
        assertTrue(bridgehub.messageRoot() == IMessageRoot(randomMessageRoot), "Message root is already there");
    }

    function test_setAddresses_cannotBeCalledByRandomAddress(
        address randomCaller,
        address randomAssetRouter,
        address randomCTMDeployer,
        address randomMessageRoot
    ) public {
        vm.assume(randomCaller != bridgeOwner);

        vm.prank(randomCaller);
        vm.expectRevert(abi.encodeWithSelector(Unauthorized.selector, randomCaller));
        bridgehub.setAddresses(
            randomAssetRouter,
            ICTMDeploymentTracker(randomCTMDeployer),
            IMessageRoot(randomMessageRoot),
            address(0),
            address(0x000000000000000000000000000000000002000a)
        );

        assertTrue(bridgehub.assetRouter() == address(0), "Shared bridge is already there");
        assertTrue(bridgehub.l1CtmDeployer() == ICTMDeploymentTracker(address(0)), "L1 CTM deployer is already there");
        assertTrue(bridgehub.messageRoot() == IMessageRoot(address(0)), "Message root is already there");
    }

    uint256 newChainId;
    address admin;

    function test_pause_createNewChain(
        uint256 chainId,
        uint256 salt,
        uint256 randomValue
    ) public useRandomToken(randomValue) {
        chainId = bound(chainId, 1, type(uint48).max);
        vm.assume(chainId != block.chainid);

        admin = makeAddr("NEW_CHAIN_ADMIN");

        vm.prank(bridgeOwner);
        bridgehub.pause();
        vm.prank(bridgeOwner);
        bridgehub.setPendingAdmin(deployerAddress);
        vm.prank(deployerAddress);
        bridgehub.acceptAdmin();

        // ntv.registerToken(address(testToken));

        // bytes32 tokenAssetId = DataEncoding.encodeNTVAssetId(block.chainid, address(testToken));

        // vm.prank(deployerAddress);
        // bridgehub.addTokenAssetId(tokenAssetId);

        vm.expectRevert("Pausable: paused");
        vm.prank(deployerAddress);
        bridgehub.createNewChain({
            _chainId: chainId,
            _chainTypeManager: address(mockCTM),
            _baseTokenAssetId: tokenAssetId,
            _salt: salt,
            _admin: admin,
            _initData: bytes(""),
            _factoryDeps: new bytes[](0)
        });

        vm.prank(bridgeOwner);
        bridgehub.unpause();

        vm.expectRevert(CTMNotRegistered.selector);
        vm.prank(deployerAddress);
        bridgehub.createNewChain({
            _chainId: chainId,
            _chainTypeManager: address(mockCTM),
            _baseTokenAssetId: tokenAssetId,
            _salt: salt,
            _admin: admin,
            _initData: bytes(""),
            _factoryDeps: new bytes[](0)
        });
    }

    function test_RevertWhen_CTMNotRegisteredOnCreate(
        uint256 chainId,
        uint256 salt,
        uint256 randomValue
    ) public useRandomToken(randomValue) {
        chainId = bound(chainId, 1, type(uint48).max);
        vm.assume(chainId != block.chainid);

        admin = makeAddr("NEW_CHAIN_ADMIN");

        vm.prank(bridgeOwner);
        bridgehub.setPendingAdmin(deployerAddress);
        vm.prank(deployerAddress);
        bridgehub.acceptAdmin();

        chainId = bound(chainId, 1, type(uint48).max);
        vm.expectRevert(CTMNotRegistered.selector);
        vm.prank(deployerAddress);
        bridgehub.createNewChain({
            _chainId: chainId,
            _chainTypeManager: address(mockCTM),
            _baseTokenAssetId: tokenAssetId,
            _salt: salt,
            _admin: admin,
            _initData: bytes(""),
            _factoryDeps: new bytes[](0)
        });
    }

    function test_RevertWhen_wrongChainIdOnCreate(
        uint256 chainId,
        uint256 salt,
        uint256 randomValue
    ) public useRandomToken(randomValue) {
        chainId = bound(chainId, 1, type(uint48).max);
        vm.assume(chainId != block.chainid);

        admin = makeAddr("NEW_CHAIN_ADMIN");

        vm.prank(bridgeOwner);
        bridgehub.setPendingAdmin(deployerAddress);
        vm.prank(deployerAddress);
        bridgehub.acceptAdmin();

        chainId = bound(chainId, type(uint48).max + uint256(1), type(uint256).max);
        vm.expectRevert(ChainIdTooBig.selector);
        vm.prank(deployerAddress);
        bridgehub.createNewChain({
            _chainId: chainId,
            _chainTypeManager: address(mockCTM),
            _baseTokenAssetId: tokenAssetId,
            _salt: salt,
            _admin: admin,
            _initData: bytes(""),
            _factoryDeps: new bytes[](0)
        });

        chainId = 0;
        vm.expectRevert(ZeroChainId.selector);
        vm.prank(deployerAddress);
        bridgehub.createNewChain({
            _chainId: chainId,
            _chainTypeManager: address(mockCTM),
            _baseTokenAssetId: tokenAssetId,
            _salt: salt,
            _admin: admin,
            _initData: bytes(""),
            _factoryDeps: new bytes[](0)
        });
    }

    function test_RevertWhen_assetIdNotRegistered(
        uint256 chainId,
        uint256 salt,
        uint256 randomValue
    ) public useRandomToken(randomValue) {
        chainId = bound(chainId, 1, type(uint48).max);
        vm.assume(chainId != block.chainid);

        admin = makeAddr("NEW_CHAIN_ADMIN");

        vm.prank(bridgeOwner);
        bridgehub.setPendingAdmin(deployerAddress);
        vm.prank(deployerAddress);
        bridgehub.acceptAdmin();

        vm.startPrank(bridgeOwner);
        bridgehub.addChainTypeManager(address(mockCTM));
        vm.stopPrank();

        vm.expectRevert(abi.encodeWithSelector(AssetIdNotSupported.selector, tokenAssetId));
        vm.prank(deployerAddress);
        bridgehub.createNewChain({
            _chainId: chainId,
            _chainTypeManager: address(mockCTM),
            _baseTokenAssetId: tokenAssetId,
            _salt: salt,
            _admin: admin,
            _initData: bytes(""),
            _factoryDeps: new bytes[](0)
        });
    }

    function test_RevertWhen_wethBridgeNotSet(
        uint256 chainId,
        uint256 salt,
        uint256 randomValue
    ) public useRandomToken(randomValue) {
        chainId = bound(chainId, 1, type(uint48).max);
        vm.assume(chainId != block.chainid);
        admin = makeAddr("NEW_CHAIN_ADMIN");

        vm.prank(bridgeOwner);
        bridgehub.setPendingAdmin(deployerAddress);
        vm.prank(deployerAddress);
        bridgehub.acceptAdmin();

        vm.startPrank(bridgeOwner);
        bridgehub.addChainTypeManager(address(mockCTM));
        bridgehub.addTokenAssetId(tokenAssetId);
        vm.stopPrank();

        vm.expectRevert(SharedBridgeNotSet.selector);
        vm.prank(deployerAddress);
        bridgehub.createNewChain({
            _chainId: chainId,
            _chainTypeManager: address(mockCTM),
            _baseTokenAssetId: tokenAssetId,
            _salt: salt,
            _admin: admin,
            _initData: bytes(""),
            _factoryDeps: new bytes[](0)
        });
    }

    function test_RevertWhen_chainIdAlreadyRegistered(
        uint256 chainId,
        uint256 salt,
        uint256 randomValue
    ) public useRandomToken(randomValue) {
        admin = makeAddr("NEW_CHAIN_ADMIN");

        _initializeBridgehub();

        chainId = bound(chainId, 1, type(uint48).max);
        vm.assume(chainId != block.chainid);
        stdstore.target(address(bridgehub)).sig("chainTypeManager(uint256)").with_key(chainId).checked_write(
            address(mockCTM)
        );

        vm.expectRevert(BridgeHubAlreadyRegistered.selector);
        vm.prank(deployerAddress);
        bridgehub.createNewChain({
            _chainId: chainId,
            _chainTypeManager: address(mockCTM),
            _baseTokenAssetId: tokenAssetId,
            _salt: salt,
            _admin: admin,
            _initData: bytes(""),
            _factoryDeps: new bytes[](0)
        });
    }

    function test_createNewChain(
        address randomCaller,
        uint256 chainId,
        bytes memory mockInitCalldata,
        bytes[] memory factoryDeps,
        uint256 salt,
        uint256 randomValue,
        address newChainAddress
    ) public useRandomToken(randomValue) {
        admin = makeAddr("NEW_CHAIN_ADMIN");
        chainId = bound(chainId, 1, type(uint48).max);
        vm.assume(chainId != block.chainid);
        vm.assume(randomCaller != deployerAddress && randomCaller != bridgeOwner);

        _initializeBridgehub();

        vm.prank(randomCaller);
        vm.expectRevert(abi.encodeWithSelector(Unauthorized.selector, randomCaller));
        bridgehub.createNewChain({
            _chainId: chainId,
            _chainTypeManager: address(mockCTM),
            _baseTokenAssetId: tokenAssetId,
            _salt: salt,
            _admin: admin,
            _initData: bytes(""),
            _factoryDeps: factoryDeps
        });

        vm.prank(mockCTM.owner());

        // bridgehub.createNewChain => chainTypeManager.createNewChain => this function sets the stateTransition mapping
        // of `chainId`, let's emulate that using foundry cheatcodes or let's just use the extra function we introduced in our mockCTM
        mockCTM.setZKChain(chainId, address(mockChainContract));

        vm.startPrank(deployerAddress);
        vm.mockCall(
            address(mockCTM),
            // solhint-disable-next-line func-named-parameters
            abi.encodeWithSelector(
                mockCTM.createNewChain.selector,
                chainId,
                tokenAssetId,
                admin,
                mockInitCalldata,
                factoryDeps
            ),
            abi.encode(newChainAddress)
        );

        vm.expectEmit(true, true, true, true, address(bridgehub));
        emit NewChain(chainId, address(mockCTM), admin);

        bridgehub.createNewChain({
            _chainId: chainId,
            _chainTypeManager: address(mockCTM),
            _baseTokenAssetId: tokenAssetId,
            _salt: uint256(chainId * 2),
            _admin: admin,
            _initData: mockInitCalldata,
            _factoryDeps: factoryDeps
        });

        vm.stopPrank();
        vm.clearMockedCalls();

        assertTrue(bridgehub.chainTypeManager(chainId) == address(mockCTM));
        assertTrue(bridgehub.baseTokenAssetId(chainId) == tokenAssetId);
        assertTrue(bridgehub.getZKChain(chainId) == newChainAddress);
    }

    function test_proveL2MessageInclusion_new(
        uint256 mockChainId,
        uint256 mockBatchNumber,
        uint256 mockIndex,
        bytes32[] memory mockProof,
        uint16 randomTxNumInBatch,
        address randomSender,
        bytes memory randomData
    ) public {
        _initializeBridgehub();
        mockChainId = _setUpZKChainForChainId(mockChainId);

        // Now the following statements should be true as well:
        assertTrue(bridgehub.chainTypeManager(mockChainId) == address(mockCTM));
        assertTrue(bridgehub.getZKChain(mockChainId) == address(mockChainContract));

        // Creating a random L2Message::l2Message so that we pass the correct parameters to `proveL2MessageInclusion`
        L2Message memory l2Message = _createMockL2Message(randomTxNumInBatch, randomSender, randomData);

        // Since we have used random data for the `InteropCenter.proveL2MessageInclusion` function which basically forwards the call
        // to the same function in the mailbox, we will mock the call to the mailbox to return true and see if it works.
        vm.mockCall(
            address(messageRoot),
            // solhint-disable-next-line func-named-parameters
            abi.encodeWithSelector(IMessageVerification.proveL2MessageInclusionShared.selector),
            abi.encode(true)
        );

        assertTrue(
            bridgehub.proveL2MessageInclusion({
                _chainId: mockChainId,
                _batchNumber: mockBatchNumber,
                _index: mockIndex,
                _message: l2Message,
                _proof: mockProof
            })
        );
        vm.clearMockedCalls();
    }

    function test_proveL2LogInclusion_new(
        uint256 mockChainId,
        uint256 mockBatchNumber,
        uint256 mockIndex,
        bytes32[] memory mockProof,
        uint8 randomL2ShardId,
        bool randomIsService,
        uint16 randomTxNumInBatch,
        address randomSender,
        bytes32 randomKey,
        bytes32 randomValue
    ) public {
        _initializeBridgehub();
        mockChainId = _setUpZKChainForChainId(mockChainId);

        // Now the following statements should be true as well:
        assertTrue(bridgehub.chainTypeManager(mockChainId) == address(mockCTM));
        assertTrue(bridgehub.getZKChain(mockChainId) == address(mockChainContract));

        // Creating a random L2Log::l2Log so that we pass the correct parameters to `proveL2LogInclusion`
        L2Log memory l2Log = _createMockL2Log({
            randomL2ShardId: randomL2ShardId,
            randomIsService: randomIsService,
            randomTxNumInBatch: randomTxNumInBatch,
            randomSender: randomSender,
            randomKey: randomKey,
            randomValue: randomValue
        });

        // Since we have used random data for the `interopCenter.proveL2LogInclusion` function which basically forwards the call
        // to the same function in the mailbox, we will mock the call to the mailbox to return true and see if it works.
        vm.mockCall(
            address(messageRoot),
            // solhint-disable-next-line func-named-parameters
            abi.encodeWithSelector(IMessageVerification.proveL2LogInclusionShared.selector),
            abi.encode(true)
        );

        assertTrue(
            bridgehub.proveL2LogInclusion({
                _chainId: mockChainId,
                _batchNumber: mockBatchNumber,
                _index: mockIndex,
                _log: l2Log,
                _proof: mockProof
            })
        );
        vm.clearMockedCalls();
    }

    function test_proveL1ToL2TransactionStatus_new(
        uint256 randomChainId,
        bytes32 randomL2TxHash,
        uint256 randomL2BatchNumber,
        uint256 randomL2MessageIndex,
        uint16 randomL2TxNumberInBatch,
        bytes32[] memory randomMerkleProof,
        bool randomResultantBool,
        bool txStatusBool
    ) public {
        _initializeBridgehub();
        randomChainId = _setUpZKChainForChainId(randomChainId);

        TxStatus txStatus;

        if (txStatusBool) {
            txStatus = TxStatus.Failure;
        } else {
            txStatus = TxStatus.Success;
        }

        vm.mockCall(
            address(messageRoot),
            // solhint-disable-next-line func-named-parameters
            abi.encodeWithSelector(IMessageVerification.proveL1ToL2TransactionStatusShared.selector),
            abi.encode(randomResultantBool)
        );

        assertTrue(
            bridgehub.proveL1ToL2TransactionStatus({
                _chainId: randomChainId,
                _l2TxHash: randomL2TxHash,
                _l2BatchNumber: randomL2BatchNumber,
                _l2MessageIndex: randomL2MessageIndex,
                _l2TxNumberInBatch: randomL2TxNumberInBatch,
                _merkleProof: randomMerkleProof,
                _status: txStatus
            }) == randomResultantBool
        );
    }

    function test_l2TransactionBaseCost(
        uint256 mockChainId,
        uint256 mockGasPrice,
        uint256 mockL2GasLimit,
        uint256 mockL2GasPerPubdataByteLimit,
        uint256 mockL2TxnCost
    ) public {
        mockChainId = _setUpZKChainForChainId(mockChainId);

        vm.mockCall(
            address(mockChainContract),
            // solhint-disable-next-line func-named-parameters
            abi.encodeWithSelector(
                mockChainContract.l2TransactionBaseCost.selector,
                mockGasPrice,
                mockL2GasLimit,
                mockL2GasPerPubdataByteLimit
            ),
            abi.encode(mockL2TxnCost)
        );

        assertTrue(
            bridgehub.l2TransactionBaseCost(mockChainId, mockGasPrice, mockL2GasLimit, mockL2GasPerPubdataByteLimit) ==
                mockL2TxnCost
        );
        vm.clearMockedCalls();
    }

    function _prepareETHL2TransactionDirectRequest(
        uint256 mockChainId,
        uint256 mockMintValue,
        address mockL2Contract,
        uint256 mockL2Value,
        bytes memory mockL2Calldata,
        uint256 mockL2GasLimit,
        uint256 mockL2GasPerPubdataByteLimit,
        bytes[] memory mockFactoryDeps,
        address randomCaller
    ) internal returns (L2TransactionRequestDirect memory l2TxnReqDirect, bytes32 canonicalHash) {
        vm.assume(mockFactoryDeps.length <= MAX_NEW_FACTORY_DEPS);

        l2TxnReqDirect = _createMockL2TransactionRequestDirect({
            mockChainId: mockChainId,
            mockMintValue: mockMintValue,
            mockL2Contract: mockL2Contract,
            mockL2Value: mockL2Value,
            mockL2Calldata: mockL2Calldata,
            mockL2GasLimit: mockL2GasLimit,
            mockL2GasPerPubdataByteLimit: mockL2GasPerPubdataByteLimit,
            mockFactoryDeps: mockFactoryDeps,
            mockRefundRecipient: address(0)
        });

        l2TxnReqDirect.chainId = _setUpZKChainForChainId(l2TxnReqDirect.chainId);

        assertTrue(bridgehub.baseTokenAssetId(l2TxnReqDirect.chainId) != ETH_TOKEN_ASSET_ID);
        _setUpBaseTokenForChainId(l2TxnReqDirect.chainId, true, address(0));

        assertTrue(bridgehub.baseTokenAssetId(l2TxnReqDirect.chainId) == ETH_TOKEN_ASSET_ID);
        console.log(IL1AssetRouter(bridgehub.assetRouter()).assetHandlerAddress(ETH_TOKEN_ASSET_ID));
        assertTrue(bridgehub.baseToken(l2TxnReqDirect.chainId) == ETH_TOKEN_ADDRESS);

        assertTrue(bridgehub.getZKChain(l2TxnReqDirect.chainId) == address(mockChainContract));
        canonicalHash = keccak256(abi.encode("CANONICAL_TX_HASH"));

        vm.mockCall(
            address(mockChainContract),
            abi.encodeWithSelector(mockChainContract.bridgehubRequestL2Transaction.selector),
            abi.encode(canonicalHash)
        );

        mockChainContract.setFeeParams();
        mockChainContract.setBaseTokenGasMultiplierPrice(uint128(1), uint128(1));
        mockChainContract.setBridgeHubAddress(address(bridgehub));
        assertTrue(mockChainContract.getBridgeHubAddress() == address(bridgehub));
    }

    function test_requestL2TransactionDirect_RevertWhen_incorrectETHParams(
        uint256 mockChainId,
        uint256 mockMintValue,
        address mockL2Contract,
        uint256 mockL2Value,
        uint256 msgValue,
        bytes memory mockL2Calldata,
        uint256 mockL2GasLimit,
        uint256 mockL2GasPerPubdataByteLimit,
        bytes[] memory mockFactoryDeps
    ) public {
        _useMockSharedBridge();
        _initializeBridgehub();

        address randomCaller = makeAddr("RANDOM_CALLER");
        vm.assume(msgValue != mockMintValue);

        (L2TransactionRequestDirect memory l2TxnReqDirect, bytes32 hash) = _prepareETHL2TransactionDirectRequest({
            mockChainId: mockChainId,
            mockMintValue: mockMintValue,
            mockL2Contract: mockL2Contract,
            mockL2Value: mockL2Value,
            mockL2Calldata: mockL2Calldata,
            mockL2GasLimit: mockL2GasLimit,
            mockL2GasPerPubdataByteLimit: mockL2GasPerPubdataByteLimit,
            mockFactoryDeps: mockFactoryDeps,
            randomCaller: randomCaller
        });

        vm.deal(randomCaller, msgValue);
        vm.expectRevert(abi.encodeWithSelector(MsgValueMismatch.selector, mockMintValue, msgValue));
        vm.prank(randomCaller);
        bridgehub.requestL2TransactionDirect{value: msgValue}(l2TxnReqDirect);
    }

    function test_requestL2TransactionDirect_ETHCase(
        uint256 mockChainId,
        uint256 mockMintValue,
        address mockL2Contract,
        uint256 mockL2Value,
        bytes memory mockL2Calldata,
        uint256 mockL2GasLimit,
        uint256 mockL2GasPerPubdataByteLimit,
        bytes[] memory mockFactoryDeps,
        uint256 gasPrice
    ) public {
        _useMockSharedBridge();
        _initializeBridgehub();

        address randomCaller = makeAddr("RANDOM_CALLER");
        mockChainId = bound(mockChainId, 1, type(uint48).max);

        (L2TransactionRequestDirect memory l2TxnReqDirect, bytes32 hash) = _prepareETHL2TransactionDirectRequest({
            mockChainId: mockChainId,
            mockMintValue: mockMintValue,
            mockL2Contract: mockL2Contract,
            mockL2Value: mockL2Value,
            mockL2Calldata: mockL2Calldata,
            mockL2GasLimit: mockL2GasLimit,
            mockL2GasPerPubdataByteLimit: mockL2GasPerPubdataByteLimit,
            mockFactoryDeps: mockFactoryDeps,
            randomCaller: randomCaller
        });

        vm.deal(randomCaller, l2TxnReqDirect.mintValue);
        gasPrice = bound(gasPrice, 1_000, 50_000_000);
        vm.txGasPrice(gasPrice * 1 gwei);
        vm.prank(randomCaller);
        bytes32 resultantHash = bridgehub.requestL2TransactionDirect{value: randomCaller.balance}(l2TxnReqDirect);

        assertTrue(resultantHash == hash);
    }

    function test_requestL2TransactionDirect_NonETHCase(
        uint256 mockChainId,
        uint256 mockMintValue,
        address mockL2Contract,
        uint256 mockL2Value,
        bytes memory mockL2Calldata,
        uint256 mockL2GasLimit,
        uint256 mockL2GasPerPubdataByteLimit,
        bytes[] memory mockFactoryDeps,
        uint256 gasPrice,
        uint256 randomValue
    ) public useRandomToken(randomValue) {
        _useFullSharedBridge();
        _initializeBridgehub();

        address randomCaller = makeAddr("RANDOM_CALLER");
        mockChainId = bound(mockChainId, 1, type(uint48).max);

        vm.assume(mockFactoryDeps.length <= MAX_NEW_FACTORY_DEPS);
        vm.assume(mockMintValue > 0);

        L2TransactionRequestDirect memory l2TxnReqDirect = _createMockL2TransactionRequestDirect({
            mockChainId: mockChainId,
            mockMintValue: mockMintValue,
            mockL2Contract: mockL2Contract,
            mockL2Value: mockL2Value,
            mockL2Calldata: mockL2Calldata,
            mockL2GasLimit: mockL2GasLimit,
            mockL2GasPerPubdataByteLimit: mockL2GasPerPubdataByteLimit,
            mockFactoryDeps: mockFactoryDeps,
            mockRefundRecipient: address(0)
        });

        l2TxnReqDirect.chainId = _setUpZKChainForChainId(l2TxnReqDirect.chainId);

        _setUpBaseTokenForChainId(l2TxnReqDirect.chainId, false, address(testToken));

        assertTrue(bridgehub.getZKChain(l2TxnReqDirect.chainId) == address(mockChainContract));
        bytes32 canonicalHash = keccak256(abi.encode("CANONICAL_TX_HASH"));

        vm.mockCall(
            address(mockChainContract),
            abi.encodeWithSelector(mockChainContract.bridgehubRequestL2Transaction.selector),
            abi.encode(canonicalHash)
        );

        mockChainContract.setFeeParams();
        mockChainContract.setBaseTokenGasMultiplierPrice(uint128(1), uint128(1));
        mockChainContract.setBridgeHubAddress(address(bridgehub));
        assertTrue(mockChainContract.getBridgeHubAddress() == address(bridgehub));

        gasPrice = bound(gasPrice, 1_000, 50_000_000);
        vm.txGasPrice(gasPrice * 1 gwei);

        vm.deal(randomCaller, 1 ether);
        vm.prank(randomCaller);
        vm.expectRevert(abi.encodeWithSelector(MsgValueMismatch.selector, 0, randomCaller.balance));
        bytes32 resultantHash = bridgehub.requestL2TransactionDirect{value: randomCaller.balance}(l2TxnReqDirect);

        // Now, let's call the same function with zero msg.value
        testToken.mint(randomCaller, l2TxnReqDirect.mintValue);
        assertEq(testToken.balanceOf(randomCaller), l2TxnReqDirect.mintValue);

        vm.prank(randomCaller);
        testToken.transfer(address(this), l2TxnReqDirect.mintValue);
        assertEq(testToken.balanceOf(address(this)), l2TxnReqDirect.mintValue);
        testToken.approve(sharedBridgeAddress, l2TxnReqDirect.mintValue);

        resultantHash = bridgehub.requestL2TransactionDirect(l2TxnReqDirect);

        assertEq(canonicalHash, resultantHash);
    }

    function test_requestTransactionTwoBridgesChecksMagicValue(
        uint256 chainId,
        uint256 mintValue,
        uint256 l2Value,
        uint256 l2GasLimit,
        uint256 l2GasPerPubdataByteLimit,
        address refundRecipient,
        uint256 secondBridgeValue,
        bytes memory secondBridgeCalldata,
        bytes32 magicValue
    ) public {
        _useMockSharedBridge();
        _initializeBridgehub();

        vm.assume(magicValue != TWO_BRIDGES_MAGIC_VALUE);

        chainId = bound(chainId, 1, type(uint48).max);

        L2TransactionRequestTwoBridgesOuter memory l2TxnReq2BridgeOut = _createMockL2TransactionRequestTwoBridgesOuter({
            chainId: chainId,
            mintValue: mintValue,
            l2Value: l2Value,
            l2GasLimit: l2GasLimit,
            l2GasPerPubdataByteLimit: l2GasPerPubdataByteLimit,
            refundRecipient: refundRecipient,
            secondBridgeValue: secondBridgeValue,
            secondBridgeCalldata: secondBridgeCalldata
        });

        l2TxnReq2BridgeOut.chainId = _setUpZKChainForChainId(l2TxnReq2BridgeOut.chainId);

        _setUpBaseTokenForChainId(l2TxnReq2BridgeOut.chainId, true, address(0));
        assertTrue(bridgehub.baseToken(l2TxnReq2BridgeOut.chainId) == ETH_TOKEN_ADDRESS);

        assertTrue(bridgehub.getZKChain(l2TxnReq2BridgeOut.chainId) == address(mockChainContract));

        uint256 callerMsgValue = l2TxnReq2BridgeOut.mintValue + l2TxnReq2BridgeOut.secondBridgeValue;
        address randomCaller = makeAddr("RANDOM_CALLER");
        vm.deal(randomCaller, callerMsgValue);

        L2TransactionRequestTwoBridgesInner memory request = L2TransactionRequestTwoBridgesInner({
            magicValue: magicValue,
            l2Contract: makeAddr("L2_CONTRACT"),
            l2Calldata: new bytes(0),
            factoryDeps: new bytes[](0),
            txDataHash: bytes32(0)
        });

        vm.mockCall(
            secondBridgeAddress,
            abi.encodeWithSelector(IL1AssetRouter.bridgehubDeposit.selector),
            abi.encode(request)
        );

        vm.expectRevert(abi.encodeWithSelector(WrongMagicValue.selector, TWO_BRIDGES_MAGIC_VALUE, magicValue));
        vm.prank(randomCaller);
        bridgehub.requestL2TransactionTwoBridges{value: randomCaller.balance}(l2TxnReq2BridgeOut);
    }

    function test_requestL2TransactionTwoBridgesWrongBridgeAddress(
        uint256 chainId,
        uint256 mintValue,
        uint256 msgValue,
        uint256 l2Value,
        uint256 l2GasLimit,
        uint256 l2GasPerPubdataByteLimit,
        address refundRecipient,
        uint256 secondBridgeValue,
        uint160 secondBridgeAddressValue,
        bytes memory secondBridgeCalldata
    ) public {
        _useMockSharedBridge();
        _initializeBridgehub();

        chainId = bound(chainId, 1, type(uint48).max);

        L2TransactionRequestTwoBridgesOuter memory l2TxnReq2BridgeOut = _createMockL2TransactionRequestTwoBridgesOuter({
            chainId: chainId,
            mintValue: mintValue,
            l2Value: l2Value,
            l2GasLimit: l2GasLimit,
            l2GasPerPubdataByteLimit: l2GasPerPubdataByteLimit,
            refundRecipient: refundRecipient,
            secondBridgeValue: secondBridgeValue,
            secondBridgeCalldata: secondBridgeCalldata
        });

        l2TxnReq2BridgeOut.chainId = _setUpZKChainForChainId(l2TxnReq2BridgeOut.chainId);

        _setUpBaseTokenForChainId(l2TxnReq2BridgeOut.chainId, true, address(0));
        assertTrue(bridgehub.baseToken(l2TxnReq2BridgeOut.chainId) == ETH_TOKEN_ADDRESS);

        assertTrue(bridgehub.getZKChain(l2TxnReq2BridgeOut.chainId) == address(mockChainContract));

        uint256 callerMsgValue = l2TxnReq2BridgeOut.mintValue + l2TxnReq2BridgeOut.secondBridgeValue;
        address randomCaller = makeAddr("RANDOM_CALLER");
        vm.deal(randomCaller, callerMsgValue);

        mockChainContract.setBridgeHubAddress(address(bridgehub));

        bytes32 canonicalHash = keccak256(abi.encode("CANONICAL_TX_HASH"));

        vm.mockCall(
            address(mockChainContract),
            abi.encodeWithSelector(mockChainContract.bridgehubRequestL2Transaction.selector),
            abi.encode(canonicalHash)
        );

        L2TransactionRequestTwoBridgesInner memory outputRequest = L2TransactionRequestTwoBridgesInner({
            magicValue: TWO_BRIDGES_MAGIC_VALUE,
            l2Contract: address(0),
            l2Calldata: abi.encode(""),
            factoryDeps: new bytes[](0),
            txDataHash: bytes32("")
        });
        secondBridgeAddressValue = uint160(bound(uint256(secondBridgeAddressValue), 0, uint256(type(uint16).max)));
        address secondBridgeAddress = address(secondBridgeAddressValue);

        vm.mockCall(
            address(secondBridgeAddressValue),
            l2TxnReq2BridgeOut.secondBridgeValue,
            abi.encodeWithSelector(
                IL1AssetRouter.bridgehubDeposit.selector,
                l2TxnReq2BridgeOut.chainId,
                randomCaller,
                l2TxnReq2BridgeOut.l2Value,
                l2TxnReq2BridgeOut.secondBridgeCalldata
            ),
            abi.encode(outputRequest)
        );

        l2TxnReq2BridgeOut.secondBridgeAddress = address(secondBridgeAddressValue);
        vm.expectRevert(
            abi.encodeWithSelector(
                SecondBridgeAddressTooLow.selector,
                secondBridgeAddress,
                BRIDGEHUB_MIN_SECOND_BRIDGE_ADDRESS
            )
        );
        vm.prank(randomCaller);
        bridgehub.requestL2TransactionTwoBridges{value: randomCaller.balance}(l2TxnReq2BridgeOut);
    }

    function test_requestL2TransactionTwoBridges_ERC20ToNonBase(
        uint256 chainId,
        uint256 mintValue,
        uint256 l2Value,
        uint256 l2GasLimit,
        uint256 l2GasPerPubdataByteLimit,
        address l2Receiver,
        uint256 randomValue
    ) public useRandomToken(randomValue) {
        _useFullSharedBridge();
        _initializeBridgehub();
        vm.assume(mintValue > 0);

        // create another token, to avoid base token
        TestnetERC20Token erc20Token = new TestnetERC20Token("ZKESTT", "ZkSync ERC Test Token", 18);
        address erc20TokenAddress = address(erc20Token);
        l2Value = bound(l2Value, 1, type(uint256).max);
        bytes memory secondBridgeCalldata = abi.encode(erc20TokenAddress, l2Value, l2Receiver);

        chainId = _setUpZKChainForChainId(chainId);

        L2TransactionRequestTwoBridgesOuter memory l2TxnReq2BridgeOut = _createMockL2TransactionRequestTwoBridgesOuter({
            chainId: chainId,
            mintValue: mintValue,
            l2Value: 0, // not used
            l2GasLimit: l2GasLimit,
            l2GasPerPubdataByteLimit: l2GasPerPubdataByteLimit,
            refundRecipient: address(0),
            secondBridgeValue: 0, // not used cause we are using ERC20
            secondBridgeCalldata: secondBridgeCalldata
        });

        address randomCaller = makeAddr("RANDOM_CALLER");
        bytes32 canonicalHash = keccak256(abi.encode("CANONICAL_TX_HASH"));

        _setUpBaseTokenForChainId(l2TxnReq2BridgeOut.chainId, false, address(testToken));
        assertTrue(bridgehub.baseToken(l2TxnReq2BridgeOut.chainId) == address(testToken));
        assertTrue(bridgehub.getZKChain(l2TxnReq2BridgeOut.chainId) == address(mockChainContract));
        mockChainContract.setBridgeHubAddress(address(bridgehub));

        vm.mockCall(
            address(mockChainContract),
            abi.encodeWithSelector(mockChainContract.bridgehubRequestL2Transaction.selector),
            abi.encode(canonicalHash)
        );

        testToken.mint(randomCaller, l2TxnReq2BridgeOut.mintValue);
        erc20Token.mint(randomCaller, l2Value);

        assertEq(testToken.balanceOf(randomCaller), l2TxnReq2BridgeOut.mintValue);
        assertEq(erc20Token.balanceOf(randomCaller), l2Value);

        vm.startPrank(randomCaller);
        testToken.approve(sharedBridgeAddress, l2TxnReq2BridgeOut.mintValue);
        erc20Token.approve(secondBridgeAddress, l2Value);
        vm.stopPrank();
        vm.prank(randomCaller);
        bytes32 resultHash = bridgehub.requestL2TransactionTwoBridges(l2TxnReq2BridgeOut);
        assertEq(resultHash, canonicalHash);

        assertEq(erc20Token.balanceOf(randomCaller), 0);
        assertEq(testToken.balanceOf(randomCaller), 0);
        assertEq(erc20Token.balanceOf(address(ntv)), l2Value);
        assertEq(testToken.balanceOf(address(ntv)), l2TxnReq2BridgeOut.mintValue);

        l2TxnReq2BridgeOut.secondBridgeValue = 1;
        testToken.mint(randomCaller, l2TxnReq2BridgeOut.mintValue);
        vm.startPrank(randomCaller);
        testToken.approve(sharedBridgeAddress, l2TxnReq2BridgeOut.mintValue);
        vm.expectRevert(abi.encodeWithSelector(MsgValueMismatch.selector, l2TxnReq2BridgeOut.secondBridgeValue, 0));
        bridgehub.requestL2TransactionTwoBridges(l2TxnReq2BridgeOut);
        vm.stopPrank();
    }

    function test_requestL2TransactionTwoBridges_ETHToNonBase(
        uint256 chainId,
        uint256 mintValue,
        uint256 msgValue,
        uint256 l2GasLimit,
        uint256 l2GasPerPubdataByteLimit,
        address refundRecipient,
        uint256 secondBridgeValue,
        address l2Receiver,
        uint256 randomValue
    ) public useRandomToken(randomValue) {
        _useFullSharedBridge();
        _initializeBridgehub();
        vm.assume(mintValue > 0);

        secondBridgeValue = bound(secondBridgeValue, 1, type(uint256).max);
        bytes memory secondBridgeCalldata = abi.encode(ETH_TOKEN_ADDRESS, 0, l2Receiver);

        chainId = _setUpZKChainForChainId(chainId);

        L2TransactionRequestTwoBridgesOuter memory l2TxnReq2BridgeOut = _createMockL2TransactionRequestTwoBridgesOuter({
            chainId: chainId,
            mintValue: mintValue,
            l2Value: 0,
            l2GasLimit: l2GasLimit,
            l2GasPerPubdataByteLimit: l2GasPerPubdataByteLimit,
            refundRecipient: refundRecipient,
            secondBridgeValue: secondBridgeValue,
            secondBridgeCalldata: secondBridgeCalldata
        });

        _setUpBaseTokenForChainId(l2TxnReq2BridgeOut.chainId, false, address(testToken));
        assertTrue(bridgehub.baseToken(l2TxnReq2BridgeOut.chainId) == address(testToken));
        assertTrue(bridgehub.getZKChain(l2TxnReq2BridgeOut.chainId) == address(mockChainContract));

        address randomCaller = makeAddr("RANDOM_CALLER");

        mockChainContract.setBridgeHubAddress(address(bridgehub));

        {
            bytes32 canonicalHash = keccak256(abi.encode("CANONICAL_TX_HASH"));

            vm.mockCall(
                address(mockChainContract),
                abi.encodeWithSelector(mockChainContract.bridgehubRequestL2Transaction.selector),
                abi.encode(canonicalHash)
            );
        }

        // kl todo this was copied up.
        testToken.mint(randomCaller, l2TxnReq2BridgeOut.mintValue);
        assertEq(testToken.balanceOf(randomCaller), l2TxnReq2BridgeOut.mintValue);
        vm.prank(randomCaller);
        testToken.approve(sharedBridgeAddress, l2TxnReq2BridgeOut.mintValue);

        if (msgValue != secondBridgeValue) {
            vm.deal(randomCaller, msgValue);
            vm.expectRevert(
                abi.encodeWithSelector(MsgValueMismatch.selector, l2TxnReq2BridgeOut.secondBridgeValue, msgValue)
            );
            vm.prank(randomCaller);
            bridgehub.requestL2TransactionTwoBridges{value: msgValue}(l2TxnReq2BridgeOut);
        }

        vm.deal(randomCaller, l2TxnReq2BridgeOut.secondBridgeValue);
        vm.prank(randomCaller);
        bridgehub.requestL2TransactionTwoBridges{value: randomCaller.balance}(l2TxnReq2BridgeOut);
    }

    /////////////////////////////////////////////////////////
    // INTERNAL UTILITY FUNCTIONS
    /////////////////////////////////////////////////////////

    function _createMockL2TransactionRequestTwoBridgesOuter(
        uint256 chainId,
        uint256 mintValue,
        uint256 l2Value,
        uint256 l2GasLimit,
        uint256 l2GasPerPubdataByteLimit,
        address refundRecipient,
        uint256 secondBridgeValue,
        bytes memory secondBridgeCalldata
    ) internal view returns (L2TransactionRequestTwoBridgesOuter memory) {
        L2TransactionRequestTwoBridgesOuter memory l2Req;

        // Don't let the mintValue + secondBridgeValue go beyond type(uint256).max since that calculation is required to be done by our test: test_requestL2TransactionTwoBridges_ETHCase

        mintValue = bound(mintValue, 0, (type(uint256).max) / 2);
        secondBridgeValue = bound(secondBridgeValue, 0, (type(uint256).max) / 2);

        l2Req.chainId = chainId;
        l2Req.mintValue = mintValue;
        l2Req.l2Value = l2Value;
        l2Req.l2GasLimit = l2GasLimit;
        l2Req.l2GasPerPubdataByteLimit = l2GasPerPubdataByteLimit;
        l2Req.refundRecipient = refundRecipient;
        l2Req.secondBridgeAddress = secondBridgeAddress;
        l2Req.secondBridgeValue = secondBridgeValue;
        l2Req.secondBridgeCalldata = secondBridgeCalldata;

        return l2Req;
    }

    function _createMockL2Message(
        uint16 randomTxNumInBatch,
        address randomSender,
        bytes memory randomData
    ) internal pure returns (L2Message memory) {
        L2Message memory l2Message;

        l2Message.txNumberInBatch = randomTxNumInBatch;
        l2Message.sender = randomSender;
        l2Message.data = randomData;

        return l2Message;
    }

    function _createMockL2Log(
        uint8 randomL2ShardId,
        bool randomIsService,
        uint16 randomTxNumInBatch,
        address randomSender,
        bytes32 randomKey,
        bytes32 randomValue
    ) internal pure returns (L2Log memory) {
        L2Log memory l2Log;

        l2Log.l2ShardId = randomL2ShardId;
        l2Log.isService = randomIsService;
        l2Log.txNumberInBatch = randomTxNumInBatch;
        l2Log.sender = randomSender;
        l2Log.key = randomKey;
        l2Log.value = randomValue;

        return l2Log;
    }

    function _createNewChainInitData(
        bool isFreezable,
        bytes4[] memory mockSelectors,
        address, //mockInitAddress,
        bytes memory //mockInitCalldata
    ) internal returns (bytes memory) {
        bytes4[] memory singleSelector = new bytes4[](1);
        singleSelector[0] = bytes4(0xabcdef12);

        Diamond.FacetCut memory facetCut;
        Diamond.DiamondCutData memory diamondCutData;

        facetCut.facet = address(this); // for a random address, it will fail the check of _facet.code.length > 0
        facetCut.action = Diamond.Action.Add;
        facetCut.isFreezable = isFreezable;
        if (mockSelectors.length == 0) {
            mockSelectors = singleSelector;
        }
        facetCut.selectors = mockSelectors;

        Diamond.FacetCut[] memory facetCuts = new Diamond.FacetCut[](1);
        facetCuts[0] = facetCut;

        diamondCutData.facetCuts = facetCuts;
        diamondCutData.initAddress = address(0);
        diamondCutData.initCalldata = "";

        ChainCreationParams memory params = ChainCreationParams({
            diamondCut: diamondCutData,
            // Just some dummy values:
            genesisUpgrade: address(0x01),
            genesisBatchHash: bytes32(uint256(0x01)),
            genesisIndexRepeatedStorageChanges: uint64(0x01),
            genesisBatchCommitment: bytes32(uint256(0x01)),
            forceDeploymentsData: bytes("")
        });

        mockCTM.setChainCreationParams(params);

        return abi.encode(abi.encode(diamondCutData), bytes(""));
    }

    function _setUpZKChainForChainId(uint256 mockChainId) internal returns (uint256 mockChainIdInRange) {
        mockChainId = bound(mockChainId, 1, type(uint48).max);
        mockChainIdInRange = mockChainId;

        if (!bridgehub.chainTypeManagerIsRegistered(address(mockCTM))) {
            vm.prank(bridgeOwner);
            bridgehub.addChainTypeManager(address(mockCTM));
        }

        // We need to set the chainTypeManager of the mockChainId to mockCTM
        // There is no function to do that in the bridgehub
        // So, perhaps we will have to manually set the values in the chainTypeManager mapping via a foundry cheatcode
        assertTrue(!(bridgehub.chainTypeManager(mockChainId) == address(mockCTM)));

        dummyBridgehub.setCTM(mockChainId, address(mockCTM));
        dummyBridgehub.setZKChain(mockChainId, address(mockChainContract));
    }

    function _setUpBaseTokenForChainId(uint256 mockChainId, bool tokenIsETH, address token) internal {
        if (tokenIsETH) {
            token = ETH_TOKEN_ADDRESS;
        } else {
            ntv.registerToken(token);
        }

        bytes32 baseTokenAssetId = DataEncoding.encodeNTVAssetId(block.chainid, token);

        stdstore.target(address(bridgehub)).sig("baseTokenAssetId(uint256)").with_key(mockChainId).checked_write(
            baseTokenAssetId
        );
    }

    function _createMockL2TransactionRequestDirect(
        uint256 mockChainId,
        uint256 mockMintValue,
        address mockL2Contract,
        uint256 mockL2Value,
        bytes memory mockL2Calldata,
        uint256 mockL2GasLimit,
        // solhint-disable-next-line no-unused-vars
        uint256 mockL2GasPerPubdataByteLimit,
        bytes[] memory mockFactoryDeps,
        address mockRefundRecipient
    ) internal pure returns (L2TransactionRequestDirect memory) {
        L2TransactionRequestDirect memory l2TxnReqDirect;

        l2TxnReqDirect.chainId = mockChainId;
        l2TxnReqDirect.mintValue = mockMintValue;
        l2TxnReqDirect.l2Contract = mockL2Contract;
        l2TxnReqDirect.l2Value = mockL2Value;
        l2TxnReqDirect.l2Calldata = mockL2Calldata;
        l2TxnReqDirect.l2GasLimit = mockL2GasLimit;
        l2TxnReqDirect.l2GasPerPubdataByteLimit = REQUIRED_L2_GAS_PRICE_PER_PUBDATA;
        l2TxnReqDirect.factoryDeps = mockFactoryDeps;
        l2TxnReqDirect.refundRecipient = mockRefundRecipient;

        return l2TxnReqDirect;
    }

    function _createBhL2TxnRequest(
        bytes[] memory mockFactoryDepsBH
    ) internal returns (BridgehubL2TransactionRequest memory) {
        BridgehubL2TransactionRequest memory bhL2TxnRequest;

        bhL2TxnRequest.sender = makeAddr("BH_L2_REQUEST_SENDER");
        bhL2TxnRequest.contractL2 = makeAddr("BH_L2_REQUEST_CONTRACT");
        bhL2TxnRequest.mintValue = block.timestamp;
        bhL2TxnRequest.l2Value = block.timestamp * 2;
        bhL2TxnRequest.l2Calldata = abi.encode("mock L2 Calldata");
        bhL2TxnRequest.l2GasLimit = block.timestamp * 3;
        bhL2TxnRequest.l2GasPerPubdataByteLimit = block.timestamp * 4;
        bhL2TxnRequest.factoryDeps = mockFactoryDepsBH;
        bhL2TxnRequest.refundRecipient = makeAddr("BH_L2_REQUEST_REFUND_RECIPIENT");

        return bhL2TxnRequest;
    }

    function _restrictArraySize(bytes[] memory longArray, uint256 newSize) internal pure returns (bytes[] memory) {
        bytes[] memory shortArray = new bytes[](newSize);

        for (uint256 i; i < newSize; i++) {
            shortArray[i] = longArray[i];
        }

        return shortArray;
    }

    /////////////////////////////////////////////////////////
    // OLDER (HIGH-LEVEL MOCKED) TESTS
    ////////////////////////////////////////////////////////

    function test_proveL2MessageInclusion_old(
        uint256 mockChainId,
        uint256 mockBatchNumber,
        uint256 mockIndex,
        bytes32[] memory mockProof,
        uint16 randomTxNumInBatch,
        address randomSender,
        bytes memory randomData
    ) public {
        vm.startPrank(bridgeOwner);
        bridgehub.addChainTypeManager(address(mockCTM));
        vm.stopPrank();

        L2Message memory l2Message = _createMockL2Message(randomTxNumInBatch, randomSender, randomData);

        vm.mockCall(
            address(bridgehub),
            // solhint-disable-next-line func-named-parameters
            abi.encodeWithSelector(
                bridgehub.proveL2MessageInclusion.selector,
                mockChainId,
                mockBatchNumber,
                mockIndex,
                l2Message,
                mockProof
            ),
            abi.encode(true)
        );

        assertTrue(
            bridgehub.proveL2MessageInclusion({
                _chainId: mockChainId,
                _batchNumber: mockBatchNumber,
                _index: mockIndex,
                _message: l2Message,
                _proof: mockProof
            })
        );
    }

    function test_proveL2LogInclusion_old(
        uint256 mockChainId,
        uint256 mockBatchNumber,
        uint256 mockIndex,
        bytes32[] memory mockProof,
        uint8 randomL2ShardId,
        bool randomIsService,
        uint16 randomTxNumInBatch,
        address randomSender,
        bytes32 randomKey,
        bytes32 randomValue
    ) public {
        vm.startPrank(bridgeOwner);
        bridgehub.addChainTypeManager(address(mockCTM));
        vm.stopPrank();

        L2Log memory l2Log = _createMockL2Log({
            randomL2ShardId: randomL2ShardId,
            randomIsService: randomIsService,
            randomTxNumInBatch: randomTxNumInBatch,
            randomSender: randomSender,
            randomKey: randomKey,
            randomValue: randomValue
        });

        vm.mockCall(
            address(bridgehub),
            // solhint-disable-next-line func-named-parameters
            abi.encodeWithSelector(
                bridgehub.proveL2LogInclusion.selector,
                mockChainId,
                mockBatchNumber,
                mockIndex,
                l2Log,
                mockProof
            ),
            abi.encode(true)
        );

        assertTrue(
            bridgehub.proveL2LogInclusion({
                _chainId: mockChainId,
                _batchNumber: mockBatchNumber,
                _index: mockIndex,
                _log: l2Log,
                _proof: mockProof
            })
        );
    }

    function test_proveL1ToL2TransactionStatus_old(
        uint256 randomChainId,
        bytes32 randomL2TxHash,
        uint256 randomL2BatchNumber,
        uint256 randomL2MessageIndex,
        uint16 randomL2TxNumberInBatch,
        bytes32[] memory randomMerkleProof,
        bool randomResultantBool
    ) public {
        vm.startPrank(bridgeOwner);
        bridgehub.addChainTypeManager(address(mockCTM));
        vm.stopPrank();

        TxStatus txStatus;

        if (randomChainId % 2 == 0) {
            txStatus = TxStatus.Failure;
        } else {
            txStatus = TxStatus.Success;
        }

        vm.mockCall(
            address(bridgehub),
            // solhint-disable-next-line func-named-parameters
            abi.encodeWithSelector(
                bridgehub.proveL1ToL2TransactionStatus.selector,
                randomChainId,
                randomL2TxHash,
                randomL2BatchNumber,
                randomL2MessageIndex,
                randomL2TxNumberInBatch,
                randomMerkleProof,
                txStatus
            ),
            abi.encode(randomResultantBool)
        );

        assertTrue(
            bridgehub.proveL1ToL2TransactionStatus({
                _chainId: randomChainId,
                _l2TxHash: randomL2TxHash,
                _l2BatchNumber: randomL2BatchNumber,
                _l2MessageIndex: randomL2MessageIndex,
                _l2TxNumberInBatch: randomL2TxNumberInBatch,
                _merkleProof: randomMerkleProof,
                _status: txStatus
            }) == randomResultantBool
        );
    }
}<|MERGE_RESOLUTION|>--- conflicted
+++ resolved
@@ -152,11 +152,7 @@
         ntv.registerToken(address(testToken));
         tokenAssetId = DataEncoding.encodeNTVAssetId(block.chainid, address(testToken));
 
-<<<<<<< HEAD
         messageRoot = new L1MessageRoot(bridgehub, l1ChainId, gatewayChainId);
-=======
-        messageRoot = new L1MessageRoot(address(bridgeHub));
->>>>>>> 919ff231
 
         sharedBridge = new L1AssetRouter(
             mockL1WethAddress,
