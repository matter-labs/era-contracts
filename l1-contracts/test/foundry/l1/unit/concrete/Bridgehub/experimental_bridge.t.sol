--- conflicted
+++ resolved
@@ -238,21 +238,16 @@
         bridgehub.acceptAdmin();
 
         vm.startPrank(bridgeOwner);
-<<<<<<< HEAD
         bridgehub.addChainTypeManager(address(mockCTM));
         bridgehub.addTokenAssetId(tokenAssetId);
         bridgehub.setAddresses(
             sharedBridgeAddress,
             ICTMDeploymentTracker(address(0)),
             messageRoot,
+            address(0),
             address(interopCenter)
         );
         interopCenter.setAddresses(sharedBridgeAddress, address(assetTracker));
-=======
-        bridgeHub.addChainTypeManager(address(mockCTM));
-        bridgeHub.addTokenAssetId(tokenAssetId);
-        bridgeHub.setAddresses(sharedBridgeAddress, ICTMDeploymentTracker(address(0)), messageRoot, address(0));
->>>>>>> 8fb99237
         vm.stopPrank();
 
         vm.prank(l1Nullifier.owner());
@@ -454,15 +449,12 @@
 
     function test_addAssetId(address randomAddress) public {
         vm.startPrank(bridgeOwner);
-<<<<<<< HEAD
         bridgehub.setAddresses(
-=======
-        bridgeHub.setAddresses(
->>>>>>> 8fb99237
             address(mockSharedBridge),
             ICTMDeploymentTracker(address(0)),
             IMessageRoot(address(0)),
-            address(0)
+            address(0),
+            address(interopCenter)
         );
         vm.stopPrank();
 
@@ -497,15 +489,12 @@
         uint256 randomValue
     ) public useRandomToken(randomValue) {
         vm.startPrank(bridgeOwner);
-<<<<<<< HEAD
         bridgehub.setAddresses(
-=======
-        bridgeHub.setAddresses(
->>>>>>> 8fb99237
             address(mockSharedBridge),
             ICTMDeploymentTracker(address(0)),
             IMessageRoot(address(0)),
-            address(0)
+            address(0),
+            address(interopCenter)
         );
         vm.stopPrank();
 
@@ -545,11 +534,8 @@
             randomAssetRouter,
             ICTMDeploymentTracker(randomCTMDeployer),
             IMessageRoot(randomMessageRoot),
-<<<<<<< HEAD
+            address(0),
             address(interopCenter)
-=======
-            address(0)
->>>>>>> 8fb99237
         );
 
         assertTrue(bridgehub.assetRouter() == randomAssetRouter, "Shared bridge is already there");
@@ -574,11 +560,8 @@
             randomAssetRouter,
             ICTMDeploymentTracker(randomCTMDeployer),
             IMessageRoot(randomMessageRoot),
-<<<<<<< HEAD
+            address(0),
             address(interopCenter)
-=======
-            address(0)
->>>>>>> 8fb99237
         );
 
         assertTrue(bridgehub.assetRouter() == address(0), "Shared bridge is already there");
