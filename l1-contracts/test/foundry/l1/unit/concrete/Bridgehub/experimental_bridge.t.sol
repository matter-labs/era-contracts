// SPDX-License-Identifier: MIT

pragma solidity 0.8.28;

import {StdStorage, Test, stdStorage} from "forge-std/Test.sol";
import "forge-std/console.sol";

import {Diamond} from "contracts/state-transition/libraries/Diamond.sol";
import {TestnetERC20Token} from "contracts/dev-contracts/TestnetERC20Token.sol";
import {L1Bridgehub} from "contracts/bridgehub/L1Bridgehub.sol";
import {ChainCreationParams} from "contracts/state-transition/IChainTypeManager.sol";
import {L2TransactionRequestDirect, L2TransactionRequestTwoBridgesInner, L2TransactionRequestTwoBridgesOuter} from "contracts/bridgehub/IBridgehub.sol";
import {DummyChainTypeManagerWBH} from "contracts/dev-contracts/test/DummyChainTypeManagerWithBridgeHubAddress.sol";
import {DummyZKChain} from "contracts/dev-contracts/test/DummyZKChain.sol";
import {DummySharedBridge} from "contracts/dev-contracts/test/DummySharedBridge.sol";
import {DummyBridgehubSetter} from "contracts/dev-contracts/test/DummyBridgehubSetter.sol";
import {IL1AssetRouter} from "contracts/bridge/asset-router/IL1AssetRouter.sol";
import {L1AssetRouter} from "contracts/bridge/asset-router/L1AssetRouter.sol";
import {L1NativeTokenVault} from "contracts/bridge/ntv/L1NativeTokenVault.sol";
import {IL1Nullifier, L1Nullifier} from "contracts/bridge/L1Nullifier.sol";

import {BridgehubL2TransactionRequest, L2Log, L2Message, TxStatus} from "contracts/common/Messaging.sol";
import {L2_NATIVE_TOKEN_VAULT_ADDR} from "contracts/common/l2-helpers/L2ContractAddresses.sol";
import {DataEncoding} from "contracts/common/libraries/DataEncoding.sol";

import {ICTMDeploymentTracker} from "contracts/bridgehub/ICTMDeploymentTracker.sol";
import {IMessageRoot} from "contracts/bridgehub/IMessageRoot.sol";
import {L1MessageRoot} from "contracts/bridgehub/L1MessageRoot.sol";
<<<<<<< HEAD
=======
import {L2TransactionRequestTwoBridgesInner} from "contracts/bridgehub/IBridgehub.sol";
>>>>>>> 62278402
import {ETH_TOKEN_ADDRESS, REQUIRED_L2_GAS_PRICE_PER_PUBDATA, MAX_NEW_FACTORY_DEPS, TWO_BRIDGES_MAGIC_VALUE, BRIDGEHUB_MIN_SECOND_BRIDGE_ADDRESS} from "contracts/common/Config.sol";
import {L1ERC20Bridge} from "contracts/bridge/L1ERC20Bridge.sol";
import {IAssetRouterBase} from "contracts/bridge/asset-router/IAssetRouterBase.sol";
import {SecondBridgeAddressTooLow} from "contracts/bridgehub/L1BridgehubErrors.sol";
import {AssetIdAlreadyRegistered, AssetIdNotSupported, BridgeHubAlreadyRegistered, CTMAlreadyRegistered, CTMNotRegistered, ChainIdTooBig, MsgValueMismatch, NonEmptyMsgValue, SharedBridgeNotSet, SlotOccupied, Unauthorized, WrongMagicValue, ZeroChainId} from "contracts/common/L1ContractErrors.sol";
import {TransparentUpgradeableProxy} from "@openzeppelin/contracts-v4/proxy/transparent/TransparentUpgradeableProxy.sol";

contract ExperimentalBridgeTest is Test {
    using stdStorage for StdStorage;

    address weth;
    L1Bridgehub bridgeHub;
    DummyBridgehubSetter dummyBridgehub;
    address public bridgeOwner;
    address public testTokenAddress;
    DummyChainTypeManagerWBH mockCTM;
    DummyZKChain mockChainContract;
    DummySharedBridge mockSharedBridge;
    DummySharedBridge mockSecondSharedBridge;
    L1AssetRouter sharedBridge;
    address sharedBridgeAddress;
    address secondBridgeAddress;
    address l1NullifierAddress;
    L1AssetRouter secondBridge;
    TestnetERC20Token testToken;
    L1NativeTokenVault ntv;
    IMessageRoot messageRoot;
    L1Nullifier l1Nullifier;

    bytes32 tokenAssetId;

    bytes32 private constant LOCK_FLAG_ADDRESS = 0x8e94fed44239eb2314ab7a406345e6c5a8f0ccedf3b600de3d004e672c33abf4;

    bytes32 ETH_TOKEN_ASSET_ID =
        keccak256(abi.encode(block.chainid, L2_NATIVE_TOKEN_VAULT_ADDR, bytes32(uint256(uint160(ETH_TOKEN_ADDRESS)))));

    TestnetERC20Token testToken6;
    TestnetERC20Token testToken8;
    TestnetERC20Token testToken18;

    address mockL2Contract;

    uint256 eraChainId;

    address deployerAddress;

    event NewChain(uint256 indexed chainId, address chainTypeManager, address indexed chainGovernance);

    modifier useRandomToken(uint256 randomValue) {
        _setRandomToken(randomValue);

        _;
    }

    function _setRandomToken(uint256 randomValue) internal {
        uint256 tokenIndex = randomValue % 3;
        TestnetERC20Token token;
        if (tokenIndex == 0) {
            testToken = testToken18;
        } else if (tokenIndex == 1) {
            testToken = testToken6;
        } else {
            testToken = testToken8;
        }

        tokenAssetId = DataEncoding.encodeNTVAssetId(block.chainid, address(testToken));
    }

    function setUp() public {
        deployerAddress = makeAddr("DEPLOYER_ADDRESS");
        eraChainId = 320;
        bridgeOwner = makeAddr("BRIDGE_OWNER");
        dummyBridgehub = new DummyBridgehubSetter(bridgeOwner, type(uint256).max);
        bridgeHub = L1Bridgehub(address(dummyBridgehub));
        weth = makeAddr("WETH");
        mockCTM = new DummyChainTypeManagerWBH(address(bridgeHub));
        mockChainContract = new DummyZKChain(address(bridgeHub), eraChainId, block.chainid);

        mockL2Contract = makeAddr("mockL2Contract");
        // mocks to use in bridges instead of using a dummy one
        address mockL1WethAddress = makeAddr("Weth");
        address eraDiamondProxy = makeAddr("eraDiamondProxy");

        l1Nullifier = new L1Nullifier(bridgeHub, eraChainId, eraDiamondProxy);
        l1NullifierAddress = address(l1Nullifier);

        mockSharedBridge = new DummySharedBridge(keccak256("0xabc"));
        mockSecondSharedBridge = new DummySharedBridge(keccak256("0xdef"));

        ntv = _deployNTV(address(mockSharedBridge));

        mockSecondSharedBridge.setNativeTokenVault(ntv);

        testToken = new TestnetERC20Token("ZKSTT", "ZkSync Test Token", 18);
        testTokenAddress = address(testToken);
        ntv.registerToken(address(testToken));
        tokenAssetId = DataEncoding.encodeNTVAssetId(block.chainid, address(testToken));

        messageRoot = new L1MessageRoot(bridgeHub);

        sharedBridge = new L1AssetRouter(
            mockL1WethAddress,
            address(bridgeHub),
            l1NullifierAddress,
            eraChainId,
            eraDiamondProxy
        );
        address defaultOwner = sharedBridge.owner();
        vm.prank(defaultOwner);
        sharedBridge.transferOwnership(bridgeOwner);
        vm.prank(bridgeOwner);
        sharedBridge.acceptOwnership();

        secondBridge = new L1AssetRouter(
            mockL1WethAddress,
            address(bridgeHub),
            l1NullifierAddress,
            eraChainId,
            eraDiamondProxy
        );
        defaultOwner = secondBridge.owner();
        vm.prank(defaultOwner);
        secondBridge.transferOwnership(bridgeOwner);
        vm.prank(bridgeOwner);
        secondBridge.acceptOwnership();

        sharedBridgeAddress = address(sharedBridge);
        secondBridgeAddress = address(secondBridge);
        testToken18 = new TestnetERC20Token("ZKSTT", "ZkSync Test Token", 18);
        testToken6 = new TestnetERC20Token("USDC", "USD Coin", 6);
        testToken8 = new TestnetERC20Token("WBTC", "Wrapped Bitcoin", 8);

        // test if the ownership of the bridgeHub is set correctly or not
        defaultOwner = bridgeHub.owner();

        // Now, the `reentrancyGuardInitializer` should prevent anyone from calling `initialize` since we have called the constructor of the contract
        vm.expectRevert(SlotOccupied.selector);
        bridgeHub.initialize(bridgeOwner);

        vm.store(address(mockChainContract), LOCK_FLAG_ADDRESS, bytes32(uint256(1)));
        bytes32 bridgehubLocation = bytes32(uint256(36));
        vm.store(address(mockChainContract), bridgehubLocation, bytes32(uint256(uint160(address(bridgeHub)))));
        bytes32 baseTokenGasPriceNominatorLocation = bytes32(uint256(40));
        vm.store(address(mockChainContract), baseTokenGasPriceNominatorLocation, bytes32(uint256(1)));
        bytes32 baseTokenGasPriceDenominatorLocation = bytes32(uint256(41));
        vm.store(address(mockChainContract), baseTokenGasPriceDenominatorLocation, bytes32(uint256(1)));
        // The ownership can only be transferred by the current owner to a new owner via the two-step approach

        // Default owner calls transferOwnership
        vm.prank(defaultOwner);
        bridgeHub.transferOwnership(bridgeOwner);

        // bridgeOwner calls acceptOwnership
        vm.prank(bridgeOwner);
        bridgeHub.acceptOwnership();

        // Ownership should have changed
        assertEq(bridgeHub.owner(), bridgeOwner);
    }

    function _deployNTV(address _sharedBridgeAddr) internal returns (L1NativeTokenVault addr) {
        L1NativeTokenVault ntvImpl = new L1NativeTokenVault(weth, _sharedBridgeAddr, l1Nullifier);
        TransparentUpgradeableProxy ntvProxy = new TransparentUpgradeableProxy(
            address(ntvImpl),
            address(bridgeOwner),
            abi.encodeCall(ntvImpl.initialize, (bridgeOwner, address(0)))
        );
        addr = L1NativeTokenVault(payable(ntvProxy));

        vm.prank(bridgeOwner);
        L1AssetRouter(_sharedBridgeAddr).setNativeTokenVault(addr);

        addr.registerEthToken();
    }

    function _useFullSharedBridge() internal {
        ntv = _deployNTV(address(sharedBridge));

        secondBridgeAddress = address(sharedBridge);
    }

    function _useMockSharedBridge() internal {
        sharedBridgeAddress = address(mockSharedBridge);
    }

    function _initializeBridgehub() internal {
        vm.prank(bridgeOwner);
        bridgeHub.setPendingAdmin(deployerAddress);
        vm.prank(deployerAddress);
        bridgeHub.acceptAdmin();

        vm.startPrank(bridgeOwner);
        bridgeHub.addChainTypeManager(address(mockCTM));
        bridgeHub.addTokenAssetId(tokenAssetId);
        bridgeHub.setAddresses(sharedBridgeAddress, ICTMDeploymentTracker(address(0)), messageRoot, address(0));
        vm.stopPrank();

        vm.prank(l1Nullifier.owner());
        l1Nullifier.setL1NativeTokenVault(ntv);
        vm.prank(l1Nullifier.owner());
        l1Nullifier.setL1AssetRouter(sharedBridgeAddress);
    }

    function test_newPendingAdminReplacesPrevious(address randomDeployer, address otherRandomDeployer) public {
        vm.assume(randomDeployer != address(0));
        vm.assume(otherRandomDeployer != address(0));
        assertEq(address(0), bridgeHub.admin());
        vm.assume(randomDeployer != otherRandomDeployer);

        vm.prank(bridgeHub.owner());
        bridgeHub.setPendingAdmin(randomDeployer);

        vm.prank(bridgeHub.owner());
        bridgeHub.setPendingAdmin(otherRandomDeployer);

        vm.prank(otherRandomDeployer);
        bridgeHub.acceptAdmin();

        assertEq(otherRandomDeployer, bridgeHub.admin());
    }

    function test_onlyPendingAdminCanAccept(address randomDeployer, address otherRandomDeployer) public {
        vm.assume(randomDeployer != address(0));
        vm.assume(otherRandomDeployer != address(0));
        assertEq(address(0), bridgeHub.admin());
        vm.assume(randomDeployer != otherRandomDeployer);

        vm.prank(bridgeHub.owner());
        bridgeHub.setPendingAdmin(randomDeployer);

        vm.expectRevert(abi.encodeWithSelector(Unauthorized.selector, otherRandomDeployer));
        vm.prank(otherRandomDeployer);
        bridgeHub.acceptAdmin();

        assertEq(address(0), bridgeHub.admin());
    }

    function test_onlyOwnerCanSetDeployer(address randomDeployer) public {
        vm.assume(randomDeployer != address(0));
        assertEq(address(0), bridgeHub.admin());

        vm.prank(bridgeHub.owner());
        bridgeHub.setPendingAdmin(randomDeployer);
        vm.prank(randomDeployer);
        bridgeHub.acceptAdmin();

        assertEq(randomDeployer, bridgeHub.admin());
    }

    function test_randomCallerCannotSetDeployer(address randomCaller, address randomDeployer) public {
        if (randomCaller != bridgeHub.owner() && randomCaller != bridgeHub.admin()) {
            vm.prank(randomCaller);
            vm.expectRevert(abi.encodeWithSelector(Unauthorized.selector, randomCaller));
            bridgeHub.setPendingAdmin(randomDeployer);

            // The deployer shouldn't have changed.
            assertEq(address(0), bridgeHub.admin());
        }
    }

    function test_addChainTypeManager(address randomAddressWithoutTheCorrectInterface) public {
        vm.assume(randomAddressWithoutTheCorrectInterface != address(0));
        bool isCTMRegistered = bridgeHub.chainTypeManagerIsRegistered(randomAddressWithoutTheCorrectInterface);
        assertTrue(!isCTMRegistered);

        vm.prank(bridgeOwner);
        bridgeHub.addChainTypeManager(randomAddressWithoutTheCorrectInterface);

        isCTMRegistered = bridgeHub.chainTypeManagerIsRegistered(randomAddressWithoutTheCorrectInterface);
        assertTrue(isCTMRegistered);

        // An address that has already been registered, cannot be registered again (at least not before calling `removeChainTypeManager`).
        vm.prank(bridgeOwner);
        vm.expectRevert(CTMAlreadyRegistered.selector);
        bridgeHub.addChainTypeManager(randomAddressWithoutTheCorrectInterface);

        isCTMRegistered = bridgeHub.chainTypeManagerIsRegistered(randomAddressWithoutTheCorrectInterface);
        assertTrue(isCTMRegistered);
    }

    function test_addChainTypeManager_cannotBeCalledByRandomAddress(
        address randomCaller,
        address randomAddressWithoutTheCorrectInterface
    ) public {
        vm.assume(randomAddressWithoutTheCorrectInterface != address(0));
        bool isCTMRegistered = bridgeHub.chainTypeManagerIsRegistered(randomAddressWithoutTheCorrectInterface);
        assertTrue(!isCTMRegistered);

        if (randomCaller != bridgeOwner) {
            vm.prank(randomCaller);
            vm.expectRevert(bytes("Ownable: caller is not the owner"));

            bridgeHub.addChainTypeManager(randomAddressWithoutTheCorrectInterface);
        }

        vm.prank(bridgeOwner);
        bridgeHub.addChainTypeManager(randomAddressWithoutTheCorrectInterface);

        isCTMRegistered = bridgeHub.chainTypeManagerIsRegistered(randomAddressWithoutTheCorrectInterface);
        assertTrue(isCTMRegistered);

        // An address that has already been registered, cannot be registered again (at least not before calling `removeChainTypeManager`).
        vm.prank(bridgeOwner);
        vm.expectRevert(CTMAlreadyRegistered.selector);
        bridgeHub.addChainTypeManager(randomAddressWithoutTheCorrectInterface);

        // Definitely not by a random caller
        if (randomCaller != bridgeOwner) {
            vm.prank(randomCaller);
            vm.expectRevert("Ownable: caller is not the owner");
            bridgeHub.addChainTypeManager(randomAddressWithoutTheCorrectInterface);
        }

        isCTMRegistered = bridgeHub.chainTypeManagerIsRegistered(randomAddressWithoutTheCorrectInterface);
        assertTrue(isCTMRegistered);
    }

    function test_removeChainTypeManager(address randomAddressWithoutTheCorrectInterface) public {
        vm.assume(randomAddressWithoutTheCorrectInterface != address(0));
        bool isCTMRegistered = bridgeHub.chainTypeManagerIsRegistered(randomAddressWithoutTheCorrectInterface);
        assertTrue(!isCTMRegistered);

        // A non-existent CTM cannot be removed
        vm.prank(bridgeOwner);
        vm.expectRevert(CTMNotRegistered.selector);
        bridgeHub.removeChainTypeManager(randomAddressWithoutTheCorrectInterface);

        // Let's first register our particular chainTypeManager
        vm.prank(bridgeOwner);
        bridgeHub.addChainTypeManager(randomAddressWithoutTheCorrectInterface);

        isCTMRegistered = bridgeHub.chainTypeManagerIsRegistered(randomAddressWithoutTheCorrectInterface);
        assertTrue(isCTMRegistered);

        // Only an address that has already been registered, can be removed.
        vm.prank(bridgeOwner);
        bridgeHub.removeChainTypeManager(randomAddressWithoutTheCorrectInterface);

        isCTMRegistered = bridgeHub.chainTypeManagerIsRegistered(randomAddressWithoutTheCorrectInterface);
        assertTrue(!isCTMRegistered);

        // An already removed CTM cannot be removed again
        vm.prank(bridgeOwner);
        vm.expectRevert(CTMNotRegistered.selector);
        bridgeHub.removeChainTypeManager(randomAddressWithoutTheCorrectInterface);
    }

    function test_removeChainTypeManager_cannotBeCalledByRandomAddress(
        address randomAddressWithoutTheCorrectInterface,
        address randomCaller
    ) public {
        vm.assume(randomAddressWithoutTheCorrectInterface != address(0));
        bool isCTMRegistered = bridgeHub.chainTypeManagerIsRegistered(randomAddressWithoutTheCorrectInterface);
        assertTrue(!isCTMRegistered);

        if (randomCaller != bridgeOwner) {
            vm.prank(randomCaller);
            vm.expectRevert(bytes("Ownable: caller is not the owner"));

            bridgeHub.removeChainTypeManager(randomAddressWithoutTheCorrectInterface);
        }

        // A non-existent CTM cannot be removed
        vm.prank(bridgeOwner);
        vm.expectRevert(CTMNotRegistered.selector);
        bridgeHub.removeChainTypeManager(randomAddressWithoutTheCorrectInterface);

        // Let's first register our particular chainTypeManager
        vm.prank(bridgeOwner);
        bridgeHub.addChainTypeManager(randomAddressWithoutTheCorrectInterface);

        isCTMRegistered = bridgeHub.chainTypeManagerIsRegistered(randomAddressWithoutTheCorrectInterface);
        assertTrue(isCTMRegistered);

        // Only an address that has already been registered, can be removed.
        vm.prank(bridgeOwner);
        bridgeHub.removeChainTypeManager(randomAddressWithoutTheCorrectInterface);

        isCTMRegistered = bridgeHub.chainTypeManagerIsRegistered(randomAddressWithoutTheCorrectInterface);
        assertTrue(!isCTMRegistered);

        // An already removed CTM cannot be removed again
        vm.prank(bridgeOwner);
        vm.expectRevert(CTMNotRegistered.selector);
        bridgeHub.removeChainTypeManager(randomAddressWithoutTheCorrectInterface);

        // Not possible by a randomcaller as well
        if (randomCaller != bridgeOwner) {
            vm.prank(randomCaller);
            vm.expectRevert(bytes("Ownable: caller is not the owner"));
            bridgeHub.removeChainTypeManager(randomAddressWithoutTheCorrectInterface);
        }
    }

    function test_addAssetId(address randomAddress) public {
        vm.startPrank(bridgeOwner);
        bridgeHub.setAddresses(
            address(mockSharedBridge),
            ICTMDeploymentTracker(address(0)),
            IMessageRoot(address(0)),
            address(0)
        );
        vm.stopPrank();

        bytes32 assetId = DataEncoding.encodeNTVAssetId(block.chainid, testTokenAddress);
        assertTrue(!bridgeHub.assetIdIsRegistered(assetId), "This random address is not registered as a token");

        vm.prank(bridgeOwner);
        bridgeHub.addTokenAssetId(assetId);

        assertTrue(
            bridgeHub.assetIdIsRegistered(assetId),
            "after call from the bridgeowner, this randomAddress should be a registered token"
        );

        if (randomAddress != address(testTokenAddress)) {
            assetId = DataEncoding.encodeNTVAssetId(block.chainid, address(randomAddress));
            vm.assume(!bridgeHub.assetIdIsRegistered(assetId));
            // Testing to see if a random address can also be added or not
            vm.prank(bridgeOwner);
            bridgeHub.addTokenAssetId(assetId);
            assertTrue(bridgeHub.assetIdIsRegistered(assetId));
        }

        // An already registered token cannot be registered again
        vm.prank(bridgeOwner);
        vm.expectRevert(AssetIdAlreadyRegistered.selector);
        bridgeHub.addTokenAssetId(assetId);
    }

    function test_addAssetId_cannotBeCalledByRandomAddress(
        address randomCaller,
        uint256 randomValue
    ) public useRandomToken(randomValue) {
        vm.startPrank(bridgeOwner);
        bridgeHub.setAddresses(
            address(mockSharedBridge),
            ICTMDeploymentTracker(address(0)),
            IMessageRoot(address(0)),
            address(0)
        );
        vm.stopPrank();

        bytes32 assetId = DataEncoding.encodeNTVAssetId(block.chainid, testTokenAddress);

        vm.assume(randomCaller != bridgeOwner);
        vm.assume(randomCaller != bridgeHub.admin());
        vm.prank(randomCaller);
        vm.expectRevert(abi.encodeWithSelector(Unauthorized.selector, randomCaller));
        bridgeHub.addTokenAssetId(assetId);

        assertTrue(!bridgeHub.assetIdIsRegistered(assetId), "This random address is not registered as a token");

        vm.prank(bridgeOwner);
        bridgeHub.addTokenAssetId(assetId);

        assertTrue(
            bridgeHub.assetIdIsRegistered(assetId),
            "after call from the bridgeowner, this testTokenAddress should be a registered token"
        );

        // An already registered token cannot be registered again by randomCaller
        if (randomCaller != bridgeOwner) {
            vm.prank(bridgeOwner);
            vm.expectRevert(AssetIdAlreadyRegistered.selector);
            bridgeHub.addTokenAssetId(assetId);
        }
    }

    function test_setAddresses(address randomAssetRouter, address randomCTMDeployer, address randomMessageRoot) public {
        assertTrue(bridgeHub.assetRouter() == address(0), "Shared bridge is already there");
        assertTrue(bridgeHub.l1CtmDeployer() == ICTMDeploymentTracker(address(0)), "L1 CTM deployer is already there");
        assertTrue(bridgeHub.messageRoot() == IMessageRoot(address(0)), "Message root is already there");

        vm.prank(bridgeOwner);
        bridgeHub.setAddresses(
            randomAssetRouter,
            ICTMDeploymentTracker(randomCTMDeployer),
            IMessageRoot(randomMessageRoot),
            address(0)
        );

        assertTrue(bridgeHub.assetRouter() == randomAssetRouter, "Shared bridge is already there");
        assertTrue(
            bridgeHub.l1CtmDeployer() == ICTMDeploymentTracker(randomCTMDeployer),
            "L1 CTM deployer is already there"
        );
        assertTrue(bridgeHub.messageRoot() == IMessageRoot(randomMessageRoot), "Message root is already there");
    }

    function test_setAddresses_cannotBeCalledByRandomAddress(
        address randomCaller,
        address randomAssetRouter,
        address randomCTMDeployer,
        address randomMessageRoot
    ) public {
        vm.assume(randomCaller != bridgeOwner);

        vm.prank(randomCaller);
        vm.expectRevert(bytes("Ownable: caller is not the owner"));
        bridgeHub.setAddresses(
            randomAssetRouter,
            ICTMDeploymentTracker(randomCTMDeployer),
            IMessageRoot(randomMessageRoot),
            address(0)
        );

        assertTrue(bridgeHub.assetRouter() == address(0), "Shared bridge is already there");
        assertTrue(bridgeHub.l1CtmDeployer() == ICTMDeploymentTracker(address(0)), "L1 CTM deployer is already there");
        assertTrue(bridgeHub.messageRoot() == IMessageRoot(address(0)), "Message root is already there");
    }

    uint256 newChainId;
    address admin;

    function test_pause_createNewChain(
        uint256 chainId,
        uint256 salt,
        uint256 randomValue
    ) public useRandomToken(randomValue) {
        chainId = bound(chainId, 1, type(uint48).max);
        vm.assume(chainId != block.chainid);

        admin = makeAddr("NEW_CHAIN_ADMIN");

        vm.prank(bridgeOwner);
        bridgeHub.pause();
        vm.prank(bridgeOwner);
        bridgeHub.setPendingAdmin(deployerAddress);
        vm.prank(deployerAddress);
        bridgeHub.acceptAdmin();

        // ntv.registerToken(address(testToken));

        // bytes32 tokenAssetId = DataEncoding.encodeNTVAssetId(block.chainid, address(testToken));

        // vm.prank(deployerAddress);
        // bridgehub.addTokenAssetId(tokenAssetId);

        vm.expectRevert("Pausable: paused");
        vm.prank(deployerAddress);
        bridgeHub.createNewChain({
            _chainId: chainId,
            _chainTypeManager: address(mockCTM),
            _baseTokenAssetId: tokenAssetId,
            _salt: salt,
            _admin: admin,
            _initData: bytes(""),
            _factoryDeps: new bytes[](0)
        });

        vm.prank(bridgeOwner);
        bridgeHub.unpause();

        vm.expectRevert(CTMNotRegistered.selector);
        vm.prank(deployerAddress);
        bridgeHub.createNewChain({
            _chainId: chainId,
            _chainTypeManager: address(mockCTM),
            _baseTokenAssetId: tokenAssetId,
            _salt: salt,
            _admin: admin,
            _initData: bytes(""),
            _factoryDeps: new bytes[](0)
        });
    }

    function test_RevertWhen_CTMNotRegisteredOnCreate(
        uint256 chainId,
        uint256 salt,
        uint256 randomValue
    ) public useRandomToken(randomValue) {
        chainId = bound(chainId, 1, type(uint48).max);
        vm.assume(chainId != block.chainid);

        admin = makeAddr("NEW_CHAIN_ADMIN");

        vm.prank(bridgeOwner);
        bridgeHub.setPendingAdmin(deployerAddress);
        vm.prank(deployerAddress);
        bridgeHub.acceptAdmin();

        chainId = bound(chainId, 1, type(uint48).max);
        vm.expectRevert(CTMNotRegistered.selector);
        vm.prank(deployerAddress);
        bridgeHub.createNewChain({
            _chainId: chainId,
            _chainTypeManager: address(mockCTM),
            _baseTokenAssetId: tokenAssetId,
            _salt: salt,
            _admin: admin,
            _initData: bytes(""),
            _factoryDeps: new bytes[](0)
        });
    }

    function test_RevertWhen_wrongChainIdOnCreate(
        uint256 chainId,
        uint256 salt,
        uint256 randomValue
    ) public useRandomToken(randomValue) {
        chainId = bound(chainId, 1, type(uint48).max);
        vm.assume(chainId != block.chainid);

        admin = makeAddr("NEW_CHAIN_ADMIN");

        vm.prank(bridgeOwner);
        bridgeHub.setPendingAdmin(deployerAddress);
        vm.prank(deployerAddress);
        bridgeHub.acceptAdmin();

        chainId = bound(chainId, type(uint48).max + uint256(1), type(uint256).max);
        vm.expectRevert(ChainIdTooBig.selector);
        vm.prank(deployerAddress);
        bridgeHub.createNewChain({
            _chainId: chainId,
            _chainTypeManager: address(mockCTM),
            _baseTokenAssetId: tokenAssetId,
            _salt: salt,
            _admin: admin,
            _initData: bytes(""),
            _factoryDeps: new bytes[](0)
        });

        chainId = 0;
        vm.expectRevert(ZeroChainId.selector);
        vm.prank(deployerAddress);
        bridgeHub.createNewChain({
            _chainId: chainId,
            _chainTypeManager: address(mockCTM),
            _baseTokenAssetId: tokenAssetId,
            _salt: salt,
            _admin: admin,
            _initData: bytes(""),
            _factoryDeps: new bytes[](0)
        });
    }

    function test_RevertWhen_assetIdNotRegistered(
        uint256 chainId,
        uint256 salt,
        uint256 randomValue
    ) public useRandomToken(randomValue) {
        chainId = bound(chainId, 1, type(uint48).max);
        vm.assume(chainId != block.chainid);

        admin = makeAddr("NEW_CHAIN_ADMIN");

        vm.prank(bridgeOwner);
        bridgeHub.setPendingAdmin(deployerAddress);
        vm.prank(deployerAddress);
        bridgeHub.acceptAdmin();

        vm.startPrank(bridgeOwner);
        bridgeHub.addChainTypeManager(address(mockCTM));
        vm.stopPrank();

        vm.expectRevert(abi.encodeWithSelector(AssetIdNotSupported.selector, tokenAssetId));
        vm.prank(deployerAddress);
        bridgeHub.createNewChain({
            _chainId: chainId,
            _chainTypeManager: address(mockCTM),
            _baseTokenAssetId: tokenAssetId,
            _salt: salt,
            _admin: admin,
            _initData: bytes(""),
            _factoryDeps: new bytes[](0)
        });
    }

    function test_RevertWhen_wethBridgeNotSet(
        uint256 chainId,
        uint256 salt,
        uint256 randomValue
    ) public useRandomToken(randomValue) {
        chainId = bound(chainId, 1, type(uint48).max);
        vm.assume(chainId != block.chainid);
        admin = makeAddr("NEW_CHAIN_ADMIN");

        vm.prank(bridgeOwner);
        bridgeHub.setPendingAdmin(deployerAddress);
        vm.prank(deployerAddress);
        bridgeHub.acceptAdmin();

        vm.startPrank(bridgeOwner);
        bridgeHub.addChainTypeManager(address(mockCTM));
        bridgeHub.addTokenAssetId(tokenAssetId);
        vm.stopPrank();

        vm.expectRevert(SharedBridgeNotSet.selector);
        vm.prank(deployerAddress);
        bridgeHub.createNewChain({
            _chainId: chainId,
            _chainTypeManager: address(mockCTM),
            _baseTokenAssetId: tokenAssetId,
            _salt: salt,
            _admin: admin,
            _initData: bytes(""),
            _factoryDeps: new bytes[](0)
        });
    }

    function test_RevertWhen_chainIdAlreadyRegistered(
        uint256 chainId,
        uint256 salt,
        uint256 randomValue
    ) public useRandomToken(randomValue) {
        admin = makeAddr("NEW_CHAIN_ADMIN");

        _initializeBridgehub();

        chainId = bound(chainId, 1, type(uint48).max);
        vm.assume(chainId != block.chainid);
        stdstore.target(address(bridgeHub)).sig("chainTypeManager(uint256)").with_key(chainId).checked_write(
            address(mockCTM)
        );

        vm.expectRevert(BridgeHubAlreadyRegistered.selector);
        vm.prank(deployerAddress);
        bridgeHub.createNewChain({
            _chainId: chainId,
            _chainTypeManager: address(mockCTM),
            _baseTokenAssetId: tokenAssetId,
            _salt: salt,
            _admin: admin,
            _initData: bytes(""),
            _factoryDeps: new bytes[](0)
        });
    }

    function test_createNewChain(
        address randomCaller,
        uint256 chainId,
        bytes memory mockInitCalldata,
        bytes[] memory factoryDeps,
        uint256 salt,
        uint256 randomValue,
        address newChainAddress
    ) public useRandomToken(randomValue) {
        admin = makeAddr("NEW_CHAIN_ADMIN");
        chainId = bound(chainId, 1, type(uint48).max);
        vm.assume(chainId != block.chainid);
        vm.assume(randomCaller != deployerAddress && randomCaller != bridgeOwner);

        _initializeBridgehub();

        vm.prank(randomCaller);
        vm.expectRevert(abi.encodeWithSelector(Unauthorized.selector, randomCaller));
        bridgeHub.createNewChain({
            _chainId: chainId,
            _chainTypeManager: address(mockCTM),
            _baseTokenAssetId: tokenAssetId,
            _salt: salt,
            _admin: admin,
            _initData: bytes(""),
            _factoryDeps: factoryDeps
        });

        vm.prank(mockCTM.owner());

        // bridgeHub.createNewChain => chainTypeManager.createNewChain => this function sets the stateTransition mapping
        // of `chainId`, let's emulate that using foundry cheatcodes or let's just use the extra function we introduced in our mockCTM
        mockCTM.setZKChain(chainId, address(mockChainContract));

        vm.startPrank(deployerAddress);
        vm.mockCall(
            address(mockCTM),
            // solhint-disable-next-line func-named-parameters
            abi.encodeWithSelector(
                mockCTM.createNewChain.selector,
                chainId,
                tokenAssetId,
                admin,
                mockInitCalldata,
                factoryDeps
            ),
            abi.encode(newChainAddress)
        );

        vm.expectEmit(true, true, true, true, address(bridgeHub));
        emit NewChain(chainId, address(mockCTM), admin);

        bridgeHub.createNewChain({
            _chainId: chainId,
            _chainTypeManager: address(mockCTM),
            _baseTokenAssetId: tokenAssetId,
            _salt: uint256(chainId * 2),
            _admin: admin,
            _initData: mockInitCalldata,
            _factoryDeps: factoryDeps
        });

        vm.stopPrank();
        vm.clearMockedCalls();

        assertTrue(bridgeHub.chainTypeManager(chainId) == address(mockCTM));
        assertTrue(bridgeHub.baseTokenAssetId(chainId) == tokenAssetId);
        assertTrue(bridgeHub.getZKChain(chainId) == newChainAddress);
    }

    function test_proveL2MessageInclusion(
        uint256 mockChainId,
        uint256 mockBatchNumber,
        uint256 mockIndex,
        bytes32[] memory mockProof,
        uint16 randomTxNumInBatch,
        address randomSender,
        bytes memory randomData
    ) public {
        mockChainId = _setUpZKChainForChainId(mockChainId);

        // Now the following statements should be true as well:
        assertTrue(bridgeHub.chainTypeManager(mockChainId) == address(mockCTM));
        assertTrue(bridgeHub.getZKChain(mockChainId) == address(mockChainContract));

        // Creating a random L2Message::l2Message so that we pass the correct parameters to `proveL2MessageInclusion`
        L2Message memory l2Message = _createMockL2Message(randomTxNumInBatch, randomSender, randomData);

        // Since we have used random data for the `bridgeHub.proveL2MessageInclusion` function which basically forwards the call
        // to the same function in the mailbox, we will mock the call to the mailbox to return true and see if it works.
        vm.mockCall(
            address(mockChainContract),
            // solhint-disable-next-line func-named-parameters
            abi.encodeWithSelector(
                mockChainContract.proveL2MessageInclusion.selector,
                mockBatchNumber,
                mockIndex,
                l2Message,
                mockProof
            ),
            abi.encode(true)
        );

        assertTrue(
            bridgeHub.proveL2MessageInclusion({
                _chainId: mockChainId,
                _batchNumber: mockBatchNumber,
                _index: mockIndex,
                _message: l2Message,
                _proof: mockProof
            })
        );
        vm.clearMockedCalls();
    }

    function test_proveL2LogInclusion(
        uint256 mockChainId,
        uint256 mockBatchNumber,
        uint256 mockIndex,
        bytes32[] memory mockProof,
        uint8 randomL2ShardId,
        bool randomIsService,
        uint16 randomTxNumInBatch,
        address randomSender,
        bytes32 randomKey,
        bytes32 randomValue
    ) public {
        mockChainId = _setUpZKChainForChainId(mockChainId);

        // Now the following statements should be true as well:
        assertTrue(bridgeHub.chainTypeManager(mockChainId) == address(mockCTM));
        assertTrue(bridgeHub.getZKChain(mockChainId) == address(mockChainContract));

        // Creating a random L2Log::l2Log so that we pass the correct parameters to `proveL2LogInclusion`
        L2Log memory l2Log = _createMockL2Log({
            randomL2ShardId: randomL2ShardId,
            randomIsService: randomIsService,
            randomTxNumInBatch: randomTxNumInBatch,
            randomSender: randomSender,
            randomKey: randomKey,
            randomValue: randomValue
        });

        // Since we have used random data for the `bridgeHub.proveL2LogInclusion` function which basically forwards the call
        // to the same function in the mailbox, we will mock the call to the mailbox to return true and see if it works.
        vm.mockCall(
            address(mockChainContract),
            // solhint-disable-next-line func-named-parameters
            abi.encodeWithSelector(
                mockChainContract.proveL2LogInclusion.selector,
                mockBatchNumber,
                mockIndex,
                l2Log,
                mockProof
            ),
            abi.encode(true)
        );

        assertTrue(
            bridgeHub.proveL2LogInclusion({
                _chainId: mockChainId,
                _batchNumber: mockBatchNumber,
                _index: mockIndex,
                _log: l2Log,
                _proof: mockProof
            })
        );
        vm.clearMockedCalls();
    }

    function test_proveL1ToL2TransactionStatus(
        uint256 randomChainId,
        bytes32 randomL2TxHash,
        uint256 randomL2BatchNumber,
        uint256 randomL2MessageIndex,
        uint16 randomL2TxNumberInBatch,
        bytes32[] memory randomMerkleProof,
        bool randomResultantBool,
        bool txStatusBool
    ) public {
        randomChainId = _setUpZKChainForChainId(randomChainId);

        TxStatus txStatus;

        if (txStatusBool) {
            txStatus = TxStatus.Failure;
        } else {
            txStatus = TxStatus.Success;
        }

        vm.mockCall(
            address(mockChainContract),
            // solhint-disable-next-line func-named-parameters
            abi.encodeWithSelector(
                mockChainContract.proveL1ToL2TransactionStatus.selector,
                randomL2TxHash,
                randomL2BatchNumber,
                randomL2MessageIndex,
                randomL2TxNumberInBatch,
                randomMerkleProof,
                txStatus
            ),
            abi.encode(randomResultantBool)
        );

        assertTrue(
            bridgeHub.proveL1ToL2TransactionStatus({
                _chainId: randomChainId,
                _l2TxHash: randomL2TxHash,
                _l2BatchNumber: randomL2BatchNumber,
                _l2MessageIndex: randomL2MessageIndex,
                _l2TxNumberInBatch: randomL2TxNumberInBatch,
                _merkleProof: randomMerkleProof,
                _status: txStatus
            }) == randomResultantBool
        );
    }

    function test_l2TransactionBaseCost(
        uint256 mockChainId,
        uint256 mockGasPrice,
        uint256 mockL2GasLimit,
        uint256 mockL2GasPerPubdataByteLimit,
        uint256 mockL2TxnCost
    ) public {
        mockChainId = _setUpZKChainForChainId(mockChainId);

        vm.mockCall(
            address(mockChainContract),
            // solhint-disable-next-line func-named-parameters
            abi.encodeWithSelector(
                mockChainContract.l2TransactionBaseCost.selector,
                mockGasPrice,
                mockL2GasLimit,
                mockL2GasPerPubdataByteLimit
            ),
            abi.encode(mockL2TxnCost)
        );

        assertTrue(
            bridgeHub.l2TransactionBaseCost(mockChainId, mockGasPrice, mockL2GasLimit, mockL2GasPerPubdataByteLimit) ==
                mockL2TxnCost
        );
        vm.clearMockedCalls();
    }

    function _prepareETHL2TransactionDirectRequest(
        uint256 mockChainId,
        uint256 mockMintValue,
        address mockL2Contract,
        uint256 mockL2Value,
        bytes memory mockL2Calldata,
        uint256 mockL2GasLimit,
        uint256 mockL2GasPerPubdataByteLimit,
        bytes[] memory mockFactoryDeps,
        address randomCaller
    ) internal returns (L2TransactionRequestDirect memory l2TxnReqDirect, bytes32 canonicalHash) {
        vm.assume(mockFactoryDeps.length <= MAX_NEW_FACTORY_DEPS);

        l2TxnReqDirect = _createMockL2TransactionRequestDirect({
            mockChainId: mockChainId,
            mockMintValue: mockMintValue,
            mockL2Contract: mockL2Contract,
            mockL2Value: mockL2Value,
            mockL2Calldata: mockL2Calldata,
            mockL2GasLimit: mockL2GasLimit,
            mockL2GasPerPubdataByteLimit: mockL2GasPerPubdataByteLimit,
            mockFactoryDeps: mockFactoryDeps,
            mockRefundRecipient: address(0)
        });

        l2TxnReqDirect.chainId = _setUpZKChainForChainId(l2TxnReqDirect.chainId);

        assertTrue(bridgeHub.baseTokenAssetId(l2TxnReqDirect.chainId) != ETH_TOKEN_ASSET_ID);
        _setUpBaseTokenForChainId(l2TxnReqDirect.chainId, true, address(0));

        assertTrue(bridgeHub.baseTokenAssetId(l2TxnReqDirect.chainId) == ETH_TOKEN_ASSET_ID);
        console.log(IL1AssetRouter(bridgeHub.assetRouter()).assetHandlerAddress(ETH_TOKEN_ASSET_ID));
        assertTrue(bridgeHub.baseToken(l2TxnReqDirect.chainId) == ETH_TOKEN_ADDRESS);

        assertTrue(bridgeHub.getZKChain(l2TxnReqDirect.chainId) == address(mockChainContract));
        canonicalHash = keccak256(abi.encode("CANONICAL_TX_HASH"));

        vm.mockCall(
            address(mockChainContract),
            abi.encodeWithSelector(mockChainContract.bridgehubRequestL2Transaction.selector),
            abi.encode(canonicalHash)
        );

        mockChainContract.setFeeParams();
        mockChainContract.setBaseTokenGasMultiplierPrice(uint128(1), uint128(1));
        mockChainContract.setBridgeHubAddress(address(bridgeHub));
        assertTrue(mockChainContract.getBridgeHubAddress() == address(bridgeHub));
    }

    function test_requestL2TransactionDirect_RevertWhen_incorrectETHParams(
        uint256 mockChainId,
        uint256 mockMintValue,
        address mockL2Contract,
        uint256 mockL2Value,
        uint256 msgValue,
        bytes memory mockL2Calldata,
        uint256 mockL2GasLimit,
        uint256 mockL2GasPerPubdataByteLimit,
        bytes[] memory mockFactoryDeps
    ) public {
        _useMockSharedBridge();
        _initializeBridgehub();

        address randomCaller = makeAddr("RANDOM_CALLER");
        vm.assume(msgValue != mockMintValue);

        (L2TransactionRequestDirect memory l2TxnReqDirect, bytes32 hash) = _prepareETHL2TransactionDirectRequest({
            mockChainId: mockChainId,
            mockMintValue: mockMintValue,
            mockL2Contract: mockL2Contract,
            mockL2Value: mockL2Value,
            mockL2Calldata: mockL2Calldata,
            mockL2GasLimit: mockL2GasLimit,
            mockL2GasPerPubdataByteLimit: mockL2GasPerPubdataByteLimit,
            mockFactoryDeps: mockFactoryDeps,
            randomCaller: randomCaller
        });

        vm.deal(randomCaller, msgValue);
        vm.expectRevert(abi.encodeWithSelector(MsgValueMismatch.selector, mockMintValue, msgValue));
        vm.prank(randomCaller);
        bridgeHub.requestL2TransactionDirect{value: msgValue}(l2TxnReqDirect);
    }

    function test_requestL2TransactionDirect_ETHCase(
        uint256 mockChainId,
        uint256 mockMintValue,
        address mockL2Contract,
        uint256 mockL2Value,
        bytes memory mockL2Calldata,
        uint256 mockL2GasLimit,
        uint256 mockL2GasPerPubdataByteLimit,
        bytes[] memory mockFactoryDeps,
        uint256 gasPrice
    ) public {
        _useMockSharedBridge();
        _initializeBridgehub();

        address randomCaller = makeAddr("RANDOM_CALLER");
        mockChainId = bound(mockChainId, 1, type(uint48).max);

        (L2TransactionRequestDirect memory l2TxnReqDirect, bytes32 hash) = _prepareETHL2TransactionDirectRequest({
            mockChainId: mockChainId,
            mockMintValue: mockMintValue,
            mockL2Contract: mockL2Contract,
            mockL2Value: mockL2Value,
            mockL2Calldata: mockL2Calldata,
            mockL2GasLimit: mockL2GasLimit,
            mockL2GasPerPubdataByteLimit: mockL2GasPerPubdataByteLimit,
            mockFactoryDeps: mockFactoryDeps,
            randomCaller: randomCaller
        });

        vm.deal(randomCaller, l2TxnReqDirect.mintValue);
        gasPrice = bound(gasPrice, 1_000, 50_000_000);
        vm.txGasPrice(gasPrice * 1 gwei);
        vm.prank(randomCaller);
        bytes32 resultantHash = bridgeHub.requestL2TransactionDirect{value: randomCaller.balance}(l2TxnReqDirect);

        assertTrue(resultantHash == hash);
    }

    function test_requestL2TransactionDirect_NonETHCase(
        uint256 mockChainId,
        uint256 mockMintValue,
        address mockL2Contract,
        uint256 mockL2Value,
        bytes memory mockL2Calldata,
        uint256 mockL2GasLimit,
        uint256 mockL2GasPerPubdataByteLimit,
        bytes[] memory mockFactoryDeps,
        uint256 gasPrice,
        uint256 randomValue
    ) public useRandomToken(randomValue) {
        _useFullSharedBridge();
        _initializeBridgehub();

        address randomCaller = makeAddr("RANDOM_CALLER");
        mockChainId = bound(mockChainId, 1, type(uint48).max);

        vm.assume(mockFactoryDeps.length <= MAX_NEW_FACTORY_DEPS);
        vm.assume(mockMintValue > 0);

        L2TransactionRequestDirect memory l2TxnReqDirect = _createMockL2TransactionRequestDirect({
            mockChainId: mockChainId,
            mockMintValue: mockMintValue,
            mockL2Contract: mockL2Contract,
            mockL2Value: mockL2Value,
            mockL2Calldata: mockL2Calldata,
            mockL2GasLimit: mockL2GasLimit,
            mockL2GasPerPubdataByteLimit: mockL2GasPerPubdataByteLimit,
            mockFactoryDeps: mockFactoryDeps,
            mockRefundRecipient: address(0)
        });

        l2TxnReqDirect.chainId = _setUpZKChainForChainId(l2TxnReqDirect.chainId);

        _setUpBaseTokenForChainId(l2TxnReqDirect.chainId, false, address(testToken));

        assertTrue(bridgeHub.getZKChain(l2TxnReqDirect.chainId) == address(mockChainContract));
        bytes32 canonicalHash = keccak256(abi.encode("CANONICAL_TX_HASH"));

        vm.mockCall(
            address(mockChainContract),
            abi.encodeWithSelector(mockChainContract.bridgehubRequestL2Transaction.selector),
            abi.encode(canonicalHash)
        );

        mockChainContract.setFeeParams();
        mockChainContract.setBaseTokenGasMultiplierPrice(uint128(1), uint128(1));
        mockChainContract.setBridgeHubAddress(address(bridgeHub));
        assertTrue(mockChainContract.getBridgeHubAddress() == address(bridgeHub));

        gasPrice = bound(gasPrice, 1_000, 50_000_000);
        vm.txGasPrice(gasPrice * 1 gwei);

        vm.deal(randomCaller, 1 ether);
        vm.prank(randomCaller);
        vm.expectRevert(abi.encodeWithSelector(MsgValueMismatch.selector, 0, randomCaller.balance));
        bytes32 resultantHash = bridgeHub.requestL2TransactionDirect{value: randomCaller.balance}(l2TxnReqDirect);

        // Now, let's call the same function with zero msg.value
        testToken.mint(randomCaller, l2TxnReqDirect.mintValue);
        assertEq(testToken.balanceOf(randomCaller), l2TxnReqDirect.mintValue);

        vm.prank(randomCaller);
        testToken.transfer(address(this), l2TxnReqDirect.mintValue);
        assertEq(testToken.balanceOf(address(this)), l2TxnReqDirect.mintValue);
        testToken.approve(sharedBridgeAddress, l2TxnReqDirect.mintValue);

        resultantHash = bridgeHub.requestL2TransactionDirect(l2TxnReqDirect);

        assertEq(canonicalHash, resultantHash);
    }

    function test_requestTransactionTwoBridgesChecksMagicValue(
        uint256 chainId,
        uint256 mintValue,
        uint256 l2Value,
        uint256 l2GasLimit,
        uint256 l2GasPerPubdataByteLimit,
        address refundRecipient,
        uint256 secondBridgeValue,
        bytes memory secondBridgeCalldata,
        bytes32 magicValue
    ) public {
        _useMockSharedBridge();
        _initializeBridgehub();

        vm.assume(magicValue != TWO_BRIDGES_MAGIC_VALUE);

        chainId = bound(chainId, 1, type(uint48).max);

        L2TransactionRequestTwoBridgesOuter memory l2TxnReq2BridgeOut = _createMockL2TransactionRequestTwoBridgesOuter({
            chainId: chainId,
            mintValue: mintValue,
            l2Value: l2Value,
            l2GasLimit: l2GasLimit,
            l2GasPerPubdataByteLimit: l2GasPerPubdataByteLimit,
            refundRecipient: refundRecipient,
            secondBridgeValue: secondBridgeValue,
            secondBridgeCalldata: secondBridgeCalldata
        });

        l2TxnReq2BridgeOut.chainId = _setUpZKChainForChainId(l2TxnReq2BridgeOut.chainId);

        _setUpBaseTokenForChainId(l2TxnReq2BridgeOut.chainId, true, address(0));
        assertTrue(bridgeHub.baseToken(l2TxnReq2BridgeOut.chainId) == ETH_TOKEN_ADDRESS);

        assertTrue(bridgeHub.getZKChain(l2TxnReq2BridgeOut.chainId) == address(mockChainContract));

        uint256 callerMsgValue = l2TxnReq2BridgeOut.mintValue + l2TxnReq2BridgeOut.secondBridgeValue;
        address randomCaller = makeAddr("RANDOM_CALLER");
        vm.deal(randomCaller, callerMsgValue);

        L2TransactionRequestTwoBridgesInner memory request = L2TransactionRequestTwoBridgesInner({
            magicValue: magicValue,
            l2Contract: makeAddr("L2_CONTRACT"),
            l2Calldata: new bytes(0),
            factoryDeps: new bytes[](0),
            txDataHash: bytes32(0)
        });

        vm.mockCall(
            secondBridgeAddress,
            abi.encodeWithSelector(IL1AssetRouter.bridgehubDeposit.selector),
            abi.encode(request)
        );

        vm.expectRevert(abi.encodeWithSelector(WrongMagicValue.selector, TWO_BRIDGES_MAGIC_VALUE, magicValue));
        vm.prank(randomCaller);
        bridgeHub.requestL2TransactionTwoBridges{value: randomCaller.balance}(l2TxnReq2BridgeOut);
    }

    function test_requestL2TransactionTwoBridgesWrongBridgeAddress(
        uint256 chainId,
        uint256 mintValue,
        uint256 msgValue,
        uint256 l2Value,
        uint256 l2GasLimit,
        uint256 l2GasPerPubdataByteLimit,
        address refundRecipient,
        uint256 secondBridgeValue,
        uint160 secondBridgeAddressValue,
        bytes memory secondBridgeCalldata
    ) public {
        _useMockSharedBridge();
        _initializeBridgehub();

        chainId = bound(chainId, 1, type(uint48).max);

        L2TransactionRequestTwoBridgesOuter memory l2TxnReq2BridgeOut = _createMockL2TransactionRequestTwoBridgesOuter({
            chainId: chainId,
            mintValue: mintValue,
            l2Value: l2Value,
            l2GasLimit: l2GasLimit,
            l2GasPerPubdataByteLimit: l2GasPerPubdataByteLimit,
            refundRecipient: refundRecipient,
            secondBridgeValue: secondBridgeValue,
            secondBridgeCalldata: secondBridgeCalldata
        });

        l2TxnReq2BridgeOut.chainId = _setUpZKChainForChainId(l2TxnReq2BridgeOut.chainId);

        _setUpBaseTokenForChainId(l2TxnReq2BridgeOut.chainId, true, address(0));
        assertTrue(bridgeHub.baseToken(l2TxnReq2BridgeOut.chainId) == ETH_TOKEN_ADDRESS);

        assertTrue(bridgeHub.getZKChain(l2TxnReq2BridgeOut.chainId) == address(mockChainContract));

        uint256 callerMsgValue = l2TxnReq2BridgeOut.mintValue + l2TxnReq2BridgeOut.secondBridgeValue;
        address randomCaller = makeAddr("RANDOM_CALLER");
        vm.deal(randomCaller, callerMsgValue);

        mockChainContract.setBridgeHubAddress(address(bridgeHub));

        bytes32 canonicalHash = keccak256(abi.encode("CANONICAL_TX_HASH"));

        vm.mockCall(
            address(mockChainContract),
            abi.encodeWithSelector(mockChainContract.bridgehubRequestL2Transaction.selector),
            abi.encode(canonicalHash)
        );

        L2TransactionRequestTwoBridgesInner memory outputRequest = L2TransactionRequestTwoBridgesInner({
            magicValue: TWO_BRIDGES_MAGIC_VALUE,
            l2Contract: address(0),
            l2Calldata: abi.encode(""),
            factoryDeps: new bytes[](0),
            txDataHash: bytes32("")
        });
        secondBridgeAddressValue = uint160(bound(uint256(secondBridgeAddressValue), 0, uint256(type(uint16).max)));
        address secondBridgeAddress = address(secondBridgeAddressValue);

        vm.mockCall(
            address(secondBridgeAddressValue),
            l2TxnReq2BridgeOut.secondBridgeValue,
            abi.encodeWithSelector(
                IL1AssetRouter.bridgehubDeposit.selector,
                l2TxnReq2BridgeOut.chainId,
                randomCaller,
                l2TxnReq2BridgeOut.l2Value,
                l2TxnReq2BridgeOut.secondBridgeCalldata
            ),
            abi.encode(outputRequest)
        );

        l2TxnReq2BridgeOut.secondBridgeAddress = address(secondBridgeAddressValue);
        vm.expectRevert(
            abi.encodeWithSelector(
                SecondBridgeAddressTooLow.selector,
                secondBridgeAddress,
                BRIDGEHUB_MIN_SECOND_BRIDGE_ADDRESS
            )
        );
        vm.prank(randomCaller);
        bridgeHub.requestL2TransactionTwoBridges{value: randomCaller.balance}(l2TxnReq2BridgeOut);
    }

    function test_requestL2TransactionTwoBridges_ERC20ToNonBase(
        uint256 chainId,
        uint256 mintValue,
        uint256 l2Value,
        uint256 l2GasLimit,
        uint256 l2GasPerPubdataByteLimit,
        address l2Receiver,
        uint256 randomValue
    ) public useRandomToken(randomValue) {
        _useFullSharedBridge();
        _initializeBridgehub();
        vm.assume(mintValue > 0);

        // create another token, to avoid base token
        TestnetERC20Token erc20Token = new TestnetERC20Token("ZKESTT", "ZkSync ERC Test Token", 18);
        address erc20TokenAddress = address(erc20Token);
        l2Value = bound(l2Value, 1, type(uint256).max);
        bytes memory secondBridgeCalldata = abi.encode(erc20TokenAddress, l2Value, l2Receiver);

        chainId = _setUpZKChainForChainId(chainId);

        L2TransactionRequestTwoBridgesOuter memory l2TxnReq2BridgeOut = _createMockL2TransactionRequestTwoBridgesOuter({
            chainId: chainId,
            mintValue: mintValue,
            l2Value: 0, // not used
            l2GasLimit: l2GasLimit,
            l2GasPerPubdataByteLimit: l2GasPerPubdataByteLimit,
            refundRecipient: address(0),
            secondBridgeValue: 0, // not used cause we are using ERC20
            secondBridgeCalldata: secondBridgeCalldata
        });

        address randomCaller = makeAddr("RANDOM_CALLER");
        bytes32 canonicalHash = keccak256(abi.encode("CANONICAL_TX_HASH"));

        _setUpBaseTokenForChainId(l2TxnReq2BridgeOut.chainId, false, address(testToken));
        assertTrue(bridgeHub.baseToken(l2TxnReq2BridgeOut.chainId) == address(testToken));
        assertTrue(bridgeHub.getZKChain(l2TxnReq2BridgeOut.chainId) == address(mockChainContract));
        mockChainContract.setBridgeHubAddress(address(bridgeHub));

        vm.mockCall(
            address(mockChainContract),
            abi.encodeWithSelector(mockChainContract.bridgehubRequestL2Transaction.selector),
            abi.encode(canonicalHash)
        );

        testToken.mint(randomCaller, l2TxnReq2BridgeOut.mintValue);
        erc20Token.mint(randomCaller, l2Value);

        assertEq(testToken.balanceOf(randomCaller), l2TxnReq2BridgeOut.mintValue);
        assertEq(erc20Token.balanceOf(randomCaller), l2Value);

        vm.startPrank(randomCaller);
        testToken.approve(sharedBridgeAddress, l2TxnReq2BridgeOut.mintValue);
        erc20Token.approve(secondBridgeAddress, l2Value);
        vm.stopPrank();
        vm.prank(randomCaller);
        bytes32 resultHash = bridgeHub.requestL2TransactionTwoBridges(l2TxnReq2BridgeOut);
        assertEq(resultHash, canonicalHash);

        assertEq(erc20Token.balanceOf(randomCaller), 0);
        assertEq(testToken.balanceOf(randomCaller), 0);
        assertEq(erc20Token.balanceOf(address(ntv)), l2Value);
        assertEq(testToken.balanceOf(address(ntv)), l2TxnReq2BridgeOut.mintValue);

        l2TxnReq2BridgeOut.secondBridgeValue = 1;
        testToken.mint(randomCaller, l2TxnReq2BridgeOut.mintValue);
        vm.startPrank(randomCaller);
        testToken.approve(sharedBridgeAddress, l2TxnReq2BridgeOut.mintValue);
        vm.expectRevert(abi.encodeWithSelector(MsgValueMismatch.selector, l2TxnReq2BridgeOut.secondBridgeValue, 0));
        bridgeHub.requestL2TransactionTwoBridges(l2TxnReq2BridgeOut);
        vm.stopPrank();
    }

    function test_requestL2TransactionTwoBridges_ETHToNonBase(
        uint256 chainId,
        uint256 mintValue,
        uint256 msgValue,
        uint256 l2GasLimit,
        uint256 l2GasPerPubdataByteLimit,
        address refundRecipient,
        uint256 secondBridgeValue,
        address l2Receiver,
        uint256 randomValue
    ) public useRandomToken(randomValue) {
        _useFullSharedBridge();
        _initializeBridgehub();
        vm.assume(mintValue > 0);

        secondBridgeValue = bound(secondBridgeValue, 1, type(uint256).max);
        bytes memory secondBridgeCalldata = abi.encode(ETH_TOKEN_ADDRESS, 0, l2Receiver);

        chainId = _setUpZKChainForChainId(chainId);

        L2TransactionRequestTwoBridgesOuter memory l2TxnReq2BridgeOut = _createMockL2TransactionRequestTwoBridgesOuter({
            chainId: chainId,
            mintValue: mintValue,
            l2Value: 0,
            l2GasLimit: l2GasLimit,
            l2GasPerPubdataByteLimit: l2GasPerPubdataByteLimit,
            refundRecipient: refundRecipient,
            secondBridgeValue: secondBridgeValue,
            secondBridgeCalldata: secondBridgeCalldata
        });

        _setUpBaseTokenForChainId(l2TxnReq2BridgeOut.chainId, false, address(testToken));
        assertTrue(bridgeHub.baseToken(l2TxnReq2BridgeOut.chainId) == address(testToken));
        assertTrue(bridgeHub.getZKChain(l2TxnReq2BridgeOut.chainId) == address(mockChainContract));

        address randomCaller = makeAddr("RANDOM_CALLER");

        mockChainContract.setBridgeHubAddress(address(bridgeHub));

        {
            bytes32 canonicalHash = keccak256(abi.encode("CANONICAL_TX_HASH"));

            vm.mockCall(
                address(mockChainContract),
                abi.encodeWithSelector(mockChainContract.bridgehubRequestL2Transaction.selector),
                abi.encode(canonicalHash)
            );
        }

        if (msgValue != secondBridgeValue) {
            vm.deal(randomCaller, msgValue);
            vm.expectRevert(
                abi.encodeWithSelector(MsgValueMismatch.selector, l2TxnReq2BridgeOut.secondBridgeValue, msgValue)
            );
            vm.prank(randomCaller);
            bridgeHub.requestL2TransactionTwoBridges{value: msgValue}(l2TxnReq2BridgeOut);
        }

        testToken.mint(randomCaller, l2TxnReq2BridgeOut.mintValue);
        assertEq(testToken.balanceOf(randomCaller), l2TxnReq2BridgeOut.mintValue);
        vm.prank(randomCaller);
        testToken.approve(sharedBridgeAddress, l2TxnReq2BridgeOut.mintValue);

        vm.deal(randomCaller, l2TxnReq2BridgeOut.secondBridgeValue);
        vm.prank(randomCaller);
        bridgeHub.requestL2TransactionTwoBridges{value: randomCaller.balance}(l2TxnReq2BridgeOut);
    }

    /////////////////////////////////////////////////////////
    // INTERNAL UTILITY FUNCTIONS
    /////////////////////////////////////////////////////////

    function _createMockL2TransactionRequestTwoBridgesOuter(
        uint256 chainId,
        uint256 mintValue,
        uint256 l2Value,
        uint256 l2GasLimit,
        uint256 l2GasPerPubdataByteLimit,
        address refundRecipient,
        uint256 secondBridgeValue,
        bytes memory secondBridgeCalldata
    ) internal view returns (L2TransactionRequestTwoBridgesOuter memory) {
        L2TransactionRequestTwoBridgesOuter memory l2Req;

        // Don't let the mintValue + secondBridgeValue go beyond type(uint256).max since that calculation is required to be done by our test: test_requestL2TransactionTwoBridges_ETHCase

        mintValue = bound(mintValue, 0, (type(uint256).max) / 2);
        secondBridgeValue = bound(secondBridgeValue, 0, (type(uint256).max) / 2);

        l2Req.chainId = chainId;
        l2Req.mintValue = mintValue;
        l2Req.l2Value = l2Value;
        l2Req.l2GasLimit = l2GasLimit;
        l2Req.l2GasPerPubdataByteLimit = l2GasPerPubdataByteLimit;
        l2Req.refundRecipient = refundRecipient;
        l2Req.secondBridgeAddress = secondBridgeAddress;
        l2Req.secondBridgeValue = secondBridgeValue;
        l2Req.secondBridgeCalldata = secondBridgeCalldata;

        return l2Req;
    }

    function _createMockL2Message(
        uint16 randomTxNumInBatch,
        address randomSender,
        bytes memory randomData
    ) internal pure returns (L2Message memory) {
        L2Message memory l2Message;

        l2Message.txNumberInBatch = randomTxNumInBatch;
        l2Message.sender = randomSender;
        l2Message.data = randomData;

        return l2Message;
    }

    function _createMockL2Log(
        uint8 randomL2ShardId,
        bool randomIsService,
        uint16 randomTxNumInBatch,
        address randomSender,
        bytes32 randomKey,
        bytes32 randomValue
    ) internal pure returns (L2Log memory) {
        L2Log memory l2Log;

        l2Log.l2ShardId = randomL2ShardId;
        l2Log.isService = randomIsService;
        l2Log.txNumberInBatch = randomTxNumInBatch;
        l2Log.sender = randomSender;
        l2Log.key = randomKey;
        l2Log.value = randomValue;

        return l2Log;
    }

    function _createNewChainInitData(
        bool isFreezable,
        bytes4[] memory mockSelectors,
        address, //mockInitAddress,
        bytes memory //mockInitCalldata
    ) internal returns (bytes memory) {
        bytes4[] memory singleSelector = new bytes4[](1);
        singleSelector[0] = bytes4(0xabcdef12);

        Diamond.FacetCut memory facetCut;
        Diamond.DiamondCutData memory diamondCutData;

        facetCut.facet = address(this); // for a random address, it will fail the check of _facet.code.length > 0
        facetCut.action = Diamond.Action.Add;
        facetCut.isFreezable = isFreezable;
        if (mockSelectors.length == 0) {
            mockSelectors = singleSelector;
        }
        facetCut.selectors = mockSelectors;

        Diamond.FacetCut[] memory facetCuts = new Diamond.FacetCut[](1);
        facetCuts[0] = facetCut;

        diamondCutData.facetCuts = facetCuts;
        diamondCutData.initAddress = address(0);
        diamondCutData.initCalldata = "";

        ChainCreationParams memory params = ChainCreationParams({
            diamondCut: diamondCutData,
            // Just some dummy values:
            genesisUpgrade: address(0x01),
            genesisBatchHash: bytes32(uint256(0x01)),
            genesisIndexRepeatedStorageChanges: uint64(0x01),
            genesisBatchCommitment: bytes32(uint256(0x01)),
            forceDeploymentsData: bytes("")
        });

        mockCTM.setChainCreationParams(params);

        return abi.encode(abi.encode(diamondCutData), bytes(""));
    }

    function _setUpZKChainForChainId(uint256 mockChainId) internal returns (uint256 mockChainIdInRange) {
        mockChainId = bound(mockChainId, 1, type(uint48).max);
        mockChainIdInRange = mockChainId;

        if (!bridgeHub.chainTypeManagerIsRegistered(address(mockCTM))) {
            vm.prank(bridgeOwner);
            bridgeHub.addChainTypeManager(address(mockCTM));
        }

        // We need to set the chainTypeManager of the mockChainId to mockCTM
        // There is no function to do that in the bridgeHub
        // So, perhaps we will have to manually set the values in the chainTypeManager mapping via a foundry cheatcode
        assertTrue(!(bridgeHub.chainTypeManager(mockChainId) == address(mockCTM)));

        dummyBridgehub.setCTM(mockChainId, address(mockCTM));
        dummyBridgehub.setZKChain(mockChainId, address(mockChainContract));
    }

    function _setUpBaseTokenForChainId(uint256 mockChainId, bool tokenIsETH, address token) internal {
        if (tokenIsETH) {
            token = ETH_TOKEN_ADDRESS;
        } else {
            ntv.registerToken(token);
        }

        bytes32 baseTokenAssetId = DataEncoding.encodeNTVAssetId(block.chainid, token);

        stdstore.target(address(bridgeHub)).sig("baseTokenAssetId(uint256)").with_key(mockChainId).checked_write(
            baseTokenAssetId
        );
    }

    function _createMockL2TransactionRequestDirect(
        uint256 mockChainId,
        uint256 mockMintValue,
        address mockL2Contract,
        uint256 mockL2Value,
        bytes memory mockL2Calldata,
        uint256 mockL2GasLimit,
        // solhint-disable-next-line no-unused-vars
        uint256 mockL2GasPerPubdataByteLimit,
        bytes[] memory mockFactoryDeps,
        address mockRefundRecipient
    ) internal pure returns (L2TransactionRequestDirect memory) {
        L2TransactionRequestDirect memory l2TxnReqDirect;

        l2TxnReqDirect.chainId = mockChainId;
        l2TxnReqDirect.mintValue = mockMintValue;
        l2TxnReqDirect.l2Contract = mockL2Contract;
        l2TxnReqDirect.l2Value = mockL2Value;
        l2TxnReqDirect.l2Calldata = mockL2Calldata;
        l2TxnReqDirect.l2GasLimit = mockL2GasLimit;
        l2TxnReqDirect.l2GasPerPubdataByteLimit = REQUIRED_L2_GAS_PRICE_PER_PUBDATA;
        l2TxnReqDirect.factoryDeps = mockFactoryDeps;
        l2TxnReqDirect.refundRecipient = mockRefundRecipient;

        return l2TxnReqDirect;
    }

    function _createBhL2TxnRequest(
        bytes[] memory mockFactoryDepsBH
    ) internal returns (BridgehubL2TransactionRequest memory) {
        BridgehubL2TransactionRequest memory bhL2TxnRequest;

        bhL2TxnRequest.sender = makeAddr("BH_L2_REQUEST_SENDER");
        bhL2TxnRequest.contractL2 = makeAddr("BH_L2_REQUEST_CONTRACT");
        bhL2TxnRequest.mintValue = block.timestamp;
        bhL2TxnRequest.l2Value = block.timestamp * 2;
        bhL2TxnRequest.l2Calldata = abi.encode("mock L2 Calldata");
        bhL2TxnRequest.l2GasLimit = block.timestamp * 3;
        bhL2TxnRequest.l2GasPerPubdataByteLimit = block.timestamp * 4;
        bhL2TxnRequest.factoryDeps = mockFactoryDepsBH;
        bhL2TxnRequest.refundRecipient = makeAddr("BH_L2_REQUEST_REFUND_RECIPIENT");

        return bhL2TxnRequest;
    }

    function _restrictArraySize(bytes[] memory longArray, uint256 newSize) internal pure returns (bytes[] memory) {
        bytes[] memory shortArray = new bytes[](newSize);

        for (uint256 i; i < newSize; i++) {
            shortArray[i] = longArray[i];
        }

        return shortArray;
    }

    /////////////////////////////////////////////////////////
    // OLDER (HIGH-LEVEL MOCKED) TESTS
    ////////////////////////////////////////////////////////

    function test_proveL2MessageInclusion_old(
        uint256 mockChainId,
        uint256 mockBatchNumber,
        uint256 mockIndex,
        bytes32[] memory mockProof,
        uint16 randomTxNumInBatch,
        address randomSender,
        bytes memory randomData
    ) public {
        vm.startPrank(bridgeOwner);
        bridgeHub.addChainTypeManager(address(mockCTM));
        vm.stopPrank();

        L2Message memory l2Message = _createMockL2Message(randomTxNumInBatch, randomSender, randomData);

        vm.mockCall(
            address(bridgeHub),
            // solhint-disable-next-line func-named-parameters
            abi.encodeWithSelector(
                bridgeHub.proveL2MessageInclusion.selector,
                mockChainId,
                mockBatchNumber,
                mockIndex,
                l2Message,
                mockProof
            ),
            abi.encode(true)
        );

        assertTrue(
            bridgeHub.proveL2MessageInclusion({
                _chainId: mockChainId,
                _batchNumber: mockBatchNumber,
                _index: mockIndex,
                _message: l2Message,
                _proof: mockProof
            })
        );
    }

    function test_proveL2LogInclusion_old(
        uint256 mockChainId,
        uint256 mockBatchNumber,
        uint256 mockIndex,
        bytes32[] memory mockProof,
        uint8 randomL2ShardId,
        bool randomIsService,
        uint16 randomTxNumInBatch,
        address randomSender,
        bytes32 randomKey,
        bytes32 randomValue
    ) public {
        vm.startPrank(bridgeOwner);
        bridgeHub.addChainTypeManager(address(mockCTM));
        vm.stopPrank();

        L2Log memory l2Log = _createMockL2Log({
            randomL2ShardId: randomL2ShardId,
            randomIsService: randomIsService,
            randomTxNumInBatch: randomTxNumInBatch,
            randomSender: randomSender,
            randomKey: randomKey,
            randomValue: randomValue
        });

        vm.mockCall(
            address(bridgeHub),
            // solhint-disable-next-line func-named-parameters
            abi.encodeWithSelector(
                bridgeHub.proveL2LogInclusion.selector,
                mockChainId,
                mockBatchNumber,
                mockIndex,
                l2Log,
                mockProof
            ),
            abi.encode(true)
        );

        assertTrue(
            bridgeHub.proveL2LogInclusion({
                _chainId: mockChainId,
                _batchNumber: mockBatchNumber,
                _index: mockIndex,
                _log: l2Log,
                _proof: mockProof
            })
        );
    }

    function test_proveL1ToL2TransactionStatus_old(
        uint256 randomChainId,
        bytes32 randomL2TxHash,
        uint256 randomL2BatchNumber,
        uint256 randomL2MessageIndex,
        uint16 randomL2TxNumberInBatch,
        bytes32[] memory randomMerkleProof,
        bool randomResultantBool
    ) public {
        vm.startPrank(bridgeOwner);
        bridgeHub.addChainTypeManager(address(mockCTM));
        vm.stopPrank();

        TxStatus txStatus;

        if (randomChainId % 2 == 0) {
            txStatus = TxStatus.Failure;
        } else {
            txStatus = TxStatus.Success;
        }

        vm.mockCall(
            address(bridgeHub),
            // solhint-disable-next-line func-named-parameters
            abi.encodeWithSelector(
                bridgeHub.proveL1ToL2TransactionStatus.selector,
                randomChainId,
                randomL2TxHash,
                randomL2BatchNumber,
                randomL2MessageIndex,
                randomL2TxNumberInBatch,
                randomMerkleProof,
                txStatus
            ),
            abi.encode(randomResultantBool)
        );

        assertTrue(
            bridgeHub.proveL1ToL2TransactionStatus({
                _chainId: randomChainId,
                _l2TxHash: randomL2TxHash,
                _l2BatchNumber: randomL2BatchNumber,
                _l2MessageIndex: randomL2MessageIndex,
                _l2TxNumberInBatch: randomL2TxNumberInBatch,
                _merkleProof: randomMerkleProof,
                _status: txStatus
            }) == randomResultantBool
        );
    }
}<|MERGE_RESOLUTION|>--- conflicted
+++ resolved
@@ -26,10 +26,6 @@
 import {ICTMDeploymentTracker} from "contracts/bridgehub/ICTMDeploymentTracker.sol";
 import {IMessageRoot} from "contracts/bridgehub/IMessageRoot.sol";
 import {L1MessageRoot} from "contracts/bridgehub/L1MessageRoot.sol";
-<<<<<<< HEAD
-=======
-import {L2TransactionRequestTwoBridgesInner} from "contracts/bridgehub/IBridgehub.sol";
->>>>>>> 62278402
 import {ETH_TOKEN_ADDRESS, REQUIRED_L2_GAS_PRICE_PER_PUBDATA, MAX_NEW_FACTORY_DEPS, TWO_BRIDGES_MAGIC_VALUE, BRIDGEHUB_MIN_SECOND_BRIDGE_ADDRESS} from "contracts/common/Config.sol";
 import {L1ERC20Bridge} from "contracts/bridge/L1ERC20Bridge.sol";
 import {IAssetRouterBase} from "contracts/bridge/asset-router/IAssetRouterBase.sol";
@@ -529,7 +525,7 @@
         vm.assume(randomCaller != bridgeOwner);
 
         vm.prank(randomCaller);
-        vm.expectRevert(bytes("Ownable: caller is not the owner"));
+        vm.expectRevert(abi.encodeWithSelector(Unauthorized.selector, randomCaller));
         bridgeHub.setAddresses(
             randomAssetRouter,
             ICTMDeploymentTracker(randomCTMDeployer),
