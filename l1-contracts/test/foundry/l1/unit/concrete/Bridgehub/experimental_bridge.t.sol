// SPDX-License-Identifier: MIT

pragma solidity 0.8.28;

import {console2 as console} from "forge-std/Script.sol";

import {StdStorage, Test, stdStorage} from "forge-std/Test.sol";
import "forge-std/console.sol";

import {Diamond} from "contracts/state-transition/libraries/Diamond.sol";
import {TestnetERC20Token} from "contracts/dev-contracts/TestnetERC20Token.sol";
import {Bridgehub, IBridgehub} from "contracts/bridgehub/Bridgehub.sol";
import {IInteropCenter, InteropCenter} from "contracts/interop/InteropCenter.sol";
import {ChainCreationParams} from "contracts/state-transition/IChainTypeManager.sol";
import {L2TransactionRequestDirect, L2TransactionRequestTwoBridgesInner, L2TransactionRequestTwoBridgesOuter} from "contracts/bridgehub/IBridgehub.sol";
import {DummyChainTypeManagerWBH} from "contracts/dev-contracts/test/DummyChainTypeManagerWithBridgeHubAddress.sol";
import {DummyZKChain} from "contracts/dev-contracts/test/DummyZKChain.sol";
import {DummySharedBridge} from "contracts/dev-contracts/test/DummySharedBridge.sol";
import {DummyBridgehubSetter} from "contracts/dev-contracts/test/DummyBridgehubSetter.sol";
import {IL1AssetRouter} from "contracts/bridge/asset-router/IL1AssetRouter.sol";
import {L1AssetRouter} from "contracts/bridge/asset-router/L1AssetRouter.sol";
import {L1NativeTokenVault} from "contracts/bridge/ntv/L1NativeTokenVault.sol";
import {IL1Nullifier, L1Nullifier} from "contracts/bridge/L1Nullifier.sol";

import {BridgehubL2TransactionRequest, L2Log, L2Message, TxStatus} from "contracts/common/Messaging.sol";
import {L2_NATIVE_TOKEN_VAULT_ADDR} from "contracts/common/l2-helpers/L2ContractAddresses.sol";
import {DataEncoding} from "contracts/common/libraries/DataEncoding.sol";

import {ICTMDeploymentTracker} from "contracts/bridgehub/ICTMDeploymentTracker.sol";
import {IMessageRoot} from "contracts/bridgehub/IMessageRoot.sol";
import {MessageRoot} from "contracts/bridgehub/MessageRoot.sol";
import {BRIDGEHUB_MIN_SECOND_BRIDGE_ADDRESS, ETH_TOKEN_ADDRESS, MAX_NEW_FACTORY_DEPS, REQUIRED_L2_GAS_PRICE_PER_PUBDATA, TWO_BRIDGES_MAGIC_VALUE} from "contracts/common/Config.sol";
import {L1ERC20Bridge} from "contracts/bridge/L1ERC20Bridge.sol";
import {IAssetRouterBase} from "contracts/bridge/asset-router/IAssetRouterBase.sol";
import {SecondBridgeAddressTooLow} from "contracts/bridgehub/L1BridgehubErrors.sol";
import {AssetIdAlreadyRegistered, AssetIdNotSupported, BridgeHubAlreadyRegistered, CTMAlreadyRegistered, CTMNotRegistered, ChainIdTooBig, MsgValueMismatch, NonEmptyMsgValue, SharedBridgeNotSet, SlotOccupied, Unauthorized, WrongMagicValue, ZeroChainId} from "contracts/common/L1ContractErrors.sol";
import {TransparentUpgradeableProxy} from "@openzeppelin/contracts-v4/proxy/transparent/TransparentUpgradeableProxy.sol";
import {IAssetTrackerBase} from "contracts/bridge/asset-tracker/IAssetTrackerBase.sol";
import {L1AssetTracker, IL1AssetTracker} from "contracts/bridge/asset-tracker/L1AssetTracker.sol";
import {INativeTokenVault} from "contracts/bridge/ntv/INativeTokenVault.sol";

contract ExperimentalBridgeTest is Test {
    using stdStorage for StdStorage;

    address weth;
    Bridgehub bridgehub;
    IInteropCenter interopCenter;
    DummyBridgehubSetter dummyBridgehub;
    address public bridgeOwner;
    address public testTokenAddress;
    DummyChainTypeManagerWBH mockCTM;
    DummyZKChain mockChainContract;
    DummySharedBridge mockSharedBridge;
    DummySharedBridge mockSecondSharedBridge;
    L1AssetRouter sharedBridge;
    address sharedBridgeAddress;
    address secondBridgeAddress;
    address l1NullifierAddress;
    L1AssetRouter secondBridge;
    TestnetERC20Token testToken;
    L1NativeTokenVault ntv;
    IMessageRoot messageRoot;
    L1Nullifier l1Nullifier;
    L1AssetTracker assetTracker;

    bytes32 tokenAssetId;

    bytes32 private constant LOCK_FLAG_ADDRESS = 0x8e94fed44239eb2314ab7a406345e6c5a8f0ccedf3b600de3d004e672c33abf4;

    bytes32 ETH_TOKEN_ASSET_ID =
        keccak256(abi.encode(block.chainid, L2_NATIVE_TOKEN_VAULT_ADDR, bytes32(uint256(uint160(ETH_TOKEN_ADDRESS)))));

    TestnetERC20Token testToken6;
    TestnetERC20Token testToken8;
    TestnetERC20Token testToken18;

    address mockL2Contract;

    uint256 eraChainId;

    address deployerAddress;

    event NewChain(uint256 indexed chainId, address chainTypeManager, address indexed chainGovernance);

    modifier useRandomToken(uint256 randomValue) {
        _setRandomToken(randomValue);

        _;
    }

    function _setRandomToken(uint256 randomValue) internal {
        uint256 tokenIndex = randomValue % 3;
        TestnetERC20Token token;
        if (tokenIndex == 0) {
            testToken = testToken18;
        } else if (tokenIndex == 1) {
            testToken = testToken6;
        } else {
            testToken = testToken8;
        }

        tokenAssetId = DataEncoding.encodeNTVAssetId(block.chainid, address(testToken));
    }

    function setUp() public {
        deployerAddress = makeAddr("DEPLOYER_ADDRESS");
        eraChainId = 320;
        uint256 l1ChainId = block.chainid;
        bridgeOwner = makeAddr("BRIDGE_OWNER");
        dummyBridgehub = new DummyBridgehubSetter(l1ChainId, bridgeOwner, type(uint256).max);
        bridgehub = Bridgehub(address(dummyBridgehub));
        interopCenter = new InteropCenter(bridgehub, l1ChainId, bridgeOwner);
        messageRoot = new MessageRoot(bridgehub);
        weth = makeAddr("WETH");
        mockCTM = new DummyChainTypeManagerWBH(address(bridgehub));
        mockChainContract = new DummyZKChain(address(bridgehub), eraChainId, block.chainid);

        mockL2Contract = makeAddr("mockL2Contract");
        // mocks to use in bridges instead of using a dummy one
        address mockL1WethAddress = makeAddr("Weth");
        address eraDiamondProxy = makeAddr("eraDiamondProxy");

        l1Nullifier = new L1Nullifier(bridgehub, messageRoot, interopCenter, eraChainId, eraDiamondProxy);
        l1NullifierAddress = address(l1Nullifier);

        mockSharedBridge = new DummySharedBridge(keccak256("0xabc"));
        mockSecondSharedBridge = new DummySharedBridge(keccak256("0xdef"));

        // kl todo: clean this up. NTV id deployed below in deployNTV. its was a mess before this upgrade.
        ntv = _deployNTVWithoutEthToken(address(mockSharedBridge));
        assetTracker = new L1AssetTracker(
            block.chainid,
            address(bridgehub),
            address(mockSharedBridge),
            address(ntv),
            address(0)
        );

        vm.prank(bridgeOwner);
        ntv.setAssetTracker(address(assetTracker));
        ntv.registerEthToken();

        mockSecondSharedBridge.setNativeTokenVault(ntv);

        testToken = new TestnetERC20Token("ZKSTT", "ZkSync Test Token", 18);
        testTokenAddress = address(testToken);
        ntv.registerToken(address(testToken));
        tokenAssetId = DataEncoding.encodeNTVAssetId(block.chainid, address(testToken));

<<<<<<< HEAD
=======
        messageRoot = new MessageRoot(bridgeHub, l1ChainId);

>>>>>>> 085eb552
        sharedBridge = new L1AssetRouter(
            mockL1WethAddress,
            address(bridgehub),
            address(interopCenter),
            l1NullifierAddress,
            eraChainId,
            eraDiamondProxy
        );
        address defaultOwner = sharedBridge.owner();
        vm.prank(defaultOwner);
        sharedBridge.transferOwnership(bridgeOwner);
        vm.prank(bridgeOwner);
        sharedBridge.acceptOwnership();

        secondBridge = new L1AssetRouter(
            mockL1WethAddress,
            address(bridgehub),
            address(interopCenter),
            l1NullifierAddress,
            eraChainId,
            eraDiamondProxy
        );
        defaultOwner = secondBridge.owner();
        vm.prank(defaultOwner);
        secondBridge.transferOwnership(bridgeOwner);
        vm.prank(bridgeOwner);
        secondBridge.acceptOwnership();

        sharedBridgeAddress = address(sharedBridge);
        secondBridgeAddress = address(secondBridge);
        testToken18 = new TestnetERC20Token("ZKSTT", "ZkSync Test Token", 18);
        testToken6 = new TestnetERC20Token("USDC", "USD Coin", 6);
        testToken8 = new TestnetERC20Token("WBTC", "Wrapped Bitcoin", 8);

        // test if the ownership of the bridgehub is set correctly or not
        defaultOwner = bridgehub.owner();

        // Now, the `reentrancyGuardInitializer` should prevent anyone from calling `initialize` since we have called the constructor of the contract
        vm.expectRevert(SlotOccupied.selector);
        bridgehub.initialize(bridgeOwner);

        vm.store(address(mockChainContract), LOCK_FLAG_ADDRESS, bytes32(uint256(1)));
        bytes32 bridgehubLocation = bytes32(uint256(36));
        vm.store(address(mockChainContract), bridgehubLocation, bytes32(uint256(uint160(address(bridgehub)))));
        bytes32 baseTokenGasPriceNominatorLocation = bytes32(uint256(40));
        vm.store(address(mockChainContract), baseTokenGasPriceNominatorLocation, bytes32(uint256(1)));
        bytes32 baseTokenGasPriceDenominatorLocation = bytes32(uint256(41));
        vm.store(address(mockChainContract), baseTokenGasPriceDenominatorLocation, bytes32(uint256(1)));
        // The ownership can only be transferred by the current owner to a new owner via the two-step approach

        vm.mockCall(
            address(assetTracker),
            abi.encodeWithSelector(IL1AssetTracker.handleChainBalanceIncreaseOnL1.selector),
            abi.encode()
        );

        // Default owner calls transferOwnership
        vm.prank(defaultOwner);
        bridgehub.transferOwnership(bridgeOwner);

        // bridgeOwner calls acceptOwnership
        vm.prank(bridgeOwner);
        bridgehub.acceptOwnership();

        // Ownership should have changed
        assertEq(bridgehub.owner(), bridgeOwner);
    }

    function _deployNTVWithoutEthToken(address _sharedBridgeAddr) internal returns (L1NativeTokenVault addr) {
        L1NativeTokenVault ntvImpl = new L1NativeTokenVault(weth, _sharedBridgeAddr, l1Nullifier);
        TransparentUpgradeableProxy ntvProxy = new TransparentUpgradeableProxy(
            address(ntvImpl),
            address(deployerAddress),
            abi.encodeCall(ntvImpl.initialize, (bridgeOwner, address(0)))
        );
        addr = L1NativeTokenVault(payable(ntvProxy));

        vm.prank(bridgeOwner);
        L1AssetRouter(_sharedBridgeAddr).setNativeTokenVault(addr);
    }

    function _deployNTV(address _sharedBridgeAddr) internal returns (L1NativeTokenVault addr) {
        addr = _deployNTVWithoutEthToken(_sharedBridgeAddr);
        vm.prank(bridgeOwner);
        addr.setAssetTracker(address(assetTracker));

        L1AssetTracker assetTracker2 = new L1AssetTracker(
            block.chainid,
            address(bridgehub),
            address(mockSharedBridge),
            address(addr),
            address(0)
        );

        vm.etch(address(assetTracker), address(assetTracker2).code);
        console.log(address(ntv));

        addr.registerEthToken();
    }

    function _useFullSharedBridge() internal {
        ntv = _deployNTV(address(sharedBridge));

        secondBridgeAddress = address(sharedBridge);
    }

    function _useMockSharedBridge() internal {
        sharedBridgeAddress = address(mockSharedBridge);
    }

    function _initializeBridgehub() internal {
        vm.prank(bridgeOwner);
        bridgehub.setPendingAdmin(deployerAddress);
        vm.prank(deployerAddress);
        bridgehub.acceptAdmin();

        vm.startPrank(bridgeOwner);
        bridgehub.addChainTypeManager(address(mockCTM));
        bridgehub.addTokenAssetId(tokenAssetId);
        bridgehub.setAddresses(
            sharedBridgeAddress,
            ICTMDeploymentTracker(address(0)),
            messageRoot,
            address(0),
            address(interopCenter),
            address(0x000000000000000000000000000000000002000a)
        );
        interopCenter.setAddresses(sharedBridgeAddress, address(assetTracker));
        vm.stopPrank();

        vm.prank(l1Nullifier.owner());
        l1Nullifier.setL1NativeTokenVault(ntv);
        vm.prank(l1Nullifier.owner());
        l1Nullifier.setL1AssetRouter(sharedBridgeAddress);
    }

    function test_newPendingAdminReplacesPrevious(address randomDeployer, address otherRandomDeployer) public {
        vm.assume(randomDeployer != address(0));
        vm.assume(otherRandomDeployer != address(0));
        assertEq(address(0), bridgehub.admin());
        vm.assume(randomDeployer != otherRandomDeployer);

        vm.prank(bridgehub.owner());
        bridgehub.setPendingAdmin(randomDeployer);

        vm.prank(bridgehub.owner());
        bridgehub.setPendingAdmin(otherRandomDeployer);

        vm.prank(otherRandomDeployer);
        bridgehub.acceptAdmin();

        assertEq(otherRandomDeployer, bridgehub.admin());
    }

    function test_onlyPendingAdminCanAccept(address randomDeployer, address otherRandomDeployer) public {
        vm.assume(randomDeployer != address(0));
        vm.assume(otherRandomDeployer != address(0));
        assertEq(address(0), bridgehub.admin());
        vm.assume(randomDeployer != otherRandomDeployer);

        vm.prank(bridgehub.owner());
        bridgehub.setPendingAdmin(randomDeployer);

        vm.expectRevert(abi.encodeWithSelector(Unauthorized.selector, otherRandomDeployer));
        vm.prank(otherRandomDeployer);
        bridgehub.acceptAdmin();

        assertEq(address(0), bridgehub.admin());
    }

    function test_onlyOwnerCanSetDeployer(address randomDeployer) public {
        vm.assume(randomDeployer != address(0));
        assertEq(address(0), bridgehub.admin());

        vm.prank(bridgehub.owner());
        bridgehub.setPendingAdmin(randomDeployer);
        vm.prank(randomDeployer);
        bridgehub.acceptAdmin();

        assertEq(randomDeployer, bridgehub.admin());
    }

    function test_randomCallerCannotSetDeployer(address randomCaller, address randomDeployer) public {
        if (randomCaller != bridgehub.owner() && randomCaller != bridgehub.admin()) {
            vm.prank(randomCaller);
            vm.expectRevert(abi.encodeWithSelector(Unauthorized.selector, randomCaller));
            bridgehub.setPendingAdmin(randomDeployer);

            // The deployer shouldn't have changed.
            assertEq(address(0), bridgehub.admin());
        }
    }

    function test_addChainTypeManager(address randomAddressWithoutTheCorrectInterface) public {
        vm.assume(randomAddressWithoutTheCorrectInterface != address(0));
        bool isCTMRegistered = bridgehub.chainTypeManagerIsRegistered(randomAddressWithoutTheCorrectInterface);
        assertTrue(!isCTMRegistered);

        vm.prank(bridgeOwner);
        bridgehub.addChainTypeManager(randomAddressWithoutTheCorrectInterface);

        isCTMRegistered = bridgehub.chainTypeManagerIsRegistered(randomAddressWithoutTheCorrectInterface);
        assertTrue(isCTMRegistered);

        // An address that has already been registered, cannot be registered again (at least not before calling `removeChainTypeManager`).
        vm.prank(bridgeOwner);
        vm.expectRevert(CTMAlreadyRegistered.selector);
        bridgehub.addChainTypeManager(randomAddressWithoutTheCorrectInterface);

        isCTMRegistered = bridgehub.chainTypeManagerIsRegistered(randomAddressWithoutTheCorrectInterface);
        assertTrue(isCTMRegistered);
    }

    function test_addChainTypeManager_cannotBeCalledByRandomAddress(
        address randomCaller,
        address randomAddressWithoutTheCorrectInterface
    ) public {
        vm.assume(randomAddressWithoutTheCorrectInterface != address(0));
        bool isCTMRegistered = bridgehub.chainTypeManagerIsRegistered(randomAddressWithoutTheCorrectInterface);
        assertTrue(!isCTMRegistered);

        if (randomCaller != bridgeOwner) {
            vm.prank(randomCaller);
            vm.expectRevert(bytes("Ownable: caller is not the owner"));

            bridgehub.addChainTypeManager(randomAddressWithoutTheCorrectInterface);
        }

        vm.prank(bridgeOwner);
        bridgehub.addChainTypeManager(randomAddressWithoutTheCorrectInterface);

        isCTMRegistered = bridgehub.chainTypeManagerIsRegistered(randomAddressWithoutTheCorrectInterface);
        assertTrue(isCTMRegistered);

        // An address that has already been registered, cannot be registered again (at least not before calling `removeChainTypeManager`).
        vm.prank(bridgeOwner);
        vm.expectRevert(CTMAlreadyRegistered.selector);
        bridgehub.addChainTypeManager(randomAddressWithoutTheCorrectInterface);

        // Definitely not by a random caller
        if (randomCaller != bridgeOwner) {
            vm.prank(randomCaller);
            vm.expectRevert("Ownable: caller is not the owner");
            bridgehub.addChainTypeManager(randomAddressWithoutTheCorrectInterface);
        }

        isCTMRegistered = bridgehub.chainTypeManagerIsRegistered(randomAddressWithoutTheCorrectInterface);
        assertTrue(isCTMRegistered);
    }

    // function test_removeChainTypeManager(address randomAddressWithoutTheCorrectInterface) public {
    //     vm.assume(randomAddressWithoutTheCorrectInterface != address(0));
    //     bool isCTMRegistered = bridgehub.chainTypeManagerIsRegistered(randomAddressWithoutTheCorrectInterface);
    //     assertTrue(!isCTMRegistered);

    //     // A non-existent CTM cannot be removed
    //     vm.prank(bridgeOwner);
    //     vm.expectRevert(CTMNotRegistered.selector);
    //     bridgehub.removeChainTypeManager(randomAddressWithoutTheCorrectInterface);

    //     // Let's first register our particular chainTypeManager
    //     vm.prank(bridgeOwner);
    //     bridgehub.addChainTypeManager(randomAddressWithoutTheCorrectInterface);

    //     isCTMRegistered = bridgehub.chainTypeManagerIsRegistered(randomAddressWithoutTheCorrectInterface);
    //     assertTrue(isCTMRegistered);

    //     // Only an address that has already been registered, can be removed.
    //     vm.prank(bridgeOwner);
    //     bridgehub.removeChainTypeManager(randomAddressWithoutTheCorrectInterface);

    //     isCTMRegistered = bridgehub.chainTypeManagerIsRegistered(randomAddressWithoutTheCorrectInterface);
    //     assertTrue(!isCTMRegistered);

    //     // An already removed CTM cannot be removed again
    //     vm.prank(bridgeOwner);
    //     vm.expectRevert(CTMNotRegistered.selector);
    //     bridgehub.removeChainTypeManager(randomAddressWithoutTheCorrectInterface);
    // }

    // function test_removeChainTypeManager_cannotBeCalledByRandomAddress(
    //     address randomAddressWithoutTheCorrectInterface,
    //     address randomCaller
    // ) public {
    //     vm.assume(randomAddressWithoutTheCorrectInterface != address(0));
    //     bool isCTMRegistered = bridgehub.chainTypeManagerIsRegistered(randomAddressWithoutTheCorrectInterface);
    //     assertTrue(!isCTMRegistered);

    //     if (randomCaller != bridgeOwner) {
    //         vm.prank(randomCaller);
    //         vm.expectRevert(bytes("Ownable: caller is not the owner"));

    //         bridgehub.removeChainTypeManager(randomAddressWithoutTheCorrectInterface);
    //     }

    //     // A non-existent CTM cannot be removed
    //     vm.prank(bridgeOwner);
    //     vm.expectRevert(CTMNotRegistered.selector);
    //     bridgehub.removeChainTypeManager(randomAddressWithoutTheCorrectInterface);

    //     // Let's first register our particular chainTypeManager
    //     vm.prank(bridgeOwner);
    //     bridgehub.addChainTypeManager(randomAddressWithoutTheCorrectInterface);

    //     isCTMRegistered = bridgehub.chainTypeManagerIsRegistered(randomAddressWithoutTheCorrectInterface);
    //     assertTrue(isCTMRegistered);

    //     // Only an address that has already been registered, can be removed.
    //     vm.prank(bridgeOwner);
    //     bridgehub.removeChainTypeManager(randomAddressWithoutTheCorrectInterface);

    //     isCTMRegistered = bridgehub.chainTypeManagerIsRegistered(randomAddressWithoutTheCorrectInterface);
    //     assertTrue(!isCTMRegistered);

    //     // An already removed CTM cannot be removed again
    //     vm.prank(bridgeOwner);
    //     vm.expectRevert(CTMNotRegistered.selector);
    //     bridgehub.removeChainTypeManager(randomAddressWithoutTheCorrectInterface);

    //     // Not possible by a randomcaller as well
    //     if (randomCaller != bridgeOwner) {
    //         vm.prank(randomCaller);
    //         vm.expectRevert(bytes("Ownable: caller is not the owner"));
    //         bridgehub.removeChainTypeManager(randomAddressWithoutTheCorrectInterface);
    //     }
    // }

    function test_addAssetId(address randomAddress) public {
        vm.startPrank(bridgeOwner);
        bridgehub.setAddresses(
            address(mockSharedBridge),
            ICTMDeploymentTracker(address(0)),
            IMessageRoot(address(0)),
            address(0),
            address(interopCenter),
            address(0x000000000000000000000000000000000002000a)
        );
        vm.stopPrank();

        bytes32 assetId = DataEncoding.encodeNTVAssetId(block.chainid, testTokenAddress);
        assertTrue(!bridgehub.assetIdIsRegistered(assetId), "This random address is not registered as a token");

        vm.prank(bridgeOwner);
        bridgehub.addTokenAssetId(assetId);

        assertTrue(
            bridgehub.assetIdIsRegistered(assetId),
            "after call from the bridgeowner, this randomAddress should be a registered token"
        );

        if (randomAddress != address(testTokenAddress)) {
            assetId = DataEncoding.encodeNTVAssetId(block.chainid, address(randomAddress));
            vm.assume(!bridgehub.assetIdIsRegistered(assetId));
            // Testing to see if a random address can also be added or not
            vm.prank(bridgeOwner);
            bridgehub.addTokenAssetId(assetId);
            assertTrue(bridgehub.assetIdIsRegistered(assetId));
        }

        // An already registered token cannot be registered again
        vm.prank(bridgeOwner);
        vm.expectRevert(AssetIdAlreadyRegistered.selector);
        bridgehub.addTokenAssetId(assetId);
    }

    function test_addAssetId_cannotBeCalledByRandomAddress(
        address randomCaller,
        uint256 randomValue
    ) public useRandomToken(randomValue) {
        vm.startPrank(bridgeOwner);
        bridgehub.setAddresses(
            address(mockSharedBridge),
            ICTMDeploymentTracker(address(0)),
            IMessageRoot(address(0)),
            address(0),
            address(interopCenter),
            address(0x000000000000000000000000000000000002000a)
        );
        vm.stopPrank();

        bytes32 assetId = DataEncoding.encodeNTVAssetId(block.chainid, testTokenAddress);

        vm.assume(randomCaller != bridgeOwner);
        vm.assume(randomCaller != bridgehub.admin());
        vm.prank(randomCaller);
        vm.expectRevert(abi.encodeWithSelector(Unauthorized.selector, randomCaller));
        bridgehub.addTokenAssetId(assetId);

        assertTrue(!bridgehub.assetIdIsRegistered(assetId), "This random address is not registered as a token");

        vm.prank(bridgeOwner);
        bridgehub.addTokenAssetId(assetId);

        assertTrue(
            bridgehub.assetIdIsRegistered(assetId),
            "after call from the bridgeowner, this testTokenAddress should be a registered token"
        );

        // An already registered token cannot be registered again by randomCaller
        if (randomCaller != bridgeOwner) {
            vm.prank(bridgeOwner);
            vm.expectRevert(AssetIdAlreadyRegistered.selector);
            bridgehub.addTokenAssetId(assetId);
        }
    }

    function test_setAddresses(address randomAssetRouter, address randomCTMDeployer, address randomMessageRoot) public {
        assertTrue(bridgehub.assetRouter() == address(0), "Shared bridge is already there");
        assertTrue(bridgehub.l1CtmDeployer() == ICTMDeploymentTracker(address(0)), "L1 CTM deployer is already there");
        assertTrue(bridgehub.messageRoot() == IMessageRoot(address(0)), "Message root is already there");

        vm.prank(bridgeOwner);
        bridgehub.setAddresses(
            randomAssetRouter,
            ICTMDeploymentTracker(randomCTMDeployer),
            IMessageRoot(randomMessageRoot),
            address(0),
            address(interopCenter),
            address(0x000000000000000000000000000000000002000a)
        );

        assertTrue(bridgehub.assetRouter() == randomAssetRouter, "Shared bridge is already there");
        assertTrue(
            bridgehub.l1CtmDeployer() == ICTMDeploymentTracker(randomCTMDeployer),
            "L1 CTM deployer is already there"
        );
        assertTrue(bridgehub.messageRoot() == IMessageRoot(randomMessageRoot), "Message root is already there");
    }

    function test_setAddresses_cannotBeCalledByRandomAddress(
        address randomCaller,
        address randomAssetRouter,
        address randomCTMDeployer,
        address randomMessageRoot
    ) public {
        vm.assume(randomCaller != bridgeOwner);

        vm.prank(randomCaller);
        vm.expectRevert(bytes("Ownable: caller is not the owner"));
        bridgehub.setAddresses(
            randomAssetRouter,
            ICTMDeploymentTracker(randomCTMDeployer),
            IMessageRoot(randomMessageRoot),
            address(0),
            address(interopCenter),
            address(0x000000000000000000000000000000000002000a)
        );

        assertTrue(bridgehub.assetRouter() == address(0), "Shared bridge is already there");
        assertTrue(bridgehub.l1CtmDeployer() == ICTMDeploymentTracker(address(0)), "L1 CTM deployer is already there");
        assertTrue(bridgehub.messageRoot() == IMessageRoot(address(0)), "Message root is already there");
    }

    uint256 newChainId;
    address admin;

    function test_pause_createNewChain(
        uint256 chainId,
        uint256 salt,
        uint256 randomValue
    ) public useRandomToken(randomValue) {
        chainId = bound(chainId, 1, type(uint48).max);
        vm.assume(chainId != block.chainid);

        admin = makeAddr("NEW_CHAIN_ADMIN");

        vm.prank(bridgeOwner);
        bridgehub.pause();
        vm.prank(bridgeOwner);
        bridgehub.setPendingAdmin(deployerAddress);
        vm.prank(deployerAddress);
        bridgehub.acceptAdmin();

        // ntv.registerToken(address(testToken));

        // bytes32 tokenAssetId = DataEncoding.encodeNTVAssetId(block.chainid, address(testToken));

        // vm.prank(deployerAddress);
        // bridgehub.addTokenAssetId(tokenAssetId);

        vm.expectRevert("Pausable: paused");
        vm.prank(deployerAddress);
        bridgehub.createNewChain({
            _chainId: chainId,
            _chainTypeManager: address(mockCTM),
            _baseTokenAssetId: tokenAssetId,
            _salt: salt,
            _admin: admin,
            _initData: bytes(""),
            _factoryDeps: new bytes[](0)
        });

        vm.prank(bridgeOwner);
        bridgehub.unpause();

        vm.expectRevert(CTMNotRegistered.selector);
        vm.prank(deployerAddress);
        bridgehub.createNewChain({
            _chainId: chainId,
            _chainTypeManager: address(mockCTM),
            _baseTokenAssetId: tokenAssetId,
            _salt: salt,
            _admin: admin,
            _initData: bytes(""),
            _factoryDeps: new bytes[](0)
        });
    }

    function test_RevertWhen_CTMNotRegisteredOnCreate(
        uint256 chainId,
        uint256 salt,
        uint256 randomValue
    ) public useRandomToken(randomValue) {
        chainId = bound(chainId, 1, type(uint48).max);
        vm.assume(chainId != block.chainid);

        admin = makeAddr("NEW_CHAIN_ADMIN");

        vm.prank(bridgeOwner);
        bridgehub.setPendingAdmin(deployerAddress);
        vm.prank(deployerAddress);
        bridgehub.acceptAdmin();

        chainId = bound(chainId, 1, type(uint48).max);
        vm.expectRevert(CTMNotRegistered.selector);
        vm.prank(deployerAddress);
        bridgehub.createNewChain({
            _chainId: chainId,
            _chainTypeManager: address(mockCTM),
            _baseTokenAssetId: tokenAssetId,
            _salt: salt,
            _admin: admin,
            _initData: bytes(""),
            _factoryDeps: new bytes[](0)
        });
    }

    function test_RevertWhen_wrongChainIdOnCreate(
        uint256 chainId,
        uint256 salt,
        uint256 randomValue
    ) public useRandomToken(randomValue) {
        chainId = bound(chainId, 1, type(uint48).max);
        vm.assume(chainId != block.chainid);

        admin = makeAddr("NEW_CHAIN_ADMIN");

        vm.prank(bridgeOwner);
        bridgehub.setPendingAdmin(deployerAddress);
        vm.prank(deployerAddress);
        bridgehub.acceptAdmin();

        chainId = bound(chainId, type(uint48).max + uint256(1), type(uint256).max);
        vm.expectRevert(ChainIdTooBig.selector);
        vm.prank(deployerAddress);
        bridgehub.createNewChain({
            _chainId: chainId,
            _chainTypeManager: address(mockCTM),
            _baseTokenAssetId: tokenAssetId,
            _salt: salt,
            _admin: admin,
            _initData: bytes(""),
            _factoryDeps: new bytes[](0)
        });

        chainId = 0;
        vm.expectRevert(ZeroChainId.selector);
        vm.prank(deployerAddress);
        bridgehub.createNewChain({
            _chainId: chainId,
            _chainTypeManager: address(mockCTM),
            _baseTokenAssetId: tokenAssetId,
            _salt: salt,
            _admin: admin,
            _initData: bytes(""),
            _factoryDeps: new bytes[](0)
        });
    }

    function test_RevertWhen_assetIdNotRegistered(
        uint256 chainId,
        uint256 salt,
        uint256 randomValue
    ) public useRandomToken(randomValue) {
        chainId = bound(chainId, 1, type(uint48).max);
        vm.assume(chainId != block.chainid);

        admin = makeAddr("NEW_CHAIN_ADMIN");

        vm.prank(bridgeOwner);
        bridgehub.setPendingAdmin(deployerAddress);
        vm.prank(deployerAddress);
        bridgehub.acceptAdmin();

        vm.startPrank(bridgeOwner);
        bridgehub.addChainTypeManager(address(mockCTM));
        vm.stopPrank();

        vm.expectRevert(abi.encodeWithSelector(AssetIdNotSupported.selector, tokenAssetId));
        vm.prank(deployerAddress);
        bridgehub.createNewChain({
            _chainId: chainId,
            _chainTypeManager: address(mockCTM),
            _baseTokenAssetId: tokenAssetId,
            _salt: salt,
            _admin: admin,
            _initData: bytes(""),
            _factoryDeps: new bytes[](0)
        });
    }

    function test_RevertWhen_wethBridgeNotSet(
        uint256 chainId,
        uint256 salt,
        uint256 randomValue
    ) public useRandomToken(randomValue) {
        chainId = bound(chainId, 1, type(uint48).max);
        vm.assume(chainId != block.chainid);
        admin = makeAddr("NEW_CHAIN_ADMIN");

        vm.prank(bridgeOwner);
        bridgehub.setPendingAdmin(deployerAddress);
        vm.prank(deployerAddress);
        bridgehub.acceptAdmin();

        vm.startPrank(bridgeOwner);
        bridgehub.addChainTypeManager(address(mockCTM));
        bridgehub.addTokenAssetId(tokenAssetId);
        vm.stopPrank();

        vm.expectRevert(SharedBridgeNotSet.selector);
        vm.prank(deployerAddress);
        bridgehub.createNewChain({
            _chainId: chainId,
            _chainTypeManager: address(mockCTM),
            _baseTokenAssetId: tokenAssetId,
            _salt: salt,
            _admin: admin,
            _initData: bytes(""),
            _factoryDeps: new bytes[](0)
        });
    }

    function test_RevertWhen_chainIdAlreadyRegistered(
        uint256 chainId,
        uint256 salt,
        uint256 randomValue
    ) public useRandomToken(randomValue) {
        admin = makeAddr("NEW_CHAIN_ADMIN");

        _initializeBridgehub();

        chainId = bound(chainId, 1, type(uint48).max);
        vm.assume(chainId != block.chainid);
        stdstore.target(address(bridgehub)).sig("chainTypeManager(uint256)").with_key(chainId).checked_write(
            address(mockCTM)
        );

        vm.expectRevert(BridgeHubAlreadyRegistered.selector);
        vm.prank(deployerAddress);
        bridgehub.createNewChain({
            _chainId: chainId,
            _chainTypeManager: address(mockCTM),
            _baseTokenAssetId: tokenAssetId,
            _salt: salt,
            _admin: admin,
            _initData: bytes(""),
            _factoryDeps: new bytes[](0)
        });
    }

    function test_createNewChain(
        address randomCaller,
        uint256 chainId,
        bytes memory mockInitCalldata,
        bytes[] memory factoryDeps,
        uint256 salt,
        uint256 randomValue,
        address newChainAddress
    ) public useRandomToken(randomValue) {
        admin = makeAddr("NEW_CHAIN_ADMIN");
        chainId = bound(chainId, 1, type(uint48).max);
        vm.assume(chainId != block.chainid);
        vm.assume(randomCaller != deployerAddress && randomCaller != bridgeOwner);

        _initializeBridgehub();

        vm.prank(randomCaller);
        vm.expectRevert(abi.encodeWithSelector(Unauthorized.selector, randomCaller));
        bridgehub.createNewChain({
            _chainId: chainId,
            _chainTypeManager: address(mockCTM),
            _baseTokenAssetId: tokenAssetId,
            _salt: salt,
            _admin: admin,
            _initData: bytes(""),
            _factoryDeps: factoryDeps
        });

        vm.prank(mockCTM.owner());

        // bridgehub.createNewChain => chainTypeManager.createNewChain => this function sets the stateTransition mapping
        // of `chainId`, let's emulate that using foundry cheatcodes or let's just use the extra function we introduced in our mockCTM
        mockCTM.setZKChain(chainId, address(mockChainContract));

        vm.startPrank(deployerAddress);
        vm.mockCall(
            address(mockCTM),
            // solhint-disable-next-line func-named-parameters
            abi.encodeWithSelector(
                mockCTM.createNewChain.selector,
                chainId,
                tokenAssetId,
                admin,
                mockInitCalldata,
                factoryDeps
            ),
            abi.encode(newChainAddress)
        );

        vm.expectEmit(true, true, true, true, address(bridgehub));
        emit NewChain(chainId, address(mockCTM), admin);

        bridgehub.createNewChain({
            _chainId: chainId,
            _chainTypeManager: address(mockCTM),
            _baseTokenAssetId: tokenAssetId,
            _salt: uint256(chainId * 2),
            _admin: admin,
            _initData: mockInitCalldata,
            _factoryDeps: factoryDeps
        });

        vm.stopPrank();
        vm.clearMockedCalls();

        assertTrue(bridgehub.chainTypeManager(chainId) == address(mockCTM));
        assertTrue(bridgehub.baseTokenAssetId(chainId) == tokenAssetId);
        assertTrue(bridgehub.getZKChain(chainId) == newChainAddress);
    }

    function test_proveL2MessageInclusion(
        uint256 mockChainId,
        uint256 mockBatchNumber,
        uint256 mockIndex,
        bytes32[] memory mockProof,
        uint16 randomTxNumInBatch,
        address randomSender,
        bytes memory randomData
    ) public {
        mockChainId = _setUpZKChainForChainId(mockChainId);

        // Now the following statements should be true as well:
        assertTrue(bridgehub.chainTypeManager(mockChainId) == address(mockCTM));
        assertTrue(bridgehub.getZKChain(mockChainId) == address(mockChainContract));

        // Creating a random L2Message::l2Message so that we pass the correct parameters to `proveL2MessageInclusion`
        L2Message memory l2Message = _createMockL2Message(randomTxNumInBatch, randomSender, randomData);

        // Since we have used random data for the `InteropCenter.proveL2MessageInclusion` function which basically forwards the call
        // to the same function in the mailbox, we will mock the call to the mailbox to return true and see if it works.
        vm.mockCall(
            address(mockChainContract),
            // solhint-disable-next-line func-named-parameters
            abi.encodeWithSelector(
                mockChainContract.proveL2MessageInclusion.selector,
                mockBatchNumber,
                mockIndex,
                l2Message,
                mockProof
            ),
            abi.encode(true)
        );

        assertTrue(
            bridgehub.proveL2MessageInclusion({
                _chainId: mockChainId,
                _batchNumber: mockBatchNumber,
                _index: mockIndex,
                _message: l2Message,
                _proof: mockProof
            })
        );
        vm.clearMockedCalls();
    }

    function test_proveL2LogInclusion(
        uint256 mockChainId,
        uint256 mockBatchNumber,
        uint256 mockIndex,
        bytes32[] memory mockProof,
        uint8 randomL2ShardId,
        bool randomIsService,
        uint16 randomTxNumInBatch,
        address randomSender,
        bytes32 randomKey,
        bytes32 randomValue
    ) public {
        mockChainId = _setUpZKChainForChainId(mockChainId);

        // Now the following statements should be true as well:
        assertTrue(bridgehub.chainTypeManager(mockChainId) == address(mockCTM));
        assertTrue(bridgehub.getZKChain(mockChainId) == address(mockChainContract));

        // Creating a random L2Log::l2Log so that we pass the correct parameters to `proveL2LogInclusion`
        L2Log memory l2Log = _createMockL2Log({
            randomL2ShardId: randomL2ShardId,
            randomIsService: randomIsService,
            randomTxNumInBatch: randomTxNumInBatch,
            randomSender: randomSender,
            randomKey: randomKey,
            randomValue: randomValue
        });

        // Since we have used random data for the `interopCenter.proveL2LogInclusion` function which basically forwards the call
        // to the same function in the mailbox, we will mock the call to the mailbox to return true and see if it works.
        vm.mockCall(
            address(mockChainContract),
            // solhint-disable-next-line func-named-parameters
            abi.encodeWithSelector(
                mockChainContract.proveL2LogInclusion.selector,
                mockBatchNumber,
                mockIndex,
                l2Log,
                mockProof
            ),
            abi.encode(true)
        );

        assertTrue(
            bridgehub.proveL2LogInclusion({
                _chainId: mockChainId,
                _batchNumber: mockBatchNumber,
                _index: mockIndex,
                _log: l2Log,
                _proof: mockProof
            })
        );
        vm.clearMockedCalls();
    }

    function test_proveL1ToL2TransactionStatus(
        uint256 randomChainId,
        bytes32 randomL2TxHash,
        uint256 randomL2BatchNumber,
        uint256 randomL2MessageIndex,
        uint16 randomL2TxNumberInBatch,
        bytes32[] memory randomMerkleProof,
        bool randomResultantBool,
        bool txStatusBool
    ) public {
        randomChainId = _setUpZKChainForChainId(randomChainId);

        TxStatus txStatus;

        if (txStatusBool) {
            txStatus = TxStatus.Failure;
        } else {
            txStatus = TxStatus.Success;
        }

        vm.mockCall(
            address(mockChainContract),
            // solhint-disable-next-line func-named-parameters
            abi.encodeWithSelector(
                mockChainContract.proveL1ToL2TransactionStatus.selector,
                randomL2TxHash,
                randomL2BatchNumber,
                randomL2MessageIndex,
                randomL2TxNumberInBatch,
                randomMerkleProof,
                txStatus
            ),
            abi.encode(randomResultantBool)
        );

        assertTrue(
            bridgehub.proveL1ToL2TransactionStatus({
                _chainId: randomChainId,
                _l2TxHash: randomL2TxHash,
                _l2BatchNumber: randomL2BatchNumber,
                _l2MessageIndex: randomL2MessageIndex,
                _l2TxNumberInBatch: randomL2TxNumberInBatch,
                _merkleProof: randomMerkleProof,
                _status: txStatus
            }) == randomResultantBool
        );
    }

    function test_l2TransactionBaseCost(
        uint256 mockChainId,
        uint256 mockGasPrice,
        uint256 mockL2GasLimit,
        uint256 mockL2GasPerPubdataByteLimit,
        uint256 mockL2TxnCost
    ) public {
        mockChainId = _setUpZKChainForChainId(mockChainId);

        vm.mockCall(
            address(mockChainContract),
            // solhint-disable-next-line func-named-parameters
            abi.encodeWithSelector(
                mockChainContract.l2TransactionBaseCost.selector,
                mockGasPrice,
                mockL2GasLimit,
                mockL2GasPerPubdataByteLimit
            ),
            abi.encode(mockL2TxnCost)
        );

        assertTrue(
            bridgehub.l2TransactionBaseCost(mockChainId, mockGasPrice, mockL2GasLimit, mockL2GasPerPubdataByteLimit) ==
                mockL2TxnCost
        );
        vm.clearMockedCalls();
    }

    function _prepareETHL2TransactionDirectRequest(
        uint256 mockChainId,
        uint256 mockMintValue,
        address mockL2Contract,
        uint256 mockL2Value,
        bytes memory mockL2Calldata,
        uint256 mockL2GasLimit,
        uint256 mockL2GasPerPubdataByteLimit,
        bytes[] memory mockFactoryDeps,
        address randomCaller
    ) internal returns (L2TransactionRequestDirect memory l2TxnReqDirect, bytes32 canonicalHash) {
        vm.assume(mockFactoryDeps.length <= MAX_NEW_FACTORY_DEPS);

        l2TxnReqDirect = _createMockL2TransactionRequestDirect({
            mockChainId: mockChainId,
            mockMintValue: mockMintValue,
            mockL2Contract: mockL2Contract,
            mockL2Value: mockL2Value,
            mockL2Calldata: mockL2Calldata,
            mockL2GasLimit: mockL2GasLimit,
            mockL2GasPerPubdataByteLimit: mockL2GasPerPubdataByteLimit,
            mockFactoryDeps: mockFactoryDeps,
            mockRefundRecipient: address(0)
        });

        l2TxnReqDirect.chainId = _setUpZKChainForChainId(l2TxnReqDirect.chainId);

        assertTrue(bridgehub.baseTokenAssetId(l2TxnReqDirect.chainId) != ETH_TOKEN_ASSET_ID);
        _setUpBaseTokenForChainId(l2TxnReqDirect.chainId, true, address(0));

        assertTrue(bridgehub.baseTokenAssetId(l2TxnReqDirect.chainId) == ETH_TOKEN_ASSET_ID);
        console.log(IL1AssetRouter(bridgehub.assetRouter()).assetHandlerAddress(ETH_TOKEN_ASSET_ID));
        assertTrue(bridgehub.baseToken(l2TxnReqDirect.chainId) == ETH_TOKEN_ADDRESS);

        assertTrue(bridgehub.getZKChain(l2TxnReqDirect.chainId) == address(mockChainContract));
        canonicalHash = keccak256(abi.encode("CANONICAL_TX_HASH"));

        vm.mockCall(
            address(mockChainContract),
            abi.encodeWithSelector(mockChainContract.bridgehubRequestL2Transaction.selector),
            abi.encode(canonicalHash)
        );

        mockChainContract.setFeeParams();
        mockChainContract.setBaseTokenGasMultiplierPrice(uint128(1), uint128(1));
        mockChainContract.setBridgeHubAddress(address(bridgehub));
        assertTrue(mockChainContract.getBridgeHubAddress() == address(bridgehub));
    }

    function test_requestL2TransactionDirect_RevertWhen_incorrectETHParams(
        uint256 mockChainId,
        uint256 mockMintValue,
        address mockL2Contract,
        uint256 mockL2Value,
        uint256 msgValue,
        bytes memory mockL2Calldata,
        uint256 mockL2GasLimit,
        uint256 mockL2GasPerPubdataByteLimit,
        bytes[] memory mockFactoryDeps
    ) public {
        _useMockSharedBridge();
        _initializeBridgehub();

        address randomCaller = makeAddr("RANDOM_CALLER");
        vm.assume(msgValue != mockMintValue);

        (L2TransactionRequestDirect memory l2TxnReqDirect, bytes32 hash) = _prepareETHL2TransactionDirectRequest({
            mockChainId: mockChainId,
            mockMintValue: mockMintValue,
            mockL2Contract: mockL2Contract,
            mockL2Value: mockL2Value,
            mockL2Calldata: mockL2Calldata,
            mockL2GasLimit: mockL2GasLimit,
            mockL2GasPerPubdataByteLimit: mockL2GasPerPubdataByteLimit,
            mockFactoryDeps: mockFactoryDeps,
            randomCaller: randomCaller
        });

        vm.deal(randomCaller, msgValue);
        vm.expectRevert(abi.encodeWithSelector(MsgValueMismatch.selector, mockMintValue, msgValue));
        vm.prank(randomCaller);
        bridgehub.requestL2TransactionDirect{value: msgValue}(l2TxnReqDirect);
    }

    function test_requestL2TransactionDirect_ETHCase(
        uint256 mockChainId,
        uint256 mockMintValue,
        address mockL2Contract,
        uint256 mockL2Value,
        bytes memory mockL2Calldata,
        uint256 mockL2GasLimit,
        uint256 mockL2GasPerPubdataByteLimit,
        bytes[] memory mockFactoryDeps,
        uint256 gasPrice
    ) public {
        _useMockSharedBridge();
        _initializeBridgehub();

        address randomCaller = makeAddr("RANDOM_CALLER");
        mockChainId = bound(mockChainId, 1, type(uint48).max);

        (L2TransactionRequestDirect memory l2TxnReqDirect, bytes32 hash) = _prepareETHL2TransactionDirectRequest({
            mockChainId: mockChainId,
            mockMintValue: mockMintValue,
            mockL2Contract: mockL2Contract,
            mockL2Value: mockL2Value,
            mockL2Calldata: mockL2Calldata,
            mockL2GasLimit: mockL2GasLimit,
            mockL2GasPerPubdataByteLimit: mockL2GasPerPubdataByteLimit,
            mockFactoryDeps: mockFactoryDeps,
            randomCaller: randomCaller
        });

        vm.deal(randomCaller, l2TxnReqDirect.mintValue);
        gasPrice = bound(gasPrice, 1_000, 50_000_000);
        vm.txGasPrice(gasPrice * 1 gwei);
        vm.prank(randomCaller);
        bytes32 resultantHash = bridgehub.requestL2TransactionDirect{value: randomCaller.balance}(l2TxnReqDirect);

        assertTrue(resultantHash == hash);
    }

    function test_requestL2TransactionDirect_NonETHCase(
        uint256 mockChainId,
        uint256 mockMintValue,
        address mockL2Contract,
        uint256 mockL2Value,
        bytes memory mockL2Calldata,
        uint256 mockL2GasLimit,
        uint256 mockL2GasPerPubdataByteLimit,
        bytes[] memory mockFactoryDeps,
        uint256 gasPrice,
        uint256 randomValue
    ) public useRandomToken(randomValue) {
        _useFullSharedBridge();
        _initializeBridgehub();

        address randomCaller = makeAddr("RANDOM_CALLER");
        mockChainId = bound(mockChainId, 1, type(uint48).max);

        vm.assume(mockFactoryDeps.length <= MAX_NEW_FACTORY_DEPS);
        vm.assume(mockMintValue > 0);

        L2TransactionRequestDirect memory l2TxnReqDirect = _createMockL2TransactionRequestDirect({
            mockChainId: mockChainId,
            mockMintValue: mockMintValue,
            mockL2Contract: mockL2Contract,
            mockL2Value: mockL2Value,
            mockL2Calldata: mockL2Calldata,
            mockL2GasLimit: mockL2GasLimit,
            mockL2GasPerPubdataByteLimit: mockL2GasPerPubdataByteLimit,
            mockFactoryDeps: mockFactoryDeps,
            mockRefundRecipient: address(0)
        });

        l2TxnReqDirect.chainId = _setUpZKChainForChainId(l2TxnReqDirect.chainId);

        _setUpBaseTokenForChainId(l2TxnReqDirect.chainId, false, address(testToken));

        assertTrue(bridgehub.getZKChain(l2TxnReqDirect.chainId) == address(mockChainContract));
        bytes32 canonicalHash = keccak256(abi.encode("CANONICAL_TX_HASH"));

        vm.mockCall(
            address(mockChainContract),
            abi.encodeWithSelector(mockChainContract.bridgehubRequestL2Transaction.selector),
            abi.encode(canonicalHash)
        );

        mockChainContract.setFeeParams();
        mockChainContract.setBaseTokenGasMultiplierPrice(uint128(1), uint128(1));
        mockChainContract.setBridgeHubAddress(address(bridgehub));
        assertTrue(mockChainContract.getBridgeHubAddress() == address(bridgehub));

        gasPrice = bound(gasPrice, 1_000, 50_000_000);
        vm.txGasPrice(gasPrice * 1 gwei);

        vm.deal(randomCaller, 1 ether);
        vm.prank(randomCaller);
        vm.expectRevert(abi.encodeWithSelector(MsgValueMismatch.selector, 0, randomCaller.balance));
        bytes32 resultantHash = bridgehub.requestL2TransactionDirect{value: randomCaller.balance}(l2TxnReqDirect);

        // Now, let's call the same function with zero msg.value
        testToken.mint(randomCaller, l2TxnReqDirect.mintValue);
        assertEq(testToken.balanceOf(randomCaller), l2TxnReqDirect.mintValue);

        vm.prank(randomCaller);
        testToken.transfer(address(this), l2TxnReqDirect.mintValue);
        assertEq(testToken.balanceOf(address(this)), l2TxnReqDirect.mintValue);
        testToken.approve(sharedBridgeAddress, l2TxnReqDirect.mintValue);

        resultantHash = bridgehub.requestL2TransactionDirect(l2TxnReqDirect);

        assertEq(canonicalHash, resultantHash);
    }

    function test_requestTransactionTwoBridgesChecksMagicValue(
        uint256 chainId,
        uint256 mintValue,
        uint256 l2Value,
        uint256 l2GasLimit,
        uint256 l2GasPerPubdataByteLimit,
        address refundRecipient,
        uint256 secondBridgeValue,
        bytes memory secondBridgeCalldata,
        bytes32 magicValue
    ) public {
        _useMockSharedBridge();
        _initializeBridgehub();

        vm.assume(magicValue != TWO_BRIDGES_MAGIC_VALUE);

        chainId = bound(chainId, 1, type(uint48).max);

        L2TransactionRequestTwoBridgesOuter memory l2TxnReq2BridgeOut = _createMockL2TransactionRequestTwoBridgesOuter({
            chainId: chainId,
            mintValue: mintValue,
            l2Value: l2Value,
            l2GasLimit: l2GasLimit,
            l2GasPerPubdataByteLimit: l2GasPerPubdataByteLimit,
            refundRecipient: refundRecipient,
            secondBridgeValue: secondBridgeValue,
            secondBridgeCalldata: secondBridgeCalldata
        });

        l2TxnReq2BridgeOut.chainId = _setUpZKChainForChainId(l2TxnReq2BridgeOut.chainId);

        _setUpBaseTokenForChainId(l2TxnReq2BridgeOut.chainId, true, address(0));
        assertTrue(bridgehub.baseToken(l2TxnReq2BridgeOut.chainId) == ETH_TOKEN_ADDRESS);

        assertTrue(bridgehub.getZKChain(l2TxnReq2BridgeOut.chainId) == address(mockChainContract));

        uint256 callerMsgValue = l2TxnReq2BridgeOut.mintValue + l2TxnReq2BridgeOut.secondBridgeValue;
        address randomCaller = makeAddr("RANDOM_CALLER");
        vm.deal(randomCaller, callerMsgValue);

        L2TransactionRequestTwoBridgesInner memory request = L2TransactionRequestTwoBridgesInner({
            magicValue: magicValue,
            l2Contract: makeAddr("L2_CONTRACT"),
            l2Calldata: new bytes(0),
            factoryDeps: new bytes[](0),
            txDataHash: bytes32(0)
        });

        vm.mockCall(
            secondBridgeAddress,
            abi.encodeWithSelector(IL1AssetRouter.bridgehubDeposit.selector),
            abi.encode(request)
        );

        vm.expectRevert(abi.encodeWithSelector(WrongMagicValue.selector, TWO_BRIDGES_MAGIC_VALUE, magicValue));
        vm.prank(randomCaller);
        bridgehub.requestL2TransactionTwoBridges{value: randomCaller.balance}(l2TxnReq2BridgeOut);
    }

    function test_requestL2TransactionTwoBridgesWrongBridgeAddress(
        uint256 chainId,
        uint256 mintValue,
        uint256 msgValue,
        uint256 l2Value,
        uint256 l2GasLimit,
        uint256 l2GasPerPubdataByteLimit,
        address refundRecipient,
        uint256 secondBridgeValue,
        uint160 secondBridgeAddressValue,
        bytes memory secondBridgeCalldata
    ) public {
        _useMockSharedBridge();
        _initializeBridgehub();

        chainId = bound(chainId, 1, type(uint48).max);

        L2TransactionRequestTwoBridgesOuter memory l2TxnReq2BridgeOut = _createMockL2TransactionRequestTwoBridgesOuter({
            chainId: chainId,
            mintValue: mintValue,
            l2Value: l2Value,
            l2GasLimit: l2GasLimit,
            l2GasPerPubdataByteLimit: l2GasPerPubdataByteLimit,
            refundRecipient: refundRecipient,
            secondBridgeValue: secondBridgeValue,
            secondBridgeCalldata: secondBridgeCalldata
        });

        l2TxnReq2BridgeOut.chainId = _setUpZKChainForChainId(l2TxnReq2BridgeOut.chainId);

        _setUpBaseTokenForChainId(l2TxnReq2BridgeOut.chainId, true, address(0));
        assertTrue(bridgehub.baseToken(l2TxnReq2BridgeOut.chainId) == ETH_TOKEN_ADDRESS);

        assertTrue(bridgehub.getZKChain(l2TxnReq2BridgeOut.chainId) == address(mockChainContract));

        uint256 callerMsgValue = l2TxnReq2BridgeOut.mintValue + l2TxnReq2BridgeOut.secondBridgeValue;
        address randomCaller = makeAddr("RANDOM_CALLER");
        vm.deal(randomCaller, callerMsgValue);

        mockChainContract.setBridgeHubAddress(address(bridgehub));

        bytes32 canonicalHash = keccak256(abi.encode("CANONICAL_TX_HASH"));

        vm.mockCall(
            address(mockChainContract),
            abi.encodeWithSelector(mockChainContract.bridgehubRequestL2Transaction.selector),
            abi.encode(canonicalHash)
        );

        L2TransactionRequestTwoBridgesInner memory outputRequest = L2TransactionRequestTwoBridgesInner({
            magicValue: TWO_BRIDGES_MAGIC_VALUE,
            l2Contract: address(0),
            l2Calldata: abi.encode(""),
            factoryDeps: new bytes[](0),
            txDataHash: bytes32("")
        });
        secondBridgeAddressValue = uint160(bound(uint256(secondBridgeAddressValue), 0, uint256(type(uint16).max)));
        address secondBridgeAddress = address(secondBridgeAddressValue);

        vm.mockCall(
            address(secondBridgeAddressValue),
            l2TxnReq2BridgeOut.secondBridgeValue,
            abi.encodeWithSelector(
                IL1AssetRouter.bridgehubDeposit.selector,
                l2TxnReq2BridgeOut.chainId,
                randomCaller,
                l2TxnReq2BridgeOut.l2Value,
                l2TxnReq2BridgeOut.secondBridgeCalldata
            ),
            abi.encode(outputRequest)
        );

        l2TxnReq2BridgeOut.secondBridgeAddress = address(secondBridgeAddressValue);
        vm.expectRevert(
            abi.encodeWithSelector(
                SecondBridgeAddressTooLow.selector,
                secondBridgeAddress,
                BRIDGEHUB_MIN_SECOND_BRIDGE_ADDRESS
            )
        );
        vm.prank(randomCaller);
        bridgehub.requestL2TransactionTwoBridges{value: randomCaller.balance}(l2TxnReq2BridgeOut);
    }

    function test_requestL2TransactionTwoBridges_ERC20ToNonBase(
        uint256 chainId,
        uint256 mintValue,
        uint256 l2Value,
        uint256 l2GasLimit,
        uint256 l2GasPerPubdataByteLimit,
        address l2Receiver,
        uint256 randomValue
    ) public useRandomToken(randomValue) {
        _useFullSharedBridge();
        _initializeBridgehub();
        vm.assume(mintValue > 0);

        // create another token, to avoid base token
        TestnetERC20Token erc20Token = new TestnetERC20Token("ZKESTT", "ZkSync ERC Test Token", 18);
        address erc20TokenAddress = address(erc20Token);
        l2Value = bound(l2Value, 1, type(uint256).max);
        bytes memory secondBridgeCalldata = abi.encode(erc20TokenAddress, l2Value, l2Receiver);

        chainId = _setUpZKChainForChainId(chainId);

        L2TransactionRequestTwoBridgesOuter memory l2TxnReq2BridgeOut = _createMockL2TransactionRequestTwoBridgesOuter({
            chainId: chainId,
            mintValue: mintValue,
            l2Value: 0, // not used
            l2GasLimit: l2GasLimit,
            l2GasPerPubdataByteLimit: l2GasPerPubdataByteLimit,
            refundRecipient: address(0),
            secondBridgeValue: 0, // not used cause we are using ERC20
            secondBridgeCalldata: secondBridgeCalldata
        });

        address randomCaller = makeAddr("RANDOM_CALLER");
        bytes32 canonicalHash = keccak256(abi.encode("CANONICAL_TX_HASH"));

        _setUpBaseTokenForChainId(l2TxnReq2BridgeOut.chainId, false, address(testToken));
        assertTrue(bridgehub.baseToken(l2TxnReq2BridgeOut.chainId) == address(testToken));
        assertTrue(bridgehub.getZKChain(l2TxnReq2BridgeOut.chainId) == address(mockChainContract));
        mockChainContract.setBridgeHubAddress(address(bridgehub));

        vm.mockCall(
            address(mockChainContract),
            abi.encodeWithSelector(mockChainContract.bridgehubRequestL2Transaction.selector),
            abi.encode(canonicalHash)
        );

        testToken.mint(randomCaller, l2TxnReq2BridgeOut.mintValue);
        erc20Token.mint(randomCaller, l2Value);

        assertEq(testToken.balanceOf(randomCaller), l2TxnReq2BridgeOut.mintValue);
        assertEq(erc20Token.balanceOf(randomCaller), l2Value);

        vm.startPrank(randomCaller);
        testToken.approve(sharedBridgeAddress, l2TxnReq2BridgeOut.mintValue);
        erc20Token.approve(secondBridgeAddress, l2Value);
        vm.stopPrank();
        vm.prank(randomCaller);
        bytes32 resultHash = bridgehub.requestL2TransactionTwoBridges(l2TxnReq2BridgeOut);
        assertEq(resultHash, canonicalHash);

        assertEq(erc20Token.balanceOf(randomCaller), 0);
        assertEq(testToken.balanceOf(randomCaller), 0);
        assertEq(erc20Token.balanceOf(address(ntv)), l2Value);
        assertEq(testToken.balanceOf(address(ntv)), l2TxnReq2BridgeOut.mintValue);

        l2TxnReq2BridgeOut.secondBridgeValue = 1;
        testToken.mint(randomCaller, l2TxnReq2BridgeOut.mintValue);
        vm.startPrank(randomCaller);
        testToken.approve(sharedBridgeAddress, l2TxnReq2BridgeOut.mintValue);
        vm.expectRevert(abi.encodeWithSelector(MsgValueMismatch.selector, l2TxnReq2BridgeOut.secondBridgeValue, 0));
        bridgehub.requestL2TransactionTwoBridges(l2TxnReq2BridgeOut);
        vm.stopPrank();
    }

    function test_requestL2TransactionTwoBridges_ETHToNonBase(
        uint256 chainId,
        uint256 mintValue,
        uint256 msgValue,
        uint256 l2GasLimit,
        uint256 l2GasPerPubdataByteLimit,
        address refundRecipient,
        uint256 secondBridgeValue,
        address l2Receiver,
        uint256 randomValue
    ) public useRandomToken(randomValue) {
        _useFullSharedBridge();
        _initializeBridgehub();
        vm.assume(mintValue > 0);

        secondBridgeValue = bound(secondBridgeValue, 1, type(uint256).max);
        bytes memory secondBridgeCalldata = abi.encode(ETH_TOKEN_ADDRESS, 0, l2Receiver);

        chainId = _setUpZKChainForChainId(chainId);

        L2TransactionRequestTwoBridgesOuter memory l2TxnReq2BridgeOut = _createMockL2TransactionRequestTwoBridgesOuter({
            chainId: chainId,
            mintValue: mintValue,
            l2Value: 0,
            l2GasLimit: l2GasLimit,
            l2GasPerPubdataByteLimit: l2GasPerPubdataByteLimit,
            refundRecipient: refundRecipient,
            secondBridgeValue: secondBridgeValue,
            secondBridgeCalldata: secondBridgeCalldata
        });

        _setUpBaseTokenForChainId(l2TxnReq2BridgeOut.chainId, false, address(testToken));
        assertTrue(bridgehub.baseToken(l2TxnReq2BridgeOut.chainId) == address(testToken));
        assertTrue(bridgehub.getZKChain(l2TxnReq2BridgeOut.chainId) == address(mockChainContract));

        address randomCaller = makeAddr("RANDOM_CALLER");

        mockChainContract.setBridgeHubAddress(address(bridgehub));

        {
            bytes32 canonicalHash = keccak256(abi.encode("CANONICAL_TX_HASH"));

            vm.mockCall(
                address(mockChainContract),
                abi.encodeWithSelector(mockChainContract.bridgehubRequestL2Transaction.selector),
                abi.encode(canonicalHash)
            );
        }

        // kl todo this was copied up.
        testToken.mint(randomCaller, l2TxnReq2BridgeOut.mintValue);
        assertEq(testToken.balanceOf(randomCaller), l2TxnReq2BridgeOut.mintValue);
        vm.prank(randomCaller);
        testToken.approve(sharedBridgeAddress, l2TxnReq2BridgeOut.mintValue);

        if (msgValue != secondBridgeValue) {
            vm.deal(randomCaller, msgValue);
            vm.expectRevert(
                abi.encodeWithSelector(MsgValueMismatch.selector, l2TxnReq2BridgeOut.secondBridgeValue, msgValue)
            );
            vm.prank(randomCaller);
            bridgehub.requestL2TransactionTwoBridges{value: msgValue}(l2TxnReq2BridgeOut);
        }

        vm.deal(randomCaller, l2TxnReq2BridgeOut.secondBridgeValue);
        vm.prank(randomCaller);
        bridgehub.requestL2TransactionTwoBridges{value: randomCaller.balance}(l2TxnReq2BridgeOut);
    }

    /////////////////////////////////////////////////////////
    // INTERNAL UTILITY FUNCTIONS
    /////////////////////////////////////////////////////////

    function _createMockL2TransactionRequestTwoBridgesOuter(
        uint256 chainId,
        uint256 mintValue,
        uint256 l2Value,
        uint256 l2GasLimit,
        uint256 l2GasPerPubdataByteLimit,
        address refundRecipient,
        uint256 secondBridgeValue,
        bytes memory secondBridgeCalldata
    ) internal view returns (L2TransactionRequestTwoBridgesOuter memory) {
        L2TransactionRequestTwoBridgesOuter memory l2Req;

        // Don't let the mintValue + secondBridgeValue go beyond type(uint256).max since that calculation is required to be done by our test: test_requestL2TransactionTwoBridges_ETHCase

        mintValue = bound(mintValue, 0, (type(uint256).max) / 2);
        secondBridgeValue = bound(secondBridgeValue, 0, (type(uint256).max) / 2);

        l2Req.chainId = chainId;
        l2Req.mintValue = mintValue;
        l2Req.l2Value = l2Value;
        l2Req.l2GasLimit = l2GasLimit;
        l2Req.l2GasPerPubdataByteLimit = l2GasPerPubdataByteLimit;
        l2Req.refundRecipient = refundRecipient;
        l2Req.secondBridgeAddress = secondBridgeAddress;
        l2Req.secondBridgeValue = secondBridgeValue;
        l2Req.secondBridgeCalldata = secondBridgeCalldata;

        return l2Req;
    }

    function _createMockL2Message(
        uint16 randomTxNumInBatch,
        address randomSender,
        bytes memory randomData
    ) internal pure returns (L2Message memory) {
        L2Message memory l2Message;

        l2Message.txNumberInBatch = randomTxNumInBatch;
        l2Message.sender = randomSender;
        l2Message.data = randomData;

        return l2Message;
    }

    function _createMockL2Log(
        uint8 randomL2ShardId,
        bool randomIsService,
        uint16 randomTxNumInBatch,
        address randomSender,
        bytes32 randomKey,
        bytes32 randomValue
    ) internal pure returns (L2Log memory) {
        L2Log memory l2Log;

        l2Log.l2ShardId = randomL2ShardId;
        l2Log.isService = randomIsService;
        l2Log.txNumberInBatch = randomTxNumInBatch;
        l2Log.sender = randomSender;
        l2Log.key = randomKey;
        l2Log.value = randomValue;

        return l2Log;
    }

    function _createNewChainInitData(
        bool isFreezable,
        bytes4[] memory mockSelectors,
        address, //mockInitAddress,
        bytes memory //mockInitCalldata
    ) internal returns (bytes memory) {
        bytes4[] memory singleSelector = new bytes4[](1);
        singleSelector[0] = bytes4(0xabcdef12);

        Diamond.FacetCut memory facetCut;
        Diamond.DiamondCutData memory diamondCutData;

        facetCut.facet = address(this); // for a random address, it will fail the check of _facet.code.length > 0
        facetCut.action = Diamond.Action.Add;
        facetCut.isFreezable = isFreezable;
        if (mockSelectors.length == 0) {
            mockSelectors = singleSelector;
        }
        facetCut.selectors = mockSelectors;

        Diamond.FacetCut[] memory facetCuts = new Diamond.FacetCut[](1);
        facetCuts[0] = facetCut;

        diamondCutData.facetCuts = facetCuts;
        diamondCutData.initAddress = address(0);
        diamondCutData.initCalldata = "";

        ChainCreationParams memory params = ChainCreationParams({
            diamondCut: diamondCutData,
            // Just some dummy values:
            genesisUpgrade: address(0x01),
            genesisBatchHash: bytes32(uint256(0x01)),
            genesisIndexRepeatedStorageChanges: uint64(0x01),
            genesisBatchCommitment: bytes32(uint256(0x01)),
            forceDeploymentsData: bytes("")
        });

        mockCTM.setChainCreationParams(params);

        return abi.encode(abi.encode(diamondCutData), bytes(""));
    }

    function _setUpZKChainForChainId(uint256 mockChainId) internal returns (uint256 mockChainIdInRange) {
        mockChainId = bound(mockChainId, 1, type(uint48).max);
        mockChainIdInRange = mockChainId;

        if (!bridgehub.chainTypeManagerIsRegistered(address(mockCTM))) {
            vm.prank(bridgeOwner);
            bridgehub.addChainTypeManager(address(mockCTM));
        }

        // We need to set the chainTypeManager of the mockChainId to mockCTM
        // There is no function to do that in the bridgehub
        // So, perhaps we will have to manually set the values in the chainTypeManager mapping via a foundry cheatcode
        assertTrue(!(bridgehub.chainTypeManager(mockChainId) == address(mockCTM)));

        dummyBridgehub.setCTM(mockChainId, address(mockCTM));
        dummyBridgehub.setZKChain(mockChainId, address(mockChainContract));
    }

    function _setUpBaseTokenForChainId(uint256 mockChainId, bool tokenIsETH, address token) internal {
        if (tokenIsETH) {
            token = ETH_TOKEN_ADDRESS;
        } else {
            ntv.registerToken(token);
        }

        bytes32 baseTokenAssetId = DataEncoding.encodeNTVAssetId(block.chainid, token);

        stdstore.target(address(bridgehub)).sig("baseTokenAssetId(uint256)").with_key(mockChainId).checked_write(
            baseTokenAssetId
        );
    }

    function _createMockL2TransactionRequestDirect(
        uint256 mockChainId,
        uint256 mockMintValue,
        address mockL2Contract,
        uint256 mockL2Value,
        bytes memory mockL2Calldata,
        uint256 mockL2GasLimit,
        // solhint-disable-next-line no-unused-vars
        uint256 mockL2GasPerPubdataByteLimit,
        bytes[] memory mockFactoryDeps,
        address mockRefundRecipient
    ) internal pure returns (L2TransactionRequestDirect memory) {
        L2TransactionRequestDirect memory l2TxnReqDirect;

        l2TxnReqDirect.chainId = mockChainId;
        l2TxnReqDirect.mintValue = mockMintValue;
        l2TxnReqDirect.l2Contract = mockL2Contract;
        l2TxnReqDirect.l2Value = mockL2Value;
        l2TxnReqDirect.l2Calldata = mockL2Calldata;
        l2TxnReqDirect.l2GasLimit = mockL2GasLimit;
        l2TxnReqDirect.l2GasPerPubdataByteLimit = REQUIRED_L2_GAS_PRICE_PER_PUBDATA;
        l2TxnReqDirect.factoryDeps = mockFactoryDeps;
        l2TxnReqDirect.refundRecipient = mockRefundRecipient;

        return l2TxnReqDirect;
    }

    function _createBhL2TxnRequest(
        bytes[] memory mockFactoryDepsBH
    ) internal returns (BridgehubL2TransactionRequest memory) {
        BridgehubL2TransactionRequest memory bhL2TxnRequest;

        bhL2TxnRequest.sender = makeAddr("BH_L2_REQUEST_SENDER");
        bhL2TxnRequest.contractL2 = makeAddr("BH_L2_REQUEST_CONTRACT");
        bhL2TxnRequest.mintValue = block.timestamp;
        bhL2TxnRequest.l2Value = block.timestamp * 2;
        bhL2TxnRequest.l2Calldata = abi.encode("mock L2 Calldata");
        bhL2TxnRequest.l2GasLimit = block.timestamp * 3;
        bhL2TxnRequest.l2GasPerPubdataByteLimit = block.timestamp * 4;
        bhL2TxnRequest.factoryDeps = mockFactoryDepsBH;
        bhL2TxnRequest.refundRecipient = makeAddr("BH_L2_REQUEST_REFUND_RECIPIENT");

        return bhL2TxnRequest;
    }

    function _restrictArraySize(bytes[] memory longArray, uint256 newSize) internal pure returns (bytes[] memory) {
        bytes[] memory shortArray = new bytes[](newSize);

        for (uint256 i; i < newSize; i++) {
            shortArray[i] = longArray[i];
        }

        return shortArray;
    }

    /////////////////////////////////////////////////////////
    // OLDER (HIGH-LEVEL MOCKED) TESTS
    ////////////////////////////////////////////////////////

    function test_proveL2MessageInclusion_old(
        uint256 mockChainId,
        uint256 mockBatchNumber,
        uint256 mockIndex,
        bytes32[] memory mockProof,
        uint16 randomTxNumInBatch,
        address randomSender,
        bytes memory randomData
    ) public {
        vm.startPrank(bridgeOwner);
        bridgehub.addChainTypeManager(address(mockCTM));
        vm.stopPrank();

        L2Message memory l2Message = _createMockL2Message(randomTxNumInBatch, randomSender, randomData);

        vm.mockCall(
            address(bridgehub),
            // solhint-disable-next-line func-named-parameters
            abi.encodeWithSelector(
                bridgehub.proveL2MessageInclusion.selector,
                mockChainId,
                mockBatchNumber,
                mockIndex,
                l2Message,
                mockProof
            ),
            abi.encode(true)
        );

        assertTrue(
            bridgehub.proveL2MessageInclusion({
                _chainId: mockChainId,
                _batchNumber: mockBatchNumber,
                _index: mockIndex,
                _message: l2Message,
                _proof: mockProof
            })
        );
    }

    function test_proveL2LogInclusion_old(
        uint256 mockChainId,
        uint256 mockBatchNumber,
        uint256 mockIndex,
        bytes32[] memory mockProof,
        uint8 randomL2ShardId,
        bool randomIsService,
        uint16 randomTxNumInBatch,
        address randomSender,
        bytes32 randomKey,
        bytes32 randomValue
    ) public {
        vm.startPrank(bridgeOwner);
        bridgehub.addChainTypeManager(address(mockCTM));
        vm.stopPrank();

        L2Log memory l2Log = _createMockL2Log({
            randomL2ShardId: randomL2ShardId,
            randomIsService: randomIsService,
            randomTxNumInBatch: randomTxNumInBatch,
            randomSender: randomSender,
            randomKey: randomKey,
            randomValue: randomValue
        });

        vm.mockCall(
            address(bridgehub),
            // solhint-disable-next-line func-named-parameters
            abi.encodeWithSelector(
                bridgehub.proveL2LogInclusion.selector,
                mockChainId,
                mockBatchNumber,
                mockIndex,
                l2Log,
                mockProof
            ),
            abi.encode(true)
        );

        assertTrue(
            bridgehub.proveL2LogInclusion({
                _chainId: mockChainId,
                _batchNumber: mockBatchNumber,
                _index: mockIndex,
                _log: l2Log,
                _proof: mockProof
            })
        );
    }

    function test_proveL1ToL2TransactionStatus_old(
        uint256 randomChainId,
        bytes32 randomL2TxHash,
        uint256 randomL2BatchNumber,
        uint256 randomL2MessageIndex,
        uint16 randomL2TxNumberInBatch,
        bytes32[] memory randomMerkleProof,
        bool randomResultantBool
    ) public {
        vm.startPrank(bridgeOwner);
        bridgehub.addChainTypeManager(address(mockCTM));
        vm.stopPrank();

        TxStatus txStatus;

        if (randomChainId % 2 == 0) {
            txStatus = TxStatus.Failure;
        } else {
            txStatus = TxStatus.Success;
        }

        vm.mockCall(
            address(bridgehub),
            // solhint-disable-next-line func-named-parameters
            abi.encodeWithSelector(
                bridgehub.proveL1ToL2TransactionStatus.selector,
                randomChainId,
                randomL2TxHash,
                randomL2BatchNumber,
                randomL2MessageIndex,
                randomL2TxNumberInBatch,
                randomMerkleProof,
                txStatus
            ),
            abi.encode(randomResultantBool)
        );

        assertTrue(
            bridgehub.proveL1ToL2TransactionStatus({
                _chainId: randomChainId,
                _l2TxHash: randomL2TxHash,
                _l2BatchNumber: randomL2BatchNumber,
                _l2MessageIndex: randomL2MessageIndex,
                _l2TxNumberInBatch: randomL2TxNumberInBatch,
                _merkleProof: randomMerkleProof,
                _status: txStatus
            }) == randomResultantBool
        );
    }
}<|MERGE_RESOLUTION|>--- conflicted
+++ resolved
@@ -110,7 +110,7 @@
         dummyBridgehub = new DummyBridgehubSetter(l1ChainId, bridgeOwner, type(uint256).max);
         bridgehub = Bridgehub(address(dummyBridgehub));
         interopCenter = new InteropCenter(bridgehub, l1ChainId, bridgeOwner);
-        messageRoot = new MessageRoot(bridgehub);
+        messageRoot = new MessageRoot(bridgehub, l1ChainId);
         weth = makeAddr("WETH");
         mockCTM = new DummyChainTypeManagerWBH(address(bridgehub));
         mockChainContract = new DummyZKChain(address(bridgehub), eraChainId, block.chainid);
@@ -147,11 +147,6 @@
         ntv.registerToken(address(testToken));
         tokenAssetId = DataEncoding.encodeNTVAssetId(block.chainid, address(testToken));
 
-<<<<<<< HEAD
-=======
-        messageRoot = new MessageRoot(bridgeHub, l1ChainId);
-
->>>>>>> 085eb552
         sharedBridge = new L1AssetRouter(
             mockL1WethAddress,
             address(bridgehub),
