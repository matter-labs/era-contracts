--- conflicted
+++ resolved
@@ -21,42 +21,34 @@
 );
 
 contract MessageRootTest is Test {
-<<<<<<< HEAD
-    address bridgehub;
-=======
     address bridgeHub;
     uint256 L1_CHAIN_ID;
->>>>>>> 085eb552
     MessageRoot messageRoot;
     address assetTracker;
 
     function setUp() public {
-<<<<<<< HEAD
-        bridgehub = makeAddr("bridgehub");
-        vm.mockCall(bridgehub, abi.encodeWithSelector(IBridgehub.L1_CHAIN_ID.selector), abi.encode(1));
+        bridgeHub = makeAddr("bridgeHub");
+        vm.mockCall(bridgeHub, abi.encodeWithSelector(IBridgehub.L1_CHAIN_ID.selector), abi.encode(1));
         uint256[] memory allZKChainChainIDs = new uint256[](1);
         allZKChainChainIDs[0] = 271;
         vm.mockCall(
-            bridgehub,
+            bridgeHub,
             abi.encodeWithSelector(IBridgehub.getAllZKChainChainIDs.selector),
             abi.encode(allZKChainChainIDs)
         );
         vm.mockCall(
-            bridgehub,
+            bridgeHub,
             abi.encodeWithSelector(IBridgehub.chainTypeManager.selector),
             abi.encode(makeAddr("chainTypeManager"))
         );
 
         assetTracker = makeAddr("assetTracker");
-        messageRoot = new MessageRoot(IBridgehub(bridgehub));
-        vm.mockCall(address(bridgehub), abi.encodeWithSelector(Ownable.owner.selector), abi.encode(assetTracker));
-        vm.prank(assetTracker);
-        messageRoot.setAddresses(assetTracker);
-=======
         bridgeHub = makeAddr("bridgeHub");
         L1_CHAIN_ID = 5;
         messageRoot = new MessageRoot(IBridgehub(bridgeHub), L1_CHAIN_ID);
->>>>>>> 085eb552
+        vm.mockCall(address(bridgeHub), abi.encodeWithSelector(Ownable.owner.selector), abi.encode(assetTracker));
+        vm.prank(assetTracker);
+        messageRoot.setAddresses(assetTracker);
     }
 
     function test_init() public {
@@ -74,12 +66,12 @@
             abi.encodeWithSelector(
                 OnlyBridgehubOrChainAssetHandler.selector,
                 address(this),
-                bridgehub,
+                bridgeHub,
                 chainAssetHandler
             )
         );
         vm.mockCall(
-            bridgehub,
+            bridgeHub,
             abi.encodeWithSelector(IBridgehub.chainAssetHandler.selector),
             abi.encode(chainAssetHandler)
         );
@@ -95,7 +87,7 @@
         assertFalse(messageRoot.chainRegistered(alphaChainId), "alpha chain 1");
         assertFalse(messageRoot.chainRegistered(betaChainId), "beta chain 1");
 
-        vm.prank(bridgehub);
+        vm.prank(bridgeHub);
         vm.expectEmit(true, false, false, false);
         emit IMessageRoot.AddedChain(alphaChainId, 0);
         messageRoot.addNewChain(alphaChainId);
@@ -110,7 +102,7 @@
         address alphaChainSender = makeAddr("alphaChainSender");
         uint256 alphaChainId = uint256(uint160(makeAddr("alphaChainId")));
         vm.mockCall(
-            bridgehub,
+            bridgeHub,
             abi.encodeWithSelector(IBridgehub.getZKChain.selector, alphaChainId),
             abi.encode(alphaChainSender)
         );
@@ -138,12 +130,12 @@
         address alphaChainSender = makeAddr("alphaChainSender");
         uint256 alphaChainId = uint256(uint160(makeAddr("alphaChainId")));
         vm.mockCall(
-            bridgehub,
-            abi.encodeWithSelector(IBridgehub.getZKChain.selector, alphaChainId),
-            abi.encode(alphaChainSender)
-        );
-
-        vm.prank(bridgehub);
+            bridgeHub,
+            abi.encodeWithSelector(IBridgehub.getZKChain.selector, alphaChainId),
+            abi.encode(alphaChainSender)
+        );
+
+        vm.prank(bridgeHub);
         messageRoot.addNewChain(alphaChainId);
 
         vm.prank(assetTracker);
@@ -158,12 +150,12 @@
         address alphaChainSender = makeAddr("alphaChainSender");
         uint256 alphaChainId = uint256(uint160(makeAddr("alphaChainId")));
         vm.mockCall(
-            bridgehub,
-            abi.encodeWithSelector(IBridgehub.getZKChain.selector, alphaChainId),
-            abi.encode(alphaChainSender)
-        );
-
-        vm.prank(bridgehub);
+            bridgeHub,
+            abi.encodeWithSelector(IBridgehub.getZKChain.selector, alphaChainId),
+            abi.encode(alphaChainSender)
+        );
+
+        vm.prank(bridgeHub);
         messageRoot.addNewChain(alphaChainId);
 
         vm.prank(assetTracker);
@@ -178,12 +170,12 @@
         address alphaChainSender = makeAddr("alphaChainSender");
         uint256 alphaChainId = 271; //uint256(uint160(makeAddr("alphaChainId")));
         vm.mockCall(
-            bridgehub,
-            abi.encodeWithSelector(IBridgehub.getZKChain.selector, alphaChainId),
-            abi.encode(alphaChainSender)
-        );
-
-        vm.prank(bridgehub);
+            bridgeHub,
+            abi.encodeWithSelector(IBridgehub.getZKChain.selector, alphaChainId),
+            abi.encode(alphaChainSender)
+        );
+
+        vm.prank(bridgeHub);
         messageRoot.addNewChain(alphaChainId);
 
         vm.prank(assetTracker);
