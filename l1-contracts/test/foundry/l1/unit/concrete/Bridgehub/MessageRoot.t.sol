// SPDX-License-Identifier: MIT

pragma solidity 0.8.28;

import {Test} from "forge-std/Test.sol";
import {L1MessageRoot} from "contracts/bridgehub/L1MessageRoot.sol";
import {MessageRootBase} from "contracts/bridgehub/MessageRootBase.sol";
import {IBridgehub} from "contracts/bridgehub/IBridgehub.sol";
import {MessageRootNotRegistered, OnlyBridgehubOrChainAssetHandler, OnlyL2} from "contracts/bridgehub/L1BridgehubErrors.sol";
import {Merkle} from "contracts/common/libraries/Merkle.sol";
import {MessageHashing} from "contracts/common/libraries/MessageHashing.sol";

// Chain tree consists of batch commitments as their leaves. We use hash of "new bytes(96)" as the hash of an empty leaf.
bytes32 constant CHAIN_TREE_EMPTY_ENTRY_HASH = bytes32(
    0x46700b4d40ac5c35af2c22dda2787a91eb567b06c924a8fb8ae9a05b20c08c21
);

// Chain tree consists of batch commitments as their leaves. We use hash of "new bytes(96)" as the hash of an empty leaf.
bytes32 constant SHARED_ROOT_TREE_EMPTY_HASH = bytes32(
    0x46700b4d40ac5c35af2c22dda2787a91eb567b06c924a8fb8ae9a05b20c08c21
);

contract MessageRootTest is Test {
    address bridgeHub;
<<<<<<< HEAD
    L1MessageRoot messageRoot;

    function setUp() public {
        bridgeHub = makeAddr("bridgeHub");
        messageRoot = new L1MessageRoot(IBridgehub(bridgeHub));
=======
    uint256 L1_CHAIN_ID;
    MessageRoot messageRoot;

    function setUp() public {
        bridgeHub = makeAddr("bridgeHub");
        L1_CHAIN_ID = 5;
        messageRoot = new MessageRoot(IBridgehub(bridgeHub), L1_CHAIN_ID);
>>>>>>> 213ee0f3
    }

    function test_init() public {
        assertEq(messageRoot.getAggregatedRoot(), (MessageHashing.chainIdLeafHash(0x00, block.chainid)));
    }

    function test_RevertWhen_addChainNotBridgeHub() public {
        uint256 alphaChainId = uint256(uint160(makeAddr("alphaChainId")));
        uint256 betaChainId = uint256(uint160(makeAddr("betaChainId")));

        assertFalse(messageRoot.chainRegistered(alphaChainId), "alpha chain 1");

        address chainAssetHandler = makeAddr("chainAssetHandler");
        vm.expectRevert(
            abi.encodeWithSelector(
                OnlyBridgehubOrChainAssetHandler.selector,
                address(this),
                bridgeHub,
                chainAssetHandler
            )
        );
        vm.mockCall(
            bridgeHub,
            abi.encodeWithSelector(IBridgehub.chainAssetHandler.selector),
            abi.encode(chainAssetHandler)
        );
        messageRoot.addNewChain(alphaChainId);

        assertFalse(messageRoot.chainRegistered(alphaChainId), "alpha chain 2");
    }

    function test_addNewChain() public {
        uint256 alphaChainId = uint256(uint160(makeAddr("alphaChainId")));
        uint256 betaChainId = uint256(uint160(makeAddr("betaChainId")));

        assertFalse(messageRoot.chainRegistered(alphaChainId), "alpha chain 1");
        assertFalse(messageRoot.chainRegistered(betaChainId), "beta chain 1");

        vm.prank(bridgeHub);
        vm.expectEmit(true, false, false, false);
        emit MessageRootBase.AddedChain(alphaChainId, 0);
        messageRoot.addNewChain(alphaChainId);

        assertTrue(messageRoot.chainRegistered(alphaChainId), "alpha chain 2");
        assertFalse(messageRoot.chainRegistered(betaChainId), "beta chain 2");

        assertEq(messageRoot.getChainRoot(alphaChainId), bytes32(0));
    }

    function test_RevertWhen_ChainNotRegistered() public {
        address alphaChainSender = makeAddr("alphaChainSender");
        uint256 alphaChainId = uint256(uint160(makeAddr("alphaChainId")));
        vm.mockCall(
            bridgeHub,
            abi.encodeWithSelector(IBridgehub.getZKChain.selector, alphaChainId),
            abi.encode(alphaChainSender)
        );

        vm.prank(alphaChainSender);
        vm.expectRevert(MessageRootNotRegistered.selector);
        messageRoot.addChainBatchRoot(alphaChainId, 1, bytes32(alphaChainId));
    }

    function test_RevertWhen_ChainNotL2() public {
        address alphaChainSender = makeAddr("alphaChainSender");
        vm.mockCall(
            bridgeHub,
            abi.encodeWithSelector(IBridgehub.getZKChain.selector, L1_CHAIN_ID),
            abi.encode(alphaChainSender)
        );

        vm.chainId(L1_CHAIN_ID);
        vm.prank(alphaChainSender);
        vm.expectRevert(OnlyL2.selector);
        messageRoot.addChainBatchRoot(L1_CHAIN_ID, 1, bytes32(L1_CHAIN_ID));
    }

    function test_addChainBatchRoot() public {
        address alphaChainSender = makeAddr("alphaChainSender");
        uint256 alphaChainId = uint256(uint160(makeAddr("alphaChainId")));
        vm.mockCall(
            bridgeHub,
            abi.encodeWithSelector(IBridgehub.getZKChain.selector, alphaChainId),
            abi.encode(alphaChainSender)
        );

        vm.prank(bridgeHub);
        messageRoot.addNewChain(alphaChainId);

        vm.prank(alphaChainSender);
        vm.expectEmit(true, false, false, false);
        emit MessageRootBase.AppendedChainBatchRoot(alphaChainId, 1, bytes32(alphaChainId));
        vm.expectEmit(true, false, false, false);
<<<<<<< HEAD
        emit MessageRootBase.Preimage(bytes32(0), bytes32(0));
=======
        emit MessageRoot.NewChainRoot(alphaChainId, bytes32(0), bytes32(0));
>>>>>>> 213ee0f3
        messageRoot.addChainBatchRoot(alphaChainId, 1, bytes32(alphaChainId));
    }

    function test_updateFullTree() public {
        address alphaChainSender = makeAddr("alphaChainSender");
        uint256 alphaChainId = uint256(uint160(makeAddr("alphaChainId")));
        vm.mockCall(
            bridgeHub,
            abi.encodeWithSelector(IBridgehub.getZKChain.selector, alphaChainId),
            abi.encode(alphaChainSender)
        );

        vm.prank(bridgeHub);
        messageRoot.addNewChain(alphaChainId);

        vm.prank(alphaChainSender);
        messageRoot.addChainBatchRoot(alphaChainId, 1, bytes32(alphaChainId));

        messageRoot.updateFullTree();

        assertEq(messageRoot.getAggregatedRoot(), 0x0ef1ac67d77f177a33449c47a8f05f0283300a81adca6f063c92c774beed140c);
    }
}<|MERGE_RESOLUTION|>--- conflicted
+++ resolved
@@ -22,21 +22,13 @@
 
 contract MessageRootTest is Test {
     address bridgeHub;
-<<<<<<< HEAD
     L1MessageRoot messageRoot;
+    uint256 L1_CHAIN_ID;
 
     function setUp() public {
         bridgeHub = makeAddr("bridgeHub");
         messageRoot = new L1MessageRoot(IBridgehub(bridgeHub));
-=======
-    uint256 L1_CHAIN_ID;
-    MessageRoot messageRoot;
-
-    function setUp() public {
-        bridgeHub = makeAddr("bridgeHub");
         L1_CHAIN_ID = 5;
-        messageRoot = new MessageRoot(IBridgehub(bridgeHub), L1_CHAIN_ID);
->>>>>>> 213ee0f3
     }
 
     function test_init() public {
@@ -130,11 +122,7 @@
         vm.expectEmit(true, false, false, false);
         emit MessageRootBase.AppendedChainBatchRoot(alphaChainId, 1, bytes32(alphaChainId));
         vm.expectEmit(true, false, false, false);
-<<<<<<< HEAD
-        emit MessageRootBase.Preimage(bytes32(0), bytes32(0));
-=======
-        emit MessageRoot.NewChainRoot(alphaChainId, bytes32(0), bytes32(0));
->>>>>>> 213ee0f3
+        emit MessageRootBase.NewChainRoot(alphaChainId, bytes32(0), bytes32(0));
         messageRoot.addChainBatchRoot(alphaChainId, 1, bytes32(alphaChainId));
     }
 
