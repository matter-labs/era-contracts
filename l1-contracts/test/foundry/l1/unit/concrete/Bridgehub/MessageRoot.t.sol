--- conflicted
+++ resolved
@@ -126,10 +126,7 @@
 
         vm.chainId(L1_CHAIN_ID);
         vm.prank(alphaChainSender);
-<<<<<<< HEAD
-=======
-        vm.expectRevert(NotL2.selector);
->>>>>>> a6ca2f9c
+        // vm.expectRevert(NotL2.selector);
         messageRoot.addChainBatchRoot(L1_CHAIN_ID, 1, bytes32(L1_CHAIN_ID));
     }
 
