--- conflicted
+++ resolved
@@ -78,7 +78,6 @@
         assertEq(messageRoot.getChainRoot(alphaChainId), bytes32(0));
     }
 
-<<<<<<< HEAD
     // FIXME: amend the tests as appending chain batch roots is not allowed on L1.
     // function test_RevertWhen_ChainNotRegistered() public {
     //     address alphaChainSender = makeAddr("alphaChainSender");
@@ -147,73 +146,4 @@
 
     //     assertEq(messageRoot.getAggregatedRoot(), 0x0ef1ac67d77f177a33449c47a8f05f0283300a81adca6f063c92c774beed140c);
     // }
-=======
-    function test_RevertWhen_ChainNotRegistered() public {
-        address alphaChainSender = makeAddr("alphaChainSender");
-        uint256 alphaChainId = uint256(uint160(makeAddr("alphaChainId")));
-        vm.mockCall(
-            bridgeHub,
-            abi.encodeWithSelector(IBridgehub.getZKChain.selector, alphaChainId),
-            abi.encode(alphaChainSender)
-        );
-
-        vm.prank(alphaChainSender);
-        vm.expectRevert(MessageRootNotRegistered.selector);
-        messageRoot.addChainBatchRoot(alphaChainId, 1, bytes32(alphaChainId));
-    }
-
-    function test_RevertWhen_ChainNotL2() public {
-        address alphaChainSender = makeAddr("alphaChainSender");
-        vm.mockCall(
-            bridgeHub,
-            abi.encodeWithSelector(IBridgehub.getZKChain.selector, L1_CHAIN_ID),
-            abi.encode(alphaChainSender)
-        );
-
-        vm.chainId(L1_CHAIN_ID);
-        vm.prank(alphaChainSender);
-        vm.expectRevert(NotL2.selector);
-        messageRoot.addChainBatchRoot(L1_CHAIN_ID, 1, bytes32(L1_CHAIN_ID));
-    }
-
-    function test_addChainBatchRoot() public {
-        address alphaChainSender = makeAddr("alphaChainSender");
-        uint256 alphaChainId = uint256(uint160(makeAddr("alphaChainId")));
-        vm.mockCall(
-            bridgeHub,
-            abi.encodeWithSelector(IBridgehub.getZKChain.selector, alphaChainId),
-            abi.encode(alphaChainSender)
-        );
-
-        vm.prank(bridgeHub);
-        messageRoot.addNewChain(alphaChainId);
-
-        vm.prank(alphaChainSender);
-        vm.expectEmit(true, false, false, false);
-        emit MessageRootBase.AppendedChainBatchRoot(alphaChainId, 1, bytes32(alphaChainId));
-        vm.expectEmit(true, false, false, false);
-        emit MessageRootBase.NewChainRoot(alphaChainId, bytes32(0), bytes32(0));
-        messageRoot.addChainBatchRoot(alphaChainId, 1, bytes32(alphaChainId));
-    }
-
-    function test_updateFullTree() public {
-        address alphaChainSender = makeAddr("alphaChainSender");
-        uint256 alphaChainId = uint256(uint160(makeAddr("alphaChainId")));
-        vm.mockCall(
-            bridgeHub,
-            abi.encodeWithSelector(IBridgehub.getZKChain.selector, alphaChainId),
-            abi.encode(alphaChainSender)
-        );
-
-        vm.prank(bridgeHub);
-        messageRoot.addNewChain(alphaChainId);
-
-        vm.prank(alphaChainSender);
-        messageRoot.addChainBatchRoot(alphaChainId, 1, bytes32(alphaChainId));
-
-        messageRoot.updateFullTree();
-
-        assertEq(messageRoot.getAggregatedRoot(), 0x0ef1ac67d77f177a33449c47a8f05f0283300a81adca6f063c92c774beed140c);
-    }
->>>>>>> 139fac50
 }