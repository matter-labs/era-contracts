// SPDX-License-Identifier: MIT

pragma solidity 0.8.28;

import {Test} from "forge-std/Test.sol";
import {Ownable} from "@openzeppelin/contracts-v4/access/Ownable.sol";
import {L1MessageRoot} from "contracts/bridgehub/L1MessageRoot.sol";
<<<<<<< HEAD
import {L2MessageRoot} from "contracts/bridgehub/L2MessageRoot.sol";
import {IMessageRoot} from "contracts/bridgehub/IMessageRoot.sol";
import {IChainAssetHandler} from "contracts/bridgehub/IChainAssetHandler.sol";

import {IBridgehub} from "contracts/bridgehub/IBridgehub.sol";
=======
import {MessageRootBase} from "contracts/bridgehub/MessageRootBase.sol";
import {IBridgehubBase} from "contracts/bridgehub/IBridgehubBase.sol";
>>>>>>> 919ff231
import {MessageRootNotRegistered, OnlyBridgehubOrChainAssetHandler} from "contracts/bridgehub/L1BridgehubErrors.sol";

import {MessageHashing} from "contracts/common/libraries/MessageHashing.sol";
import {GW_ASSET_TRACKER_ADDR, L2_COMPLEX_UPGRADER_ADDR, L2_BRIDGEHUB_ADDR, L2_CHAIN_ASSET_HANDLER_ADDR} from "contracts/common/l2-helpers/L2ContractAddresses.sol";

// Chain tree consists of batch commitments as their leaves. We use hash of "new bytes(96)" as the hash of an empty leaf.
bytes32 constant CHAIN_TREE_EMPTY_ENTRY_HASH = bytes32(
    0x46700b4d40ac5c35af2c22dda2787a91eb567b06c924a8fb8ae9a05b20c08c21
);

// Chain tree consists of batch commitments as their leaves. We use hash of "new bytes(96)" as the hash of an empty leaf.
bytes32 constant SHARED_ROOT_TREE_EMPTY_HASH = bytes32(
    0x46700b4d40ac5c35af2c22dda2787a91eb567b06c924a8fb8ae9a05b20c08c21
);

contract MessageRootTest is Test {
    address bridgeHub;
    L1MessageRoot messageRoot;
    L2MessageRoot l2MessageRoot;
    uint256 L1_CHAIN_ID;
    uint256 gatewayChainId;
    address assetTracker;

    function setUp() public {
        bridgeHub = makeAddr("bridgeHub");
        vm.mockCall(bridgeHub, abi.encodeWithSelector(IBridgehub.L1_CHAIN_ID.selector), abi.encode(1));
        uint256[] memory allZKChainChainIDs = new uint256[](1);
        allZKChainChainIDs[0] = 271;
        vm.mockCall(
            bridgeHub,
            abi.encodeWithSelector(IBridgehub.getAllZKChainChainIDs.selector),
            abi.encode(allZKChainChainIDs)
        );
        vm.mockCall(
            bridgeHub,
            abi.encodeWithSelector(IBridgehub.chainTypeManager.selector),
            abi.encode(makeAddr("chainTypeManager"))
        );
        vm.mockCall(bridgeHub, abi.encodeWithSelector(IBridgehub.settlementLayer.selector), abi.encode(0));

        assetTracker = makeAddr("assetTracker");
        bridgeHub = makeAddr("bridgeHub");
        L1_CHAIN_ID = 5;
<<<<<<< HEAD
        gatewayChainId = 506;
        messageRoot = new L1MessageRoot(IBridgehub(bridgeHub), L1_CHAIN_ID, 1);
        l2MessageRoot = new L2MessageRoot();
        vm.prank(L2_COMPLEX_UPGRADER_ADDR);
        l2MessageRoot.initL2(L1_CHAIN_ID, gatewayChainId);
        vm.mockCall(address(bridgeHub), abi.encodeWithSelector(Ownable.owner.selector), abi.encode(assetTracker));
=======
        messageRoot = new L1MessageRoot(bridgeHub);
>>>>>>> 919ff231
    }

    function test_init() public {
        assertEq(messageRoot.getAggregatedRoot(), (MessageHashing.chainIdLeafHash(0x00, block.chainid)));
    }

    function test_RevertWhen_addChainNotBridgeHub() public {
        uint256 alphaChainId = uint256(uint160(makeAddr("alphaChainId")));
        uint256 betaChainId = uint256(uint160(makeAddr("betaChainId")));

        assertFalse(messageRoot.chainRegistered(alphaChainId), "alpha chain 1");

        address chainAssetHandler = makeAddr("chainAssetHandler");
        vm.expectRevert(
            abi.encodeWithSelector(
                OnlyBridgehubOrChainAssetHandler.selector,
                address(this),
                bridgeHub,
                chainAssetHandler
            )
        );
        vm.mockCall(
            bridgeHub,
            abi.encodeWithSelector(IBridgehubBase.chainAssetHandler.selector),
            abi.encode(chainAssetHandler)
        );
        messageRoot.addNewChain(alphaChainId, 0);

        assertFalse(messageRoot.chainRegistered(alphaChainId), "alpha chain 2");
    }

    function test_addNewChain() public {
        // kl todo: enable these tests if commented out.
        uint256 alphaChainId = uint256(uint160(makeAddr("alphaChainId")));
        uint256 betaChainId = uint256(uint160(makeAddr("betaChainId")));

        assertFalse(messageRoot.chainRegistered(alphaChainId), "alpha chain 1");
        assertFalse(messageRoot.chainRegistered(betaChainId), "beta chain 1");

        vm.prank(bridgeHub);
        vm.expectEmit(true, false, false, false);
        emit IMessageRoot.AddedChain(alphaChainId, 0);
        messageRoot.addNewChain(alphaChainId, 0);

        assertTrue(messageRoot.chainRegistered(alphaChainId), "alpha chain 2");
        assertFalse(messageRoot.chainRegistered(betaChainId), "beta chain 2");

        assertEq(messageRoot.getChainRoot(alphaChainId), bytes32(0));
    }

    function test_RevertWhen_ChainNotRegistered() public {
        address alphaChainSender = makeAddr("alphaChainSender");
        uint256 alphaChainId = uint256(uint160(makeAddr("alphaChainId")));
        vm.mockCall(
            bridgeHub,
            abi.encodeWithSelector(IBridgehub.getZKChain.selector, alphaChainId),
            abi.encode(alphaChainSender)
        );

        vm.prank(alphaChainSender);
        vm.expectRevert(MessageRootNotRegistered.selector);
        messageRoot.addChainBatchRoot(alphaChainId, 1, bytes32(alphaChainId));
    }

    function test_addChainBatchRoot_1() public {
        address alphaChainSender = makeAddr("alphaChainSender");
        uint256 alphaChainId = uint256(uint160(makeAddr("alphaChainId")));
        vm.mockCall(
            L2_BRIDGEHUB_ADDR,
            abi.encodeWithSelector(IBridgehub.getZKChain.selector, alphaChainId),
            abi.encode(alphaChainSender)
        );
        vm.mockCall(
            L2_BRIDGEHUB_ADDR,
            abi.encodeWithSelector(IBridgehub.chainAssetHandler.selector),
            abi.encode(L2_CHAIN_ASSET_HANDLER_ADDR)
        );

        vm.prank(L2_BRIDGEHUB_ADDR);
        l2MessageRoot.addNewChain(L1_CHAIN_ID, 0);

        vm.chainId(L1_CHAIN_ID);
        vm.prank(alphaChainSender);
        vm.expectRevert();
        l2MessageRoot.addChainBatchRoot(L1_CHAIN_ID, 1, bytes32(L1_CHAIN_ID));

        vm.prank(L2_BRIDGEHUB_ADDR);
        l2MessageRoot.addNewChain(alphaChainId, 0);

        vm.prank(alphaChainSender);
        vm.expectEmit(true, false, false, false);
        emit IMessageRoot.AppendedChainBatchRoot(alphaChainId, 1, bytes32(alphaChainId));
        vm.expectEmit(true, false, false, false);
        emit IMessageRoot.NewChainRoot(alphaChainId, bytes32(0), bytes32(0));
        l2MessageRoot.addChainBatchRoot(alphaChainId, 1, bytes32(alphaChainId));
    }

    function test_updateFullTree() public {
        address alphaChainSender = makeAddr("alphaChainSender");
        uint256 alphaChainId = uint256(uint160(makeAddr("alphaChainId")));
        vm.mockCall(
            address(bridgeHub),
            abi.encodeWithSelector(IBridgehub.getZKChain.selector, alphaChainId),
            abi.encode(alphaChainSender)
        );
        vm.mockCall(
            L2_BRIDGEHUB_ADDR,
            abi.encodeWithSelector(IBridgehub.getZKChain.selector, alphaChainId),
            abi.encode(alphaChainSender)
        );
        vm.mockCall(
            address(bridgeHub),
            abi.encodeWithSelector(IBridgehub.chainAssetHandler.selector),
            abi.encode(L2_CHAIN_ASSET_HANDLER_ADDR)
        );
        vm.mockCall(
            L2_BRIDGEHUB_ADDR,
            abi.encodeWithSelector(IBridgehub.chainAssetHandler.selector),
            abi.encode(L2_CHAIN_ASSET_HANDLER_ADDR)
        );
        vm.prank(bridgeHub);
        messageRoot.addNewChain(alphaChainId, 0);
        vm.prank(alphaChainSender);
        messageRoot.addChainBatchRoot(alphaChainId, 1, bytes32(alphaChainId));
        vm.prank(L2_BRIDGEHUB_ADDR);
        l2MessageRoot.addNewChain(alphaChainId, 0);
        vm.chainId(gatewayChainId);
        vm.prank(GW_ASSET_TRACKER_ADDR);
        l2MessageRoot.addChainBatchRoot(alphaChainId, 1, bytes32(alphaChainId));
        l2MessageRoot.updateFullTree();
        assertEq(l2MessageRoot.getAggregatedRoot(), 0x0ef1ac67d77f177a33449c47a8f05f0283300a81adca6f063c92c774beed140c);
    }

    function test_addChainBatchRootWithRealData() public {
        address alphaChainSender = makeAddr("alphaChainSender");
        uint256 alphaChainId = 271; //uint256(uint160(makeAddr("alphaChainId")));
        vm.mockCall(
            bridgeHub,
            abi.encodeWithSelector(IBridgehub.getZKChain.selector, alphaChainId),
            abi.encode(alphaChainSender)
        );

        vm.prank(bridgeHub);
        messageRoot.addNewChain(alphaChainId, 0);

        vm.prank(alphaChainSender);
        // vm.expectEmit(true, false, false, false);
        // emit MessageRoot.Preimage(bytes32(0), bytes32(0));
        // vm.expectEmit(true, false, false, false);
        // emit MessageRoot.AppendedChainBatchRoot(alphaChainId, 1, bytes32(alphaChainId));
        messageRoot.addChainBatchRoot(
            alphaChainId,
            1,
            bytes32(hex"63c4d39ce8f2410a1e65b0ad1209fe8b368928a7124bfa6e10e0d4f0786129dd")
        );
        vm.prank(alphaChainSender);
        messageRoot.addChainBatchRoot(
            alphaChainId,
            2,
            bytes32(hex"bcc3a5584fe0f85e968c0bae082172061e3f3a8a47ff9915adae4a3e6174fc12")
        );
        vm.prank(alphaChainSender);
        messageRoot.addChainBatchRoot(
            alphaChainId,
            3,
            bytes32(hex"8d1ced168691d5e8a2dc778350a2c40a2714cc7d64bff5b8da40a96c47dc5f3e")
        );
        messageRoot.getChainRoot(alphaChainId);
    }
}<|MERGE_RESOLUTION|>--- conflicted
+++ resolved
@@ -5,16 +5,11 @@
 import {Test} from "forge-std/Test.sol";
 import {Ownable} from "@openzeppelin/contracts-v4/access/Ownable.sol";
 import {L1MessageRoot} from "contracts/bridgehub/L1MessageRoot.sol";
-<<<<<<< HEAD
 import {L2MessageRoot} from "contracts/bridgehub/L2MessageRoot.sol";
 import {IMessageRoot} from "contracts/bridgehub/IMessageRoot.sol";
 import {IChainAssetHandler} from "contracts/bridgehub/IChainAssetHandler.sol";
 
-import {IBridgehub} from "contracts/bridgehub/IBridgehub.sol";
-=======
-import {MessageRootBase} from "contracts/bridgehub/MessageRootBase.sol";
 import {IBridgehubBase} from "contracts/bridgehub/IBridgehubBase.sol";
->>>>>>> 919ff231
 import {MessageRootNotRegistered, OnlyBridgehubOrChainAssetHandler} from "contracts/bridgehub/L1BridgehubErrors.sol";
 
 import {MessageHashing} from "contracts/common/libraries/MessageHashing.sol";
@@ -58,16 +53,12 @@
         assetTracker = makeAddr("assetTracker");
         bridgeHub = makeAddr("bridgeHub");
         L1_CHAIN_ID = 5;
-<<<<<<< HEAD
         gatewayChainId = 506;
         messageRoot = new L1MessageRoot(IBridgehub(bridgeHub), L1_CHAIN_ID, 1);
         l2MessageRoot = new L2MessageRoot();
         vm.prank(L2_COMPLEX_UPGRADER_ADDR);
         l2MessageRoot.initL2(L1_CHAIN_ID, gatewayChainId);
         vm.mockCall(address(bridgeHub), abi.encodeWithSelector(Ownable.owner.selector), abi.encode(assetTracker));
-=======
-        messageRoot = new L1MessageRoot(bridgeHub);
->>>>>>> 919ff231
     }
 
     function test_init() public {
