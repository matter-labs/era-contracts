--- conflicted
+++ resolved
@@ -3,13 +3,9 @@
 pragma solidity 0.8.28;
 
 import {Test} from "forge-std/Test.sol";
-<<<<<<< HEAD
 import {Ownable} from "@openzeppelin/contracts-v4/access/Ownable.sol";
-import {IMessageRoot, MessageRoot} from "contracts/bridgehub/MessageRoot.sol";
-=======
 import {L1MessageRoot} from "contracts/bridgehub/L1MessageRoot.sol";
 import {MessageRootBase} from "contracts/bridgehub/MessageRootBase.sol";
->>>>>>> 348f7b91
 import {IBridgehub} from "contracts/bridgehub/IBridgehub.sol";
 import {MessageRootNotRegistered, OnlyBridgehubOrChainAssetHandler} from "contracts/bridgehub/L1BridgehubErrors.sol";
 
@@ -30,11 +26,8 @@
     address bridgeHub;
     L1MessageRoot messageRoot;
     uint256 L1_CHAIN_ID;
-<<<<<<< HEAD
     MessageRoot messageRoot;
     address assetTracker;
-=======
->>>>>>> 348f7b91
 
     function setUp() public {
         bridgeHub = makeAddr("bridgeHub");
@@ -56,12 +49,8 @@
         assetTracker = makeAddr("assetTracker");
         bridgeHub = makeAddr("bridgeHub");
         L1_CHAIN_ID = 5;
-<<<<<<< HEAD
-        messageRoot = new MessageRoot(IBridgehub(bridgeHub), L1_CHAIN_ID, 1);
+        messageRoot = new L1MessageRoot(IBridgehub(bridgeHub), L1_CHAIN_ID, 1);
         vm.mockCall(address(bridgeHub), abi.encodeWithSelector(Ownable.owner.selector), abi.encode(assetTracker));
-=======
-        messageRoot = new L1MessageRoot(IBridgehub(bridgeHub), L1_CHAIN_ID);
->>>>>>> 348f7b91
     }
 
     function test_init() public {
@@ -103,13 +92,8 @@
 
         vm.prank(bridgeHub);
         vm.expectEmit(true, false, false, false);
-<<<<<<< HEAD
-        emit IMessageRoot.AddedChain(alphaChainId, 0);
-        messageRoot.addNewChain(alphaChainId, 0);
-=======
         emit MessageRootBase.AddedChain(alphaChainId, 0);
-        messageRoot.addNewChain(alphaChainId);
->>>>>>> 348f7b91
+        messageRoot.addNewChain(alphaChainId, 0);
 
         assertTrue(messageRoot.chainRegistered(alphaChainId), "alpha chain 2");
         assertFalse(messageRoot.chainRegistered(betaChainId), "beta chain 2");
@@ -117,7 +101,6 @@
         assertEq(messageRoot.getChainRoot(alphaChainId), bytes32(0));
     }
 
-<<<<<<< HEAD
     function test_RevertWhen_ChainNotRegistered() public {
         address alphaChainSender = makeAddr("alphaChainSender");
         uint256 alphaChainId = uint256(uint160(makeAddr("alphaChainId")));
@@ -132,11 +115,12 @@
         messageRoot.addChainBatchRoot(alphaChainId, 1, bytes32(alphaChainId));
     }
 
-    function test_RevertWhen_ChainNotL2() public {
-        address alphaChainSender = makeAddr("alphaChainSender");
-        vm.mockCall(
-            bridgeHub,
-            abi.encodeWithSelector(IBridgehub.getZKChain.selector, L1_CHAIN_ID),
+    function test_addChainBatchRoot() public {
+        address alphaChainSender = makeAddr("alphaChainSender");
+        uint256 alphaChainId = uint256(uint160(makeAddr("alphaChainId")));
+        vm.mockCall(
+            bridgeHub,
+            abi.encodeWithSelector(IBridgehub.getZKChain.selector, alphaChainId),
             abi.encode(alphaChainSender)
         );
 
@@ -149,15 +133,7 @@
         messageRoot.addChainBatchRoot(L1_CHAIN_ID, 1, bytes32(L1_CHAIN_ID));
     }
 
-    function test_addChainBatchRoot() public {
-        address alphaChainSender = makeAddr("alphaChainSender");
-        uint256 alphaChainId = uint256(uint160(makeAddr("alphaChainId")));
-        vm.mockCall(
-            bridgeHub,
-            abi.encodeWithSelector(IBridgehub.getZKChain.selector, alphaChainId),
-            abi.encode(alphaChainSender)
-        );
-
+    function test_somethingFindNameTODO() public {
         vm.prank(bridgeHub);
         messageRoot.addNewChain(alphaChainId, 0);
 
@@ -177,6 +153,12 @@
             abi.encodeWithSelector(IBridgehub.getZKChain.selector, alphaChainId),
             abi.encode(alphaChainSender)
         );
+
+        vm.prank(bridgeHub);
+        messageRoot.addNewChain(alphaChainId);
+
+        vm.prank(alphaChainSender);
+        messageRoot.addChainBatchRoot(alphaChainId, 1, bytes32(alphaChainId));
 
         vm.prank(bridgeHub);
         messageRoot.addNewChain(alphaChainId, 0);
@@ -225,60 +207,4 @@
         );
         messageRoot.getChainRoot(alphaChainId);
     }
-=======
-    // FIXME: amend the tests as appending chain batch roots is not allowed on L1.
-    // function test_RevertWhen_ChainNotRegistered() public {
-    //     address alphaChainSender = makeAddr("alphaChainSender");
-    //     uint256 alphaChainId = uint256(uint160(makeAddr("alphaChainId")));
-    //     vm.mockCall(
-    //         bridgeHub,
-    //         abi.encodeWithSelector(IBridgehub.getZKChain.selector, alphaChainId),
-    //         abi.encode(alphaChainSender)
-    //     );
-
-    //     vm.prank(alphaChainSender);
-    //     vm.expectRevert(MessageRootNotRegistered.selector);
-    //     messageRoot.addChainBatchRoot(alphaChainId, 1, bytes32(alphaChainId));
-    // }
-
-    // function test_addChainBatchRoot() public {
-    //     address alphaChainSender = makeAddr("alphaChainSender");
-    //     uint256 alphaChainId = uint256(uint160(makeAddr("alphaChainId")));
-    //     vm.mockCall(
-    //         bridgeHub,
-    //         abi.encodeWithSelector(IBridgehub.getZKChain.selector, alphaChainId),
-    //         abi.encode(alphaChainSender)
-    //     );
-
-    //     vm.prank(bridgeHub);
-    //     messageRoot.addNewChain(alphaChainId);
-
-    //     vm.prank(alphaChainSender);
-    //     vm.expectEmit(true, false, false, false);
-    //     emit MessageRootBase.AppendedChainBatchRoot(alphaChainId, 1, bytes32(alphaChainId));
-    //     vm.expectEmit(true, false, false, false);
-    //     emit MessageRootBase.NewChainRoot(alphaChainId, bytes32(0), bytes32(0));
-    //     messageRoot.addChainBatchRoot(alphaChainId, 1, bytes32(alphaChainId));
-    // }
-
-    // function test_updateFullTree() public {
-    //     address alphaChainSender = makeAddr("alphaChainSender");
-    //     uint256 alphaChainId = uint256(uint160(makeAddr("alphaChainId")));
-    //     vm.mockCall(
-    //         bridgeHub,
-    //         abi.encodeWithSelector(IBridgehub.getZKChain.selector, alphaChainId),
-    //         abi.encode(alphaChainSender)
-    //     );
-
-    //     vm.prank(bridgeHub);
-    //     messageRoot.addNewChain(alphaChainId);
-
-    //     vm.prank(alphaChainSender);
-    //     messageRoot.addChainBatchRoot(alphaChainId, 1, bytes32(alphaChainId));
-
-    //     messageRoot.updateFullTree();
-
-    //     assertEq(messageRoot.getAggregatedRoot(), 0x0ef1ac67d77f177a33449c47a8f05f0283300a81adca6f063c92c774beed140c);
-    // }
->>>>>>> 348f7b91
 }