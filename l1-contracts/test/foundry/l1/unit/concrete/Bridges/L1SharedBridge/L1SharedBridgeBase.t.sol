// SPDX-License-Identifier: MIT
pragma solidity 0.8.28;

import {IERC20} from "@openzeppelin/contracts-v4/token/ERC20/IERC20.sol";

import {L1AssetRouterTest} from "./_L1SharedBridge_Shared.t.sol";

import {ETH_TOKEN_ADDRESS} from "contracts/common/Config.sol";
<<<<<<< HEAD
import {IBridgehub, L2TransactionRequestTwoBridgesInner} from "contracts/bridgehub/IBridgehub.sol";

=======
import {IBridgehubBase, L2TransactionRequestTwoBridgesInner} from "contracts/bridgehub/IBridgehubBase.sol";
>>>>>>> 919ff231
import {L2Message, TxStatus} from "contracts/common/Messaging.sol";
import {IMailboxImpl} from "contracts/state-transition/chain-interfaces/IMailboxImpl.sol";

import {IAssetRouterBase, LEGACY_ENCODING_VERSION} from "contracts/bridge/asset-router/IAssetRouterBase.sol";

import {IL1BaseTokenAssetHandler} from "contracts/bridge/interfaces/IL1BaseTokenAssetHandler.sol";
import {L2_BASE_TOKEN_SYSTEM_CONTRACT_ADDR} from "contracts/common/l2-helpers/L2ContractAddresses.sol";

import {StdStorage, stdStorage} from "forge-std/Test.sol";

import {DataEncoding} from "contracts/common/libraries/DataEncoding.sol";
import {IMessageVerification} from "contracts/common/interfaces/IMessageVerification.sol";

contract L1AssetRouterTestBase is L1AssetRouterTest {
    using stdStorage for StdStorage;

    function test_bridgehubPause() public {
        vm.prank(owner);
        sharedBridge.pause();
        assertEq(sharedBridge.paused(), true, "Shared Bridge Not Paused");
    }

    function test_bridgehubUnpause() public {
        vm.prank(owner);
        sharedBridge.pause();
        assertEq(sharedBridge.paused(), true, "Shared Bridge Not Paused");
        vm.prank(owner);
        sharedBridge.unpause();
        assertEq(sharedBridge.paused(), false, "Shared Bridge Remains Paused");
    }

    function test_bridgehubDepositBaseToken_Eth() public {
        vm.prank(bridgehubAddress);
        // solhint-disable-next-line func-named-parameters
        vm.expectEmit(true, true, true, true, address(sharedBridge));
        emit BridgehubDepositBaseTokenInitiated(chainId, alice, ETH_TOKEN_ASSET_ID, amount);
        sharedBridge.bridgehubDepositBaseToken{value: amount}(chainId, ETH_TOKEN_ASSET_ID, alice, amount);
    }

    function test_bridgehubDepositBaseToken_Erc() public {
        vm.prank(bridgehubAddress);
        // solhint-disable-next-line func-named-parameters
        vm.expectEmit(true, true, true, true, address(sharedBridge));
        emit BridgehubDepositBaseTokenInitiated(chainId, alice, tokenAssetId, amount);
        sharedBridge.bridgehubDepositBaseToken(chainId, tokenAssetId, alice, amount);
    }

    function test_bridgehubDepositBaseToken_Erc_NoApproval() public {
        vm.prank(alice);
        token.approve(address(nativeTokenVault), 0);
        vm.prank(bridgehubAddress);
        // solhint-disable-next-line func-named-parameters
        vm.expectEmit(true, true, true, true, address(sharedBridge));
        emit BridgehubDepositBaseTokenInitiated(chainId, alice, tokenAssetId, amount);
        sharedBridge.bridgehubDepositBaseToken(chainId, tokenAssetId, alice, amount);
    }

    function test_bridgehubDeposit_Eth() public {
        _setBaseTokenAssetId(tokenAssetId);

        bytes32 txDataHash = keccak256(abi.encode(alice, ETH_TOKEN_ADDRESS, amount));
        bytes memory mintCalldata = abi.encode(
            alice,
            bob,
            address(ETH_TOKEN_ADDRESS),
            amount,
            nativeTokenVault.getERC20Getters(address(ETH_TOKEN_ADDRESS), chainId)
        );
        // solhint-disable-next-line func-named-parameters
        vm.expectEmit(true, true, true, false, address(sharedBridge));
        vm.prank(bridgehubAddress);
        emit BridgehubDepositInitiated({
            chainId: chainId,
            txDataHash: txDataHash,
            from: alice,
            assetId: ETH_TOKEN_ASSET_ID,
            bridgeMintCalldata: mintCalldata
        });
        sharedBridge.bridgehubDeposit{value: amount}(chainId, alice, 0, abi.encode(ETH_TOKEN_ADDRESS, amount, bob));
    }

    function test_bridgehubDeposit_Erc() public {
        vm.prank(bridgehubAddress);
        // solhint-disable-next-line func-named-parameters
        vm.expectEmit(true, true, true, false, address(sharedBridge));
        bytes32 txDataHash = keccak256(abi.encode(alice, address(token), amount));
        emit BridgehubDepositInitiated({
            chainId: chainId,
            txDataHash: txDataHash,
            from: alice,
            assetId: tokenAssetId,
            bridgeMintCalldata: abi.encode(amount, bob)
        });
        sharedBridge.bridgehubDeposit(chainId, alice, 0, abi.encode(address(token), amount, bob));
    }

    function test_bridgehubDeposit_Erc_CustomAssetHandler() public {
        // ToDo: remove the mock call and register custom asset handler?
        vm.mockCall(
            address(nativeTokenVault),
            abi.encodeWithSelector(IL1BaseTokenAssetHandler.tokenAddress.selector, tokenAssetId),
            abi.encode(address(token))
        );
        vm.prank(bridgehubAddress);
        sharedBridge.bridgehubDeposit(chainId, alice, 0, abi.encode(address(token), amount, bob));
    }

    function test_bridgehubConfirmL2Transaction() public {
        // solhint-disable-next-line func-named-parameters
        vm.expectEmit(true, true, true, false, address(l1Nullifier));
        bytes32 txDataHash = keccak256(abi.encode(alice, address(token), amount));
        emit BridgehubDepositFinalized(chainId, txDataHash, txHash);
        vm.prank(bridgehubAddress);
        sharedBridge.bridgehubConfirmL2Transaction(chainId, txDataHash, txHash);
    }

    function test_claimFailedDeposit_Erc() public {
        bytes32 txDataHash = keccak256(abi.encode(alice, address(token), amount));
        _setSharedBridgeDepositHappened(chainId, txHash, txDataHash);
        require(l1Nullifier.depositHappened(chainId, txHash) == txDataHash, "Deposit not set");

        vm.mockCall(
            messageRootAddress,
            // solhint-disable-next-line func-named-parameters
            abi.encodeWithSelector(
<<<<<<< HEAD
                IMessageVerification.proveL1ToL2TransactionStatusShared.selector,
=======
                IBridgehubBase.proveL1ToL2TransactionStatus.selector,
>>>>>>> 919ff231
                chainId,
                txHash,
                l2BatchNumber,
                l2MessageIndex,
                l2TxNumberInBatch,
                merkleProof,
                TxStatus.Failure
            ),
            abi.encode(true)
        );

        // solhint-disable-next-line func-named-parameters
        vm.expectEmit(true, true, true, false, address(sharedBridge));
        emit ClaimedFailedDepositAssetRouter({
            chainId: chainId,
            assetId: tokenAssetId,
            assetData: abi.encode(bytes32(0))
        });
        l1Nullifier.claimFailedDeposit({
            _chainId: chainId,
            _depositSender: alice,
            _l1Token: address(token),
            _amount: amount,
            _l2TxHash: txHash,
            _l2BatchNumber: l2BatchNumber,
            _l2MessageIndex: l2MessageIndex,
            _l2TxNumberInBatch: l2TxNumberInBatch,
            _merkleProof: merkleProof
        });
    }

    function test_claimFailedDeposit_Eth() public {
        bytes32 txDataHash = keccak256(abi.encode(alice, ETH_TOKEN_ADDRESS, amount));
        _setSharedBridgeDepositHappened(chainId, txHash, txDataHash);
        require(l1Nullifier.depositHappened(chainId, txHash) == txDataHash, "Deposit not set");

        vm.mockCall(
            messageRootAddress,
            // solhint-disable-next-line func-named-parameters
            abi.encodeWithSelector(
<<<<<<< HEAD
                IMessageVerification.proveL1ToL2TransactionStatusShared.selector,
=======
                IBridgehubBase.proveL1ToL2TransactionStatus.selector,
>>>>>>> 919ff231
                chainId,
                txHash,
                l2BatchNumber,
                l2MessageIndex,
                l2TxNumberInBatch,
                merkleProof,
                TxStatus.Failure
            ),
            abi.encode(true)
        );

        // solhint-disable-next-line func-named-parameters
        vm.expectEmit(true, true, true, false, address(sharedBridge));
        emit ClaimedFailedDepositAssetRouter({
            chainId: chainId,
            assetId: ETH_TOKEN_ASSET_ID,
            assetData: abi.encode(bytes32(0))
        });
        l1Nullifier.claimFailedDeposit({
            _chainId: chainId,
            _depositSender: alice,
            _l1Token: ETH_TOKEN_ADDRESS,
            _amount: amount,
            _l2TxHash: txHash,
            _l2BatchNumber: l2BatchNumber,
            _l2MessageIndex: l2MessageIndex,
            _l2TxNumberInBatch: l2TxNumberInBatch,
            _merkleProof: merkleProof
        });
    }

    function test_bridgeRecoverFailedTransfer_Eth() public {
        bytes memory transferData = abi.encode(amount, alice, ETH_TOKEN_ADDRESS);
        bytes32 txDataHash = keccak256(abi.encode(alice, ETH_TOKEN_ADDRESS, amount));
        _setSharedBridgeDepositHappened(chainId, txHash, txDataHash);
        require(l1Nullifier.depositHappened(chainId, txHash) == txDataHash, "Deposit not set");

        vm.mockCall(
            messageRootAddress,
            // solhint-disable-next-line func-named-parameters
            abi.encodeWithSelector(
<<<<<<< HEAD
                IMessageVerification.proveL1ToL2TransactionStatusShared.selector,
=======
                IBridgehubBase.proveL1ToL2TransactionStatus.selector,
>>>>>>> 919ff231
                chainId,
                txHash,
                l2BatchNumber,
                l2MessageIndex,
                l2TxNumberInBatch,
                merkleProof,
                TxStatus.Failure
            ),
            abi.encode(true)
        );

        // solhint-disable-next-line func-named-parameters
        vm.expectEmit(true, true, true, false, address(sharedBridge));
        emit ClaimedFailedDepositAssetRouter({
            chainId: chainId,
            assetId: ETH_TOKEN_ASSET_ID,
            assetData: abi.encode(bytes32(0))
        });
        l1Nullifier.bridgeRecoverFailedTransfer({
            _chainId: chainId,
            _depositSender: alice,
            _assetId: ETH_TOKEN_ASSET_ID,
            _assetData: transferData,
            _l2TxHash: txHash,
            _l2BatchNumber: l2BatchNumber,
            _l2MessageIndex: l2MessageIndex,
            _l2TxNumberInBatch: l2TxNumberInBatch,
            _merkleProof: merkleProof
        });
    }

    function test_finalizeWithdrawal_EthOnEth() public {
        bytes memory message = abi.encodePacked(IMailboxImpl.finalizeEthWithdrawal.selector, alice, amount);
        L2Message memory l2ToL1Message = L2Message({
            txNumberInBatch: l2TxNumberInBatch,
            sender: L2_BASE_TOKEN_SYSTEM_CONTRACT_ADDR,
            data: message
        });

        vm.mockCall(
            messageRootAddress,
            // solhint-disable-next-line func-named-parameters
            abi.encodeWithSelector(
<<<<<<< HEAD
                IMessageVerification.proveL2MessageInclusionShared.selector,
=======
                IBridgehubBase.proveL2MessageInclusion.selector,
>>>>>>> 919ff231
                chainId,
                l2BatchNumber,
                l2MessageIndex,
                l2ToL1Message,
                merkleProof
            ),
            abi.encode(true)
        );

        // solhint-disable-next-line func-named-parameters
        vm.expectEmit(true, true, true, false, address(sharedBridge));
        emit DepositFinalizedAssetRouter(chainId, ETH_TOKEN_ASSET_ID, message);
        sharedBridge.finalizeWithdrawal({
            _chainId: chainId,
            _l2BatchNumber: l2BatchNumber,
            _l2MessageIndex: l2MessageIndex,
            _l2TxNumberInBatch: l2TxNumberInBatch,
            _message: message,
            _merkleProof: merkleProof
        });
    }

    function test_finalizeWithdrawal_ErcOnEth() public {
        _setAssetTrackerChainBalance(chainId, address(token), amount);
        bytes memory message = abi.encodePacked(
            IAssetRouterBase.finalizeDeposit.selector,
            chainId,
            tokenAssetId,
            abi.encode(0, alice, 0, amount, new bytes(0))
        );
        L2Message memory l2ToL1Message = L2Message({
            txNumberInBatch: l2TxNumberInBatch,
            sender: l2LegacySharedBridgeAddr,
            data: message
        });

        vm.mockCall(
            messageRootAddress,
            // solhint-disable-next-line func-named-parameters
            abi.encodeCall(
<<<<<<< HEAD
                IMessageVerification.proveL2MessageInclusionShared,
=======
                IBridgehubBase.proveL2MessageInclusion,
>>>>>>> 919ff231
                (chainId, l2BatchNumber, l2MessageIndex, l2ToL1Message, merkleProof)
            ),
            abi.encode(true)
        );

        // solhint-disable-next-line func-named-parameters
        vm.expectEmit(true, true, true, false, address(sharedBridge));
        emit DepositFinalizedAssetRouter(chainId, tokenAssetId, message);
        sharedBridge.finalizeWithdrawal({
            _chainId: chainId,
            _l2BatchNumber: l2BatchNumber,
            _l2MessageIndex: l2MessageIndex,
            _l2TxNumberInBatch: l2TxNumberInBatch,
            _message: message,
            _merkleProof: merkleProof
        });
    }

    function test_finalizeWithdrawal_EthOnErc() public {
        // vm.deal(address(sharedBridge), amount);

        // _setAssetTrackerChainBalance(chainId, ETH_TOKEN_ADDRESS, amount);
        _setBaseTokenAssetId(tokenAssetId);
        // vm.prank(bridgehubAddress);

        bytes memory message = abi.encodePacked(
            IAssetRouterBase.finalizeDeposit.selector,
            chainId,
            ETH_TOKEN_ASSET_ID,
            abi.encode(0, alice, 0, amount, new bytes(0))
        );
        L2Message memory l2ToL1Message = L2Message({
            txNumberInBatch: l2TxNumberInBatch,
            sender: l2LegacySharedBridgeAddr,
            data: message
        });

        vm.mockCall(
            messageRootAddress,
            // solhint-disable-next-line func-named-parameters
            abi.encodeWithSelector(
<<<<<<< HEAD
                IMessageVerification.proveL2MessageInclusionShared.selector,
=======
                IBridgehubBase.proveL2MessageInclusion.selector,
>>>>>>> 919ff231
                chainId,
                l2BatchNumber,
                l2MessageIndex,
                l2ToL1Message,
                merkleProof
            ),
            abi.encode(true)
        );

        // solhint-disable-next-line func-named-parameters
        vm.expectEmit(true, true, true, false, address(sharedBridge));
        emit DepositFinalizedAssetRouter(chainId, ETH_TOKEN_ASSET_ID, message);
        sharedBridge.finalizeWithdrawal({
            _chainId: chainId,
            _l2BatchNumber: l2BatchNumber,
            _l2MessageIndex: l2MessageIndex,
            _l2TxNumberInBatch: l2TxNumberInBatch,
            _message: message,
            _merkleProof: merkleProof
        });
    }

    function test_finalizeWithdrawal_BaseErcOnErc() public {
        _setBaseTokenAssetId(tokenAssetId);
        // vm.prank(bridgehubAddress);

        bytes memory message = abi.encodePacked(
            IAssetRouterBase.finalizeDeposit.selector,
            chainId,
            tokenAssetId,
            abi.encode(0, alice, 0, amount, new bytes(0))
        );
        L2Message memory l2ToL1Message = L2Message({
            txNumberInBatch: l2TxNumberInBatch,
            sender: L2_BASE_TOKEN_SYSTEM_CONTRACT_ADDR,
            data: message
        });

        vm.mockCall(
            messageRootAddress,
            // solhint-disable-next-line func-named-parameters
            abi.encodeWithSelector(
<<<<<<< HEAD
                IMessageVerification.proveL2MessageInclusionShared.selector,
=======
                IBridgehubBase.proveL2MessageInclusion.selector,
>>>>>>> 919ff231
                chainId
                // l2BatchNumber,
                // l2MessageIndex,
                // l2ToL1Message,
                // merkleProof
            ),
            abi.encode(true)
        );

        // solhint-disable-next-line func-named-parameters
        vm.expectEmit(true, true, true, false, address(sharedBridge));
        emit DepositFinalizedAssetRouter(chainId, tokenAssetId, abi.encode(amount, alice));
        sharedBridge.finalizeWithdrawal({
            _chainId: chainId,
            _l2BatchNumber: l2BatchNumber,
            _l2MessageIndex: l2MessageIndex,
            _l2TxNumberInBatch: l2TxNumberInBatch,
            _message: message,
            _merkleProof: merkleProof
        });
    }

    function test_finalizeWithdrawal_NonBaseErcOnErc() public {
        bytes memory message = abi.encodePacked(
            IAssetRouterBase.finalizeDeposit.selector,
            chainId,
            tokenAssetId,
            abi.encode(0, alice, 0, amount, new bytes(0))
        );
        vm.mockCall(
            bridgehubAddress,
            abi.encodeWithSelector(IBridgehubBase.baseTokenAssetId.selector),
            abi.encode(bytes32(uint256(2)))
        );
        //alt base token
        L2Message memory l2ToL1Message = L2Message({
            txNumberInBatch: l2TxNumberInBatch,
            sender: l2LegacySharedBridgeAddr,
            data: message
        });

        vm.mockCall(
            messageRootAddress,
            // solhint-disable-next-line func-named-parameters
            abi.encodeWithSelector(
<<<<<<< HEAD
                IMessageVerification.proveL2MessageInclusionShared.selector,
=======
                IBridgehubBase.proveL2MessageInclusion.selector,
>>>>>>> 919ff231
                chainId,
                l2BatchNumber,
                l2MessageIndex,
                l2ToL1Message,
                merkleProof
            ),
            abi.encode(true)
        );

        // solhint-disable-next-line func-named-parameters
        vm.expectEmit(true, true, true, false, address(sharedBridge));
        emit DepositFinalizedAssetRouter(chainId, tokenAssetId, message);
        sharedBridge.finalizeWithdrawal({
            _chainId: chainId,
            _l2BatchNumber: l2BatchNumber,
            _l2MessageIndex: l2MessageIndex,
            _l2TxNumberInBatch: l2TxNumberInBatch,
            _message: message,
            _merkleProof: merkleProof
        });
    }

    // function test_safeTransferFundsFromSharedBridge_Erc() public {
    //     bytes32 assetId = DataEncoding.encodeNTVAssetId(block.chainid, address(token));
    //     uint256 startBalanceNtv = nativeTokenVault.chainBalance(chainId, assetId);
    //     // solhint-disable-next-line func-named-parameters
    //     vm.expectEmit(true, true, false, true, address(token));
    //     emit IERC20.Transfer(address(l1Nullifier), address(nativeTokenVault), amount);
    //     nativeTokenVault.transferFundsFromSharedBridge(address(token));
    //     nativeTokenVault.updateChainBalancesFromSharedBridge(address(token), chainId);
    //     uint256 endBalanceNtv = nativeTokenVault.chainBalance(chainId, assetId);
    //     assertEq(endBalanceNtv - startBalanceNtv, amount);
    // }

    // function test_safeTransferFundsFromSharedBridge_Eth() public {
    //     uint256 startEthBalanceNtv = address(nativeTokenVault).balance;
    //     uint256 startBalanceNtv = nativeTokenVault.chainBalance(chainId, ETH_TOKEN_ASSET_ID);
    //     nativeTokenVault.transferFundsFromSharedBridge(ETH_TOKEN_ADDRESS);
    //     nativeTokenVault.updateChainBalancesFromSharedBridge(ETH_TOKEN_ADDRESS, chainId);
    //     uint256 endBalanceNtv = nativeTokenVault.chainBalance(chainId, ETH_TOKEN_ASSET_ID);
    //     uint256 endEthBalanceNtv = address(nativeTokenVault).balance;
    //     assertEq(endBalanceNtv - startBalanceNtv, amount);
    //     assertEq(endEthBalanceNtv - startEthBalanceNtv, amount);
    // }

    function test_bridgehubDeposit_Eth_storesCorrectTxHash() public {
        _setBaseTokenAssetId(tokenAssetId);
        vm.prank(bridgehubAddress);
        vm.mockCall(
            bridgehubAddress,
            abi.encodeWithSelector(IBridgehubBase.baseTokenAssetId.selector),
            abi.encode(tokenAssetId)
        );
        // solhint-disable-next-line func-named-parameters
        L2TransactionRequestTwoBridgesInner memory request = sharedBridge.bridgehubDeposit{value: amount}(
            chainId,
            alice,
            0,
            abi.encode(ETH_TOKEN_ADDRESS, 0, bob)
        );

        bytes32 expectedTxHash = DataEncoding.encodeTxDataHash({
            _nativeTokenVault: address(nativeTokenVault),
            _encodingVersion: LEGACY_ENCODING_VERSION,
            _originalCaller: alice,
            _assetId: nativeTokenVault.BASE_TOKEN_ASSET_ID(),
            _transferData: abi.encode(amount, bob, ETH_TOKEN_ADDRESS)
        });

        assertEq(request.txDataHash, expectedTxHash);
    }
}<|MERGE_RESOLUTION|>--- conflicted
+++ resolved
@@ -6,12 +6,7 @@
 import {L1AssetRouterTest} from "./_L1SharedBridge_Shared.t.sol";
 
 import {ETH_TOKEN_ADDRESS} from "contracts/common/Config.sol";
-<<<<<<< HEAD
-import {IBridgehub, L2TransactionRequestTwoBridgesInner} from "contracts/bridgehub/IBridgehub.sol";
-
-=======
 import {IBridgehubBase, L2TransactionRequestTwoBridgesInner} from "contracts/bridgehub/IBridgehubBase.sol";
->>>>>>> 919ff231
 import {L2Message, TxStatus} from "contracts/common/Messaging.sol";
 import {IMailboxImpl} from "contracts/state-transition/chain-interfaces/IMailboxImpl.sol";
 
@@ -137,11 +132,7 @@
             messageRootAddress,
             // solhint-disable-next-line func-named-parameters
             abi.encodeWithSelector(
-<<<<<<< HEAD
                 IMessageVerification.proveL1ToL2TransactionStatusShared.selector,
-=======
-                IBridgehubBase.proveL1ToL2TransactionStatus.selector,
->>>>>>> 919ff231
                 chainId,
                 txHash,
                 l2BatchNumber,
@@ -182,11 +173,7 @@
             messageRootAddress,
             // solhint-disable-next-line func-named-parameters
             abi.encodeWithSelector(
-<<<<<<< HEAD
                 IMessageVerification.proveL1ToL2TransactionStatusShared.selector,
-=======
-                IBridgehubBase.proveL1ToL2TransactionStatus.selector,
->>>>>>> 919ff231
                 chainId,
                 txHash,
                 l2BatchNumber,
@@ -228,11 +215,7 @@
             messageRootAddress,
             // solhint-disable-next-line func-named-parameters
             abi.encodeWithSelector(
-<<<<<<< HEAD
                 IMessageVerification.proveL1ToL2TransactionStatusShared.selector,
-=======
-                IBridgehubBase.proveL1ToL2TransactionStatus.selector,
->>>>>>> 919ff231
                 chainId,
                 txHash,
                 l2BatchNumber,
@@ -276,11 +259,7 @@
             messageRootAddress,
             // solhint-disable-next-line func-named-parameters
             abi.encodeWithSelector(
-<<<<<<< HEAD
                 IMessageVerification.proveL2MessageInclusionShared.selector,
-=======
-                IBridgehubBase.proveL2MessageInclusion.selector,
->>>>>>> 919ff231
                 chainId,
                 l2BatchNumber,
                 l2MessageIndex,
@@ -321,11 +300,7 @@
             messageRootAddress,
             // solhint-disable-next-line func-named-parameters
             abi.encodeCall(
-<<<<<<< HEAD
                 IMessageVerification.proveL2MessageInclusionShared,
-=======
-                IBridgehubBase.proveL2MessageInclusion,
->>>>>>> 919ff231
                 (chainId, l2BatchNumber, l2MessageIndex, l2ToL1Message, merkleProof)
             ),
             abi.encode(true)
@@ -367,11 +342,7 @@
             messageRootAddress,
             // solhint-disable-next-line func-named-parameters
             abi.encodeWithSelector(
-<<<<<<< HEAD
                 IMessageVerification.proveL2MessageInclusionShared.selector,
-=======
-                IBridgehubBase.proveL2MessageInclusion.selector,
->>>>>>> 919ff231
                 chainId,
                 l2BatchNumber,
                 l2MessageIndex,
@@ -414,11 +385,7 @@
             messageRootAddress,
             // solhint-disable-next-line func-named-parameters
             abi.encodeWithSelector(
-<<<<<<< HEAD
                 IMessageVerification.proveL2MessageInclusionShared.selector,
-=======
-                IBridgehubBase.proveL2MessageInclusion.selector,
->>>>>>> 919ff231
                 chainId
                 // l2BatchNumber,
                 // l2MessageIndex,
@@ -464,11 +431,7 @@
             messageRootAddress,
             // solhint-disable-next-line func-named-parameters
             abi.encodeWithSelector(
-<<<<<<< HEAD
                 IMessageVerification.proveL2MessageInclusionShared.selector,
-=======
-                IBridgehubBase.proveL2MessageInclusion.selector,
->>>>>>> 919ff231
                 chainId,
                 l2BatchNumber,
                 l2MessageIndex,
