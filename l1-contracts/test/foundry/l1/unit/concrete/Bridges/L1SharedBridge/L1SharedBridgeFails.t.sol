// SPDX-License-Identifier: MIT
pragma solidity 0.8.28;

import "forge-std/console.sol";

import {L1AssetRouterTest} from "./_L1SharedBridge_Shared.t.sol";

import {TransparentUpgradeableProxy} from "@openzeppelin/contracts-v4/proxy/transparent/TransparentUpgradeableProxy.sol";
import {IERC20} from "@openzeppelin/contracts-v4/token/ERC20/IERC20.sol";

import {NEW_ENCODING_VERSION, SET_ASSET_HANDLER_COUNTERPART_ENCODING_VERSION} from "contracts/bridge/asset-router/IAssetRouterBase.sol";
import {L1AssetRouter} from "contracts/bridge/asset-router/L1AssetRouter.sol";
import {L1NativeTokenVault} from "contracts/bridge/ntv/L1NativeTokenVault.sol";
import {ETH_TOKEN_ADDRESS} from "contracts/common/Config.sol";
<<<<<<< HEAD
import {IBridgehub} from "contracts/bridgehub/IBridgehub.sol";

=======
import {IBridgehubBase} from "contracts/bridgehub/IBridgehubBase.sol";
import {IL1Bridgehub} from "contracts/bridgehub/IL1Bridgehub.sol";
>>>>>>> 919ff231
import {L2Message, TxStatus} from "contracts/common/Messaging.sol";
import {IMailboxImpl} from "contracts/state-transition/chain-interfaces/IMailboxImpl.sol";
import {IL1ERC20Bridge} from "contracts/bridge/interfaces/IL1ERC20Bridge.sol";

import {INativeTokenVaultBase} from "contracts/bridge/ntv/INativeTokenVaultBase.sol";
import {L2_BASE_TOKEN_SYSTEM_CONTRACT_ADDR} from "contracts/common/l2-helpers/L2ContractAddresses.sol";

import {AddressAlreadySet, AssetIdNotSupported, BurningNativeWETHNotSupported, DepositDoesNotExist, DepositExists, EmptyDeposit, InvalidProof, InvalidSelector, L2WithdrawalMessageWrongLength, NoFundsTransferred, NonEmptyMsgValue, SharedBridgeKey, SharedBridgeValueNotSet, TokenNotSupported, TokensWithFeesNotSupported, Unauthorized, ValueMismatch, WithdrawFailed, WithdrawalAlreadyFinalized, ZeroAddress} from "contracts/common/L1ContractErrors.sol";
import {InsufficientChainBalance} from "contracts/bridge/asset-tracker/AssetTrackerErrors.sol";
import {StdStorage, stdStorage} from "forge-std/Test.sol";

import {ClaimFailedDepositFailed, EmptyToken, NativeTokenVaultAlreadySet, WrongCounterpart} from "contracts/bridge/L1BridgeContractErrors.sol";
import {DataEncoding} from "contracts/common/libraries/DataEncoding.sol";

import {IMessageVerification} from "contracts/common/interfaces/IMessageVerification.sol";
import {IMessageRoot} from "contracts/bridgehub/IMessageRoot.sol";

/// We are testing all the specified revert and require cases.
contract L1AssetRouterFailTest is L1AssetRouterTest {
    using stdStorage for StdStorage;

    function test_initialize_wrongOwner() public {
        vm.expectRevert(ZeroAddress.selector);
        new TransparentUpgradeableProxy(
            address(sharedBridgeImpl),
            proxyAdmin,
            // solhint-disable-next-line func-named-parameters
            abi.encodeWithSelector(
                L1AssetRouter.initialize.selector,
                address(0),
                eraPostUpgradeFirstBatch,
                eraPostUpgradeFirstBatch,
                1,
                0
            )
        );
    }

    function test_initialize_wrongOwnerNTV() public {
        vm.expectRevert(abi.encodeWithSelector(ZeroAddress.selector));
        new TransparentUpgradeableProxy(
            address(nativeTokenVaultImpl),
            admin,
            // solhint-disable-next-line func-named-parameters
            abi.encodeWithSelector(L1NativeTokenVault.initialize.selector, address(0), address(0))
        );
    }

    function test_transferTokenToNTV_wrongCaller() public {
        vm.expectRevert(abi.encodeWithSelector(Unauthorized.selector, address(this)));
        l1Nullifier.transferTokenToNTV(address(token));
    }

    function test_nullifyChainBalanceByNTV_wrongCaller() public {
        vm.expectRevert();
        l1Nullifier.nullifyChainBalanceByNTV(chainId, address(token));
    }

    function test_registerToken_noCode() public {
        vm.expectRevert(abi.encodeWithSelector(EmptyToken.selector));
        nativeTokenVault.registerToken(address(0x1111));
    }

    function test_setL1Erc20Bridge_alreadySet() public {
        address currentBridge = address(sharedBridge.legacyBridge());
        vm.prank(owner);
        vm.expectRevert(abi.encodeWithSelector(AddressAlreadySet.selector, currentBridge));
        sharedBridge.setL1Erc20Bridge(IL1ERC20Bridge(address(0)));
    }

    function test_setL1Erc20Bridge_emptyAddressProvided() public {
        stdstore.target(address(sharedBridge)).sig(sharedBridge.legacyBridge.selector).checked_write(address(0));
        vm.prank(owner);
        vm.expectRevert(abi.encodeWithSelector(ZeroAddress.selector));
        sharedBridge.setL1Erc20Bridge(IL1ERC20Bridge(address(0)));
    }

    function test_setNativeTokenVault_alreadySet() public {
        vm.prank(owner);
        vm.expectRevert(NativeTokenVaultAlreadySet.selector);
        sharedBridge.setNativeTokenVault(INativeTokenVaultBase(address(0)));
    }

    function test_setNativeTokenVault_emptyAddressProvided() public {
        stdstore.target(address(sharedBridge)).sig(sharedBridge.nativeTokenVault.selector).checked_write(address(0));
        vm.prank(owner);
        vm.expectRevert(ZeroAddress.selector);
        sharedBridge.setNativeTokenVault(INativeTokenVaultBase(address(0)));
    }

    function test_setAssetHandlerAddressOnCounterpart_wrongCounterPartAddress() public {
        bytes memory data = bytes.concat(
            SET_ASSET_HANDLER_COUNTERPART_ENCODING_VERSION,
            abi.encode(tokenAssetId, address(token))
        );

        vm.prank(bridgehubAddress);
        vm.expectRevert(abi.encodeWithSelector(WrongCounterpart.selector));
        sharedBridge.bridgehubDeposit(eraChainId, owner, 0, data);
    }

    error EthAlreadyMigratedToL1NTV();
    function test_transferFundsToSharedBridge_Eth_CallFailed() public {
        bytes memory emptyData = "";
        vm.mockCallRevert(address(nativeTokenVault), emptyData, "eth transfer failed");
        vm.prank(address(nativeTokenVault));
        vm.expectRevert(abi.encodeWithSelector(EthAlreadyMigratedToL1NTV.selector));
        l1Nullifier.transferTokenToNTV(ETH_TOKEN_ADDRESS);
    }

    // function test_transferFundsToSharedBridge_Eth_0_AmountTransferred() public {
    //     vm.deal(address(l1Nullifier), 0);
    //     vm.prank(address(nativeTokenVault));
    //     vm.expectRevert(abi.encodeWithSelector(NoFundsTransferred.selector));
    //     nativeTokenVault.transferFundsFromSharedBridge(ETH_TOKEN_ADDRESS);
    // }

    // function test_transferFundsToSharedBridge_Erc_0_AmountTransferred() public {
    //     vm.prank(address(l1Nullifier));
    //     token.transfer(address(1), amount);
    //     vm.prank(address(nativeTokenVault));
    //     vm.expectRevert(ZeroAmountToTransfer.selector);
    //     nativeTokenVault.transferFundsFromSharedBridge(address(token));
    // }

    // function test_transferFundsToSharedBridge_Erc_WrongAmountTransferred() public {
    //     vm.mockCall(address(token), abi.encodeWithSelector(IERC20.balanceOf.selector), abi.encode(10));
    //     vm.prank(address(nativeTokenVault));
    //     vm.expectRevert(abi.encodeWithSelector(WrongAmountTransferred.selector, 0, 10));
    //     nativeTokenVault.transferFundsFromSharedBridge(address(token));
    // }

    function test_bridgehubDepositBaseToken_Eth_Token_incorrectSender() public {
        vm.expectRevert(abi.encodeWithSelector(Unauthorized.selector, address(this)));
        sharedBridge.bridgehubDepositBaseToken{value: amount}(chainId, ETH_TOKEN_ASSET_ID, alice, amount);
    }

    function test_bridgehubDepositBaseToken_EthwrongMsgValue() public {
        vm.deal(bridgehubAddress, amount);
        vm.prank(bridgehubAddress);
        vm.expectRevert(abi.encodeWithSelector(ValueMismatch.selector, amount, uint256(1)));
        sharedBridge.bridgehubDepositBaseToken{value: 1}(chainId, ETH_TOKEN_ASSET_ID, alice, amount);
    }

    function test_bridgehubDepositBaseToken_ErcWrongMsgValue() public {
        vm.deal(bridgehubAddress, amount);
        token.mint(alice, amount);
        vm.prank(alice);
        token.approve(address(sharedBridge), amount);
        vm.prank(bridgehubAddress);
        vm.expectRevert(NonEmptyMsgValue.selector);
        sharedBridge.bridgehubDepositBaseToken{value: amount}(chainId, tokenAssetId, alice, amount);
    }

    function test_bridgehubDepositBaseToken_ercWrongErcDepositAmount() public {
        vm.mockCall(address(token), abi.encodeWithSelector(IERC20.balanceOf.selector), abi.encode(10));

        vm.prank(bridgehubAddress);
        vm.expectRevert(TokensWithFeesNotSupported.selector);
        sharedBridge.bridgehubDepositBaseToken(chainId, tokenAssetId, alice, amount);
    }

    function test_bridgehubDeposit_Erc_weth() public {
        vm.prank(bridgehubAddress);
        vm.expectRevert(BurningNativeWETHNotSupported.selector);
        // solhint-disable-next-line func-named-parameters
        sharedBridge.bridgehubDeposit(chainId, alice, 0, abi.encode(l1WethAddress, amount, bob));
    }

    function test_bridgehubDeposit_Eth_baseToken() public {
        vm.prank(bridgehubAddress);
        vm.mockCall(
            bridgehubAddress,
            abi.encodeWithSelector(IBridgehubBase.baseTokenAssetId.selector),
            abi.encode(ETH_TOKEN_ASSET_ID)
        );
        vm.expectRevert(abi.encodeWithSelector(AssetIdNotSupported.selector, ETH_TOKEN_ASSET_ID));
        // solhint-disable-next-line func-named-parameters
        sharedBridge.bridgehubDeposit(chainId, alice, 0, abi.encode(ETH_TOKEN_ADDRESS, 0, bob));
    }

    function test_bridgehubDeposit_Eth_wrongDepositAmount() public {
        _setBaseTokenAssetId(tokenAssetId);
        vm.prank(bridgehubAddress);
        vm.mockCall(
            bridgehubAddress,
            abi.encodeWithSelector(IBridgehubBase.baseTokenAssetId.selector),
            abi.encode(tokenAssetId)
        );
        vm.expectRevert(abi.encodeWithSelector(ValueMismatch.selector, amount, 0));
        // solhint-disable-next-line func-named-parameters
        sharedBridge.bridgehubDeposit(chainId, alice, 0, abi.encode(ETH_TOKEN_ADDRESS, amount, bob));
    }

    function test_bridgehubDeposit_Erc_msgValue() public {
        vm.prank(bridgehubAddress);
        vm.mockCall(
            bridgehubAddress,
            abi.encodeWithSelector(IBridgehubBase.baseTokenAssetId.selector),
            abi.encode(ETH_TOKEN_ASSET_ID)
        );
        vm.expectRevert(NonEmptyMsgValue.selector);
        // solhint-disable-next-line func-named-parameters
        sharedBridge.bridgehubDeposit{value: amount}(chainId, alice, 0, abi.encode(address(token), amount, bob));
    }

    function test_bridgehubDeposit_Erc_wrongDepositAmount() public {
        vm.prank(bridgehubAddress);
        vm.mockCall(address(token), abi.encodeWithSelector(IERC20.balanceOf.selector), abi.encode(10));
        vm.expectRevert(abi.encodeWithSelector(TokensWithFeesNotSupported.selector));
        // solhint-disable-next-line func-named-parameters
        sharedBridge.bridgehubDeposit(chainId, alice, 0, abi.encode(address(token), amount, bob));
    }

    function test_bridgehubDeposit_Eth() public {
        _setBaseTokenAssetId(tokenAssetId);
        vm.prank(bridgehubAddress);
        vm.mockCall(
            bridgehubAddress,
            abi.encodeWithSelector(IBridgehubBase.baseToken.selector),
            abi.encode(address(token))
        );
        vm.expectRevert(EmptyDeposit.selector);
        // solhint-disable-next-line func-named-parameters
        sharedBridge.bridgehubDeposit(chainId, alice, 0, abi.encode(ETH_TOKEN_ADDRESS, 0, bob));
    }

    function test_bridgehubConfirmL2Transaction_depositAlreadyHappened() public {
        bytes32 txDataHash = keccak256(abi.encode(alice, address(token), amount));
        _setSharedBridgeDepositHappened(chainId, txHash, txDataHash);
        vm.prank(bridgehubAddress);
        vm.expectRevert(DepositExists.selector);
        sharedBridge.bridgehubConfirmL2Transaction(chainId, txDataHash, txHash);
    }

    function test_finalizeWithdrawal_EthOnEth_withdrawalFailed() public {
        vm.deal(address(nativeTokenVault), 0);
        bytes memory message = abi.encodePacked(IMailboxImpl.finalizeEthWithdrawal.selector, alice, amount);
        L2Message memory l2ToL1Message = L2Message({
            txNumberInBatch: l2TxNumberInBatch,
            sender: L2_BASE_TOKEN_SYSTEM_CONTRACT_ADDR,
            data: message
        });

        _setAssetTrackerChainBalance(chainId, ETH_TOKEN_ADDRESS, amount);
        _setAssetTrackerChainBalance(block.chainid, ETH_TOKEN_ADDRESS, amount);

        vm.mockCall(
            messageRootAddress,
            abi.encodeWithSelector(IMessageRoot.v30UpgradeChainBatchNumber.selector, chainId),
            abi.encode(10)
        );

        vm.mockCall(
            messageRootAddress,
            // solhint-disable-next-line func-named-parameters
            abi.encodeWithSelector(
<<<<<<< HEAD
                IMessageVerification.proveL2MessageInclusionShared.selector,
=======
                IBridgehubBase.proveL2MessageInclusion.selector,
>>>>>>> 919ff231
                chainId,
                l2BatchNumber,
                l2MessageIndex,
                l2ToL1Message,
                merkleProof
            ),
            abi.encode(true)
        );

        vm.expectRevert(abi.encodeWithSelector(WithdrawFailed.selector));
        sharedBridge.finalizeWithdrawal({
            _chainId: chainId,
            _l2BatchNumber: l2BatchNumber,
            _l2MessageIndex: l2MessageIndex,
            _l2TxNumberInBatch: l2TxNumberInBatch,
            _message: message,
            _merkleProof: merkleProof
        });
    }

    function test_bridgeRecoverFailedTransfer_Eth_claimFailedDepositFailed() public {
        vm.deal(address(nativeTokenVault), 0);
        bytes memory transferData = abi.encode(amount, alice, ETH_TOKEN_ADDRESS);
        bytes32 txDataHash = keccak256(abi.encode(alice, ETH_TOKEN_ADDRESS, amount));
        _setSharedBridgeDepositHappened(chainId, txHash, txDataHash);
        require(l1Nullifier.depositHappened(chainId, txHash) == txDataHash, "Deposit not set");

        _setAssetTrackerChainBalance(chainId, ETH_TOKEN_ADDRESS, amount);
        _setAssetTrackerChainBalance(block.chainid, ETH_TOKEN_ADDRESS, amount);

        vm.mockCall(
            messageRootAddress,
            abi.encodeWithSelector(IMessageRoot.v30UpgradeChainBatchNumber.selector, chainId),
            abi.encode(10)
        );

        vm.mockCall(
            messageRootAddress,
            // solhint-disable-next-line func-named-parameters
            abi.encodeWithSelector(
<<<<<<< HEAD
                IMessageVerification.proveL1ToL2TransactionStatusShared.selector,
=======
                IBridgehubBase.proveL1ToL2TransactionStatus.selector,
>>>>>>> 919ff231
                chainId,
                txHash,
                l2BatchNumber,
                l2MessageIndex,
                l2TxNumberInBatch,
                merkleProof,
                TxStatus.Failure
            ),
            abi.encode(true)
        );

        vm.expectRevert(ClaimFailedDepositFailed.selector);
        l1Nullifier.bridgeRecoverFailedTransfer({
            _chainId: chainId,
            _depositSender: alice,
            _assetId: ETH_TOKEN_ASSET_ID,
            _assetData: transferData,
            _l2TxHash: txHash,
            _l2BatchNumber: l2BatchNumber,
            _l2MessageIndex: l2MessageIndex,
            _l2TxNumberInBatch: l2TxNumberInBatch,
            _merkleProof: merkleProof
        });
    }

    function test_bridgeRecoverFailedTransfer_invalidChainID() public {
        vm.store(address(l1Nullifier), bytes32(isWithdrawalFinalizedStorageLocation - 5), bytes32(uint256(0)));

        bytes memory transferData = abi.encode(amount, alice);
        bytes32 txDataHash = keccak256(abi.encode(alice, ETH_TOKEN_ADDRESS, amount));
        _setSharedBridgeDepositHappened(chainId, txHash, txDataHash);
        require(l1Nullifier.depositHappened(chainId, txHash) == txDataHash, "Deposit not set");

        vm.mockCall(
            messageRootAddress,
            // solhint-disable-next-line func-named-parameters
            abi.encodeWithSelector(
<<<<<<< HEAD
                IMessageVerification.proveL1ToL2TransactionStatusShared.selector,
=======
                IBridgehubBase.proveL1ToL2TransactionStatus.selector,
>>>>>>> 919ff231
                eraChainId,
                txHash,
                l2BatchNumber,
                l2MessageIndex,
                l2TxNumberInBatch,
                merkleProof,
                TxStatus.Failure
            ),
            abi.encode(true)
        );

        vm.expectRevert(
            abi.encodeWithSelector(SharedBridgeValueNotSet.selector, SharedBridgeKey.LegacyBridgeLastDepositBatch)
        );
        l1Nullifier.bridgeRecoverFailedTransfer({
            _chainId: eraChainId,
            _depositSender: alice,
            _assetId: ETH_TOKEN_ASSET_ID,
            _assetData: transferData,
            _l2TxHash: txHash,
            _l2BatchNumber: l2BatchNumber,
            _l2MessageIndex: l2MessageIndex,
            _l2TxNumberInBatch: l2TxNumberInBatch,
            _merkleProof: merkleProof
        });
    }

    function test_bridgeRecoverFailedTransfer_eraLegacyDeposit() public {
        vm.store(address(l1Nullifier), bytes32(isWithdrawalFinalizedStorageLocation - 5), bytes32(uint256(2)));

        uint256 l2BatchNumber = 0;
        bytes memory transferData = abi.encode(amount, alice, ETH_TOKEN_ADDRESS);
        bytes32 txDataHash = keccak256(abi.encode(alice, ETH_TOKEN_ADDRESS, amount));
        _setSharedBridgeDepositHappened(eraChainId, txHash, txDataHash);
        require(l1Nullifier.depositHappened(eraChainId, txHash) == txDataHash, "Deposit not set");
        console.log("txDataHash", uint256(txDataHash));

        bytes32 ETH_TOKEN_ASSET_ID = DataEncoding.encodeNTVAssetId(block.chainid, ETH_TOKEN_ADDRESS);
        _setAssetTrackerChainBalance(eraChainId, ETH_TOKEN_ADDRESS, 1);

        vm.mockCall(
            messageRootAddress,
            // solhint-disable-next-line func-named-parameters
            abi.encodeWithSelector(
<<<<<<< HEAD
                IMessageVerification.proveL1ToL2TransactionStatusShared.selector,
=======
                IBridgehubBase.proveL1ToL2TransactionStatus.selector,
>>>>>>> 919ff231
                eraChainId,
                txHash,
                l2BatchNumber,
                l2MessageIndex,
                l2TxNumberInBatch,
                merkleProof,
                TxStatus.Failure
            ),
            abi.encode(true)
        );

        // asset tracker is a separate contract.
        vm.expectRevert(
            abi.encodeWithSelector(InsufficientChainBalance.selector, eraChainId, ETH_TOKEN_ASSET_ID, amount)
        );
        vm.mockCall(
<<<<<<< HEAD
            messageRootAddress,
            abi.encodeWithSelector(IMessageVerification.proveL1ToL2TransactionStatusShared.selector),
=======
            address(bridgehubAddress),
            abi.encodeWithSelector(IBridgehubBase.proveL1ToL2TransactionStatus.selector),
>>>>>>> 919ff231
            abi.encode(true)
        );
        l1Nullifier.bridgeRecoverFailedTransfer({
            _chainId: eraChainId,
            _depositSender: alice,
            _assetId: ETH_TOKEN_ASSET_ID,
            _assetData: transferData,
            _l2TxHash: txHash,
            _l2BatchNumber: l2BatchNumber,
            _l2MessageIndex: l2MessageIndex,
            _l2TxNumberInBatch: l2TxNumberInBatch,
            _merkleProof: merkleProof
        });
    }

    function test_claimFailedDeposit_proofInvalid() public {
        vm.mockCall(
<<<<<<< HEAD
            messageRootAddress,
            abi.encodeWithSelector(IMessageVerification.proveL1ToL2TransactionStatusShared.selector),
=======
            bridgehubAddress,
            abi.encodeWithSelector(IBridgehubBase.proveL1ToL2TransactionStatus.selector),
>>>>>>> 919ff231
            abi.encode(address(0))
        );
        // vm.prank(bridgehubAddress);
        vm.expectRevert(abi.encodeWithSelector(InvalidProof.selector));
        l1Nullifier.claimFailedDeposit({
            _chainId: chainId,
            _depositSender: alice,
            _l1Token: ETH_TOKEN_ADDRESS,
            _amount: amount,
            _l2TxHash: txHash,
            _l2BatchNumber: l2BatchNumber,
            _l2MessageIndex: l2MessageIndex,
            _l2TxNumberInBatch: l2TxNumberInBatch,
            _merkleProof: merkleProof
        });
    }

    function test_claimFailedDeposit_amountZero() public {
        vm.mockCall(
            messageRootAddress,
            // solhint-disable-next-line func-named-parameters
            abi.encodeWithSelector(
<<<<<<< HEAD
                IMessageVerification.proveL1ToL2TransactionStatusShared.selector,
=======
                IBridgehubBase.proveL1ToL2TransactionStatus.selector,
>>>>>>> 919ff231
                chainId,
                txHash,
                l2BatchNumber,
                l2MessageIndex,
                l2TxNumberInBatch,
                merkleProof,
                TxStatus.Failure
            ),
            abi.encode(true)
        );

        bytes32 txDataHash = keccak256(abi.encode(alice, ETH_TOKEN_ADDRESS, 0));
        _setSharedBridgeDepositHappened(chainId, txHash, txDataHash);
        vm.expectRevert(abi.encodeWithSelector((NoFundsTransferred.selector)));
        l1Nullifier.claimFailedDeposit({
            _chainId: chainId,
            _depositSender: alice,
            _l1Token: ETH_TOKEN_ADDRESS,
            _amount: 0,
            _l2TxHash: txHash,
            _l2BatchNumber: l2BatchNumber,
            _l2MessageIndex: l2MessageIndex,
            _l2TxNumberInBatch: l2TxNumberInBatch,
            _merkleProof: merkleProof
        });
    }

    function test_claimFailedDeposit_depositDidNotHappen() public {
        vm.deal(address(sharedBridge), amount);

        vm.mockCall(
            messageRootAddress,
            // solhint-disable-next-line func-named-parameters
            abi.encodeWithSelector(
<<<<<<< HEAD
                IMessageVerification.proveL1ToL2TransactionStatusShared.selector,
=======
                IBridgehubBase.proveL1ToL2TransactionStatus.selector,
>>>>>>> 919ff231
                chainId,
                txHash,
                l2BatchNumber,
                l2MessageIndex,
                l2TxNumberInBatch,
                merkleProof,
                TxStatus.Failure
            ),
            abi.encode(true)
        );

        bytes32 txDataHash = DataEncoding.encodeTxDataHash(
            NEW_ENCODING_VERSION,
            alice,
            ETH_TOKEN_ASSET_ID,
            address(l1Nullifier.l1NativeTokenVault()),
            DataEncoding.encodeBridgeBurnData(amount, address(0), address(0))
        );
        vm.expectRevert(abi.encodeWithSelector(DepositDoesNotExist.selector, 0, txDataHash));
        l1Nullifier.claimFailedDeposit({
            _chainId: chainId,
            _depositSender: alice,
            _l1Token: ETH_TOKEN_ADDRESS,
            _amount: amount,
            _l2TxHash: txHash,
            _l2BatchNumber: l2BatchNumber,
            _l2MessageIndex: l2MessageIndex,
            _l2TxNumberInBatch: l2TxNumberInBatch,
            _merkleProof: merkleProof
        });
    }

    function test_claimFailedDeposit_chainBalanceLow() public {
        _setAssetTrackerChainBalance(chainId, ETH_TOKEN_ADDRESS, 0);

        bytes32 txDataHash = keccak256(abi.encode(alice, ETH_TOKEN_ADDRESS, amount));
        _setSharedBridgeDepositHappened(chainId, txHash, txDataHash);
        require(l1Nullifier.depositHappened(chainId, txHash) == txDataHash, "Deposit not set");

        vm.mockCall(
            messageRootAddress,
            // solhint-disable-next-line func-named-parameters
            abi.encodeWithSelector(
<<<<<<< HEAD
                IMessageVerification.proveL1ToL2TransactionStatusShared.selector,
=======
                IBridgehubBase.proveL1ToL2TransactionStatus.selector,
>>>>>>> 919ff231
                chainId,
                txHash,
                l2BatchNumber,
                l2MessageIndex,
                l2TxNumberInBatch,
                merkleProof,
                TxStatus.Failure
            ),
            abi.encode(true)
        );

        vm.expectRevert(abi.encodeWithSelector(InsufficientChainBalance.selector, chainId, ETH_TOKEN_ASSET_ID, amount));
        l1Nullifier.claimFailedDeposit({
            _chainId: chainId,
            _depositSender: alice,
            _l1Token: ETH_TOKEN_ADDRESS,
            _amount: amount,
            _l2TxHash: txHash,
            _l2BatchNumber: l2BatchNumber,
            _l2MessageIndex: l2MessageIndex,
            _l2TxNumberInBatch: l2TxNumberInBatch,
            _merkleProof: merkleProof
        });
    }

    function test_finalizeWithdrawal_EthOnEth_legacyTxFinalizedInSharedBridge() public {
        vm.deal(address(sharedBridge), amount);
        vm.deal(address(nativeTokenVault), amount);
        uint256 legacyBatchNumber = 0;

        vm.mockCall(
            l1ERC20BridgeAddress,
            abi.encodeWithSelector(IL1ERC20Bridge.isWithdrawalFinalized.selector),
            abi.encode(false)
        );

        vm.store(
            address(l1Nullifier),
            keccak256(
                abi.encode(
                    l2MessageIndex,
                    keccak256(
                        abi.encode(
                            legacyBatchNumber,
                            keccak256(abi.encode(eraChainId, isWithdrawalFinalizedStorageLocation))
                        )
                    )
                )
            ),
            bytes32(uint256(1))
        );

        bytes memory message = abi.encodePacked(
            IL1ERC20Bridge.finalizeWithdrawal.selector,
            alice,
            address(token),
            amount
        );

        vm.expectRevert(WithdrawalAlreadyFinalized.selector);
        sharedBridge.finalizeWithdrawal({
            _chainId: eraChainId,
            _l2BatchNumber: legacyBatchNumber,
            _l2MessageIndex: l2MessageIndex,
            _l2TxNumberInBatch: l2TxNumberInBatch,
            _message: message,
            _merkleProof: merkleProof
        });
    }

    function test_finalizeWithdrawal_EthOnEth_diamondUpgradeFirstBatchNotSet() public {
        vm.store(address(l1Nullifier), bytes32(isWithdrawalFinalizedStorageLocation - 7), bytes32(uint256(0)));
        vm.deal(address(l1Nullifier), amount);
        vm.deal(address(nativeTokenVault), amount);

        bytes memory message = abi.encodePacked(
            IL1ERC20Bridge.finalizeWithdrawal.selector,
            alice,
            address(token),
            amount
        );
        vm.expectRevert();

        sharedBridge.finalizeWithdrawal({
            _chainId: eraChainId,
            _l2BatchNumber: l2BatchNumber,
            _l2MessageIndex: l2MessageIndex,
            _l2TxNumberInBatch: l2TxNumberInBatch,
            _message: message,
            _merkleProof: merkleProof
        });
    }

    function test_finalizeWithdrawal_TokenOnEth_legacyTokenWithdrawal() public {
        vm.store(address(l1Nullifier), bytes32(isWithdrawalFinalizedStorageLocation - 6), bytes32(uint256(5)));
        vm.deal(address(nativeTokenVault), amount);

        bytes memory message = abi.encodePacked(
            IL1ERC20Bridge.finalizeWithdrawal.selector,
            alice,
            address(token),
            amount
        );
        vm.expectRevert();

        sharedBridge.finalizeWithdrawal({
            _chainId: eraChainId,
            _l2BatchNumber: l2BatchNumber,
            _l2MessageIndex: l2MessageIndex,
            _l2TxNumberInBatch: l2TxNumberInBatch,
            _message: message,
            _merkleProof: merkleProof
        });
    }

    function test_finalizeWithdrawal_TokenOnEth_legacyUpgradeFirstBatchNotSet() public {
        vm.store(address(l1Nullifier), bytes32(isWithdrawalFinalizedStorageLocation - 7), bytes32(uint256(0)));
        vm.deal(address(nativeTokenVault), amount);

        bytes memory message = abi.encodePacked(
            IL1ERC20Bridge.finalizeWithdrawal.selector,
            alice,
            address(token),
            amount
        );

<<<<<<< HEAD
        vm.mockCall(
            messageRootAddress,
            abi.encode(IMessageVerification.proveL2MessageInclusionShared.selector),
            abi.encode(true)
        );
=======
        vm.mockCall(bridgehubAddress, abi.encode(IBridgehubBase.proveL2MessageInclusion.selector), abi.encode(true));
>>>>>>> 919ff231

        vm.expectRevert(
            abi.encodeWithSelector(SharedBridgeValueNotSet.selector, SharedBridgeKey.PostUpgradeFirstBatch)
        );
        sharedBridge.finalizeWithdrawal({
            _chainId: eraChainId,
            _l2BatchNumber: l2BatchNumber,
            _l2MessageIndex: l2MessageIndex,
            _l2TxNumberInBatch: l2TxNumberInBatch,
            _message: message,
            _merkleProof: merkleProof
        });
    }

    function test_finalizeWithdrawal_chainBalance() public {
        bytes memory message = abi.encodePacked(IMailboxImpl.finalizeEthWithdrawal.selector, alice, amount);
        L2Message memory l2ToL1Message = L2Message({
            txNumberInBatch: l2TxNumberInBatch,
            sender: L2_BASE_TOKEN_SYSTEM_CONTRACT_ADDR,
            data: message
        });

        vm.mockCall(
            messageRootAddress,
            // solhint-disable-next-line func-named-parameters
            abi.encodeWithSelector(
<<<<<<< HEAD
                IMessageVerification.proveL2MessageInclusionShared.selector,
=======
                IBridgehubBase.proveL2MessageInclusion.selector,
>>>>>>> 919ff231
                chainId,
                l2BatchNumber,
                l2MessageIndex,
                l2ToL1Message,
                merkleProof
            ),
            abi.encode(true)
        );
        _setAssetTrackerChainBalance(chainId, ETH_TOKEN_ADDRESS, 1);

        vm.expectRevert(abi.encodeWithSelector(InsufficientChainBalance.selector, chainId, ETH_TOKEN_ASSET_ID, 100));
        sharedBridge.finalizeWithdrawal({
            _chainId: chainId,
            _l2BatchNumber: l2BatchNumber,
            _l2MessageIndex: l2MessageIndex,
            _l2TxNumberInBatch: l2TxNumberInBatch,
            _message: message,
            _merkleProof: merkleProof
        });
    }

    function test_checkWithdrawal_wrongProof() public {
        bytes memory message = abi.encodePacked(IMailboxImpl.finalizeEthWithdrawal.selector, alice, amount);
        L2Message memory l2ToL1Message = L2Message({
            txNumberInBatch: l2TxNumberInBatch,
            sender: L2_BASE_TOKEN_SYSTEM_CONTRACT_ADDR,
            data: message
        });

        vm.mockCall(
            messageRootAddress,
            // solhint-disable-next-line func-named-parameters
            abi.encodeWithSelector(
<<<<<<< HEAD
                IMessageVerification.proveL2MessageInclusionShared.selector,
=======
                IBridgehubBase.proveL2MessageInclusion.selector,
>>>>>>> 919ff231
                chainId,
                l2BatchNumber,
                l2MessageIndex,
                l2ToL1Message,
                merkleProof
            ),
            abi.encode(false)
        );

        vm.expectRevert(InvalidProof.selector);
        sharedBridge.finalizeWithdrawal({
            _chainId: chainId,
            _l2BatchNumber: l2BatchNumber,
            _l2MessageIndex: l2MessageIndex,
            _l2TxNumberInBatch: l2TxNumberInBatch,
            _message: message,
            _merkleProof: merkleProof
        });
    }

    function test_parseL2WithdrawalMessage_wrongMsgLength() public {
        bytes memory message = abi.encodePacked(IMailboxImpl.finalizeEthWithdrawal.selector);

        vm.expectRevert(abi.encodeWithSelector(L2WithdrawalMessageWrongLength.selector, message.length));
        sharedBridge.finalizeWithdrawal({
            _chainId: chainId,
            _l2BatchNumber: l2BatchNumber,
            _l2MessageIndex: l2MessageIndex,
            _l2TxNumberInBatch: l2TxNumberInBatch,
            _message: message,
            _merkleProof: merkleProof
        });
    }

    function test_parseL2WithdrawalMessage_WrongMsgLength2() public {
        vm.deal(address(sharedBridge), amount);

        vm.mockCall(
            bridgehubAddress,
            abi.encodeWithSelector(IBridgehubBase.baseToken.selector, alice, amount),
            abi.encode(ETH_TOKEN_ADDRESS)
        );

        bytes memory message = abi.encodePacked(IL1ERC20Bridge.finalizeWithdrawal.selector, alice, amount);
        // should have more data here

        vm.expectRevert(abi.encodeWithSelector(L2WithdrawalMessageWrongLength.selector, message.length));
        sharedBridge.finalizeWithdrawal({
            _chainId: chainId,
            _l2BatchNumber: l2BatchNumber,
            _l2MessageIndex: l2MessageIndex,
            _l2TxNumberInBatch: l2TxNumberInBatch,
            _message: message,
            _merkleProof: merkleProof
        });
    }

    function test_parseL2WithdrawalMessage_wrongSelector() public {
        // notice that the selector is wrong
        bytes memory message = abi.encodePacked(IMailboxImpl.proveL2LogInclusion.selector, alice, amount);

        vm.expectRevert(abi.encodeWithSelector(InvalidSelector.selector, IMailboxImpl.proveL2LogInclusion.selector));
        sharedBridge.finalizeWithdrawal({
            _chainId: eraChainId,
            _l2BatchNumber: l2BatchNumber,
            _l2MessageIndex: l2MessageIndex,
            _l2TxNumberInBatch: l2TxNumberInBatch,
            _message: message,
            _merkleProof: merkleProof
        });
    }

    function test_depositLegacyERC20Bridge_weth() public {
        uint256 l2TxGasLimit = 100000;
        uint256 l2TxGasPerPubdataByte = 100;
        address refundRecipient = address(0);

        vm.expectRevert(abi.encodeWithSelector(TokenNotSupported.selector, l1WethAddress));
        vm.prank(l1ERC20BridgeAddress);
        sharedBridge.depositLegacyErc20Bridge({
            _originalCaller: alice,
            _l2Receiver: bob,
            _l1Token: l1WethAddress,
            _amount: amount,
            _l2TxGasLimit: l2TxGasLimit,
            _l2TxGasPerPubdataByte: l2TxGasPerPubdataByte,
            _refundRecipient: refundRecipient
        });
    }

    function test_depositLegacyERC20Bridge_refundRecipient() public {
        uint256 l2TxGasLimit = 100000;
        uint256 l2TxGasPerPubdataByte = 100;

        // solhint-disable-next-line func-named-parameters
        vm.expectEmit(true, true, true, true, address(sharedBridge));

        emit LegacyDepositInitiated({
            chainId: eraChainId,
            l2DepositTxHash: txHash,
            from: alice,
            to: bob,
            l1Token: address(token),
            amount: amount
        });

        vm.mockCall(
            bridgehubAddress,
            abi.encodeWithSelector(IL1Bridgehub.requestL2TransactionDirect.selector),
            abi.encode(txHash)
        );

        vm.prank(l1ERC20BridgeAddress);
        sharedBridge.depositLegacyErc20Bridge({
            _originalCaller: alice,
            _l2Receiver: bob,
            _l1Token: address(token),
            _amount: amount,
            _l2TxGasLimit: l2TxGasLimit,
            _l2TxGasPerPubdataByte: l2TxGasPerPubdataByte,
            _refundRecipient: address(1)
        });
    }
}<|MERGE_RESOLUTION|>--- conflicted
+++ resolved
@@ -12,13 +12,8 @@
 import {L1AssetRouter} from "contracts/bridge/asset-router/L1AssetRouter.sol";
 import {L1NativeTokenVault} from "contracts/bridge/ntv/L1NativeTokenVault.sol";
 import {ETH_TOKEN_ADDRESS} from "contracts/common/Config.sol";
-<<<<<<< HEAD
-import {IBridgehub} from "contracts/bridgehub/IBridgehub.sol";
-
-=======
 import {IBridgehubBase} from "contracts/bridgehub/IBridgehubBase.sol";
 import {IL1Bridgehub} from "contracts/bridgehub/IL1Bridgehub.sol";
->>>>>>> 919ff231
 import {L2Message, TxStatus} from "contracts/common/Messaging.sol";
 import {IMailboxImpl} from "contracts/state-transition/chain-interfaces/IMailboxImpl.sol";
 import {IL1ERC20Bridge} from "contracts/bridge/interfaces/IL1ERC20Bridge.sol";
@@ -276,11 +271,7 @@
             messageRootAddress,
             // solhint-disable-next-line func-named-parameters
             abi.encodeWithSelector(
-<<<<<<< HEAD
                 IMessageVerification.proveL2MessageInclusionShared.selector,
-=======
-                IBridgehubBase.proveL2MessageInclusion.selector,
->>>>>>> 919ff231
                 chainId,
                 l2BatchNumber,
                 l2MessageIndex,
@@ -321,11 +312,7 @@
             messageRootAddress,
             // solhint-disable-next-line func-named-parameters
             abi.encodeWithSelector(
-<<<<<<< HEAD
                 IMessageVerification.proveL1ToL2TransactionStatusShared.selector,
-=======
-                IBridgehubBase.proveL1ToL2TransactionStatus.selector,
->>>>>>> 919ff231
                 chainId,
                 txHash,
                 l2BatchNumber,
@@ -363,11 +350,7 @@
             messageRootAddress,
             // solhint-disable-next-line func-named-parameters
             abi.encodeWithSelector(
-<<<<<<< HEAD
                 IMessageVerification.proveL1ToL2TransactionStatusShared.selector,
-=======
-                IBridgehubBase.proveL1ToL2TransactionStatus.selector,
->>>>>>> 919ff231
                 eraChainId,
                 txHash,
                 l2BatchNumber,
@@ -412,11 +395,7 @@
             messageRootAddress,
             // solhint-disable-next-line func-named-parameters
             abi.encodeWithSelector(
-<<<<<<< HEAD
                 IMessageVerification.proveL1ToL2TransactionStatusShared.selector,
-=======
-                IBridgehubBase.proveL1ToL2TransactionStatus.selector,
->>>>>>> 919ff231
                 eraChainId,
                 txHash,
                 l2BatchNumber,
@@ -433,13 +412,8 @@
             abi.encodeWithSelector(InsufficientChainBalance.selector, eraChainId, ETH_TOKEN_ASSET_ID, amount)
         );
         vm.mockCall(
-<<<<<<< HEAD
             messageRootAddress,
             abi.encodeWithSelector(IMessageVerification.proveL1ToL2TransactionStatusShared.selector),
-=======
-            address(bridgehubAddress),
-            abi.encodeWithSelector(IBridgehubBase.proveL1ToL2TransactionStatus.selector),
->>>>>>> 919ff231
             abi.encode(true)
         );
         l1Nullifier.bridgeRecoverFailedTransfer({
@@ -457,13 +431,8 @@
 
     function test_claimFailedDeposit_proofInvalid() public {
         vm.mockCall(
-<<<<<<< HEAD
             messageRootAddress,
             abi.encodeWithSelector(IMessageVerification.proveL1ToL2TransactionStatusShared.selector),
-=======
-            bridgehubAddress,
-            abi.encodeWithSelector(IBridgehubBase.proveL1ToL2TransactionStatus.selector),
->>>>>>> 919ff231
             abi.encode(address(0))
         );
         // vm.prank(bridgehubAddress);
@@ -486,11 +455,7 @@
             messageRootAddress,
             // solhint-disable-next-line func-named-parameters
             abi.encodeWithSelector(
-<<<<<<< HEAD
                 IMessageVerification.proveL1ToL2TransactionStatusShared.selector,
-=======
-                IBridgehubBase.proveL1ToL2TransactionStatus.selector,
->>>>>>> 919ff231
                 chainId,
                 txHash,
                 l2BatchNumber,
@@ -525,11 +490,7 @@
             messageRootAddress,
             // solhint-disable-next-line func-named-parameters
             abi.encodeWithSelector(
-<<<<<<< HEAD
                 IMessageVerification.proveL1ToL2TransactionStatusShared.selector,
-=======
-                IBridgehubBase.proveL1ToL2TransactionStatus.selector,
->>>>>>> 919ff231
                 chainId,
                 txHash,
                 l2BatchNumber,
@@ -573,11 +534,7 @@
             messageRootAddress,
             // solhint-disable-next-line func-named-parameters
             abi.encodeWithSelector(
-<<<<<<< HEAD
                 IMessageVerification.proveL1ToL2TransactionStatusShared.selector,
-=======
-                IBridgehubBase.proveL1ToL2TransactionStatus.selector,
->>>>>>> 919ff231
                 chainId,
                 txHash,
                 l2BatchNumber,
@@ -704,15 +661,11 @@
             amount
         );
 
-<<<<<<< HEAD
         vm.mockCall(
             messageRootAddress,
             abi.encode(IMessageVerification.proveL2MessageInclusionShared.selector),
             abi.encode(true)
         );
-=======
-        vm.mockCall(bridgehubAddress, abi.encode(IBridgehubBase.proveL2MessageInclusion.selector), abi.encode(true));
->>>>>>> 919ff231
 
         vm.expectRevert(
             abi.encodeWithSelector(SharedBridgeValueNotSet.selector, SharedBridgeKey.PostUpgradeFirstBatch)
@@ -739,11 +692,7 @@
             messageRootAddress,
             // solhint-disable-next-line func-named-parameters
             abi.encodeWithSelector(
-<<<<<<< HEAD
                 IMessageVerification.proveL2MessageInclusionShared.selector,
-=======
-                IBridgehubBase.proveL2MessageInclusion.selector,
->>>>>>> 919ff231
                 chainId,
                 l2BatchNumber,
                 l2MessageIndex,
@@ -777,11 +726,7 @@
             messageRootAddress,
             // solhint-disable-next-line func-named-parameters
             abi.encodeWithSelector(
-<<<<<<< HEAD
                 IMessageVerification.proveL2MessageInclusionShared.selector,
-=======
-                IBridgehubBase.proveL2MessageInclusion.selector,
->>>>>>> 919ff231
                 chainId,
                 l2BatchNumber,
                 l2MessageIndex,
