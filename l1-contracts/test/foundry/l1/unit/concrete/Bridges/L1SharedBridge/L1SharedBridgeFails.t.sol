--- conflicted
+++ resolved
@@ -63,11 +63,7 @@
     }
 
     function test_nullifyChainBalanceByNTV_wrongCaller() public {
-<<<<<<< HEAD
-        vm.expectRevert(abi.encodeWithSelector(Unauthorized.selector, address(this)));
-=======
         vm.expectRevert(NotNTV.selector);
->>>>>>> f33bcb79
         l1Nullifier.nullifyChainBalanceByNTV(chainId, address(token));
     }
 
