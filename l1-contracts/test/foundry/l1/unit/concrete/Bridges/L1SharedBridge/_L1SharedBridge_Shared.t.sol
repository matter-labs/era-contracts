// SPDX-License-Identifier: MIT
pragma solidity 0.8.28;

import {StdStorage, Test, stdStorage} from "forge-std/Test.sol";
import "forge-std/console.sol";

import {TransparentUpgradeableProxy} from "@openzeppelin/contracts-v4/proxy/transparent/TransparentUpgradeableProxy.sol";
import {ERC20} from "@openzeppelin/contracts-v4/token/ERC20/ERC20.sol";

import {L1AssetRouter} from "contracts/bridge/asset-router/L1AssetRouter.sol";

<<<<<<< HEAD
import {IBridgehub} from "contracts/bridgehub/IBridgehub.sol";
import {IInteropCenter} from "contracts/interop/IInteropCenter.sol";
=======
import {IBridgehubBase} from "contracts/bridgehub/IBridgehubBase.sol";
import {IL1Bridgehub} from "contracts/bridgehub/IL1Bridgehub.sol";
>>>>>>> 919ff231
import {TestnetERC20Token} from "contracts/dev-contracts/TestnetERC20Token.sol";
import {L1NativeTokenVault} from "contracts/bridge/ntv/L1NativeTokenVault.sol";
import {L1AssetTracker} from "contracts/bridge/asset-tracker/L1AssetTracker.sol";
import {IL1Nullifier, L1Nullifier} from "contracts/bridge/L1Nullifier.sol";
import {L1NullifierDev} from "contracts/dev-contracts/L1NullifierDev.sol";

import {INativeTokenVaultBase} from "contracts/bridge/ntv/INativeTokenVaultBase.sol";

import {IAssetTrackerBase} from "contracts/bridge/asset-tracker/IAssetTrackerBase.sol";
import {IL1BaseTokenAssetHandler} from "contracts/bridge/interfaces/IL1BaseTokenAssetHandler.sol";
import {IL1ERC20Bridge} from "contracts/bridge/interfaces/IL1ERC20Bridge.sol";
import {ETH_TOKEN_ADDRESS} from "contracts/common/Config.sol";
import {L2_NATIVE_TOKEN_VAULT_ADDR} from "contracts/common/l2-helpers/L2ContractAddresses.sol";
import {DataEncoding} from "contracts/common/libraries/DataEncoding.sol";
import {ProofData} from "contracts/common/libraries/MessageHashing.sol";
import {IMessageRoot} from "contracts/bridgehub/IMessageRoot.sol";
import {IChainAssetHandler} from "contracts/bridgehub/IChainAssetHandler.sol";

contract L1AssetRouterTest is Test {
    using stdStorage for StdStorage;

    event BridgehubDepositBaseTokenInitiated(
        uint256 indexed chainId,
        address indexed from,
        bytes32 assetId,
        uint256 amount
    );

    event BridgehubDepositInitiated(
        uint256 indexed chainId,
        bytes32 indexed txDataHash,
        address indexed from,
        bytes32 assetId,
        bytes bridgeMintCalldata
    );

    event BridgehubDepositFinalized(
        uint256 indexed chainId,
        bytes32 indexed txDataHash,
        bytes32 indexed l2DepositTxHash
    );

    event DepositFinalizedAssetRouter(uint256 indexed chainId, bytes32 indexed assetId, bytes assetData);

    event ClaimedFailedDepositAssetRouter(uint256 indexed chainId, bytes32 indexed assetId, bytes assetData);

    event LegacyDepositInitiated(
        uint256 indexed chainId,
        bytes32 indexed l2DepositTxHash,
        address indexed from,
        address to,
        address l1Token,
        uint256 amount
    );

    L1AssetRouter sharedBridgeImpl;
    L1AssetRouter sharedBridge;
    L1NativeTokenVault nativeTokenVaultImpl;
    L1NativeTokenVault nativeTokenVault;
    L1Nullifier l1NullifierImpl;
    L1Nullifier l1Nullifier;
    address bridgehubAddress;
    address interopCenterAddress;
    address chainAssetHandler;
    address messageRootAddress;
    address l1ERC20BridgeAddress;
    address l1WethAddress;
    address l2SharedBridge;
    address l1NullifierAddress;
    L1AssetTracker l1AssetTracker;
    TestnetERC20Token token;
    bytes32 tokenAssetId;
    uint256 eraPostUpgradeFirstBatch;

    address owner;
    address admin;
    address proxyAdmin;
    address zkSync;
    address alice;
    address bob;
    uint256 chainId;
    uint256 amount = 100;
    uint256 mintValue = 1;
    bytes32 txHash;
    uint256 gas = 1_000_000;

    uint256 eraChainId;
    uint256 randomChainId;
    address eraDiamondProxy;
    address eraErc20BridgeAddress;
    address l2LegacySharedBridgeAddr;

    uint256 l2BatchNumber;
    uint256 l2MessageIndex;
    uint16 l2TxNumberInBatch;
    bytes32[] merkleProof;
    uint256 legacyBatchNumber = 0;

    uint256 isWithdrawalFinalizedStorageLocation = uint256(8 - 1 + (1 + 49) + 0 + (1 + 49) + 50 + 1 + 50);
    bytes32 ETH_TOKEN_ASSET_ID = keccak256(abi.encode(block.chainid, L2_NATIVE_TOKEN_VAULT_ADDR, ETH_TOKEN_ADDRESS));

    function setUp() public {
        owner = makeAddr("owner");
        admin = makeAddr("admin");
        proxyAdmin = makeAddr("proxyAdmin");
        // zkSync = makeAddr("zkSync");
        bridgehubAddress = makeAddr("bridgehub");
        messageRootAddress = makeAddr("messageRoot");
        interopCenterAddress = makeAddr("interopCenter");
        alice = makeAddr("alice");
        // bob = makeAddr("bob");
        l1WethAddress = address(new ERC20("Wrapped ETH", "WETH"));
        l1ERC20BridgeAddress = makeAddr("l1ERC20Bridge");
        l2SharedBridge = makeAddr("l2SharedBridge");

        txHash = bytes32(uint256(uint160(makeAddr("txHash"))));
        l2BatchNumber = 3; //uint256(uint160(makeAddr("l2BatchNumber")));
        l2MessageIndex = uint256(uint160(makeAddr("l2MessageIndex")));
        l2TxNumberInBatch = uint16(uint160(makeAddr("l2TxNumberInBatch")));
        l2LegacySharedBridgeAddr = makeAddr("l2LegacySharedBridge");

        merkleProof = new bytes32[](1);
        eraPostUpgradeFirstBatch = 1;

        chainId = 1;
        eraChainId = 9;
        randomChainId = 999;
        eraDiamondProxy = makeAddr("eraDiamondProxy");
        eraErc20BridgeAddress = makeAddr("eraErc20BridgeAddress");

        token = new TestnetERC20Token("TestnetERC20Token", "TET", 18);
        l1NullifierImpl = new L1NullifierDev({
<<<<<<< HEAD
            _bridgehub: IBridgehub(bridgehubAddress),
            _messageRoot: IMessageRoot(messageRootAddress),
            _interopCenter: IInteropCenter(interopCenterAddress),
=======
            _bridgehub: IL1Bridgehub(bridgehubAddress),
>>>>>>> 919ff231
            _eraChainId: eraChainId,
            _eraDiamondProxy: eraDiamondProxy
        });
        TransparentUpgradeableProxy l1NullifierProxy = new TransparentUpgradeableProxy(
            address(l1NullifierImpl),
            proxyAdmin,
            abi.encodeWithSelector(L1Nullifier.initialize.selector, owner, 1, 1, 1, 0)
        );
        L1NullifierDev(address(l1NullifierProxy)).setL2LegacySharedBridge(chainId, l2LegacySharedBridgeAddr);
        L1NullifierDev(address(l1NullifierProxy)).setL2LegacySharedBridge(eraChainId, l2LegacySharedBridgeAddr);

        l1Nullifier = L1Nullifier(payable(l1NullifierProxy));
        sharedBridgeImpl = new L1AssetRouter({
            _l1WethToken: l1WethAddress,
            _bridgehub: bridgehubAddress,
            _l1Nullifier: address(l1Nullifier),
            _eraChainId: eraChainId,
            _eraDiamondProxy: eraDiamondProxy
        });
        TransparentUpgradeableProxy sharedBridgeProxy = new TransparentUpgradeableProxy(
            address(sharedBridgeImpl),
            proxyAdmin,
            abi.encodeWithSelector(L1AssetRouter.initialize.selector, owner)
        );
        sharedBridge = L1AssetRouter(payable(sharedBridgeProxy));
        nativeTokenVaultImpl = new L1NativeTokenVault({
            _wethToken: l1WethAddress,
            _assetRouter: address(sharedBridge),
            _l1Nullifier: l1Nullifier
        });
        address tokenBeacon = makeAddr("tokenBeacon");
        TransparentUpgradeableProxy nativeTokenVaultProxy = new TransparentUpgradeableProxy(
            address(nativeTokenVaultImpl),
            proxyAdmin,
            abi.encodeWithSelector(L1NativeTokenVault.initialize.selector, owner, tokenBeacon)
        );
        nativeTokenVault = L1NativeTokenVault(payable(nativeTokenVaultProxy));
        vm.mockCall(
            bridgehubAddress,
            abi.encodeWithSelector(IBridgehub.chainAssetHandler.selector),
            abi.encode(address(chainAssetHandler))
        );
        vm.mockCall(
            chainAssetHandler,
            abi.encodeWithSelector(IChainAssetHandler.getMigrationNumber.selector),
            abi.encode(0)
        );
        l1AssetTracker = new L1AssetTracker(
            block.chainid,
            bridgehubAddress,
            address(sharedBridge),
            address(nativeTokenVault),
            messageRootAddress
        );
        vm.prank(owner);
        nativeTokenVault.setAssetTracker(address(l1AssetTracker));

        vm.prank(owner);
        l1Nullifier.setL1AssetRouter(address(sharedBridge));
        vm.prank(owner);
        l1Nullifier.setL1NativeTokenVault(nativeTokenVault);
        vm.prank(owner);
        l1Nullifier.setL1Erc20Bridge(IL1ERC20Bridge(l1ERC20BridgeAddress));
        vm.prank(owner);
        sharedBridge.setL1Erc20Bridge(IL1ERC20Bridge(l1ERC20BridgeAddress));
        tokenAssetId = DataEncoding.encodeNTVAssetId(block.chainid, address(token));
        vm.prank(owner);
        sharedBridge.setNativeTokenVault(INativeTokenVaultBase(address(nativeTokenVault)));
        vm.prank(address(nativeTokenVault));
        nativeTokenVault.registerToken(address(token));
        nativeTokenVault.registerEthToken();
        vm.prank(owner);

        vm.store(
            address(sharedBridge),
            bytes32(isWithdrawalFinalizedStorageLocation),
            bytes32(eraPostUpgradeFirstBatch)
        );
        vm.store(
            address(sharedBridge),
            bytes32(isWithdrawalFinalizedStorageLocation + 1),
            bytes32(eraPostUpgradeFirstBatch)
        );
        vm.store(address(sharedBridge), bytes32(isWithdrawalFinalizedStorageLocation + 2), bytes32(uint256(1)));
        vm.store(address(sharedBridge), bytes32(isWithdrawalFinalizedStorageLocation + 3), bytes32(0));

        vm.mockCall(
            bridgehubAddress,
            abi.encodeWithSelector(IBridgehubBase.baseTokenAssetId.selector),
            abi.encode(ETH_TOKEN_ASSET_ID)
        );
        vm.mockCall(
            bridgehubAddress,
<<<<<<< HEAD
            abi.encodeWithSelector(IBridgehub.settlementLayer.selector),
            abi.encode(block.chainid)
=======
            abi.encodeWithSelector(IBridgehubBase.baseTokenAssetId.selector, chainId),
            abi.encode(ETH_TOKEN_ASSET_ID)
>>>>>>> 919ff231
        );
        vm.mockCall(
            bridgehubAddress,
            abi.encodeWithSelector(IL1Bridgehub.requestL2TransactionDirect.selector),
            abi.encode(txHash)
        );
        bytes32 ETH_TOKEN_ASSET_ID = DataEncoding.encodeNTVAssetId(block.chainid, ETH_TOKEN_ADDRESS);
        stdstore
            .target(address(l1AssetTracker))
            .sig(IAssetTrackerBase.chainBalance.selector)
            .with_key(eraChainId)
            .with_key(ETH_TOKEN_ASSET_ID)
            .checked_write(100);
        stdstore
            .target(address(l1AssetTracker))
            .sig(IAssetTrackerBase.chainBalance.selector)
            .with_key(chainId)
            .with_key(ETH_TOKEN_ASSET_ID)
            .checked_write(100);
        stdstore
            .target(address(l1AssetTracker))
            .sig(IAssetTrackerBase.chainBalance.selector)
            .with_key(chainId)
            .with_key(tokenAssetId)
            .checked_write(100);

        token.mint(address(nativeTokenVault), amount);

        /// storing chainBalance
        _setAssetTrackerChainBalance(chainId, address(token), 1000 * amount);
        _setAssetTrackerChainBalance(chainId, ETH_TOKEN_ADDRESS, amount);
        // Also set balance for block.chainid to handle _getWithdrawalChain scenarios
        _setAssetTrackerChainBalance(block.chainid, address(token), 1000 * amount);
        _setAssetTrackerChainBalance(block.chainid, ETH_TOKEN_ADDRESS, amount);
        // console.log("chainBalance %s, %s", address(token), nativeTokenVault.chainBalance(chainId, address(token)));
        _setSharedBridgeChainBalance(chainId, address(token), amount);
        _setSharedBridgeChainBalance(chainId, ETH_TOKEN_ADDRESS, amount);

        vm.deal(bridgehubAddress, amount);
        vm.deal(interopCenterAddress, amount);
        vm.deal(address(sharedBridge), amount);
        vm.deal(address(l1Nullifier), amount);
        vm.deal(address(nativeTokenVault), amount);
        token.mint(alice, amount);
        token.mint(address(sharedBridge), amount);
        token.mint(address(nativeTokenVault), amount);
        token.mint(address(l1Nullifier), amount);
        vm.prank(alice);
        token.approve(address(sharedBridge), amount);
        vm.prank(alice);
        token.approve(address(nativeTokenVault), amount);
        vm.prank(alice);
        token.approve(address(l1Nullifier), amount);

        _setBaseTokenAssetId(ETH_TOKEN_ASSET_ID);
        _setAssetTrackerChainBalance(chainId, address(token), amount);

        vm.mockCall(
            address(nativeTokenVault),
            abi.encodeWithSelector(IL1BaseTokenAssetHandler.tokenAddress.selector, tokenAssetId),
            abi.encode(address(token))
        );
        vm.mockCall(
            address(nativeTokenVault),
            abi.encodeWithSelector(IL1BaseTokenAssetHandler.tokenAddress.selector, ETH_TOKEN_ASSET_ID),
            abi.encode(address(ETH_TOKEN_ADDRESS))
        );
        vm.mockCall(
            bridgehubAddress,
            // solhint-disable-next-line func-named-parameters
            abi.encodeWithSelector(IBridgehubBase.baseToken.selector, chainId),
            abi.encode(ETH_TOKEN_ADDRESS)
        );

        vm.mockCall(
            l1NullifierAddress,
            abi.encodeWithSelector(IL1Nullifier.getTransientSettlementLayer.selector),
            abi.encode(0)
        );
        vm.mockCall(
            messageRootAddress,
            abi.encodeWithSelector(IMessageRoot.v30UpgradeChainBatchNumber.selector),
            abi.encode(10)
        );
        vm.mockCall(
            address(messageRootAddress),
            abi.encodeWithSelector(IMessageRoot.getProofData.selector),
            abi.encode(
                ProofData({
                    settlementLayerChainId: 0,
                    settlementLayerBatchNumber: 0,
                    settlementLayerBatchRootMask: 0,
                    batchLeafProofLen: 0,
                    batchSettlementRoot: 0,
                    chainIdLeaf: 0,
                    ptr: 0,
                    finalProofNode: false
                })
            )
        );
    }

    function _setSharedBridgeDepositHappened(uint256 _chainId, bytes32 _txHash, bytes32 _txDataHash) internal {
        stdstore
            .target(address(l1Nullifier))
            .sig(l1Nullifier.depositHappened.selector)
            .with_key(_chainId)
            .with_key(_txHash)
            .checked_write(_txDataHash);
    }

    function _setAssetTrackerChainBalance(uint256 _chainId, address _token, uint256 _value) internal {
        bytes32 assetId = DataEncoding.encodeNTVAssetId(block.chainid, _token);
        stdstore
            .target(address(l1AssetTracker))
            .sig(IAssetTrackerBase.chainBalance.selector)
            .with_key(_chainId)
            .with_key(assetId)
            .checked_write(_value);
    }

    function _setSharedBridgeChainBalance(uint256 _chainId, address _token, uint256 _value) internal {
        stdstore
            .target(address(l1Nullifier))
            .sig(l1Nullifier.chainBalance.selector)
            .with_key(_chainId)
            .with_key(_token)
            .checked_write(_value);
    }

    function _setBaseTokenAssetId(bytes32 _assetId) internal {
        // vm.prank(bridgehubAddress);
        vm.mockCall(
            bridgehubAddress,
            abi.encodeWithSelector(IBridgehubBase.baseTokenAssetId.selector, chainId),
            abi.encode(_assetId)
        );
    }
}<|MERGE_RESOLUTION|>--- conflicted
+++ resolved
@@ -9,13 +9,9 @@
 
 import {L1AssetRouter} from "contracts/bridge/asset-router/L1AssetRouter.sol";
 
-<<<<<<< HEAD
-import {IBridgehub} from "contracts/bridgehub/IBridgehub.sol";
 import {IInteropCenter} from "contracts/interop/IInteropCenter.sol";
-=======
 import {IBridgehubBase} from "contracts/bridgehub/IBridgehubBase.sol";
 import {IL1Bridgehub} from "contracts/bridgehub/IL1Bridgehub.sol";
->>>>>>> 919ff231
 import {TestnetERC20Token} from "contracts/dev-contracts/TestnetERC20Token.sol";
 import {L1NativeTokenVault} from "contracts/bridge/ntv/L1NativeTokenVault.sol";
 import {L1AssetTracker} from "contracts/bridge/asset-tracker/L1AssetTracker.sol";
@@ -148,13 +144,9 @@
 
         token = new TestnetERC20Token("TestnetERC20Token", "TET", 18);
         l1NullifierImpl = new L1NullifierDev({
-<<<<<<< HEAD
-            _bridgehub: IBridgehub(bridgehubAddress),
+            _bridgehub: IL1Bridgehub(bridgehubAddress),
             _messageRoot: IMessageRoot(messageRootAddress),
             _interopCenter: IInteropCenter(interopCenterAddress),
-=======
-            _bridgehub: IL1Bridgehub(bridgehubAddress),
->>>>>>> 919ff231
             _eraChainId: eraChainId,
             _eraDiamondProxy: eraDiamondProxy
         });
@@ -248,13 +240,13 @@
         );
         vm.mockCall(
             bridgehubAddress,
-<<<<<<< HEAD
             abi.encodeWithSelector(IBridgehub.settlementLayer.selector),
             abi.encode(block.chainid)
-=======
+        );
+        vm.mockCall(
+            bridgehubAddress,
             abi.encodeWithSelector(IBridgehubBase.baseTokenAssetId.selector, chainId),
             abi.encode(ETH_TOKEN_ASSET_ID)
->>>>>>> 919ff231
         );
         vm.mockCall(
             bridgehubAddress,
