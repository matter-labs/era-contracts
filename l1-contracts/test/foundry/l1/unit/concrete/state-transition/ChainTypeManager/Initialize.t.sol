// SPDX-License-Identifier: MIT
pragma solidity 0.8.28;

import {TransparentUpgradeableProxy} from "@openzeppelin/contracts-v4/proxy/transparent/TransparentUpgradeableProxy.sol";
import {EraChainTypeManager} from "contracts/state-transition/EraChainTypeManager.sol";
import {IChainTypeManager, ChainCreationParams, ChainTypeManagerInitializeData} from "contracts/state-transition/IChainTypeManager.sol";
import {GenesisBatchCommitmentZero, GenesisBatchHashZero, GenesisUpgradeZero} from "contracts/common/L1ContractErrors.sol";
import {ChainTypeManagerTest} from "./_ChainTypeManager_Shared.t.sol";

contract ChainTypeManagerInitializeTest is ChainTypeManagerTest {
    function setUp() public {
        deploy();
    }

    modifier asBridgeHub() {
        vm.stopPrank();
        vm.startPrank(address(bridgehub));

        _;
    }

    function _deployCtmWithParams(ChainCreationParams memory params, bytes4 err) internal {
        ChainTypeManagerInitializeData memory ctmInitializeData = ChainTypeManagerInitializeData({
            owner: governor,
            validatorTimelock: validator,
            chainCreationParams: params,
            protocolVersion: 0,
            serverNotifier: serverNotifier
        });

<<<<<<< HEAD
        ChainTypeManager ctm = new ChainTypeManager(address(bridgehub), interopCenterAddress);
=======
        EraChainTypeManager ctm = new EraChainTypeManager(address(bridgehub));
>>>>>>> e320a0ec

        vm.expectRevert(err);
        TransparentUpgradeableProxy transparentUpgradeableProxy = new TransparentUpgradeableProxy(
            address(ctm),
            admin,
            abi.encodeCall(IChainTypeManager.initialize, ctmInitializeData)
        );
    }

    function test_RevertWhen_genesisUpgradeIsZero() public asBridgeHub {
        ChainCreationParams memory chainCreationParams = ChainCreationParams({
            genesisUpgrade: address(0),
            genesisBatchHash: bytes32(uint256(0x01)),
            genesisIndexRepeatedStorageChanges: 0x01,
            genesisBatchCommitment: bytes32(uint256(0x01)),
            diamondCut: getDiamondCutData(address(diamondInit)),
            forceDeploymentsData: bytes("")
        });

        _deployCtmWithParams(chainCreationParams, GenesisUpgradeZero.selector);
    }

    function test_RevertWhen_genesBatchHashIsZero() public asBridgeHub {
        ChainCreationParams memory chainCreationParams = ChainCreationParams({
            genesisUpgrade: address(genesisUpgradeContract),
            genesisBatchHash: bytes32(uint256(0)),
            genesisIndexRepeatedStorageChanges: 0x01,
            genesisBatchCommitment: bytes32(uint256(0x01)),
            diamondCut: getDiamondCutData(address(diamondInit)),
            forceDeploymentsData: bytes("")
        });

        _deployCtmWithParams(chainCreationParams, GenesisBatchHashZero.selector);
    }

    function test_RevertWhen_genesisBatchCommitmentIsZero() public asBridgeHub {
        ChainCreationParams memory chainCreationParams = ChainCreationParams({
            genesisUpgrade: address(genesisUpgradeContract),
            genesisBatchHash: bytes32(uint256(0x01)),
            genesisIndexRepeatedStorageChanges: 0x01,
            genesisBatchCommitment: bytes32(uint256(0)),
            diamondCut: getDiamondCutData(address(diamondInit)),
            forceDeploymentsData: bytes("")
        });

        _deployCtmWithParams(chainCreationParams, GenesisBatchCommitmentZero.selector);
    }
}<|MERGE_RESOLUTION|>--- conflicted
+++ resolved
@@ -28,11 +28,7 @@
             serverNotifier: serverNotifier
         });
 
-<<<<<<< HEAD
-        ChainTypeManager ctm = new ChainTypeManager(address(bridgehub), interopCenterAddress);
-=======
-        EraChainTypeManager ctm = new EraChainTypeManager(address(bridgehub));
->>>>>>> e320a0ec
+        EraChainTypeManager ctm = new EraChainTypeManager(address(bridgehub), interopCenterAddress);
 
         vm.expectRevert(err);
         TransparentUpgradeableProxy transparentUpgradeableProxy = new TransparentUpgradeableProxy(
