// SPDX-License-Identifier: MIT

pragma solidity ^0.8.21;

import {Test} from "forge-std/Test.sol";
import {console2 as console} from "forge-std/Script.sol";

import {TransparentUpgradeableProxy} from "@openzeppelin/contracts-v4/proxy/transparent/TransparentUpgradeableProxy.sol";

import {IBridgehub} from "contracts/bridgehub/IBridgehub.sol";

import {Utils} from "foundry-test/l1/unit/concrete/Utils/Utils.sol";
import {L1Bridgehub} from "contracts/bridgehub/L1Bridgehub.sol";
import {IL1AssetRouter} from "contracts/bridge/asset-router/IL1AssetRouter.sol";
import {IL1Nullifier} from "contracts/bridge/interfaces/IL1Nullifier.sol";
import {UtilsFacet} from "foundry-test/l1/unit/concrete/Utils/UtilsFacet.sol";
import {AdminFacet} from "contracts/state-transition/chain-deps/facets/Admin.sol";
import {ExecutorFacet} from "contracts/state-transition/chain-deps/facets/Executor.sol";
import {GettersFacet} from "contracts/state-transition/chain-deps/facets/Getters.sol";
import {Diamond} from "contracts/state-transition/libraries/Diamond.sol";
import {DiamondInit} from "contracts/state-transition/chain-deps/DiamondInit.sol";
import {L1GenesisUpgrade} from "contracts/upgrades/L1GenesisUpgrade.sol";
import {InitializeDataNewChain} from "contracts/state-transition/chain-interfaces/IDiamondInit.sol";
import {ChainTypeManager} from "contracts/state-transition/ChainTypeManager.sol";
import {ChainCreationParams, ChainTypeManagerInitializeData} from "contracts/state-transition/IChainTypeManager.sol";
import {TestnetVerifier} from "contracts/state-transition/verifiers/TestnetVerifier.sol";
import {DummyBridgehub} from "contracts/dev-contracts/test/DummyBridgehub.sol";
import {DataEncoding} from "contracts/common/libraries/DataEncoding.sol";
import {ZeroAddress} from "contracts/common/L1ContractErrors.sol";
import {ICTMDeploymentTracker} from "contracts/bridgehub/ICTMDeploymentTracker.sol";
import {L1MessageRoot} from "contracts/bridgehub/L1MessageRoot.sol";
import {IMessageRoot} from "contracts/bridgehub/IMessageRoot.sol";
import {L1AssetRouter} from "contracts/bridge/asset-router/L1AssetRouter.sol";
import {RollupDAManager} from "contracts/state-transition/data-availability/RollupDAManager.sol";
import {IERC20Metadata} from "@openzeppelin/contracts-v4/token/ERC20/extensions/IERC20Metadata.sol";

import {IVerifierV2} from "contracts/state-transition/chain-interfaces/IVerifierV2.sol";
import {IVerifier} from "contracts/state-transition/chain-interfaces/IVerifier.sol";

contract ChainTypeManagerTest is Test {
    ChainTypeManager internal chainTypeManager;
    ChainTypeManager internal chainContractAddress;
    L1GenesisUpgrade internal genesisUpgradeContract;
    L1Bridgehub internal bridgehub;
    address internal rollupL1DAValidator;
    address internal diamondInit;
    address internal constant governor = address(0x1010101);
    address internal constant admin = address(0x2020202);
    address internal constant baseToken = address(0x3030303);
    address internal constant sharedBridge = address(0x4040404);
    address internal constant validator = address(0x5050505);
    address internal constant l1Nullifier = address(0x6060606);
    address internal constant serverNotifier = address(0x7070707);
    address internal newChainAdmin;
    uint256 chainId = 112;
    address internal testnetVerifier = address(new TestnetVerifier(IVerifierV2(address(0)), IVerifier(address(0))));
    bytes internal forceDeploymentsData = hex"";

    uint256 eraChainId = 9;
    uint256 internal constant MAX_NUMBER_OF_ZK_CHAINS = 10;

    Diamond.FacetCut[] internal facetCuts;

    function deploy() public {
<<<<<<< HEAD
        bridgehub = new L1Bridgehub(governor, MAX_NUMBER_OF_ZK_CHAINS);
        L1MessageRoot messageroot = new L1MessageRoot(bridgehub);
=======
        bridgehub = new Bridgehub(block.chainid, governor, MAX_NUMBER_OF_ZK_CHAINS);
        messageroot = new MessageRoot(bridgehub, block.chainid);
>>>>>>> 085eb552
        vm.prank(governor);
        bridgehub.setAddresses(sharedBridge, ICTMDeploymentTracker(address(0)), messageroot, address(0));

        vm.mockCall(
            address(sharedBridge),
            abi.encodeCall(L1AssetRouter.l2BridgeAddress, (chainId)),
            abi.encode(makeAddr("l2BridgeAddress"))
        );

        newChainAdmin = makeAddr("chainadmin");

        vm.startPrank(address(bridgehub));
        chainTypeManager = new ChainTypeManager(address(IBridgehub(address(bridgehub))));
        diamondInit = address(new DiamondInit(false));
        genesisUpgradeContract = new L1GenesisUpgrade();

        facetCuts.push(
            Diamond.FacetCut({
                facet: address(new UtilsFacet()),
                action: Diamond.Action.Add,
                isFreezable: true,
                selectors: Utils.getUtilsFacetSelectors()
            })
        );
        facetCuts.push(
            Diamond.FacetCut({
                facet: address(new AdminFacet(block.chainid, RollupDAManager(address(0)))),
                action: Diamond.Action.Add,
                isFreezable: false,
                selectors: Utils.getAdminSelectors()
            })
        );
        facetCuts.push(
            Diamond.FacetCut({
                facet: address(new ExecutorFacet(block.chainid)),
                action: Diamond.Action.Add,
                isFreezable: true,
                selectors: Utils.getExecutorSelectors()
            })
        );
        facetCuts.push(
            Diamond.FacetCut({
                facet: address(new GettersFacet()),
                action: Diamond.Action.Add,
                isFreezable: false,
                selectors: Utils.getGettersSelectors()
            })
        );

        ChainCreationParams memory chainCreationParams = ChainCreationParams({
            genesisUpgrade: address(genesisUpgradeContract),
            genesisBatchHash: bytes32(uint256(0x01)),
            genesisIndexRepeatedStorageChanges: 0x01,
            genesisBatchCommitment: bytes32(uint256(0x01)),
            diamondCut: getDiamondCutData(address(diamondInit)),
            forceDeploymentsData: forceDeploymentsData
        });

        ChainTypeManagerInitializeData memory ctmInitializeDataNoGovernor = ChainTypeManagerInitializeData({
            owner: address(0),
            validatorTimelock: validator,
            chainCreationParams: chainCreationParams,
            protocolVersion: 0,
            serverNotifier: serverNotifier
        });

        vm.expectRevert(ZeroAddress.selector);
        new TransparentUpgradeableProxy(
            address(chainTypeManager),
            admin,
            abi.encodeCall(ChainTypeManager.initialize, ctmInitializeDataNoGovernor)
        );

        ChainTypeManagerInitializeData memory ctmInitializeData = ChainTypeManagerInitializeData({
            owner: governor,
            validatorTimelock: validator,
            chainCreationParams: chainCreationParams,
            protocolVersion: 0,
            serverNotifier: serverNotifier
        });

        TransparentUpgradeableProxy transparentUpgradeableProxy = new TransparentUpgradeableProxy(
            address(chainTypeManager),
            admin,
            abi.encodeCall(ChainTypeManager.initialize, ctmInitializeData)
        );
        chainContractAddress = ChainTypeManager(address(transparentUpgradeableProxy));

        rollupL1DAValidator = Utils.deployL1RollupDAValidatorBytecode();

        vm.stopPrank();
        vm.startPrank(governor);
    }

    function getDiamondCutData(address _diamondInit) internal view returns (Diamond.DiamondCutData memory) {
        InitializeDataNewChain memory initializeData = Utils.makeInitializeDataForNewChain(testnetVerifier);

        bytes memory initCalldata = abi.encode(initializeData);

        return Diamond.DiamondCutData({facetCuts: facetCuts, initAddress: _diamondInit, initCalldata: initCalldata});
    }

    function getDiamondCutDataWithCustomFacets(
        address _diamondInit,
        Diamond.FacetCut[] memory _facetCuts
    ) internal returns (Diamond.DiamondCutData memory) {
        return Diamond.DiamondCutData({facetCuts: _facetCuts, initAddress: _diamondInit, initCalldata: bytes("")});
    }

    function getCTMInitData() internal view returns (bytes memory) {
        return abi.encode(abi.encode(getDiamondCutData(diamondInit)), forceDeploymentsData);
    }

    function createNewChain(Diamond.DiamondCutData memory _diamondCut) internal returns (address) {
        vm.stopPrank();
        vm.prank(address(bridgehub));

        vm.mockCall(
            address(sharedBridge),
            abi.encodeWithSelector(IL1AssetRouter.L1_NULLIFIER.selector),
            abi.encode(l1Nullifier)
        );

        vm.mockCall(
            address(l1Nullifier),
            abi.encodeWithSelector(IL1Nullifier.l2BridgeAddress.selector),
            abi.encode(l1Nullifier)
        );

        vm.mockCall(
            address(bridgehub),
            abi.encodeWithSelector(IBridgehub.baseToken.selector, chainId),
            abi.encode(baseToken)
        );
        vm.mockCall(address(baseToken), abi.encodeWithSelector(IERC20Metadata.name.selector), abi.encode("TestToken"));
        vm.mockCall(address(baseToken), abi.encodeWithSelector(IERC20Metadata.symbol.selector), abi.encode("TT"));

        return
            chainContractAddress.createNewChain({
                _chainId: chainId,
                _baseTokenAssetId: DataEncoding.encodeNTVAssetId(block.chainid, baseToken),
                _admin: newChainAdmin,
                _initData: abi.encode(abi.encode(_diamondCut), bytes("")),
                _factoryDeps: new bytes[](0)
            });

        vm.startPrank(governor);
    }

    function createNewChainWithId(Diamond.DiamondCutData memory _diamondCut, uint256 id) internal {
        vm.stopPrank();
        vm.prank(address(bridgehub));

        vm.mockCall(
            address(sharedBridge),
            abi.encodeWithSelector(IL1AssetRouter.L1_NULLIFIER.selector),
            abi.encode(l1Nullifier)
        );

        vm.mockCall(
            address(l1Nullifier),
            abi.encodeWithSelector(IL1Nullifier.l2BridgeAddress.selector),
            abi.encode(l1Nullifier)
        );

        vm.mockCall(
            address(bridgehub),
            abi.encodeWithSelector(IBridgehub.baseToken.selector, chainId),
            abi.encode(baseToken)
        );
        vm.mockCall(address(baseToken), abi.encodeWithSelector(IERC20Metadata.name.selector), abi.encode("TestToken"));
        vm.mockCall(address(baseToken), abi.encodeWithSelector(IERC20Metadata.symbol.selector), abi.encode("TT"));

        chainContractAddress.createNewChain({
            _chainId: id,
            _baseTokenAssetId: DataEncoding.encodeNTVAssetId(id, baseToken),
            _admin: newChainAdmin,
            _initData: abi.encode(abi.encode(_diamondCut), bytes("")),
            _factoryDeps: new bytes[](0)
        });

        vm.startPrank(governor);
    }

    function _mockGetZKChainFromBridgehub(address _chainAddress) internal {
        // We have to mock the call to the bridgehub's getZKChain since we are mocking calls in the ChainTypeManagerTest.createNewChain() as well...
        // So, although ideally the bridgehub SHOULD have responded with the correct address for the chain when we call getZKChain(chainId), in our case it will not
        // So, we mock that behavior again.
        vm.mockCall(address(bridgehub), abi.encodeCall(IBridgehub.getZKChain, chainId), abi.encode(_chainAddress));
    }

    function _mockMigrationPausedFromBridgehub() internal {
        vm.mockCall(address(bridgehub), abi.encodeWithSignature("migrationPaused()"), abi.encode(true));
    }

    ////////////////////////////////////////////////////////////////////////////////////////////
    // Functions that have been migrated from the erstwhile StateTransitionManager to Bridgehub
    ////////////////////////////////////////////////////////////////////////////////////////////

    function _getAllZKChainIDs() internal view returns (uint256[] memory chainIDs) {
        chainIDs = bridgehub.getAllZKChainChainIDs();
    }

    function _getAllZKChains() internal view returns (address[] memory chainAddresses) {
        chainAddresses = bridgehub.getAllZKChains();
    }

    function _registerAlreadyDeployedZKChain(uint256 _chainId, address _zkChain) internal {
        bridgehub.registerAlreadyDeployedZKChain(_chainId, _zkChain);
    }
}<|MERGE_RESOLUTION|>--- conflicted
+++ resolved
@@ -62,13 +62,8 @@
     Diamond.FacetCut[] internal facetCuts;
 
     function deploy() public {
-<<<<<<< HEAD
-        bridgehub = new L1Bridgehub(governor, MAX_NUMBER_OF_ZK_CHAINS);
-        L1MessageRoot messageroot = new L1MessageRoot(bridgehub);
-=======
-        bridgehub = new Bridgehub(block.chainid, governor, MAX_NUMBER_OF_ZK_CHAINS);
-        messageroot = new MessageRoot(bridgehub, block.chainid);
->>>>>>> 085eb552
+        bridgehub = new L1Bridgehub(block.chainid, governor, MAX_NUMBER_OF_ZK_CHAINS);
+        messageroot = new L1MessageRoot(bridgehub, block.chainid);
         vm.prank(governor);
         bridgehub.setAddresses(sharedBridge, ICTMDeploymentTracker(address(0)), messageroot, address(0));
 
