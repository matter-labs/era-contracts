--- conflicted
+++ resolved
@@ -29,10 +29,6 @@
 import {ZeroAddress} from "contracts/common/L1ContractErrors.sol";
 import {ICTMDeploymentTracker} from "contracts/bridgehub/ICTMDeploymentTracker.sol";
 import {L1MessageRoot} from "contracts/bridgehub/L1MessageRoot.sol";
-<<<<<<< HEAD
-
-=======
->>>>>>> a88002c9
 import {L1AssetRouter} from "contracts/bridge/asset-router/L1AssetRouter.sol";
 import {RollupDAManager} from "contracts/state-transition/data-availability/RollupDAManager.sol";
 import {IERC20Metadata} from "@openzeppelin/contracts-v4/token/ERC20/extensions/IERC20Metadata.sol";
@@ -82,11 +78,7 @@
         newChainAdmin = makeAddr("chainadmin");
 
         vm.startPrank(address(bridgehub));
-<<<<<<< HEAD
-        chainTypeManager = new ChainTypeManager(address(IBridgehubBase(address(bridgehub))));
-=======
         chainTypeManager = new EraChainTypeManager(address(IBridgehubBase(address(bridgehub))));
->>>>>>> a88002c9
         diamondInit = address(new DiamondInit(false));
         genesisUpgradeContract = new L1GenesisUpgrade();
 
