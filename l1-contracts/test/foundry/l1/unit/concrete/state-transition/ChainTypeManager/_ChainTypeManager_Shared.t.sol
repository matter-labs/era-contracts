--- conflicted
+++ resolved
@@ -75,10 +75,7 @@
     Diamond.FacetCut[] internal facetCuts;
 
     function deploy() public {
-<<<<<<< HEAD
-=======
         // Timestamp needs to be late enough for `pauseDepositsBeforeInitiatingMigration` time checks
->>>>>>> 3b12138c
         vm.warp(PAUSE_DEPOSITS_TIME_WINDOW_END + 1);
         bridgehub = new L1Bridgehub(governor, MAX_NUMBER_OF_ZK_CHAINS);
         messageroot = new L1MessageRoot(address(bridgehub), 1);
