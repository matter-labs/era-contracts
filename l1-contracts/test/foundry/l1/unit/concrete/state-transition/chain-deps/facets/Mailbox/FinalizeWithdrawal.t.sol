--- conflicted
+++ resolved
@@ -9,11 +9,7 @@
 import {IL1AssetRouter} from "contracts/bridge/asset-router/IL1AssetRouter.sol";
 import {DummySharedBridge} from "contracts/dev-contracts/test/DummySharedBridge.sol";
 import {OnlyEraSupported} from "contracts/common/L1ContractErrors.sol";
-<<<<<<< HEAD
 import {L1Bridgehub} from "contracts/bridgehub/L1Bridgehub.sol";
-=======
-import {Bridgehub, IBridgehub} from "contracts/bridgehub/Bridgehub.sol";
->>>>>>> 903cfed2
 
 contract MailboxFinalizeWithdrawal is MailboxTest {
     bytes32[] proof;
@@ -27,11 +23,7 @@
         L1AssetRouter = new DummySharedBridge(keccak256("dummyDepositHash"));
         baseTokenBridgeAddress = address(L1AssetRouter);
 
-<<<<<<< HEAD
-        vm.mockCall(bridgehub, abi.encodeCall(IBridgehub.sharedBridge, ()), abi.encode(baseTokenBridgeAddress));
-=======
         vm.mockCall(bridgehub, abi.encodeCall(IBridgehub.assetRouter, ()), abi.encode(baseTokenBridgeAddress));
->>>>>>> 903cfed2
 
         proof = new bytes32[](0);
         message = "message";
