// SPDX-License-Identifier: MIT
pragma solidity 0.8.28;

import {Test} from "forge-std/Test.sol";

import {Utils} from "foundry-test/l1/unit/concrete/Utils/Utils.sol";
import {UtilsFacet} from "foundry-test/l1/unit/concrete/Utils/UtilsFacet.sol";
import {GettersFacet} from "contracts/state-transition/chain-deps/facets/Getters.sol";
import {MailboxFacet} from "contracts/state-transition/chain-deps/facets/Mailbox.sol";
import {Diamond} from "contracts/state-transition/libraries/Diamond.sol";
import {IMailbox} from "contracts/state-transition/chain-interfaces/IMailbox.sol";
import {IGetters} from "contracts/state-transition/chain-interfaces/IGetters.sol";
import {EraTestnetVerifier} from "contracts/state-transition/verifiers/EraTestnetVerifier.sol";
import {IVerifierV2} from "contracts/state-transition/chain-interfaces/IVerifierV2.sol";
import {IVerifier} from "contracts/state-transition/chain-interfaces/IVerifier.sol";
import {UtilsTest} from "foundry-test/l1/unit/concrete/Utils/Utils.t.sol";
import {IBridgehubBase} from "contracts/bridgehub/IBridgehubBase.sol";
import {IChainAssetHandler} from "contracts/bridgehub/IChainAssetHandler.sol";
<<<<<<< HEAD
import {IL1ChainAssetHandler} from "contracts/bridgehub/IL1ChainAssetHandler.sol";
=======
import {IEIP7702Checker} from "contracts/state-transition/chain-interfaces/IEIP7702Checker.sol";
>>>>>>> 1470c718

contract MailboxTest is UtilsTest {
    IMailbox internal mailboxFacet;
    UtilsFacet internal utilsFacet;
    IGetters internal gettersFacet;
    address sender;
    uint256 constant eraChainId = 9;
    address internal testnetVerifier = address(new EraTestnetVerifier(IVerifierV2(address(0)), IVerifier(address(0))));
    address diamondProxy;
    address bridgehub;
    address chainAssetHandler;
    address interopCenter;
    IEIP7702Checker eip7702Checker;

    function deployDiamondProxy() internal returns (address proxy) {
        sender = makeAddr("sender");
        bridgehub = makeAddr("bridgehub");
        chainAssetHandler = makeAddr("chainAssetHandler");
        interopCenter = makeAddr("interopCenter");
        vm.deal(sender, 100 ether);

        eip7702Checker = IEIP7702Checker(Utils.deployEIP7702Checker());

        Diamond.FacetCut[] memory facetCuts = new Diamond.FacetCut[](3);
        facetCuts[0] = Diamond.FacetCut({
<<<<<<< HEAD
            facet: address(new MailboxFacet(eraChainId, block.chainid, address(chainAssetHandler))),
=======
            facet: address(new MailboxFacet(eraChainId, block.chainid, eip7702Checker)),
>>>>>>> 1470c718
            action: Diamond.Action.Add,
            isFreezable: true,
            selectors: Utils.getMailboxSelectors()
        });
        facetCuts[1] = Diamond.FacetCut({
            facet: address(new UtilsFacet()),
            action: Diamond.Action.Add,
            isFreezable: true,
            selectors: Utils.getUtilsFacetSelectors()
        });
        facetCuts[2] = Diamond.FacetCut({
            facet: address(new GettersFacet()),
            action: Diamond.Action.Add,
            isFreezable: true,
            selectors: Utils.getGettersSelectors()
        });

        mockDiamondInitInteropCenterCallsWithAddress(bridgehub, address(0), bytes32(0));
        vm.mockCall(
            address(bridgehub),
            abi.encodeWithSelector(IBridgehubBase.chainAssetHandler.selector),
            abi.encode(chainAssetHandler)
        );
        vm.mockCall(
            address(chainAssetHandler),
            abi.encodeWithSelector(IChainAssetHandler.migrationNumber.selector),
            abi.encode(1)
        );
        vm.mockCall(
            address(chainAssetHandler),
            abi.encodeWithSelector(IL1ChainAssetHandler.isMigrationInProgress.selector),
            abi.encode(false)
        );
        proxy = Utils.makeDiamondProxy(facetCuts, testnetVerifier, bridgehub);
        utilsFacet = UtilsFacet(proxy);
        utilsFacet.util_setBridgehub(bridgehub);
    }

    function setupDiamondProxy() public {
        address diamondProxy = deployDiamondProxy();

        mailboxFacet = IMailbox(diamondProxy);
        utilsFacet = UtilsFacet(diamondProxy);
        gettersFacet = IGetters(diamondProxy);

        // utilsFacet.util_setBridgehub(bridgehub);
        // utilsFacet.util_setInteropCenter(interopCenter);
    }

    // add this to be excluded from coverage report
    function test() internal virtual override {}
}<|MERGE_RESOLUTION|>--- conflicted
+++ resolved
@@ -16,11 +16,8 @@
 import {UtilsTest} from "foundry-test/l1/unit/concrete/Utils/Utils.t.sol";
 import {IBridgehubBase} from "contracts/bridgehub/IBridgehubBase.sol";
 import {IChainAssetHandler} from "contracts/bridgehub/IChainAssetHandler.sol";
-<<<<<<< HEAD
 import {IL1ChainAssetHandler} from "contracts/bridgehub/IL1ChainAssetHandler.sol";
-=======
 import {IEIP7702Checker} from "contracts/state-transition/chain-interfaces/IEIP7702Checker.sol";
->>>>>>> 1470c718
 
 contract MailboxTest is UtilsTest {
     IMailbox internal mailboxFacet;
@@ -46,11 +43,7 @@
 
         Diamond.FacetCut[] memory facetCuts = new Diamond.FacetCut[](3);
         facetCuts[0] = Diamond.FacetCut({
-<<<<<<< HEAD
-            facet: address(new MailboxFacet(eraChainId, block.chainid, address(chainAssetHandler))),
-=======
-            facet: address(new MailboxFacet(eraChainId, block.chainid, eip7702Checker)),
->>>>>>> 1470c718
+            facet: address(new MailboxFacet(eraChainId, block.chainid, address(chainAssetHandler), eip7702Checker)),
             action: Diamond.Action.Add,
             isFreezable: true,
             selectors: Utils.getMailboxSelectors()
