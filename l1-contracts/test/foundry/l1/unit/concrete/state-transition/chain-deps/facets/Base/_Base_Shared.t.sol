// SPDX-License-Identifier: MIT
pragma solidity 0.8.28;

import {Test} from "forge-std/Test.sol";

import {Utils} from "foundry-test/l1/unit/concrete/Utils/Utils.sol";
import {UtilsFacet} from "foundry-test/l1/unit/concrete/Utils/UtilsFacet.sol";

import {Diamond} from "contracts/state-transition/libraries/Diamond.sol";
import {ZKChainBase} from "contracts/state-transition/chain-deps/facets/Admin.sol";
import {TestnetVerifier} from "contracts/state-transition/verifiers/TestnetVerifier.sol";
import {IVerifierV2} from "contracts/state-transition/chain-interfaces/IVerifierV2.sol";
import {IVerifier} from "contracts/state-transition/chain-interfaces/IVerifier.sol";
import {UtilsTest} from "foundry-test/l1/unit/concrete/Utils/Utils.t.sol";
import {DummyBridgehub} from "contracts/dev-contracts/test/DummyBridgehub.sol";

contract TestBaseFacet is ZKChainBase {
    function functionWithOnlyAdminModifier() external onlyAdmin {}

    function functionWithOnlyValidatorModifier() external onlyValidator {}

    function functionWithOnlyChainTypeManagerModifier() external onlyChainTypeManager {}

    function functionWithOnlyBridgehubModifier() external onlyBridgehub {}

    function functionWithOnlyAdminOrChainTypeManagerModifier() external onlyAdminOrChainTypeManager {}

    function functionWithOnlyValidatorOrChainTypeManagerModifier() external onlyValidatorOrChainTypeManager {}

    // add this to be excluded from coverage report
    function test() internal virtual {}
}

bytes constant ERROR_ONLY_ADMIN = "ZKChain: not admin";
bytes constant ERROR_ONLY_VALIDATOR = "ZKChain: not validator";
bytes constant ERROR_ONLY_STATE_TRANSITION_MANAGER = "ZKChain: not state transition manager";
bytes constant ERROR_ONLY_BRIDGEHUB = "ZKChain: not bridgehub";
bytes constant ERROR_ONLY_ADMIN_OR_STATE_TRANSITION_MANAGER = "ZKChain: Only by admin or state transition manager";
bytes constant ERROR_ONLY_VALIDATOR_OR_STATE_TRANSITION_MANAGER = "ZKChain: Only by validator or state transition manager";

contract ZKChainBaseTest is UtilsTest {
    TestBaseFacet internal testBaseFacet;
    UtilsFacet internal utilsFacet;
    address internal testnetVerifier =
<<<<<<< HEAD
        address(new TestnetVerifier(IVerifierV2(address(0)), IVerifier(address(0)), address(0)));
    DummyBridgehub internal dummyBridgehub;
=======
        address(new TestnetVerifier(IVerifierV2(address(0)), IVerifier(address(0)), address(0), false));
>>>>>>> 61031356

    function getTestBaseFacetSelectors() public pure returns (bytes4[] memory selectors) {
        selectors = new bytes4[](6);
        selectors[0] = TestBaseFacet.functionWithOnlyAdminModifier.selector;
        selectors[1] = TestBaseFacet.functionWithOnlyValidatorModifier.selector;
        selectors[2] = TestBaseFacet.functionWithOnlyChainTypeManagerModifier.selector;
        selectors[3] = TestBaseFacet.functionWithOnlyBridgehubModifier.selector;
        selectors[4] = TestBaseFacet.functionWithOnlyAdminOrChainTypeManagerModifier.selector;
        selectors[5] = TestBaseFacet.functionWithOnlyValidatorOrChainTypeManagerModifier.selector;
    }

    function setUp() public virtual {
        Diamond.FacetCut[] memory facetCuts = new Diamond.FacetCut[](2);
        facetCuts[0] = Diamond.FacetCut({
            facet: address(new TestBaseFacet()),
            action: Diamond.Action.Add,
            isFreezable: true,
            selectors: getTestBaseFacetSelectors()
        });
        facetCuts[1] = Diamond.FacetCut({
            facet: address(new UtilsFacet()),
            action: Diamond.Action.Add,
            isFreezable: true,
            selectors: Utils.getUtilsFacetSelectors()
        });

        dummyBridgehub = new DummyBridgehub();
        mockDiamondInitInteropCenterCallsWithAddress(address(dummyBridgehub), address(0), bytes32(0));
        address diamondProxy = Utils.makeDiamondProxy(facetCuts, testnetVerifier, address(dummyBridgehub));
        testBaseFacet = TestBaseFacet(diamondProxy);
        utilsFacet = UtilsFacet(diamondProxy);
    }

    // add this to be excluded from coverage report
    function test() internal virtual override {}
}<|MERGE_RESOLUTION|>--- conflicted
+++ resolved
@@ -42,12 +42,8 @@
     TestBaseFacet internal testBaseFacet;
     UtilsFacet internal utilsFacet;
     address internal testnetVerifier =
-<<<<<<< HEAD
-        address(new TestnetVerifier(IVerifierV2(address(0)), IVerifier(address(0)), address(0)));
+        address(new TestnetVerifier(IVerifierV2(address(0)), IVerifier(address(0)), address(0), false));
     DummyBridgehub internal dummyBridgehub;
-=======
-        address(new TestnetVerifier(IVerifierV2(address(0)), IVerifier(address(0)), address(0), false));
->>>>>>> 61031356
 
     function getTestBaseFacetSelectors() public pure returns (bytes4[] memory selectors) {
         selectors = new bytes4[](6);
