// SPDX-License-Identifier: MIT
pragma solidity 0.8.28;

import {Test} from "forge-std/Test.sol";

import {Utils} from "foundry-test/l1/unit/concrete/Utils/Utils.sol";
import {UtilsTest} from "foundry-test/l1/unit/concrete/Utils/Utils.t.sol";
import {UtilsFacet} from "foundry-test/l1/unit/concrete/Utils/UtilsFacet.sol";

import {InitializeData} from "contracts/state-transition/chain-interfaces/IDiamondInit.sol";
import {DiamondInit} from "contracts/state-transition/chain-deps/DiamondInit.sol";
import {Diamond} from "contracts/state-transition/libraries/Diamond.sol";
import {DiamondProxy} from "contracts/state-transition/chain-deps/DiamondProxy.sol";
import {ZKChainBase} from "contracts/state-transition/chain-deps/facets/ZKChainBase.sol";
import {TestnetVerifier} from "contracts/state-transition/verifiers/TestnetVerifier.sol";

import {IVerifierV2} from "contracts/state-transition/chain-interfaces/IVerifierV2.sol";
import {IVerifier} from "contracts/state-transition/chain-interfaces/IVerifier.sol";
import {DummyBridgehub} from "contracts/dev-contracts/test/DummyBridgehub.sol";

contract TestFacet is ZKChainBase {
    function func() public pure returns (bool) {
        return true;
    }

    // add this to be excluded from coverage report
    function test() internal virtual {}
}

contract DiamondProxyTest is UtilsTest {
    Diamond.FacetCut[] internal facetCuts;
    address internal testnetVerifier =
<<<<<<< HEAD
        address(new TestnetVerifier(IVerifierV2(address(0)), IVerifier(address(0)), address(0)));
    DummyBridgehub internal dummyBridgehub;
    InitializeData internal initializeData;
=======
        address(new TestnetVerifier(IVerifierV2(address(0)), IVerifier(address(0)), address(0), false));
>>>>>>> 61031356

    function getTestFacetSelectors() public pure returns (bytes4[] memory selectors) {
        selectors = new bytes4[](1);
        selectors[0] = TestFacet.func.selector;
    }

    function setUp() public virtual {
        facetCuts.push(
            Diamond.FacetCut({
                facet: address(new TestFacet()),
                action: Diamond.Action.Add,
                isFreezable: true,
                selectors: getTestFacetSelectors()
            })
        );
        facetCuts.push(
            Diamond.FacetCut({
                facet: address(new UtilsFacet()),
                action: Diamond.Action.Add,
                isFreezable: true,
                selectors: Utils.getUtilsFacetSelectors()
            })
        );
        dummyBridgehub = new DummyBridgehub();
        initializeData = Utils.makeInitializeData(testnetVerifier, address(dummyBridgehub));

        mockDiamondInitInteropCenterCallsWithAddress(initializeData.bridgehub, address(0), bytes32(0));
    }

    function test_revertWhen_chainIdDiffersFromBlockChainId() public {
        Diamond.DiamondCutData memory diamondCutData = Diamond.DiamondCutData({
            facetCuts: facetCuts,
            initAddress: address(new DiamondInit(false)),
            initCalldata: abi.encodeWithSelector(DiamondInit.initialize.selector, initializeData)
        });

        vm.expectRevert(bytes("pr"));
        new DiamondProxy(block.chainid + 1, diamondCutData);
    }

    function test_revertWhen_calledWithEmptyMsgData() public {
        Diamond.DiamondCutData memory diamondCutData = Diamond.DiamondCutData({
            facetCuts: facetCuts,
            initAddress: address(new DiamondInit(false)),
            initCalldata: abi.encodeWithSelector(DiamondInit.initialize.selector, initializeData)
        });

        DiamondProxy diamondProxy = new DiamondProxy(block.chainid, diamondCutData);

        vm.expectRevert(abi.encodePacked("Ut"));
        (bool success, ) = address(diamondProxy).call("");
        assertEq(success, false);
    }

    function test_revertWhen_calledWithFullSelectorInMsgData() public {
        Diamond.DiamondCutData memory diamondCutData = Diamond.DiamondCutData({
            facetCuts: facetCuts,
            initAddress: address(new DiamondInit(false)),
            initCalldata: abi.encodeWithSelector(DiamondInit.initialize.selector, initializeData)
        });

        DiamondProxy diamondProxy = new DiamondProxy(block.chainid, diamondCutData);

        vm.expectRevert(abi.encodePacked("Ut"));
        (bool success, ) = address(diamondProxy).call(bytes.concat(bytes4(0xdeadbeef)));
        assertEq(success, false);
    }

    function test_revertWhen_proxyHasNoFacetForSelector() public {
        Diamond.DiamondCutData memory diamondCutData = Diamond.DiamondCutData({
            facetCuts: new Diamond.FacetCut[](0),
            initAddress: address(new DiamondInit(false)),
            initCalldata: abi.encodeWithSelector(DiamondInit.initialize.selector, initializeData)
        });

        DiamondProxy diamondProxy = new DiamondProxy(block.chainid, diamondCutData);
        TestFacet testFacet = TestFacet(address(diamondProxy));

        vm.expectRevert(bytes("F"));
        testFacet.func();
    }

    function test_revertWhenFacetIsFrozen() public {
        Diamond.DiamondCutData memory diamondCutData = Diamond.DiamondCutData({
            facetCuts: facetCuts,
            initAddress: address(new DiamondInit(false)),
            initCalldata: abi.encodeWithSelector(DiamondInit.initialize.selector, initializeData)
        });

        DiamondProxy diamondProxy = new DiamondProxy(block.chainid, diamondCutData);
        TestFacet testFacet = TestFacet(address(diamondProxy));
        UtilsFacet utilsFacet = UtilsFacet(address(diamondProxy));

        utilsFacet.util_setIsFrozen(true);

        vm.expectRevert(bytes("q1"));
        testFacet.func();
    }

    function test_successfulExecution() public {
        Diamond.DiamondCutData memory diamondCutData = Diamond.DiamondCutData({
            facetCuts: facetCuts,
            initAddress: address(new DiamondInit(false)),
            initCalldata: abi.encodeWithSelector(DiamondInit.initialize.selector, initializeData)
        });

        DiamondProxy diamondProxy = new DiamondProxy(block.chainid, diamondCutData);
        TestFacet testFacet = TestFacet(address(diamondProxy));

        assertEq(testFacet.func(), true);
    }

    function test_revertWhen_removeFunctions() public {
        Diamond.FacetCut[] memory cuts = new Diamond.FacetCut[](3);
        cuts[0] = facetCuts[0];
        cuts[1] = facetCuts[1];
        cuts[2] = Diamond.FacetCut({
            facet: address(0),
            action: Diamond.Action.Remove,
            isFreezable: true,
            selectors: getTestFacetSelectors()
        });

        Diamond.DiamondCutData memory diamondCutData = Diamond.DiamondCutData({
            facetCuts: cuts,
            initAddress: address(new DiamondInit(false)),
            initCalldata: abi.encodeWithSelector(DiamondInit.initialize.selector, initializeData)
        });

        DiamondProxy diamondProxy = new DiamondProxy(block.chainid, diamondCutData);
        TestFacet testFacet = TestFacet(address(diamondProxy));

        vm.expectRevert(bytes("F"));
        testFacet.func();
    }
}<|MERGE_RESOLUTION|>--- conflicted
+++ resolved
@@ -30,13 +30,9 @@
 contract DiamondProxyTest is UtilsTest {
     Diamond.FacetCut[] internal facetCuts;
     address internal testnetVerifier =
-<<<<<<< HEAD
-        address(new TestnetVerifier(IVerifierV2(address(0)), IVerifier(address(0)), address(0)));
+        address(new TestnetVerifier(IVerifierV2(address(0)), IVerifier(address(0)), address(0), false));
     DummyBridgehub internal dummyBridgehub;
     InitializeData internal initializeData;
-=======
-        address(new TestnetVerifier(IVerifierV2(address(0)), IVerifier(address(0)), address(0), false));
->>>>>>> 61031356
 
     function getTestFacetSelectors() public pure returns (bytes4[] memory selectors) {
         selectors = new bytes4[](1);
