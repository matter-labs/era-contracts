--- conflicted
+++ resolved
@@ -29,14 +29,9 @@
 
 contract DiamondProxyTest is UtilsTest {
     Diamond.FacetCut[] internal facetCuts;
-<<<<<<< HEAD
-    address internal testnetVerifier =
-        address(new TestnetVerifier(IVerifierV2(address(0)), IVerifier(address(0)), address(0), false));
+    address internal testnetVerifier = address(new EraTestnetVerifier(IVerifierV2(address(0)), IVerifier(address(0))));
     DummyBridgehub internal dummyBridgehub;
     InitializeData internal initializeData;
-=======
-    address internal testnetVerifier = address(new EraTestnetVerifier(IVerifierV2(address(0)), IVerifier(address(0))));
->>>>>>> e320a0ec
 
     function getTestFacetSelectors() public pure returns (bytes4[] memory selectors) {
         selectors = new bytes4[](1);
