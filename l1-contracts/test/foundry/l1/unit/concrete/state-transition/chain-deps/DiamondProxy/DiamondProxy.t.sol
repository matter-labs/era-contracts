--- conflicted
+++ resolved
@@ -29,14 +29,10 @@
 
 contract DiamondProxyTest is UtilsTest {
     Diamond.FacetCut[] internal facetCuts;
-<<<<<<< HEAD
-    address internal testnetVerifier = address(new TestnetVerifier(IVerifierV2(address(0)), IVerifier(address(0))));
+    address internal testnetVerifier =
+        address(new TestnetVerifier(IVerifierV2(address(0)), IVerifier(address(0)), address(0)));
     DummyBridgehub internal dummyBridgehub;
     InitializeData internal initializeData;
-=======
-    address internal testnetVerifier =
-        address(new TestnetVerifier(IVerifierV2(address(0)), IVerifier(address(0)), address(0)));
->>>>>>> 348f7b91
 
     function getTestFacetSelectors() public pure returns (bytes4[] memory selectors) {
         selectors = new bytes4[](1);
