--- conflicted
+++ resolved
@@ -16,14 +16,9 @@
 
 contract DiamondInitTest is UtilsTest {
     Diamond.FacetCut[] internal facetCuts;
-<<<<<<< HEAD
-    address internal testnetVerifier =
-        address(new TestnetVerifier(IVerifierV2(address(0)), IVerifier(address(0)), address(0), false));
+    address internal testnetVerifier = address(new EraTestnetVerifier(IVerifierV2(address(0)), IVerifier(address(0))));
     DummyBridgehub internal dummyBridgehub;
     InitializeData internal initializeData;
-=======
-    address internal testnetVerifier = address(new EraTestnetVerifier(IVerifierV2(address(0)), IVerifier(address(0))));
->>>>>>> e320a0ec
 
     function setUp() public virtual {
         facetCuts.push(
