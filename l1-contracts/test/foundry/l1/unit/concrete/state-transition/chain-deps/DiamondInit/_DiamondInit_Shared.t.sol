// SPDX-License-Identifier: MIT
pragma solidity 0.8.28;

import {Test} from "forge-std/Test.sol";

import {Utils} from "foundry-test/l1/unit/concrete/Utils/Utils.sol";
import {UtilsFacet} from "foundry-test/l1/unit/concrete/Utils/UtilsFacet.sol";

import {Diamond} from "contracts/state-transition/libraries/Diamond.sol";
import {TestnetVerifier} from "contracts/state-transition/verifiers/TestnetVerifier.sol";
import {IVerifierV2} from "contracts/state-transition/chain-interfaces/IVerifierV2.sol";
import {IVerifier} from "contracts/state-transition/chain-interfaces/IVerifier.sol";
import {UtilsTest} from "foundry-test/l1/unit/concrete/Utils/Utils.t.sol";
import {DummyBridgehub} from "contracts/dev-contracts/test/DummyBridgehub.sol";
import {InitializeData} from "contracts/state-transition/chain-interfaces/IDiamondInit.sol";

contract DiamondInitTest is UtilsTest {
    Diamond.FacetCut[] internal facetCuts;
    address internal testnetVerifier =
<<<<<<< HEAD
        address(new TestnetVerifier(IVerifierV2(address(0)), IVerifier(address(0)), address(0)));
    DummyBridgehub internal dummyBridgehub;
    InitializeData internal initializeData;
=======
        address(new TestnetVerifier(IVerifierV2(address(0)), IVerifier(address(0)), address(0), false));
>>>>>>> 61031356

    function setUp() public virtual {
        facetCuts.push(
            Diamond.FacetCut({
                facet: address(new UtilsFacet()),
                action: Diamond.Action.Add,
                isFreezable: true,
                selectors: Utils.getUtilsFacetSelectors()
            })
        );
        dummyBridgehub = new DummyBridgehub();
        initializeData = Utils.makeInitializeData(testnetVerifier, address(dummyBridgehub));

        mockDiamondInitInteropCenterCallsWithAddress(address(dummyBridgehub), address(0), bytes32(0));
    }

    // add this to be excluded from coverage report
    function test() internal virtual override {}
}<|MERGE_RESOLUTION|>--- conflicted
+++ resolved
@@ -17,13 +17,9 @@
 contract DiamondInitTest is UtilsTest {
     Diamond.FacetCut[] internal facetCuts;
     address internal testnetVerifier =
-<<<<<<< HEAD
-        address(new TestnetVerifier(IVerifierV2(address(0)), IVerifier(address(0)), address(0)));
+        address(new TestnetVerifier(IVerifierV2(address(0)), IVerifier(address(0)), address(0), false));
     DummyBridgehub internal dummyBridgehub;
     InitializeData internal initializeData;
-=======
-        address(new TestnetVerifier(IVerifierV2(address(0)), IVerifier(address(0)), address(0), false));
->>>>>>> 61031356
 
     function setUp() public virtual {
         facetCuts.push(
