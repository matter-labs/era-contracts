// SPDX-License-Identifier: MIT
pragma solidity 0.8.28;

import {Utils} from "../Utils/Utils.sol";
import {DiamondCutTest} from "./_DiamondCut_Shared.t.sol";

import {IEIP7702Checker} from "contracts/state-transition/chain-interfaces/IEIP7702Checker.sol";
import {DiamondCutTestContract} from "contracts/dev-contracts/test/DiamondCutTestContract.sol";
import {ExecutorFacet} from "contracts/state-transition/chain-deps/facets/Executor.sol";
import {GettersFacet} from "contracts/state-transition/chain-deps/facets/Getters.sol";
import {MailboxFacet} from "contracts/state-transition/chain-deps/facets/Mailbox.sol";
import {Diamond} from "contracts/state-transition/libraries/Diamond.sol";
import {AddressHasNoCode, FacetExists, NoFunctionsForDiamondCut, RemoveFunctionFacetAddressNotZero, RemoveFunctionFacetAddressZero, ReplaceFunctionFacetAddressZero, SelectorsMustAllHaveSameFreezability, ZeroAddress} from "contracts/common/L1ContractErrors.sol";

contract FacetCutTest is DiamondCutTest {
    MailboxFacet private mailboxFacet;
    ExecutorFacet private executorFacet1;
    ExecutorFacet private executorFacet2;

    uint256 eraChainId;

    function getExecutorSelectors() private view returns (bytes4[] memory) {
        bytes4[] memory selectors = new bytes4[](4);
        uint256 i = 0;
        selectors[i++] = executorFacet1.commitBatchesSharedBridge.selector;
        selectors[i++] = executorFacet1.proveBatchesSharedBridge.selector;
        selectors[i++] = executorFacet1.executeBatchesSharedBridge.selector;
        selectors[i++] = executorFacet1.revertBatchesSharedBridge.selector;
        return selectors;
    }

    function setUp() public {
        eraChainId = 9;
        diamondCutTestContract = new DiamondCutTestContract();
<<<<<<< HEAD
        mailboxFacet = new MailboxFacet(eraChainId, block.chainid, address(0));
=======
        IEIP7702Checker eip7702Checker = IEIP7702Checker(Utils.deployEIP7702Checker());
        mailboxFacet = new MailboxFacet(eraChainId, block.chainid, eip7702Checker);
>>>>>>> 1470c718
        gettersFacet = new GettersFacet();
        executorFacet1 = new ExecutorFacet(block.chainid);
        executorFacet2 = new ExecutorFacet(block.chainid);
    }

    function test_AddingFacetsToFreeSelectors() public {
        Diamond.FacetCut[] memory facetCuts = new Diamond.FacetCut[](3);
        facetCuts[0] = Diamond.FacetCut({
            facet: address(mailboxFacet),
            action: Diamond.Action.Add,
            isFreezable: false,
            selectors: Utils.getMailboxSelectors()
        });
        facetCuts[1] = Diamond.FacetCut({
            facet: address(gettersFacet),
            action: Diamond.Action.Add,
            isFreezable: false,
            selectors: Utils.getGettersSelectors()
        });
        facetCuts[2] = Diamond.FacetCut({
            facet: address(executorFacet1),
            action: Diamond.Action.Add,
            isFreezable: false,
            selectors: getExecutorSelectors()
        });

        Diamond.DiamondCutData memory diamondCutData = Diamond.DiamondCutData({
            facetCuts: facetCuts,
            initAddress: 0x0000000000000000000000000000000000000000,
            initCalldata: bytes("")
        });

        uint256 numOfFacetsBefore = diamondCutTestContract.facetAddresses().length;

        diamondCutTestContract.diamondCut(diamondCutData);

        uint256 numOfFacetsAfter = diamondCutTestContract.facetAddresses().length;

        assertEq(numOfFacetsBefore + facetCuts.length, numOfFacetsAfter, "wrong number of facets added");
    }

    function test_revertWhen_NoFunctionsForDiamondCut() public {
        Diamond.FacetCut[] memory facetCuts = new Diamond.FacetCut[](1);
        facetCuts[0] = Diamond.FacetCut({
            facet: address(0),
            action: Diamond.Action.Add,
            isFreezable: false,
            selectors: new bytes4[](0)
        });

        Diamond.DiamondCutData memory diamondCutData = Diamond.DiamondCutData({
            facetCuts: facetCuts,
            initAddress: address(0),
            initCalldata: bytes("")
        });

        vm.expectRevert(NoFunctionsForDiamondCut.selector);
        diamondCutTestContract.diamondCut(diamondCutData);
    }

    function test_RevertWhen_AddingFacetToOccupiedSelector() public {
        Diamond.FacetCut[] memory facetCuts = new Diamond.FacetCut[](1);
        facetCuts[0] = Diamond.FacetCut({
            facet: address(mailboxFacet),
            action: Diamond.Action.Add,
            isFreezable: false,
            selectors: Utils.getMailboxSelectors()
        });

        Diamond.DiamondCutData memory diamondCutData = Diamond.DiamondCutData({
            facetCuts: facetCuts,
            initAddress: address(0),
            initCalldata: bytes("")
        });

        diamondCutTestContract.diamondCut(diamondCutData);

        vm.expectRevert(
            abi.encodeWithSelector(FacetExists.selector, Utils.getMailboxSelectors()[0], address(mailboxFacet))
        );
        diamondCutTestContract.diamondCut(diamondCutData);
    }

    function test_RevertWhen_AddingFacetWithZeroAddress() public {
        Diamond.FacetCut[] memory facetCuts = new Diamond.FacetCut[](1);
        facetCuts[0] = Diamond.FacetCut({
            facet: address(0),
            action: Diamond.Action.Add,
            isFreezable: false,
            selectors: Utils.getMailboxSelectors()
        });

        Diamond.DiamondCutData memory diamondCutData = Diamond.DiamondCutData({
            facetCuts: facetCuts,
            initAddress: address(0),
            initCalldata: bytes("")
        });

        vm.expectRevert(abi.encodeWithSelector(AddressHasNoCode.selector, address(0)));
        diamondCutTestContract.diamondCut(diamondCutData);
    }

    function test_RevertWhen_ReplacingFacetFromFreeSelector() public {
        Diamond.FacetCut[] memory facetCuts = new Diamond.FacetCut[](1);
        facetCuts[0] = Diamond.FacetCut({
            facet: address(mailboxFacet),
            action: Diamond.Action.Replace,
            isFreezable: false,
            selectors: Utils.getMailboxSelectors()
        });

        Diamond.DiamondCutData memory diamondCutData = Diamond.DiamondCutData({
            facetCuts: facetCuts,
            initAddress: address(0),
            initCalldata: bytes("")
        });

        vm.expectRevert(ReplaceFunctionFacetAddressZero.selector);
        diamondCutTestContract.diamondCut(diamondCutData);
    }

    function test_RevertWhen_RemovingFacetFromFreeSelector() public {
        Diamond.FacetCut[] memory facetCuts = new Diamond.FacetCut[](1);
        facetCuts[0] = Diamond.FacetCut({
            facet: address(mailboxFacet),
            action: Diamond.Action.Remove,
            isFreezable: false,
            selectors: Utils.getMailboxSelectors()
        });

        Diamond.DiamondCutData memory diamondCutData = Diamond.DiamondCutData({
            facetCuts: facetCuts,
            initAddress: address(0),
            initCalldata: bytes("")
        });

        vm.expectRevert(abi.encodeWithSelector(RemoveFunctionFacetAddressNotZero.selector, address(mailboxFacet)));
        diamondCutTestContract.diamondCut(diamondCutData);
    }

    function test_RevertWhen_RemovingFacetWithOldFacetAddressAsZero() public {
        Diamond.FacetCut[] memory facetCuts = new Diamond.FacetCut[](1);
        facetCuts[0] = Diamond.FacetCut({
            facet: address(0),
            action: Diamond.Action.Remove,
            isFreezable: false,
            selectors: Utils.getMailboxSelectors()
        });

        Diamond.DiamondCutData memory diamondCutData = Diamond.DiamondCutData({
            facetCuts: facetCuts,
            initAddress: address(0),
            initCalldata: bytes("")
        });

        vm.expectRevert(RemoveFunctionFacetAddressZero.selector);
        diamondCutTestContract.diamondCut(diamondCutData);
    }

    function test_ReplaceFacetForOccupiedSelector() public {
        Diamond.FacetCut[] memory facetCuts = new Diamond.FacetCut[](2);
        facetCuts[0] = Diamond.FacetCut({
            facet: address(executorFacet1),
            action: Diamond.Action.Add,
            isFreezable: false,
            selectors: getExecutorSelectors()
        });
        facetCuts[1] = Diamond.FacetCut({
            facet: address(executorFacet2),
            action: Diamond.Action.Replace,
            isFreezable: false,
            selectors: getExecutorSelectors()
        });

        Diamond.DiamondCutData memory diamondCutData = Diamond.DiamondCutData({
            facetCuts: facetCuts,
            initAddress: address(0),
            initCalldata: bytes("")
        });

        diamondCutTestContract.diamondCut(diamondCutData);
    }

    function test_RemovingFacetFromOccupiedSelector() public {
        Diamond.FacetCut[] memory facetCuts = new Diamond.FacetCut[](2);
        facetCuts[0] = Diamond.FacetCut({
            facet: address(mailboxFacet),
            action: Diamond.Action.Add,
            isFreezable: false,
            selectors: Utils.getMailboxSelectors()
        });
        facetCuts[1] = Diamond.FacetCut({
            facet: address(0),
            action: Diamond.Action.Remove,
            isFreezable: false,
            selectors: Utils.getMailboxSelectors()
        });

        Diamond.DiamondCutData memory diamondCutData = Diamond.DiamondCutData({
            facetCuts: facetCuts,
            initAddress: address(0),
            initCalldata: bytes("")
        });

        diamondCutTestContract.diamondCut(diamondCutData);
    }

    function test_AddingFacetAfterRemoving() public {
        Diamond.FacetCut[] memory facetCuts = new Diamond.FacetCut[](3);
        facetCuts[0] = Diamond.FacetCut({
            facet: address(mailboxFacet),
            action: Diamond.Action.Add,
            isFreezable: false,
            selectors: Utils.getMailboxSelectors()
        });
        facetCuts[1] = Diamond.FacetCut({
            facet: address(0),
            action: Diamond.Action.Remove,
            isFreezable: false,
            selectors: Utils.getMailboxSelectors()
        });
        facetCuts[2] = Diamond.FacetCut({
            facet: address(mailboxFacet),
            action: Diamond.Action.Add,
            isFreezable: false,
            selectors: Utils.getMailboxSelectors()
        });

        Diamond.DiamondCutData memory diamondCutData = Diamond.DiamondCutData({
            facetCuts: facetCuts,
            initAddress: address(0),
            initCalldata: bytes("")
        });

        diamondCutTestContract.diamondCut(diamondCutData);
    }

    function test_ReplacingASelectorFacetWithItself() public {
        bytes4[] memory selectors = new bytes4[](1);
        selectors[0] = 0x00000005;

        Diamond.FacetCut[] memory facetCuts1 = new Diamond.FacetCut[](1);
        facetCuts1[0] = Diamond.FacetCut({
            facet: address(executorFacet2),
            action: Diamond.Action.Add,
            isFreezable: true,
            selectors: selectors
        });

        Diamond.DiamondCutData memory diamondCutData1 = Diamond.DiamondCutData({
            facetCuts: facetCuts1,
            initAddress: address(0),
            initCalldata: bytes("")
        });

        diamondCutTestContract.diamondCut(diamondCutData1);

        uint256 numOfFacetsAfterAdd = diamondCutTestContract.facetAddresses().length;

        Diamond.FacetCut[] memory facetCuts2 = new Diamond.FacetCut[](1);
        facetCuts2[0] = Diamond.FacetCut({
            facet: address(executorFacet2),
            action: Diamond.Action.Replace,
            isFreezable: false,
            selectors: selectors
        });

        Diamond.DiamondCutData memory diamondCutData2 = Diamond.DiamondCutData({
            facetCuts: facetCuts2,
            initAddress: address(0),
            initCalldata: bytes("")
        });

        diamondCutTestContract.diamondCut(diamondCutData2);

        uint256 numOfFacetsAfterReplace = diamondCutTestContract.facetAddresses().length;

        assertEq(numOfFacetsAfterAdd, numOfFacetsAfterReplace);
    }

    function test_RevertWhen_AddingFacetWithNoBytecode() public {
        bytes4[] memory selectors = new bytes4[](1);
        selectors[0] = 0x00000005;

        Diamond.FacetCut[] memory facetCuts1 = new Diamond.FacetCut[](1);
        facetCuts1[0] = Diamond.FacetCut({
            facet: address(1),
            action: Diamond.Action.Add,
            isFreezable: true,
            selectors: selectors
        });

        Diamond.DiamondCutData memory diamondCutData1 = Diamond.DiamondCutData({
            facetCuts: facetCuts1,
            initAddress: address(0),
            initCalldata: bytes("")
        });

        vm.expectRevert(abi.encodeWithSelector(AddressHasNoCode.selector, address(1)));
        diamondCutTestContract.diamondCut(diamondCutData1);
    }

    function test_RevertWhen_ReplacingFacetWithNoBytecode() public {
        bytes4[] memory selectors = new bytes4[](1);
        selectors[0] = 0x00000005;

        Diamond.FacetCut[] memory facetCuts1 = new Diamond.FacetCut[](1);
        facetCuts1[0] = Diamond.FacetCut({
            facet: address(1),
            action: Diamond.Action.Replace,
            isFreezable: true,
            selectors: selectors
        });

        Diamond.DiamondCutData memory diamondCutData1 = Diamond.DiamondCutData({
            facetCuts: facetCuts1,
            initAddress: address(0),
            initCalldata: bytes("")
        });

        vm.expectRevert(abi.encodeWithSelector(AddressHasNoCode.selector, address(1)));
        diamondCutTestContract.diamondCut(diamondCutData1);
    }

    function test_RevertWhen_AddingFacetWithDifferentFreezabilityThanExistingFacets() public {
        bytes4[] memory selectors1 = new bytes4[](1);
        selectors1[0] = 0x00000001;

        bytes4[] memory selectors2 = new bytes4[](1);
        selectors2[0] = 0x00000002;

        Diamond.FacetCut[] memory facetCuts = new Diamond.FacetCut[](2);
        facetCuts[0] = Diamond.FacetCut({
            facet: address(mailboxFacet),
            action: Diamond.Action.Add,
            isFreezable: false,
            selectors: selectors1
        });
        facetCuts[1] = Diamond.FacetCut({
            facet: address(mailboxFacet),
            action: Diamond.Action.Add,
            isFreezable: true,
            selectors: selectors2
        });

        Diamond.DiamondCutData memory diamondCutData = Diamond.DiamondCutData({
            facetCuts: facetCuts,
            initAddress: address(0),
            initCalldata: bytes("")
        });

        vm.expectRevert(SelectorsMustAllHaveSameFreezability.selector);
        diamondCutTestContract.diamondCut(diamondCutData);
    }

    function test_RevertWhen_ReplacingFacetWithDifferentFreezabilityThanExistingFacets() public {
        bytes4[] memory selectors1 = new bytes4[](1);
        selectors1[0] = 0x00000001;
        bytes4[] memory selectors2 = new bytes4[](1);
        selectors2[0] = 0x00000002;

        Diamond.FacetCut[] memory facetCuts = new Diamond.FacetCut[](3);
        facetCuts[0] = Diamond.FacetCut({
            facet: address(mailboxFacet),
            action: Diamond.Action.Add,
            isFreezable: false,
            selectors: selectors1
        });
        facetCuts[1] = Diamond.FacetCut({
            facet: address(mailboxFacet),
            action: Diamond.Action.Add,
            isFreezable: false,
            selectors: selectors2
        });
        facetCuts[2] = Diamond.FacetCut({
            facet: address(mailboxFacet),
            action: Diamond.Action.Replace,
            isFreezable: true,
            selectors: selectors2
        });

        Diamond.DiamondCutData memory diamondCutData = Diamond.DiamondCutData({
            facetCuts: facetCuts,
            initAddress: address(0),
            initCalldata: bytes("")
        });

        vm.expectRevert(SelectorsMustAllHaveSameFreezability.selector);
        diamondCutTestContract.diamondCut(diamondCutData);
    }

    function test_ChangingFacetFreezability() public {
        Diamond.FacetCut[] memory facetCuts = new Diamond.FacetCut[](3);
        facetCuts[0] = Diamond.FacetCut({
            facet: address(mailboxFacet),
            action: Diamond.Action.Add,
            isFreezable: false,
            selectors: Utils.getMailboxSelectors()
        });
        facetCuts[1] = Diamond.FacetCut({
            facet: address(0),
            action: Diamond.Action.Remove,
            isFreezable: false,
            selectors: Utils.getMailboxSelectors()
        });
        facetCuts[2] = Diamond.FacetCut({
            facet: address(mailboxFacet),
            action: Diamond.Action.Add,
            isFreezable: true,
            selectors: Utils.getMailboxSelectors()
        });

        Diamond.DiamondCutData memory diamondCutData = Diamond.DiamondCutData({
            facetCuts: facetCuts,
            initAddress: address(0),
            initCalldata: bytes("")
        });

        diamondCutTestContract.diamondCut(diamondCutData);
    }
}<|MERGE_RESOLUTION|>--- conflicted
+++ resolved
@@ -32,12 +32,8 @@
     function setUp() public {
         eraChainId = 9;
         diamondCutTestContract = new DiamondCutTestContract();
-<<<<<<< HEAD
-        mailboxFacet = new MailboxFacet(eraChainId, block.chainid, address(0));
-=======
         IEIP7702Checker eip7702Checker = IEIP7702Checker(Utils.deployEIP7702Checker());
-        mailboxFacet = new MailboxFacet(eraChainId, block.chainid, eip7702Checker);
->>>>>>> 1470c718
+        mailboxFacet = new MailboxFacet(eraChainId, block.chainid, address(0), eip7702Checker);
         gettersFacet = new GettersFacet();
         executorFacet1 = new ExecutorFacet(block.chainid);
         executorFacet2 = new ExecutorFacet(block.chainid);
