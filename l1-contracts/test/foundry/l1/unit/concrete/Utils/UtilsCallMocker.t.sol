--- conflicted
+++ resolved
@@ -41,20 +41,12 @@
         );
         vm.mockCall(
             nativeTokenVault,
-<<<<<<< HEAD
-            abi.encodeWithSelector(INativeTokenVault.originChainId.selector, baseTokenAssetId),
-=======
-            abi.encodeWithSelector(INativeTokenVaultBase.originChainId.selector),
->>>>>>> f9e92611
+            abi.encodeWithSelector(INativeTokenVaultBase.originChainId.selector, baseTokenAssetId),
             abi.encode(block.chainid)
         );
         vm.mockCall(
             nativeTokenVault,
-<<<<<<< HEAD
-            abi.encodeWithSelector(INativeTokenVault.originToken.selector, baseTokenAssetId),
-=======
-            abi.encodeWithSelector(INativeTokenVaultBase.originToken.selector),
->>>>>>> f9e92611
+            abi.encodeWithSelector(INativeTokenVaultBase.originToken.selector, baseTokenAssetId),
             abi.encode(ETH_TOKEN_ADDRESS)
         );
     }
