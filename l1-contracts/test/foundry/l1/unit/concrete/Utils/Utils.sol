--- conflicted
+++ resolved
@@ -323,58 +323,12 @@
     function getUtilsFacetSelectors() public pure returns (bytes4[] memory) {
         bytes4[] memory selectors = new bytes4[](45);
 
-<<<<<<< HEAD
-        selectors[0] = UtilsFacet.util_setChainId.selector;
-        selectors[1] = UtilsFacet.util_getChainId.selector;
-        selectors[2] = UtilsFacet.util_setBridgehub.selector;
-        selectors[3] = UtilsFacet.util_getBridgehub.selector;
-        selectors[4] = UtilsFacet.util_setInteropCenter.selector;
-        selectors[5] = UtilsFacet.util_setBaseToken.selector;
-        selectors[6] = UtilsFacet.util_getBaseTokenAssetId.selector;
-        selectors[7] = UtilsFacet.util_setVerifier.selector;
-        selectors[8] = UtilsFacet.util_getVerifier.selector;
-        selectors[9] = UtilsFacet.util_setStoredBatchHashes.selector;
-        selectors[10] = UtilsFacet.util_getStoredBatchHashes.selector;
-        selectors[11] = UtilsFacet.util_setVerifierParams.selector;
-        selectors[12] = UtilsFacet.util_getVerifierParams.selector;
-        selectors[13] = UtilsFacet.util_setL2BootloaderBytecodeHash.selector;
-        selectors[14] = UtilsFacet.util_getL2BootloaderBytecodeHash.selector;
-        selectors[15] = UtilsFacet.util_setL2DefaultAccountBytecodeHash.selector;
-        selectors[16] = UtilsFacet.util_getL2DefaultAccountBytecodeHash.selector;
-        selectors[17] = UtilsFacet.util_setL2EvmEmulatorBytecodeHash.selector;
-        selectors[18] = UtilsFacet.util_getL2EvmEmulatorBytecodeHash.selector;
-        selectors[19] = UtilsFacet.util_setPendingAdmin.selector;
-        selectors[20] = UtilsFacet.util_getPendingAdmin.selector;
-        selectors[21] = UtilsFacet.util_setAdmin.selector;
-        selectors[22] = UtilsFacet.util_getAdmin.selector;
-        selectors[23] = UtilsFacet.util_setValidator.selector;
-        selectors[24] = UtilsFacet.util_getValidator.selector;
-        selectors[25] = UtilsFacet.util_setZkPorterAvailability.selector;
-        selectors[26] = UtilsFacet.util_getZkPorterAvailability.selector;
-        selectors[27] = UtilsFacet.util_setChainTypeManager.selector;
-        selectors[28] = UtilsFacet.util_getChainTypeManager.selector;
-        selectors[29] = UtilsFacet.util_setPriorityTxMaxGasLimit.selector;
-        selectors[30] = UtilsFacet.util_getPriorityTxMaxGasLimit.selector;
-        selectors[31] = UtilsFacet.util_setFeeParams.selector;
-        selectors[32] = UtilsFacet.util_getFeeParams.selector;
-        selectors[33] = UtilsFacet.util_setProtocolVersion.selector;
-        selectors[34] = UtilsFacet.util_getProtocolVersion.selector;
-        selectors[35] = UtilsFacet.util_setIsFrozen.selector;
-        selectors[36] = UtilsFacet.util_getIsFrozen.selector;
-        selectors[37] = UtilsFacet.util_setTransactionFilterer.selector;
-        selectors[38] = UtilsFacet.util_setBaseTokenGasPriceMultiplierDenominator.selector;
-        selectors[39] = UtilsFacet.util_setTotalBatchesExecuted.selector;
-        selectors[40] = UtilsFacet.util_setL2LogsRootHash.selector;
-        selectors[41] = UtilsFacet.util_setBaseTokenGasPriceMultiplierNominator.selector;
-        selectors[42] = UtilsFacet.util_setTotalBatchesCommitted.selector;
-        selectors[43] = UtilsFacet.util_getBaseTokenGasPriceMultiplierDenominator.selector;
-        selectors[44] = UtilsFacet.util_getBaseTokenGasPriceMultiplierNominator.selector;
-=======
         uint256 i = 0;
         selectors[i++] = UtilsFacet.util_setChainId.selector;
         selectors[i++] = UtilsFacet.util_getChainId.selector;
         selectors[i++] = UtilsFacet.util_setBridgehub.selector;
         selectors[i++] = UtilsFacet.util_getBridgehub.selector;
+        selectors[i++] = UtilsFacet.util_setInteropCenter.selector;
         selectors[i++] = UtilsFacet.util_setBaseToken.selector;
         selectors[i++] = UtilsFacet.util_getBaseTokenAssetId.selector;
         selectors[i++] = UtilsFacet.util_setVerifier.selector;
@@ -415,7 +369,6 @@
         selectors[i++] = UtilsFacet.util_setTotalBatchesCommitted.selector;
         selectors[i++] = UtilsFacet.util_getBaseTokenGasPriceMultiplierDenominator.selector;
         selectors[i++] = UtilsFacet.util_getBaseTokenGasPriceMultiplierNominator.selector;
->>>>>>> 319d577a
 
         return selectors;
     }
