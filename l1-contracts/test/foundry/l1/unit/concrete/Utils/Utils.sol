--- conflicted
+++ resolved
@@ -61,11 +61,7 @@
         return abi.encodePacked(servicePrefix, bytes2(0x0000), sender, key, value);
     }
 
-<<<<<<< HEAD
-    function createSystemLogs(bytes32 _outputHash) public pure returns (bytes[] memory) {
-=======
     function createSystemLogs(bytes32 _outputHash) public returns (bytes[] memory) {
->>>>>>> 145e54ba
         bytes[] memory logs = new bytes[](8);
         logs[0] = constructL2Log(
             true,
@@ -112,13 +108,14 @@
         logs[7] = constructL2Log(
             true,
             L2_BOOTLOADER_ADDRESS,
-<<<<<<< HEAD
+            uint256(SystemLogKey.MESSAGE_ROOT_ROLLING_HASH_KEY),
+            bytes32(uint256(uint160(0)))
+        );
+        logs[8] = constructL2Log(
+            true,
+            L2_BOOTLOADER_ADDRESS,
             uint256(SystemLogKey.L2_TXS_STATUS_ROLLING_HASH_KEY),
             bytes32("")
-=======
-            uint256(SystemLogKey.MESSAGE_ROOT_ROLLING_HASH_KEY),
-            bytes32(uint256(uint160(0)))
->>>>>>> 145e54ba
         );
 
         return logs;
