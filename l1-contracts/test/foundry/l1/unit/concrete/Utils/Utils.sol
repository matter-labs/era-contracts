--- conflicted
+++ resolved
@@ -20,12 +20,9 @@
 import {DummyBridgehub} from "contracts/dev-contracts/test/DummyBridgehub.sol";
 import {PriorityOpsBatchInfo} from "contracts/state-transition/libraries/PriorityTree.sol";
 import {InvalidBlobCommitmentsLength, InvalidBlobHashesLength} from "test/foundry/L1TestsErrors.sol";
-<<<<<<< HEAD
 import {Utils as DeployUtils} from "deploy-scripts/Utils.sol";
 import {L2DACommitmentScheme} from "contracts/common/Config.sol";
-=======
 import {ContractsBytecodesLib} from "deploy-scripts/ContractsBytecodesLib.sol";
->>>>>>> 59c9a330
 
 bytes32 constant DEFAULT_L2_LOGS_TREE_ROOT_HASH = 0x0000000000000000000000000000000000000000000000000000000000000000;
 address constant L2_SYSTEM_CONTEXT_ADDRESS = 0x000000000000000000000000000000000000800B;
@@ -347,55 +344,8 @@
     }
 
     function getUtilsFacetSelectors() public pure returns (bytes4[] memory) {
-        bytes4[] memory selectors = new bytes4[](45);
-
-<<<<<<< HEAD
-        selectors[0] = UtilsFacet.util_setChainId.selector;
-        selectors[1] = UtilsFacet.util_getChainId.selector;
-        selectors[2] = UtilsFacet.util_setBridgehub.selector;
-        selectors[3] = UtilsFacet.util_getBridgehub.selector;
-        selectors[4] = UtilsFacet.util_setBaseToken.selector;
-        selectors[5] = UtilsFacet.util_getBaseTokenAssetId.selector;
-        selectors[6] = UtilsFacet.util_setVerifier.selector;
-        selectors[7] = UtilsFacet.util_getVerifier.selector;
-        selectors[8] = UtilsFacet.util_setStoredBatchHashes.selector;
-        selectors[9] = UtilsFacet.util_getStoredBatchHashes.selector;
-        selectors[10] = UtilsFacet.util_setVerifierParams.selector;
-        selectors[11] = UtilsFacet.util_getVerifierParams.selector;
-        selectors[12] = UtilsFacet.util_setL2BootloaderBytecodeHash.selector;
-        selectors[13] = UtilsFacet.util_getL2BootloaderBytecodeHash.selector;
-        selectors[14] = UtilsFacet.util_setL2DefaultAccountBytecodeHash.selector;
-        selectors[15] = UtilsFacet.util_getL2DefaultAccountBytecodeHash.selector;
-        selectors[16] = UtilsFacet.util_getL2EvmEmulatorBytecodeHash.selector;
-        selectors[17] = UtilsFacet.util_setL2EvmEmulatorBytecodeHash.selector;
-        selectors[18] = UtilsFacet.util_setPendingAdmin.selector;
-        selectors[19] = UtilsFacet.util_getPendingAdmin.selector;
-        selectors[20] = UtilsFacet.util_setAdmin.selector;
-        selectors[21] = UtilsFacet.util_getAdmin.selector;
-        selectors[22] = UtilsFacet.util_setValidator.selector;
-        selectors[23] = UtilsFacet.util_getValidator.selector;
-        selectors[24] = UtilsFacet.util_setZkPorterAvailability.selector;
-        selectors[25] = UtilsFacet.util_getZkPorterAvailability.selector;
-        selectors[26] = UtilsFacet.util_setChainTypeManager.selector;
-        selectors[27] = UtilsFacet.util_getChainTypeManager.selector;
-        selectors[28] = UtilsFacet.util_setPriorityTxMaxGasLimit.selector;
-        selectors[29] = UtilsFacet.util_getPriorityTxMaxGasLimit.selector;
-        selectors[30] = UtilsFacet.util_setFeeParams.selector;
-        selectors[31] = UtilsFacet.util_getFeeParams.selector;
-        selectors[32] = UtilsFacet.util_setProtocolVersion.selector;
-        selectors[33] = UtilsFacet.util_getProtocolVersion.selector;
-        selectors[34] = UtilsFacet.util_setIsFrozen.selector;
-        selectors[35] = UtilsFacet.util_getIsFrozen.selector;
-        selectors[36] = UtilsFacet.util_setTransactionFilterer.selector;
-        selectors[37] = UtilsFacet.util_setBaseTokenGasPriceMultiplierDenominator.selector;
-        selectors[38] = UtilsFacet.util_setTotalBatchesExecuted.selector;
-        selectors[39] = UtilsFacet.util_setL2LogsRootHash.selector;
-        selectors[40] = UtilsFacet.util_setBaseTokenGasPriceMultiplierNominator.selector;
-        selectors[41] = UtilsFacet.util_setTotalBatchesCommitted.selector;
-        selectors[42] = UtilsFacet.util_getBaseTokenGasPriceMultiplierDenominator.selector;
-        selectors[43] = UtilsFacet.util_getBaseTokenGasPriceMultiplierNominator.selector;
-        selectors[44] = UtilsFacet.util_getL2DACommimentScheme.selector;
-=======
+        bytes4[] memory selectors = new bytes4[](46);
+
         uint256 i = 0;
         selectors[i++] = UtilsFacet.util_setChainId.selector;
         selectors[i++] = UtilsFacet.util_getChainId.selector;
@@ -441,7 +391,7 @@
         selectors[i++] = UtilsFacet.util_setTotalBatchesCommitted.selector;
         selectors[i++] = UtilsFacet.util_getBaseTokenGasPriceMultiplierDenominator.selector;
         selectors[i++] = UtilsFacet.util_getBaseTokenGasPriceMultiplierNominator.selector;
->>>>>>> 59c9a330
+        selectors[i++] = UtilsFacet.util_getL2DACommimentScheme.selector;
 
         return selectors;
     }
