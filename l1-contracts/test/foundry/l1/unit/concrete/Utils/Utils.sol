--- conflicted
+++ resolved
@@ -344,11 +344,7 @@
     }
 
     function getUtilsFacetSelectors() public pure returns (bytes4[] memory) {
-<<<<<<< HEAD
-        bytes4[] memory selectors = new bytes4[](46);
-=======
         bytes4[] memory selectors = new bytes4[](45);
->>>>>>> a88002c9
 
         uint256 i = 0;
         selectors[i++] = UtilsFacet.util_setChainId.selector;
