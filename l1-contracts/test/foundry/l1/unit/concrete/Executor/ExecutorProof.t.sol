// SPDX-License-Identifier: MIT
pragma solidity 0.8.28;

import {Test} from "forge-std/Test.sol";

import {Utils} from "foundry-test/l1/unit/concrete/Utils/Utils.sol";
import {UtilsFacet} from "foundry-test/l1/unit/concrete/Utils/UtilsFacet.sol";

import {Diamond} from "contracts/state-transition/libraries/Diamond.sol";
import {ExecutorFacet} from "contracts/state-transition/chain-deps/facets/Executor.sol";
import {IExecutor, LogProcessingOutput} from "contracts/state-transition/chain-interfaces/IExecutor.sol";
import {IVerifierV2} from "contracts/state-transition/chain-interfaces/IVerifierV2.sol";
import {IVerifier} from "contracts/state-transition/chain-interfaces/IVerifier.sol";
import {TestnetVerifier} from "contracts/state-transition/verifiers/TestnetVerifier.sol";
import {DummyBridgehub} from "contracts/dev-contracts/test/DummyBridgehub.sol";
import {UtilsTest} from "foundry-test/l1/unit/concrete/Utils/Utils.t.sol";

contract TestExecutorFacet is ExecutorFacet {
    constructor() ExecutorFacet(block.chainid) {}

    function createBatchCommitment(
        CommitBatchInfo calldata _newBatchData,
        bytes32 _stateDiffHash,
        bytes32[] memory _blobCommitments,
        bytes32[] memory _blobHashes
    ) external view returns (bytes32) {
        (, , bytes32 commitment) = _createBatchCommitment(_newBatchData, _stateDiffHash, _blobCommitments, _blobHashes);
        return commitment;
    }

    function getBatchProofPublicInput(
        bytes32 _prevBatchCommitment,
        bytes32 _currentBatchCommitment
    ) external pure returns (uint256) {
        return _getBatchProofPublicInput(_prevBatchCommitment, _currentBatchCommitment);
    }

    function processL2Logs(
        CommitBatchInfo calldata _newBatch,
        bytes32 _expectedSystemContractUpgradeTxHash
    ) external view returns (LogProcessingOutput memory logOutput) {
        return _processL2Logs(_newBatch, _expectedSystemContractUpgradeTxHash);
    }

    // add this to be excluded from coverage report
    function test() internal virtual {}
}

contract ExecutorProofTest is UtilsTest {
    UtilsFacet internal utilsFacet;
    TestExecutorFacet internal executor;
    address internal testnetVerifier =
<<<<<<< HEAD
        address(new TestnetVerifier(IVerifierV2(address(0)), IVerifier(address(0)), address(0)));
    DummyBridgehub internal dummyBridgehub;
=======
        address(new TestnetVerifier(IVerifierV2(address(0)), IVerifier(address(0)), address(0), false));
>>>>>>> 61031356

    function getTestExecutorFacetSelectors() private pure returns (bytes4[] memory) {
        bytes4[] memory selectors = new bytes4[](3);
        selectors[0] = TestExecutorFacet.createBatchCommitment.selector;
        selectors[1] = TestExecutorFacet.getBatchProofPublicInput.selector;
        selectors[2] = TestExecutorFacet.processL2Logs.selector;
        return selectors;
    }

    function setUp() public {
        Diamond.FacetCut[] memory facetCuts = new Diamond.FacetCut[](2);
        facetCuts[0] = Diamond.FacetCut({
            facet: address(new TestExecutorFacet()),
            action: Diamond.Action.Add,
            isFreezable: true,
            selectors: getTestExecutorFacetSelectors()
        });
        facetCuts[1] = Diamond.FacetCut({
            facet: address(new UtilsFacet()),
            action: Diamond.Action.Add,
            isFreezable: true,
            selectors: Utils.getUtilsFacetSelectors()
        });
        bytes32 baseTokenAssetId = bytes32(uint256(uint160(makeAddr("baseTokenAssetId"))));
        dummyBridgehub = new DummyBridgehub();
        mockDiamondInitInteropCenterCallsWithAddress(address(dummyBridgehub), address(0), baseTokenAssetId);

        address diamondProxy = Utils.makeDiamondProxy(facetCuts, testnetVerifier, address(dummyBridgehub));
        executor = TestExecutorFacet(diamondProxy);
        utilsFacet = UtilsFacet(diamondProxy);
    }
    // todo
    // This test is based on a block generated in a local system.
    function test_Hashes() public {
        utilsFacet.util_setL2DefaultAccountBytecodeHash(
            0x0100058d1abd41a9984b37939862f99c18237dc6951c3d5a3d81593c798a8f81
        );
        utilsFacet.util_setL2EvmEmulatorBytecodeHash(
            0x01000f196acd122635a752fcb275be0cc95fd3bba348c1d0908a517fe316418e
        );
        utilsFacet.util_setL2BootloaderBytecodeHash(0x010008ddde4acc465cde1c420883701caadb41954567c0b4e3a0d1093a7afde7);
        utilsFacet.util_setZkPorterAvailability(false);

        bytes[] memory mockSystemLogs = Utils.createSystemLogsWithNoneDAValidator();

        IExecutor.CommitBatchInfo memory nextBatch = IExecutor.CommitBatchInfo({
            // ignored
            batchNumber: 1,
            // ignored
            timestamp: 100,
            indexRepeatedStorageChanges: 84,
            newStateRoot: 0x1df8761352f4d39602beaf619e6b7a96111d3a54550bcf21f2623860cf3ed3d8,
            // ignored
            numberOfLayer1Txs: 10,
            // ignored
            priorityOperationsHash: 0x167f4ca80269c9520ad951eeeda28dd3deb0715e9e2917461e81a60120a14183,
            bootloaderHeapInitialContentsHash: 0x540442e48142fa061a81822184f7790e7b69dea92153d38ef623802c6f0411c0,
            eventsQueueStateHash: 0xda42ab7994d4695a25f4ea8a9a485a592b7a31c20d5dae6363828de86d8826ea,
            systemLogs: Utils.encodePacked(mockSystemLogs),
            operatorDAInput: abi.encodePacked(
                hex"000000000a000100000000000000000000000000000000000000008001760f6100ddbd86c4d5a58532923e7424d33ffb44145a26171d9b2595a349450b0000000000000000000000000000000000000000000000000000000000000001000100010000000000000000000000000000000000008001a789fe4e2a955eee45d44f408f86203c8f643910bf4888d1fd1465cdbc6376d800000000000000000000000000000000000000000000000000000000000000010001000200000000000000000000000000000000000080016ba43e7c7df11e5a655f22c9bce1b37434afd2bf8fcdb10100a460e6a2c0cc83000000000000000000000000000000000000000000000000000000000000000100010003000000000000000000000000000000000000800156e569838658c17c756aa9f6e40de8f1c41b1a67fea5214ec47869882ecda9bd0000000000000000000000000000000000000000000000000000000000000001000100040000000000000000000000000000000000008001ab5d064ba75c02635fd6e4de7fd8420eda54c4bda05bd61edabe201f2066d38f00000000000000000000000000000000000000000000000000000000000000010001000500000000000000000000000000000000000080015bcb6d7c735023e0884297db5016a6c704e3490ed0671417639313ecea86795b00000000000000000000000000000000000000000000000000000000000000010001000600000000000000000000000000000000000080015ee51b5b7d47fae5811a9f777174bb08d81d78098c8bd9430a7618756a0ceb8b00000000000000000000000000000000000000000000000000000000000000010001000700000000000000000000000000000000000080011ea63171021b9ab0846efbe0a06f7882d76e24a4900c74c14fa1e0bdf313ed560000000000000000000000000000000000000000000000000000000000000001000100080000000000000000000000000000000000008001574537f1665cd9c894d8d9834d32ed291f49ae1165a0e12a79a4937f2425bf70000000000000000000000000000000000000000000000000000000000000000100010009000000000000000000000000000000000000800190558033c8a3f7c20c81e613e00a9d0e678a7a14923e94e7cb99c8621c7918090000000000000000000000000000000000000000000000000000000000000001000000000000000001000c3104003d1291725c657fe486d0e626f562842175a705a9704c0980b40e3d716b95bbf9e8000100005dd96deb789fbc05264165795bf652190645bfae1ce253ce1db17087a898fb1e240ebf0d53563011198fddab33312923ba20f3c56cf1ba18ca5be9c053000100022bd65a924da61271d1dd5080fc640601185125830805e0ceb42f4185e5118fb454a12a3d9e0c1fbb89230f67044cc191e4f18459261233f659c9e2ba5e000100008b9feb52993729436da78b2863dd56d8d757e19c01a2cdcf1940e45ca9979941fa93f5f699afeab75e8b25cfea22004a8d2ea49f057741c2f2b910996d00010001bdf9205fb9bd185829f2c6bec2a6f100b86eff579da4fc2a8f1a15ea4afee3cea48e96b9bddb544b4569e60736a1f1fe919e223fcc08f74acf3513be1200010001bdf9205fb9bd185829f2c6bec2a6f100b86eff579da4fc2a8f1a15ea4a8755061217b6a78f5d5f8af6e326e482ebdc57f7144108662d122252ddcc27e7000100045dddc527887dc39b9cd189d6f183f16217393a5d3d3165fead2daeaf4f2d6916280c572561a809555de4a87d7a56d5bcca2c246a389dbb2a24c5639bdb0001000153c0f36532563ba2a10f52b865e558cd1a5eef9a9edd01c1cb23b74aa772beb4f3e3b784609f4e205a09863c0587e63b4b47664022cb34896a1711416b00010003e7842b0b4f4fd8e665883fe9c158ba8d38347840f1da0a75aca1fc284ce2428454b48df9f5551500fc50b63af4741b1cd21d4cfddc69aa46cb78eff45b00010000f183703a165afed04326ad5786316f6fc65b27f1cf17459a52bd1f57f27f896b7429e070ca76e3e33165ec75f6c9f439ee37f3b58822494b1251c8247500010001bdf9205fb9bd185829f2c6bec2a6f100b86eff579da4fc2a8f1a15ea4a05ea3d0bb218598c42b2e25ae5f6cbc9369b273ee6610450cade89775646b2a08902000000000000000000000000000000008b71d4a184058d07fccac4348ae02a1f663403231b0a40fa2c8c0ff73bdca092890200000000000000000000000000000000ab63c4cebbd508a7d7184f0b9134453eea7a09ca749610d5576f8046241b9cde890200000000000000000000000000000000e58af14be53d8ac56f58ff3e5b07c239bfb549149f067597e9d028f35e3c2b77890200000000000000000000000000000000b78e94980fec3a5f68aa25d0d934084907688e537e82c2942af905aab21413ab890200000000000000000000000000000000c4db460819691e825328b532024bbecdc40394c74307a00bd245fc658b1bd34f0901908827f2052a14b24a10cae1f9e259ead06a89a1d74ff736a54f54ebcf05eeb30901d32d07305b87debd25698d4dfac4c2f986693a4e9d9baff7da37a7b5ca8d01cb0901e73042e5dacff2ce20a720c9c6d694576e4afa7bbbafdc4d409c63b7ca8027b70901760a7405795441aceea3be649a53d02785cb3487b7bd23e3b4888a935cee010d09011f3acf5d6d7bfeab8a7112771866e28c3714e0c315a81ec6a58ab4ad1c3d6eb10901c207b49d14deb3af9bc960d57074e27386285c73248abc5fa1d72aa6e8664fa40901644f0c4e15446d7e5ff363c944b55bd6801a1f38afd984c3427569530cb663210901743be0243628b8e7e8f04c00fc4f88efae001250a7482b31e6a0ec87ee3598e7090171e91721f9918576d760f02f03cac47c6f4003316031848e3c1d99e6e83a47434102d84e69f2f480002d5a6962cccee5d4adb48a36bbbf443a531721484381125937f3001ac5ff875b41022f496efbbdb2007b727eb806c926fb20c8ad087c57422977cebd06373e26d19b640e5fe32c85ff39a904faf736ce00a25420c1d9d705358c134cc601d9d184cb4dfdde7e1cac2bc3d4d38bf9ec44e6210ee6b280123bafc586f77764488cd24c6a77546e5a0fe8bdfb4fa203cfaffc36cce4dd5b8901000000000000000000000000651bcde08e7dd06ac5b73b473be6bc5a51030f4c7437657cb7b29bf376c564b8d1675a5e8903000000000000000000000000651bcde24ba84e1f37d041bc6e55ba396826cc494e84d4815b6db52690422eea7386314f00e8e77626586f73b955364c7b4bbf0bb7f7685ebd40e852b164633a4acbd3244c3de2202ccb626ad387d70722e64fbe44562e2f231a290c08532b8d6aba402ff50025fe002039e87b424de2772b82d935f14e2b657429a1bcc04612391ea0330c90ebddefdda48eb2aa7f66ecf7940a280e9ef3fb2e95db0995538440a62af79861004434720529e816fd2e40f8031a8d7471ebcd00351db0787346bcfe8dfad8d2b479093588d0e847efa73a10ce20e4799fb1e46642d65617c7e5213fa04989d92d8903000000000000000000000000651bcde287ded247e1660f827071c7f1371934589751085384fc9f4462c1f1897c5c3eef890100000000000000000000000000000001911dd2ad743ff237d411648a0fe32c6d74eec060716a2a74352f6b1c435b5d670016914ac26bb9cafa0f1dfaeaab10745a9094e1b60c7076fedf21651d6a25b574686a068c708f1bdbefd9e6e454ac2b520fd41c8dcf23ecd4cee978c22f1c1f5f09ff974fe8b575175cefa919a5ba1c0ddf4409be4b16695dc7bd12f6701b99bd2e70a152312ad6f01657413b2eae9287f6b9adad93d5fed1a0dd5e13ec74ce1163146509bfe426f2315a69cb452bf388cccd321eca2746a1adf793b489e5c8f61c40688b7ef3e53defc56c78facf513e511f9f5ba0eb50dbcc745afea3b860da75b394d2d1627b6e2ef54fb7b187d0af61e4532c238f387ecf9f0b466f1d54414100018e519b65c8901b344a480638beadb923fbd3462e475d39acebe559d65ed5cb11a1b25279f1918477c35eec1332ff07001d3f85cf854b70d7552f93ba8e88d581064ca4c0df6ac456c00a0e83898ccd464c63e5008aa1a498cc0646b78eb216d9eeeec76ed0eb0ee6c352f35ca5f0b2edc2ca17d211cc5cb905ba10142f042a6ac836d9cef9a6916635c9a1c1d2dc62a9fe83e2230b506b98e0fded46249008fe28b813907a05ae0d773d8f31e330200e9336e0159034c137ed645fb67ccca8a152312ad6f01657413b2eae9287f6b9adad93d5fee5d8f810abde496ccbeb45a4f3c06af828975163a006257cbf18cefebbfb4cd409025f40404a3d37bba024799ce32d7c2a833aec8474288a26b246afa32b07b4a3ce00577261707065642045746865720000000000000000000000000000000000001a09cf14f266dfe87c4b33e6d934de01f8f7242199fa8783178117218fa033f7ab005745544800000000000000000000000000000000000000000000000000000008289026c5fa173652bd62774824698a6848c63031f853d0e275174552f35df33000577261707065642045746865720000000000000000000000000000000000001a1e59309944cbc900ae848855e10bc929f78e86c2179d6e96cf52bfd520f039200031000000000000000000000000000000000000000000000000000000000000021653a735395136e5494c5426ba972b45e34d36ebcb86ac104c724ab375fcce90a18580ba6aeebc6e6b89d226c79be8927257a436ad11d9c0305b18e9d78cab8f75a3aec2096302b67e3815939e29476fb36a0d8299a1b25279f1918477c35eec1332ff07001d3f85cf85688525f98e4859a9c6939f2d2f92e6b1950ed57e56137d717aca1ccf9754f719a1c7ebe9226d26524400a8959a08f411a727ae7bb68f8febecd89ffe9d84708d24544d452de3e22e62b3b2b872e430839a15115818a152312ad6f01657413b2eae9287f6b9adad93d5fe3fb60af355125687beeb90c066ace76c442b0f963a6afd0e3316fcdd673ad22c09ff30c8a03ec44e5337a1f9d66763cf1b319fdc6d8bc4981e1f47edbd86210614b909ff0cbdceb634b81192417b64d114d535ad3bdba97d6d7e90ee2a79bf1c132d3c2d09ff5cd85060f4ff26eb5b68a6687aee76c1b7a77575fdc86ba49b4faf5041377a79b14de8989f2385a6e23f6bd05a80e0d9231870c15a000142e50adc0d84bff439d0086d9fbab9984f8b27aa208935238a60cc62e7c9bb2ea1709e94c96366b3c40ea4854837c18733e5ac1193b8d8e4070d2eca4441b0378b572bd949ab764fd71c002b759613c3e29d425cf4000100012730c940a81021004e899c6ee4bec02f0667757b9d75a8f0714ce6c157f5940b7664e4f69f01fc530db36965e33599a1348629f07ae2d724007ac36a71a16baac84db583d88e0f3a8c082e3632fcc0e15757f0dcf5234b87af41fdee4c0999c4fe698a8d824415979ab839e6913a975a3055a152312ad6f01657413b2eae9287f6b9adad93d5fe00000000000000000000000000000000000000000000000000000000000000000000000000000000000000000000000000000000000000000000000000000000"
            )
        });
        LogProcessingOutput memory logOutput = executor.processL2Logs(
            nextBatch,
            0x0000000000000000000000000000000000000000000000000000000000000000
        );

        bytes32 nextCommitment = executor.createBatchCommitment(
            nextBatch,
            logOutput.stateDiffHash,
            new bytes32[](16),
            new bytes32[](16)
        );
        assertEq(
            nextCommitment,
            0x34fb9fa208735dbedb259d815c79e77427a5af4b4c3c4898a98a0a6a5f1586ad,
            "nextCommitment computation failed"
        );

        bytes32 prevCommitment = 0x8199d18dbc01ea80a635f515d6a12312daa1aa32b5404944477dcd41fd7b2bdf;
        uint256 result = executor.getBatchProofPublicInput(prevCommitment, nextCommitment);
        assertEq(result, 0xB29C9ADF0177455F74D0A0F38065E77A6D425370D418CD37DBF3EAA0, "getBatchProofPublicInput");
    }

    // add this to be excluded from coverage report
    function test() internal override {}
}<|MERGE_RESOLUTION|>--- conflicted
+++ resolved
@@ -50,12 +50,8 @@
     UtilsFacet internal utilsFacet;
     TestExecutorFacet internal executor;
     address internal testnetVerifier =
-<<<<<<< HEAD
-        address(new TestnetVerifier(IVerifierV2(address(0)), IVerifier(address(0)), address(0)));
+        address(new TestnetVerifier(IVerifierV2(address(0)), IVerifier(address(0)), address(0), false));
     DummyBridgehub internal dummyBridgehub;
-=======
-        address(new TestnetVerifier(IVerifierV2(address(0)), IVerifier(address(0)), address(0), false));
->>>>>>> 61031356
 
     function getTestExecutorFacetSelectors() private pure returns (bytes4[] memory) {
         bytes4[] memory selectors = new bytes4[](3);
