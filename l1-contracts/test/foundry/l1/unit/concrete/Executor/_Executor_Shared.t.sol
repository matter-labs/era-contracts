--- conflicted
+++ resolved
@@ -30,16 +30,13 @@
 import {TestnetVerifier} from "contracts/state-transition/verifiers/TestnetVerifier.sol";
 import {DummyBridgehub} from "contracts/dev-contracts/test/DummyBridgehub.sol";
 import {L1MessageRoot} from "contracts/bridgehub/L1MessageRoot.sol";
-<<<<<<< HEAD
 import {MessageRootBase} from "contracts/bridgehub/MessageRootBase.sol";
 import {L1ChainAssetHandler} from "contracts/bridgehub/L1ChainAssetHandler.sol";
 import {IBridgehub} from "contracts/bridgehub/IBridgehub.sol";
 import {IL1Nullifier} from "contracts/bridge/interfaces/IL1Nullifier.sol";
-=======
 import {IBridgehubBase} from "contracts/bridgehub/IBridgehubBase.sol";
 
 import {IL1AssetRouter} from "contracts/bridge/asset-router/IL1AssetRouter.sol";
->>>>>>> 919ff231
 
 import {DataEncoding} from "contracts/common/libraries/DataEncoding.sol";
 import {RollupDAManager} from "contracts/state-transition/data-availability/RollupDAManager.sol";
@@ -190,7 +187,6 @@
         owner = makeAddr("owner");
         validator = makeAddr("validator");
         randomSigner = makeAddr("randomSigner");
-<<<<<<< HEAD
         dummyBridgehub = new DummyBridgehub();
         vm.mockCall(address(dummyBridgehub), abi.encodeWithSelector(IBridgehub.L1_CHAIN_ID.selector), abi.encode(1));
         uint256[] memory allZKChainChainIDs = new uint256[](1);
@@ -207,10 +203,6 @@
         );
         address interopCenter = makeAddr("interopCenter");
         messageRoot = new L1MessageRoot(IBridgehub(address(dummyBridgehub)), l1ChainID, 1);
-=======
-        DummyBridgehub dummyBridgehub = new DummyBridgehub();
-        messageRoot = new L1MessageRoot(address(dummyBridgehub));
->>>>>>> 919ff231
         dummyBridgehub.setMessageRoot(address(messageRoot));
         sharedBridge = new DummyEraBaseTokenBridge();
         address assetTracker = makeAddr("assetTracker");
