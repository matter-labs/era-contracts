// SPDX-License-Identifier: MIT

pragma solidity 0.8.28;

import "forge-std/console.sol";
import {Test} from "forge-std/Test.sol";
import {ProxyAdmin} from "@openzeppelin/contracts-v4/proxy/transparent/ProxyAdmin.sol";
import {TransparentUpgradeableProxy} from "@openzeppelin/contracts-v4/proxy/transparent/TransparentUpgradeableProxy.sol";
import {ValidatorTimelock} from "contracts/state-transition/ValidatorTimelock.sol";
import {Utils, DEFAULT_L2_LOGS_TREE_ROOT_HASH, L2_DA_VALIDATOR_ADDRESS} from "../Utils/Utils.sol";
import {TESTNET_COMMIT_TIMESTAMP_NOT_OLDER, ETH_TOKEN_ADDRESS} from "contracts/common/Config.sol";
import {DummyEraBaseTokenBridge} from "contracts/dev-contracts/test/DummyEraBaseTokenBridge.sol";
import {DummyChainTypeManagerForValidatorTimelock as DummyCTM} from "contracts/dev-contracts/test/DummyChainTypeManagerForValidatorTimelock.sol";
import {IChainTypeManager} from "contracts/state-transition/IChainTypeManager.sol";
import {DiamondInit} from "contracts/state-transition/chain-deps/DiamondInit.sol";
import {DiamondProxy} from "contracts/state-transition/chain-deps/DiamondProxy.sol";
import {FeeParams, PubdataPricingMode, VerifierParams} from "contracts/state-transition/chain-deps/ZKChainStorage.sol";
import {TestExecutor} from "contracts/dev-contracts/test/TestExecutor.sol";
import {ExecutorFacet} from "contracts/state-transition/chain-deps/facets/Executor.sol";
import {GettersFacet} from "contracts/state-transition/chain-deps/facets/Getters.sol";
import {AdminFacet} from "contracts/state-transition/chain-deps/facets/Admin.sol";
import {MailboxFacet} from "contracts/state-transition/chain-deps/facets/Mailbox.sol";
import {InitializeData} from "contracts/state-transition/chain-interfaces/IDiamondInit.sol";
import {IExecutor, TOTAL_BLOBS_IN_COMMITMENT} from "contracts/state-transition/chain-interfaces/IExecutor.sol";
import {IVerifierV2} from "contracts/state-transition/chain-interfaces/IVerifierV2.sol";
import {IVerifier} from "contracts/state-transition/chain-interfaces/IVerifier.sol";
import {IL1DAValidator} from "contracts/state-transition/chain-interfaces/IL1DAValidator.sol";
import {Diamond} from "contracts/state-transition/libraries/Diamond.sol";
import {TestnetVerifier} from "contracts/state-transition/verifiers/TestnetVerifier.sol";
import {DummyBridgehub} from "contracts/dev-contracts/test/DummyBridgehub.sol";
import {MessageRoot} from "contracts/bridgehub/MessageRoot.sol";
import {IBridgehub} from "contracts/bridgehub/IBridgehub.sol";

import {IL1AssetRouter} from "contracts/bridge/asset-router/IL1AssetRouter.sol";
import {IAssetRouterBase} from "contracts/bridge/asset-router/IAssetRouterBase.sol";
import {DataEncoding} from "contracts/common/libraries/DataEncoding.sol";
import {RollupDAManager} from "contracts/state-transition/data-availability/RollupDAManager.sol";

bytes32 constant EMPTY_PREPUBLISHED_COMMITMENT = 0x0000000000000000000000000000000000000000000000000000000000000000;
bytes constant POINT_EVALUATION_PRECOMPILE_RESULT = hex"000000000000000000000000000000000000000000000000000000000000100073eda753299d7d483339d80809a1d80553bda402fffe5bfeffffffff00000001";

contract ExecutorTest is Test {
    address internal owner;
    address internal validator;
    address internal randomSigner;
    address internal l1DAValidator;
    AdminFacet internal admin;
    TestExecutor internal executor;
    GettersFacet internal getters;
    MailboxFacet internal mailbox;
    bytes32 internal newCommittedBlockBatchHash;
    bytes32 internal newCommittedBlockCommitment;
    uint256 internal currentTimestamp;
    IExecutor.CommitBatchInfo internal newCommitBatchInfo;
    IExecutor.StoredBatchInfo internal newStoredBatchInfo;
    DummyEraBaseTokenBridge internal sharedBridge;
    ValidatorTimelock internal validatorTimelock;
    address internal rollupL1DAValidator;
    MessageRoot internal messageRoot;
    DummyBridgehub dummyBridgehub;

    uint256 eraChainId;

    IExecutor.StoredBatchInfo internal genesisStoredBatchInfo;
    uint256[] internal proofInput;

    function getAdminSelectors() private view returns (bytes4[] memory) {
        bytes4[] memory selectors = new bytes4[](12);
        uint256 i = 0;
        selectors[i++] = admin.setPendingAdmin.selector;
        selectors[i++] = admin.acceptAdmin.selector;
        selectors[i++] = admin.setValidator.selector;
        selectors[i++] = admin.setPorterAvailability.selector;
        selectors[i++] = admin.setPriorityTxMaxGasLimit.selector;
        selectors[i++] = admin.changeFeeParams.selector;
        selectors[i++] = admin.setTokenMultiplier.selector;
        selectors[i++] = admin.upgradeChainFromVersion.selector;
        selectors[i++] = admin.executeUpgrade.selector;
        selectors[i++] = admin.freezeDiamond.selector;
        selectors[i++] = admin.unfreezeDiamond.selector;
        selectors[i++] = admin.setDAValidatorPair.selector;
        return selectors;
    }

    function getExecutorSelectors() private view returns (bytes4[] memory) {
        bytes4[] memory selectors = new bytes4[](8);
        uint256 i = 0;
        selectors[i++] = executor.commitBatchesSharedBridge.selector;
        selectors[i++] = executor.proveBatchesSharedBridge.selector;
        selectors[i++] = executor.executeBatchesSharedBridge.selector;
        selectors[i++] = executor.revertBatchesSharedBridge.selector;
        selectors[i++] = executor.setPriorityTreeStartIndex.selector;
        selectors[i++] = executor.setPriorityTreeHistoricalRoot.selector;
        selectors[i++] = executor.appendPriorityOp.selector;
        selectors[i++] = executor.precommitSharedBridge.selector;
        return selectors;
    }

    function getGettersSelectors() public view returns (bytes4[] memory) {
        bytes4[] memory selectors = new bytes4[](32);
        uint256 i = 0;
        selectors[i++] = getters.getVerifier.selector;
        selectors[i++] = getters.getAdmin.selector;
        selectors[i++] = getters.getPendingAdmin.selector;
        selectors[i++] = getters.getTotalBlocksCommitted.selector;
        selectors[i++] = getters.getTotalBlocksVerified.selector;
        selectors[i++] = getters.getTotalBlocksExecuted.selector;
        selectors[i++] = getters.getTotalPriorityTxs.selector;
        selectors[i++] = getters.getFirstUnprocessedPriorityTx.selector;
        selectors[i++] = getters.getPriorityQueueSize.selector;
        selectors[i++] = getters.getTotalBatchesExecuted.selector;
        selectors[i++] = getters.isValidator.selector;
        selectors[i++] = getters.l2LogsRootHash.selector;
        selectors[i++] = getters.storedBatchHash.selector;
        selectors[i++] = getters.getL2BootloaderBytecodeHash.selector;
        selectors[i++] = getters.getL2DefaultAccountBytecodeHash.selector;
        selectors[i++] = getters.getL2EvmEmulatorBytecodeHash.selector;
        selectors[i++] = getters.getVerifierParams.selector;
        selectors[i++] = getters.isDiamondStorageFrozen.selector;
        selectors[i++] = getters.getPriorityTxMaxGasLimit.selector;
        selectors[i++] = getters.isEthWithdrawalFinalized.selector;
        selectors[i++] = getters.facets.selector;
        selectors[i++] = getters.facetFunctionSelectors.selector;
        selectors[i++] = getters.facetAddresses.selector;
        selectors[i++] = getters.facetAddress.selector;
        selectors[i++] = getters.isFunctionFreezable.selector;
        selectors[i++] = getters.isFacetFreezable.selector;
        selectors[i++] = getters.getTotalBatchesCommitted.selector;
        selectors[i++] = getters.getTotalBatchesVerified.selector;
        selectors[i++] = getters.storedBlockHash.selector;
        selectors[i++] = getters.isPriorityQueueActive.selector;
        selectors[i++] = getters.getChainTypeManager.selector;
        selectors[i++] = getters.getChainId.selector;
        return selectors;
    }

    function getMailboxSelectors() private view returns (bytes4[] memory) {
        bytes4[] memory selectors = new bytes4[](6);
        uint256 i = 0;
        selectors[i++] = mailbox.proveL2MessageInclusion.selector;
        selectors[i++] = mailbox.proveL2LogInclusion.selector;
        selectors[i++] = mailbox.proveL1ToL2TransactionStatus.selector;
        selectors[i++] = mailbox.finalizeEthWithdrawal.selector;
        selectors[i++] = mailbox.requestL2Transaction.selector;
        selectors[i++] = mailbox.l2TransactionBaseCost.selector;
        return selectors;
    }

    function defaultFeeParams() private pure returns (FeeParams memory feeParams) {
        feeParams = FeeParams({
            pubdataPricingMode: PubdataPricingMode.Rollup,
            batchOverheadL1Gas: 1_000_000,
            maxPubdataPerBatch: 110_000,
            maxL2GasPerBatch: 80_000_000,
            priorityTxMaxPubdata: 99_000,
            minimalL2GasPrice: 250_000_000
        });
    }

    function deployValidatorTimelock(
        address bridgehubAddr,
        address _initialOwner,
        uint32 _initialExecutionDelay
    ) private returns (address) {
        ProxyAdmin proxyAdmin = new ProxyAdmin();
        ValidatorTimelock timelockImplementation = new ValidatorTimelock(bridgehubAddr);
        return
            address(
                new TransparentUpgradeableProxy(
                    address(timelockImplementation),
                    address(proxyAdmin),
                    abi.encodeCall(ValidatorTimelock.initialize, (_initialOwner, _initialExecutionDelay))
                )
            );
    }

    constructor() {
        uint256 l1ChainID = 1;
        owner = makeAddr("owner");
        validator = makeAddr("validator");
        randomSigner = makeAddr("randomSigner");
<<<<<<< HEAD
        dummyBridgehub = new DummyBridgehub();
        vm.mockCall(address(dummyBridgehub), abi.encodeWithSelector(IBridgehub.L1_CHAIN_ID.selector), abi.encode(1));
        uint256[] memory allZKChainChainIDs = new uint256[](1);
        allZKChainChainIDs[0] = 271;
        vm.mockCall(
            address(dummyBridgehub),
            abi.encodeWithSelector(IBridgehub.getAllZKChainChainIDs.selector),
            abi.encode(allZKChainChainIDs)
        );
        vm.mockCall(
            address(dummyBridgehub),
            abi.encodeWithSelector(IBridgehub.chainTypeManager.selector),
            abi.encode(makeAddr("chainTypeManager"))
        );
        address interopCenter = makeAddr("interopCenter");
        messageRoot = new MessageRoot(IBridgehub(address(dummyBridgehub)));
=======
        DummyBridgehub dummyBridgehub = new DummyBridgehub();
        messageRoot = new MessageRoot(IBridgehub(address(dummyBridgehub)), l1ChainID);
>>>>>>> 085eb552
        dummyBridgehub.setMessageRoot(address(messageRoot));
        sharedBridge = new DummyEraBaseTokenBridge();

        dummyBridgehub.setSharedBridge(address(sharedBridge));

        vm.mockCall(
            address(messageRoot),
            abi.encodeWithSelector(MessageRoot.addChainBatchRoot.selector, 9, 1, bytes32(0)),
            abi.encode()
        );

        eraChainId = 9;

        rollupL1DAValidator = Utils.deployL1RollupDAValidatorBytecode();

        admin = new AdminFacet(block.chainid, RollupDAManager(address(0)));
        getters = new GettersFacet();
        executor = new TestExecutor();
        mailbox = new MailboxFacet(eraChainId, block.chainid);

        DummyCTM chainTypeManager = new DummyCTM(owner, address(0));
        vm.mockCall(
            address(chainTypeManager),
            abi.encodeWithSelector(IChainTypeManager.protocolVersionIsActive.selector),
            abi.encode(bool(true))
        );

        validatorTimelock = ValidatorTimelock(deployValidatorTimelock(address(dummyBridgehub), owner, 0));

        DiamondInit diamondInit = new DiamondInit();

        bytes8 dummyHash = 0x1234567890123456;

        genesisStoredBatchInfo = IExecutor.StoredBatchInfo({
            batchNumber: 0,
            batchHash: bytes32(""),
            indexRepeatedStorageChanges: 0,
            numberOfLayer1Txs: 0,
            priorityOperationsHash: keccak256(""),
            dependencyRootsRollingHash: bytes32(0),
            l2LogsTreeRoot: DEFAULT_L2_LOGS_TREE_ROOT_HASH,
            timestamp: 0,
            commitment: bytes32("")
        });
        TestnetVerifier testnetVerifier = new TestnetVerifier(IVerifierV2(address(0)), IVerifier(address(0)));

        InitializeData memory params = InitializeData({
            // TODO REVIEW
            chainId: eraChainId,
            bridgehub: address(dummyBridgehub),
            interopCenter: interopCenter,
            chainTypeManager: address(chainTypeManager),
            protocolVersion: 0,
            admin: owner,
            validatorTimelock: address(validatorTimelock),
            baseTokenAssetId: DataEncoding.encodeNTVAssetId(block.chainid, ETH_TOKEN_ADDRESS),
            storedBatchZero: keccak256(abi.encode(genesisStoredBatchInfo)),
            verifier: IVerifier(testnetVerifier), // verifier
            verifierParams: VerifierParams({
                recursionNodeLevelVkHash: 0,
                recursionLeafLevelVkHash: 0,
                recursionCircuitsSetVksHash: 0
            }),
            l2BootloaderBytecodeHash: dummyHash,
            l2DefaultAccountBytecodeHash: dummyHash,
            l2EvmEmulatorBytecodeHash: dummyHash,
            priorityTxMaxGasLimit: 1000000,
            feeParams: defaultFeeParams()
        });

        bytes memory diamondInitData = abi.encodeWithSelector(diamondInit.initialize.selector, params);

        Diamond.FacetCut[] memory facetCuts = new Diamond.FacetCut[](4);
        facetCuts[0] = Diamond.FacetCut({
            facet: address(admin),
            action: Diamond.Action.Add,
            isFreezable: true,
            selectors: getAdminSelectors()
        });
        facetCuts[1] = Diamond.FacetCut({
            facet: address(executor),
            action: Diamond.Action.Add,
            isFreezable: true,
            selectors: getExecutorSelectors()
        });
        facetCuts[2] = Diamond.FacetCut({
            facet: address(getters),
            action: Diamond.Action.Add,
            isFreezable: false,
            selectors: getGettersSelectors()
        });
        facetCuts[3] = Diamond.FacetCut({
            facet: address(mailbox),
            action: Diamond.Action.Add,
            isFreezable: true,
            selectors: getMailboxSelectors()
        });

        Diamond.DiamondCutData memory diamondCutData = Diamond.DiamondCutData({
            facetCuts: facetCuts,
            initAddress: address(diamondInit),
            initCalldata: diamondInitData
        });

        uint256 chainId = block.chainid;
        DiamondProxy diamondProxy = new DiamondProxy(chainId, diamondCutData);

        executor = TestExecutor(address(diamondProxy));
        getters = GettersFacet(address(diamondProxy));
        mailbox = MailboxFacet(address(diamondProxy));
        admin = AdminFacet(address(diamondProxy));
        chainTypeManager.setZKChain(eraChainId, address(diamondProxy));

        // Initiate the token multiplier to enable L1 -> L2 transactions.
        vm.prank(address(chainTypeManager));
        admin.setTokenMultiplier(1, 1);
        vm.prank(address(owner));
        admin.setDAValidatorPair(address(rollupL1DAValidator), L2_DA_VALIDATOR_ADDRESS);

        // Allow to call executor directly, without going through ValidatorTimelock
        vm.prank(address(chainTypeManager));
        admin.setValidator(address(validator), true);

        // foundry's default value is 1 for the block's timestamp, it is expected
        // that block.timestamp > COMMIT_TIMESTAMP_NOT_OLDER + 1
        vm.warp(TESTNET_COMMIT_TIMESTAMP_NOT_OLDER + 1 + 1);
        currentTimestamp = block.timestamp;

        bytes memory l2Logs = Utils.encodePacked(Utils.createSystemLogs(bytes32(0)));
        newCommitBatchInfo = IExecutor.CommitBatchInfo({
            batchNumber: 1,
            timestamp: uint64(currentTimestamp),
            indexRepeatedStorageChanges: 0,
            newStateRoot: Utils.randomBytes32("newStateRoot"),
            numberOfLayer1Txs: 0,
            priorityOperationsHash: keccak256(""),
            bootloaderHeapInitialContentsHash: Utils.randomBytes32("bootloaderHeapInitialContentsHash"),
            eventsQueueStateHash: Utils.randomBytes32("eventsQueueStateHash"),
            systemLogs: l2Logs,
            operatorDAInput: "\x00\x00\x00\x00\x00\x00\x00\x00\x00\x00\x00\x00\x00\x00\x00\x00\x00\x00\x00\x00\x00\x00\x00\x00\x00\x00\x00\x00\x00\x00\x00\x00\x00\x00\x00\x00\x00\x00\x00\x00\x00\x00\x00\x00\x00\x00\x00\x00\x00\x00\x00\x00\x00\x00\x00\x00\x00\x00\x00\x00\x00\x00\x00\x00\x00"
        });

        dummyBridgehub.setZKChain(eraChainId, address(diamondProxy));

        vm.prank(owner);
        validatorTimelock.addValidatorForChainId(eraChainId, validator);

        vm.mockCall(
            address(sharedBridge),
            abi.encodeWithSelector(IAssetRouterBase.bridgehubDepositBaseToken.selector),
            abi.encode(true)
        );
    }

    // add this to be excluded from coverage report
    function test() internal virtual {}
}<|MERGE_RESOLUTION|>--- conflicted
+++ resolved
@@ -179,7 +179,6 @@
         owner = makeAddr("owner");
         validator = makeAddr("validator");
         randomSigner = makeAddr("randomSigner");
-<<<<<<< HEAD
         dummyBridgehub = new DummyBridgehub();
         vm.mockCall(address(dummyBridgehub), abi.encodeWithSelector(IBridgehub.L1_CHAIN_ID.selector), abi.encode(1));
         uint256[] memory allZKChainChainIDs = new uint256[](1);
@@ -195,11 +194,7 @@
             abi.encode(makeAddr("chainTypeManager"))
         );
         address interopCenter = makeAddr("interopCenter");
-        messageRoot = new MessageRoot(IBridgehub(address(dummyBridgehub)));
-=======
-        DummyBridgehub dummyBridgehub = new DummyBridgehub();
         messageRoot = new MessageRoot(IBridgehub(address(dummyBridgehub)), l1ChainID);
->>>>>>> 085eb552
         dummyBridgehub.setMessageRoot(address(messageRoot));
         sharedBridge = new DummyEraBaseTokenBridge();
 
