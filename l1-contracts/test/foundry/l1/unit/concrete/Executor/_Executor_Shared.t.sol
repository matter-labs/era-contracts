// SPDX-License-Identifier: MIT

pragma solidity 0.8.28;

import "forge-std/console.sol";
import {Test} from "forge-std/Test.sol";
import {ProxyAdmin} from "@openzeppelin/contracts-v4/proxy/transparent/ProxyAdmin.sol";
import {TransparentUpgradeableProxy} from "@openzeppelin/contracts-v4/proxy/transparent/TransparentUpgradeableProxy.sol";
import {ValidatorTimelock} from "contracts/state-transition/ValidatorTimelock.sol";
import {Utils, DEFAULT_L2_LOGS_TREE_ROOT_HASH, L2_DA_VALIDATOR_ADDRESS} from "../Utils/Utils.sol";
import {TESTNET_COMMIT_TIMESTAMP_NOT_OLDER, ETH_TOKEN_ADDRESS} from "contracts/common/Config.sol";
import {DummyEraBaseTokenBridge} from "contracts/dev-contracts/test/DummyEraBaseTokenBridge.sol";
import {DummyChainTypeManagerForValidatorTimelock as DummyCTM} from "contracts/dev-contracts/test/DummyChainTypeManagerForValidatorTimelock.sol";
import {IChainTypeManager} from "contracts/state-transition/IChainTypeManager.sol";
import {DiamondInit} from "contracts/state-transition/chain-deps/DiamondInit.sol";
import {DiamondProxy} from "contracts/state-transition/chain-deps/DiamondProxy.sol";
import {FeeParams, PubdataPricingMode, VerifierParams} from "contracts/state-transition/chain-deps/ZKChainStorage.sol";
import {TestExecutor} from "contracts/dev-contracts/test/TestExecutor.sol";
import {ExecutorFacet} from "contracts/state-transition/chain-deps/facets/Executor.sol";
import {GettersFacet} from "contracts/state-transition/chain-deps/facets/Getters.sol";
import {AdminFacet} from "contracts/state-transition/chain-deps/facets/Admin.sol";
import {MailboxFacet} from "contracts/state-transition/chain-deps/facets/Mailbox.sol";
import {InitializeData} from "contracts/state-transition/chain-interfaces/IDiamondInit.sol";
import {IExecutor, TOTAL_BLOBS_IN_COMMITMENT} from "contracts/state-transition/chain-interfaces/IExecutor.sol";
import {IVerifierV2} from "contracts/state-transition/chain-interfaces/IVerifierV2.sol";
import {IVerifier} from "contracts/state-transition/chain-interfaces/IVerifier.sol";
import {IL1DAValidator} from "contracts/state-transition/chain-interfaces/IL1DAValidator.sol";
import {Diamond} from "contracts/state-transition/libraries/Diamond.sol";
import {TestnetVerifier} from "contracts/state-transition/verifiers/TestnetVerifier.sol";
import {DummyBridgehub} from "contracts/dev-contracts/test/DummyBridgehub.sol";
import {L1MessageRoot} from "contracts/bridgehub/L1MessageRoot.sol";
import {IBridgehub} from "contracts/bridgehub/IBridgehub.sol";

import {IL1AssetRouter} from "contracts/bridge/asset-router/IL1AssetRouter.sol";
import {IAssetRouterBase} from "contracts/bridge/asset-router/IAssetRouterBase.sol";
import {DataEncoding} from "contracts/common/libraries/DataEncoding.sol";
import {RollupDAManager} from "contracts/state-transition/data-availability/RollupDAManager.sol";

import {MessageRootBase} from "contracts/bridgehub/MessageRootBase.sol";

bytes32 constant EMPTY_PREPUBLISHED_COMMITMENT = 0x0000000000000000000000000000000000000000000000000000000000000000;
bytes constant POINT_EVALUATION_PRECOMPILE_RESULT = hex"000000000000000000000000000000000000000000000000000000000000100073eda753299d7d483339d80809a1d80553bda402fffe5bfeffffffff00000001";

contract ExecutorTest is Test {
    address internal owner;
    address internal validator;
    address internal randomSigner;
    address internal l1DAValidator;
    AdminFacet internal admin;
    TestExecutor internal executor;
    GettersFacet internal getters;
    MailboxFacet internal mailbox;
    bytes32 internal newCommittedBlockBatchHash;
    bytes32 internal newCommittedBlockCommitment;
    uint256 internal currentTimestamp;
    IExecutor.CommitBatchInfo internal newCommitBatchInfo;
    IExecutor.StoredBatchInfo internal newStoredBatchInfo;
    DummyEraBaseTokenBridge internal sharedBridge;
    ValidatorTimelock internal validatorTimelock;
    address internal rollupL1DAValidator;
    L1MessageRoot internal messageRoot;

    uint256 eraChainId;

    IExecutor.StoredBatchInfo internal genesisStoredBatchInfo;
    uint256[] internal proofInput;

    function getAdminSelectors() private view returns (bytes4[] memory) {
        bytes4[] memory selectors = new bytes4[](12);
        uint256 i = 0;
        selectors[i++] = admin.setPendingAdmin.selector;
        selectors[i++] = admin.acceptAdmin.selector;
        selectors[i++] = admin.setValidator.selector;
        selectors[i++] = admin.setPorterAvailability.selector;
        selectors[i++] = admin.setPriorityTxMaxGasLimit.selector;
        selectors[i++] = admin.changeFeeParams.selector;
        selectors[i++] = admin.setTokenMultiplier.selector;
        selectors[i++] = admin.upgradeChainFromVersion.selector;
        selectors[i++] = admin.executeUpgrade.selector;
        selectors[i++] = admin.freezeDiamond.selector;
        selectors[i++] = admin.unfreezeDiamond.selector;
        selectors[i++] = admin.setDAValidatorPair.selector;
        return selectors;
    }

    function getExecutorSelectors() private view returns (bytes4[] memory) {
        bytes4[] memory selectors = new bytes4[](8);
        uint256 i = 0;
        selectors[i++] = executor.commitBatchesSharedBridge.selector;
        selectors[i++] = executor.proveBatchesSharedBridge.selector;
        selectors[i++] = executor.executeBatchesSharedBridge.selector;
        selectors[i++] = executor.revertBatchesSharedBridge.selector;
        selectors[i++] = executor.setPriorityTreeStartIndex.selector;
        selectors[i++] = executor.setPriorityTreeHistoricalRoot.selector;
        selectors[i++] = executor.appendPriorityOp.selector;
        selectors[i++] = executor.precommitSharedBridge.selector;
        return selectors;
    }

    function getGettersSelectors() public view returns (bytes4[] memory) {
        bytes4[] memory selectors = new bytes4[](32);
        uint256 i = 0;
        selectors[i++] = getters.getVerifier.selector;
        selectors[i++] = getters.getAdmin.selector;
        selectors[i++] = getters.getPendingAdmin.selector;
        selectors[i++] = getters.getTotalBlocksCommitted.selector;
        selectors[i++] = getters.getTotalBlocksVerified.selector;
        selectors[i++] = getters.getTotalBlocksExecuted.selector;
        selectors[i++] = getters.getTotalPriorityTxs.selector;
        selectors[i++] = getters.getFirstUnprocessedPriorityTx.selector;
        selectors[i++] = getters.getPriorityQueueSize.selector;
        selectors[i++] = getters.getTotalBatchesExecuted.selector;
        selectors[i++] = getters.isValidator.selector;
        selectors[i++] = getters.l2LogsRootHash.selector;
        selectors[i++] = getters.storedBatchHash.selector;
        selectors[i++] = getters.getL2BootloaderBytecodeHash.selector;
        selectors[i++] = getters.getL2DefaultAccountBytecodeHash.selector;
        selectors[i++] = getters.getL2EvmEmulatorBytecodeHash.selector;
        selectors[i++] = getters.getVerifierParams.selector;
        selectors[i++] = getters.isDiamondStorageFrozen.selector;
        selectors[i++] = getters.getPriorityTxMaxGasLimit.selector;
        selectors[i++] = getters.isEthWithdrawalFinalized.selector;
        selectors[i++] = getters.facets.selector;
        selectors[i++] = getters.facetFunctionSelectors.selector;
        selectors[i++] = getters.facetAddresses.selector;
        selectors[i++] = getters.facetAddress.selector;
        selectors[i++] = getters.isFunctionFreezable.selector;
        selectors[i++] = getters.isFacetFreezable.selector;
        selectors[i++] = getters.getTotalBatchesCommitted.selector;
        selectors[i++] = getters.getTotalBatchesVerified.selector;
        selectors[i++] = getters.storedBlockHash.selector;
        selectors[i++] = getters.isPriorityQueueActive.selector;
        selectors[i++] = getters.getChainTypeManager.selector;
        selectors[i++] = getters.getChainId.selector;
        return selectors;
    }

    function getMailboxSelectors() private view returns (bytes4[] memory) {
        bytes4[] memory selectors = new bytes4[](6);
        uint256 i = 0;
        selectors[i++] = mailbox.proveL2MessageInclusion.selector;
        selectors[i++] = mailbox.proveL2LogInclusion.selector;
        selectors[i++] = mailbox.proveL1ToL2TransactionStatus.selector;
        selectors[i++] = mailbox.finalizeEthWithdrawal.selector;
        selectors[i++] = mailbox.requestL2Transaction.selector;
        selectors[i++] = mailbox.l2TransactionBaseCost.selector;
        return selectors;
    }

    function defaultFeeParams() private pure returns (FeeParams memory feeParams) {
        feeParams = FeeParams({
            pubdataPricingMode: PubdataPricingMode.Rollup,
            batchOverheadL1Gas: 1_000_000,
            maxPubdataPerBatch: 110_000,
            maxL2GasPerBatch: 80_000_000,
            priorityTxMaxPubdata: 99_000,
            minimalL2GasPrice: 250_000_000
        });
    }

    function deployValidatorTimelock(
        address bridgehubAddr,
        address _initialOwner,
        uint32 _initialExecutionDelay
    ) private returns (address) {
        ProxyAdmin proxyAdmin = new ProxyAdmin();
        ValidatorTimelock timelockImplementation = new ValidatorTimelock(bridgehubAddr);
        return
            address(
                new TransparentUpgradeableProxy(
                    address(timelockImplementation),
                    address(proxyAdmin),
                    abi.encodeCall(ValidatorTimelock.initialize, (_initialOwner, _initialExecutionDelay))
                )
            );
    }

    constructor() {
        uint256 l1ChainID = 1;
        owner = makeAddr("owner");
        validator = makeAddr("validator");
        randomSigner = makeAddr("randomSigner");
        DummyBridgehub dummyBridgehub = new DummyBridgehub();
<<<<<<< HEAD
        messageRoot = new L1MessageRoot(IBridgehub(address(dummyBridgehub)));
=======
        messageRoot = new MessageRoot(IBridgehub(address(dummyBridgehub)), l1ChainID);
>>>>>>> 085eb552
        dummyBridgehub.setMessageRoot(address(messageRoot));
        sharedBridge = new DummyEraBaseTokenBridge();

        dummyBridgehub.setSharedBridge(address(sharedBridge));

        vm.mockCall(
            address(messageRoot),
            abi.encodeWithSelector(MessageRootBase.addChainBatchRoot.selector, 9, 1, bytes32(0)),
            abi.encode()
        );

        eraChainId = 9;

        rollupL1DAValidator = Utils.deployL1RollupDAValidatorBytecode();

        admin = new AdminFacet(block.chainid, RollupDAManager(address(0)));
        getters = new GettersFacet();
        executor = new TestExecutor();
        mailbox = new MailboxFacet(eraChainId, block.chainid);

        DummyCTM chainTypeManager = new DummyCTM(owner, address(0));
        vm.mockCall(
            address(chainTypeManager),
            abi.encodeWithSelector(IChainTypeManager.protocolVersionIsActive.selector),
            abi.encode(bool(true))
        );
        DiamondInit diamondInit = new DiamondInit(false);
        validatorTimelock = ValidatorTimelock(deployValidatorTimelock(address(dummyBridgehub), owner, 0));

        bytes8 dummyHash = 0x1234567890123456;

        genesisStoredBatchInfo = IExecutor.StoredBatchInfo({
            batchNumber: 0,
            batchHash: bytes32(""),
            indexRepeatedStorageChanges: 0,
            numberOfLayer1Txs: 0,
            priorityOperationsHash: keccak256(""),
            dependencyRootsRollingHash: bytes32(0),
            l2LogsTreeRoot: DEFAULT_L2_LOGS_TREE_ROOT_HASH,
            timestamp: 0,
            commitment: bytes32("")
        });
        TestnetVerifier testnetVerifier = new TestnetVerifier(IVerifierV2(address(0)), IVerifier(address(0)));

        InitializeData memory params = InitializeData({
            // TODO REVIEW
            chainId: eraChainId,
            bridgehub: address(dummyBridgehub),
            chainTypeManager: address(chainTypeManager),
            protocolVersion: 0,
            admin: owner,
            validatorTimelock: address(validatorTimelock),
            baseTokenAssetId: DataEncoding.encodeNTVAssetId(block.chainid, ETH_TOKEN_ADDRESS),
            storedBatchZero: keccak256(abi.encode(genesisStoredBatchInfo)),
            verifier: IVerifier(testnetVerifier), // verifier
            verifierParams: VerifierParams({
                recursionNodeLevelVkHash: 0,
                recursionLeafLevelVkHash: 0,
                recursionCircuitsSetVksHash: 0
            }),
            l2BootloaderBytecodeHash: dummyHash,
            l2DefaultAccountBytecodeHash: dummyHash,
            l2EvmEmulatorBytecodeHash: dummyHash,
            priorityTxMaxGasLimit: 1000000,
            feeParams: defaultFeeParams()
        });

        bytes memory diamondInitData = abi.encodeWithSelector(diamondInit.initialize.selector, params);

        Diamond.FacetCut[] memory facetCuts = new Diamond.FacetCut[](4);
        facetCuts[0] = Diamond.FacetCut({
            facet: address(admin),
            action: Diamond.Action.Add,
            isFreezable: true,
            selectors: getAdminSelectors()
        });
        facetCuts[1] = Diamond.FacetCut({
            facet: address(executor),
            action: Diamond.Action.Add,
            isFreezable: true,
            selectors: getExecutorSelectors()
        });
        facetCuts[2] = Diamond.FacetCut({
            facet: address(getters),
            action: Diamond.Action.Add,
            isFreezable: false,
            selectors: getGettersSelectors()
        });
        facetCuts[3] = Diamond.FacetCut({
            facet: address(mailbox),
            action: Diamond.Action.Add,
            isFreezable: true,
            selectors: getMailboxSelectors()
        });

        Diamond.DiamondCutData memory diamondCutData = Diamond.DiamondCutData({
            facetCuts: facetCuts,
            initAddress: address(diamondInit),
            initCalldata: diamondInitData
        });

        uint256 chainId = block.chainid;
        DiamondProxy diamondProxy = new DiamondProxy(chainId, diamondCutData);

        executor = TestExecutor(address(diamondProxy));
        getters = GettersFacet(address(diamondProxy));
        mailbox = MailboxFacet(address(diamondProxy));
        admin = AdminFacet(address(diamondProxy));
        chainTypeManager.setZKChain(eraChainId, address(diamondProxy));

        // Initiate the token multiplier to enable L1 -> L2 transactions.
        vm.prank(address(chainTypeManager));
        admin.setTokenMultiplier(1, 1);
        vm.prank(address(owner));
        admin.setDAValidatorPair(address(rollupL1DAValidator), L2_DA_VALIDATOR_ADDRESS);

        // Allow to call executor directly, without going through ValidatorTimelock
        vm.prank(address(chainTypeManager));
        admin.setValidator(address(validator), true);

        // foundry's default value is 1 for the block's timestamp, it is expected
        // that block.timestamp > COMMIT_TIMESTAMP_NOT_OLDER + 1
        vm.warp(TESTNET_COMMIT_TIMESTAMP_NOT_OLDER + 1 + 1);
        currentTimestamp = block.timestamp;

        bytes memory l2Logs = Utils.encodePacked(Utils.createSystemLogs(bytes32(0)));
        newCommitBatchInfo = IExecutor.CommitBatchInfo({
            batchNumber: 1,
            timestamp: uint64(currentTimestamp),
            indexRepeatedStorageChanges: 0,
            newStateRoot: Utils.randomBytes32("newStateRoot"),
            numberOfLayer1Txs: 0,
            priorityOperationsHash: keccak256(""),
            bootloaderHeapInitialContentsHash: Utils.randomBytes32("bootloaderHeapInitialContentsHash"),
            eventsQueueStateHash: Utils.randomBytes32("eventsQueueStateHash"),
            systemLogs: l2Logs,
            operatorDAInput: "\x00\x00\x00\x00\x00\x00\x00\x00\x00\x00\x00\x00\x00\x00\x00\x00\x00\x00\x00\x00\x00\x00\x00\x00\x00\x00\x00\x00\x00\x00\x00\x00\x00\x00\x00\x00\x00\x00\x00\x00\x00\x00\x00\x00\x00\x00\x00\x00\x00\x00\x00\x00\x00\x00\x00\x00\x00\x00\x00\x00\x00\x00\x00\x00\x00"
        });

        dummyBridgehub.setZKChain(eraChainId, address(diamondProxy));

        vm.prank(owner);
        validatorTimelock.addValidatorForChainId(eraChainId, validator);

        vm.mockCall(
            address(sharedBridge),
            abi.encodeWithSelector(IL1AssetRouter.bridgehubDepositBaseToken.selector),
            abi.encode(true)
        );
    }

    // add this to be excluded from coverage report
    function test() internal virtual {}
}<|MERGE_RESOLUTION|>--- conflicted
+++ resolved
@@ -181,11 +181,7 @@
         validator = makeAddr("validator");
         randomSigner = makeAddr("randomSigner");
         DummyBridgehub dummyBridgehub = new DummyBridgehub();
-<<<<<<< HEAD
-        messageRoot = new L1MessageRoot(IBridgehub(address(dummyBridgehub)));
-=======
-        messageRoot = new MessageRoot(IBridgehub(address(dummyBridgehub)), l1ChainID);
->>>>>>> 085eb552
+        messageRoot = new L1MessageRoot(IBridgehub(address(dummyBridgehub)), l1ChainID);
         dummyBridgehub.setMessageRoot(address(messageRoot));
         sharedBridge = new DummyEraBaseTokenBridge();
 
