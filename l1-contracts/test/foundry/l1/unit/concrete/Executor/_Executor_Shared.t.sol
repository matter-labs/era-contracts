// SPDX-License-Identifier: MIT

pragma solidity 0.8.28;

import "forge-std/console.sol";
import {Test} from "forge-std/Test.sol";
import {ProxyAdmin} from "@openzeppelin/contracts-v4/proxy/transparent/ProxyAdmin.sol";
import {TransparentUpgradeableProxy} from "@openzeppelin/contracts-v4/proxy/transparent/TransparentUpgradeableProxy.sol";
import {ValidatorTimelock} from "contracts/state-transition/ValidatorTimelock.sol";
import {DEFAULT_L2_LOGS_TREE_ROOT_HASH, L2_DA_COMMITMENT_SCHEME, Utils} from "../Utils/Utils.sol";
import {ETH_TOKEN_ADDRESS, TESTNET_COMMIT_TIMESTAMP_NOT_OLDER} from "contracts/common/Config.sol";
import {DummyEraBaseTokenBridge} from "contracts/dev-contracts/test/DummyEraBaseTokenBridge.sol";
import {IAssetRouterBase} from "contracts/bridge/asset-router/IAssetRouterBase.sol";
import {DummyChainTypeManagerForValidatorTimelock as DummyCTM} from "contracts/dev-contracts/test/DummyChainTypeManagerForValidatorTimelock.sol";
import {IChainTypeManager} from "contracts/state-transition/IChainTypeManager.sol";
import {DiamondInit} from "contracts/state-transition/chain-deps/DiamondInit.sol";
import {DiamondProxy} from "contracts/state-transition/chain-deps/DiamondProxy.sol";
import {FeeParams, PubdataPricingMode, VerifierParams} from "contracts/state-transition/chain-deps/ZKChainStorage.sol";
import {TestExecutor} from "contracts/dev-contracts/test/TestExecutor.sol";

import {GettersFacet} from "contracts/state-transition/chain-deps/facets/Getters.sol";
import {AdminFacet} from "contracts/state-transition/chain-deps/facets/Admin.sol";
import {MailboxFacet} from "contracts/state-transition/chain-deps/facets/Mailbox.sol";
import {InitializeData} from "contracts/state-transition/chain-interfaces/IDiamondInit.sol";
import {IExecutor} from "contracts/state-transition/chain-interfaces/IExecutor.sol";
import {IVerifierV2} from "contracts/state-transition/chain-interfaces/IVerifierV2.sol";
import {IVerifier} from "contracts/state-transition/chain-interfaces/IVerifier.sol";

import {Diamond} from "contracts/state-transition/libraries/Diamond.sol";
import {TestnetVerifier} from "contracts/state-transition/verifiers/TestnetVerifier.sol";
import {DummyBridgehub} from "contracts/dev-contracts/test/DummyBridgehub.sol";
import {L1MessageRoot} from "contracts/bridgehub/L1MessageRoot.sol";
import {MessageRootBase} from "contracts/bridgehub/MessageRootBase.sol";
import {L1ChainAssetHandler} from "contracts/bridgehub/L1ChainAssetHandler.sol";
import {IL1Bridgehub} from "contracts/bridgehub/IL1Bridgehub.sol";
import {IL1Nullifier} from "contracts/bridge/interfaces/IL1Nullifier.sol";
import {IBridgehubBase} from "contracts/bridgehub/IBridgehubBase.sol";

import {IL1AssetRouter} from "contracts/bridge/asset-router/IL1AssetRouter.sol";

import {DataEncoding} from "contracts/common/libraries/DataEncoding.sol";
import {RollupDAManager} from "contracts/state-transition/data-availability/RollupDAManager.sol";
import {UtilsTest} from "foundry-test/l1/unit/concrete/Utils/Utils.t.sol";

bytes32 constant EMPTY_PREPUBLISHED_COMMITMENT = 0x0000000000000000000000000000000000000000000000000000000000000000;
bytes constant POINT_EVALUATION_PRECOMPILE_RESULT = hex"000000000000000000000000000000000000000000000000000000000000100073eda753299d7d483339d80809a1d80553bda402fffe5bfeffffffff00000001";

contract ExecutorTest is UtilsTest {
    address internal owner;
    address internal validator;
    address internal randomSigner;
    address internal l1DAValidator;
    AdminFacet internal admin;
    TestExecutor internal executor;
    GettersFacet internal getters;
    MailboxFacet internal mailbox;
    bytes32 internal newCommittedBlockBatchHash;
    bytes32 internal newCommittedBlockCommitment;
    uint256 internal currentTimestamp;
    IExecutor.CommitBatchInfo internal newCommitBatchInfo;
    IExecutor.StoredBatchInfo internal newStoredBatchInfo;
    DummyEraBaseTokenBridge internal sharedBridge;
    ValidatorTimelock internal validatorTimelock;
    address internal rollupL1DAValidator;
    L1MessageRoot internal messageRoot;
    DummyBridgehub dummyBridgehub;
    L1ChainAssetHandler internal chainAssetHandler;
    bytes32 internal baseTokenAssetId = DataEncoding.encodeNTVAssetId(block.chainid, ETH_TOKEN_ADDRESS);
<<<<<<< HEAD

=======
>>>>>>> bf00aad5

    uint256 eraChainId;

    IExecutor.StoredBatchInfo internal genesisStoredBatchInfo;
    uint256[] internal proofInput;

    function getAdminSelectors() private view returns (bytes4[] memory) {
        bytes4[] memory selectors = new bytes4[](12);
        uint256 i = 0;
        selectors[i++] = admin.setPendingAdmin.selector;
        selectors[i++] = admin.acceptAdmin.selector;
        selectors[i++] = admin.setValidator.selector;
        selectors[i++] = admin.setPorterAvailability.selector;
        selectors[i++] = admin.setPriorityTxMaxGasLimit.selector;
        selectors[i++] = admin.changeFeeParams.selector;
        selectors[i++] = admin.setTokenMultiplier.selector;
        selectors[i++] = admin.upgradeChainFromVersion.selector;
        selectors[i++] = admin.executeUpgrade.selector;
        selectors[i++] = admin.freezeDiamond.selector;
        selectors[i++] = admin.unfreezeDiamond.selector;
        selectors[i++] = admin.setDAValidatorPair.selector;
        return selectors;
    }

    function getExecutorSelectors() private view returns (bytes4[] memory) {
        bytes4[] memory selectors = new bytes4[](8);
        uint256 i = 0;
        selectors[i++] = executor.commitBatchesSharedBridge.selector;
        selectors[i++] = executor.proveBatchesSharedBridge.selector;
        selectors[i++] = executor.executeBatchesSharedBridge.selector;
        selectors[i++] = executor.revertBatchesSharedBridge.selector;
        selectors[i++] = executor.setPriorityTreeStartIndex.selector;
        selectors[i++] = executor.setPriorityTreeHistoricalRoot.selector;
        selectors[i++] = executor.appendPriorityOp.selector;
        selectors[i++] = executor.precommitSharedBridge.selector;
        return selectors;
    }

    function getGettersSelectors() public view returns (bytes4[] memory) {
        bytes4[] memory selectors = new bytes4[](33);
        uint256 i = 0;
        selectors[i++] = getters.getVerifier.selector;
        selectors[i++] = getters.getAdmin.selector;
        selectors[i++] = getters.getPendingAdmin.selector;
        selectors[i++] = getters.getTotalBlocksCommitted.selector;
        selectors[i++] = getters.getTotalBlocksVerified.selector;
        selectors[i++] = getters.getTotalBlocksExecuted.selector;
        selectors[i++] = getters.getTotalPriorityTxs.selector;
        selectors[i++] = getters.getFirstUnprocessedPriorityTx.selector;
        selectors[i++] = getters.getPriorityQueueSize.selector;
        selectors[i++] = getters.getTotalBatchesExecuted.selector;
        selectors[i++] = getters.isValidator.selector;
        selectors[i++] = getters.l2LogsRootHash.selector;
        selectors[i++] = getters.storedBatchHash.selector;
        selectors[i++] = getters.getL2BootloaderBytecodeHash.selector;
        selectors[i++] = getters.getL2DefaultAccountBytecodeHash.selector;
        selectors[i++] = getters.getL2EvmEmulatorBytecodeHash.selector;
        selectors[i++] = getters.getVerifierParams.selector;
        selectors[i++] = getters.isDiamondStorageFrozen.selector;
        selectors[i++] = getters.getPriorityTxMaxGasLimit.selector;
        selectors[i++] = getters.isEthWithdrawalFinalized.selector;
        selectors[i++] = getters.facets.selector;
        selectors[i++] = getters.facetFunctionSelectors.selector;
        selectors[i++] = getters.facetAddresses.selector;
        selectors[i++] = getters.facetAddress.selector;
        selectors[i++] = getters.isFunctionFreezable.selector;
        selectors[i++] = getters.isFacetFreezable.selector;
        selectors[i++] = getters.getTotalBatchesCommitted.selector;
        selectors[i++] = getters.getTotalBatchesVerified.selector;
        selectors[i++] = getters.storedBlockHash.selector;
        selectors[i++] = getters.isPriorityQueueActive.selector;
        selectors[i++] = getters.getChainTypeManager.selector;
        selectors[i++] = getters.getChainId.selector;
        selectors[i++] = getters.getSemverProtocolVersion.selector;
        return selectors;
    }

    function getMailboxSelectors() private view returns (bytes4[] memory) {
        bytes4[] memory selectors = new bytes4[](6);
        uint256 i = 0;
        selectors[i++] = mailbox.proveL2MessageInclusion.selector;
        selectors[i++] = mailbox.proveL2LogInclusion.selector;
        selectors[i++] = mailbox.proveL1ToL2TransactionStatus.selector;
        selectors[i++] = mailbox.finalizeEthWithdrawal.selector;
        selectors[i++] = mailbox.requestL2Transaction.selector;
        selectors[i++] = mailbox.l2TransactionBaseCost.selector;
        return selectors;
    }

    function defaultFeeParams() private pure returns (FeeParams memory feeParams) {
        feeParams = FeeParams({
            pubdataPricingMode: PubdataPricingMode.Rollup,
            batchOverheadL1Gas: 1_000_000,
            maxPubdataPerBatch: 110_000,
            maxL2GasPerBatch: 80_000_000,
            priorityTxMaxPubdata: 99_000,
            minimalL2GasPrice: 250_000_000
        });
    }

    function deployValidatorTimelock(
        address bridgehubAddr,
        address _initialOwner,
        uint32 _initialExecutionDelay
    ) private returns (address) {
        ProxyAdmin proxyAdmin = new ProxyAdmin();
        ValidatorTimelock timelockImplementation = new ValidatorTimelock(bridgehubAddr);
        return
            address(
                new TransparentUpgradeableProxy(
                    address(timelockImplementation),
                    address(proxyAdmin),
                    abi.encodeCall(ValidatorTimelock.initialize, (_initialOwner, _initialExecutionDelay))
                )
            );
    }

    constructor() {
        uint256 l1ChainID = 1;
        owner = makeAddr("owner");
        validator = makeAddr("validator");
        randomSigner = makeAddr("randomSigner");
        dummyBridgehub = new DummyBridgehub();
        vm.mockCall(address(dummyBridgehub), abi.encodeWithSelector(IL1Bridgehub.L1_CHAIN_ID.selector), abi.encode(1));
        uint256[] memory allZKChainChainIDs = new uint256[](1);
        allZKChainChainIDs[0] = 271;
        vm.mockCall(
            address(dummyBridgehub),
            abi.encodeWithSelector(IBridgehubBase.getAllZKChainChainIDs.selector),
            abi.encode(allZKChainChainIDs)
        );
        vm.mockCall(
            address(dummyBridgehub),
            abi.encodeWithSelector(IBridgehubBase.chainTypeManager.selector),
            abi.encode(makeAddr("chainTypeManager"))
        );
        address interopCenter = makeAddr("interopCenter");
        messageRoot = new L1MessageRoot(address(dummyBridgehub), 1);
        dummyBridgehub.setMessageRoot(address(messageRoot));
        sharedBridge = new DummyEraBaseTokenBridge();
        address assetTracker = makeAddr("assetTracker");
        chainAssetHandler = new L1ChainAssetHandler(
            owner,
            address(dummyBridgehub),
            address(sharedBridge),
            address(messageRoot),
            address(assetTracker),
            IL1Nullifier(address(0))
        );
        dummyBridgehub.setChainAssetHandler(address(chainAssetHandler));

        dummyBridgehub.setSharedBridge(address(sharedBridge));

        vm.mockCall(
            address(messageRoot),
            abi.encodeWithSelector(MessageRootBase.addChainBatchRoot.selector, 9, 1, bytes32(0)),
            abi.encode()
        );

        eraChainId = 9;

        rollupL1DAValidator = Utils.deployL1RollupDAValidatorBytecode();

        admin = new AdminFacet(block.chainid, RollupDAManager(address(0)));
        getters = new GettersFacet();
        executor = new TestExecutor();
        mailbox = new MailboxFacet(eraChainId, block.chainid);

        DummyCTM chainTypeManager = new DummyCTM(owner, address(0));
        vm.mockCall(
            address(chainTypeManager),
            abi.encodeWithSelector(IChainTypeManager.protocolVersionIsActive.selector),
            abi.encode(bool(true))
        );
        DiamondInit diamondInit = new DiamondInit(false);
        validatorTimelock = ValidatorTimelock(deployValidatorTimelock(address(dummyBridgehub), owner, 0));

        bytes8 dummyHash = 0x1234567890123456;

        genesisStoredBatchInfo = IExecutor.StoredBatchInfo({
            batchNumber: 0,
            batchHash: bytes32(""),
            indexRepeatedStorageChanges: 0,
            numberOfLayer1Txs: 0,
            priorityOperationsHash: keccak256(""),
            dependencyRootsRollingHash: bytes32(0),
            l2LogsTreeRoot: DEFAULT_L2_LOGS_TREE_ROOT_HASH,
            timestamp: 0,
            commitment: bytes32("")
        });
        TestnetVerifier testnetVerifier = new TestnetVerifier(
            IVerifierV2(address(0)),
            IVerifier(address(0)),
            address(0)
        );

        InitializeData memory params = InitializeData({
            // TODO REVIEW
            chainId: eraChainId,
            bridgehub: address(dummyBridgehub),
            interopCenter: interopCenter,
            chainTypeManager: address(chainTypeManager),
            protocolVersion: 0,
            admin: owner,
            validatorTimelock: address(validatorTimelock),
            baseTokenAssetId: baseTokenAssetId,
            storedBatchZero: keccak256(abi.encode(genesisStoredBatchInfo)),
            verifier: IVerifier(testnetVerifier), // verifier
            verifierParams: VerifierParams({
                recursionNodeLevelVkHash: 0,
                recursionLeafLevelVkHash: 0,
                recursionCircuitsSetVksHash: 0
            }),
            l2BootloaderBytecodeHash: dummyHash,
            l2DefaultAccountBytecodeHash: dummyHash,
            l2EvmEmulatorBytecodeHash: dummyHash,
            priorityTxMaxGasLimit: 1000000,
            feeParams: defaultFeeParams()
        });
        mockDiamondInitInteropCenterCallsWithAddress(address(dummyBridgehub), address(0), baseTokenAssetId);

        bytes memory diamondInitData = abi.encodeWithSelector(diamondInit.initialize.selector, params);

        Diamond.FacetCut[] memory facetCuts = new Diamond.FacetCut[](4);
        facetCuts[0] = Diamond.FacetCut({
            facet: address(admin),
            action: Diamond.Action.Add,
            isFreezable: true,
            selectors: getAdminSelectors()
        });
        facetCuts[1] = Diamond.FacetCut({
            facet: address(executor),
            action: Diamond.Action.Add,
            isFreezable: true,
            selectors: getExecutorSelectors()
        });
        facetCuts[2] = Diamond.FacetCut({
            facet: address(getters),
            action: Diamond.Action.Add,
            isFreezable: false,
            selectors: getGettersSelectors()
        });
        facetCuts[3] = Diamond.FacetCut({
            facet: address(mailbox),
            action: Diamond.Action.Add,
            isFreezable: true,
            selectors: getMailboxSelectors()
        });

        Diamond.DiamondCutData memory diamondCutData = Diamond.DiamondCutData({
            facetCuts: facetCuts,
            initAddress: address(diamondInit),
            initCalldata: diamondInitData
        });

        uint256 chainId = block.chainid;
        DiamondProxy diamondProxy = new DiamondProxy(chainId, diamondCutData);

        executor = TestExecutor(address(diamondProxy));
        getters = GettersFacet(address(diamondProxy));
        mailbox = MailboxFacet(address(diamondProxy));
        admin = AdminFacet(address(diamondProxy));
        chainTypeManager.setZKChain(eraChainId, address(diamondProxy));

        // Initiate the token multiplier to enable L1 -> L2 transactions.
        vm.prank(address(chainTypeManager));
        admin.setTokenMultiplier(1, 1);
        vm.prank(address(owner));
        admin.setDAValidatorPair(address(rollupL1DAValidator), L2_DA_COMMITMENT_SCHEME);

        // Allow to call executor directly, without going through ValidatorTimelock
        vm.prank(address(chainTypeManager));
        admin.setValidator(address(validator), true);

        // foundry's default value is 1 for the block's timestamp, it is expected
        // that block.timestamp > COMMIT_TIMESTAMP_NOT_OLDER + 1
        vm.warp(TESTNET_COMMIT_TIMESTAMP_NOT_OLDER + 1 + 1);
        currentTimestamp = block.timestamp;

        bytes memory l2Logs = Utils.encodePacked(Utils.createSystemLogs(bytes32(0)));
        newCommitBatchInfo = IExecutor.CommitBatchInfo({
            batchNumber: 1,
            timestamp: uint64(currentTimestamp),
            indexRepeatedStorageChanges: 0,
            newStateRoot: Utils.randomBytes32("newStateRoot"),
            numberOfLayer1Txs: 0,
            priorityOperationsHash: keccak256(""),
            bootloaderHeapInitialContentsHash: Utils.randomBytes32("bootloaderHeapInitialContentsHash"),
            eventsQueueStateHash: Utils.randomBytes32("eventsQueueStateHash"),
            systemLogs: l2Logs,
            operatorDAInput: "\x00\x00\x00\x00\x00\x00\x00\x00\x00\x00\x00\x00\x00\x00\x00\x00\x00\x00\x00\x00\x00\x00\x00\x00\x00\x00\x00\x00\x00\x00\x00\x00\x00\x00\x00\x00\x00\x00\x00\x00\x00\x00\x00\x00\x00\x00\x00\x00\x00\x00\x00\x00\x00\x00\x00\x00\x00\x00\x00\x00\x00\x00\x00\x00\x00"
        });

        dummyBridgehub.setZKChain(eraChainId, address(diamondProxy));

        vm.prank(owner);
        validatorTimelock.addValidatorForChainId(eraChainId, validator);

        vm.mockCall(
            address(sharedBridge),
            abi.encodeWithSelector(IAssetRouterBase.bridgehubDepositBaseToken.selector),
            abi.encode(true)
        );
    }

    // add this to be excluded from coverage report
    function test() internal virtual override {}
}<|MERGE_RESOLUTION|>--- conflicted
+++ resolved
@@ -66,10 +66,6 @@
     DummyBridgehub dummyBridgehub;
     L1ChainAssetHandler internal chainAssetHandler;
     bytes32 internal baseTokenAssetId = DataEncoding.encodeNTVAssetId(block.chainid, ETH_TOKEN_ADDRESS);
-<<<<<<< HEAD
-
-=======
->>>>>>> bf00aad5
 
     uint256 eraChainId;
 
