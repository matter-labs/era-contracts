// SPDX-License-Identifier: MIT

pragma solidity 0.8.28;

import "forge-std/console.sol";
import {Test} from "forge-std/Test.sol";
<<<<<<< HEAD
import {ProxyAdmin} from "@openzeppelin/contracts-v4/proxy/transparent/ProxyAdmin.sol";
import {TransparentUpgradeableProxy} from "@openzeppelin/contracts-v4/proxy/transparent/TransparentUpgradeableProxy.sol";
import {ValidatorTimelock} from "contracts/state-transition/ValidatorTimelock.sol";
import {Utils, DEFAULT_L2_LOGS_TREE_ROOT_HASH, L2_DA_VALIDATOR_ADDRESS} from "../Utils/Utils.sol";
import {TESTNET_COMMIT_TIMESTAMP_NOT_OLDER, ETH_TOKEN_ADDRESS} from "contracts/common/Config.sol";
=======
import {DEFAULT_L2_LOGS_TREE_ROOT_HASH, L2_DA_VALIDATOR_ADDRESS, Utils} from "../Utils/Utils.sol";
import {ETH_TOKEN_ADDRESS, TESTNET_COMMIT_TIMESTAMP_NOT_OLDER} from "contracts/common/Config.sol";
>>>>>>> 145e54ba
import {DummyEraBaseTokenBridge} from "contracts/dev-contracts/test/DummyEraBaseTokenBridge.sol";
import {DummyChainTypeManagerForValidatorTimelock as DummyCTM} from "contracts/dev-contracts/test/DummyChainTypeManagerForValidatorTimelock.sol";
import {IChainTypeManager} from "contracts/state-transition/IChainTypeManager.sol";
import {DiamondInit} from "contracts/state-transition/chain-deps/DiamondInit.sol";
import {DiamondProxy} from "contracts/state-transition/chain-deps/DiamondProxy.sol";
import {FeeParams, PubdataPricingMode, VerifierParams} from "contracts/state-transition/chain-deps/ZKChainStorage.sol";
import {TestExecutor} from "contracts/dev-contracts/test/TestExecutor.sol";
import {ExecutorFacet} from "contracts/state-transition/chain-deps/facets/Executor.sol";
import {GettersFacet} from "contracts/state-transition/chain-deps/facets/Getters.sol";
import {AdminFacet} from "contracts/state-transition/chain-deps/facets/Admin.sol";
import {MailboxFacet} from "contracts/state-transition/chain-deps/facets/Mailbox.sol";
import {InitializeData} from "contracts/state-transition/chain-interfaces/IDiamondInit.sol";
import {IExecutor, TOTAL_BLOBS_IN_COMMITMENT} from "contracts/state-transition/chain-interfaces/IExecutor.sol";
import {IVerifierV2} from "contracts/state-transition/chain-interfaces/IVerifierV2.sol";
import {IVerifier} from "contracts/state-transition/chain-interfaces/IVerifier.sol";
import {IL1DAValidator} from "contracts/state-transition/chain-interfaces/IL1DAValidator.sol";
import {Diamond} from "contracts/state-transition/libraries/Diamond.sol";
import {TestnetVerifier} from "contracts/state-transition/verifiers/TestnetVerifier.sol";
import {DummyBridgehub} from "contracts/dev-contracts/test/DummyBridgehub.sol";
import {MessageRoot} from "contracts/bridgehub/MessageRoot.sol";
import {IBridgehub} from "contracts/bridgehub/IBridgehub.sol";

import {IL1AssetRouter} from "contracts/bridge/asset-router/IL1AssetRouter.sol";
import {IAssetRouterBase} from "contracts/bridge/asset-router/IAssetRouterBase.sol";
import {DataEncoding} from "contracts/common/libraries/DataEncoding.sol";
import {RollupDAManager} from "contracts/state-transition/data-availability/RollupDAManager.sol";

bytes32 constant EMPTY_PREPUBLISHED_COMMITMENT = 0x0000000000000000000000000000000000000000000000000000000000000000;
bytes constant POINT_EVALUATION_PRECOMPILE_RESULT = hex"000000000000000000000000000000000000000000000000000000000000100073eda753299d7d483339d80809a1d80553bda402fffe5bfeffffffff00000001";

contract ExecutorTest is Test {
    address internal owner;
    address internal validator;
    address internal randomSigner;
    address internal l1DAValidator;
    AdminFacet internal admin;
    TestExecutor internal executor;
    GettersFacet internal getters;
    MailboxFacet internal mailbox;
    bytes32 internal newCommittedBlockBatchHash;
    bytes32 internal newCommittedBlockCommitment;
    uint256 internal currentTimestamp;
    IExecutor.CommitBatchInfo internal newCommitBatchInfo;
    IExecutor.StoredBatchInfo internal newStoredBatchInfo;
    DummyEraBaseTokenBridge internal sharedBridge;
    ValidatorTimelock internal validatorTimelock;
    address internal rollupL1DAValidator;
    MessageRoot internal messageRoot;

    uint256 eraChainId;

    IExecutor.StoredBatchInfo internal genesisStoredBatchInfo;
    uint256[] internal proofInput;

    function getAdminSelectors() private view returns (bytes4[] memory) {
        bytes4[] memory selectors = new bytes4[](12);
        uint256 i = 0;
        selectors[i++] = admin.setPendingAdmin.selector;
        selectors[i++] = admin.acceptAdmin.selector;
        selectors[i++] = admin.setValidator.selector;
        selectors[i++] = admin.setPorterAvailability.selector;
        selectors[i++] = admin.setPriorityTxMaxGasLimit.selector;
        selectors[i++] = admin.changeFeeParams.selector;
        selectors[i++] = admin.setTokenMultiplier.selector;
        selectors[i++] = admin.upgradeChainFromVersion.selector;
        selectors[i++] = admin.executeUpgrade.selector;
        selectors[i++] = admin.freezeDiamond.selector;
        selectors[i++] = admin.unfreezeDiamond.selector;
        selectors[i++] = admin.setDAValidatorPair.selector;
        return selectors;
    }

    function getExecutorSelectors() private view returns (bytes4[] memory) {
        bytes4[] memory selectors = new bytes4[](7);
<<<<<<< HEAD
        selectors[0] = executor.commitBatchesSharedBridge.selector;
        selectors[1] = executor.proveBatchesSharedBridge.selector;
        selectors[2] = executor.executeBatchesSharedBridge.selector;
        selectors[3] = executor.revertBatchesSharedBridge.selector;
        selectors[4] = executor.setPriorityTreeStartIndex.selector;
        selectors[5] = executor.appendPriorityOp.selector;
        selectors[6] = executor.precommitSharedBridge.selector;
=======
        uint256 i = 0;
        selectors[i++] = executor.commitBatchesSharedBridge.selector;
        selectors[i++] = executor.proveBatchesSharedBridge.selector;
        selectors[i++] = executor.executeBatchesSharedBridge.selector;
        selectors[i++] = executor.revertBatchesSharedBridge.selector;
        selectors[i++] = executor.setPriorityTreeStartIndex.selector;
        selectors[i++] = executor.setPriorityTreeHistoricalRoot.selector;
        selectors[i++] = executor.appendPriorityOp.selector;
>>>>>>> 145e54ba
        return selectors;
    }

    function getGettersSelectors() public view returns (bytes4[] memory) {
<<<<<<< HEAD
        bytes4[] memory selectors = new bytes4[](32);
        selectors[0] = getters.getVerifier.selector;
        selectors[1] = getters.getAdmin.selector;
        selectors[2] = getters.getPendingAdmin.selector;
        selectors[3] = getters.getTotalBlocksCommitted.selector;
        selectors[4] = getters.getTotalBlocksVerified.selector;
        selectors[5] = getters.getTotalBlocksExecuted.selector;
        selectors[6] = getters.getTotalPriorityTxs.selector;
        selectors[7] = getters.getFirstUnprocessedPriorityTx.selector;
        selectors[8] = getters.getPriorityQueueSize.selector;
        selectors[9] = getters.getTotalBatchesExecuted.selector;
        selectors[10] = getters.isValidator.selector;
        selectors[11] = getters.l2LogsRootHash.selector;
        selectors[12] = getters.storedBatchHash.selector;
        selectors[13] = getters.getL2BootloaderBytecodeHash.selector;
        selectors[14] = getters.getL2DefaultAccountBytecodeHash.selector;
        selectors[15] = getters.getL2EvmEmulatorBytecodeHash.selector;
        selectors[16] = getters.getVerifierParams.selector;
        selectors[17] = getters.isDiamondStorageFrozen.selector;
        selectors[18] = getters.getPriorityTxMaxGasLimit.selector;
        selectors[19] = getters.isEthWithdrawalFinalized.selector;
        selectors[20] = getters.facets.selector;
        selectors[21] = getters.facetFunctionSelectors.selector;
        selectors[22] = getters.facetAddresses.selector;
        selectors[23] = getters.facetAddress.selector;
        selectors[24] = getters.isFunctionFreezable.selector;
        selectors[25] = getters.isFacetFreezable.selector;
        selectors[26] = getters.getTotalBatchesCommitted.selector;
        selectors[27] = getters.getTotalBatchesVerified.selector;
        selectors[28] = getters.storedBlockHash.selector;
        selectors[29] = getters.isPriorityQueueActive.selector;
        selectors[30] = getters.getChainTypeManager.selector;
        selectors[31] = getters.getChainId.selector;
=======
        bytes4[] memory selectors = new bytes4[](30);
        uint256 i = 0;
        selectors[i++] = getters.getVerifier.selector;
        selectors[i++] = getters.getAdmin.selector;
        selectors[i++] = getters.getPendingAdmin.selector;
        selectors[i++] = getters.getTotalBlocksCommitted.selector;
        selectors[i++] = getters.getTotalBlocksVerified.selector;
        selectors[i++] = getters.getTotalBlocksExecuted.selector;
        selectors[i++] = getters.getTotalPriorityTxs.selector;
        selectors[i++] = getters.getFirstUnprocessedPriorityTx.selector;
        selectors[i++] = getters.getPriorityQueueSize.selector;
        selectors[i++] = getters.getTotalBatchesExecuted.selector;
        selectors[i++] = getters.isValidator.selector;
        selectors[i++] = getters.l2LogsRootHash.selector;
        selectors[i++] = getters.storedBatchHash.selector;
        selectors[i++] = getters.getL2BootloaderBytecodeHash.selector;
        selectors[i++] = getters.getL2DefaultAccountBytecodeHash.selector;
        selectors[i++] = getters.getL2EvmEmulatorBytecodeHash.selector;
        selectors[i++] = getters.getVerifierParams.selector;
        selectors[i++] = getters.isDiamondStorageFrozen.selector;
        selectors[i++] = getters.getPriorityTxMaxGasLimit.selector;
        selectors[i++] = getters.isEthWithdrawalFinalized.selector;
        selectors[i++] = getters.facets.selector;
        selectors[i++] = getters.facetFunctionSelectors.selector;
        selectors[i++] = getters.facetAddresses.selector;
        selectors[i++] = getters.facetAddress.selector;
        selectors[i++] = getters.isFunctionFreezable.selector;
        selectors[i++] = getters.isFacetFreezable.selector;
        selectors[i++] = getters.getTotalBatchesCommitted.selector;
        selectors[i++] = getters.getTotalBatchesVerified.selector;
        selectors[i++] = getters.storedBlockHash.selector;
        selectors[i++] = getters.isPriorityQueueActive.selector;
>>>>>>> 145e54ba
        return selectors;
    }

    function getMailboxSelectors() private view returns (bytes4[] memory) {
        bytes4[] memory selectors = new bytes4[](6);
        uint256 i = 0;
        selectors[i++] = mailbox.proveL2MessageInclusion.selector;
        selectors[i++] = mailbox.proveL2LogInclusion.selector;
        selectors[i++] = mailbox.proveL1ToL2TransactionStatus.selector;
        selectors[i++] = mailbox.finalizeEthWithdrawal.selector;
        selectors[i++] = mailbox.requestL2Transaction.selector;
        selectors[i++] = mailbox.l2TransactionBaseCost.selector;
        return selectors;
    }

    function defaultFeeParams() private pure returns (FeeParams memory feeParams) {
        feeParams = FeeParams({
            pubdataPricingMode: PubdataPricingMode.Rollup,
            batchOverheadL1Gas: 1_000_000,
            maxPubdataPerBatch: 110_000,
            maxL2GasPerBatch: 80_000_000,
            priorityTxMaxPubdata: 99_000,
            minimalL2GasPrice: 250_000_000
        });
    }

    function deployValidatorTimelock(
        address bridgehubAddr,
        address _initialOwner,
        uint32 _initialExecutionDelay
    ) private returns (address) {
        ProxyAdmin proxyAdmin = new ProxyAdmin();
        ValidatorTimelock timelockImplementation = new ValidatorTimelock(bridgehubAddr);
        return
            address(
                new TransparentUpgradeableProxy(
                    address(timelockImplementation),
                    address(proxyAdmin),
                    abi.encodeCall(ValidatorTimelock.initialize, (_initialOwner, _initialExecutionDelay))
                )
            );
    }

    constructor() {
        owner = makeAddr("owner");
        validator = makeAddr("validator");
        randomSigner = makeAddr("randomSigner");
        DummyBridgehub dummyBridgehub = new DummyBridgehub();
        messageRoot = new MessageRoot(IBridgehub(address(dummyBridgehub)));
        dummyBridgehub.setMessageRoot(address(messageRoot));
        sharedBridge = new DummyEraBaseTokenBridge();

        dummyBridgehub.setSharedBridge(address(sharedBridge));

        vm.mockCall(
            address(messageRoot),
            abi.encodeWithSelector(MessageRoot.addChainBatchRoot.selector, 9, 1, bytes32(0)),
            abi.encode()
        );

        eraChainId = 9;

        rollupL1DAValidator = Utils.deployL1RollupDAValidatorBytecode();

        admin = new AdminFacet(block.chainid, RollupDAManager(address(0)));
        getters = new GettersFacet();
        executor = new TestExecutor();
        mailbox = new MailboxFacet(eraChainId, block.chainid);

        DummyCTM chainTypeManager = new DummyCTM(owner, address(0));
        vm.mockCall(
            address(chainTypeManager),
            abi.encodeWithSelector(IChainTypeManager.protocolVersionIsActive.selector),
            abi.encode(bool(true))
        );

        validatorTimelock = ValidatorTimelock(deployValidatorTimelock(address(dummyBridgehub), owner, 0));

        DiamondInit diamondInit = new DiamondInit();

        bytes8 dummyHash = 0x1234567890123456;

        genesisStoredBatchInfo = IExecutor.StoredBatchInfo({
            batchNumber: 0,
            batchHash: bytes32(""),
            indexRepeatedStorageChanges: 0,
            numberOfLayer1Txs: 0,
            priorityOperationsHash: keccak256(""),
            dependencyRootsRollingHash: bytes32(0),
            l2LogsTreeRoot: DEFAULT_L2_LOGS_TREE_ROOT_HASH,
            timestamp: 0,
            commitment: bytes32("")
        });
        TestnetVerifier testnetVerifier = new TestnetVerifier(IVerifierV2(address(0)), IVerifier(address(0)));

        InitializeData memory params = InitializeData({
            // TODO REVIEW
            chainId: eraChainId,
            bridgehub: address(dummyBridgehub),
            chainTypeManager: address(chainTypeManager),
            protocolVersion: 0,
            admin: owner,
            validatorTimelock: address(validatorTimelock),
            baseTokenAssetId: DataEncoding.encodeNTVAssetId(block.chainid, ETH_TOKEN_ADDRESS),
            storedBatchZero: keccak256(abi.encode(genesisStoredBatchInfo)),
            verifier: IVerifier(testnetVerifier), // verifier
            verifierParams: VerifierParams({
                recursionNodeLevelVkHash: 0,
                recursionLeafLevelVkHash: 0,
                recursionCircuitsSetVksHash: 0
            }),
            l2BootloaderBytecodeHash: dummyHash,
            l2DefaultAccountBytecodeHash: dummyHash,
            l2EvmEmulatorBytecodeHash: dummyHash,
            priorityTxMaxGasLimit: 1000000,
            feeParams: defaultFeeParams()
        });

        bytes memory diamondInitData = abi.encodeWithSelector(diamondInit.initialize.selector, params);

        Diamond.FacetCut[] memory facetCuts = new Diamond.FacetCut[](4);
        facetCuts[0] = Diamond.FacetCut({
            facet: address(admin),
            action: Diamond.Action.Add,
            isFreezable: true,
            selectors: getAdminSelectors()
        });
        facetCuts[1] = Diamond.FacetCut({
            facet: address(executor),
            action: Diamond.Action.Add,
            isFreezable: true,
            selectors: getExecutorSelectors()
        });
        facetCuts[2] = Diamond.FacetCut({
            facet: address(getters),
            action: Diamond.Action.Add,
            isFreezable: false,
            selectors: getGettersSelectors()
        });
        facetCuts[3] = Diamond.FacetCut({
            facet: address(mailbox),
            action: Diamond.Action.Add,
            isFreezable: true,
            selectors: getMailboxSelectors()
        });

        Diamond.DiamondCutData memory diamondCutData = Diamond.DiamondCutData({
            facetCuts: facetCuts,
            initAddress: address(diamondInit),
            initCalldata: diamondInitData
        });

        uint256 chainId = block.chainid;
        DiamondProxy diamondProxy = new DiamondProxy(chainId, diamondCutData);

        executor = TestExecutor(address(diamondProxy));
        getters = GettersFacet(address(diamondProxy));
        mailbox = MailboxFacet(address(diamondProxy));
        admin = AdminFacet(address(diamondProxy));
        chainTypeManager.setZKChain(eraChainId, address(diamondProxy));

        // Initiate the token multiplier to enable L1 -> L2 transactions.
        vm.prank(address(chainTypeManager));
        admin.setTokenMultiplier(1, 1);
        vm.prank(address(owner));
        admin.setDAValidatorPair(address(rollupL1DAValidator), L2_DA_VALIDATOR_ADDRESS);

<<<<<<< HEAD
        // Allow to call executor directly, without going through ValidatorTimelock
        vm.prank(address(chainTypeManager));
        admin.setValidator(address(validator), true);
=======
        vm.mockCall(
            address(dummyBridgehub),
            abi.encodeWithSelector(DummyBridgehub.getZKChain.selector),
            abi.encode(address(diamondProxy))
        );
>>>>>>> 145e54ba

        // foundry's default value is 1 for the block's timestamp, it is expected
        // that block.timestamp > COMMIT_TIMESTAMP_NOT_OLDER + 1
        vm.warp(TESTNET_COMMIT_TIMESTAMP_NOT_OLDER + 1 + 1);
        currentTimestamp = block.timestamp;

        bytes memory l2Logs = Utils.encodePacked(Utils.createSystemLogs(bytes32(0)));
        newCommitBatchInfo = IExecutor.CommitBatchInfo({
            batchNumber: 1,
            timestamp: uint64(currentTimestamp),
            indexRepeatedStorageChanges: 0,
            newStateRoot: Utils.randomBytes32("newStateRoot"),
            numberOfLayer1Txs: 0,
            priorityOperationsHash: keccak256(""),
            bootloaderHeapInitialContentsHash: Utils.randomBytes32("bootloaderHeapInitialContentsHash"),
            eventsQueueStateHash: Utils.randomBytes32("eventsQueueStateHash"),
            systemLogs: l2Logs,
            operatorDAInput: "\x00\x00\x00\x00\x00\x00\x00\x00\x00\x00\x00\x00\x00\x00\x00\x00\x00\x00\x00\x00\x00\x00\x00\x00\x00\x00\x00\x00\x00\x00\x00\x00\x00\x00\x00\x00\x00\x00\x00\x00\x00\x00\x00\x00\x00\x00\x00\x00\x00\x00\x00\x00\x00\x00\x00\x00\x00\x00\x00\x00\x00\x00\x00\x00\x00"
        });

        dummyBridgehub.setZKChain(eraChainId, address(diamondProxy));

        vm.prank(owner);
        validatorTimelock.addValidatorForChainId(eraChainId, validator);

        vm.mockCall(
            address(sharedBridge),
            abi.encodeWithSelector(IL1AssetRouter.bridgehubDepositBaseToken.selector),
            abi.encode(true)
        );
    }

    // add this to be excluded from coverage report
    function test() internal virtual {}
}<|MERGE_RESOLUTION|>--- conflicted
+++ resolved
@@ -4,16 +4,11 @@
 
 import "forge-std/console.sol";
 import {Test} from "forge-std/Test.sol";
-<<<<<<< HEAD
 import {ProxyAdmin} from "@openzeppelin/contracts-v4/proxy/transparent/ProxyAdmin.sol";
 import {TransparentUpgradeableProxy} from "@openzeppelin/contracts-v4/proxy/transparent/TransparentUpgradeableProxy.sol";
 import {ValidatorTimelock} from "contracts/state-transition/ValidatorTimelock.sol";
 import {Utils, DEFAULT_L2_LOGS_TREE_ROOT_HASH, L2_DA_VALIDATOR_ADDRESS} from "../Utils/Utils.sol";
 import {TESTNET_COMMIT_TIMESTAMP_NOT_OLDER, ETH_TOKEN_ADDRESS} from "contracts/common/Config.sol";
-=======
-import {DEFAULT_L2_LOGS_TREE_ROOT_HASH, L2_DA_VALIDATOR_ADDRESS, Utils} from "../Utils/Utils.sol";
-import {ETH_TOKEN_ADDRESS, TESTNET_COMMIT_TIMESTAMP_NOT_OLDER} from "contracts/common/Config.sol";
->>>>>>> 145e54ba
 import {DummyEraBaseTokenBridge} from "contracts/dev-contracts/test/DummyEraBaseTokenBridge.sol";
 import {DummyChainTypeManagerForValidatorTimelock as DummyCTM} from "contracts/dev-contracts/test/DummyChainTypeManagerForValidatorTimelock.sol";
 import {IChainTypeManager} from "contracts/state-transition/IChainTypeManager.sol";
@@ -88,15 +83,6 @@
 
     function getExecutorSelectors() private view returns (bytes4[] memory) {
         bytes4[] memory selectors = new bytes4[](7);
-<<<<<<< HEAD
-        selectors[0] = executor.commitBatchesSharedBridge.selector;
-        selectors[1] = executor.proveBatchesSharedBridge.selector;
-        selectors[2] = executor.executeBatchesSharedBridge.selector;
-        selectors[3] = executor.revertBatchesSharedBridge.selector;
-        selectors[4] = executor.setPriorityTreeStartIndex.selector;
-        selectors[5] = executor.appendPriorityOp.selector;
-        selectors[6] = executor.precommitSharedBridge.selector;
-=======
         uint256 i = 0;
         selectors[i++] = executor.commitBatchesSharedBridge.selector;
         selectors[i++] = executor.proveBatchesSharedBridge.selector;
@@ -105,46 +91,11 @@
         selectors[i++] = executor.setPriorityTreeStartIndex.selector;
         selectors[i++] = executor.setPriorityTreeHistoricalRoot.selector;
         selectors[i++] = executor.appendPriorityOp.selector;
->>>>>>> 145e54ba
+        selectors[i++] = executor.precommitSharedBridge.selector;
         return selectors;
     }
 
     function getGettersSelectors() public view returns (bytes4[] memory) {
-<<<<<<< HEAD
-        bytes4[] memory selectors = new bytes4[](32);
-        selectors[0] = getters.getVerifier.selector;
-        selectors[1] = getters.getAdmin.selector;
-        selectors[2] = getters.getPendingAdmin.selector;
-        selectors[3] = getters.getTotalBlocksCommitted.selector;
-        selectors[4] = getters.getTotalBlocksVerified.selector;
-        selectors[5] = getters.getTotalBlocksExecuted.selector;
-        selectors[6] = getters.getTotalPriorityTxs.selector;
-        selectors[7] = getters.getFirstUnprocessedPriorityTx.selector;
-        selectors[8] = getters.getPriorityQueueSize.selector;
-        selectors[9] = getters.getTotalBatchesExecuted.selector;
-        selectors[10] = getters.isValidator.selector;
-        selectors[11] = getters.l2LogsRootHash.selector;
-        selectors[12] = getters.storedBatchHash.selector;
-        selectors[13] = getters.getL2BootloaderBytecodeHash.selector;
-        selectors[14] = getters.getL2DefaultAccountBytecodeHash.selector;
-        selectors[15] = getters.getL2EvmEmulatorBytecodeHash.selector;
-        selectors[16] = getters.getVerifierParams.selector;
-        selectors[17] = getters.isDiamondStorageFrozen.selector;
-        selectors[18] = getters.getPriorityTxMaxGasLimit.selector;
-        selectors[19] = getters.isEthWithdrawalFinalized.selector;
-        selectors[20] = getters.facets.selector;
-        selectors[21] = getters.facetFunctionSelectors.selector;
-        selectors[22] = getters.facetAddresses.selector;
-        selectors[23] = getters.facetAddress.selector;
-        selectors[24] = getters.isFunctionFreezable.selector;
-        selectors[25] = getters.isFacetFreezable.selector;
-        selectors[26] = getters.getTotalBatchesCommitted.selector;
-        selectors[27] = getters.getTotalBatchesVerified.selector;
-        selectors[28] = getters.storedBlockHash.selector;
-        selectors[29] = getters.isPriorityQueueActive.selector;
-        selectors[30] = getters.getChainTypeManager.selector;
-        selectors[31] = getters.getChainId.selector;
-=======
         bytes4[] memory selectors = new bytes4[](30);
         uint256 i = 0;
         selectors[i++] = getters.getVerifier.selector;
@@ -177,7 +128,8 @@
         selectors[i++] = getters.getTotalBatchesVerified.selector;
         selectors[i++] = getters.storedBlockHash.selector;
         selectors[i++] = getters.isPriorityQueueActive.selector;
->>>>>>> 145e54ba
+        selectors[i++] = getters.getChainTypeManager.selector;
+        selectors[i++] = getters.getChainId.selector;
         return selectors;
     }
 
@@ -345,17 +297,9 @@
         vm.prank(address(owner));
         admin.setDAValidatorPair(address(rollupL1DAValidator), L2_DA_VALIDATOR_ADDRESS);
 
-<<<<<<< HEAD
         // Allow to call executor directly, without going through ValidatorTimelock
         vm.prank(address(chainTypeManager));
         admin.setValidator(address(validator), true);
-=======
-        vm.mockCall(
-            address(dummyBridgehub),
-            abi.encodeWithSelector(DummyBridgehub.getZKChain.selector),
-            abi.encode(address(diamondProxy))
-        );
->>>>>>> 145e54ba
 
         // foundry's default value is 1 for the block's timestamp, it is expected
         // that block.timestamp > COMMIT_TIMESTAMP_NOT_OLDER + 1
