--- conflicted
+++ resolved
@@ -235,11 +235,7 @@
         admin = new AdminFacet(block.chainid, RollupDAManager(address(0)));
         getters = new GettersFacet();
         executor = new TestExecutor();
-<<<<<<< HEAD
-        mailbox = new MailboxFacet(eraChainId, block.chainid, address(chainAssetHandler));
-=======
-        mailbox = new MailboxFacet(l2ChainId, block.chainid, eip7702Checker);
->>>>>>> 1470c718
+        mailbox = new MailboxFacet(l2ChainId, block.chainid, address(chainAssetHandler), eip7702Checker);
 
         DummyCTM chainTypeManager = new DummyCTM(owner, address(0));
         vm.mockCall(
