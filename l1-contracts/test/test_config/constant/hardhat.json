[
  {
    "name": "DAI",
    "symbol": "DAI",
    "decimals": 18,
<<<<<<< HEAD
    "address": "0xD6E49dd4fb0CA1549566869725d1820aDEb92Ae9"
=======
    "address": "0x685Bf5502b3E988C883f634e82490f4a128A25b2"
>>>>>>> a52ddf62
  },
  {
    "name": "wBTC",
    "symbol": "wBTC",
    "decimals": 8,
<<<<<<< HEAD
    "address": "0xcee1f75F30B6908286Cd003C4228A5D9a2851FA4"
=======
    "address": "0xa1040e4AfB18a1860445c9D82979599Fe03a5c1f"
>>>>>>> a52ddf62
  },
  {
    "name": "BAT",
    "symbol": "BAT",
    "decimals": 18,
<<<<<<< HEAD
    "address": "0x0Bc76A4EfE0748f1697F237fB100741ea6Ceda2d"
=======
    "address": "0x30b4cE3CD7585a908b3E8236a4AA10204c00d123"
>>>>>>> a52ddf62
  },
  {
    "name": "GNT",
    "symbol": "GNT",
    "decimals": 18,
<<<<<<< HEAD
    "address": "0x51ae50BcCEE10ac5BEFFA1E4a64106a5f83bc3F8"
=======
    "address": "0xbA604c60305493cB60135101585fE9871a276693"
>>>>>>> a52ddf62
  },
  {
    "name": "MLTT",
    "symbol": "MLTT",
    "decimals": 18,
<<<<<<< HEAD
    "address": "0xa9c7fEEf8586E17D93A05f873BA65f28f48ED259"
=======
    "address": "0xc77473FC27c7dA4Ef22EF8f97166BcE52B5dE6C8"
>>>>>>> a52ddf62
  },
  {
    "name": "DAIK",
    "symbol": "DAIK",
    "decimals": 18,
<<<<<<< HEAD
    "address": "0x99Efb27598804Aa408A1066550e9d01c45f21b05"
=======
    "address": "0x717f8c4059B9D8849E30C3Fe16f9780226486176"
>>>>>>> a52ddf62
  },
  {
    "name": "wBTCK",
    "symbol": "wBTCK",
    "decimals": 8,
<<<<<<< HEAD
    "address": "0x4B701928Da6B3e72775b462A15b8b76ba2d16BbD"
=======
    "address": "0xCA823e723ebE9569a80E074473751Ae939cC4DC8"
>>>>>>> a52ddf62
  },
  {
    "name": "BATK",
    "symbol": "BATS",
    "decimals": 18,
<<<<<<< HEAD
    "address": "0xf7B03c921dfefB4286b13075BA0335099708368D"
=======
    "address": "0xB62505fe0EcA02D9Da3ea32d71C66F7C9e0CdBa1"
>>>>>>> a52ddf62
  },
  {
    "name": "GNTK",
    "symbol": "GNTS",
    "decimals": 18,
<<<<<<< HEAD
    "address": "0xc0581Ee28c519533B06cc0aAC1ace98cF63C817b"
=======
    "address": "0x5A8d36cBdBbA0302a95eB4F6811ab39fF6E8E727"
>>>>>>> a52ddf62
  },
  {
    "name": "MLTTK",
    "symbol": "MLTTS",
    "decimals": 18,
<<<<<<< HEAD
    "address": "0xeB6394F2E8DA607b94dBa2Cf345A965d6D9b3aCD"
=======
    "address": "0xb323f142539FaaF93e530a978015e05E889353F6"
>>>>>>> a52ddf62
  },
  {
    "name": "DAIL",
    "symbol": "DAIL",
    "decimals": 18,
<<<<<<< HEAD
    "address": "0x4311643C5eD7cD0813B4E3Ff5428de71c7d7b8bB"
=======
    "address": "0x310A8aA44A8DAEB3F9E3403a6726A395D09CF6a1"
>>>>>>> a52ddf62
  },
  {
    "name": "wBTCL",
    "symbol": "wBTCP",
    "decimals": 8,
<<<<<<< HEAD
    "address": "0x6b3fbfC9Bb89Ab5F11BE782a1f67c1615c2A5fc3"
=======
    "address": "0x498aE1F186751E10Db9EfA482aA022D94983A934"
>>>>>>> a52ddf62
  },
  {
    "name": "BATL",
    "symbol": "BATW",
    "decimals": 18,
<<<<<<< HEAD
    "address": "0xE003698b7831829843B69D3fB4f9a3133d97b257"
=======
    "address": "0x780742e68aE652d06C93FD066a9a65c81fC30D44"
>>>>>>> a52ddf62
  },
  {
    "name": "GNTL",
    "symbol": "GNTW",
    "decimals": 18,
<<<<<<< HEAD
    "address": "0x2417626170675Ccf6022d9db1eFC8f3c59836368"
=======
    "address": "0x6Ddeb00E50506aB1f508D49ADCfdD11FEA836370"
>>>>>>> a52ddf62
  },
  {
    "name": "MLTTL",
    "symbol": "MLTTW",
    "decimals": 18,
<<<<<<< HEAD
    "address": "0x28106C39BE5E51C31D9a289313361D86C9bb7C8E"
=======
    "address": "0x382267942195B263D9dAC525a22d724b6FadcBFb"
>>>>>>> a52ddf62
  },
  {
    "name": "Wrapped Ether",
    "symbol": "WETH",
    "decimals": 18,
<<<<<<< HEAD
    "address": "0x51E83b811930bb4a3aAb3494894ec237Cb6cEc49"
=======
    "address": "0x5C1d4285c024a607309b48E2C155dBdFf56903F0"
>>>>>>> a52ddf62
  }
]<|MERGE_RESOLUTION|>--- conflicted
+++ resolved
@@ -3,160 +3,96 @@
     "name": "DAI",
     "symbol": "DAI",
     "decimals": 18,
-<<<<<<< HEAD
-    "address": "0xD6E49dd4fb0CA1549566869725d1820aDEb92Ae9"
-=======
     "address": "0x685Bf5502b3E988C883f634e82490f4a128A25b2"
->>>>>>> a52ddf62
   },
   {
     "name": "wBTC",
     "symbol": "wBTC",
     "decimals": 8,
-<<<<<<< HEAD
-    "address": "0xcee1f75F30B6908286Cd003C4228A5D9a2851FA4"
-=======
     "address": "0xa1040e4AfB18a1860445c9D82979599Fe03a5c1f"
->>>>>>> a52ddf62
   },
   {
     "name": "BAT",
     "symbol": "BAT",
     "decimals": 18,
-<<<<<<< HEAD
-    "address": "0x0Bc76A4EfE0748f1697F237fB100741ea6Ceda2d"
-=======
     "address": "0x30b4cE3CD7585a908b3E8236a4AA10204c00d123"
->>>>>>> a52ddf62
   },
   {
     "name": "GNT",
     "symbol": "GNT",
     "decimals": 18,
-<<<<<<< HEAD
-    "address": "0x51ae50BcCEE10ac5BEFFA1E4a64106a5f83bc3F8"
-=======
     "address": "0xbA604c60305493cB60135101585fE9871a276693"
->>>>>>> a52ddf62
   },
   {
     "name": "MLTT",
     "symbol": "MLTT",
     "decimals": 18,
-<<<<<<< HEAD
-    "address": "0xa9c7fEEf8586E17D93A05f873BA65f28f48ED259"
-=======
     "address": "0xc77473FC27c7dA4Ef22EF8f97166BcE52B5dE6C8"
->>>>>>> a52ddf62
   },
   {
     "name": "DAIK",
     "symbol": "DAIK",
     "decimals": 18,
-<<<<<<< HEAD
-    "address": "0x99Efb27598804Aa408A1066550e9d01c45f21b05"
-=======
     "address": "0x717f8c4059B9D8849E30C3Fe16f9780226486176"
->>>>>>> a52ddf62
   },
   {
     "name": "wBTCK",
     "symbol": "wBTCK",
     "decimals": 8,
-<<<<<<< HEAD
-    "address": "0x4B701928Da6B3e72775b462A15b8b76ba2d16BbD"
-=======
     "address": "0xCA823e723ebE9569a80E074473751Ae939cC4DC8"
->>>>>>> a52ddf62
   },
   {
     "name": "BATK",
     "symbol": "BATS",
     "decimals": 18,
-<<<<<<< HEAD
-    "address": "0xf7B03c921dfefB4286b13075BA0335099708368D"
-=======
     "address": "0xB62505fe0EcA02D9Da3ea32d71C66F7C9e0CdBa1"
->>>>>>> a52ddf62
   },
   {
     "name": "GNTK",
     "symbol": "GNTS",
     "decimals": 18,
-<<<<<<< HEAD
-    "address": "0xc0581Ee28c519533B06cc0aAC1ace98cF63C817b"
-=======
     "address": "0x5A8d36cBdBbA0302a95eB4F6811ab39fF6E8E727"
->>>>>>> a52ddf62
   },
   {
     "name": "MLTTK",
     "symbol": "MLTTS",
     "decimals": 18,
-<<<<<<< HEAD
-    "address": "0xeB6394F2E8DA607b94dBa2Cf345A965d6D9b3aCD"
-=======
     "address": "0xb323f142539FaaF93e530a978015e05E889353F6"
->>>>>>> a52ddf62
   },
   {
     "name": "DAIL",
     "symbol": "DAIL",
     "decimals": 18,
-<<<<<<< HEAD
-    "address": "0x4311643C5eD7cD0813B4E3Ff5428de71c7d7b8bB"
-=======
     "address": "0x310A8aA44A8DAEB3F9E3403a6726A395D09CF6a1"
->>>>>>> a52ddf62
   },
   {
     "name": "wBTCL",
     "symbol": "wBTCP",
     "decimals": 8,
-<<<<<<< HEAD
-    "address": "0x6b3fbfC9Bb89Ab5F11BE782a1f67c1615c2A5fc3"
-=======
     "address": "0x498aE1F186751E10Db9EfA482aA022D94983A934"
->>>>>>> a52ddf62
   },
   {
     "name": "BATL",
     "symbol": "BATW",
     "decimals": 18,
-<<<<<<< HEAD
-    "address": "0xE003698b7831829843B69D3fB4f9a3133d97b257"
-=======
     "address": "0x780742e68aE652d06C93FD066a9a65c81fC30D44"
->>>>>>> a52ddf62
   },
   {
     "name": "GNTL",
     "symbol": "GNTW",
     "decimals": 18,
-<<<<<<< HEAD
-    "address": "0x2417626170675Ccf6022d9db1eFC8f3c59836368"
-=======
     "address": "0x6Ddeb00E50506aB1f508D49ADCfdD11FEA836370"
->>>>>>> a52ddf62
   },
   {
     "name": "MLTTL",
     "symbol": "MLTTW",
     "decimals": 18,
-<<<<<<< HEAD
-    "address": "0x28106C39BE5E51C31D9a289313361D86C9bb7C8E"
-=======
     "address": "0x382267942195B263D9dAC525a22d724b6FadcBFb"
->>>>>>> a52ddf62
   },
   {
     "name": "Wrapped Ether",
     "symbol": "WETH",
     "decimals": 18,
-<<<<<<< HEAD
-    "address": "0x51E83b811930bb4a3aAb3494894ec237Cb6cEc49"
-=======
     "address": "0x5C1d4285c024a607309b48E2C155dBdFf56903F0"
->>>>>>> a52ddf62
   }
 ]