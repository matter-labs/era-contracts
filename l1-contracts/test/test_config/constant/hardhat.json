[
  {
    "name": "DAI",
    "symbol": "DAI",
    "decimals": 18,
<<<<<<< HEAD
    "address": "0x2733174391e451C1708050dE4442f2AaF197759C"
=======
    "address": "0xe9e33f000fd400a632B8221790Fac23A8E1024F4"
>>>>>>> 9f8466b4
  },
  {
    "name": "wBTC",
    "symbol": "wBTC",
    "decimals": 8,
<<<<<<< HEAD
    "address": "0x5195459c6a59dA8f5bED6a9E7692d5b5b40A2928"
=======
    "address": "0x7778F8a2D03C231EEaD1365Fc50fF3E7DCBFd086"
>>>>>>> 9f8466b4
  },
  {
    "name": "BAT",
    "symbol": "BAT",
    "decimals": 18,
<<<<<<< HEAD
    "address": "0x18fb101C1f3ab450498fD0D4400e4D8a3c1B9F6c"
=======
    "address": "0xa2Ed7c055D1527D547C1949eC407B8989810C24d"
>>>>>>> 9f8466b4
  },
  {
    "name": "GNT",
    "symbol": "GNT",
    "decimals": 18,
<<<<<<< HEAD
    "address": "0x20bABCb488aad652e713fB70BACCD0c8e72de4EF"
=======
    "address": "0x3186FE8a58B9bAa004aebC4e519E73E39F30Db73"
>>>>>>> 9f8466b4
  },
  {
    "name": "MLTT",
    "symbol": "MLTT",
    "decimals": 18,
<<<<<<< HEAD
    "address": "0xFF9d5a057d09802c371582D1166df728D3b019A4"
=======
    "address": "0xb4488116967499fba17B3feEC94fEce968e3d61b"
>>>>>>> 9f8466b4
  },
  {
    "name": "DAIK",
    "symbol": "DAIK",
    "decimals": 18,
<<<<<<< HEAD
    "address": "0xAC5d1395Dd3bA956bB8Ba0e0E8ffe247404fd9c5"
=======
    "address": "0xD1702C5E8A336Acf928C75713095d9712cc0a01B"
>>>>>>> 9f8466b4
  },
  {
    "name": "wBTCK",
    "symbol": "wBTCK",
    "decimals": 8,
<<<<<<< HEAD
    "address": "0x9614c0F8e657eAb74e95B87cA819C6ae1F9d5fe1"
=======
    "address": "0x1596396711687aBA5dD5724107e76AcCE4C027D5"
>>>>>>> 9f8466b4
  },
  {
    "name": "BATK",
    "symbol": "BATS",
    "decimals": 18,
<<<<<<< HEAD
    "address": "0x175F95E3c6a30c3D4DDBA32f82427C5d371f67B8"
=======
    "address": "0x48012dB26dDEef2574D26daB1d83E023FfC9501a"
>>>>>>> 9f8466b4
  },
  {
    "name": "GNTK",
    "symbol": "GNTS",
    "decimals": 18,
<<<<<<< HEAD
    "address": "0x205725BE39c54574e64771C3c71c44829E3031dC"
=======
    "address": "0xF879538340140Fe797D8fA7df8d2d8f398D3A276"
>>>>>>> 9f8466b4
  },
  {
    "name": "MLTTK",
    "symbol": "MLTTS",
    "decimals": 18,
<<<<<<< HEAD
    "address": "0xADDb1960aCAAC7db90E3d20b9621D8b8C0b97405"
=======
    "address": "0x2EF75ece73ba025cf3AC0e58B1F53C1C4124ab34"
>>>>>>> 9f8466b4
  },
  {
    "name": "DAIL",
    "symbol": "DAIL",
    "decimals": 18,
<<<<<<< HEAD
    "address": "0x5F0A3258CF075F828a01bEAf63cCea32159B4EcD"
=======
    "address": "0xB0F9e3A57c0b1EF22d8B0fCF8d6fCB559eFdA684"
>>>>>>> 9f8466b4
  },
  {
    "name": "wBTCL",
    "symbol": "wBTCP",
    "decimals": 8,
<<<<<<< HEAD
    "address": "0x09405DfB0C61959daA219e9E9907223e7F091587"
=======
    "address": "0x02F4E3cE5e6A12B3A6CA1AeDE099eCE629E76806"
>>>>>>> 9f8466b4
  },
  {
    "name": "BATL",
    "symbol": "BATW",
    "decimals": 18,
<<<<<<< HEAD
    "address": "0xA318F029bc204EaF55A6f480f9Dc6Ef0C235d2D6"
=======
    "address": "0x14d1FD55105B79ed38AC0763db2233F5f9502182"
>>>>>>> 9f8466b4
  },
  {
    "name": "GNTL",
    "symbol": "GNTW",
    "decimals": 18,
<<<<<<< HEAD
    "address": "0x9910Ed28A31C2b4EE8A7C1F8559Cf1a874e374F2"
=======
    "address": "0x12E8BDf4816e3067078e188a41318Ee07E041Ba7"
>>>>>>> 9f8466b4
  },
  {
    "name": "MLTTL",
    "symbol": "MLTTW",
    "decimals": 18,
<<<<<<< HEAD
    "address": "0x3bC2c8eF2f110750bfa9aA89D30F3D66c2a03bb9"
=======
    "address": "0x402fED151bEBD59684cd403910c8767Ad424b8A3"
>>>>>>> 9f8466b4
  },
  {
    "name": "Wrapped Ether",
    "symbol": "WETH",
    "decimals": 18,
<<<<<<< HEAD
    "address": "0x6930c5c3421a666d6642FafBe750B1D0B42197c6"
=======
    "address": "0x996dd4a7af96Fc263D4F9B16BDB4E8B12CF87F08"
>>>>>>> 9f8466b4
  }
]<|MERGE_RESOLUTION|>--- conflicted
+++ resolved
@@ -3,160 +3,96 @@
     "name": "DAI",
     "symbol": "DAI",
     "decimals": 18,
-<<<<<<< HEAD
-    "address": "0x2733174391e451C1708050dE4442f2AaF197759C"
-=======
     "address": "0xe9e33f000fd400a632B8221790Fac23A8E1024F4"
->>>>>>> 9f8466b4
   },
   {
     "name": "wBTC",
     "symbol": "wBTC",
     "decimals": 8,
-<<<<<<< HEAD
-    "address": "0x5195459c6a59dA8f5bED6a9E7692d5b5b40A2928"
-=======
     "address": "0x7778F8a2D03C231EEaD1365Fc50fF3E7DCBFd086"
->>>>>>> 9f8466b4
   },
   {
     "name": "BAT",
     "symbol": "BAT",
     "decimals": 18,
-<<<<<<< HEAD
-    "address": "0x18fb101C1f3ab450498fD0D4400e4D8a3c1B9F6c"
-=======
     "address": "0xa2Ed7c055D1527D547C1949eC407B8989810C24d"
->>>>>>> 9f8466b4
   },
   {
     "name": "GNT",
     "symbol": "GNT",
     "decimals": 18,
-<<<<<<< HEAD
-    "address": "0x20bABCb488aad652e713fB70BACCD0c8e72de4EF"
-=======
     "address": "0x3186FE8a58B9bAa004aebC4e519E73E39F30Db73"
->>>>>>> 9f8466b4
   },
   {
     "name": "MLTT",
     "symbol": "MLTT",
     "decimals": 18,
-<<<<<<< HEAD
-    "address": "0xFF9d5a057d09802c371582D1166df728D3b019A4"
-=======
     "address": "0xb4488116967499fba17B3feEC94fEce968e3d61b"
->>>>>>> 9f8466b4
   },
   {
     "name": "DAIK",
     "symbol": "DAIK",
     "decimals": 18,
-<<<<<<< HEAD
-    "address": "0xAC5d1395Dd3bA956bB8Ba0e0E8ffe247404fd9c5"
-=======
     "address": "0xD1702C5E8A336Acf928C75713095d9712cc0a01B"
->>>>>>> 9f8466b4
   },
   {
     "name": "wBTCK",
     "symbol": "wBTCK",
     "decimals": 8,
-<<<<<<< HEAD
-    "address": "0x9614c0F8e657eAb74e95B87cA819C6ae1F9d5fe1"
-=======
     "address": "0x1596396711687aBA5dD5724107e76AcCE4C027D5"
->>>>>>> 9f8466b4
   },
   {
     "name": "BATK",
     "symbol": "BATS",
     "decimals": 18,
-<<<<<<< HEAD
-    "address": "0x175F95E3c6a30c3D4DDBA32f82427C5d371f67B8"
-=======
     "address": "0x48012dB26dDEef2574D26daB1d83E023FfC9501a"
->>>>>>> 9f8466b4
   },
   {
     "name": "GNTK",
     "symbol": "GNTS",
     "decimals": 18,
-<<<<<<< HEAD
-    "address": "0x205725BE39c54574e64771C3c71c44829E3031dC"
-=======
     "address": "0xF879538340140Fe797D8fA7df8d2d8f398D3A276"
->>>>>>> 9f8466b4
   },
   {
     "name": "MLTTK",
     "symbol": "MLTTS",
     "decimals": 18,
-<<<<<<< HEAD
-    "address": "0xADDb1960aCAAC7db90E3d20b9621D8b8C0b97405"
-=======
     "address": "0x2EF75ece73ba025cf3AC0e58B1F53C1C4124ab34"
->>>>>>> 9f8466b4
   },
   {
     "name": "DAIL",
     "symbol": "DAIL",
     "decimals": 18,
-<<<<<<< HEAD
-    "address": "0x5F0A3258CF075F828a01bEAf63cCea32159B4EcD"
-=======
     "address": "0xB0F9e3A57c0b1EF22d8B0fCF8d6fCB559eFdA684"
->>>>>>> 9f8466b4
   },
   {
     "name": "wBTCL",
     "symbol": "wBTCP",
     "decimals": 8,
-<<<<<<< HEAD
-    "address": "0x09405DfB0C61959daA219e9E9907223e7F091587"
-=======
     "address": "0x02F4E3cE5e6A12B3A6CA1AeDE099eCE629E76806"
->>>>>>> 9f8466b4
   },
   {
     "name": "BATL",
     "symbol": "BATW",
     "decimals": 18,
-<<<<<<< HEAD
-    "address": "0xA318F029bc204EaF55A6f480f9Dc6Ef0C235d2D6"
-=======
     "address": "0x14d1FD55105B79ed38AC0763db2233F5f9502182"
->>>>>>> 9f8466b4
   },
   {
     "name": "GNTL",
     "symbol": "GNTW",
     "decimals": 18,
-<<<<<<< HEAD
-    "address": "0x9910Ed28A31C2b4EE8A7C1F8559Cf1a874e374F2"
-=======
     "address": "0x12E8BDf4816e3067078e188a41318Ee07E041Ba7"
->>>>>>> 9f8466b4
   },
   {
     "name": "MLTTL",
     "symbol": "MLTTW",
     "decimals": 18,
-<<<<<<< HEAD
-    "address": "0x3bC2c8eF2f110750bfa9aA89D30F3D66c2a03bb9"
-=======
     "address": "0x402fED151bEBD59684cd403910c8767Ad424b8A3"
->>>>>>> 9f8466b4
   },
   {
     "name": "Wrapped Ether",
     "symbol": "WETH",
     "decimals": 18,
-<<<<<<< HEAD
-    "address": "0x6930c5c3421a666d6642FafBe750B1D0B42197c6"
-=======
     "address": "0x996dd4a7af96Fc263D4F9B16BDB4E8B12CF87F08"
->>>>>>> 9f8466b4
   }
 ]