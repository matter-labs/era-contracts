--- conflicted
+++ resolved
@@ -3,160 +3,96 @@
     "name": "DAI",
     "symbol": "DAI",
     "decimals": 18,
-<<<<<<< HEAD
-    "address": "0x3577F97253469b560CD6442AB37A262a292003f3"
-=======
     "address": "0x2733174391e451C1708050dE4442f2AaF197759C"
->>>>>>> 1cabb763
   },
   {
     "name": "wBTC",
     "symbol": "wBTC",
     "decimals": 8,
-<<<<<<< HEAD
-    "address": "0x4A9D48Db0008F8778160dDF142b28a858c427B48"
-=======
     "address": "0x5195459c6a59dA8f5bED6a9E7692d5b5b40A2928"
->>>>>>> 1cabb763
   },
   {
     "name": "BAT",
     "symbol": "BAT",
     "decimals": 18,
-<<<<<<< HEAD
-    "address": "0x8ce06E5aF9A1221a88282A5Ce65D750BE16b0079"
-=======
     "address": "0x18fb101C1f3ab450498fD0D4400e4D8a3c1B9F6c"
->>>>>>> 1cabb763
   },
   {
     "name": "GNT",
     "symbol": "GNT",
     "decimals": 18,
-<<<<<<< HEAD
-    "address": "0xF1286aD858DeE56B79D5F23f14040849fA3631dA"
-=======
     "address": "0x20bABCb488aad652e713fB70BACCD0c8e72de4EF"
->>>>>>> 1cabb763
   },
   {
     "name": "MLTT",
     "symbol": "MLTT",
     "decimals": 18,
-<<<<<<< HEAD
-    "address": "0x9267631d42C7D2747f8e5573169BdceAE87535b8"
-=======
     "address": "0xFF9d5a057d09802c371582D1166df728D3b019A4"
->>>>>>> 1cabb763
   },
   {
     "name": "DAIK",
     "symbol": "DAIK",
     "decimals": 18,
-<<<<<<< HEAD
-    "address": "0xea21B9a6C6D13d1C6AbAEc73c6F330D601779e15"
-=======
     "address": "0xAC5d1395Dd3bA956bB8Ba0e0E8ffe247404fd9c5"
->>>>>>> 1cabb763
   },
   {
     "name": "wBTCK",
     "symbol": "wBTCK",
     "decimals": 8,
-<<<<<<< HEAD
-    "address": "0x389f272Ae7D1061608Af3E2203d24c8e654FcEd5"
-=======
     "address": "0x9614c0F8e657eAb74e95B87cA819C6ae1F9d5fe1"
->>>>>>> 1cabb763
   },
   {
     "name": "BATK",
     "symbol": "BATS",
     "decimals": 18,
-<<<<<<< HEAD
-    "address": "0x6890D8DB20db3A5d06eC6DE69F7DB1d5A183922C"
-=======
     "address": "0x175F95E3c6a30c3D4DDBA32f82427C5d371f67B8"
->>>>>>> 1cabb763
   },
   {
     "name": "GNTK",
     "symbol": "GNTS",
     "decimals": 18,
-<<<<<<< HEAD
-    "address": "0x037f096F289dF1c0dBf3C89Dd6CAbc07599dD150"
-=======
     "address": "0x205725BE39c54574e64771C3c71c44829E3031dC"
->>>>>>> 1cabb763
   },
   {
     "name": "MLTTK",
     "symbol": "MLTTS",
     "decimals": 18,
-<<<<<<< HEAD
-    "address": "0x23886B9856326226A5de9368C3781843b58Bd2bE"
-=======
     "address": "0xADDb1960aCAAC7db90E3d20b9621D8b8C0b97405"
->>>>>>> 1cabb763
   },
   {
     "name": "DAIL",
     "symbol": "DAIL",
     "decimals": 18,
-<<<<<<< HEAD
-    "address": "0x039D76D9b98e856da082ddf5Ab504352BB2096E0"
-=======
     "address": "0x5F0A3258CF075F828a01bEAf63cCea32159B4EcD"
->>>>>>> 1cabb763
   },
   {
     "name": "wBTCL",
     "symbol": "wBTCP",
     "decimals": 8,
-<<<<<<< HEAD
-    "address": "0x341a1D5df70E56DCA0bCe2892F70A9e83bFA7958"
-=======
     "address": "0x09405DfB0C61959daA219e9E9907223e7F091587"
->>>>>>> 1cabb763
   },
   {
     "name": "BATL",
     "symbol": "BATW",
     "decimals": 18,
-<<<<<<< HEAD
-    "address": "0x1268Cf85f3D4306059A3fa7aDE2a9a49467E0E0C"
-=======
     "address": "0xA318F029bc204EaF55A6f480f9Dc6Ef0C235d2D6"
->>>>>>> 1cabb763
   },
   {
     "name": "GNTL",
     "symbol": "GNTW",
     "decimals": 18,
-<<<<<<< HEAD
-    "address": "0x75fe8be7615e5b8b116AF4ffD67993E03b7568b5"
-=======
     "address": "0x9910Ed28A31C2b4EE8A7C1F8559Cf1a874e374F2"
->>>>>>> 1cabb763
   },
   {
     "name": "MLTTL",
     "symbol": "MLTTW",
     "decimals": 18,
-<<<<<<< HEAD
-    "address": "0x35e4ba9B6913426C15410DeD184Ba642E858f3Ef"
-=======
     "address": "0x3bC2c8eF2f110750bfa9aA89D30F3D66c2a03bb9"
->>>>>>> 1cabb763
   },
   {
     "name": "Wrapped Ether",
     "symbol": "WETH",
     "decimals": 18,
-<<<<<<< HEAD
-    "address": "0x8ed463C98Ba3A08d1263D785Ac74CD93bDBbcFD4"
-=======
     "address": "0x6930c5c3421a666d6642FafBe750B1D0B42197c6"
->>>>>>> 1cabb763
   }
 ]