import { expect } from "chai";
import * as ethers from "ethers";
import { Wallet } from "ethers";
import * as hardhat from "hardhat";

import type { Bridgehub, ChainTypeManager, L1NativeTokenVault, L1AssetRouter, L1Nullifier } from "../../typechain";
import {
  BridgehubFactory,
  ChainTypeManagerFactory,
  L1NativeTokenVaultFactory,
  L1AssetRouterFactory,
  L1NullifierFactory,
} from "../../typechain";

import { initialTestnetDeploymentProcess } from "../../src.ts/deploy-test-process";
import { ethTestConfig } from "../../src.ts/utils";

import type { Deployer } from "../../src.ts/deploy";
import { registerZKChain } from "../../src.ts/deploy-process";

describe("Initial deployment test", function () {
  let bridgehub: Bridgehub;
  let chainTypeManager: ChainTypeManager;
  let owner: ethers.Signer;
  let deployer: Deployer;
  // const MAX_CODE_LEN_WORDS = (1 << 16) - 1;
  // const MAX_CODE_LEN_BYTES = MAX_CODE_LEN_WORDS * 32;
  // let forwarder: Forwarder;
  let l1NativeTokenVault: L1NativeTokenVault;
  let l1AssetRouter: L1AssetRouter;
  let l1Nullifier: L1Nullifier;
  let chainId = process.env.CHAIN_ETH_ZKSYNC_NETWORK_ID || 270;

  before(async () => {
    [owner] = await hardhat.ethers.getSigners();

    const deployWallet = Wallet.fromMnemonic(ethTestConfig.test_mnemonic3, "m/44'/60'/0'/0/1").connect(owner.provider);
    const ownerAddress = await deployWallet.getAddress();

    const gasPrice = await owner.provider.getGasPrice();

    const tx = {
      from: await owner.getAddress(),
      to: deployWallet.address,
      value: ethers.utils.parseEther("1000"),
      nonce: owner.getTransactionCount(),
      gasLimit: 100000,
      gasPrice: gasPrice,
    };

    await owner.sendTransaction(tx);

    deployer = await initialTestnetDeploymentProcess(deployWallet, ownerAddress, gasPrice, []);

    chainId = deployer.chainId;

    // await deploySharedBridgeOnL2ThroughL1(deployer, chainId.toString(), gasPrice);

    bridgehub = BridgehubFactory.connect(deployer.addresses.Bridgehub.BridgehubProxy, deployWallet);
    chainTypeManager = ChainTypeManagerFactory.connect(
      deployer.addresses.StateTransition.StateTransitionProxy,
      deployWallet
    );
    l1NativeTokenVault = L1NativeTokenVaultFactory.connect(
      deployer.addresses.Bridges.NativeTokenVaultProxy,
      deployWallet
    );
    l1AssetRouter = L1AssetRouterFactory.connect(deployer.addresses.Bridges.SharedBridgeProxy, deployWallet);
    l1Nullifier = L1NullifierFactory.connect(deployer.addresses.Bridges.L1NullifierProxy, deployWallet);
  });

  it("Check addresses", async () => {
    const bridgehubAddress1 = deployer.addresses.Bridgehub.BridgehubProxy;
    const bridgehubAddress2 = await l1AssetRouter.BRIDGE_HUB();
    const bridgehubAddress3 = await chainTypeManager.BRIDGE_HUB();
    expect(bridgehubAddress1.toLowerCase()).equal(bridgehubAddress2.toLowerCase());
    expect(bridgehubAddress1.toLowerCase()).equal(bridgehubAddress3.toLowerCase());

    const chainTypeManagerAddress1 = deployer.addresses.StateTransition.StateTransitionProxy;
    const chainTypeManagerAddress2 = await bridgehub.chainTypeManager(chainId);
    expect(chainTypeManagerAddress1.toLowerCase()).equal(chainTypeManagerAddress2.toLowerCase());

    const chainAddress2 = await chainTypeManager.getZKChain(chainId);
    const chainAddress1 = deployer.addresses.StateTransition.DiamondProxy;
    expect(chainAddress1.toLowerCase()).equal(chainAddress2.toLowerCase());

    const chainAddress3 = await bridgehub.getZKChain(chainId);
    expect(chainAddress1.toLowerCase()).equal(chainAddress3.toLowerCase());

    const assetRouterAddress1 = deployer.addresses.Bridges.SharedBridgeProxy;
    const assetRouterAddress2 = await bridgehub.sharedBridge();
    const assetRouterAddress3 = await l1NativeTokenVault.ASSET_ROUTER();
    const assetRouterAddress4 = await l1Nullifier.l1AssetRouter();
    expect(assetRouterAddress1.toLowerCase()).equal(assetRouterAddress2.toLowerCase());
    expect(assetRouterAddress1.toLowerCase()).equal(assetRouterAddress3.toLowerCase());
    expect(assetRouterAddress1.toLowerCase()).equal(assetRouterAddress4.toLowerCase());

    const ntvAddress1 = deployer.addresses.Bridges.NativeTokenVaultProxy;
    const ntvAddress2 = await l1Nullifier.l1NativeTokenVault();
    const ntvAddress3 = await l1AssetRouter.nativeTokenVault();
    expect(ntvAddress1.toLowerCase()).equal(ntvAddress2.toLowerCase());
    expect(ntvAddress1.toLowerCase()).equal(ntvAddress3.toLowerCase());
<<<<<<< HEAD
=======
  });

  it("Check L2SharedBridge", async () => {
    const gasPrice = await owner.provider.getGasPrice();
    await registerZKChain(deployer, false, [], gasPrice, "", "0x33", true, true);
>>>>>>> 45cf28c6
  });
});<|MERGE_RESOLUTION|>--- conflicted
+++ resolved
@@ -100,13 +100,10 @@
     const ntvAddress3 = await l1AssetRouter.nativeTokenVault();
     expect(ntvAddress1.toLowerCase()).equal(ntvAddress2.toLowerCase());
     expect(ntvAddress1.toLowerCase()).equal(ntvAddress3.toLowerCase());
-<<<<<<< HEAD
-=======
   });
 
   it("Check L2SharedBridge", async () => {
     const gasPrice = await owner.provider.getGasPrice();
     await registerZKChain(deployer, false, [], gasPrice, "", "0x33", true, true);
->>>>>>> 45cf28c6
   });
 });