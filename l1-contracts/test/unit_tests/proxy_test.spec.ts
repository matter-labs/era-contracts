--- conflicted
+++ resolved
@@ -45,11 +45,7 @@
     diamondInit = DiamondInitFactory.connect(diamondInitContract.address, diamondInitContract.signer);
 
     const adminFactory = await hardhat.ethers.getContractFactory("AdminFacet");
-<<<<<<< HEAD
-    const adminContract = await adminFactory.deploy(await owner.getChainId());
-=======
     const adminContract = await adminFactory.deploy(await owner.getChainId(), ethers.constants.AddressZero);
->>>>>>> 1cabb763
     adminFacet = AdminFacetFactory.connect(adminContract.address, adminContract.signer);
 
     const gettersFacetFactory = await hardhat.ethers.getContractFactory("GettersFacet");
