import * as hardhat from "hardhat";
import type { BigNumberish, BytesLike } from "ethers";
import { BigNumber, ethers } from "ethers";
import type { Address } from "zksync-ethers/build/types";
<<<<<<< HEAD
=======
import { REQUIRED_L1_TO_L2_GAS_PER_PUBDATA_LIMIT } from "zksync-ethers/build/utils";
>>>>>>> 874bc6ba

import type { IBridgehub } from "../../typechain/IBridgehub";
import type { IL1ERC20Bridge } from "../../typechain/IL1ERC20Bridge";
import type { IMailbox } from "../../typechain/IMailbox";

import type { ExecutorFacet } from "../../typechain";

import type { FeeParams, L2CanonicalTransaction } from "../../src.ts/utils";
import { ADDRESS_ONE, PubdataPricingMode, EMPTY_STRING_KECCAK } from "../../src.ts/utils";
import { packSemver } from "../../scripts/utils";
import { keccak256 } from "ethers/lib/utils";

export const CONTRACTS_GENESIS_PROTOCOL_VERSION = packSemver(0, 21, 0).toString();
// eslint-disable-next-line @typescript-eslint/no-var-requires
export const IERC20_INTERFACE = require("@openzeppelin/contracts-v4/build/contracts/IERC20");
export const DEFAULT_REVERT_REASON = "VM did not revert";

export const DEFAULT_L2_LOGS_TREE_ROOT_HASH = "0x0000000000000000000000000000000000000000000000000000000000000000";
export const DUMMY_MERKLE_PROOF_START = "0x0101000000000000000000000000000000000000000000000000000000000000";
export const DUMMY_MERKLE_PROOF_2_START = "0x0109000000000000000000000000000000000000000000000000000000000000";
export const L2_SYSTEM_CONTEXT_ADDRESS = "0x000000000000000000000000000000000000800b";
export const L2_BOOTLOADER_ADDRESS = "0x0000000000000000000000000000000000008001";
export const L2_KNOWN_CODE_STORAGE_ADDRESS = "0x0000000000000000000000000000000000008004";
export const L2_TO_L1_MESSENGER = "0x0000000000000000000000000000000000008008";
export const L2_BASE_TOKEN_SYSTEM_CONTRACT_ADDR = "0x000000000000000000000000000000000000800a";
export const L2_BYTECODE_COMPRESSOR_ADDRESS = "0x000000000000000000000000000000000000800e";
export const DEPLOYER_SYSTEM_CONTRACT_ADDRESS = "0x0000000000000000000000000000000000008006";
export const PUBDATA_CHUNK_PUBLISHER_ADDRESS = "0x0000000000000000000000000000000000008011";
const PUBDATA_HASH = "0x290decd9548b62a8d60345a988386fc84ba6bc95484008f6362f93160ef3e563";

export const SYSTEM_UPGRADE_TX_TYPE = 254;

export function randomAddress() {
  return ethers.utils.hexlify(ethers.utils.randomBytes(20));
}

export enum SYSTEM_LOG_KEYS {
  L2_TO_L1_LOGS_TREE_ROOT_KEY,
  TOTAL_L2_TO_L1_PUBDATA_KEY,
  STATE_DIFF_HASH_KEY,
  PACKED_BATCH_AND_L2_BLOCK_TIMESTAMP_KEY,
  PREV_BATCH_HASH_KEY,
  CHAINED_PRIORITY_TXN_HASH_KEY,
  NUMBER_OF_LAYER_1_TXS_KEY,
  L2_DA_VALIDATOR_OUTPUT_HASH_KEY,
  USED_L2_DA_VALIDATOR_ADDRESS_KEY,
  EXPECTED_SYSTEM_CONTRACT_UPGRADE_TX_HASH_KEY,
}

// The default price for the pubdata in L2 gas to be used in L1->L2 transactions
export const REQUIRED_L2_GAS_PRICE_PER_PUBDATA =
  // eslint-disable-next-line @typescript-eslint/no-var-requires
  require("../../../SystemConfig.json").REQUIRED_L2_GAS_PRICE_PER_PUBDATA;

/// Set of parameters that are needed to test the processing of priority operations
export class DummyOp {
  constructor(
    public id: number,
    public expirationBatch: BigNumber,
    public layer2Tip: number
  ) {}
}

export async function getCallRevertReason(promise) {
  let revertReason = DEFAULT_REVERT_REASON;
  try {
    await promise;
  } catch (e) {
    try {
      await promise;
    } catch (e) {
      // kl to do. The error messages are messed up. So we need all these cases.
      try {
        revertReason = e.reason.match(/reverted with reason string '([^']*)'/)?.[1] || e.reason;
        if (
          revertReason === "cannot estimate gas; transaction may fail or may require manual gas limit" ||
          revertReason === DEFAULT_REVERT_REASON
        ) {
          revertReason = e.error.toString().match(/revert with reason "([^']*)"/)[1] || "PLACEHOLDER_STRING";
        }
      } catch (_) {
        try {
          if (
            revertReason === "cannot estimate gas; transaction may fail or may require manual gas limit" ||
            revertReason === DEFAULT_REVERT_REASON
          ) {
            if (e.error) {
              revertReason =
                e.error.toString().match(/reverted with reason string '([^']*)'/)[1] || "PLACEHOLDER_STRING";
            } else {
              revertReason = e.toString().match(/reverted with reason string '([^']*)'/)[1] || "PLACEHOLDER_STRING";
            }
          }
        } catch (_) {
          try {
            if (
              revertReason === "cannot estimate gas; transaction may fail or may require manual gas limit" ||
              revertReason === DEFAULT_REVERT_REASON
            ) {
              if (e.error) {
                revertReason =
                  e.error.toString().match(/reverted with custom error '([^']*)'/)[1] || "PLACEHOLDER_STRING";
              } else {
                revertReason = e.toString().match(/reverted with custom error '([^']*)'/)[1] || "PLACEHOLDER_STRING";
              }
            }
          } catch (_) {
            throw e;
          }
        }
      }
    }
  }
  return revertReason;
}

export async function requestExecute(
  chainId: ethers.BigNumberish,
  bridgehub: IBridgehub,
  to: Address,
  l2Value: ethers.BigNumber,
  calldata: ethers.BytesLike,
  l2GasLimit: ethers.BigNumber,
  factoryDeps: BytesLike[],
  refundRecipient: string,
  overrides?: ethers.PayableOverrides
) {
  overrides ??= {};
  overrides.gasPrice ??= bridgehub.provider.getGasPrice();
  // overrides.gasLimit ??= 30000000;
  if (!overrides.value) {
    const baseCost = await bridgehub.l2TransactionBaseCost(
      chainId,
      await overrides.gasPrice,
      l2GasLimit,
      REQUIRED_L2_GAS_PRICE_PER_PUBDATA
    );
    overrides.value = baseCost.add(l2Value);
  }

  return await bridgehub.requestL2TransactionDirect(
    {
      chainId,
      l2Contract: to,
      mintValue: await overrides.value,
      l2Value,
      l2Calldata: calldata,
      l2GasLimit,
      l2GasPerPubdataByteLimit: REQUIRED_L2_GAS_PRICE_PER_PUBDATA,
      factoryDeps,
      refundRecipient,
    },
    overrides
  );
}

// due to gas reasons we call the chains' contract directly, instead of the bridgehub.
export async function requestExecuteDirect(
  mailbox: IMailbox,
  to: Address,
  l2Value: ethers.BigNumber,
  calldata: ethers.BytesLike,
  l2GasLimit: ethers.BigNumber,
  factoryDeps: BytesLike[],
  refundRecipient: string,
  value?: ethers.BigNumber
) {
  const gasPrice = await mailbox.provider.getGasPrice();

  // we call bridgehubChain direcetly to avoid running out of gas.
  const baseCost = await mailbox.l2TransactionBaseCost(
    gasPrice,
    ethers.BigNumber.from(100000),
    REQUIRED_L2_GAS_PRICE_PER_PUBDATA
  );

  const overrides = {
    gasPrice,
    value: baseCost.add(value || ethers.BigNumber.from(0)),
  };

  return await mailbox.requestL2Transaction(
    to,
    l2Value,
    calldata,
    l2GasLimit,
    REQUIRED_L2_GAS_PRICE_PER_PUBDATA,
    factoryDeps,
    refundRecipient,
    overrides
  );
}

export function constructL2Log(isService: boolean, sender: string, key: number | string, value: string) {
  return ethers.utils.hexConcat([
    isService ? "0x0001" : "0x0000",
    "0x0000",
    sender,
    ethers.utils.hexZeroPad(ethers.utils.hexlify(key), 32),
    ethers.utils.hexZeroPad(ethers.utils.hexlify(value), 32),
  ]);
}

export function createSystemLogs(
  chainedPriorityTxHashKey?: BytesLike,
  numberOfLayer1Txs?: BigNumberish,
  previousBatchHash?: BytesLike,
  l2DaValidatorOutputHash?: BytesLike
) {
  return [
    constructL2Log(true, L2_TO_L1_MESSENGER, SYSTEM_LOG_KEYS.L2_TO_L1_LOGS_TREE_ROOT_KEY, ethers.constants.HashZero),
    constructL2Log(true, L2_TO_L1_MESSENGER, SYSTEM_LOG_KEYS.TOTAL_L2_TO_L1_PUBDATA_KEY, PUBDATA_HASH),
    constructL2Log(true, L2_TO_L1_MESSENGER, SYSTEM_LOG_KEYS.STATE_DIFF_HASH_KEY, ethers.constants.HashZero),
    constructL2Log(
      true,
      L2_SYSTEM_CONTEXT_ADDRESS,
      SYSTEM_LOG_KEYS.PACKED_BATCH_AND_L2_BLOCK_TIMESTAMP_KEY,
      ethers.constants.HashZero
    ),
    constructL2Log(
      true,
      L2_SYSTEM_CONTEXT_ADDRESS,
      SYSTEM_LOG_KEYS.PREV_BATCH_HASH_KEY,
      previousBatchHash ? ethers.utils.hexlify(previousBatchHash) : ethers.constants.HashZero
    ),
    constructL2Log(
      true,
      L2_BOOTLOADER_ADDRESS,
      SYSTEM_LOG_KEYS.CHAINED_PRIORITY_TXN_HASH_KEY,
      chainedPriorityTxHashKey ? chainedPriorityTxHashKey.toString() : EMPTY_STRING_KECCAK
    ),
    constructL2Log(
      true,
      L2_BOOTLOADER_ADDRESS,
      SYSTEM_LOG_KEYS.NUMBER_OF_LAYER_1_TXS_KEY,
      numberOfLayer1Txs ? numberOfLayer1Txs.toString() : ethers.constants.HashZero
    ),

    constructL2Log(
      true,
      L2_TO_L1_MESSENGER,
      SYSTEM_LOG_KEYS.L2_DA_VALIDATOR_OUTPUT_HASH_KEY,
      l2DaValidatorOutputHash ? ethers.utils.hexlify(l2DaValidatorOutputHash) : ethers.constants.HashZero
    ),
    constructL2Log(
      true,
      L2_TO_L1_MESSENGER,
      SYSTEM_LOG_KEYS.USED_L2_DA_VALIDATOR_ADDRESS_KEY,
      process.env.CONTRACTS_L2_DA_VALIDATOR_ADDR
    ),
  ];
}

export function createSystemLogsWithUpgrade(
  chainedPriorityTxHashKey?: BytesLike,
  numberOfLayer1Txs?: BigNumberish,
  upgradeTxHash?: string,
  previousBatchHash?: string,
  l2DaValidatorOutputHash?: BytesLike
) {
  return [
    constructL2Log(true, L2_TO_L1_MESSENGER, SYSTEM_LOG_KEYS.L2_TO_L1_LOGS_TREE_ROOT_KEY, ethers.constants.HashZero),
    constructL2Log(true, L2_TO_L1_MESSENGER, SYSTEM_LOG_KEYS.TOTAL_L2_TO_L1_PUBDATA_KEY, PUBDATA_HASH),
    constructL2Log(true, L2_TO_L1_MESSENGER, SYSTEM_LOG_KEYS.STATE_DIFF_HASH_KEY, ethers.constants.HashZero),
    constructL2Log(
      true,
      L2_SYSTEM_CONTEXT_ADDRESS,
      SYSTEM_LOG_KEYS.PACKED_BATCH_AND_L2_BLOCK_TIMESTAMP_KEY,
      ethers.constants.HashZero
    ),
    constructL2Log(
      true,
      L2_SYSTEM_CONTEXT_ADDRESS,
      SYSTEM_LOG_KEYS.PREV_BATCH_HASH_KEY,
      previousBatchHash ? previousBatchHash : ethers.constants.HashZero
    ),
    constructL2Log(
      true,
      L2_BOOTLOADER_ADDRESS,
      SYSTEM_LOG_KEYS.CHAINED_PRIORITY_TXN_HASH_KEY,
      chainedPriorityTxHashKey ? chainedPriorityTxHashKey.toString() : EMPTY_STRING_KECCAK
    ),
    constructL2Log(
      true,
      L2_BOOTLOADER_ADDRESS,
      SYSTEM_LOG_KEYS.NUMBER_OF_LAYER_1_TXS_KEY,
      numberOfLayer1Txs ? numberOfLayer1Txs.toString() : ethers.constants.HashZero
    ),
    constructL2Log(
      true,
      L2_TO_L1_MESSENGER,
      SYSTEM_LOG_KEYS.L2_DA_VALIDATOR_OUTPUT_HASH_KEY,
      ethers.utils.hexlify(l2DaValidatorOutputHash) || ethers.constants.HashZero
    ),
    constructL2Log(
      true,
      L2_TO_L1_MESSENGER,
      SYSTEM_LOG_KEYS.USED_L2_DA_VALIDATOR_ADDRESS_KEY,
      process.env.CONTRACTS_L2_DA_VALIDATOR_ADDR || ethers.constants.AddressZero
    ),
    constructL2Log(
      true,
      L2_BOOTLOADER_ADDRESS,
      SYSTEM_LOG_KEYS.EXPECTED_SYSTEM_CONTRACT_UPGRADE_TX_HASH_KEY,
      upgradeTxHash
    ),
  ];
}

export function genesisStoredBatchInfo(): StoredBatchInfo {
  return {
    batchNumber: 0,
    batchHash: "0x0000000000000000000000000000000000000000000000000000000000000001",
    indexRepeatedStorageChanges: 1,
    numberOfLayer1Txs: 0,
    priorityOperationsHash: EMPTY_STRING_KECCAK,
    l2LogsTreeRoot: DEFAULT_L2_LOGS_TREE_ROOT_HASH,
    timestamp: 0,
    commitment: "0x0000000000000000000000000000000000000000000000000000000000000001",
  };
}

// Packs the batch timestamp and L2 block timestamp and returns the 32-byte hex string
// which should be used for the "key" field of the L2->L1 system context log.
export function packBatchTimestampAndBatchTimestamp(
  batchTimestamp: BigNumberish,
  l2BlockTimestamp: BigNumberish
): string {
  const packedNum = BigNumber.from(batchTimestamp).shl(128).or(BigNumber.from(l2BlockTimestamp));
  return ethers.utils.hexZeroPad(ethers.utils.hexlify(packedNum), 32);
}

export function defaultFeeParams(): FeeParams {
  return {
    pubdataPricingMode: PubdataPricingMode.Rollup,
    batchOverheadL1Gas: 1_000_000,
    maxPubdataPerBatch: 110_000,
    maxL2GasPerBatch: 80_000_000,
    priorityTxMaxPubdata: 99_000,
    minimalL2GasPrice: 250_000_000, // 0.25 gwei
  };
}

export interface StoredBatchInfo {
  batchNumber: BigNumberish;
  batchHash: BytesLike;
  indexRepeatedStorageChanges: BigNumberish;
  numberOfLayer1Txs: BigNumberish;
  priorityOperationsHash: BytesLike;
  l2LogsTreeRoot: BytesLike;
  timestamp: BigNumberish;
  commitment: BytesLike;
}

export interface CommitBatchInfo {
  batchNumber: BigNumberish;
  timestamp: number;
  indexRepeatedStorageChanges: BigNumberish;
  newStateRoot: BytesLike;
  numberOfLayer1Txs: BigNumberish;
  priorityOperationsHash: BytesLike;
  bootloaderHeapInitialContentsHash: BytesLike;
  eventsQueueStateHash: BytesLike;
  systemLogs: BytesLike;
  operatorDAInput: BytesLike;
}

export async function depositERC20(
  bridge: IL1ERC20Bridge,
  bridgehubContract: IBridgehub,
  chainId: string,
  l2Receiver: string,
  l1Token: string,
  amount: ethers.BigNumber,
  l2GasLimit: number,
  l2RefundRecipient = ethers.constants.AddressZero
) {
  const gasPrice = await bridge.provider.getGasPrice();
  const gasPerPubdata = REQUIRED_L2_GAS_PRICE_PER_PUBDATA;
  const neededValue = await bridgehubContract.l2TransactionBaseCost(chainId, gasPrice, l2GasLimit, gasPerPubdata);
  const ethIsBaseToken = (await bridgehubContract.baseToken(chainId)) == ADDRESS_ONE;

  const deposit = await bridge["deposit(address,address,uint256,uint256,uint256,address)"](
    l2Receiver,
    l1Token,
    amount,
    l2GasLimit,
    REQUIRED_L2_GAS_PRICE_PER_PUBDATA,
    l2RefundRecipient,
    {
      value: ethIsBaseToken ? neededValue : 0,
    }
  );
  await deposit.wait();
}

export function buildL2CanonicalTransaction(tx: Partial<L2CanonicalTransaction>): L2CanonicalTransaction {
  return {
    txType: SYSTEM_UPGRADE_TX_TYPE,
    from: ethers.constants.AddressZero,
    to: ethers.constants.AddressZero,
    gasLimit: 5000000,
    gasPerPubdataByteLimit: REQUIRED_L2_GAS_PRICE_PER_PUBDATA,
    maxFeePerGas: 0,
    maxPriorityFeePerGas: 0,
    paymaster: 0,
    nonce: 0,
    value: 0,
    reserved: [0, 0, 0, 0],
    data: "0x",
    signature: "0x",
    factoryDeps: [],
    paymasterInput: "0x",
    reservedDynamic: "0x",
    ...tx,
  };
}

export type CommitBatchInfoWithTimestamp = Partial<CommitBatchInfo> & {
  batchNumber: BigNumberish;
};

function padStringWithZeroes(str: string, lenBytes: number): string {
  const strLen = lenBytes * 2;
  if (str.length > strLen) {
    throw new Error("String is too long");
  }
  const paddingLength = strLen - str.length;
  return str + "0".repeat(paddingLength);
}

// Returns a pair of strings:
// - the expected pubdata commitemnt
// - the required rollup l2 da hash output
export function buildL2DARollupPubdataCommitment(stateDiffHash: string, fullPubdata: string): [string, string] {
  const BLOB_SIZE_BYTES = 126_976;
  const fullPubdataHash = ethers.utils.keccak256(fullPubdata);
  if (ethers.utils.arrayify(fullPubdata).length > BLOB_SIZE_BYTES) {
    throw new Error("Too much pubdata");
  }
  const blobsProvided = 1;

  const blobLinearHash = keccak256(padStringWithZeroes(fullPubdata, BLOB_SIZE_BYTES));

  const l1DAOutput = ethers.utils.hexConcat([
    stateDiffHash,
    fullPubdataHash,
    ethers.utils.hexlify(blobsProvided),
    blobLinearHash,
  ]);
  const l1DAOutputHash = ethers.utils.keccak256(l1DAOutput);

  // After the header the 00 byte is for "calldata" mode.
  // Then, there is the full pubdata.
  // Then, there are 32 bytes for blob commitment. They must have at least one non-zero byte,
  // so it will be the last one.
  const fullPubdataCommitment = `${l1DAOutput}00${fullPubdata.slice(2)}${"0".repeat(62)}01`;

  return [fullPubdataCommitment, l1DAOutputHash];
}

export async function buildCommitBatchInfoWithUpgrade(
  prevInfo: StoredBatchInfo,
  info: CommitBatchInfoWithTimestamp,
  upgradeTxHash: string
): Promise<CommitBatchInfo> {
  const timestamp = info.timestamp || (await hardhat.ethers.provider.getBlock("latest")).timestamp;

  const [fullPubdataCommitment, l1DAOutputHash] = buildL2DARollupPubdataCommitment(ethers.constants.HashZero, "0x");

  const systemLogs = createSystemLogsWithUpgrade(
    info.priorityOperationsHash,
    info.numberOfLayer1Txs,
    upgradeTxHash,
    ethers.utils.hexlify(prevInfo.batchHash),
    l1DAOutputHash
  );
  systemLogs[SYSTEM_LOG_KEYS.PACKED_BATCH_AND_L2_BLOCK_TIMESTAMP_KEY] = constructL2Log(
    true,
    L2_SYSTEM_CONTEXT_ADDRESS,
    SYSTEM_LOG_KEYS.PACKED_BATCH_AND_L2_BLOCK_TIMESTAMP_KEY,
    packBatchTimestampAndBatchTimestamp(timestamp, timestamp)
  );

  return {
    timestamp,
    indexRepeatedStorageChanges: 1,
    newStateRoot: ethers.utils.randomBytes(32),
    numberOfLayer1Txs: 0,
    priorityOperationsHash: EMPTY_STRING_KECCAK,
    systemLogs: ethers.utils.hexConcat(systemLogs),
    operatorDAInput: fullPubdataCommitment,
    bootloaderHeapInitialContentsHash: ethers.utils.randomBytes(32),
    eventsQueueStateHash: ethers.utils.randomBytes(32),
    ...info,
  };
}

export async function makeExecutedEqualCommitted(
  proxyExecutor: ExecutorFacet,
  prevBatchInfo: StoredBatchInfo,
  batchesToProve: StoredBatchInfo[],
  batchesToExecute: StoredBatchInfo[]
) {
  batchesToExecute = [...batchesToProve, ...batchesToExecute];

  await (
    await proxyExecutor.proveBatches(prevBatchInfo, batchesToProve, {
      recursiveAggregationInput: [],
      serializedProof: [],
    })
  ).wait();

  const dummyMerkleProofs = batchesToExecute.map(() => ({ leftPath: [], rightPath: [], itemHashes: [] }));
  await (await proxyExecutor.executeBatches(batchesToExecute, dummyMerkleProofs)).wait();
}

export function getBatchStoredInfo(commitInfo: CommitBatchInfo, commitment: string): StoredBatchInfo {
  return {
    batchNumber: commitInfo.batchNumber,
    batchHash: commitInfo.newStateRoot,
    indexRepeatedStorageChanges: commitInfo.indexRepeatedStorageChanges,
    numberOfLayer1Txs: commitInfo.numberOfLayer1Txs,
    priorityOperationsHash: commitInfo.priorityOperationsHash,
    l2LogsTreeRoot: ethers.constants.HashZero,
    timestamp: commitInfo.timestamp,
    commitment: commitment,
  };
}<|MERGE_RESOLUTION|>--- conflicted
+++ resolved
@@ -2,10 +2,6 @@
 import type { BigNumberish, BytesLike } from "ethers";
 import { BigNumber, ethers } from "ethers";
 import type { Address } from "zksync-ethers/build/types";
-<<<<<<< HEAD
-=======
-import { REQUIRED_L1_TO_L2_GAS_PER_PUBDATA_LIMIT } from "zksync-ethers/build/utils";
->>>>>>> 874bc6ba
 
 import type { IBridgehub } from "../../typechain/IBridgehub";
 import type { IL1ERC20Bridge } from "../../typechain/IL1ERC20Bridge";
