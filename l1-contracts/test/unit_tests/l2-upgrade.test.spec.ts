import { expect } from "chai";
import type { BigNumberish } from "ethers";
import { Wallet } from "ethers";
import * as ethers from "ethers";
import * as hardhat from "hardhat";
import { hashBytecode } from "zksync-ethers/build/src/utils";

import type { AdminFacet, ExecutorFacet, GettersFacet, StateTransitionManager } from "../../typechain";
import {
  AdminFacetFactory,
  DummyAdminFacetFactory,
  CustomUpgradeTestFactory,
  DefaultUpgradeFactory,
  ExecutorFacetFactory,
  GettersFacetFactory,
  StateTransitionManagerFactory,
} from "../../typechain";

import { L2_BOOTLOADER_BYTECODE_HASH, L2_DEFAULT_ACCOUNT_BYTECODE_HASH } from "../../src.ts/deploy-process";
import { initialTestnetDeploymentProcess } from "../../src.ts/deploy-test-process";

import type { ProposedUpgrade, VerifierParams } from "../../src.ts/utils";
import { ethTestConfig } from "../../src.ts/utils";
import { diamondCut, Action, facetCut } from "../../src.ts/diamondCut";

import type { CommitBatchInfo, StoredBatchInfo, CommitBatchInfoWithTimestamp } from "./utils";
import {
  EMPTY_STRING_KECCAK,
  L2_BOOTLOADER_ADDRESS,
  L2_SYSTEM_CONTEXT_ADDRESS,
  SYSTEM_LOG_KEYS,
  constructL2Log,
  createSystemLogs,
  genesisStoredBatchInfo,
  getCallRevertReason,
  packBatchTimestampAndBatchTimestamp,
  buildL2CanonicalTransaction,
  buildCommitBatchInfoWithUpgrade,
  makeExecutedEqualCommitted,
  getBatchStoredInfo,
} from "./utils";

describe("L2 upgrade test", function () {
  let proxyExecutor: ExecutorFacet;
  let proxyAdmin: AdminFacet;
  let proxyGetters: GettersFacet;

  let stateTransitionManager: StateTransitionManager;

  let owner: ethers.Signer;

  let batch1InfoChainIdUpgrade: CommitBatchInfo;
  let storedBatch1InfoChainIdUpgrade: StoredBatchInfo;

  let batch2Info: CommitBatchInfo;
  let storedBatch2Info: StoredBatchInfo;

  let verifier: string;
  const noopUpgradeTransaction = buildL2CanonicalTransaction({ txType: 0 });
  let chainId = process.env.CHAIN_ETH_ZKSYNC_NETWORK_ID || 270;
  // let priorityOperationsHash: string;
  let initialProtocolVersion = 0;

  before(async () => {
    [owner] = await hardhat.ethers.getSigners();

<<<<<<< HEAD
    const executorFactory = await hardhat.ethers.getContractFactory("ExecutorFacet");
    const executorContract = await executorFactory.deploy();
    const executorFacet = ExecutorFacetFactory.connect(executorContract.address, executorContract.signer);

    const gettersFactory = await hardhat.ethers.getContractFactory("GettersFacet");
    const gettersContract = await gettersFactory.deploy();
    const gettersFacet = GettersFacetFactory.connect(gettersContract.address, gettersContract.signer);

    const adminFacetFactory = await hardhat.ethers.getContractFactory("AdminFacet");
    const adminFacetContract = await adminFacetFactory.deploy();
    const adminFacet = AdminFacetFactory.connect(adminFacetContract.address, adminFacetContract.signer);

    // Note, that while this testsuit is focused on testing MailboxFaucet only,
    // we still need to initialize its storage via DiamondProxy
    const diamondInitFactory = await hardhat.ethers.getContractFactory("DiamondInit");
    const diamondInitContract = await diamondInitFactory.deploy();
    const diamondInit = DiamondInitFactory.connect(diamondInitContract.address, diamondInitContract.signer);

    const dummyHash = new Uint8Array(32);
    dummyHash.set([1, 0, 0, 1]);

    const testnetVerifierFactory = await hardhat.ethers.getContractFactory("TestnetVerifier");
    const testnetVerifierContract = await testnetVerifierFactory.deploy(
      ethers.utils.hexlify(ethers.utils.randomBytes(20))
    );

    verifier = testnetVerifierContract.address;
    verifierParams = {
      recursionCircuitsSetVksHash: ethers.constants.HashZero,
      recursionLeafLevelVkHash: ethers.constants.HashZero,
      recursionNodeLevelVkHash: ethers.constants.HashZero,
=======
    const deployWallet = Wallet.fromMnemonic(ethTestConfig.test_mnemonic3, "m/44'/60'/0'/0/1").connect(owner.provider);
    const ownerAddress = await deployWallet.getAddress();

    const gasPrice = await owner.provider.getGasPrice();

    const tx = {
      from: owner.getAddress(),
      to: deployWallet.address,
      value: ethers.utils.parseEther("1000"),
      nonce: owner.getTransactionCount(),
      gasLimit: 100000,
      gasPrice: gasPrice,
>>>>>>> 4fd8d6c4
    };

    await owner.sendTransaction(tx);

    const dummyAdminFacetFactory = await hardhat.ethers.getContractFactory("DummyAdminFacet");
    const dummyAdminFacetContract = await dummyAdminFacetFactory.deploy();
    const extraFacet = facetCut(dummyAdminFacetContract.address, dummyAdminFacetContract.interface, Action.Add, true);

    const deployer = await initialTestnetDeploymentProcess(deployWallet, ownerAddress, gasPrice, [extraFacet]);
    initialProtocolVersion = parseInt(process.env.CONTRACTS_LATEST_PROTOCOL_VERSION);

    chainId = deployer.chainId;
    verifier = deployer.addresses.StateTransition.Verifier;

    proxyExecutor = ExecutorFacetFactory.connect(deployer.addresses.StateTransition.DiamondProxy, deployWallet);
    proxyGetters = GettersFacetFactory.connect(deployer.addresses.StateTransition.DiamondProxy, deployWallet);
    proxyAdmin = AdminFacetFactory.connect(deployer.addresses.StateTransition.DiamondProxy, deployWallet);
    const dummyAdminFacet = DummyAdminFacetFactory.connect(
      deployer.addresses.StateTransition.DiamondProxy,
      deployWallet
    );

    stateTransitionManager = StateTransitionManagerFactory.connect(
      deployer.addresses.StateTransition.StateTransitionProxy,
      deployWallet
    );

    await (await dummyAdminFacet.dummySetValidator(await deployWallet.getAddress())).wait();

    // do initial setChainIdUpgrade
    const upgradeTxHash = await proxyGetters.getL2SystemContractsUpgradeTxHash();
    batch1InfoChainIdUpgrade = await buildCommitBatchInfoWithUpgrade(
      genesisStoredBatchInfo(),
      {
        batchNumber: 1,
        priorityOperationsHash: EMPTY_STRING_KECCAK,
        numberOfLayer1Txs: "0x0000000000000000000000000000000000000000000000000000000000000000",
      },
      upgradeTxHash
    );

    const commitReceipt = await (
      await proxyExecutor.commitBatches(genesisStoredBatchInfo(), [batch1InfoChainIdUpgrade])
    ).wait();
    const commitment = commitReceipt.events[0].args.commitment;
    storedBatch1InfoChainIdUpgrade = getBatchStoredInfo(batch1InfoChainIdUpgrade, commitment);
    await makeExecutedEqualCommitted(proxyExecutor, genesisStoredBatchInfo(), [storedBatch1InfoChainIdUpgrade], []);
  });

  it("Upgrade should work even if not all batches are processed", async () => {
    batch2Info = await buildCommitBatchInfo(storedBatch1InfoChainIdUpgrade, {
      batchNumber: 2,
      priorityOperationsHash: EMPTY_STRING_KECCAK,
      numberOfLayer1Txs: "0x0000000000000000000000000000000000000000000000000000000000000000",
    });

    const commitReceipt = await (
      await proxyExecutor.commitBatches(storedBatch1InfoChainIdUpgrade, [batch2Info])
    ).wait();
    const commitment = commitReceipt.events[0].args.commitment;

    expect(await proxyGetters.getProtocolVersion()).to.equal(initialProtocolVersion);
    expect(await proxyGetters.getL2SystemContractsUpgradeTxHash()).to.equal(ethers.constants.HashZero);

    await (
      await executeUpgrade(chainId, proxyGetters, stateTransitionManager, proxyAdmin, {
        newProtocolVersion: 1 + initialProtocolVersion,
        l2ProtocolUpgradeTx: noopUpgradeTransaction,
      })
    ).wait();

    expect(await proxyGetters.getProtocolVersion()).to.equal(1 + initialProtocolVersion);

    storedBatch2Info = getBatchStoredInfo(batch2Info, commitment);

    await makeExecutedEqualCommitted(proxyExecutor, storedBatch1InfoChainIdUpgrade, [storedBatch2Info], []);
  });

  it("Timestamp should behave correctly", async () => {
    // Upgrade was scheduled for now should work fine
    const timeNow = (await hardhat.ethers.provider.getBlock("latest")).timestamp;
    await executeUpgrade(chainId, proxyGetters, stateTransitionManager, proxyAdmin, {
      upgradeTimestamp: ethers.BigNumber.from(timeNow),
      l2ProtocolUpgradeTx: noopUpgradeTransaction,
    });

    // Upgrade that was scheduled for the future should not work now
    const revertReason = await getCallRevertReason(
      executeUpgrade(chainId, proxyGetters, stateTransitionManager, proxyAdmin, {
        upgradeTimestamp: ethers.BigNumber.from(timeNow).mul(2),
        l2ProtocolUpgradeTx: noopUpgradeTransaction,
      })
    );
    expect(revertReason).to.equal("Upgrade is not ready yet");
  });

  it("Should require correct tx type for upgrade tx", async () => {
    const wrongTx = buildL2CanonicalTransaction({
      txType: 255,
    });
    const revertReason = await getCallRevertReason(
      executeUpgrade(chainId, proxyGetters, stateTransitionManager, proxyAdmin, {
        l2ProtocolUpgradeTx: wrongTx,
        newProtocolVersion: 3 + initialProtocolVersion,
      })
    );

    expect(revertReason).to.equal("L2 system upgrade tx type is wrong");
  });

  it("Should include the new protocol version as part of nonce", async () => {
    const wrongTx = buildL2CanonicalTransaction({
      txType: 254,
      nonce: 0,
    });

    const revertReason = await getCallRevertReason(
      executeUpgrade(chainId, proxyGetters, stateTransitionManager, proxyAdmin, {
        l2ProtocolUpgradeTx: wrongTx,
        newProtocolVersion: 3 + 1 + initialProtocolVersion,
      })
    );

    expect(revertReason).to.equal("The new protocol version should be included in the L2 system upgrade tx");
  });

  it("Should ensure monotonic protocol version", async () => {
    const wrongTx = buildL2CanonicalTransaction({
      txType: 254,
      nonce: 0,
    });

    const revertReason = await getCallRevertReason(
      executeUpgrade(chainId, proxyGetters, stateTransitionManager, proxyAdmin, {
        l2ProtocolUpgradeTx: wrongTx,
        newProtocolVersion: 0,
      })
    );

    expect(revertReason).to.equal("New protocol version is not greater than the current one");
  });

  it("Should ensure protocol version not increasing too much", async () => {
    const wrongTx = buildL2CanonicalTransaction({
      txType: 254,
      nonce: 0,
    });

    const revertReason = await getCallRevertReason(
      executeUpgrade(chainId, proxyGetters, stateTransitionManager, proxyAdmin, {
        l2ProtocolUpgradeTx: wrongTx,
        newProtocolVersion: 100000,
      })
    );

    expect(revertReason).to.equal("Too big protocol version difference");
  });

  it("Should validate upgrade transaction overhead", async () => {
    const wrongTx = buildL2CanonicalTransaction({
      nonce: 0,
      gasLimit: 0,
    });

    const revertReason = await getCallRevertReason(
      executeUpgrade(chainId, proxyGetters, stateTransitionManager, proxyAdmin, {
        l2ProtocolUpgradeTx: wrongTx,
        newProtocolVersion: 3 + 1 + initialProtocolVersion,
      })
    );

    expect(revertReason).to.equal("my");
  });

  it("Should validate upgrade transaction gas max", async () => {
    const wrongTx = buildL2CanonicalTransaction({
      nonce: 0,
      gasLimit: 1000000000000,
    });

    const revertReason = await getCallRevertReason(
      executeUpgrade(chainId, proxyGetters, stateTransitionManager, proxyAdmin, {
        l2ProtocolUpgradeTx: wrongTx,
        newProtocolVersion: 3 + 1 + initialProtocolVersion,
      })
    );

    expect(revertReason).to.equal("ui");
  });

  it("Should validate upgrade transaction cannot output more pubdata than processable", async () => {
    const wrongTx = buildL2CanonicalTransaction({
      nonce: 0,
      gasLimit: 10000000,
      gasPerPubdataByteLimit: 1,
    });

    const revertReason = await getCallRevertReason(
      executeUpgrade(chainId, proxyGetters, stateTransitionManager, proxyAdmin, {
        l2ProtocolUpgradeTx: wrongTx,
        newProtocolVersion: 3 + 1 + initialProtocolVersion,
      })
    );

    expect(revertReason).to.equal("uk");
  });

  it("Should validate factory deps", async () => {
    const myFactoryDep = ethers.utils.hexlify(ethers.utils.randomBytes(32));
    const wrongFactoryDepHash = ethers.utils.hexlify(hashBytecode(ethers.utils.randomBytes(32)));
    const wrongTx = buildL2CanonicalTransaction({
      factoryDeps: [wrongFactoryDepHash],
      nonce: 3 + 1 + initialProtocolVersion,
    });

    const revertReason = await getCallRevertReason(
      executeUpgrade(chainId, proxyGetters, stateTransitionManager, proxyAdmin, {
        l2ProtocolUpgradeTx: wrongTx,
        factoryDeps: [myFactoryDep],
        newProtocolVersion: 3 + 1 + initialProtocolVersion,
      })
    );

    expect(revertReason).to.equal("Wrong factory dep hash");
  });

  it("Should validate factory deps length match", async () => {
    const myFactoryDep = ethers.utils.hexlify(ethers.utils.randomBytes(32));
    const wrongTx = buildL2CanonicalTransaction({
      factoryDeps: [],
      nonce: 3 + 1 + initialProtocolVersion,
    });

    const revertReason = await getCallRevertReason(
      executeUpgrade(chainId, proxyGetters, stateTransitionManager, proxyAdmin, {
        l2ProtocolUpgradeTx: wrongTx,
        factoryDeps: [myFactoryDep],
        newProtocolVersion: 3 + 1 + initialProtocolVersion,
      })
    );

    expect(revertReason).to.equal("Wrong number of factory deps");
  });

  it("Should validate factory deps length isn't too large", async () => {
    const myFactoryDep = ethers.utils.hexlify(ethers.utils.randomBytes(32));
    const randomDepHash = ethers.utils.hexlify(hashBytecode(ethers.utils.randomBytes(32)));

    const wrongTx = buildL2CanonicalTransaction({
      factoryDeps: Array(33).fill(randomDepHash),
      nonce: 3 + 1 + initialProtocolVersion,
    });

    const revertReason = await getCallRevertReason(
      executeUpgrade(chainId, proxyGetters, stateTransitionManager, proxyAdmin, {
        l2ProtocolUpgradeTx: wrongTx,
        factoryDeps: Array(33).fill(myFactoryDep),
        newProtocolVersion: 3 + 1 + initialProtocolVersion,
      })
    );

    expect(revertReason).to.equal("Factory deps can be at most 32");
  });

  let l2UpgradeTxHash: string;
  it("Should successfully perform an upgrade", async () => {
    const bootloaderHash = ethers.utils.hexlify(hashBytecode(ethers.utils.randomBytes(32)));
    const defaultAccountHash = ethers.utils.hexlify(hashBytecode(ethers.utils.randomBytes(32)));
    const testnetVerifierFactory = await hardhat.ethers.getContractFactory("TestnetVerifier");
    const testnetVerifierContract = await testnetVerifierFactory.deploy(
      ethers.utils.hexlify(ethers.utils.randomBytes(20))
    );
    const newVerifier = testnetVerifierContract.address;
    const newerVerifierParams = buildVerifierParams({
      recursionNodeLevelVkHash: ethers.utils.hexlify(ethers.utils.randomBytes(32)),
      recursionLeafLevelVkHash: ethers.utils.hexlify(ethers.utils.randomBytes(32)),
      recursionCircuitsSetVksHash: ethers.utils.hexlify(ethers.utils.randomBytes(32)),
    });

    const myFactoryDep = ethers.utils.hexlify(ethers.utils.randomBytes(32));
    const myFactoryDepHash = hashBytecode(myFactoryDep);
    const upgradeTx = buildL2CanonicalTransaction({
      factoryDeps: [myFactoryDepHash],
      nonce: 4 + 1 + initialProtocolVersion,
    });

    const upgrade = {
      bootloaderHash,
      defaultAccountHash,
      verifier: newVerifier,
      verifierParams: newerVerifierParams,
      executeUpgradeTx: true,
      l2ProtocolUpgradeTx: upgradeTx,
      factoryDeps: [myFactoryDep],
      newProtocolVersion: 4 + 1 + initialProtocolVersion,
    };

    const upgradeReceipt = await (
      await executeUpgrade(chainId, proxyGetters, stateTransitionManager, proxyAdmin, upgrade)
    ).wait();

    const defaultUpgradeFactory = await hardhat.ethers.getContractFactory("DefaultUpgrade");
    const upgradeEvents = upgradeReceipt.logs.map((log) => {
      // Not all events can be parsed there, but we don't care about them
      try {
        const event = defaultUpgradeFactory.interface.parseLog(log);
        const parsedArgs = event.args;
        return {
          name: event.name,
          args: parsedArgs,
        };
      } catch (_) {
        // lint no-empty
      }
    });
    l2UpgradeTxHash = upgradeEvents.find((event) => event.name == "UpgradeComplete").args.l2UpgradeTxHash;

    // Now, we check that all the data was set as expected
    expect(await proxyGetters.getL2BootloaderBytecodeHash()).to.equal(bootloaderHash);
    expect(await proxyGetters.getL2DefaultAccountBytecodeHash()).to.equal(defaultAccountHash);
    expect((await proxyGetters.getVerifier()).toLowerCase()).to.equal(newVerifier.toLowerCase());
    expect(await proxyGetters.getProtocolVersion()).to.equal(4 + 1 + initialProtocolVersion);

    const newVerifierParams = await proxyGetters.getVerifierParams();
    expect(newVerifierParams.recursionNodeLevelVkHash).to.equal(newerVerifierParams.recursionNodeLevelVkHash);
    expect(newVerifierParams.recursionLeafLevelVkHash).to.equal(newerVerifierParams.recursionLeafLevelVkHash);
    expect(newVerifierParams.recursionCircuitsSetVksHash).to.equal(newerVerifierParams.recursionCircuitsSetVksHash);

    expect(upgradeEvents[0].name).to.eq("NewProtocolVersion");
    expect(upgradeEvents[0].args.previousProtocolVersion.toString()).to.eq((2 + initialProtocolVersion).toString());
    expect(upgradeEvents[0].args.newProtocolVersion.toString()).to.eq((4 + 1 + initialProtocolVersion).toString());

    expect(upgradeEvents[1].name).to.eq("NewVerifier");
    expect(upgradeEvents[1].args.oldVerifier.toLowerCase()).to.eq(verifier.toLowerCase());
    expect(upgradeEvents[1].args.newVerifier.toLowerCase()).to.eq(newVerifier.toLowerCase());

    expect(upgradeEvents[2].name).to.eq("NewVerifierParams");
    expect(upgradeEvents[2].args.oldVerifierParams[0]).to.eq(ethers.constants.HashZero);
    expect(upgradeEvents[2].args.oldVerifierParams[1]).to.eq(ethers.constants.HashZero);
    expect(upgradeEvents[2].args.oldVerifierParams[2]).to.eq(ethers.constants.HashZero);
    expect(upgradeEvents[2].args.newVerifierParams[0]).to.eq(newerVerifierParams.recursionNodeLevelVkHash);
    expect(upgradeEvents[2].args.newVerifierParams[1]).to.eq(newerVerifierParams.recursionLeafLevelVkHash);
    expect(upgradeEvents[2].args.newVerifierParams[2]).to.eq(newerVerifierParams.recursionCircuitsSetVksHash);

    expect(upgradeEvents[3].name).to.eq("NewL2BootloaderBytecodeHash");
    expect(upgradeEvents[3].args.previousBytecodeHash).to.eq(L2_BOOTLOADER_BYTECODE_HASH);
    expect(upgradeEvents[3].args.newBytecodeHash).to.eq(bootloaderHash);

    expect(upgradeEvents[4].name).to.eq("NewL2DefaultAccountBytecodeHash");
    expect(upgradeEvents[4].args.previousBytecodeHash).to.eq(L2_DEFAULT_ACCOUNT_BYTECODE_HASH);
    expect(upgradeEvents[4].args.newBytecodeHash).to.eq(defaultAccountHash);
  });

  it("Should fail to upgrade when there is already a pending upgrade", async () => {
    const bootloaderHash = ethers.utils.hexlify(hashBytecode(ethers.utils.randomBytes(32)));
    const defaultAccountHash = ethers.utils.hexlify(hashBytecode(ethers.utils.randomBytes(32)));
    const verifier = ethers.utils.hexlify(ethers.utils.randomBytes(20));
    const verifierParams = buildVerifierParams({
      recursionNodeLevelVkHash: ethers.utils.hexlify(ethers.utils.randomBytes(32)),
      recursionLeafLevelVkHash: ethers.utils.hexlify(ethers.utils.randomBytes(32)),
      recursionCircuitsSetVksHash: ethers.utils.hexlify(ethers.utils.randomBytes(32)),
    });

    const myFactoryDep = ethers.utils.hexlify(ethers.utils.randomBytes(32));
    const myFactoryDepHash = hashBytecode(myFactoryDep);
    const upgradeTx = buildL2CanonicalTransaction({
      factoryDeps: [myFactoryDepHash],
      nonce: 5 + 1 + initialProtocolVersion,
    });

    const upgrade = {
      bootloaderHash,
      defaultAccountHash,
      verifier: verifier,
      verifierParams,
      executeUpgradeTx: true,
      l2ProtocolUpgradeTx: upgradeTx,
      factoryDeps: [myFactoryDep],
      newProtocolVersion: 5 + 1 + initialProtocolVersion,
    };
    const revertReason = await getCallRevertReason(
      executeUpgrade(chainId, proxyGetters, stateTransitionManager, proxyAdmin, upgrade)
    );
    await rollBackToVersion((4 + 1 + initialProtocolVersion).toString(), stateTransitionManager, upgrade);
    expect(revertReason).to.equal("Previous upgrade has not been finalized");
  });

  it("Should require that the next commit batches contains an upgrade tx", async () => {
    if (!l2UpgradeTxHash) {
      throw new Error("Can not perform this test without l2UpgradeTxHash");
    }

    const batch3InfoNoUpgradeTx = await buildCommitBatchInfo(storedBatch2Info, {
      batchNumber: 3,
    });
    const revertReason = await getCallRevertReason(
      proxyExecutor.commitBatches(storedBatch2Info, [batch3InfoNoUpgradeTx])
    );
    expect(revertReason).to.equal("b8");
  });

  it("Should ensure any additional upgrade logs go to the priority ops hash", async () => {
    if (!l2UpgradeTxHash) {
      throw new Error("Can not perform this test without l2UpgradeTxHash");
    }

    const systemLogs = createSystemLogs();
    systemLogs.push(
      constructL2Log(
        true,
        L2_BOOTLOADER_ADDRESS,
        SYSTEM_LOG_KEYS.EXPECTED_SYSTEM_CONTRACT_UPGRADE_TX_HASH_KEY,
        l2UpgradeTxHash
      )
    );
    systemLogs.push(
      constructL2Log(
        true,
        L2_BOOTLOADER_ADDRESS,
        SYSTEM_LOG_KEYS.EXPECTED_SYSTEM_CONTRACT_UPGRADE_TX_HASH_KEY,
        l2UpgradeTxHash
      )
    );
    systemLogs[SYSTEM_LOG_KEYS.PREV_BATCH_HASH_KEY] = constructL2Log(
      true,
      L2_SYSTEM_CONTEXT_ADDRESS,
      SYSTEM_LOG_KEYS.PREV_BATCH_HASH_KEY,
      ethers.utils.hexlify(storedBatch2Info.batchHash)
    );

    const batch3InfoNoUpgradeTx = await buildCommitBatchInfoWithCustomLogs(
      storedBatch2Info,
      {
        batchNumber: 3,
      },
      systemLogs
    );
    const revertReason = await getCallRevertReason(
      proxyExecutor.commitBatches(storedBatch2Info, [batch3InfoNoUpgradeTx])
    );
    expect(revertReason).to.equal("kp");
  });

  it("Should fail to commit when upgrade tx hash does not match", async () => {
    const timestamp = (await hardhat.ethers.provider.getBlock("latest")).timestamp;
    const systemLogs = createSystemLogs();
    systemLogs.push(
      constructL2Log(
        true,
        L2_BOOTLOADER_ADDRESS,
        SYSTEM_LOG_KEYS.EXPECTED_SYSTEM_CONTRACT_UPGRADE_TX_HASH_KEY,
        ethers.constants.HashZero
      )
    );
    systemLogs[SYSTEM_LOG_KEYS.PREV_BATCH_HASH_KEY] = constructL2Log(
      true,
      L2_SYSTEM_CONTEXT_ADDRESS,
      SYSTEM_LOG_KEYS.PREV_BATCH_HASH_KEY,
      ethers.utils.hexlify(storedBatch2Info.batchHash)
    );

    const batch3InfoTwoUpgradeTx = await buildCommitBatchInfoWithCustomLogs(
      storedBatch2Info,
      {
        batchNumber: 3,
        timestamp,
      },
      systemLogs
    );

    const revertReason = await getCallRevertReason(
      proxyExecutor.commitBatches(storedBatch2Info, [batch3InfoTwoUpgradeTx])
    );
    expect(revertReason).to.equal("ut");
  });

  it("Should commit successfully when the upgrade tx is present", async () => {
    const timestamp = (await hardhat.ethers.provider.getBlock("latest")).timestamp;
    const systemLogs = createSystemLogs();
    systemLogs.push(
      constructL2Log(
        true,
        L2_BOOTLOADER_ADDRESS,
        SYSTEM_LOG_KEYS.EXPECTED_SYSTEM_CONTRACT_UPGRADE_TX_HASH_KEY,
        l2UpgradeTxHash
      )
    );
    systemLogs[SYSTEM_LOG_KEYS.PREV_BATCH_HASH_KEY] = constructL2Log(
      true,
      L2_SYSTEM_CONTEXT_ADDRESS,
      SYSTEM_LOG_KEYS.PREV_BATCH_HASH_KEY,
      ethers.utils.hexlify(storedBatch2Info.batchHash)
    );

    const batch3InfoTwoUpgradeTx = await buildCommitBatchInfoWithCustomLogs(
      storedBatch2Info,
      {
        batchNumber: 3,
        timestamp,
      },
      systemLogs
    );

    await (await proxyExecutor.commitBatches(storedBatch2Info, [batch3InfoTwoUpgradeTx])).wait();

    expect(await proxyGetters.getL2SystemContractsUpgradeBatchNumber()).to.equal(3);
  });

  it("Should commit successfully when batch was reverted and reupgraded", async () => {
    await (await proxyExecutor.revertBatches(2)).wait();
    const timestamp = (await hardhat.ethers.provider.getBlock("latest")).timestamp;
    const systemLogs = createSystemLogs();
    systemLogs.push(
      constructL2Log(
        true,
        L2_BOOTLOADER_ADDRESS,
        SYSTEM_LOG_KEYS.EXPECTED_SYSTEM_CONTRACT_UPGRADE_TX_HASH_KEY,
        l2UpgradeTxHash
      )
    );
    systemLogs[SYSTEM_LOG_KEYS.PREV_BATCH_HASH_KEY] = constructL2Log(
      true,
      L2_SYSTEM_CONTEXT_ADDRESS,
      SYSTEM_LOG_KEYS.PREV_BATCH_HASH_KEY,
      ethers.utils.hexlify(storedBatch2Info.batchHash)
    );

    const batch3InfoTwoUpgradeTx = await buildCommitBatchInfoWithCustomLogs(
      storedBatch2Info,
      {
        batchNumber: 3,
        timestamp,
      },
      systemLogs
    );

    const commitReceipt = await (await proxyExecutor.commitBatches(storedBatch2Info, [batch3InfoTwoUpgradeTx])).wait();

    expect(await proxyGetters.getL2SystemContractsUpgradeBatchNumber()).to.equal(3);
    const commitment = commitReceipt.events[0].args.commitment;
    const newBatchStoredInfo = getBatchStoredInfo(batch3InfoTwoUpgradeTx, commitment);
    await makeExecutedEqualCommitted(proxyExecutor, storedBatch2Info, [newBatchStoredInfo], []);

    storedBatch2Info = newBatchStoredInfo;
  });

  it("Should successfully commit a sequential upgrade", async () => {
    expect(await proxyGetters.getL2SystemContractsUpgradeBatchNumber()).to.equal(0);
    await (
      await executeUpgrade(chainId, proxyGetters, stateTransitionManager, proxyAdmin, {
        newProtocolVersion: 5 + 1 + initialProtocolVersion,
        l2ProtocolUpgradeTx: noopUpgradeTransaction,
      })
    ).wait();

    const timestamp = (await hardhat.ethers.provider.getBlock("latest")).timestamp;
    const systemLogs = createSystemLogs();
    systemLogs[SYSTEM_LOG_KEYS.PREV_BATCH_HASH_KEY] = constructL2Log(
      true,
      L2_SYSTEM_CONTEXT_ADDRESS,
      SYSTEM_LOG_KEYS.PREV_BATCH_HASH_KEY,
      ethers.utils.hexlify(storedBatch2Info.batchHash)
    );

    const batch4InfoTwoUpgradeTx = await buildCommitBatchInfoWithCustomLogs(
      storedBatch2Info,
      {
        batchNumber: 4,
        timestamp,
      },
      systemLogs
    );

    const commitReceipt = await (await proxyExecutor.commitBatches(storedBatch2Info, [batch4InfoTwoUpgradeTx])).wait();
    const commitment = commitReceipt.events[0].args.commitment;
    const newBatchStoredInfo = getBatchStoredInfo(batch4InfoTwoUpgradeTx, commitment);

    expect(await proxyGetters.getL2SystemContractsUpgradeBatchNumber()).to.equal(0);

    await makeExecutedEqualCommitted(proxyExecutor, storedBatch2Info, [newBatchStoredInfo], []);

    storedBatch2Info = newBatchStoredInfo;

    expect(await proxyGetters.getL2SystemContractsUpgradeBatchNumber()).to.equal(0);
  });

  it("Should successfully commit custom upgrade", async () => {
    const upgradeReceipt = await (
      await executeCustomUpgrade(chainId, proxyGetters, proxyAdmin, stateTransitionManager, {
        newProtocolVersion: 6 + 1 + initialProtocolVersion,
        l2ProtocolUpgradeTx: noopUpgradeTransaction,
      })
    ).wait();
    const customUpgradeFactory = await hardhat.ethers.getContractFactory("CustomUpgradeTest");

    const upgradeEvents = upgradeReceipt.logs.map((log) => {
      // Not all events can be parsed there, but we don't care about them
      try {
        const event = customUpgradeFactory.interface.parseLog(log);
        const parsedArgs = event.args;
        return {
          name: event.name,
          args: parsedArgs,
        };
      } catch (_) {
        // @ts-ignore
      }
    });

    const timestamp = (await hardhat.ethers.provider.getBlock("latest")).timestamp;
    const systemLogs = createSystemLogs();
    systemLogs[SYSTEM_LOG_KEYS.PREV_BATCH_HASH_KEY] = constructL2Log(
      true,
      L2_SYSTEM_CONTEXT_ADDRESS,
      SYSTEM_LOG_KEYS.PREV_BATCH_HASH_KEY,
      ethers.utils.hexlify(storedBatch2Info.batchHash)
    );

    const batch5InfoTwoUpgradeTx = await buildCommitBatchInfoWithCustomLogs(
      storedBatch2Info,
      {
        batchNumber: 5,
        timestamp,
      },
      systemLogs
    );

    const commitReceipt = await (await proxyExecutor.commitBatches(storedBatch2Info, [batch5InfoTwoUpgradeTx])).wait();
    const commitment = commitReceipt.events[0].args.commitment;
    const newBatchStoredInfo = getBatchStoredInfo(batch5InfoTwoUpgradeTx, commitment);

    await makeExecutedEqualCommitted(proxyExecutor, storedBatch2Info, [newBatchStoredInfo], []);

    storedBatch2Info = newBatchStoredInfo;

    expect(upgradeEvents[1].name).to.equal("Test");
  });
});

async function buildCommitBatchInfo(
  prevInfo: StoredBatchInfo,
  info: CommitBatchInfoWithTimestamp
): Promise<CommitBatchInfo> {
  const timestamp = info.timestamp || (await hardhat.ethers.provider.getBlock("latest")).timestamp;
  const systemLogs = createSystemLogs(info.priorityOperationsHash, info.numberOfLayer1Txs, prevInfo.batchHash);
  systemLogs[SYSTEM_LOG_KEYS.PACKED_BATCH_AND_L2_BLOCK_TIMESTAMP_KEY] = constructL2Log(
    true,
    L2_SYSTEM_CONTEXT_ADDRESS,
    SYSTEM_LOG_KEYS.PACKED_BATCH_AND_L2_BLOCK_TIMESTAMP_KEY,
    packBatchTimestampAndBatchTimestamp(timestamp, timestamp)
  );

  return {
    timestamp,
    indexRepeatedStorageChanges: 0,
    newStateRoot: ethers.utils.randomBytes(32),
    numberOfLayer1Txs: 0,
    priorityOperationsHash: EMPTY_STRING_KECCAK,
    systemLogs: ethers.utils.hexConcat(systemLogs),
    pubdataCommitments: `0x${"0".repeat(130)}`,
    bootloaderHeapInitialContentsHash: ethers.utils.randomBytes(32),
    eventsQueueStateHash: ethers.utils.randomBytes(32),
    ...info,
  };
}

async function buildCommitBatchInfoWithCustomLogs(
  prevInfo: StoredBatchInfo,
  info: CommitBatchInfoWithTimestamp,
  systemLogs: string[]
): Promise<CommitBatchInfo> {
  const timestamp = info.timestamp || (await hardhat.ethers.provider.getBlock("latest")).timestamp;
  systemLogs[SYSTEM_LOG_KEYS.PACKED_BATCH_AND_L2_BLOCK_TIMESTAMP_KEY] = constructL2Log(
    true,
    L2_SYSTEM_CONTEXT_ADDRESS,
    SYSTEM_LOG_KEYS.PACKED_BATCH_AND_L2_BLOCK_TIMESTAMP_KEY,
    packBatchTimestampAndBatchTimestamp(timestamp, timestamp)
  );

  return {
    timestamp,
    indexRepeatedStorageChanges: 0,
    newStateRoot: ethers.utils.randomBytes(32),
    numberOfLayer1Txs: 0,
    priorityOperationsHash: EMPTY_STRING_KECCAK,
    systemLogs: ethers.utils.hexConcat(systemLogs),
    pubdataCommitments: `0x${"0".repeat(130)}`,
    bootloaderHeapInitialContentsHash: ethers.utils.randomBytes(32),
    eventsQueueStateHash: ethers.utils.randomBytes(32),
    ...info,
  };
}

function buildVerifierParams(params: Partial<VerifierParams>): VerifierParams {
  return {
    recursionNodeLevelVkHash: ethers.constants.HashZero,
    recursionLeafLevelVkHash: ethers.constants.HashZero,
    recursionCircuitsSetVksHash: ethers.constants.HashZero,
    ...params,
  };
}

type PartialProposedUpgrade = Partial<ProposedUpgrade>;

function buildProposeUpgrade(proposedUpgrade: PartialProposedUpgrade): ProposedUpgrade {
  const newProtocolVersion = proposedUpgrade.newProtocolVersion || 0;
  return {
    l2ProtocolUpgradeTx: buildL2CanonicalTransaction({ nonce: newProtocolVersion }),
    bootloaderHash: ethers.constants.HashZero,
    defaultAccountHash: ethers.constants.HashZero,
    verifier: ethers.constants.AddressZero,
    verifierParams: buildVerifierParams({}),
    l1ContractsUpgradeCalldata: "0x",
    postUpgradeCalldata: "0x",
    upgradeTimestamp: ethers.constants.Zero,
    factoryDeps: [],
    newProtocolVersion,
    ...proposedUpgrade,
  };
}

async function executeUpgrade(
  chainId: BigNumberish,
  proxyGetters: GettersFacet,
  stateTransitionManager: StateTransitionManager,
  proxyAdmin: AdminFacet,
  partialUpgrade: Partial<ProposedUpgrade>,
  contractFactory?: ethers.ethers.ContractFactory
) {
  if (partialUpgrade.newProtocolVersion == null) {
    const newVersion = (await proxyGetters.getProtocolVersion()).add(1);
    partialUpgrade.newProtocolVersion = newVersion;
  }
  const upgrade = buildProposeUpgrade(partialUpgrade);

  const defaultUpgradeFactory = contractFactory
    ? contractFactory
    : await hardhat.ethers.getContractFactory("DefaultUpgrade");

  const defaultUpgrade = await defaultUpgradeFactory.deploy();
  const diamondUpgradeInit = DefaultUpgradeFactory.connect(defaultUpgrade.address, defaultUpgrade.signer);

  const upgradeCalldata = diamondUpgradeInit.interface.encodeFunctionData("upgrade", [upgrade]);

  const diamondCutData = diamondCut([], diamondUpgradeInit.address, upgradeCalldata);

  const oldProtocolVersion = await proxyGetters.getProtocolVersion();
  // This promise will be handled in the tests
  (
    await stateTransitionManager.setNewVersionUpgrade(
      diamondCutData,
      oldProtocolVersion,
      partialUpgrade.newProtocolVersion
    )
  ).wait();
  return proxyAdmin.upgradeChainFromVersion(oldProtocolVersion, diamondCutData);
}

// we rollback the protocolVersion ( we don't clear the upgradeHash mapping, but that is ok)
async function rollBackToVersion(
  protocolVersion: string,
  stateTransition: StateTransitionManager,
  partialUpgrade: Partial<ProposedUpgrade>
) {
  partialUpgrade.newProtocolVersion = protocolVersion;

  const upgrade = buildProposeUpgrade(partialUpgrade);

  const defaultUpgradeFactory = await hardhat.ethers.getContractFactory("DefaultUpgrade");

  const defaultUpgrade = await defaultUpgradeFactory.deploy();
  const diamondUpgradeInit = DefaultUpgradeFactory.connect(defaultUpgrade.address, defaultUpgrade.signer);

  const upgradeCalldata = diamondUpgradeInit.interface.encodeFunctionData("upgrade", [upgrade]);

  const diamondCutData = diamondCut([], diamondUpgradeInit.address, upgradeCalldata);

  // This promise will be handled in the tests
  (
    await stateTransition.setNewVersionUpgrade(
      diamondCutData,
      (parseInt(protocolVersion) - 1).toString(),
      protocolVersion
    )
  ).wait();
}

async function executeCustomUpgrade(
  chainId: BigNumberish,
  proxyGetters: GettersFacet,
  proxyAdmin: AdminFacet,
  stateTransition: StateTransitionManager,
  partialUpgrade: Partial<ProposedUpgrade>,
  contractFactory?: ethers.ethers.ContractFactory
) {
  if (partialUpgrade.newProtocolVersion == null) {
    const newVersion = (await proxyGetters.getProtocolVersion()).add(1);
    partialUpgrade.newProtocolVersion = newVersion;
  }
  const upgrade = buildProposeUpgrade(partialUpgrade);

  const upgradeFactory = contractFactory
    ? contractFactory
    : await hardhat.ethers.getContractFactory("CustomUpgradeTest");

  const customUpgrade = await upgradeFactory.deploy();
  const diamondUpgradeInit = CustomUpgradeTestFactory.connect(customUpgrade.address, customUpgrade.signer);

  const upgradeCalldata = diamondUpgradeInit.interface.encodeFunctionData("upgrade", [upgrade]);

  const diamondCutData = diamondCut([], diamondUpgradeInit.address, upgradeCalldata);
  const oldProtocolVersion = await proxyGetters.getProtocolVersion();

  // This promise will be handled in the tests
  (
    await stateTransition.setNewVersionUpgrade(diamondCutData, oldProtocolVersion, partialUpgrade.newProtocolVersion)
  ).wait();
  return proxyAdmin.upgradeChainFromVersion(oldProtocolVersion, diamondCutData);
}<|MERGE_RESOLUTION|>--- conflicted
+++ resolved
@@ -64,39 +64,6 @@
   before(async () => {
     [owner] = await hardhat.ethers.getSigners();
 
-<<<<<<< HEAD
-    const executorFactory = await hardhat.ethers.getContractFactory("ExecutorFacet");
-    const executorContract = await executorFactory.deploy();
-    const executorFacet = ExecutorFacetFactory.connect(executorContract.address, executorContract.signer);
-
-    const gettersFactory = await hardhat.ethers.getContractFactory("GettersFacet");
-    const gettersContract = await gettersFactory.deploy();
-    const gettersFacet = GettersFacetFactory.connect(gettersContract.address, gettersContract.signer);
-
-    const adminFacetFactory = await hardhat.ethers.getContractFactory("AdminFacet");
-    const adminFacetContract = await adminFacetFactory.deploy();
-    const adminFacet = AdminFacetFactory.connect(adminFacetContract.address, adminFacetContract.signer);
-
-    // Note, that while this testsuit is focused on testing MailboxFaucet only,
-    // we still need to initialize its storage via DiamondProxy
-    const diamondInitFactory = await hardhat.ethers.getContractFactory("DiamondInit");
-    const diamondInitContract = await diamondInitFactory.deploy();
-    const diamondInit = DiamondInitFactory.connect(diamondInitContract.address, diamondInitContract.signer);
-
-    const dummyHash = new Uint8Array(32);
-    dummyHash.set([1, 0, 0, 1]);
-
-    const testnetVerifierFactory = await hardhat.ethers.getContractFactory("TestnetVerifier");
-    const testnetVerifierContract = await testnetVerifierFactory.deploy(
-      ethers.utils.hexlify(ethers.utils.randomBytes(20))
-    );
-
-    verifier = testnetVerifierContract.address;
-    verifierParams = {
-      recursionCircuitsSetVksHash: ethers.constants.HashZero,
-      recursionLeafLevelVkHash: ethers.constants.HashZero,
-      recursionNodeLevelVkHash: ethers.constants.HashZero,
-=======
     const deployWallet = Wallet.fromMnemonic(ethTestConfig.test_mnemonic3, "m/44'/60'/0'/0/1").connect(owner.provider);
     const ownerAddress = await deployWallet.getAddress();
 
@@ -109,7 +76,6 @@
       nonce: owner.getTransactionCount(),
       gasLimit: 100000,
       gasPrice: gasPrice,
->>>>>>> 4fd8d6c4
     };
 
     await owner.sendTransaction(tx);
