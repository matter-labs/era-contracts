import { expect } from "chai";
import type { BigNumberish } from "ethers";
import { Wallet } from "ethers";
import * as ethers from "ethers";
import * as hardhat from "hardhat";
import { hashBytecode } from "zksync-ethers/build/src/utils";

import type { AdminFacet, ExecutorFacet, GettersFacet, StateTransitionManager } from "../../typechain";
import {
  AdminFacetFactory,
  DummyAdminFacetFactory,
  CustomUpgradeTestFactory,
  DefaultUpgradeFactory,
  ExecutorFacetFactory,
  GettersFacetFactory,
  StateTransitionManagerFactory,
} from "../../typechain";

import { Ownable2StepFactory } from "../../typechain/Ownable2StepFactory";

import { L2_BOOTLOADER_BYTECODE_HASH, L2_DEFAULT_ACCOUNT_BYTECODE_HASH } from "../../src.ts/deploy-process";
import { initialTestnetDeploymentProcess } from "../../src.ts/deploy-test-process";

import type { ProposedUpgrade, VerifierParams } from "../../src.ts/utils";
import { ethTestConfig, EMPTY_STRING_KECCAK } from "../../src.ts/utils";
import { diamondCut, Action, facetCut } from "../../src.ts/diamondCut";

import type { CommitBatchInfo, StoredBatchInfo, CommitBatchInfoWithTimestamp } from "./utils";
import {
  L2_BOOTLOADER_ADDRESS,
  L2_SYSTEM_CONTEXT_ADDRESS,
  SYSTEM_LOG_KEYS,
  constructL2Log,
  createSystemLogs,
  genesisStoredBatchInfo,
  getCallRevertReason,
  packBatchTimestampAndBatchTimestamp,
  buildL2CanonicalTransaction,
  buildCommitBatchInfoWithUpgrade,
  makeExecutedEqualCommitted,
  getBatchStoredInfo,
} from "./utils";
import { packSemver, unpackStringSemVer, addToProtocolVersion } from "../../scripts/utils";

describe.only("L2 upgrade test", function () {
  let proxyExecutor: ExecutorFacet;
  let proxyAdmin: AdminFacet;
  let proxyGetters: GettersFacet;

  let stateTransitionManager: StateTransitionManager;

  let owner: ethers.Signer;

  let batch1InfoChainIdUpgrade: CommitBatchInfo;
  let storedBatch1InfoChainIdUpgrade: StoredBatchInfo;

  let batch2Info: CommitBatchInfo;
  let storedBatch2Info: StoredBatchInfo;

  let verifier: string;
  const noopUpgradeTransaction = buildL2CanonicalTransaction({ txType: 0 });
  let chainId = process.env.CHAIN_ETH_ZKSYNC_NETWORK_ID || 270;
  let initialProtocolVersion = 0;
  let initialMinorProtocolVersion = 0;

  before(async () => {
    [owner] = await hardhat.ethers.getSigners();

    const deployWallet = Wallet.fromMnemonic(ethTestConfig.test_mnemonic3, "m/44'/60'/0'/0/1").connect(owner.provider);
    const ownerAddress = await deployWallet.getAddress();

    const gasPrice = await owner.provider.getGasPrice();

    const tx = {
      from: owner.getAddress(),
      to: deployWallet.address,
      value: ethers.utils.parseEther("1000"),
      nonce: owner.getTransactionCount(),
      gasLimit: 100000,
      gasPrice: gasPrice,
    };

    await owner.sendTransaction(tx);

    const dummyAdminFacetFactory = await hardhat.ethers.getContractFactory("DummyAdminFacet");
    const dummyAdminFacetContract = await dummyAdminFacetFactory.deploy();
    const extraFacet = facetCut(dummyAdminFacetContract.address, dummyAdminFacetContract.interface, Action.Add, true);

    const deployer = await initialTestnetDeploymentProcess(deployWallet, ownerAddress, gasPrice, [extraFacet]);
    const ownable = Ownable2StepFactory.connect(deployer.addresses.StateTransition.StateTransitionProxy, deployWallet);
    const data = ownable.interface.encodeFunctionData("transferOwnership", [deployWallet.address]);
    await deployer.executeUpgrade(deployer.addresses.StateTransition.StateTransitionProxy, 0, data);
    const transferOwnershipTx = await ownable.acceptOwnership();
    await transferOwnershipTx.wait();

    const [initialMajor, initialMinor, initialPatch] = unpackStringSemVer(
      process.env.CONTRACTS_GENESIS_PROTOCOL_SEMANTIC_VERSION
    );
    if (initialMajor !== 0 || initialPatch !== 0) {
      throw new Error("Initial protocol version must be 0.x.0");
    }
    initialProtocolVersion = packSemver(initialMajor, initialMinor, initialPatch);
    initialMinorProtocolVersion = initialMinor;

    chainId = deployer.chainId;
    verifier = deployer.addresses.StateTransition.Verifier;

    proxyExecutor = ExecutorFacetFactory.connect(deployer.addresses.StateTransition.DiamondProxy, deployWallet);
    proxyGetters = GettersFacetFactory.connect(deployer.addresses.StateTransition.DiamondProxy, deployWallet);
    proxyAdmin = AdminFacetFactory.connect(deployer.addresses.StateTransition.DiamondProxy, deployWallet);
    const dummyAdminFacet = DummyAdminFacetFactory.connect(
      deployer.addresses.StateTransition.DiamondProxy,
      deployWallet
    );

    stateTransitionManager = StateTransitionManagerFactory.connect(
      deployer.addresses.StateTransition.StateTransitionProxy,
      deployWallet
    );

    await (await dummyAdminFacet.dummySetValidator(await deployWallet.getAddress())).wait();

    // do initial setChainIdUpgrade
    const upgradeTxHash = await proxyGetters.getL2SystemContractsUpgradeTxHash();
    batch1InfoChainIdUpgrade = await buildCommitBatchInfoWithUpgrade(
      genesisStoredBatchInfo(),
      {
        batchNumber: 1,
        priorityOperationsHash: EMPTY_STRING_KECCAK,
        numberOfLayer1Txs: "0x0000000000000000000000000000000000000000000000000000000000000000",
      },
      upgradeTxHash
    );

    const commitReceipt = await (
      await proxyExecutor.commitBatches(genesisStoredBatchInfo(), [batch1InfoChainIdUpgrade])
    ).wait();
    const commitment = commitReceipt.events[0].args.commitment;
    storedBatch1InfoChainIdUpgrade = getBatchStoredInfo(batch1InfoChainIdUpgrade, commitment);
    await makeExecutedEqualCommitted(proxyExecutor, genesisStoredBatchInfo(), [storedBatch1InfoChainIdUpgrade], []);
  });

  it("Upgrade should work even if not all batches are processed", async () => {
    batch2Info = await buildCommitBatchInfo(storedBatch1InfoChainIdUpgrade, {
      batchNumber: 2,
      priorityOperationsHash: EMPTY_STRING_KECCAK,
      numberOfLayer1Txs: "0x0000000000000000000000000000000000000000000000000000000000000000",
    });

    const commitReceipt = await (
      await proxyExecutor.commitBatches(storedBatch1InfoChainIdUpgrade, [batch2Info])
    ).wait();
    const commitment = commitReceipt.events[0].args.commitment;

    expect(await proxyGetters.getProtocolVersion()).to.equal(initialProtocolVersion);
    expect(await proxyGetters.getL2SystemContractsUpgradeTxHash()).to.equal(ethers.constants.HashZero);

    await (
      await executeUpgrade(chainId, proxyGetters, stateTransitionManager, proxyAdmin, {
        newProtocolVersion: addToProtocolVersion(initialProtocolVersion, 1, 0),
        l2ProtocolUpgradeTx: noopUpgradeTransaction,
      })
    ).wait();

    expect(await proxyGetters.getProtocolVersion()).to.equal(addToProtocolVersion(initialProtocolVersion, 1, 0));

    storedBatch2Info = getBatchStoredInfo(batch2Info, commitment);

    await makeExecutedEqualCommitted(proxyExecutor, storedBatch1InfoChainIdUpgrade, [storedBatch2Info], []);
  });

  it("Should not allow base system contract changes during patch upgrade", async () => {
    const { 0: major, 1: minor, 2: patch } = await proxyGetters.getSemverProtocolVersion();

    const bootloaderRevertReason = await getCallRevertReason(
      executeUpgrade(chainId, proxyGetters, stateTransitionManager, proxyAdmin, {
        newProtocolVersion: packSemver(major, minor, patch + 1),
        bootloaderHash: ethers.utils.hexlify(hashBytecode(ethers.utils.randomBytes(32))),
        l2ProtocolUpgradeTx: noopUpgradeTransaction,
      })
    );
    expect(bootloaderRevertReason).to.equal("Patch only upgrade can not set new bootloader");

    const defaultAccountRevertReason = await getCallRevertReason(
      executeUpgrade(chainId, proxyGetters, stateTransitionManager, proxyAdmin, {
        newProtocolVersion: packSemver(major, minor, patch + 1),
        defaultAccountHash: ethers.utils.hexlify(hashBytecode(ethers.utils.randomBytes(32))),
        l2ProtocolUpgradeTx: noopUpgradeTransaction,
      })
    );
    expect(defaultAccountRevertReason).to.equal("Patch only upgrade can not set new default account");
  });

  it("Should not allow upgrade transaction during patch upgrade", async () => {
    const { 0: major, 1: minor, 2: patch } = await proxyGetters.getSemverProtocolVersion();

    const someTx = buildL2CanonicalTransaction({
      txType: 254,
      nonce: 0,
    });

    const bootloaderRevertReason = await getCallRevertReason(
      executeUpgrade(chainId, proxyGetters, stateTransitionManager, proxyAdmin, {
        newProtocolVersion: packSemver(major, minor, patch + 1),
        l2ProtocolUpgradeTx: someTx,
      })
    );
    expect(bootloaderRevertReason).to.equal("Patch only upgrade can not set upgrade transaction");
  });

  it("Should not allow major version change", async () => {
    // 2**64 is the offset for a major version change
    const newVersion = ethers.BigNumber.from(2).pow(64);

    const someTx = buildL2CanonicalTransaction({
      txType: 254,
      nonce: 0,
    });

    const bootloaderRevertReason = await getCallRevertReason(
      executeUpgrade(chainId, proxyGetters, stateTransitionManager, proxyAdmin, {
        newProtocolVersion: newVersion,
        l2ProtocolUpgradeTx: someTx,
      })
    );
    expect(bootloaderRevertReason).to.equal("Major must always be 0");
  });

  it("Timestamp should behave correctly", async () => {
    // Upgrade was scheduled for now should work fine
    const timeNow = (await hardhat.ethers.provider.getBlock("latest")).timestamp;
    await executeUpgrade(chainId, proxyGetters, stateTransitionManager, proxyAdmin, {
      upgradeTimestamp: ethers.BigNumber.from(timeNow),
      l2ProtocolUpgradeTx: noopUpgradeTransaction,
    });

    // Upgrade that was scheduled for the future should not work now
    const revertReason = await getCallRevertReason(
      executeUpgrade(chainId, proxyGetters, stateTransitionManager, proxyAdmin, {
        upgradeTimestamp: ethers.BigNumber.from(timeNow).mul(2),
        l2ProtocolUpgradeTx: noopUpgradeTransaction,
      })
    );
    expect(revertReason).contains("TimeNotReached");
  });

  it("Should require correct tx type for upgrade tx", async () => {
    const wrongTx = buildL2CanonicalTransaction({
      txType: 255,
    });
    const revertReason = await getCallRevertReason(
      executeUpgrade(chainId, proxyGetters, stateTransitionManager, proxyAdmin, {
        l2ProtocolUpgradeTx: wrongTx,
        newProtocolVersion: addToProtocolVersion(initialProtocolVersion, 3, 0),
      })
    );

    expect(revertReason).contains("InvalidTxType");
  });

  it("Should include the new protocol version as part of nonce", async () => {
    const wrongTx = buildL2CanonicalTransaction({
      txType: 254,
      nonce: 0,
    });

    const revertReason = await getCallRevertReason(
      executeUpgrade(chainId, proxyGetters, stateTransitionManager, proxyAdmin, {
        l2ProtocolUpgradeTx: wrongTx,
        newProtocolVersion: addToProtocolVersion(initialProtocolVersion, 4, 0),
      })
    );

    expect(revertReason).contains("NewProtocolVersionNotInUpgradeTxn");
  });

  it("Should ensure monotonic protocol version", async () => {
    const wrongTx = buildL2CanonicalTransaction({
      txType: 254,
      nonce: 0,
    });

    const revertReason = await getCallRevertReason(
      executeUpgrade(chainId, proxyGetters, stateTransitionManager, proxyAdmin, {
        l2ProtocolUpgradeTx: wrongTx,
        newProtocolVersion: 0,
      })
    );

    expect(revertReason).contains("InvalidProtocolVersion");
  });

  it("Should ensure protocol version not increasing too much", async () => {
    const wrongTx = buildL2CanonicalTransaction({
      txType: 254,
      nonce: 0,
    });

    const revertReason = await getCallRevertReason(
      executeUpgrade(chainId, proxyGetters, stateTransitionManager, proxyAdmin, {
        l2ProtocolUpgradeTx: wrongTx,
        newProtocolVersion: addToProtocolVersion(initialProtocolVersion, 10000, 0),
      })
    );

    expect(revertReason).contains("InvalidProtocolVersion");
  });

  it("Should validate upgrade transaction overhead", async () => {
    const wrongTx = buildL2CanonicalTransaction({
      nonce: 0,
      gasLimit: 0,
    });

    const revertReason = await getCallRevertReason(
      executeUpgrade(chainId, proxyGetters, stateTransitionManager, proxyAdmin, {
        l2ProtocolUpgradeTx: wrongTx,
        newProtocolVersion: addToProtocolVersion(initialProtocolVersion, 4, 0),
      })
    );

    expect(revertReason).contains("NotEnoughGas");
  });

  it("Should validate upgrade transaction gas max", async () => {
    const wrongTx = buildL2CanonicalTransaction({
      nonce: 0,
      gasLimit: 1000000000000,
    });

    const revertReason = await getCallRevertReason(
      executeUpgrade(chainId, proxyGetters, stateTransitionManager, proxyAdmin, {
        l2ProtocolUpgradeTx: wrongTx,
        newProtocolVersion: addToProtocolVersion(initialProtocolVersion, 4, 0),
      })
    );

    expect(revertReason).contains("TooMuchGas");
  });

  it("Should validate upgrade transaction cannot output more pubdata than processable", async () => {
    const wrongTx = buildL2CanonicalTransaction({
      nonce: 0,
      gasLimit: 10000000,
      gasPerPubdataByteLimit: 1,
    });

    const revertReason = await getCallRevertReason(
      executeUpgrade(chainId, proxyGetters, stateTransitionManager, proxyAdmin, {
        l2ProtocolUpgradeTx: wrongTx,
        newProtocolVersion: addToProtocolVersion(initialProtocolVersion, 4, 0),
      })
    );

    expect(revertReason).contains("InvalidPubdataLength");
  });

  it("Should validate factory deps", async () => {
    const myFactoryDep = ethers.utils.hexlify(ethers.utils.randomBytes(32));
    const wrongFactoryDepHash = ethers.utils.hexlify(hashBytecode(ethers.utils.randomBytes(32)));
    const wrongTx = buildL2CanonicalTransaction({
      factoryDeps: [wrongFactoryDepHash],
      nonce: 4 + initialMinorProtocolVersion,
    });

    const revertReason = await getCallRevertReason(
      executeUpgrade(chainId, proxyGetters, stateTransitionManager, proxyAdmin, {
        l2ProtocolUpgradeTx: wrongTx,
        factoryDeps: [myFactoryDep],
        newProtocolVersion: addToProtocolVersion(initialProtocolVersion, 4, 0),
      })
    );

    expect(revertReason).contains("InvalidHash");
  });

  it("Should validate factory deps length match", async () => {
    const myFactoryDep = ethers.utils.hexlify(ethers.utils.randomBytes(32));
    const wrongTx = buildL2CanonicalTransaction({
      factoryDeps: [],
      nonce: 4 + initialMinorProtocolVersion,
    });

    const revertReason = await getCallRevertReason(
      executeUpgrade(chainId, proxyGetters, stateTransitionManager, proxyAdmin, {
        l2ProtocolUpgradeTx: wrongTx,
        factoryDeps: [myFactoryDep],
        newProtocolVersion: addToProtocolVersion(initialProtocolVersion, 4, 0),
      })
    );

    expect(revertReason).contains("UnexpectedNumberOfFactoryDeps");
  });

  it("Should validate factory deps length isn't too large", async () => {
    const myFactoryDep = ethers.utils.hexlify(ethers.utils.randomBytes(32));
    const randomDepHash = ethers.utils.hexlify(hashBytecode(ethers.utils.randomBytes(32)));

    const wrongTx = buildL2CanonicalTransaction({
      factoryDeps: Array(33).fill(randomDepHash),
      nonce: 4 + initialMinorProtocolVersion,
    });

    const revertReason = await getCallRevertReason(
      executeUpgrade(chainId, proxyGetters, stateTransitionManager, proxyAdmin, {
        l2ProtocolUpgradeTx: wrongTx,
        factoryDeps: Array(33).fill(myFactoryDep),
        newProtocolVersion: addToProtocolVersion(initialProtocolVersion, 4, 0),
      })
    );

    expect(revertReason).contains("TooManyFactoryDeps");
  });

  let l2UpgradeTxHash: string;
  it("Should successfully perform an upgrade", async () => {
    const bootloaderHash = ethers.utils.hexlify(hashBytecode(ethers.utils.randomBytes(32)));
    const defaultAccountHash = ethers.utils.hexlify(hashBytecode(ethers.utils.randomBytes(32)));
    const testnetVerifierFactory = await hardhat.ethers.getContractFactory("TestnetVerifier");
    const testnetVerifierContract = await testnetVerifierFactory.deploy();
    const newVerifier = testnetVerifierContract.address;
    const newerVerifierParams = buildVerifierParams({
      recursionNodeLevelVkHash: ethers.utils.hexlify(ethers.utils.randomBytes(32)),
      recursionLeafLevelVkHash: ethers.utils.hexlify(ethers.utils.randomBytes(32)),
      recursionCircuitsSetVksHash: ethers.utils.hexlify(ethers.utils.randomBytes(32)),
    });

    const myFactoryDep = ethers.utils.hexlify(ethers.utils.randomBytes(32));
    const myFactoryDepHash = hashBytecode(myFactoryDep);
    const upgradeTx = buildL2CanonicalTransaction({
      factoryDeps: [myFactoryDepHash],
      nonce: 5 + initialMinorProtocolVersion,
    });

    const upgrade = {
      bootloaderHash,
      defaultAccountHash,
      verifier: newVerifier,
      verifierParams: newerVerifierParams,
      executeUpgradeTx: true,
      l2ProtocolUpgradeTx: upgradeTx,
      factoryDeps: [myFactoryDep],
      newProtocolVersion: addToProtocolVersion(initialProtocolVersion, 5, 0),
    };

    const upgradeReceipt = await (
      await executeUpgrade(chainId, proxyGetters, stateTransitionManager, proxyAdmin, upgrade)
    ).wait();

    const defaultUpgradeFactory = await hardhat.ethers.getContractFactory("DefaultUpgrade");
    const upgradeEvents = upgradeReceipt.logs.map((log) => {
      // Not all events can be parsed there, but we don't care about them
      try {
        const event = defaultUpgradeFactory.interface.parseLog(log);
        const parsedArgs = event.args;
        return {
          name: event.name,
          args: parsedArgs,
        };
      } catch (_) {
        // lint no-empty
      }
    });
    l2UpgradeTxHash = upgradeEvents.find((event) => event.name == "UpgradeComplete").args.l2UpgradeTxHash;

    // Now, we check that all the data was set as expected
    expect(await proxyGetters.getL2BootloaderBytecodeHash()).to.equal(bootloaderHash);
    expect(await proxyGetters.getL2DefaultAccountBytecodeHash()).to.equal(defaultAccountHash);
    expect((await proxyGetters.getVerifier()).toLowerCase()).to.equal(newVerifier.toLowerCase());
    expect(await proxyGetters.getProtocolVersion()).to.equal(addToProtocolVersion(initialProtocolVersion, 5, 0));

    const newVerifierParams = await proxyGetters.getVerifierParams();
    expect(newVerifierParams.recursionNodeLevelVkHash).to.equal(newerVerifierParams.recursionNodeLevelVkHash);
    expect(newVerifierParams.recursionLeafLevelVkHash).to.equal(newerVerifierParams.recursionLeafLevelVkHash);
    expect(newVerifierParams.recursionCircuitsSetVksHash).to.equal(newerVerifierParams.recursionCircuitsSetVksHash);

    expect(upgradeEvents[0].name).to.eq("NewProtocolVersion");
    expect(upgradeEvents[0].args.previousProtocolVersion.toString()).to.eq(
      addToProtocolVersion(initialProtocolVersion, 2, 0).toString()
    );
    expect(upgradeEvents[0].args.newProtocolVersion.toString()).to.eq(
      addToProtocolVersion(initialProtocolVersion, 5, 0).toString()
    );

    expect(upgradeEvents[1].name).to.eq("NewVerifier");
    expect(upgradeEvents[1].args.oldVerifier.toLowerCase()).to.eq(verifier.toLowerCase());
    expect(upgradeEvents[1].args.newVerifier.toLowerCase()).to.eq(newVerifier.toLowerCase());

    expect(upgradeEvents[2].name).to.eq("NewVerifierParams");
    expect(upgradeEvents[2].args.oldVerifierParams[0]).to.eq(ethers.constants.HashZero);
    expect(upgradeEvents[2].args.oldVerifierParams[1]).to.eq(ethers.constants.HashZero);
    expect(upgradeEvents[2].args.oldVerifierParams[2]).to.eq(ethers.constants.HashZero);
    expect(upgradeEvents[2].args.newVerifierParams[0]).to.eq(newerVerifierParams.recursionNodeLevelVkHash);
    expect(upgradeEvents[2].args.newVerifierParams[1]).to.eq(newerVerifierParams.recursionLeafLevelVkHash);
    expect(upgradeEvents[2].args.newVerifierParams[2]).to.eq(newerVerifierParams.recursionCircuitsSetVksHash);

    expect(upgradeEvents[3].name).to.eq("NewL2BootloaderBytecodeHash");
    expect(upgradeEvents[3].args.previousBytecodeHash).to.eq(L2_BOOTLOADER_BYTECODE_HASH);
    expect(upgradeEvents[3].args.newBytecodeHash).to.eq(bootloaderHash);

    expect(upgradeEvents[4].name).to.eq("NewL2DefaultAccountBytecodeHash");
    expect(upgradeEvents[4].args.previousBytecodeHash).to.eq(L2_DEFAULT_ACCOUNT_BYTECODE_HASH);
    expect(upgradeEvents[4].args.newBytecodeHash).to.eq(defaultAccountHash);
  });

  it("Should successfully perform a patch upgrade even if there is a pending minor upgrade", async () => {
    const currentVerifier = await proxyGetters.getVerifier();
    const currentVerifierParams = await proxyGetters.getVerifierParams();
    const currentBootloaderHash = await proxyGetters.getL2BootloaderBytecodeHash();
    const currentL2DefaultAccountBytecodeHash = await proxyGetters.getL2DefaultAccountBytecodeHash();

    const testnetVerifierFactory = await hardhat.ethers.getContractFactory("TestnetVerifier");
    const testnetVerifierContract = await testnetVerifierFactory.deploy();
    const newVerifier = testnetVerifierContract.address;
    const newerVerifierParams = buildVerifierParams({
      recursionNodeLevelVkHash: ethers.utils.hexlify(ethers.utils.randomBytes(32)),
      recursionLeafLevelVkHash: ethers.utils.hexlify(ethers.utils.randomBytes(32)),
      recursionCircuitsSetVksHash: ethers.utils.hexlify(ethers.utils.randomBytes(32)),
    });

    const emptyTx = buildL2CanonicalTransaction({
      txType: 0,
      nonce: 0,
    });

    const upgrade = {
      verifier: newVerifier,
      verifierParams: newerVerifierParams,
      newProtocolVersion: addToProtocolVersion(initialProtocolVersion, 5, 1),
      l2ProtocolUpgradeTx: emptyTx,
    };

    const upgradeReceipt = await (
      await executeUpgrade(chainId, proxyGetters, stateTransitionManager, proxyAdmin, upgrade)
    ).wait();

    const defaultUpgradeFactory = await hardhat.ethers.getContractFactory("DefaultUpgrade");
    const upgradeEvents = upgradeReceipt.logs.map((log) => {
      // Not all events can be parsed there, but we don't care about them
      try {
        const event = defaultUpgradeFactory.interface.parseLog(log);
        const parsedArgs = event.args;
        return {
          name: event.name,
          args: parsedArgs,
        };
      } catch (_) {
        // lint no-empty
      }
    });

    // Now, we check that all the data was set as expected
    expect(await proxyGetters.getL2BootloaderBytecodeHash()).to.equal(currentBootloaderHash);
    expect(await proxyGetters.getL2DefaultAccountBytecodeHash()).to.equal(currentL2DefaultAccountBytecodeHash);
    expect((await proxyGetters.getVerifier()).toLowerCase()).to.equal(newVerifier.toLowerCase());
    expect(await proxyGetters.getProtocolVersion()).to.equal(addToProtocolVersion(initialProtocolVersion, 5, 1));

    const newVerifierParams = await proxyGetters.getVerifierParams();
    expect(newVerifierParams.recursionNodeLevelVkHash).to.equal(newerVerifierParams.recursionNodeLevelVkHash);
    expect(newVerifierParams.recursionLeafLevelVkHash).to.equal(newerVerifierParams.recursionLeafLevelVkHash);
    expect(newVerifierParams.recursionCircuitsSetVksHash).to.equal(newerVerifierParams.recursionCircuitsSetVksHash);

    expect(upgradeEvents[0].name).to.eq("NewProtocolVersion");
    expect(upgradeEvents[0].args.previousProtocolVersion.toString()).to.eq(
      addToProtocolVersion(initialProtocolVersion, 5, 0).toString()
    );
    expect(upgradeEvents[0].args.newProtocolVersion.toString()).to.eq(
      addToProtocolVersion(initialProtocolVersion, 5, 1).toString()
    );

    expect(upgradeEvents[1].name).to.eq("NewVerifier");
    expect(upgradeEvents[1].args.oldVerifier.toLowerCase()).to.eq(currentVerifier.toLowerCase());
    expect(upgradeEvents[1].args.newVerifier.toLowerCase()).to.eq(newVerifier.toLowerCase());

    expect(upgradeEvents[2].name).to.eq("NewVerifierParams");
    expect(upgradeEvents[2].args.oldVerifierParams[0]).to.eq(currentVerifierParams.recursionNodeLevelVkHash);
    expect(upgradeEvents[2].args.oldVerifierParams[1]).to.eq(currentVerifierParams.recursionLeafLevelVkHash);
    expect(upgradeEvents[2].args.oldVerifierParams[2]).to.eq(currentVerifierParams.recursionCircuitsSetVksHash);
    expect(upgradeEvents[2].args.newVerifierParams[0]).to.eq(newerVerifierParams.recursionNodeLevelVkHash);
    expect(upgradeEvents[2].args.newVerifierParams[1]).to.eq(newerVerifierParams.recursionLeafLevelVkHash);
    expect(upgradeEvents[2].args.newVerifierParams[2]).to.eq(newerVerifierParams.recursionCircuitsSetVksHash);
  });

  it("Should fail to upgrade when there is already a pending upgrade", async () => {
    const bootloaderHash = ethers.utils.hexlify(hashBytecode(ethers.utils.randomBytes(32)));
    const defaultAccountHash = ethers.utils.hexlify(hashBytecode(ethers.utils.randomBytes(32)));
    const verifier = ethers.utils.hexlify(ethers.utils.randomBytes(20));
    const verifierParams = buildVerifierParams({
      recursionNodeLevelVkHash: ethers.utils.hexlify(ethers.utils.randomBytes(32)),
      recursionLeafLevelVkHash: ethers.utils.hexlify(ethers.utils.randomBytes(32)),
      recursionCircuitsSetVksHash: ethers.utils.hexlify(ethers.utils.randomBytes(32)),
    });

    const myFactoryDep = ethers.utils.hexlify(ethers.utils.randomBytes(32));
    const myFactoryDepHash = hashBytecode(myFactoryDep);
    const upgradeTx = buildL2CanonicalTransaction({
      factoryDeps: [myFactoryDepHash],
      nonce: 5 + 1 + initialMinorProtocolVersion,
    });

    const upgrade = {
      bootloaderHash,
      defaultAccountHash,
      verifier: verifier,
      verifierParams,
      executeUpgradeTx: true,
      l2ProtocolUpgradeTx: upgradeTx,
      factoryDeps: [myFactoryDep],
      newProtocolVersion: addToProtocolVersion(initialProtocolVersion, 5 + 1, 0),
    };
    const revertReason = await getCallRevertReason(
      executeUpgrade(chainId, proxyGetters, stateTransitionManager, proxyAdmin, upgrade)
    );
<<<<<<< HEAD
    await rollBackToVersion((4 + 1 + initialProtocolVersion).toString(), stateTransitionManager, upgrade);
    expect(revertReason).to.contains("PreviousUpgradeNotFinalized");
=======
    await rollBackToVersion(
      addToProtocolVersion(initialProtocolVersion, 5, 1).toString(),
      stateTransitionManager,
      upgrade
    );
    expect(revertReason).to.equal("Previous upgrade has not been finalized");
>>>>>>> c01f69ee
  });

  it("Should require that the next commit batches contains an upgrade tx", async () => {
    if (!l2UpgradeTxHash) {
      throw new Error("Can not perform this test without l2UpgradeTxHash");
    }

    const batch3InfoNoUpgradeTx = await buildCommitBatchInfo(storedBatch2Info, {
      batchNumber: 3,
    });
    const revertReason = await getCallRevertReason(
      proxyExecutor.commitBatches(storedBatch2Info, [batch3InfoNoUpgradeTx])
    );
    expect(revertReason).to.contains("MissingSystemLogs");
  });

  it("Should ensure any additional upgrade logs go to the priority ops hash", async () => {
    if (!l2UpgradeTxHash) {
      throw new Error("Can not perform this test without l2UpgradeTxHash");
    }

    const systemLogs = createSystemLogs();
    systemLogs.push(
      constructL2Log(
        true,
        L2_BOOTLOADER_ADDRESS,
        SYSTEM_LOG_KEYS.EXPECTED_SYSTEM_CONTRACT_UPGRADE_TX_HASH_KEY,
        l2UpgradeTxHash
      )
    );
    systemLogs.push(
      constructL2Log(
        true,
        L2_BOOTLOADER_ADDRESS,
        SYSTEM_LOG_KEYS.EXPECTED_SYSTEM_CONTRACT_UPGRADE_TX_HASH_KEY,
        l2UpgradeTxHash
      )
    );
    systemLogs[SYSTEM_LOG_KEYS.PREV_BATCH_HASH_KEY] = constructL2Log(
      true,
      L2_SYSTEM_CONTEXT_ADDRESS,
      SYSTEM_LOG_KEYS.PREV_BATCH_HASH_KEY,
      ethers.utils.hexlify(storedBatch2Info.batchHash)
    );

    const batch3InfoNoUpgradeTx = await buildCommitBatchInfoWithCustomLogs(
      storedBatch2Info,
      {
        batchNumber: 3,
      },
      systemLogs
    );
    const revertReason = await getCallRevertReason(
      proxyExecutor.commitBatches(storedBatch2Info, [batch3InfoNoUpgradeTx])
    );
    expect(revertReason).to.contains("LogAlreadyProcessed");
  });

  it("Should fail to commit when upgrade tx hash does not match", async () => {
    const timestamp = (await hardhat.ethers.provider.getBlock("latest")).timestamp;
    const systemLogs = createSystemLogs();
    systemLogs.push(
      constructL2Log(
        true,
        L2_BOOTLOADER_ADDRESS,
        SYSTEM_LOG_KEYS.EXPECTED_SYSTEM_CONTRACT_UPGRADE_TX_HASH_KEY,
        ethers.constants.HashZero
      )
    );
    systemLogs[SYSTEM_LOG_KEYS.PREV_BATCH_HASH_KEY] = constructL2Log(
      true,
      L2_SYSTEM_CONTEXT_ADDRESS,
      SYSTEM_LOG_KEYS.PREV_BATCH_HASH_KEY,
      ethers.utils.hexlify(storedBatch2Info.batchHash)
    );

    const batch3InfoTwoUpgradeTx = await buildCommitBatchInfoWithCustomLogs(
      storedBatch2Info,
      {
        batchNumber: 3,
        timestamp,
      },
      systemLogs
    );

    const revertReason = await getCallRevertReason(
      proxyExecutor.commitBatches(storedBatch2Info, [batch3InfoTwoUpgradeTx])
    );
    expect(revertReason).to.contains("TxHashMismatch");
  });

  it("Should commit successfully when the upgrade tx is present", async () => {
    const timestamp = (await hardhat.ethers.provider.getBlock("latest")).timestamp;
    const systemLogs = createSystemLogs();
    systemLogs.push(
      constructL2Log(
        true,
        L2_BOOTLOADER_ADDRESS,
        SYSTEM_LOG_KEYS.EXPECTED_SYSTEM_CONTRACT_UPGRADE_TX_HASH_KEY,
        l2UpgradeTxHash
      )
    );
    systemLogs[SYSTEM_LOG_KEYS.PREV_BATCH_HASH_KEY] = constructL2Log(
      true,
      L2_SYSTEM_CONTEXT_ADDRESS,
      SYSTEM_LOG_KEYS.PREV_BATCH_HASH_KEY,
      ethers.utils.hexlify(storedBatch2Info.batchHash)
    );

    const batch3InfoTwoUpgradeTx = await buildCommitBatchInfoWithCustomLogs(
      storedBatch2Info,
      {
        batchNumber: 3,
        timestamp,
      },
      systemLogs
    );

    await (await proxyExecutor.commitBatches(storedBatch2Info, [batch3InfoTwoUpgradeTx])).wait();

    expect(await proxyGetters.getL2SystemContractsUpgradeBatchNumber()).to.equal(3);
  });

  it("Should commit successfully when batch was reverted and reupgraded", async () => {
    await (await proxyExecutor.revertBatches(2)).wait();
    const timestamp = (await hardhat.ethers.provider.getBlock("latest")).timestamp;
    const systemLogs = createSystemLogs();
    systemLogs.push(
      constructL2Log(
        true,
        L2_BOOTLOADER_ADDRESS,
        SYSTEM_LOG_KEYS.EXPECTED_SYSTEM_CONTRACT_UPGRADE_TX_HASH_KEY,
        l2UpgradeTxHash
      )
    );
    systemLogs[SYSTEM_LOG_KEYS.PREV_BATCH_HASH_KEY] = constructL2Log(
      true,
      L2_SYSTEM_CONTEXT_ADDRESS,
      SYSTEM_LOG_KEYS.PREV_BATCH_HASH_KEY,
      ethers.utils.hexlify(storedBatch2Info.batchHash)
    );

    const batch3InfoTwoUpgradeTx = await buildCommitBatchInfoWithCustomLogs(
      storedBatch2Info,
      {
        batchNumber: 3,
        timestamp,
      },
      systemLogs
    );

    const commitReceipt = await (await proxyExecutor.commitBatches(storedBatch2Info, [batch3InfoTwoUpgradeTx])).wait();

    expect(await proxyGetters.getL2SystemContractsUpgradeBatchNumber()).to.equal(3);
    const commitment = commitReceipt.events[0].args.commitment;
    const newBatchStoredInfo = getBatchStoredInfo(batch3InfoTwoUpgradeTx, commitment);
    await makeExecutedEqualCommitted(proxyExecutor, storedBatch2Info, [newBatchStoredInfo], []);

    storedBatch2Info = newBatchStoredInfo;
  });

  it("Should successfully commit a sequential upgrade", async () => {
    expect(await proxyGetters.getL2SystemContractsUpgradeBatchNumber()).to.equal(0);
    await (
      await executeUpgrade(chainId, proxyGetters, stateTransitionManager, proxyAdmin, {
        newProtocolVersion: addToProtocolVersion(initialProtocolVersion, 5 + 1, 0),
        l2ProtocolUpgradeTx: noopUpgradeTransaction,
      })
    ).wait();

    const timestamp = (await hardhat.ethers.provider.getBlock("latest")).timestamp;
    const systemLogs = createSystemLogs();
    systemLogs[SYSTEM_LOG_KEYS.PREV_BATCH_HASH_KEY] = constructL2Log(
      true,
      L2_SYSTEM_CONTEXT_ADDRESS,
      SYSTEM_LOG_KEYS.PREV_BATCH_HASH_KEY,
      ethers.utils.hexlify(storedBatch2Info.batchHash)
    );

    const batch4InfoTwoUpgradeTx = await buildCommitBatchInfoWithCustomLogs(
      storedBatch2Info,
      {
        batchNumber: 4,
        timestamp,
      },
      systemLogs
    );

    const commitReceipt = await (await proxyExecutor.commitBatches(storedBatch2Info, [batch4InfoTwoUpgradeTx])).wait();
    const commitment = commitReceipt.events[0].args.commitment;
    const newBatchStoredInfo = getBatchStoredInfo(batch4InfoTwoUpgradeTx, commitment);

    expect(await proxyGetters.getL2SystemContractsUpgradeBatchNumber()).to.equal(0);

    await makeExecutedEqualCommitted(proxyExecutor, storedBatch2Info, [newBatchStoredInfo], []);

    storedBatch2Info = newBatchStoredInfo;

    expect(await proxyGetters.getL2SystemContractsUpgradeBatchNumber()).to.equal(0);
  });

  it("Should successfully commit custom upgrade", async () => {
    const upgradeReceipt = await (
      await executeCustomUpgrade(chainId, proxyGetters, proxyAdmin, stateTransitionManager, {
        newProtocolVersion: addToProtocolVersion(initialProtocolVersion, 6 + 1, 0),
        l2ProtocolUpgradeTx: noopUpgradeTransaction,
      })
    ).wait();
    const customUpgradeFactory = await hardhat.ethers.getContractFactory("CustomUpgradeTest");

    const upgradeEvents = upgradeReceipt.logs.map((log) => {
      // Not all events can be parsed there, but we don't care about them
      try {
        const event = customUpgradeFactory.interface.parseLog(log);
        const parsedArgs = event.args;
        return {
          name: event.name,
          args: parsedArgs,
        };
      } catch (_) {
        // @ts-ignore
      }
    });

    const timestamp = (await hardhat.ethers.provider.getBlock("latest")).timestamp;
    const systemLogs = createSystemLogs();
    systemLogs[SYSTEM_LOG_KEYS.PREV_BATCH_HASH_KEY] = constructL2Log(
      true,
      L2_SYSTEM_CONTEXT_ADDRESS,
      SYSTEM_LOG_KEYS.PREV_BATCH_HASH_KEY,
      ethers.utils.hexlify(storedBatch2Info.batchHash)
    );

    const batch5InfoTwoUpgradeTx = await buildCommitBatchInfoWithCustomLogs(
      storedBatch2Info,
      {
        batchNumber: 5,
        timestamp,
      },
      systemLogs
    );

    const commitReceipt = await (await proxyExecutor.commitBatches(storedBatch2Info, [batch5InfoTwoUpgradeTx])).wait();
    const commitment = commitReceipt.events[0].args.commitment;
    const newBatchStoredInfo = getBatchStoredInfo(batch5InfoTwoUpgradeTx, commitment);

    await makeExecutedEqualCommitted(proxyExecutor, storedBatch2Info, [newBatchStoredInfo], []);

    storedBatch2Info = newBatchStoredInfo;

    expect(upgradeEvents[1].name).to.equal("Test");
  });
});

async function buildCommitBatchInfo(
  prevInfo: StoredBatchInfo,
  info: CommitBatchInfoWithTimestamp
): Promise<CommitBatchInfo> {
  const timestamp = info.timestamp || (await hardhat.ethers.provider.getBlock("latest")).timestamp;
  const systemLogs = createSystemLogs(info.priorityOperationsHash, info.numberOfLayer1Txs, prevInfo.batchHash);
  systemLogs[SYSTEM_LOG_KEYS.PACKED_BATCH_AND_L2_BLOCK_TIMESTAMP_KEY] = constructL2Log(
    true,
    L2_SYSTEM_CONTEXT_ADDRESS,
    SYSTEM_LOG_KEYS.PACKED_BATCH_AND_L2_BLOCK_TIMESTAMP_KEY,
    packBatchTimestampAndBatchTimestamp(timestamp, timestamp)
  );

  return {
    timestamp,
    indexRepeatedStorageChanges: 0,
    newStateRoot: ethers.utils.randomBytes(32),
    numberOfLayer1Txs: 0,
    priorityOperationsHash: EMPTY_STRING_KECCAK,
    systemLogs: ethers.utils.hexConcat(systemLogs),
    pubdataCommitments: `0x${"0".repeat(130)}`,
    bootloaderHeapInitialContentsHash: ethers.utils.randomBytes(32),
    eventsQueueStateHash: ethers.utils.randomBytes(32),
    ...info,
  };
}

async function buildCommitBatchInfoWithCustomLogs(
  prevInfo: StoredBatchInfo,
  info: CommitBatchInfoWithTimestamp,
  systemLogs: string[]
): Promise<CommitBatchInfo> {
  const timestamp = info.timestamp || (await hardhat.ethers.provider.getBlock("latest")).timestamp;
  systemLogs[SYSTEM_LOG_KEYS.PACKED_BATCH_AND_L2_BLOCK_TIMESTAMP_KEY] = constructL2Log(
    true,
    L2_SYSTEM_CONTEXT_ADDRESS,
    SYSTEM_LOG_KEYS.PACKED_BATCH_AND_L2_BLOCK_TIMESTAMP_KEY,
    packBatchTimestampAndBatchTimestamp(timestamp, timestamp)
  );

  return {
    timestamp,
    indexRepeatedStorageChanges: 0,
    newStateRoot: ethers.utils.randomBytes(32),
    numberOfLayer1Txs: 0,
    priorityOperationsHash: EMPTY_STRING_KECCAK,
    systemLogs: ethers.utils.hexConcat(systemLogs),
    pubdataCommitments: `0x${"0".repeat(130)}`,
    bootloaderHeapInitialContentsHash: ethers.utils.randomBytes(32),
    eventsQueueStateHash: ethers.utils.randomBytes(32),
    ...info,
  };
}

function buildVerifierParams(params: Partial<VerifierParams>): VerifierParams {
  return {
    recursionNodeLevelVkHash: ethers.constants.HashZero,
    recursionLeafLevelVkHash: ethers.constants.HashZero,
    recursionCircuitsSetVksHash: ethers.constants.HashZero,
    ...params,
  };
}

type PartialProposedUpgrade = Partial<ProposedUpgrade>;

function buildProposeUpgrade(proposedUpgrade: PartialProposedUpgrade): ProposedUpgrade {
  const newProtocolVersion = proposedUpgrade.newProtocolVersion || 0;
  return {
    l2ProtocolUpgradeTx: buildL2CanonicalTransaction({ nonce: newProtocolVersion }),
    bootloaderHash: ethers.constants.HashZero,
    defaultAccountHash: ethers.constants.HashZero,
    verifier: ethers.constants.AddressZero,
    verifierParams: buildVerifierParams({}),
    l1ContractsUpgradeCalldata: "0x",
    postUpgradeCalldata: "0x",
    upgradeTimestamp: ethers.constants.Zero,
    factoryDeps: [],
    newProtocolVersion,
    ...proposedUpgrade,
  };
}

async function executeUpgrade(
  chainId: BigNumberish,
  proxyGetters: GettersFacet,
  stateTransitionManager: StateTransitionManager,
  proxyAdmin: AdminFacet,
  partialUpgrade: Partial<ProposedUpgrade>,
  contractFactory?: ethers.ethers.ContractFactory
) {
  if (partialUpgrade.newProtocolVersion == null) {
    const { 0: major, 1: minor, 2: patch } = await proxyGetters.getSemverProtocolVersion();
    const newVersion = packSemver(major, minor + 1, patch);
    partialUpgrade.newProtocolVersion = newVersion;
  }
  const upgrade = buildProposeUpgrade(partialUpgrade);

  const defaultUpgradeFactory = contractFactory
    ? contractFactory
    : await hardhat.ethers.getContractFactory("DefaultUpgrade");

  const defaultUpgrade = await defaultUpgradeFactory.deploy();
  const diamondUpgradeInit = DefaultUpgradeFactory.connect(defaultUpgrade.address, defaultUpgrade.signer);

  const upgradeCalldata = diamondUpgradeInit.interface.encodeFunctionData("upgrade", [upgrade]);

  const diamondCutData = diamondCut([], diamondUpgradeInit.address, upgradeCalldata);

  const oldProtocolVersion = await proxyGetters.getProtocolVersion();
  // This promise will be handled in the tests
  (
    await stateTransitionManager.setNewVersionUpgrade(
      diamondCutData,
      oldProtocolVersion,
      999999999999,
      partialUpgrade.newProtocolVersion
    )
  ).wait();
  return proxyAdmin.upgradeChainFromVersion(oldProtocolVersion, diamondCutData);
}

// we rollback the protocolVersion ( we don't clear the upgradeHash mapping, but that is ok)
async function rollBackToVersion(
  protocolVersion: string,
  stateTransition: StateTransitionManager,
  partialUpgrade: Partial<ProposedUpgrade>
) {
  partialUpgrade.newProtocolVersion = protocolVersion;

  const upgrade = buildProposeUpgrade(partialUpgrade);

  const defaultUpgradeFactory = await hardhat.ethers.getContractFactory("DefaultUpgrade");

  const defaultUpgrade = await defaultUpgradeFactory.deploy();
  const diamondUpgradeInit = DefaultUpgradeFactory.connect(defaultUpgrade.address, defaultUpgrade.signer);

  const upgradeCalldata = diamondUpgradeInit.interface.encodeFunctionData("upgrade", [upgrade]);

  const diamondCutData = diamondCut([], diamondUpgradeInit.address, upgradeCalldata);

  // This promise will be handled in the tests
  (
    await stateTransition.setNewVersionUpgrade(
      diamondCutData,
      (parseInt(protocolVersion) - 1).toString(),
      999999999999,
      protocolVersion
    )
  ).wait();
}

async function executeCustomUpgrade(
  chainId: BigNumberish,
  proxyGetters: GettersFacet,
  proxyAdmin: AdminFacet,
  stateTransition: StateTransitionManager,
  partialUpgrade: Partial<ProposedUpgrade>,
  contractFactory?: ethers.ethers.ContractFactory
) {
  if (partialUpgrade.newProtocolVersion == null) {
    const newVersion = (await proxyGetters.getProtocolVersion()).add(1);
    partialUpgrade.newProtocolVersion = newVersion;
  }
  const upgrade = buildProposeUpgrade(partialUpgrade);

  const upgradeFactory = contractFactory
    ? contractFactory
    : await hardhat.ethers.getContractFactory("CustomUpgradeTest");

  const customUpgrade = await upgradeFactory.deploy();
  const diamondUpgradeInit = CustomUpgradeTestFactory.connect(customUpgrade.address, customUpgrade.signer);

  const upgradeCalldata = diamondUpgradeInit.interface.encodeFunctionData("upgrade", [upgrade]);

  const diamondCutData = diamondCut([], diamondUpgradeInit.address, upgradeCalldata);
  const oldProtocolVersion = await proxyGetters.getProtocolVersion();

  // This promise will be handled in the tests
  (
    await stateTransition.setNewVersionUpgrade(
      diamondCutData,
      oldProtocolVersion,
      999999999999,
      partialUpgrade.newProtocolVersion
    )
  ).wait();
  return proxyAdmin.upgradeChainFromVersion(oldProtocolVersion, diamondCutData);
}<|MERGE_RESOLUTION|>--- conflicted
+++ resolved
@@ -611,17 +611,12 @@
     const revertReason = await getCallRevertReason(
       executeUpgrade(chainId, proxyGetters, stateTransitionManager, proxyAdmin, upgrade)
     );
-<<<<<<< HEAD
-    await rollBackToVersion((4 + 1 + initialProtocolVersion).toString(), stateTransitionManager, upgrade);
-    expect(revertReason).to.contains("PreviousUpgradeNotFinalized");
-=======
     await rollBackToVersion(
       addToProtocolVersion(initialProtocolVersion, 5, 1).toString(),
       stateTransitionManager,
       upgrade
     );
-    expect(revertReason).to.equal("Previous upgrade has not been finalized");
->>>>>>> c01f69ee
+    expect(revertReason).to.contains("PreviousUpgradeNotFinalized");
   });
 
   it("Should require that the next commit batches contains an upgrade tx", async () => {
