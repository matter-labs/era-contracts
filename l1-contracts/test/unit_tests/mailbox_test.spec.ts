--- conflicted
+++ resolved
@@ -105,11 +105,7 @@
       )
     );
 
-<<<<<<< HEAD
-    expect(revertReason).contains("MalformedBytecode");
-=======
     expect(revertReason).contains("LengthIsNotDivisibleBy32");
->>>>>>> d1d4391b
   });
 
   it("Should not accept bytecode of even length in words", async () => {
