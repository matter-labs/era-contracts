import { expect } from "chai";
import * as hardhat from "hardhat";
import { ethers, Wallet } from "ethers";

import type { TestnetERC20Token } from "../../typechain";
import { TestnetERC20TokenFactory } from "../../typechain";
import type { IBridgehub } from "../../typechain/IBridgehub";
import { IBridgehubFactory } from "../../typechain/IBridgehubFactory";
import type { IL1AssetRouter } from "../../typechain/IL1AssetRouter";
import { IL1AssetRouterFactory } from "../../typechain/IL1AssetRouterFactory";
import type { IL1NativeTokenVault } from "../../typechain/IL1NativeTokenVault";
import { IL1NativeTokenVaultFactory } from "../../typechain/IL1NativeTokenVaultFactory";

import { getTokens } from "../../src.ts/deploy-token";
import type { Deployer } from "../../src.ts/deploy";
import { ethTestConfig, encodeNTVAssetId } from "../../src.ts/utils";
import { initialTestnetDeploymentProcess } from "../../src.ts/deploy-test-process";

import { getCallRevertReason, REQUIRED_L2_GAS_PRICE_PER_PUBDATA } from "./utils";

describe("Custom base token chain and bridge tests", () => {
  let owner: ethers.Signer;
  let randomSigner: ethers.Signer;
  let deployWallet: Wallet;
  let deployer: Deployer;
  let l1SharedBridge: IL1AssetRouter;
  let bridgehub: IBridgehub;
  let nativeTokenVault: IL1NativeTokenVault;
  let baseToken: TestnetERC20Token;
  let baseTokenAddress: string;
  let altTokenAddress: string;
  let altToken: TestnetERC20Token;
  let chainId = process.env.CHAIN_ETH_ZKSYNC_NETWORK_ID ? parseInt(process.env.CHAIN_ETH_ZKSYNC_NETWORK_ID) : 270;

  before(async () => {
    [owner, randomSigner] = await hardhat.ethers.getSigners();

    deployWallet = Wallet.fromMnemonic(ethTestConfig.test_mnemonic4, "m/44'/60'/0'/0/1").connect(owner.provider);
    const ownerAddress = await deployWallet.getAddress();

    const gasPrice = await owner.provider.getGasPrice();

    const tx = {
      from: owner.getAddress(),
      to: deployWallet.address,
      value: ethers.utils.parseEther("1000"),
      nonce: owner.getTransactionCount(),
      gasLimit: 100000,
      gasPrice: gasPrice,
    };

    await owner.sendTransaction(tx);
    // note we can use initialDeployment so we don't go into deployment details here
    deployer = await initialTestnetDeploymentProcess(deployWallet, ownerAddress, gasPrice, [], "BAT");
    chainId = deployer.chainId;
    bridgehub = IBridgehubFactory.connect(deployer.addresses.Bridgehub.BridgehubProxy, deployWallet);

    const tokens = getTokens();
    baseTokenAddress = tokens.find((token: { symbol: string }) => token.symbol == "BAT")!.address;
    baseToken = TestnetERC20TokenFactory.connect(baseTokenAddress, owner);

    altTokenAddress = tokens.find((token: { symbol: string }) => token.symbol == "DAI")!.address;
    altToken = TestnetERC20TokenFactory.connect(altTokenAddress, owner);

    // prepare the bridge
    l1SharedBridge = IL1AssetRouterFactory.connect(deployer.addresses.Bridges.SharedBridgeProxy, deployWallet);

    nativeTokenVault = IL1NativeTokenVaultFactory.connect(
      deployer.addresses.Bridges.NativeTokenVaultProxy,
      deployWallet
    );
  });

  it("Should have correct base token", async () => {
    // we should still be able to deploy the erc20 bridge
<<<<<<< HEAD
    const baseTokenAssetId = encodeNTVAssetId(deployer.l1ChainId, ethers.utils.hexZeroPad(baseTokenAddress, 32));
    const baseTokenAddressInBridgehub = await bridgehub.baseToken(baseTokenAssetId);
=======
    const baseTokenAddressInBridgehub = await bridgehub.baseToken(deployer.chainId);
>>>>>>> 391fa4dd
    expect(baseTokenAddress).equal(baseTokenAddressInBridgehub);
  });

  it("Should not allow direct legacy deposits", async () => {
    const revertReason = await getCallRevertReason(
      l1SharedBridge
        .connect(randomSigner)
        .depositLegacyErc20Bridge(
          await randomSigner.getAddress(),
          await randomSigner.getAddress(),
          baseTokenAddress,
          0,
          0,
          0,
          ethers.constants.AddressZero
        )
    );

    expect(revertReason).equal("L1AR: not legacy bridge");
  });

  it("Should deposit base token successfully direct via bridgehub", async () => {
    await baseToken.connect(randomSigner).mint(await randomSigner.getAddress(), ethers.utils.parseUnits("800", 18));
    await (
      await baseToken.connect(randomSigner).approve(l1SharedBridge.address, ethers.utils.parseUnits("800", 18))
    ).wait();
    await bridgehub.connect(randomSigner).requestL2TransactionDirect({
      chainId,
      l2Contract: await randomSigner.getAddress(),
      mintValue: ethers.utils.parseUnits("800", 18),
      l2Value: 1,
      l2Calldata: "0x",
      l2GasLimit: 10000000,
      l2GasPerPubdataByteLimit: REQUIRED_L2_GAS_PRICE_PER_PUBDATA,
      factoryDeps: [],
      refundRecipient: await randomSigner.getAddress(),
    });
  });

  it("Should deposit alternative token successfully twoBridges method", async () => {
    nativeTokenVault.registerToken(altTokenAddress);
    const altTokenAmount = ethers.utils.parseUnits("800", 18);
    const baseTokenAmount = ethers.utils.parseUnits("800", 18);

    await altToken.connect(randomSigner).mint(await randomSigner.getAddress(), altTokenAmount);
    await (await altToken.connect(randomSigner).approve(l1SharedBridge.address, altTokenAmount)).wait();

    await baseToken.connect(randomSigner).mint(await randomSigner.getAddress(), baseTokenAmount);
    await (await baseToken.connect(randomSigner).approve(l1SharedBridge.address, baseTokenAmount)).wait();
    await bridgehub.connect(randomSigner).requestL2TransactionTwoBridges({
      chainId,
      mintValue: baseTokenAmount,
      l2Value: 1,
      l2GasLimit: 10000000,
      l2GasPerPubdataByteLimit: REQUIRED_L2_GAS_PRICE_PER_PUBDATA,
      refundRecipient: await randomSigner.getAddress(),
      secondBridgeAddress: l1SharedBridge.address,
      secondBridgeValue: 0,
      secondBridgeCalldata: ethers.utils.defaultAbiCoder.encode(
        ["bytes32", "bytes", "address"],
        [
          ethers.utils.hexZeroPad(altTokenAddress, 32),
          new ethers.utils.AbiCoder().encode(["uint256"], [altTokenAmount]),
          await randomSigner.getAddress(),
        ]
      ),
    });
  });

  it("Should revert on finalizing a withdrawal with wrong message length", async () => {
    const mailboxFunctionSignature = "0x6c0960f9";
    const revertReason = await getCallRevertReason(
      l1SharedBridge.connect(randomSigner).finalizeWithdrawal(chainId, 0, 0, 0, mailboxFunctionSignature, [])
    );
    expect(revertReason).equal("L1AR: wrong msg len");
  });

  it("Should revert on finalizing a withdrawal with wrong function selector", async () => {
    const revertReason = await getCallRevertReason(
      l1SharedBridge.connect(randomSigner).finalizeWithdrawal(chainId, 0, 0, 0, ethers.utils.randomBytes(96), [])
    );
    expect(revertReason).equal("L1AR: Incorrect message function selector");
  });
});<|MERGE_RESOLUTION|>--- conflicted
+++ resolved
@@ -73,12 +73,7 @@
 
   it("Should have correct base token", async () => {
     // we should still be able to deploy the erc20 bridge
-<<<<<<< HEAD
-    const baseTokenAssetId = encodeNTVAssetId(deployer.l1ChainId, ethers.utils.hexZeroPad(baseTokenAddress, 32));
-    const baseTokenAddressInBridgehub = await bridgehub.baseToken(baseTokenAssetId);
-=======
     const baseTokenAddressInBridgehub = await bridgehub.baseToken(deployer.chainId);
->>>>>>> 391fa4dd
     expect(baseTokenAddress).equal(baseTokenAddressInBridgehub);
   });
 
