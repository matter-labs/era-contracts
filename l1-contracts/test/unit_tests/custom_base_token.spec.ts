import { expect } from "chai";
import * as hardhat from "hardhat";
import { ethers, Wallet } from "ethers";

import type { TestnetERC20Token } from "../../typechain";
import { TestnetERC20TokenFactory } from "../../typechain";
import type { IBridgehub } from "../../typechain/IBridgehub";
import { IBridgehubFactory } from "../../typechain/IBridgehubFactory";
<<<<<<< HEAD
import type { IL1SharedBridge } from "../../typechain/IL1SharedBridge";
import type { IL1NativeTokenVault } from "../../typechain/IL1NativeTokenVault";
import { IL1SharedBridgeFactory } from "../../typechain/IL1SharedBridgeFactory";
import { IL1NativeTokenVaultFactory } from "../../typechain/IL1NativeTokenVaultFactory";
=======
import type { IL1AssetRouter } from "../../typechain/IL1AssetRouter";
import { IL1AssetRouterFactory } from "../../typechain/IL1AssetRouterFactory";
>>>>>>> 2b3d4af2

import { getTokens } from "../../src.ts/deploy-token";
import type { Deployer } from "../../src.ts/deploy";
import { ethTestConfig } from "../../src.ts/utils";
import { initialTestnetDeploymentProcess } from "../../src.ts/deploy-test-process";

import { getCallRevertReason, REQUIRED_L2_GAS_PRICE_PER_PUBDATA } from "./utils";

describe("Custom base token chain and bridge tests", () => {
  let owner: ethers.Signer;
  let randomSigner: ethers.Signer;
  let deployWallet: Wallet;
  let deployer: Deployer;
  let l1SharedBridge: IL1AssetRouter;
  let bridgehub: IBridgehub;
  let nativeTokenVault: IL1NativeTokenVault;
  let baseToken: TestnetERC20Token;
  let baseTokenAddress: string;
  let altTokenAddress: string;
  let altToken: TestnetERC20Token;
  let chainId = process.env.CHAIN_ETH_ZKSYNC_NETWORK_ID ? parseInt(process.env.CHAIN_ETH_ZKSYNC_NETWORK_ID) : 270;

  before(async () => {
    [owner, randomSigner] = await hardhat.ethers.getSigners();

    deployWallet = Wallet.fromMnemonic(ethTestConfig.test_mnemonic4, "m/44'/60'/0'/0/1").connect(owner.provider);
    const ownerAddress = await deployWallet.getAddress();

    const gasPrice = await owner.provider.getGasPrice();

    const tx = {
      from: owner.getAddress(),
      to: deployWallet.address,
      value: ethers.utils.parseEther("1000"),
      nonce: owner.getTransactionCount(),
      gasLimit: 100000,
      gasPrice: gasPrice,
    };

    await owner.sendTransaction(tx);
    // note we can use initialDeployment so we don't go into deployment details here
    deployer = await initialTestnetDeploymentProcess(deployWallet, ownerAddress, gasPrice, [], "BAT");
    chainId = deployer.chainId;
    bridgehub = IBridgehubFactory.connect(deployer.addresses.Bridgehub.BridgehubProxy, deployWallet);

    const tokens = getTokens();
    baseTokenAddress = tokens.find((token: { symbol: string }) => token.symbol == "BAT")!.address;
    baseToken = TestnetERC20TokenFactory.connect(baseTokenAddress, owner);

    altTokenAddress = tokens.find((token: { symbol: string }) => token.symbol == "DAI")!.address;
    altToken = TestnetERC20TokenFactory.connect(altTokenAddress, owner);

    // prepare the bridge
<<<<<<< HEAD
    l1SharedBridge = IL1SharedBridgeFactory.connect(deployer.addresses.Bridges.SharedBridgeProxy, deployWallet);

    nativeTokenVault = IL1NativeTokenVaultFactory.connect(
      deployer.addresses.Bridges.NativeTokenVaultProxy,
      deployWallet
    );
=======
    l1SharedBridge = IL1AssetRouterFactory.connect(deployer.addresses.Bridges.SharedBridgeProxy, deployWallet);
>>>>>>> 2b3d4af2
  });

  it("Should have correct base token", async () => {
    // we should still be able to deploy the erc20 bridge
    const baseTokenAddressInBridgehub = await bridgehub.baseToken(chainId);
    expect(baseTokenAddress).equal(baseTokenAddressInBridgehub);
  });

  it("Should not allow direct legacy deposits", async () => {
    const revertReason = await getCallRevertReason(
      l1SharedBridge
        .connect(randomSigner)
        .depositLegacyErc20Bridge(
          await randomSigner.getAddress(),
          await randomSigner.getAddress(),
          baseTokenAddress,
          0,
          0,
          0,
          ethers.constants.AddressZero
        )
    );

    expect(revertReason).equal("ShB not legacy bridge");
  });

  it("Should deposit base token successfully direct via bridgehub", async () => {
    await baseToken.connect(randomSigner).mint(await randomSigner.getAddress(), ethers.utils.parseUnits("800", 18));
    await (
      await baseToken.connect(randomSigner).approve(l1SharedBridge.address, ethers.utils.parseUnits("800", 18))
    ).wait();
    await bridgehub.connect(randomSigner).requestL2TransactionDirect({
      chainId,
      l2Contract: await randomSigner.getAddress(),
      mintValue: ethers.utils.parseUnits("800", 18),
      l2Value: 1,
      l2Calldata: "0x",
      l2GasLimit: 10000000,
      l2GasPerPubdataByteLimit: REQUIRED_L2_GAS_PRICE_PER_PUBDATA,
      factoryDeps: [],
      refundRecipient: await randomSigner.getAddress(),
    });
  });

  it("Should deposit alternative token successfully twoBridges method", async () => {
    nativeTokenVault.registerToken(altTokenAddress);
    const altTokenAmount = ethers.utils.parseUnits("800", 18);
    const baseTokenAmount = ethers.utils.parseUnits("800", 18);

    await altToken.connect(randomSigner).mint(await randomSigner.getAddress(), altTokenAmount);
    await (await altToken.connect(randomSigner).approve(l1SharedBridge.address, altTokenAmount)).wait();

    await baseToken.connect(randomSigner).mint(await randomSigner.getAddress(), baseTokenAmount);
    await (await baseToken.connect(randomSigner).approve(l1SharedBridge.address, baseTokenAmount)).wait();
    await bridgehub.connect(randomSigner).requestL2TransactionTwoBridges({
      chainId,
      mintValue: baseTokenAmount,
      l2Value: 1,
      l2GasLimit: 10000000,
      l2GasPerPubdataByteLimit: REQUIRED_L2_GAS_PRICE_PER_PUBDATA,
      refundRecipient: await randomSigner.getAddress(),
      secondBridgeAddress: l1SharedBridge.address,
      secondBridgeValue: 0,
      secondBridgeCalldata: ethers.utils.defaultAbiCoder.encode(
        ["bytes32", "bytes", "address"],
        [
          ethers.utils.hexZeroPad(altTokenAddress, 32),
          new ethers.utils.AbiCoder().encode(["uint256"], [altTokenAmount]),
          await randomSigner.getAddress(),
        ]
      ),
    });
  });

  it("Should revert on finalizing a withdrawal with wrong message length", async () => {
    const mailboxFunctionSignature = "0x6c0960f9";
    const revertReason = await getCallRevertReason(
      l1SharedBridge.connect(randomSigner).finalizeWithdrawal(chainId, 0, 0, 0, mailboxFunctionSignature, [])
    );
    expect(revertReason).equal("ShB wrong msg len");
  });

  it("Should revert on finalizing a withdrawal with wrong function selector", async () => {
    const revertReason = await getCallRevertReason(
      l1SharedBridge.connect(randomSigner).finalizeWithdrawal(chainId, 0, 0, 0, ethers.utils.randomBytes(96), [])
    );
    expect(revertReason).equal("ShB Incorrect message function selector");
  });
});<|MERGE_RESOLUTION|>--- conflicted
+++ resolved
@@ -6,15 +6,10 @@
 import { TestnetERC20TokenFactory } from "../../typechain";
 import type { IBridgehub } from "../../typechain/IBridgehub";
 import { IBridgehubFactory } from "../../typechain/IBridgehubFactory";
-<<<<<<< HEAD
-import type { IL1SharedBridge } from "../../typechain/IL1SharedBridge";
-import type { IL1NativeTokenVault } from "../../typechain/IL1NativeTokenVault";
-import { IL1SharedBridgeFactory } from "../../typechain/IL1SharedBridgeFactory";
-import { IL1NativeTokenVaultFactory } from "../../typechain/IL1NativeTokenVaultFactory";
-=======
 import type { IL1AssetRouter } from "../../typechain/IL1AssetRouter";
 import { IL1AssetRouterFactory } from "../../typechain/IL1AssetRouterFactory";
->>>>>>> 2b3d4af2
+import type { IL1NativeTokenVault } from "../../typechain/IL1NativeTokenVault";
+import { IL1NativeTokenVaultFactory } from "../../typechain/IL1NativeTokenVaultFactory";
 
 import { getTokens } from "../../src.ts/deploy-token";
 import type { Deployer } from "../../src.ts/deploy";
@@ -56,7 +51,9 @@
 
     await owner.sendTransaction(tx);
     // note we can use initialDeployment so we don't go into deployment details here
+    console.log("Here");
     deployer = await initialTestnetDeploymentProcess(deployWallet, ownerAddress, gasPrice, [], "BAT");
+    console.log("not here");
     chainId = deployer.chainId;
     bridgehub = IBridgehubFactory.connect(deployer.addresses.Bridgehub.BridgehubProxy, deployWallet);
 
@@ -68,16 +65,12 @@
     altToken = TestnetERC20TokenFactory.connect(altTokenAddress, owner);
 
     // prepare the bridge
-<<<<<<< HEAD
-    l1SharedBridge = IL1SharedBridgeFactory.connect(deployer.addresses.Bridges.SharedBridgeProxy, deployWallet);
+    l1SharedBridge = IL1AssetRouterFactory.connect(deployer.addresses.Bridges.SharedBridgeProxy, deployWallet);
 
     nativeTokenVault = IL1NativeTokenVaultFactory.connect(
       deployer.addresses.Bridges.NativeTokenVaultProxy,
       deployWallet
     );
-=======
-    l1SharedBridge = IL1AssetRouterFactory.connect(deployer.addresses.Bridges.SharedBridgeProxy, deployWallet);
->>>>>>> 2b3d4af2
   });
 
   it("Should have correct base token", async () => {
