import { expect } from "chai";
import { ethers, Wallet } from "ethers";
import * as hardhat from "hardhat";
import type { L1SharedBridge, Bridgehub, L1NativeTokenVault } from "../../typechain";
import { L1SharedBridgeFactory, BridgehubFactory, TestnetERC20TokenFactory } from "../../typechain";
import { L1NativeTokenVaultFactory } from "../../typechain/L1NativeTokenVaultFactory";

import { getTokens } from "../../src.ts/deploy-token";
import { Action, facetCut } from "../../src.ts/diamondCut";
import { ethTestConfig } from "../../src.ts/utils";
import type { Deployer } from "../../src.ts/deploy";
import { initialTestnetDeploymentProcess } from "../../src.ts/deploy-test-process";

import { getCallRevertReason, REQUIRED_L2_GAS_PRICE_PER_PUBDATA } from "./utils";

describe("Shared Bridge tests", () => {
  let owner: ethers.Signer;
  let randomSigner: ethers.Signer;
  let deployWallet: Wallet;
  let deployer: Deployer;
  let bridgehub: Bridgehub;
  let l1NativeTokenVault: L1NativeTokenVault;
  let l1SharedBridge: L1SharedBridge;
  let erc20TestToken: ethers.Contract;
  const mailboxFunctionSignature = "0x6c0960f9";
  const ERC20functionSignature = "0x11a2ccc1";

  let chainId = process.env.CHAIN_ETH_ZKSYNC_NETWORK_ID || 270;

  before(async () => {
    [owner, randomSigner] = await hardhat.ethers.getSigners();

    deployWallet = Wallet.fromMnemonic(ethTestConfig.test_mnemonic4, "m/44'/60'/0'/0/1").connect(owner.provider);
    const ownerAddress = await deployWallet.getAddress();

    const gasPrice = await owner.provider.getGasPrice();

    const tx = {
      from: owner.getAddress(),
      to: deployWallet.address,
      value: ethers.utils.parseEther("1000"),
      nonce: owner.getTransactionCount(),
      gasLimit: 100000,
      gasPrice: gasPrice,
    };

    await owner.sendTransaction(tx);

    const mockExecutorFactory = await hardhat.ethers.getContractFactory("MockExecutorFacet");
    const mockExecutorContract = await mockExecutorFactory.deploy();
    const extraFacet = facetCut(mockExecutorContract.address, mockExecutorContract.interface, Action.Add, true);

    // note we can use initialTestnetDeploymentProcess so we don't go into deployment details here
    deployer = await initialTestnetDeploymentProcess(deployWallet, ownerAddress, gasPrice, [extraFacet]);

    chainId = deployer.chainId;
    // prepare the bridge

    l1SharedBridge = L1SharedBridgeFactory.connect(deployer.addresses.Bridges.SharedBridgeProxy, deployWallet);
    bridgehub = BridgehubFactory.connect(deployer.addresses.Bridgehub.BridgehubProxy, deployWallet);
    l1NativeTokenVault = L1NativeTokenVaultFactory.connect(
      deployer.addresses.Bridges.NativeTokenVaultProxy,
      deployWallet
    );

    const tokens = getTokens();

    const tokenAddress = tokens.find((token: { symbol: string }) => token.symbol == "DAI")!.address;
    erc20TestToken = TestnetERC20TokenFactory.connect(tokenAddress, owner);

    await erc20TestToken.mint(await randomSigner.getAddress(), ethers.utils.parseUnits("10000", 18));
    await erc20TestToken
      .connect(randomSigner)
      .approve(l1NativeTokenVault.address, ethers.utils.parseUnits("10000", 18));

    await l1NativeTokenVault.registerToken(erc20TestToken.address);
  });

  it("Should not allow depositing zero erc20 amount", async () => {
    const mintValue = ethers.utils.parseEther("0.01");
    await (await erc20TestToken.connect(randomSigner).approve(l1NativeTokenVault.address, mintValue.mul(10))).wait();

    const revertReason = await getCallRevertReason(
      bridgehub.connect(randomSigner).requestL2TransactionTwoBridges(
        {
          chainId,
          mintValue,
          l2Value: 0,
          l2GasLimit: 0,
          l2GasPerPubdataByteLimit: 0,
          refundRecipient: ethers.constants.AddressZero,
          secondBridgeAddress: l1SharedBridge.address,
          secondBridgeValue: 0,
<<<<<<< HEAD
          secondBridgeCalldata: ethers.utils.concat([
            ethers.utils.hexlify(1),
            new ethers.utils.AbiCoder().encode(
              ["bytes32", "bytes"],
              [
                await l1NativeTokenVault.getAssetId(erc20TestToken.address),
                new ethers.utils.AbiCoder().encode(["uint256", "address"], [0, await randomSigner.getAddress()]),
              ]
            ),
          ]),
=======
          secondBridgeCalldata: new ethers.utils.AbiCoder().encode(
            ["address", "uint256", "address"],
            [erc20TestToken.address, 0, await randomSigner.getAddress()]
          ),
>>>>>>> ab978f42
        },
        { value: mintValue }
      )
    );
    expect(revertReason).equal("6T");
  });

<<<<<<< HEAD
  it("Should deposit successfully", async () => {
    const amount = ethers.utils.parseEther("1");
    const mintValue = ethers.utils.parseEther("2");

    await erc20TestToken.connect(randomSigner).mint(await randomSigner.getAddress(), amount.mul(10));

    const balanceBefore = await erc20TestToken.balanceOf(await randomSigner.getAddress());
    const balanceNTVBefore = await erc20TestToken.balanceOf(l1NativeTokenVault.address);

    const assetId = await l1NativeTokenVault.getAssetId(erc20TestToken.address);
    await (await erc20TestToken.connect(randomSigner).approve(l1NativeTokenVault.address, amount.mul(10))).wait();
    await bridgehub.connect(randomSigner).requestL2TransactionTwoBridges(
      {
        chainId,
        mintValue,
        l2Value: amount,
        l2GasLimit: 1000000,
        l2GasPerPubdataByteLimit: REQUIRED_L2_GAS_PRICE_PER_PUBDATA,
        refundRecipient: ethers.constants.AddressZero,
        secondBridgeAddress: l1SharedBridge.address,
        secondBridgeValue: 0,
        secondBridgeCalldata: ethers.utils.concat([
          ethers.utils.hexlify(1),
          new ethers.utils.AbiCoder().encode(
            ["bytes32", "bytes"],
            [
              assetId,
              new ethers.utils.AbiCoder().encode(["uint256", "address"], [amount, await randomSigner.getAddress()]),
            ]
          ),
        ]),
      },
      { value: mintValue }
    );
    const balanceAfter = await erc20TestToken.balanceOf(await randomSigner.getAddress());
    expect(balanceAfter).equal(balanceBefore.sub(amount));
    const balanceNTVAfter = await erc20TestToken.balanceOf(l1NativeTokenVault.address);
    expect(balanceNTVAfter).equal(balanceNTVBefore.add(amount));
  });

=======
>>>>>>> ab978f42
  it("Should deposit successfully legacy encoding", async () => {
    const amount = ethers.utils.parseEther("1");
    const mintValue = ethers.utils.parseEther("2");

    await erc20TestToken.connect(randomSigner).mint(await randomSigner.getAddress(), amount.mul(10));

    const balanceBefore = await erc20TestToken.balanceOf(await randomSigner.getAddress());
    const balanceNTVBefore = await erc20TestToken.balanceOf(l1NativeTokenVault.address);

    await (await erc20TestToken.connect(randomSigner).approve(l1NativeTokenVault.address, amount.mul(10))).wait();
    await bridgehub.connect(randomSigner).requestL2TransactionTwoBridges(
      {
        chainId,
        mintValue,
        l2Value: amount,
        l2GasLimit: 1000000,
        l2GasPerPubdataByteLimit: REQUIRED_L2_GAS_PRICE_PER_PUBDATA,
        refundRecipient: ethers.constants.AddressZero,
        secondBridgeAddress: l1SharedBridge.address,
        secondBridgeValue: 0,
        secondBridgeCalldata: new ethers.utils.AbiCoder().encode(
          ["address", "uint256", "address"],
          [erc20TestToken.address, amount, await randomSigner.getAddress()]
        ),
      },
      { value: mintValue }
    );
    const balanceAfter = await erc20TestToken.balanceOf(await randomSigner.getAddress());
    expect(balanceAfter).equal(balanceBefore.sub(amount));
    const balanceNTVAfter = await erc20TestToken.balanceOf(l1NativeTokenVault.address);
    expect(balanceNTVAfter).equal(balanceNTVBefore.add(amount));
  });

  it("Should revert on finalizing a withdrawal with short message length", async () => {
    const revertReason = await getCallRevertReason(
      l1SharedBridge
        .connect(randomSigner)
        .finalizeWithdrawal(chainId, 0, 0, 0, mailboxFunctionSignature, [ethers.constants.HashZero])
    );
    expect(revertReason).equal("ShB wrong msg len");
  });

  it("Should revert on finalizing a withdrawal with wrong message length", async () => {
    const revertReason = await getCallRevertReason(
      l1SharedBridge
        .connect(randomSigner)
        .finalizeWithdrawal(
          chainId,
          0,
          0,
          0,
          ethers.utils.hexConcat([ERC20functionSignature, l1SharedBridge.address, mailboxFunctionSignature]),
          [ethers.constants.HashZero]
        )
    );
    expect(revertReason).equal("ShB wrong msg len 2");
  });

  it("Should revert on finalizing a withdrawal with wrong function selector", async () => {
    const revertReason = await getCallRevertReason(
      l1SharedBridge.connect(randomSigner).finalizeWithdrawal(chainId, 0, 0, 0, ethers.utils.randomBytes(96), [])
    );
    expect(revertReason).equal("ShB Incorrect message function selector");
  });

  it("Should revert on finalizing a withdrawal with wrong message length", async () => {
    const revertReason = await getCallRevertReason(
      l1SharedBridge
        .connect(randomSigner)
        .finalizeWithdrawal(chainId, 0, 0, 0, mailboxFunctionSignature, [ethers.constants.HashZero])
    );
    expect(revertReason).equal("ShB wrong msg len");
  });

  it("Should revert on finalizing a withdrawal with wrong function signature", async () => {
    const revertReason = await getCallRevertReason(
      l1SharedBridge
        .connect(randomSigner)
        .finalizeWithdrawal(chainId, 0, 0, 0, ethers.utils.randomBytes(76), [ethers.constants.HashZero])
    );
    expect(revertReason).equal("ShB Incorrect message function selector");
  });

  it("Should revert on finalizing a withdrawal with wrong batch number", async () => {
    const l1Receiver = await randomSigner.getAddress();
    const l2ToL1message = ethers.utils.hexConcat([
      mailboxFunctionSignature,
      l1Receiver,
      erc20TestToken.address,
      ethers.constants.HashZero,
    ]);
    const revertReason = await getCallRevertReason(
      l1SharedBridge.connect(randomSigner).finalizeWithdrawal(chainId, 10, 0, 0, l2ToL1message, [])
    );
    expect(revertReason).equal("xx");
  });

  it("Should revert on finalizing a withdrawal with wrong length of proof", async () => {
    const l1Receiver = await randomSigner.getAddress();
    const l2ToL1message = ethers.utils.hexConcat([
      mailboxFunctionSignature,
      l1Receiver,
      erc20TestToken.address,
      ethers.constants.HashZero,
    ]);
    const revertReason = await getCallRevertReason(
      l1SharedBridge.connect(randomSigner).finalizeWithdrawal(chainId, 0, 0, 0, l2ToL1message, [])
    );
    expect(revertReason).equal("xc");
  });

  it("Should revert on finalizing a withdrawal with wrong proof", async () => {
    const l1Receiver = await randomSigner.getAddress();
    const l2ToL1message = ethers.utils.hexConcat([
      mailboxFunctionSignature,
      l1Receiver,
      erc20TestToken.address,
      ethers.constants.HashZero,
    ]);
    const revertReason = await getCallRevertReason(
      l1SharedBridge
        .connect(randomSigner)
        .finalizeWithdrawal(chainId, 0, 0, 0, l2ToL1message, Array(9).fill(ethers.constants.HashZero))
    );
    expect(revertReason).equal("ShB withd w proof");
  });
});<|MERGE_RESOLUTION|>--- conflicted
+++ resolved
@@ -91,23 +91,10 @@
           refundRecipient: ethers.constants.AddressZero,
           secondBridgeAddress: l1SharedBridge.address,
           secondBridgeValue: 0,
-<<<<<<< HEAD
-          secondBridgeCalldata: ethers.utils.concat([
-            ethers.utils.hexlify(1),
-            new ethers.utils.AbiCoder().encode(
-              ["bytes32", "bytes"],
-              [
-                await l1NativeTokenVault.getAssetId(erc20TestToken.address),
-                new ethers.utils.AbiCoder().encode(["uint256", "address"], [0, await randomSigner.getAddress()]),
-              ]
-            ),
-          ]),
-=======
           secondBridgeCalldata: new ethers.utils.AbiCoder().encode(
             ["address", "uint256", "address"],
             [erc20TestToken.address, 0, await randomSigner.getAddress()]
           ),
->>>>>>> ab978f42
         },
         { value: mintValue }
       )
@@ -115,49 +102,6 @@
     expect(revertReason).equal("6T");
   });
 
-<<<<<<< HEAD
-  it("Should deposit successfully", async () => {
-    const amount = ethers.utils.parseEther("1");
-    const mintValue = ethers.utils.parseEther("2");
-
-    await erc20TestToken.connect(randomSigner).mint(await randomSigner.getAddress(), amount.mul(10));
-
-    const balanceBefore = await erc20TestToken.balanceOf(await randomSigner.getAddress());
-    const balanceNTVBefore = await erc20TestToken.balanceOf(l1NativeTokenVault.address);
-
-    const assetId = await l1NativeTokenVault.getAssetId(erc20TestToken.address);
-    await (await erc20TestToken.connect(randomSigner).approve(l1NativeTokenVault.address, amount.mul(10))).wait();
-    await bridgehub.connect(randomSigner).requestL2TransactionTwoBridges(
-      {
-        chainId,
-        mintValue,
-        l2Value: amount,
-        l2GasLimit: 1000000,
-        l2GasPerPubdataByteLimit: REQUIRED_L2_GAS_PRICE_PER_PUBDATA,
-        refundRecipient: ethers.constants.AddressZero,
-        secondBridgeAddress: l1SharedBridge.address,
-        secondBridgeValue: 0,
-        secondBridgeCalldata: ethers.utils.concat([
-          ethers.utils.hexlify(1),
-          new ethers.utils.AbiCoder().encode(
-            ["bytes32", "bytes"],
-            [
-              assetId,
-              new ethers.utils.AbiCoder().encode(["uint256", "address"], [amount, await randomSigner.getAddress()]),
-            ]
-          ),
-        ]),
-      },
-      { value: mintValue }
-    );
-    const balanceAfter = await erc20TestToken.balanceOf(await randomSigner.getAddress());
-    expect(balanceAfter).equal(balanceBefore.sub(amount));
-    const balanceNTVAfter = await erc20TestToken.balanceOf(l1NativeTokenVault.address);
-    expect(balanceNTVAfter).equal(balanceNTVBefore.add(amount));
-  });
-
-=======
->>>>>>> ab978f42
   it("Should deposit successfully legacy encoding", async () => {
     const amount = ethers.utils.parseEther("1");
     const mintValue = ethers.utils.parseEther("2");
