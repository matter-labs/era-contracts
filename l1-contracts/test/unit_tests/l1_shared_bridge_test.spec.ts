import { expect } from "chai";
import { ethers, Wallet } from "ethers";
import * as hardhat from "hardhat";
import type { L1SharedBridge, Bridgehub, L1NativeTokenVault } from "../../typechain";
import { L1SharedBridgeFactory, BridgehubFactory, TestnetERC20TokenFactory } from "../../typechain";
import { L1NativeTokenVaultFactory } from "../../typechain/L1NativeTokenVaultFactory";

import { getTokens } from "../../src.ts/deploy-token";
import { Action, facetCut } from "../../src.ts/diamondCut";
import { ethTestConfig, encodeNTVAssetId } from "../../src.ts/utils";
import type { Deployer } from "../../src.ts/deploy";
import { initialTestnetDeploymentProcess } from "../../src.ts/deploy-test-process";

import { getCallRevertReason, REQUIRED_L2_GAS_PRICE_PER_PUBDATA } from "./utils";

describe("Shared Bridge tests", () => {
  let owner: ethers.Signer;
  let randomSigner: ethers.Signer;
  let deployWallet: Wallet;
  let deployer: Deployer;
  let bridgehub: Bridgehub;
  let l1NativeTokenVault: L1NativeTokenVault;
  let l1SharedBridge: L1SharedBridge;
  let erc20TestToken: ethers.Contract;
  const mailboxFunctionSignature = "0x6c0960f9";
  const ERC20functionSignature = "0x11a2ccc1";

  let chainId = process.env.CHAIN_ETH_ZKSYNC_NETWORK_ID || 270;
  let testChainId;

  before(async () => {
    [owner, randomSigner] = await hardhat.ethers.getSigners();

    deployWallet = Wallet.fromMnemonic(ethTestConfig.test_mnemonic4, "m/44'/60'/0'/0/1").connect(owner.provider);
    const ownerAddress = await deployWallet.getAddress();

    const gasPrice = await owner.provider.getGasPrice();
    const networkData = await owner.provider.getNetwork();
    testChainId = networkData.chainId;

    const tx = {
      from: owner.getAddress(),
      to: deployWallet.address,
      value: ethers.utils.parseEther("1000"),
      nonce: owner.getTransactionCount(),
      gasLimit: 100000,
      gasPrice: gasPrice,
    };

    await owner.sendTransaction(tx);

    const mockExecutorFactory = await hardhat.ethers.getContractFactory("MockExecutorFacet");
    const mockExecutorContract = await mockExecutorFactory.deploy();
    const extraFacet = facetCut(mockExecutorContract.address, mockExecutorContract.interface, Action.Add, true);

    // note we can use initialTestnetDeploymentProcess so we don't go into deployment details here
    deployer = await initialTestnetDeploymentProcess(deployWallet, ownerAddress, gasPrice, [extraFacet]);

    chainId = deployer.chainId;
    // prepare the bridge

    l1SharedBridge = L1SharedBridgeFactory.connect(deployer.addresses.Bridges.SharedBridgeProxy, deployWallet);
    bridgehub = BridgehubFactory.connect(deployer.addresses.Bridgehub.BridgehubProxy, deployWallet);
    l1NativeTokenVault = L1NativeTokenVaultFactory.connect(
      deployer.addresses.Bridges.NativeTokenVaultProxy,
      deployWallet
    );

    const tokens = getTokens();

    const tokenAddress = tokens.find((token: { symbol: string }) => token.symbol == "DAI")!.address;
    erc20TestToken = TestnetERC20TokenFactory.connect(tokenAddress, owner);

    await erc20TestToken.mint(await randomSigner.getAddress(), ethers.utils.parseUnits("10000", 18));
    await erc20TestToken
      .connect(randomSigner)
      .approve(l1NativeTokenVault.address, ethers.utils.parseUnits("10000", 18));

    await l1NativeTokenVault.registerToken(erc20TestToken.address);
  });

  it("Should not allow depositing zero erc20 amount", async () => {
    const mintValue = ethers.utils.parseEther("0.01");
    await (await erc20TestToken.connect(randomSigner).approve(l1NativeTokenVault.address, mintValue.mul(10))).wait();

    // const correctEncoding = await l1NativeTokenVault.getAssetId(erc20TestToken.address);
    // const ntvAddress = await l1NativeTokenVault.ntvAddressVirtual();
    // const chainIdFetched = await l1NativeTokenVault.chainId();
    // console.log(ntvAddress, chainId);

    // console.log(chainIdFetched.toNumber())
    // const wrongEncoding1 = encodeNTVAssetId(Number(9), ethers.utils.hexZeroPad(erc20TestToken.address, 32));
    // const wrongEncoding2 = encodeNTVAssetId(Number(1), ethers.utils.hexZeroPad(erc20TestToken.address, 32));
    // const wrongEncoding3 = encodeNTVAssetId(Number(chainId), ethers.utils.hexZeroPad(erc20TestToken.address, 32));
    // const wrongEncoding4 = encodeNTVAssetId(Number(chainIdFetched), ethers.utils.hexZeroPad(erc20TestToken.address, 32));
    // console.log(correctEncoding, wrongEncoding1, wrongEncoding2, wrongEncoding3, wrongEncoding4);
    const revertReason = await getCallRevertReason(
      bridgehub.connect(randomSigner).requestL2TransactionTwoBridges(
        {
          chainId,
          mintValue,
          l2Value: 0,
          l2GasLimit: 0,
          l2GasPerPubdataByteLimit: 0,
          refundRecipient: ethers.constants.AddressZero,
          secondBridgeAddress: l1SharedBridge.address,
          secondBridgeValue: 0,
          secondBridgeCalldata: new ethers.utils.AbiCoder().encode(
<<<<<<< HEAD
            ["address", "uint256", "address"],
            [erc20TestToken.address, 0, await randomSigner.getAddress()]
=======
            ["bytes32", "bytes"],
            [
              encodeNTVAssetId(testChainId, ethers.utils.hexZeroPad(erc20TestToken.address, 32)),
              new ethers.utils.AbiCoder().encode(["uint256", "address"], [0, await randomSigner.getAddress()]),
            ]
>>>>>>> f75e5ad2
          ),
        },
        { value: mintValue }
      )
    );
    expect(revertReason).equal("6T");
  });

<<<<<<< HEAD
=======
  it("Should deposit successfully", async () => {
    const amount = ethers.utils.parseEther("1");
    const mintValue = ethers.utils.parseEther("2");

    await erc20TestToken.connect(randomSigner).mint(await randomSigner.getAddress(), amount.mul(10));

    const balanceBefore = await erc20TestToken.balanceOf(await randomSigner.getAddress());
    const balanceNTVBefore = await erc20TestToken.balanceOf(l1NativeTokenVault.address);

    const assetId = encodeNTVAssetId(testChainId, ethers.utils.hexZeroPad(erc20TestToken.address, 32));
    await (await erc20TestToken.connect(randomSigner).approve(l1NativeTokenVault.address, amount.mul(10))).wait();
    await bridgehub.connect(randomSigner).requestL2TransactionTwoBridges(
      {
        chainId,
        mintValue,
        l2Value: amount,
        l2GasLimit: 1000000,
        l2GasPerPubdataByteLimit: REQUIRED_L2_GAS_PRICE_PER_PUBDATA,
        refundRecipient: ethers.constants.AddressZero,
        secondBridgeAddress: l1SharedBridge.address,
        secondBridgeValue: 0,
        secondBridgeCalldata: new ethers.utils.AbiCoder().encode(
          ["bytes32", "bytes"],
          [
            assetId,
            new ethers.utils.AbiCoder().encode(["uint256", "address"], [amount, await randomSigner.getAddress()]),
          ]
        ),
      },
      { value: mintValue }
    );
    const balanceAfter = await erc20TestToken.balanceOf(await randomSigner.getAddress());
    expect(balanceAfter).equal(balanceBefore.sub(amount));
    const balanceNTVAfter = await erc20TestToken.balanceOf(l1NativeTokenVault.address);
    expect(balanceNTVAfter).equal(balanceNTVBefore.add(amount));
  });

>>>>>>> f75e5ad2
  it("Should deposit successfully legacy encoding", async () => {
    const amount = ethers.utils.parseEther("1");
    const mintValue = ethers.utils.parseEther("2");

    await erc20TestToken.connect(randomSigner).mint(await randomSigner.getAddress(), amount.mul(10));

    const balanceBefore = await erc20TestToken.balanceOf(await randomSigner.getAddress());
    const balanceNTVBefore = await erc20TestToken.balanceOf(l1NativeTokenVault.address);

    await (await erc20TestToken.connect(randomSigner).approve(l1NativeTokenVault.address, amount.mul(10))).wait();
    await bridgehub.connect(randomSigner).requestL2TransactionTwoBridges(
      {
        chainId,
        mintValue,
        l2Value: amount,
        l2GasLimit: 1000000,
        l2GasPerPubdataByteLimit: REQUIRED_L2_GAS_PRICE_PER_PUBDATA,
        refundRecipient: ethers.constants.AddressZero,
        secondBridgeAddress: l1SharedBridge.address,
        secondBridgeValue: 0,
        secondBridgeCalldata: new ethers.utils.AbiCoder().encode(
          ["address", "uint256", "address"],
          [erc20TestToken.address, amount, await randomSigner.getAddress()]
        ),
      },
      { value: mintValue }
    );
    const balanceAfter = await erc20TestToken.balanceOf(await randomSigner.getAddress());
    expect(balanceAfter).equal(balanceBefore.sub(amount));
    const balanceNTVAfter = await erc20TestToken.balanceOf(l1NativeTokenVault.address);
    expect(balanceNTVAfter).equal(balanceNTVBefore.add(amount));
  });

  it("Should revert on finalizing a withdrawal with short message length", async () => {
    const revertReason = await getCallRevertReason(
      l1SharedBridge
        .connect(randomSigner)
        .finalizeWithdrawal(chainId, 0, 0, 0, mailboxFunctionSignature, [ethers.constants.HashZero])
    );
    expect(revertReason).equal("ShB wrong msg len");
  });

  it("Should revert on finalizing a withdrawal with wrong message length", async () => {
    const revertReason = await getCallRevertReason(
      l1SharedBridge
        .connect(randomSigner)
        .finalizeWithdrawal(
          chainId,
          0,
          0,
          0,
          ethers.utils.hexConcat([ERC20functionSignature, l1SharedBridge.address, mailboxFunctionSignature]),
          [ethers.constants.HashZero]
        )
    );
    expect(revertReason).equal("ShB wrong msg len 2");
  });

  it("Should revert on finalizing a withdrawal with wrong function selector", async () => {
    const revertReason = await getCallRevertReason(
      l1SharedBridge.connect(randomSigner).finalizeWithdrawal(chainId, 0, 0, 0, ethers.utils.randomBytes(96), [])
    );
    expect(revertReason).equal("ShB Incorrect message function selector");
  });

  it("Should revert on finalizing a withdrawal with wrong message length", async () => {
    const revertReason = await getCallRevertReason(
      l1SharedBridge
        .connect(randomSigner)
        .finalizeWithdrawal(chainId, 0, 0, 0, mailboxFunctionSignature, [ethers.constants.HashZero])
    );
    expect(revertReason).equal("ShB wrong msg len");
  });

  it("Should revert on finalizing a withdrawal with wrong function signature", async () => {
    const revertReason = await getCallRevertReason(
      l1SharedBridge
        .connect(randomSigner)
        .finalizeWithdrawal(chainId, 0, 0, 0, ethers.utils.randomBytes(76), [ethers.constants.HashZero])
    );
    expect(revertReason).equal("ShB Incorrect message function selector");
  });

  it("Should revert on finalizing a withdrawal with wrong batch number", async () => {
    const l1Receiver = await randomSigner.getAddress();
    const l2ToL1message = ethers.utils.hexConcat([
      mailboxFunctionSignature,
      l1Receiver,
      erc20TestToken.address,
      ethers.constants.HashZero,
    ]);
    const revertReason = await getCallRevertReason(
      l1SharedBridge.connect(randomSigner).finalizeWithdrawal(chainId, 10, 0, 0, l2ToL1message, [])
    );
    expect(revertReason).equal("xx");
  });

  it("Should revert on finalizing a withdrawal with wrong length of proof", async () => {
    const l1Receiver = await randomSigner.getAddress();
    const l2ToL1message = ethers.utils.hexConcat([
      mailboxFunctionSignature,
      l1Receiver,
      erc20TestToken.address,
      ethers.constants.HashZero,
    ]);
    const revertReason = await getCallRevertReason(
      l1SharedBridge.connect(randomSigner).finalizeWithdrawal(chainId, 0, 0, 0, l2ToL1message, [])
    );
    expect(revertReason).equal("xc");
  });

  it("Should revert on finalizing a withdrawal with wrong proof", async () => {
    const l1Receiver = await randomSigner.getAddress();
    const l2ToL1message = ethers.utils.hexConcat([
      mailboxFunctionSignature,
      l1Receiver,
      erc20TestToken.address,
      ethers.constants.HashZero,
    ]);
    const revertReason = await getCallRevertReason(
      l1SharedBridge
        .connect(randomSigner)
        .finalizeWithdrawal(chainId, 0, 0, 0, l2ToL1message, Array(9).fill(ethers.constants.HashZero))
    );
    expect(revertReason).equal("ShB withd w proof");
  });
});<|MERGE_RESOLUTION|>--- conflicted
+++ resolved
@@ -106,16 +106,8 @@
           secondBridgeAddress: l1SharedBridge.address,
           secondBridgeValue: 0,
           secondBridgeCalldata: new ethers.utils.AbiCoder().encode(
-<<<<<<< HEAD
             ["address", "uint256", "address"],
             [erc20TestToken.address, 0, await randomSigner.getAddress()]
-=======
-            ["bytes32", "bytes"],
-            [
-              encodeNTVAssetId(testChainId, ethers.utils.hexZeroPad(erc20TestToken.address, 32)),
-              new ethers.utils.AbiCoder().encode(["uint256", "address"], [0, await randomSigner.getAddress()]),
-            ]
->>>>>>> f75e5ad2
           ),
         },
         { value: mintValue }
@@ -124,46 +116,6 @@
     expect(revertReason).equal("6T");
   });
 
-<<<<<<< HEAD
-=======
-  it("Should deposit successfully", async () => {
-    const amount = ethers.utils.parseEther("1");
-    const mintValue = ethers.utils.parseEther("2");
-
-    await erc20TestToken.connect(randomSigner).mint(await randomSigner.getAddress(), amount.mul(10));
-
-    const balanceBefore = await erc20TestToken.balanceOf(await randomSigner.getAddress());
-    const balanceNTVBefore = await erc20TestToken.balanceOf(l1NativeTokenVault.address);
-
-    const assetId = encodeNTVAssetId(testChainId, ethers.utils.hexZeroPad(erc20TestToken.address, 32));
-    await (await erc20TestToken.connect(randomSigner).approve(l1NativeTokenVault.address, amount.mul(10))).wait();
-    await bridgehub.connect(randomSigner).requestL2TransactionTwoBridges(
-      {
-        chainId,
-        mintValue,
-        l2Value: amount,
-        l2GasLimit: 1000000,
-        l2GasPerPubdataByteLimit: REQUIRED_L2_GAS_PRICE_PER_PUBDATA,
-        refundRecipient: ethers.constants.AddressZero,
-        secondBridgeAddress: l1SharedBridge.address,
-        secondBridgeValue: 0,
-        secondBridgeCalldata: new ethers.utils.AbiCoder().encode(
-          ["bytes32", "bytes"],
-          [
-            assetId,
-            new ethers.utils.AbiCoder().encode(["uint256", "address"], [amount, await randomSigner.getAddress()]),
-          ]
-        ),
-      },
-      { value: mintValue }
-    );
-    const balanceAfter = await erc20TestToken.balanceOf(await randomSigner.getAddress());
-    expect(balanceAfter).equal(balanceBefore.sub(amount));
-    const balanceNTVAfter = await erc20TestToken.balanceOf(l1NativeTokenVault.address);
-    expect(balanceNTVAfter).equal(balanceNTVBefore.add(amount));
-  });
-
->>>>>>> f75e5ad2
   it("Should deposit successfully legacy encoding", async () => {
     const amount = ethers.utils.parseEther("1");
     const mintValue = ethers.utils.parseEther("2");
