--- conflicted
+++ resolved
@@ -11,18 +11,14 @@
   defaultDeployerForTests,
   registerHyperchainWithBridgeRegistration,
 } from "../../src.ts/deploy-test-process";
-import { priorityTxMaxGasLimit } from "../../src.ts/utils";
 import {
   ethTestConfig,
   REQUIRED_L2_GAS_PRICE_PER_PUBDATA,
-<<<<<<< HEAD
+  L2_BRIDGEHUB_ADDRESS,
 } from "../../src.ts/constants";
-
-=======
+import {
   priorityTxMaxGasLimit,
-  L2_BRIDGEHUB_ADDRESS,
 } from "../../src.ts/utils";
->>>>>>> 391fa4dd
 import { SYSTEM_CONFIG } from "../../scripts/utils";
 
 import type { Deployer } from "../../src.ts/deploy";
@@ -141,51 +137,6 @@
     // console.log("STM asset registered in L2 Bridgehub on SL");
   });
 
-<<<<<<< HEAD
-  it("Check finish move chain", async () => {
-    const syncLayerChainId = syncLayerDeployer.chainId;
-    const assetInfo = await bridgehub.stmAssetId(migratingDeployer.addresses.StateTransition.StateTransitionProxy);
-    const diamondCutData = await migratingDeployer.initialZkSyncHyperchainDiamondCut();
-    const initialDiamondCut = new ethers.utils.AbiCoder().encode([DIAMOND_CUT_DATA_ABI_STRING], [diamondCutData]);
-
-    const adminFacet = AdminFacetFactory.connect(
-      migratingDeployer.addresses.StateTransition.DiamondProxy,
-      migratingDeployer.deployWallet
-    );
-
-    // const chainCommitment = {
-    //   totalBatchesExecuted: 0,
-    //   totalBatchesVerified: 0,
-    //   totalBatchesCommitted:0,
-    //   priorityQueueHead: 0,
-    //   priorityQueueTxs: [
-    //     {
-    //       canonicalTxHash: '0xea79e9b7c3c46a76174b3aea3760570a7e18b593d2b5a087fce52cee95d2d57e',
-    //       expirationTimestamp: "1716557077",
-    //       layer2Tip: 0
-    //   }],
-    //   l2SystemContractsUpgradeTxHash: ethers.constants.HashZero,
-    //   l2SystemContractsUpgradeBatchNumber:0 ,
-    //   batchHashes: ['0xcd4e278573a3b2076a81f91b97e2dd0c85882d9f735ad81dc34b509033671e7b']}
-    const chainData = ethers.utils.defaultAbiCoder.encode(
-      [HYPERCHAIN_COMMITMENT_ABI_STRING],
-      [await adminFacet._prepareChainCommitment()]
-    );
-    // const chainData = await adminFacet.readChainCommitment();
-    const stmData = ethers.utils.defaultAbiCoder.encode(
-      ["address", "address", "uint256", "bytes"],
-      [ADDRESS_ONE, migratingDeployer.deployWallet.address, await stateTransition.protocolVersion(), initialDiamondCut]
-    );
-    const bridgehubMintData = ethers.utils.defaultAbiCoder.encode(
-      ["uint256", "bytes", "bytes"],
-      [mintChainId, stmData, chainData]
-    );
-    await bridgehub.bridgeMint(syncLayerChainId, assetInfo, bridgehubMintData);
-    expect(await stateTransition.getHyperchain(mintChainId)).to.not.equal(ethers.constants.AddressZero);
-  });
-
-=======
->>>>>>> 391fa4dd
   it("Check start message to L3 on L1", async () => {
     const amount = ethers.utils.parseEther("2");
     await bridgehub.requestL2TransactionDirect(
