import { expect } from "chai";
import { ethers, Wallet } from "ethers";
import * as hardhat from "hardhat";
import type { BytesLike } from "ethers/lib/utils";
import { Interface } from "ethers/lib/utils";

import type { Bridgehub, GettersFacet, MockExecutorFacet } from "../../typechain";
import {
  BridgehubFactory,
  TestnetERC20TokenFactory,
  MailboxFacetFactory,
  GettersFacetFactory,
  MockExecutorFacetFactory,
  L1NullifierFactory,
} from "../../typechain";
import type { IL1ERC20Bridge } from "../../typechain/IL1ERC20Bridge";
import { IL1ERC20BridgeFactory } from "../../typechain/IL1ERC20BridgeFactory";
import type { IMailbox } from "../../typechain/IMailbox";

import { ethTestConfig } from "../../src.ts/utils";
import { Action, facetCut } from "../../src.ts/diamondCut";
import { getTokens } from "../../src.ts/deploy-token";
import type { Deployer } from "../../src.ts/deploy";
import { initialEraTestnetDeploymentProcess } from "../../src.ts/deploy-test-process";

import {
  depositERC20,
  L2_BASE_TOKEN_SYSTEM_CONTRACT_ADDR,
  L2_TO_L1_MESSENGER,
  getCallRevertReason,
  requestExecuteDirect,
  DUMMY_MERKLE_PROOF_START,
  DUMMY_MERKLE_PROOF_2_START,
} from "./utils";

// This test is mimicking the legacy Era functions. Era's Address was known at the upgrade, so we hardcoded them in the contracts,
// Now we are deploying a diamond proxy, which has to have that address.
// We do this by having a deterministic testing process (wallet, create2Factory address, Era diamond proxy address, etc.),
// and setting the ERA_DIAMOND_PROXY address in the hardhat config.
describe("Legacy Era tests", function () {
  let owner: ethers.Signer;
  let randomSigner: ethers.Signer;
  let deployWallet: Wallet;
  let deployer: Deployer;
  let l1ERC20BridgeAddress: string;
  let l1ERC20Bridge: IL1ERC20Bridge;
  // let sharedBridgeProxy: L1AssetRouter;
  let erc20TestToken: ethers.Contract;
  let bridgehub: Bridgehub;
  let chainId = "9"; // Hardhat config ERA_CHAIN_ID
  const functionSignature = "0x11a2ccc1";
  let l2ToL1message: BytesLike;

  let mailbox: IMailbox;
  let getter: GettersFacet;
  let proxyAsMockExecutor: MockExecutorFacet;
  const MAX_CODE_LEN_WORDS = (1 << 16) - 1;
  const MAX_CODE_LEN_BYTES = MAX_CODE_LEN_WORDS * 32;
  const dummyProof = Array(9).fill(ethers.constants.HashZero);
  dummyProof[0] = DUMMY_MERKLE_PROOF_START;

  before(async () => {
    [owner, randomSigner] = await hardhat.ethers.getSigners();

    const gasPrice = await owner.provider.getGasPrice();

    deployWallet = Wallet.fromMnemonic(ethTestConfig.test_mnemonic3, "m/44'/60'/0'/0/1").connect(owner.provider);
    const ownerAddress = await deployWallet.getAddress();
    // process.env.ETH_CLIENT_CHAIN_ID = (await deployWallet.getChainId()).toString();

    const tx = {
      from: owner.getAddress(),
      to: deployWallet.address,
      value: ethers.utils.parseEther("1000"),
      nonce: owner.getTransactionCount(),
      gasLimit: 100000,
      gasPrice: gasPrice,
    };

    await owner.sendTransaction(tx);

    const mockExecutorFactory = await hardhat.ethers.getContractFactory("MockExecutorFacet");
    const mockExecutorContract = await mockExecutorFactory.deploy();
    const extraFacet = facetCut(mockExecutorContract.address, mockExecutorContract.interface, Action.Add, true);

    deployer = await initialEraTestnetDeploymentProcess(deployWallet, ownerAddress, gasPrice, [extraFacet]);
    chainId = deployer.chainId.toString();

    bridgehub = BridgehubFactory.connect(deployer.addresses.Bridgehub.BridgehubProxy, deployWallet);

    l1ERC20BridgeAddress = deployer.addresses.Bridges.ERC20BridgeProxy;

    l1ERC20Bridge = IL1ERC20BridgeFactory.connect(l1ERC20BridgeAddress, deployWallet);
    // sharedBridgeProxy = L1AssetRouterFactory.connect(deployer.addresses.Bridges.SharedBridgeProxy, deployWallet);

    const tokens = getTokens();
    const tokenAddress = tokens.find((token: { symbol: string }) => token.symbol == "DAI")!.address;
    erc20TestToken = TestnetERC20TokenFactory.connect(tokenAddress, owner);

    await erc20TestToken.mint(await randomSigner.getAddress(), ethers.utils.parseUnits("10000", 18));
    await erc20TestToken.connect(randomSigner).approve(l1ERC20BridgeAddress, ethers.utils.parseUnits("10000", 18));

    const sharedBridgeFactory = await hardhat.ethers.getContractFactory("L1AssetRouter");
    const l1WethToken = tokens.find((token: { symbol: string }) => token.symbol == "WETH")!.address;
    const sharedBridge = await sharedBridgeFactory.deploy(
      l1WethToken,
      deployer.addresses.Bridgehub.BridgehubProxy,
      deployer.addresses.Bridges.L1NullifierProxy,
      deployer.chainId,
      deployer.addresses.StateTransition.DiamondProxy
    );

    const proxyAdminInterface = new Interface(
      hardhat.artifacts.readArtifactSync("@openzeppelin/contracts-v4/proxy/transparent/ProxyAdmin.sol:ProxyAdmin").abi
    );
    const calldata = proxyAdminInterface.encodeFunctionData("upgrade(address,address)", [
      deployer.addresses.Bridges.SharedBridgeProxy,
      sharedBridge.address,
    ]);

    await deployer.executeUpgrade(deployer.addresses.TransparentProxyAdmin, 0, calldata);
    if (deployer.verbose) {
      console.log("L1AssetRouter upgrade sent for testing");
    }

    const setL1Erc20BridgeCalldata = L1NullifierFactory.connect(
      deployer.addresses.Bridges.L1NullifierProxy,
      deployWallet
    ).interface.encodeFunctionData("setL1Erc20Bridge", [l1ERC20Bridge.address]);

    await deployer.executeUpgrade(deployer.addresses.Bridges.L1NullifierProxy, 0, setL1Erc20BridgeCalldata);

    mailbox = MailboxFacetFactory.connect(deployer.addresses.StateTransition.DiamondProxy, deployWallet);
    getter = GettersFacetFactory.connect(deployer.addresses.StateTransition.DiamondProxy, deployWallet);

    proxyAsMockExecutor = MockExecutorFacetFactory.connect(
      deployer.addresses.StateTransition.DiamondProxy,
      mockExecutorContract.signer
    );

    await (
      await proxyAsMockExecutor.saveL2LogsRootHash(
        1,
        "0x0000000000000000000000000000000000000000000000000000000000000001"
      )
    ).wait();

    const txExecute = await proxyAsMockExecutor.setExecutedBatches(1);
    await txExecute.wait();

    const l1Receiver = await randomSigner.getAddress();
    l2ToL1message = ethers.utils.hexConcat([
      functionSignature,
      l1Receiver,
      erc20TestToken.address,
      ethers.constants.HashZero,
    ]);
  });

  it("Should not allow depositing zero amount", async () => {
    const revertReason = await getCallRevertReason(
      l1ERC20Bridge.connect(randomSigner)[
        // solhint-disable-next-line no-unexpected-multiline
        "deposit(address,address,uint256,uint256,uint256,address)"
      ](await randomSigner.getAddress(), erc20TestToken.address, 0, 0, 0, ethers.constants.AddressZero)
    );
    expect(revertReason).contains("EmptyDeposit");
  });

  it("Should deposit successfully", async () => {
    const depositorAddress = await randomSigner.getAddress();
    await depositERC20(
      l1ERC20Bridge.connect(randomSigner),
      bridgehub,
      chainId,
      deployer.l1ChainId,
      depositorAddress,
      erc20TestToken.address,
      ethers.utils.parseUnits("800", 18),
      10000000
    );
  });

  it("Should revert on finalizing a withdrawal with wrong message length", async () => {
    const mailboxFunctionSignature = "0x6c0960f9";
    const revertReason = await getCallRevertReason(
      l1ERC20Bridge
        .connect(randomSigner)
        .finalizeWithdrawal(1, 0, 0, mailboxFunctionSignature, [ethers.constants.HashZero])
    );
<<<<<<< HEAD
    expect(revertReason).contains("L2WithdrawalMessageWrongLength");
=======
    expect(revertReason).contains("L2WithdrawalMessageWrongLength(4)");
>>>>>>> 5a6fa5da
  });

  it("Should revert on finalizing a withdrawal with wrong function signature", async () => {
    const revertReason = await getCallRevertReason(
      l1ERC20Bridge
        .connect(randomSigner)
        .finalizeWithdrawal(1, 0, 0, ethers.utils.randomBytes(76), [ethers.constants.HashZero])
    );
    expect(revertReason).contains("InvalidSelector");
  });

  it("Should revert on finalizing a withdrawal with wrong batch number", async () => {
    const revertReason = await getCallRevertReason(
      l1ERC20Bridge.connect(randomSigner).finalizeWithdrawal(10, 0, 0, l2ToL1message, dummyProof)
    );
    expect(revertReason).contains("BatchNotExecuted");
  });

  it("Should revert on finalizing a withdrawal with wrong length of proof", async () => {
    const l1Receiver = await randomSigner.getAddress();
    const l2ToL1message = ethers.utils.hexConcat([
      functionSignature,
      l1Receiver,
      erc20TestToken.address,
      ethers.constants.HashZero,
    ]);
    await expect(l1ERC20Bridge.connect(randomSigner).finalizeWithdrawal(0, 0, 0, l2ToL1message, [])).to.be.reverted;
  });

  it("Should revert on finalizing a withdrawal with wrong proof", async () => {
    const revertReason = await getCallRevertReason(
      l1ERC20Bridge.connect(randomSigner).finalizeWithdrawal(1, 0, 0, l2ToL1message, dummyProof)
    );
    expect(revertReason).contains("InvalidProof");
  });

  /////////// Mailbox. Note we have these two together because we need to fix ERA Diamond proxy Address

  /// we have this here as calling through the bridgehub does not work
  it("Should not accept bytecode that is too long", async () => {
    const revertReason = await getCallRevertReason(
      requestExecuteDirect(
        mailbox,
        ethers.constants.AddressZero,
        ethers.BigNumber.from(0),
        "0x",
        ethers.BigNumber.from(100000),
        [
          // "+64" to keep the length in words odd and bytecode chunkable
          new Uint8Array(MAX_CODE_LEN_BYTES + 64),
        ],
        ethers.constants.AddressZero
      )
    );

    expect(revertReason).contains("MalformedBytecode");
  });

  describe("finalizeEthWithdrawal", function () {
    const BLOCK_NUMBER = 1;
    const MESSAGE_INDEX = 0;
    const TX_NUMBER_IN_BLOCK = 0;
    const L1_RECEIVER = "0xd8dA6BF26964aF9D7eEd9e03E53415D37aA96045";
    const AMOUNT = 1;

    const MESSAGE =
      "0x6c0960f9d8dA6BF26964aF9D7eEd9e03E53415D37aA960450000000000000000000000000000000000000000000000000000000000000001";
    const MESSAGE_HASH = ethers.utils.keccak256(MESSAGE);
    const key = ethers.utils.hexZeroPad(L2_BASE_TOKEN_SYSTEM_CONTRACT_ADDR, 32);
    const HASHED_LOG = ethers.utils.solidityKeccak256(
      ["uint8", "bool", "uint16", "address", "bytes32", "bytes32"],
      [0, true, TX_NUMBER_IN_BLOCK, L2_TO_L1_MESSENGER, key, MESSAGE_HASH]
    );

    const MERKLE_PROOF = [
      DUMMY_MERKLE_PROOF_2_START,
      "0x72abee45b59e344af8a6e520241c4744aff26ed411f4c4b00f8af09adada43ba",
      "0xc3d03eebfd83049991ea3d3e358b6712e7aa2e2e63dc2d4b438987cec28ac8d0",
      "0xe3697c7f33c31a9b0f0aeb8542287d0d21e8c4cf82163d0c44c7a98aa11aa111",
      "0x199cc5812543ddceeddd0fc82807646a4899444240db2c0d2f20c3cceb5f51fa",
      "0xe4733f281f18ba3ea8775dd62d2fcd84011c8c938f16ea5790fd29a03bf8db89",
      "0x1798a1fd9c8fbb818c98cff190daa7cc10b6e5ac9716b4a2649f7c2ebcef2272",
      "0x66d7c5983afe44cf15ea8cf565b34c6c31ff0cb4dd744524f7842b942d08770d",
      "0xb04e5ee349086985f74b73971ce9dfe76bbed95c84906c5dffd96504e1e5396c",
      "0xac506ecb5465659b3a927143f6d724f91d8d9c4bdb2463aee111d9aa869874db",
    ];

    let L2_LOGS_TREE_ROOT = HASHED_LOG;
    for (let i = 1; i < MERKLE_PROOF.length; i++) {
      L2_LOGS_TREE_ROOT = ethers.utils.keccak256(L2_LOGS_TREE_ROOT + MERKLE_PROOF[i].slice(2));
    }

    before(async () => {
      await proxyAsMockExecutor.saveL2LogsRootHash(BLOCK_NUMBER, L2_LOGS_TREE_ROOT);
    });

    it("Reverts when proof is invalid", async () => {
      const invalidProof = [...MERKLE_PROOF];
      invalidProof[1] = "0x72abee45b59e344af8a6e520241c4744aff26ed411f4c4b00f8af09adada43bb";

      const revertReason = await getCallRevertReason(
        mailbox.finalizeEthWithdrawal(BLOCK_NUMBER, MESSAGE_INDEX, TX_NUMBER_IN_BLOCK, MESSAGE, invalidProof)
      );
      expect(revertReason).contains("InvalidProof");
    });

    it("Successful deposit", async () => {
      const priorityQueueLengthBefore = await getter.getPriorityQueueSize();
      const amount = ethers.utils.parseEther("1");
      await requestExecuteDirect(
        mailbox,
        ethers.constants.AddressZero,
        ethers.BigNumber.from(2000000),
        "0x",
        ethers.BigNumber.from(1000000),
        [],
        ethers.constants.AddressZero,
        amount
      );
      const priorityQueueLengthAfter = await getter.getPriorityQueueSize();
      expect(priorityQueueLengthAfter.sub(priorityQueueLengthBefore)).equal(1);
    });

    it("Successful withdrawal", async () => {
      const balanceBefore = await hardhat.ethers.provider.getBalance(L1_RECEIVER);
      await mailbox.finalizeEthWithdrawal(BLOCK_NUMBER, MESSAGE_INDEX, TX_NUMBER_IN_BLOCK, MESSAGE, MERKLE_PROOF);
      const balanceAfter = await hardhat.ethers.provider.getBalance(L1_RECEIVER);
      expect(balanceAfter.sub(balanceBefore)).equal(AMOUNT);
    });

    it("Reverts when withdrawal is already finalized", async () => {
      const revertReason = await getCallRevertReason(
        mailbox.finalizeEthWithdrawal(BLOCK_NUMBER, MESSAGE_INDEX, TX_NUMBER_IN_BLOCK, MESSAGE, MERKLE_PROOF)
      );
      expect(revertReason).contains("WithdrawalAlreadyFinalized");
    });
  });
});<|MERGE_RESOLUTION|>--- conflicted
+++ resolved
@@ -188,11 +188,7 @@
         .connect(randomSigner)
         .finalizeWithdrawal(1, 0, 0, mailboxFunctionSignature, [ethers.constants.HashZero])
     );
-<<<<<<< HEAD
-    expect(revertReason).contains("L2WithdrawalMessageWrongLength");
-=======
     expect(revertReason).contains("L2WithdrawalMessageWrongLength(4)");
->>>>>>> 5a6fa5da
   });
 
   it("Should revert on finalizing a withdrawal with wrong function signature", async () => {
