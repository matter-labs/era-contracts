--- conflicted
+++ resolved
@@ -101,11 +101,8 @@
     BridgehubImplementation: string;
     STMDeploymentTrackerImplementation: string;
     STMDeploymentTrackerProxy: string;
-<<<<<<< HEAD
-=======
     MessageRootImplementation: string;
     MessageRootProxy: string;
->>>>>>> ffa0427d
   };
   StateTransition: {
     StateTransitionProxy: string;
@@ -128,13 +125,8 @@
     SharedBridgeProxy: string;
     L2SharedBridgeProxy: string;
     L2SharedBridgeImplementation: string;
-<<<<<<< HEAD
-    L2StandardDeployerImplementation: string;
-    L2StandardDeployerProxy: string;
-=======
     L2NativeTokenVaultImplementation: string;
     L2NativeTokenVaultProxy: string;
->>>>>>> ffa0427d
     NativeTokenVaultImplementation: string;
     NativeTokenVaultProxy: string;
   };
@@ -154,11 +146,8 @@
       BridgehubImplementation: getAddressFromEnv("CONTRACTS_BRIDGEHUB_IMPL_ADDR"),
       STMDeploymentTrackerImplementation: getAddressFromEnv("CONTRACTS_STM_DEPLOYMENT_TRACKER_IMPL_ADDR"),
       STMDeploymentTrackerProxy: getAddressFromEnv("CONTRACTS_STM_DEPLOYMENT_TRACKER_PROXY_ADDR"),
-<<<<<<< HEAD
-=======
       MessageRootImplementation: getAddressFromEnv("CONTRACTS_MESSAGE_ROOT_IMPL_ADDR"),
       MessageRootProxy: getAddressFromEnv("CONTRACTS_MESSAGE_ROOT_PROXY_ADDR"),
->>>>>>> ffa0427d
     },
     StateTransition: {
       StateTransitionProxy: getAddressFromEnv("CONTRACTS_STATE_TRANSITION_PROXY_ADDR"),
@@ -179,13 +168,8 @@
       ERC20BridgeProxy: getAddressFromEnv("CONTRACTS_L1_ERC20_BRIDGE_PROXY_ADDR"),
       SharedBridgeImplementation: getAddressFromEnv("CONTRACTS_L1_SHARED_BRIDGE_IMPL_ADDR"),
       SharedBridgeProxy: getAddressFromEnv("CONTRACTS_L1_SHARED_BRIDGE_PROXY_ADDR"),
-<<<<<<< HEAD
-      L2StandardDeployerImplementation: getAddressFromEnv("CONTRACTS_L2_STANDARD_DEPLOYER_IMPL_ADDR"),
-      L2StandardDeployerProxy: getAddressFromEnv("CONTRACTS_L2_STANDARD_DEPLOYER_PROXY_ADDR"),
-=======
       L2NativeTokenVaultImplementation: getAddressFromEnv("CONTRACTS_L2_NATIVE_TOKEN_VAULT_IMPL_ADDR"),
       L2NativeTokenVaultProxy: getAddressFromEnv("CONTRACTS_L2_NATIVE_TOKEN_VAULT_PROXY_ADDR"),
->>>>>>> ffa0427d
       L2SharedBridgeImplementation: getAddressFromEnv("CONTRACTS_L2_SHARED_BRIDGE_IMPL_ADDR"),
       L2SharedBridgeProxy: getAddressFromEnv("CONTRACTS_L2_SHARED_BRIDGE_ADDR"),
       NativeTokenVaultImplementation: getAddressFromEnv("CONTRACTS_L1_NATIVE_TOKEN_VAULT_IMPL_ADDR"),
