// hardhat import should be the first import in the file
// eslint-disable-next-line @typescript-eslint/no-unused-vars
import * as hardhat from "hardhat";

import "@nomiclabs/hardhat-ethers";
import * as ethers from "ethers";
import type { BigNumberish, Wallet } from "ethers";
import { Interface } from "ethers/lib/utils";
import * as zkethers from "zksync-ethers";
import * as fs from "fs";

import type { FacetCut } from "./diamondCut";
import { Deployer } from "./deploy";
import {
  L2_BOOTLOADER_BYTECODE_HASH,
  L2_DEFAULT_ACCOUNT_BYTECODE_HASH,
  initialBridgehubDeployment,
  registerHyperchain,
} from "./deploy-process";
import { deployTokens, getTokens } from "./deploy-token";

import { SYSTEM_CONFIG } from "../scripts/utils";
<<<<<<< HEAD
import { getNumberFromEnv, getHashFromEnv, PubdataPricingMode, isCurrentNetworkLocal } from "./utils";
import { testConfigPath, ADDRESS_ONE, EMPTY_STRING_KECCAK, ETH_ADDRESS_IN_CONTRACTS } from "../src.ts/constants";

=======
import {
  testConfigPath,
  getNumberFromEnv,
  getHashFromEnv,
  PubdataPricingMode,
  ADDRESS_ONE,
  EMPTY_STRING_KECCAK,
  isCurrentNetworkLocal,
  ETH_ADDRESS_IN_CONTRACTS,
  encodeNTVAssetId,
} from "./utils";
>>>>>>> 391fa4dd
import { diamondCut, getCurrentFacetCutsForAdd, facetCut, Action } from "./diamondCut";
import { CONTRACTS_GENESIS_PROTOCOL_VERSION } from "../test/unit_tests/utils";

import { DummyAdminFacetNoOverlapFactory } from "../typechain";

const addressConfig = JSON.parse(fs.readFileSync(`${testConfigPath}/addresses.json`, { encoding: "utf-8" }));
const testnetTokenPath = `${testConfigPath}/hardhat.json`;

export async function loadDefaultEnvVarsForTests(deployWallet: Wallet) {
  process.env.CONTRACTS_GENESIS_PROTOCOL_SEMANTIC_VERSION = "0.21.0";
  process.env.CONTRACTS_GENESIS_ROOT = "0x0000000000000000000000000000000000000000000000000000000000000001";
  process.env.CONTRACTS_GENESIS_ROLLUP_LEAF_INDEX = "1";
  process.env.CONTRACTS_GENESIS_BATCH_COMMITMENT = "0x0000000000000000000000000000000000000000000000000000000000000001";
  // process.env.CONTRACTS_GENESIS_UPGRADE_ADDR = ADDRESS_ONE;
  process.env.CONTRACTS_PRIORITY_TX_MAX_GAS_LIMIT = "72000000";
  process.env.CONTRACTS_FRI_RECURSION_NODE_LEVEL_VK_HASH = ethers.constants.HashZero;
  process.env.CONTRACTS_FRI_RECURSION_LEAF_LEVEL_VK_HASH = ethers.constants.HashZero;
  // process.env.CONTRACTS_SHARED_BRIDGE_UPGRADE_STORAGE_SWITCH = "1";
  process.env.ETH_CLIENT_CHAIN_ID = (await deployWallet.getChainId()).toString();
  process.env.CONTRACTS_ERA_CHAIN_ID = "270";
  process.env.CONTRACTS_ETH_CHAIN_ID = "31337";
  process.env.CONTRACTS_ERA_DIAMOND_PROXY_ADDR = ADDRESS_ONE;
  // CONTRACTS_ERA_DIAMOND_PROXY_ADDR;
  process.env.CONTRACTS_L2_SHARED_BRIDGE_ADDR = ADDRESS_ONE;
  process.env.CONTRACTS_L2_SHARED_BRIDGE_IMPL_ADDR = ADDRESS_ONE;
  process.env.CONTRACTS_L2_ERC20_BRIDGE_ADDR = ADDRESS_ONE;
  process.env.CONTRACTS_BRIDGEHUB_PROXY_ADDR = ADDRESS_ONE;
  process.env.CONTRACTS_L2_DA_VALIDATOR_ADDR = ADDRESS_ONE;
}

export async function defaultDeployerForTests(deployWallet: Wallet, ownerAddress: string): Promise<Deployer> {
  return new Deployer({
    deployWallet,
    ownerAddress,
    verbose: false, // change here to view deployment
    addresses: addressConfig,
    bootloaderBytecodeHash: L2_BOOTLOADER_BYTECODE_HASH,
    defaultAccountBytecodeHash: L2_DEFAULT_ACCOUNT_BYTECODE_HASH,
    l1ChainId: process.env.CONTRACTS_ETH_CHAIN_ID,
  });
}

export async function defaultEraDeployerForTests(deployWallet: Wallet, ownerAddress: string): Promise<EraDeployer> {
  const deployer = new EraDeployer({
    deployWallet,
    ownerAddress,
    verbose: false, // change here to view deployment
    addresses: addressConfig,
    bootloaderBytecodeHash: L2_BOOTLOADER_BYTECODE_HASH,
    defaultAccountBytecodeHash: L2_DEFAULT_ACCOUNT_BYTECODE_HASH,
    l1ChainId: process.env.CONTRACTS_ETH_CHAIN_ID,
  });
  const l2_rpc_addr = "http://localhost:3050";
  const web3Provider = new zkethers.Provider(l2_rpc_addr);
  web3Provider.pollingInterval = 100; // It's OK to keep it low even on stage.
  deployer.syncWallet = new zkethers.Wallet(deployWallet.privateKey, web3Provider, deployWallet.provider);
  return deployer;
}

export async function initialTestnetDeploymentProcess(
  deployWallet: Wallet,
  ownerAddress: string,
  gasPrice: BigNumberish,
  extraFacets: FacetCut[],
  baseTokenName?: string
): Promise<Deployer> {
  await loadDefaultEnvVarsForTests(deployWallet);
  const deployer = await defaultDeployerForTests(deployWallet, ownerAddress);

  // For tests, the chainId is 9
  deployer.chainId = 9;

  const testnetTokens = getTokens();
  const result = await deployTokens(testnetTokens, deployer.deployWallet, null, false, deployer.verbose);
  fs.writeFileSync(testnetTokenPath, JSON.stringify(result, null, 2));

  // deploy the verifier first
  await initialBridgehubDeployment(deployer, extraFacets, gasPrice, true);
  await initialBridgehubDeployment(deployer, extraFacets, gasPrice, false);
  await registerHyperchainWithBridgeRegistration(deployer, false, extraFacets, gasPrice, baseTokenName);
  await registerTestDAValidators(deployer);
  return deployer;
}

export async function registerHyperchainWithBridgeRegistration(
  deployer: Deployer,
  onlyVerifier: boolean,
  extraFacets: FacetCut[],
  gasPrice: BigNumberish,
  baseTokenName?: string,
  chainId?: string
) {
  chainId = chainId ?? deployer.chainId.toString();
  await registerHyperchain(deployer, onlyVerifier, extraFacets, gasPrice, baseTokenName, chainId, true);
  await registerTestDAValidators(deployer);
}

async function registerTestDAValidators(deployer: Deployer) {
  const contract = await deployer.stateTransitionContract(deployer.deployWallet);
  // The L2 DA validator must not be zero, but it can be any other value. It is not relevant for the tests.
  await (
    await contract.setDAValidatorPair(
      deployer.addresses.RollupL1DAValidator,
      process.env.CONTRACTS_L2_DA_VALIDATOR_ADDR
    )
  ).wait();
}

// This is used to deploy the diamond and bridge such that they can be upgraded using UpgradeHyperchain.sol
// This should be deleted after the migration
export async function initialPreUpgradeContractsDeployment(
  deployWallet: Wallet,
  ownerAddress: string,
  gasPrice: BigNumberish,
  extraFacets: FacetCut[]
): Promise<EraDeployer> {
  await loadDefaultEnvVarsForTests(deployWallet);
  const deployer = await defaultEraDeployerForTests(deployWallet, ownerAddress);
  deployer.chainId = 9;

  const testnetTokens = getTokens();
  const result = await deployTokens(testnetTokens, deployer.deployWallet, null, false, deployer.verbose);
  fs.writeFileSync(testnetTokenPath, JSON.stringify(result, null, 2));

  let nonce = await deployer.deployWallet.getTransactionCount();
  const create2Salt = ethers.utils.hexlify(ethers.utils.randomBytes(32));

  // Create2 factory already deployed on the public networks, only deploy it on local node
  if (isCurrentNetworkLocal()) {
    await deployer.deployCreate2Factory({ gasPrice, nonce });
    nonce++;

    await deployer.deployMulticall3(create2Salt, { gasPrice, nonce });
    nonce++;
  }
  await deployer.deployVerifier(create2Salt, { gasPrice, nonce });
  nonce++;

  await deployer.deployDefaultUpgrade(create2Salt, {
    gasPrice,
    nonce,
  });
  nonce++;

  await deployer.deployGovernance(create2Salt, { gasPrice, nonce });
  nonce++;

  await deployer.deployChainAdmin(create2Salt, { gasPrice, nonce });
  await deployer.deployTransparentProxyAdmin(create2Salt, { gasPrice });
  await deployer.deployBlobVersionedHashRetriever(create2Salt, { gasPrice });

  // note we should also deploy the old ERC20Bridge here, but we can do that later.

  // // for Era we first deploy the DiamondProxy manually, set the vars manually,
  // // and register it in the system via STM.registerAlreadyDeployedStateTransition and bridgehub.createNewChain(ERA_CHAIN_ID, ..)
  // // note we just deploy the STM to get the storedBatchZero

  await deployer.deployDiamondProxy(extraFacets, {});
  // we have to know the address of the diamond proxy in the mailbox so we separate the deployment
  const diamondAdminFacet = await hardhat.ethers.getContractAt(
    "DummyAdminFacetNoOverlap",
    deployer.addresses.StateTransition.DiamondProxy
  );

  await deployer.deployStateTransitionDiamondFacets(create2Salt);
  await diamondAdminFacet.executeUpgradeNoOverlap(await deployer.upgradeZkSyncHyperchainDiamondCut());
  return deployer;
}

/// This is used to deploy the ecosystem contracts with a diamond proxy address that is equal to ERA_DIAMOND_PROXY_ADDR.
/// For this we have to deploy diamond proxy, deploy facets and other contracts, and initializing the diamond proxy using DiamondInit,
/// and registering it in the ecosystem.
/// This is used to test the legacy L1ERC20Bridge, so this should not be deleted after the migration
export async function initialEraTestnetDeploymentProcess(
  deployWallet: Wallet,
  ownerAddress: string,
  gasPrice: BigNumberish,
  extraFacets: FacetCut[],
  baseTokenName?: string
): Promise<Deployer> {
  await loadDefaultEnvVarsForTests(deployWallet);
  const deployer = await defaultEraDeployerForTests(deployWallet, ownerAddress);
  deployer.chainId = 9;

  const testnetTokens = getTokens();
  const result = await deployTokens(testnetTokens, deployer.deployWallet, null, false, deployer.verbose);
  fs.writeFileSync(testnetTokenPath, JSON.stringify(result, null, 2));

  // deploy the verifier first
  await initialBridgehubDeployment(deployer, extraFacets, gasPrice, true);
  await deployer.deployDiamondProxy(extraFacets, {});
  // deploy normal contracts
  await initialBridgehubDeployment(deployer, extraFacets, gasPrice, false);
  // for Era we first deploy the DiamondProxy manually, set the vars manually, and register it in the system via bridgehub.createNewChain(ERA_CHAIN_ID, ..)
  if (deployer.verbose) {
    console.log("Applying DiamondCut");
  }
  const diamondAdminFacet = await hardhat.ethers.getContractAt(
    "DummyAdminFacetNoOverlap",
    deployer.addresses.StateTransition.DiamondProxy
  );
  await diamondAdminFacet.executeUpgradeNoOverlap(await deployer.upgradeZkSyncHyperchainDiamondCut());

  await registerHyperchain(deployer, false, extraFacets, gasPrice, baseTokenName, deployer.chainId.toString(), true);
  return deployer;
}

export class EraDeployer extends Deployer {
  public syncWallet: zkethers.Wallet;
  public async deployDiamondProxy(extraFacets: FacetCut[], ethTxOptions: ethers.providers.TransactionRequest) {
    ethTxOptions.gasLimit ??= 10_000_000;
    ethTxOptions.gasPrice ??= 89_990_000; // to fix gasPrice
    const chainId = getNumberFromEnv("ETH_CLIENT_CHAIN_ID");
    const dummyAdminAddress = await this.deployViaCreate2(
      "DummyAdminFacetNoOverlap",
      [],
      ethers.constants.HashZero,
      ethTxOptions
    );

    const adminFacet = await hardhat.ethers.getContractAt("DummyAdminFacetNoOverlap", dummyAdminAddress);
    let facetCuts: FacetCut[] = [facetCut(adminFacet.address, adminFacet.interface, Action.Add, false)];
    facetCuts = facetCuts.concat(extraFacets ?? []);
    const contractAddress = await this.deployViaCreate2(
      "DiamondProxy",
      [chainId, diamondCut(facetCuts, ethers.constants.AddressZero, "0x")],
      ethers.constants.HashZero,
      ethTxOptions
    );

    if (this.verbose) {
      console.log(`CONTRACTS_DIAMOND_PROXY_ADDR=${contractAddress}`);
    }
    process.env.CONTRACTS_ERA_DIAMOND_PROXY_ADDR = contractAddress;
    this.addresses.StateTransition.DiamondProxy = contractAddress;
    this.chainId = parseInt(getNumberFromEnv("CONTRACTS_ERA_CHAIN_ID"));

    /// we fund the diamond proxy so we can test the receive ether function
    if (this.verbose) {
      console.log("Depositing ether");
    }
    const diamondAdminFacet = DummyAdminFacetNoOverlapFactory.connect(contractAddress, this.deployWallet);
    const tx = await diamondAdminFacet.receiveEther({ value: 1000 });
    await tx.wait();
  }

  public async upgradeZkSyncHyperchainDiamondCut(extraFacets?: FacetCut[]) {
    let facetCuts: FacetCut[] = Object.values(
      await getCurrentFacetCutsForAdd(
        this.addresses.StateTransition.AdminFacet,
        this.addresses.StateTransition.GettersFacet,
        this.addresses.StateTransition.MailboxFacet,
        this.addresses.StateTransition.ExecutorFacet
      )
    );
    facetCuts = facetCuts.concat(extraFacets ?? []);

    const verifierParams = {
      recursionNodeLevelVkHash: getHashFromEnv("CONTRACTS_FRI_RECURSION_NODE_LEVEL_VK_HASH"),
      recursionLeafLevelVkHash: getHashFromEnv("CONTRACTS_FRI_RECURSION_LEAF_LEVEL_VK_HASH"),
      recursionCircuitsSetVksHash: "0x0000000000000000000000000000000000000000000000000000000000000000",
    };
    const priorityTxMaxGasLimit = getNumberFromEnv("CONTRACTS_PRIORITY_TX_MAX_GAS_LIMIT");
    const DiamondInit = new Interface(hardhat.artifacts.readArtifactSync("DiamondInit").abi);

    const feeParams = {
      pubdataPricingMode: PubdataPricingMode.Rollup,
      batchOverheadL1Gas: SYSTEM_CONFIG.priorityTxBatchOverheadL1Gas,
      maxPubdataPerBatch: SYSTEM_CONFIG.priorityTxPubdataPerBatch,
      priorityTxMaxPubdata: SYSTEM_CONFIG.priorityTxMaxPubdata,
      maxL2GasPerBatch: SYSTEM_CONFIG.priorityTxMaxGasPerBatch,
      minimalL2GasPrice: SYSTEM_CONFIG.priorityTxMinimalGasPrice,
    };
    const storedBatchZero = ethers.utils.keccak256(
      new ethers.utils.AbiCoder().encode(
        [
          "tuple(uint64 batchNumber, bytes32 batchHash, uint64 indexRepeatedStorageChanges, uint256 numberOfLayer1Txs, bytes32 priorityOperationsHash, bytes32 l2LogsTreeRoot, uint256 timestamp, bytes32 commitment)",
        ],
        [
          {
            batchNumber: "0",
            batchHash: getHashFromEnv("CONTRACTS_GENESIS_ROOT"),
            indexRepeatedStorageChanges: getNumberFromEnv("CONTRACTS_GENESIS_ROLLUP_LEAF_INDEX"),
            numberOfLayer1Txs: ethers.constants.HashZero,
            priorityOperationsHash: EMPTY_STRING_KECCAK,
            l2LogsTreeRoot: ethers.constants.HashZero,
            timestamp: ethers.constants.HashZero,
            commitment: getHashFromEnv("CONTRACTS_GENESIS_BATCH_COMMITMENT"),
          },
        ]
      )
    );

    const diamondInitCalldata = DiamondInit.encodeFunctionData("initialize", [
      // these first values are set in the contract
      {
        chainId: this.chainId, // era chain Id
        bridgehub: this.addresses.Bridgehub.BridgehubProxy,
        stateTransitionManager: this.addresses.StateTransition.StateTransitionProxy,
        protocolVersion: CONTRACTS_GENESIS_PROTOCOL_VERSION,
        admin: this.ownerAddress,
        validatorTimelock: ADDRESS_ONE,
        baseTokenAssetId: encodeNTVAssetId(
          parseInt(process.env.CONTRACTS_ETH_CHAIN_ID),
          ethers.utils.hexZeroPad(ETH_ADDRESS_IN_CONTRACTS, 32)
        ),
        baseTokenBridge: this.addresses.Bridges.SharedBridgeProxy,
        storedBatchZero,
        verifier: this.addresses.StateTransition.Verifier,
        verifierParams,
        l2BootloaderBytecodeHash: L2_BOOTLOADER_BYTECODE_HASH,
        l2DefaultAccountBytecodeHash: L2_DEFAULT_ACCOUNT_BYTECODE_HASH,
        priorityTxMaxGasLimit,
        feeParams,
        blobVersionedHashRetriever: this.addresses.BlobVersionedHashRetriever,
      },
    ]);

    return diamondCut(facetCuts, this.addresses.StateTransition.DiamondInit, diamondInitCalldata);
  }
}<|MERGE_RESOLUTION|>--- conflicted
+++ resolved
@@ -20,23 +20,20 @@
 import { deployTokens, getTokens } from "./deploy-token";
 
 import { SYSTEM_CONFIG } from "../scripts/utils";
-<<<<<<< HEAD
-import { getNumberFromEnv, getHashFromEnv, PubdataPricingMode, isCurrentNetworkLocal } from "./utils";
-import { testConfigPath, ADDRESS_ONE, EMPTY_STRING_KECCAK, ETH_ADDRESS_IN_CONTRACTS } from "../src.ts/constants";
-
-=======
 import {
-  testConfigPath,
   getNumberFromEnv,
   getHashFromEnv,
   PubdataPricingMode,
+  isCurrentNetworkLocal,
+  encodeNTVAssetId,
+} from "./utils";
+import {
+  testConfigPath,
   ADDRESS_ONE,
   EMPTY_STRING_KECCAK,
-  isCurrentNetworkLocal,
   ETH_ADDRESS_IN_CONTRACTS,
-  encodeNTVAssetId,
-} from "./utils";
->>>>>>> 391fa4dd
+} from "../src.ts/constants";
+
 import { diamondCut, getCurrentFacetCutsForAdd, facetCut, Action } from "./diamondCut";
 import { CONTRACTS_GENESIS_PROTOCOL_VERSION } from "../test/unit_tests/utils";
 
