--- conflicted
+++ resolved
@@ -71,10 +71,7 @@
     bootloaderBytecodeHash: L2_BOOTLOADER_BYTECODE_HASH,
     defaultAccountBytecodeHash: L2_DEFAULT_ACCOUNT_BYTECODE_HASH,
     l1ChainId: process.env.CONTRACTS_L1_CHAIN_ID,
-<<<<<<< HEAD
-=======
     evmEmulatorBytecodeHash: L2_EVM_EMULATOR_BYTECODE_HASH,
->>>>>>> a297fa7b
   });
 }
 
@@ -87,10 +84,7 @@
     bootloaderBytecodeHash: L2_BOOTLOADER_BYTECODE_HASH,
     defaultAccountBytecodeHash: L2_DEFAULT_ACCOUNT_BYTECODE_HASH,
     l1ChainId: process.env.CONTRACTS_L1_CHAIN_ID,
-<<<<<<< HEAD
-=======
     evmEmulatorBytecodeHash: L2_EVM_EMULATOR_BYTECODE_HASH,
->>>>>>> a297fa7b
   });
   const l2_rpc_addr = "http://localhost:3050";
   const web3Provider = new zkethers.Provider(l2_rpc_addr);
