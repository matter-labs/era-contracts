--- conflicted
+++ resolved
@@ -6,16 +6,11 @@
 import { ethers } from "ethers";
 import * as fs from "fs";
 import * as path from "path";
-<<<<<<< HEAD
-import { Provider, Wallet as ZkWallet } from "zksync-ethers";
-import { web3Url } from "../scripts/utils";
-=======
 import { DiamondInitFactory } from "../typechain";
 import type { DiamondCut, FacetCut } from "./diamondCut";
 import { diamondCut } from "./diamondCut";
 import { SYSTEM_CONFIG, web3Url } from "../scripts/utils";
 import { Wallet as ZkWallet, ContractFactory as ZkContractFactory, Provider } from "zksync-ethers";
->>>>>>> f3543cde
 
 export const testConfigPath = process.env.ZKSYNC_ENV
   ? path.join(process.env.ZKSYNC_HOME as string, "etc/test_config/constant")
@@ -201,8 +196,6 @@
 
 export function isCurrentNetworkLocal(): boolean {
   return LOCAL_NETWORKS.includes(process.env.CHAIN_ETH_NETWORK);
-<<<<<<< HEAD
-=======
 }
 
 // Checks that the initial cut hash params are valid.
@@ -302,7 +295,7 @@
       baseTokenBridge: "0x0000000000000000000000000000000000004234",
       storedBatchZero: "0x0000000000000000000000000000000000000000000000000000000000005432",
       // The exact value is not important as it will be overriden by the STM
-      syncLayerState: 0,
+      // syncLayerState: 0,
       verifier,
       verifierParams,
       l2BootloaderBytecodeHash,
@@ -313,6 +306,5 @@
     },
   ]);
 
-  return diamondCut(facetCuts, diamondInit, "0x" + diamondInitCalldata.slice(2 + (4 + 10 * 32) * 2));
->>>>>>> f3543cde
+  return diamondCut(facetCuts, diamondInit, "0x" + diamondInitCalldata.slice(2 + (4 + 9 * 32) * 2));
 }