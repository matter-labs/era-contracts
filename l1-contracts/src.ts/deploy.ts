--- conflicted
+++ resolved
@@ -17,17 +17,11 @@
 import {
   deployViaCreate2 as deployViaCreate2Zk,
   BUILT_IN_ZKSYNC_CREATE2_FACTORY,
-<<<<<<< HEAD
-  L2_STANDARD_ERC20_PROXY_FACTORY_BYTECODE,
-  L2_STANDARD_ERC20_IMPLEMENTATION_BYTECODE,
-  L2_STANDARD_TOKEN_PROXY_BYTECODE,
-=======
   L2_STANDARD_ERC20_PROXY_FACTORY,
   L2_STANDARD_ERC20_IMPLEMENTATION,
   L2_STANDARD_TOKEN_PROXY,
   L2_SHARED_BRIDGE_IMPLEMENTATION,
   L2_SHARED_BRIDGE_PROXY,
->>>>>>> 1cabb763
   // deployBytecodeViaCreate2OnPath,
   // L2_SHARED_BRIDGE_PATH,
 } from "./deploy-utils-zk";
@@ -56,13 +50,9 @@
   applyL1ToL2Alias,
   BRIDGEHUB_CTM_ASSET_DATA_ABI_STRING,
   encodeNTVAssetId,
-<<<<<<< HEAD
-  L2_MESSAGE_ROOT_ADDRESS,
-=======
   computeL2Create2Address,
   priorityTxMaxGasLimit,
   isCurrentNetworkLocal,
->>>>>>> 1cabb763
 } from "./utils";
 import type { ChainAdminCall } from "./utils";
 import { IGovernanceFactory } from "../typechain/IGovernanceFactory";
@@ -208,53 +198,6 @@
       );
       l2TokenProxyBytecodeHash = ethers.utils.hexlify(hashL2Bytecode(l2TokenProxyBytecode));
     }
-<<<<<<< HEAD
-
-    const bridgehubDeployment = {
-      bytecodeHash: ethers.utils.hexlify(hashL2Bytecode(bridgehubZKBytecode)),
-      newAddress: L2_BRIDGEHUB_ADDRESS,
-      callConstructor: true,
-      value: 0,
-      input: ethers.utils.defaultAbiCoder.encode(
-        ["uint256", "address", "uint256"],
-        [
-          getNumberFromEnv("ETH_CLIENT_CHAIN_ID"),
-          applyL1ToL2Alias(this.addresses.Governance),
-          getNumberFromEnv("CONTRACTS_MAX_NUMBER_OF_ZK_CHAINS"),
-        ]
-      ),
-    };
-    const eraChainId = getNumberFromEnv("CONTRACTS_ERA_CHAIN_ID");
-    const assetRouterDeployment = {
-      bytecodeHash: ethers.utils.hexlify(hashL2Bytecode(assetRouterZKBytecode)),
-      newAddress: L2_ASSET_ROUTER_ADDRESS,
-      callConstructor: true,
-      value: 0,
-      input: ethers.utils.defaultAbiCoder.encode(
-        ["uint256", "uint256", "address", "address"],
-        [getNumberFromEnv("ETH_CLIENT_CHAIN_ID"), eraChainId, this.addresses.Bridges.SharedBridgeProxy, ADDRESS_ONE]
-      ),
-    };
-    const tokens = getTokens();
-    const l1WethToken = tokens.find((token: { symbol: string }) => token.symbol == "WETH")!.address;
-    const ntvDeployment = {
-      bytecodeHash: ethers.utils.hexlify(hashL2Bytecode(nativeTokenVaultZKBytecode)),
-      newAddress: L2_NATIVE_TOKEN_VAULT_ADDRESS,
-      callConstructor: true,
-      value: 0,
-      input: ethers.utils.defaultAbiCoder.encode(
-        ["uint256", "address", "bytes32", "address", "address", "bool", "address"],
-        [
-          getNumberFromEnv("ETH_CLIENT_CHAIN_ID"),
-          applyL1ToL2Alias(this.addresses.Governance),
-          l2TokenProxyBytecodeHash,
-          ethers.constants.AddressZero,
-          ethers.constants.AddressZero,
-          false,
-          l1WethToken,
-        ]
-      ),
-=======
     const fixedForceDeploymentsData = {
       l1ChainId: getNumberFromEnv("ETH_CLIENT_CHAIN_ID"),
       eraChainId: getNumberFromEnv("CONTRACTS_ERA_CHAIN_ID"),
@@ -268,7 +211,6 @@
       messageRootBytecodeHash: ethers.utils.hexlify(hashL2Bytecode(messageRootZKBytecode)),
       l2SharedBridgeLegacyImpl: ethers.constants.AddressZero,
       l2BridgedStandardERC20Impl: ethers.constants.AddressZero,
->>>>>>> 1cabb763
     };
     const messageRootDeployment = {
       bytecodeHash: ethers.utils.hexlify(hashL2Bytecode(messageRootZKBytecode)),
@@ -278,12 +220,7 @@
       input: ethers.utils.defaultAbiCoder.encode(["address"], [L2_BRIDGEHUB_ADDRESS]),
     };
 
-<<<<<<< HEAD
-    const forceDeployments = [messageRootDeployment, bridgehubDeployment, assetRouterDeployment, ntvDeployment];
-    return ethers.utils.defaultAbiCoder.encode([FORCE_DEPLOYMENT_ABI_STRING], [forceDeployments]);
-=======
     return ethers.utils.defaultAbiCoder.encode([FIXED_FORCE_DEPLOYMENTS_DATA_ABI_STRING], [fixedForceDeploymentsData]);
->>>>>>> 1cabb763
   }
 
   public async updateCreate2FactoryZkMode() {
@@ -451,11 +388,7 @@
       // @ts-ignore
       // TODO try to make it work with zksync ethers
       const zkWal = this.deployWallet as ZkWallet;
-<<<<<<< HEAD
-      // FIXME: this is a hack
-=======
       // TODO: this is a hack
->>>>>>> 1cabb763
       const tmpContractFactory = await hardhat.ethers.getContractFactory(
         "@openzeppelin/contracts-v4/proxy/transparent/ProxyAdmin.sol:ProxyAdmin",
         {
@@ -640,11 +573,7 @@
   public async deployAdminFacet(create2Salt: string, ethTxOptions: ethers.providers.TransactionRequest) {
     const contractAddress = await this.deployViaCreate2(
       "AdminFacet",
-<<<<<<< HEAD
-      [await this.getL1ChainId()],
-=======
       [await this.getL1ChainId(), ethers.constants.AddressZero],
->>>>>>> 1cabb763
       create2Salt,
       ethTxOptions
     );
@@ -893,14 +822,9 @@
     // const l1WethToken = tokens.find((token: { symbol: string }) => token.symbol == "WETH")!.address;
     const eraChainId = getNumberFromEnv("CONTRACTS_ERA_CHAIN_ID");
     const eraDiamondProxy = getAddressFromEnv("CONTRACTS_ERA_DIAMOND_PROXY_ADDR");
-<<<<<<< HEAD
-    const contractAddress = await this.deployViaCreate2(
-      "L1Nullifier",
-=======
     const contractName = isCurrentNetworkLocal() ? "L1NullifierDev" : "L1Nullifier";
     const contractAddress = await this.deployViaCreate2(
       contractName,
->>>>>>> 1cabb763
       [this.addresses.Bridgehub.BridgehubProxy, eraChainId, eraDiamondProxy],
       create2Salt,
       ethTxOptions
@@ -1022,19 +946,11 @@
     create2Salt: string,
     ethTxOptions: ethers.providers.TransactionRequest
   ) {
-<<<<<<< HEAD
-    const eraChainId = getNumberFromEnv("CONTRACTS_ERA_CHAIN_ID");
-=======
->>>>>>> 1cabb763
     const tokens = getTokens();
     const l1WethToken = tokens.find((token: { symbol: string }) => token.symbol == "WETH")!.address;
     const contractAddress = await this.deployViaCreate2(
       "L1NativeTokenVault",
-<<<<<<< HEAD
-      [l1WethToken, this.addresses.Bridges.SharedBridgeProxy, eraChainId, this.addresses.Bridges.L1NullifierProxy],
-=======
       [l1WethToken, this.addresses.Bridges.SharedBridgeProxy, this.addresses.Bridges.L1NullifierProxy],
->>>>>>> 1cabb763
       create2Salt,
       ethTxOptions
     );
@@ -1067,10 +983,7 @@
 
     const nullifier = this.l1NullifierContract(this.deployWallet);
     const assetRouter = this.defaultSharedBridge(this.deployWallet);
-<<<<<<< HEAD
-=======
     const ntv = this.nativeTokenVault(this.deployWallet);
->>>>>>> 1cabb763
 
     const data = await assetRouter.interface.encodeFunctionData("setNativeTokenVault", [
       this.addresses.Bridges.NativeTokenVaultProxy,
@@ -1097,11 +1010,8 @@
     }
 
     await (await this.nativeTokenVault(this.deployWallet).registerEthToken()).wait();
-<<<<<<< HEAD
-=======
 
     await ntv.registerEthToken();
->>>>>>> 1cabb763
   }
 
   public async deployCTMDeploymentTrackerImplementation(
@@ -1317,11 +1227,8 @@
             `CONTRACTS_CTM_ASSET_INFO=${await bridgehub.ctmAssetId(this.addresses.StateTransition.StateTransitionProxy)}`
           );
         }
-<<<<<<< HEAD
-=======
       } else {
         console.log(`CONTRACTS_CTM_ASSET_INFO=${getHashFromEnv("CONTRACTS_CTM_ASSET_INFO")}`);
->>>>>>> 1cabb763
       }
     }
   }
@@ -1364,10 +1271,7 @@
     const chainAssetId = await bridgehub.ctmAssetIdFromChainId(this.chainId);
     if (this.verbose) {
       console.log("Chain asset id is: ", chainAssetId);
-<<<<<<< HEAD
-=======
       console.log(`CONTRACTS_CTM_ASSET_INFO=${chainAssetId}`);
->>>>>>> 1cabb763
     }
 
     let sharedBridgeData = ethers.utils.defaultAbiCoder.encode(
@@ -1457,8 +1361,6 @@
 
     const inputChainId = predefinedChainId || getNumberFromEnv("CHAIN_ETH_ZKSYNC_NETWORK_ID");
     const alreadyRegisteredInCTM = (await chainTypeManager.getZKChain(inputChainId)) != ethers.constants.AddressZero;
-<<<<<<< HEAD
-=======
 
     if (l2LegacySharedBridge) {
       if (this.verbose) {
@@ -1467,7 +1369,6 @@
       await this.setL2LegacySharedBridgeInL1Nullifier(inputChainId);
       nonce++;
     }
->>>>>>> 1cabb763
 
     const admin = process.env.CHAIN_ADMIN_ADDRESS || this.ownerAddress;
     const diamondCutData = await this.initialZkSyncZKChainDiamondCut(extraFacets, compareDiamondCutHash);
@@ -1477,15 +1378,9 @@
     let factoryDeps = [];
     if (process.env.CHAIN_ETH_NETWORK != "hardhat") {
       factoryDeps = [
-<<<<<<< HEAD
-        L2_STANDARD_ERC20_PROXY_FACTORY_BYTECODE,
-        L2_STANDARD_ERC20_IMPLEMENTATION_BYTECODE,
-        L2_STANDARD_TOKEN_PROXY_BYTECODE,
-=======
         L2_STANDARD_ERC20_PROXY_FACTORY.bytecode,
         L2_STANDARD_ERC20_IMPLEMENTATION.bytecode,
         L2_STANDARD_TOKEN_PROXY.bytecode,
->>>>>>> 1cabb763
       ];
     }
     // note the factory deps are provided at genesis
