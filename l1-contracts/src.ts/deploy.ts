import * as hardhat from "hardhat";
import "@nomiclabs/hardhat-ethers";
// import "@matterlabs/hardhat-zksync-ethers";

import type { BigNumberish, providers, Signer, Wallet, Contract } from "ethers";
import { ethers } from "ethers";
import { hexlify, Interface } from "ethers/lib/utils";
import { Wallet as ZkWallet, ContractFactory as ZkContractFactory } from "zksync-ethers";

import type { DeployedAddresses } from "./deploy-utils";
import {
  deployedAddressesFromEnv,
  deployBytecodeViaCreate2 as deployBytecodeViaCreate2EVM,
  deployViaCreate2 as deployViaCreate2EVM,
} from "./deploy-utils";
import {
  deployViaCreate2 as deployViaCreate2Zk,
  BUILT_IN_ZKSYNC_CREATE2_FACTORY,
  // deployBytecodeViaCreate2OnPath,
  // L2_SHARED_BRIDGE_PATH,
} from "./deploy-utils-zk";
import {
  packSemver,
  readBatchBootloaderBytecode,
  readSystemContractsBytecode,
  unpackStringSemVer,
  SYSTEM_CONFIG,
  // web3Provider,
  // web3Url,
} from "../scripts/utils";
import { getTokens } from "./deploy-token";
import {
  ADDRESS_ONE,
  getAddressFromEnv,
  getHashFromEnv,
  getNumberFromEnv,
  PubdataPricingMode,
  hashL2Bytecode,
  DIAMOND_CUT_DATA_ABI_STRING,
  FORCE_DEPLOYMENT_ABI_STRING,
  L2_BRIDGEHUB_ADDRESS,
  L2_NATIVE_TOKEN_VAULT_ADDRESS,
  L2_ASSET_ROUTER_ADDRESS,
  REQUIRED_L2_GAS_PRICE_PER_PUBDATA,
  compileInitialCutHash,
  readBytecode,
  applyL1ToL2Alias,
  // priorityTxMaxGasLimit,
} from "./utils";
import type { ChainAdminCall } from "./utils";
import { IBridgehubFactory } from "../typechain/IBridgehubFactory";
import { IGovernanceFactory } from "../typechain/IGovernanceFactory";
import { ITransparentUpgradeableProxyFactory } from "../typechain/ITransparentUpgradeableProxyFactory";
import { ProxyAdminFactory } from "../typechain/ProxyAdminFactory";

import { IZkSyncHyperchainFactory } from "../typechain/IZkSyncHyperchainFactory";
import { L1AssetRouterFactory } from "../typechain/L1AssetRouterFactory";

import { SingletonFactoryFactory } from "../typechain/SingletonFactoryFactory";
import { ValidatorTimelockFactory } from "../typechain/ValidatorTimelockFactory";

import type { FacetCut } from "./diamondCut";
import { getCurrentFacetCutsForAdd } from "./diamondCut";

import { ChainAdminFactory, ERC20Factory, StateTransitionManagerFactory } from "../typechain";

import { IL1AssetRouterFactory } from "../typechain/IL1AssetRouterFactory";
import { IL1NativeTokenVaultFactory } from "../typechain/IL1NativeTokenVaultFactory";
import { ISTMDeploymentTrackerFactory } from "../typechain/ISTMDeploymentTrackerFactory";

import { TestnetERC20TokenFactory } from "../typechain/TestnetERC20TokenFactory";

import { RollupL1DAValidatorFactory } from "../../da-contracts/typechain/RollupL1DAValidatorFactory";
import { ValidiumL1DAValidatorFactory } from "../../da-contracts/typechain/ValidiumL1DAValidatorFactory";

let L2_BOOTLOADER_BYTECODE_HASH: string;
let L2_DEFAULT_ACCOUNT_BYTECODE_HASH: string;

export interface DeployerConfig {
  deployWallet: Wallet | ZkWallet;
  addresses?: DeployedAddresses;
  ownerAddress?: string;
  verbose?: boolean;
  bootloaderBytecodeHash?: string;
  defaultAccountBytecodeHash?: string;
  deployedLogPrefix?: string;
  l1Deployer?: Deployer;
}

export interface Operation {
  calls: { target: string; value: BigNumberish; data: string }[];
  predecessor: string;
  salt: string;
}

export type OperationOrString = Operation | string;

export class Deployer {
  public addresses: DeployedAddresses;
  public deployWallet: Wallet | ZkWallet;
  public verbose: boolean;
  public chainId: number;
  public ownerAddress: string;
  public deployedLogPrefix: string;

  public isZkMode(): boolean {
    return this.deployWallet instanceof ZkWallet;
  }

  constructor(config: DeployerConfig) {
    this.deployWallet = config.deployWallet;
    this.verbose = config.verbose != null ? config.verbose : false;
    this.addresses = config.addresses ? config.addresses : deployedAddressesFromEnv();
    L2_BOOTLOADER_BYTECODE_HASH = config.bootloaderBytecodeHash
      ? config.bootloaderBytecodeHash
      : hexlify(hashL2Bytecode(readBatchBootloaderBytecode()));
    L2_DEFAULT_ACCOUNT_BYTECODE_HASH = config.defaultAccountBytecodeHash
      ? config.defaultAccountBytecodeHash
      : hexlify(hashL2Bytecode(readSystemContractsBytecode("DefaultAccount")));
    this.ownerAddress = config.ownerAddress != null ? config.ownerAddress : this.deployWallet.address;
    this.chainId = parseInt(process.env.CHAIN_ETH_ZKSYNC_NETWORK_ID!);
    this.deployedLogPrefix = config.deployedLogPrefix ?? "CONTRACTS";
  }

  public async initialZkSyncHyperchainDiamondCut(extraFacets?: FacetCut[], compareDiamondCutHash: boolean = false) {
    let facetCuts: FacetCut[] = Object.values(
      await getCurrentFacetCutsForAdd(
        this.addresses.StateTransition.AdminFacet,
        this.addresses.StateTransition.GettersFacet,
        this.addresses.StateTransition.MailboxFacet,
        this.addresses.StateTransition.ExecutorFacet
      )
    );
    facetCuts = facetCuts.concat(extraFacets ?? []);

    const verifierParams = {
      recursionNodeLevelVkHash: getHashFromEnv("CONTRACTS_FRI_RECURSION_NODE_LEVEL_VK_HASH"),
      recursionLeafLevelVkHash: getHashFromEnv("CONTRACTS_FRI_RECURSION_LEAF_LEVEL_VK_HASH"),
      recursionCircuitsSetVksHash: "0x0000000000000000000000000000000000000000000000000000000000000000",
    };
    const priorityTxMaxGasLimit = getNumberFromEnv("CONTRACTS_PRIORITY_TX_MAX_GAS_LIMIT");

    const diamondCut = compileInitialCutHash(
      facetCuts,
      verifierParams,
      L2_BOOTLOADER_BYTECODE_HASH,
      L2_DEFAULT_ACCOUNT_BYTECODE_HASH,
      this.addresses.StateTransition.Verifier,
      this.addresses.BlobVersionedHashRetriever,
      +priorityTxMaxGasLimit,
      this.addresses.StateTransition.DiamondInit,
      false
    );

    if (compareDiamondCutHash) {
      const hash = ethers.utils.keccak256(
        ethers.utils.defaultAbiCoder.encode([DIAMOND_CUT_DATA_ABI_STRING], [diamondCut])
      );

      console.log(`Diamond cut hash: ${hash}`);
      const stm = StateTransitionManagerFactory.connect(
        this.addresses.StateTransition.StateTransitionProxy,
        this.deployWallet
      );

      const hashFromSTM = await stm.initialCutHash();
      if (hash != hashFromSTM) {
        throw new Error(`Has from STM ${hashFromSTM} does not match the computed hash ${hash}`);
      }
    }

    return diamondCut;
  }

  public async genesisForceDeploymentsData() {
    let bridgehubZKBytecode = ethers.constants.HashZero;
    let assetRouterZKBytecode = ethers.constants.HashZero;
    let nativeTokenVaultZKBytecode = ethers.constants.HashZero;
    let l2TokenProxyBytecodeHash = ethers.constants.HashZero;
    if (process.env.CHAIN_ETH_NETWORK != "hardhat") {
      bridgehubZKBytecode = readBytecode("./artifacts-zk/contracts/bridgehub", "Bridgehub");
      assetRouterZKBytecode = readBytecode("../l2-contracts/artifacts-zk/contracts/bridge", "L2AssetRouter");
      nativeTokenVaultZKBytecode = readBytecode("../l2-contracts/artifacts-zk/contracts/bridge", "L2NativeTokenVault");
      const l2TokenProxyBytecode = readBytecode(
        "../l2-contracts/artifacts-zk/@openzeppelin/contracts/proxy/beacon",
        "BeaconProxy"
      );
      l2TokenProxyBytecodeHash = ethers.utils.hexlify(hashL2Bytecode(l2TokenProxyBytecode));
    }

    const bridgehubDeployment = {
      bytecodeHash: ethers.utils.hexlify(hashL2Bytecode(bridgehubZKBytecode)),
      newAddress: L2_BRIDGEHUB_ADDRESS,
      callConstructor: true,
      value: 0,
      input: ethers.utils.defaultAbiCoder.encode(
        ["uint256", "address"],
        [getNumberFromEnv("ETH_CLIENT_CHAIN_ID"), applyL1ToL2Alias(this.addresses.Governance)]
      ),
    };
    const eraChainId = getNumberFromEnv("CONTRACTS_ERA_CHAIN_ID");
    const assetRouterDeployment = {
      bytecodeHash: ethers.utils.hexlify(hashL2Bytecode(assetRouterZKBytecode)),
      newAddress: L2_ASSET_ROUTER_ADDRESS,
      callConstructor: true,
      value: 0,
      input: ethers.utils.defaultAbiCoder.encode(
        ["uint256", "uint256", "address", "address"],
        [eraChainId, getNumberFromEnv("ETH_CLIENT_CHAIN_ID"), this.addresses.Bridges.SharedBridgeProxy, ADDRESS_ONE]
      ),
    };
    const ntvDeployment = {
      bytecodeHash: ethers.utils.hexlify(hashL2Bytecode(nativeTokenVaultZKBytecode)),
      newAddress: L2_NATIVE_TOKEN_VAULT_ADDRESS,
      callConstructor: true,
      value: 0,
      input: ethers.utils.defaultAbiCoder.encode(
        ["bytes32", "address", "bool"],
        [l2TokenProxyBytecodeHash, this.addresses.Governance, false]
      ),
    };

    const forceDeployments = [bridgehubDeployment, assetRouterDeployment, ntvDeployment];
    return ethers.utils.defaultAbiCoder.encode([FORCE_DEPLOYMENT_ABI_STRING], [forceDeployments]);
  }

  public async updateCreate2FactoryZkMode() {
    if (!this.isZkMode()) {
      throw new Error("`updateCreate2FactoryZkMode` should be only called in Zk mode");
    }

    console.log("Create2Factory is built into zkSync and so won't be deployed separately");
    console.log(`CONTRACTS_CREATE2_FACTORY_ADDR=${BUILT_IN_ZKSYNC_CREATE2_FACTORY}`);
    this.addresses.Create2Factory = BUILT_IN_ZKSYNC_CREATE2_FACTORY;
  }

  public async deployCreate2Factory(ethTxOptions?: ethers.providers.TransactionRequest) {
    if (this.verbose) {
      console.log("Deploying Create2 factory");
    }

    if (this.isZkMode()) {
      throw new Error("Create2Factory is built into zkSync and should not be deployed separately");
    }

    const contractFactory = await hardhat.ethers.getContractFactory("SingletonFactory", {
      signer: this.deployWallet,
    });

    const create2Factory = await contractFactory.deploy(...[ethTxOptions]);
    const rec = await create2Factory.deployTransaction.wait();

    if (this.verbose) {
      console.log(`CONTRACTS_CREATE2_FACTORY_ADDR=${create2Factory.address}`);
      console.log(`Create2 factory deployed, gasUsed: ${rec.gasUsed.toString()}, ${rec.transactionHash}`);
    }

    this.addresses.Create2Factory = create2Factory.address;
  }

  public async deployViaCreate2(
    contractName: string,
    // eslint-disable-next-line @typescript-eslint/no-explicit-any
    args: any[],
    create2Salt: string,
    ethTxOptions: ethers.providers.TransactionRequest,
    // eslint-disable-next-line @typescript-eslint/no-explicit-any
    libraries?: any,
    bytecode?: ethers.utils.BytesLike
  ) {
    if (this.isZkMode()) {
      if (bytecode != null) {
        return ADDRESS_ONE;
        // note providing bytecode is only for da-contracts on L1, we can skip it here
      }
      const result = await deployViaCreate2Zk(
        this.deployWallet as ZkWallet,
        contractName,
        args,
        create2Salt,
        ethTxOptions,
        this.verbose
      );
      return result[0];
    }

    // For L1 deployments we try to use constant gas limit
    ethTxOptions.gasLimit ??= 10_000_000;
    const result = await deployViaCreate2EVM(
      this.deployWallet,
      contractName,
      args,
      create2Salt,
      ethTxOptions,
      this.addresses.Create2Factory,
      this.verbose,
      libraries,
      bytecode
    );
    return result[0];
  }

  public async loadFromDAFolder(contractName: string) {
    let factory;
    if (contractName == "RollupL1DAValidator") {
      factory = new RollupL1DAValidatorFactory(this.deployWallet);
    } else if (contractName == "ValidiumL1DAValidator") {
      factory = new ValidiumL1DAValidatorFactory(this.deployWallet);
    }
    return factory.getDeployTransaction().data;
  }

  private async deployBytecodeViaCreate2(
    contractName: string,
    bytecode: ethers.BytesLike,
    create2Salt: string,
    ethTxOptions: ethers.providers.TransactionRequest
  ): Promise<string> {
    if (this.isZkMode()) {
      throw new Error("`deployBytecodeViaCreate2` not supported in zkMode");
    }

    ethTxOptions.gasLimit ??= 10_000_000;

    const result = await deployBytecodeViaCreate2EVM(
      this.deployWallet,
      contractName,
      bytecode,
      create2Salt,
      ethTxOptions,
      this.addresses.Create2Factory,
      this.verbose
    );

    return result[0];
  }

  public async deployGovernance(create2Salt: string, ethTxOptions: ethers.providers.TransactionRequest) {
    const contractAddress = await this.deployViaCreate2(
      "Governance",
      // TODO: load parameters from config
      [this.ownerAddress, ethers.constants.AddressZero, 0],
      create2Salt,
      ethTxOptions
    );

    if (this.verbose) {
      console.log(`CONTRACTS_GOVERNANCE_ADDR=${contractAddress}`);
    }

    this.addresses.Governance = contractAddress;
  }

  public async deployChainAdmin(create2Salt: string, ethTxOptions: ethers.providers.TransactionRequest) {
    ethTxOptions.gasLimit ??= 10_000_000;
    const contractAddress = await this.deployViaCreate2("ChainAdmin", [this.ownerAddress], create2Salt, ethTxOptions);
    if (this.verbose) {
      console.log(`CONTRACTS_CHAIN_ADMIN_ADDR=${contractAddress}`);
    }
    this.addresses.ChainAdmin = contractAddress;
  }

  public async deployTransparentProxyAdmin(create2Salt: string, ethTxOptions: ethers.providers.TransactionRequest) {
    if (this.verbose) {
      console.log("Deploying Proxy Admin");
    }
    // Note: we cannot deploy using Create2, as the owner of the ProxyAdmin is msg.sender
    let proxyAdmin;
    let rec;

    if (this.isZkMode()) {
      // @ts-ignore
      // TODO try to make it work with zksync ethers
      const artifact = hardhat.artifacts.readArtifactSync("ProxyAdmin");
      const zkWal = this.deployWallet as ZkWallet;
      const contractFactory = new ZkContractFactory(artifact.abi, artifact.bytecode, zkWal);
      proxyAdmin = await contractFactory.deploy(...[ethTxOptions]);
      rec = await proxyAdmin.deployTransaction.wait();
    } else {
      ethTxOptions.gasLimit ??= 10_000_000;
      const contractFactory = await hardhat.ethers.getContractFactory("ProxyAdmin", {
        signer: this.deployWallet,
      });
      proxyAdmin = await contractFactory.deploy(...[ethTxOptions]);
      rec = await proxyAdmin.deployTransaction.wait();
    }

    if (this.verbose) {
      console.log(
        `Proxy admin deployed, gasUsed: ${rec.gasUsed.toString()}, tx hash ${rec.transactionHash}, expected address: ${
          proxyAdmin.address
        }`
      );
      console.log(`CONTRACTS_TRANSPARENT_PROXY_ADMIN_ADDR=${proxyAdmin.address}`);
    }

    this.addresses.TransparentProxyAdmin = proxyAdmin.address;

    const tx = await proxyAdmin.transferOwnership(this.addresses.Governance);
    const receipt = await tx.wait();

    if (this.verbose) {
      console.log(
        `ProxyAdmin ownership transferred to Governance in tx ${
          receipt.transactionHash
        }, gas used: ${receipt.gasUsed.toString()}`
      );
    }
  }

  public async deployBridgehubImplementation(create2Salt: string, ethTxOptions: ethers.providers.TransactionRequest) {
    const l1ChainId = this.isZkMode() ? getNumberFromEnv("ETH_CLIENT_CHAIN_ID") : await this.deployWallet.getChainId();
    const contractAddress = await this.deployViaCreate2(
      "Bridgehub",
      [l1ChainId, this.addresses.Governance],
      create2Salt,
      ethTxOptions
    );

    if (this.verbose) {
      console.log(`CONTRACTS_BRIDGEHUB_IMPL_ADDR=${contractAddress}`);
    }

    this.addresses.Bridgehub.BridgehubImplementation = contractAddress;
  }

  public async deployBridgehubProxy(create2Salt: string, ethTxOptions: ethers.providers.TransactionRequest) {
    const bridgehub = new Interface(hardhat.artifacts.readArtifactSync("Bridgehub").abi);

    const initCalldata = bridgehub.encodeFunctionData("initialize", [this.addresses.Governance]);

    const contractAddress = await this.deployViaCreate2(
      "TransparentUpgradeableProxy",
      [this.addresses.Bridgehub.BridgehubImplementation, this.addresses.TransparentProxyAdmin, initCalldata],
      create2Salt,
      ethTxOptions
    );

    if (this.verbose) {
      console.log(`CONTRACTS_BRIDGEHUB_PROXY_ADDR=${contractAddress}`);
    }

    this.addresses.Bridgehub.BridgehubProxy = contractAddress;
  }

  public async deployMessageRootImplementation(create2Salt: string, ethTxOptions: ethers.providers.TransactionRequest) {
    const contractAddress = await this.deployViaCreate2(
      "MessageRoot",
      [this.addresses.Bridgehub.BridgehubProxy],
      create2Salt,
      ethTxOptions
    );

    if (this.verbose) {
      console.log(`CONTRACTS_MESSAGE_ROOT_IMPL_ADDR=${contractAddress}`);
    }

    this.addresses.Bridgehub.MessageRootImplementation = contractAddress;
  }

  public async deployMessageRootProxy(create2Salt: string, ethTxOptions: ethers.providers.TransactionRequest) {
    const messageRoot = new Interface(hardhat.artifacts.readArtifactSync("MessageRoot").abi);

    const initCalldata = messageRoot.encodeFunctionData("initialize");

    const contractAddress = await this.deployViaCreate2(
      "TransparentUpgradeableProxy",
      [this.addresses.Bridgehub.MessageRootImplementation, this.addresses.TransparentProxyAdmin, initCalldata],
      create2Salt,
      ethTxOptions
    );

    if (this.verbose) {
      console.log(`CONTRACTS_MESSAGE_ROOT_PROXY_ADDR=${contractAddress}`);
    }

    this.addresses.Bridgehub.MessageRootProxy = contractAddress;
  }

  public async deployStateTransitionManagerImplementation(
    create2Salt: string,
    ethTxOptions: ethers.providers.TransactionRequest
  ) {
    const contractAddress = await this.deployViaCreate2(
      "StateTransitionManager",
      [this.addresses.Bridgehub.BridgehubProxy, getNumberFromEnv("CONTRACTS_MAX_NUMBER_OF_HYPERCHAINS")],
      create2Salt,
      {
        ...ethTxOptions,
        gasLimit: 20_000_000,
      }
    );

    if (this.verbose) {
      console.log(`CONTRACTS_STATE_TRANSITION_IMPL_ADDR=${contractAddress}`);
    }

    this.addresses.StateTransition.StateTransitionImplementation = contractAddress;
  }

  public async deployStateTransitionManagerProxy(
    create2Salt: string,
    ethTxOptions: ethers.providers.TransactionRequest,
    extraFacets?: FacetCut[]
  ) {
    const genesisBatchHash = getHashFromEnv("CONTRACTS_GENESIS_ROOT"); // TODO: confusing name
    const genesisRollupLeafIndex = getNumberFromEnv("CONTRACTS_GENESIS_ROLLUP_LEAF_INDEX");
    const genesisBatchCommitment = getHashFromEnv("CONTRACTS_GENESIS_BATCH_COMMITMENT");
    const diamondCut = await this.initialZkSyncHyperchainDiamondCut(extraFacets);
    const protocolVersion = packSemver(...unpackStringSemVer(process.env.CONTRACTS_GENESIS_PROTOCOL_SEMANTIC_VERSION));

    const stateTransitionManager = new Interface(hardhat.artifacts.readArtifactSync("StateTransitionManager").abi);
    const forceDeploymentsData = await this.genesisForceDeploymentsData();
    const chainCreationParams = {
      genesisUpgrade: this.addresses.StateTransition.GenesisUpgrade,
      genesisBatchHash,
      genesisIndexRepeatedStorageChanges: genesisRollupLeafIndex,
      genesisBatchCommitment,
      diamondCut,
      forceDeploymentsData,
    };

    const initCalldata = stateTransitionManager.encodeFunctionData("initialize", [
      {
        owner: this.addresses.Governance,
        validatorTimelock: this.addresses.ValidatorTimeLock,
        chainCreationParams,
        protocolVersion,
      },
    ]);

    const contractAddress = await this.deployViaCreate2(
      "TransparentUpgradeableProxy",
      [
        this.addresses.StateTransition.StateTransitionImplementation,
        this.addresses.TransparentProxyAdmin,
        initCalldata,
      ],
      create2Salt,
      ethTxOptions
    );

    if (this.verbose) {
      console.log(`StateTransitionManagerProxy deployed, with protocol version: ${protocolVersion}`);
      console.log(`CONTRACTS_STATE_TRANSITION_PROXY_ADDR=${contractAddress}`);
    }

    this.addresses.StateTransition.StateTransitionProxy = contractAddress;
  }

  public async deployAdminFacet(create2Salt: string, ethTxOptions: ethers.providers.TransactionRequest) {
    const contractAddress = await this.deployViaCreate2("AdminFacet", [], create2Salt, ethTxOptions);

    if (this.verbose) {
      console.log(`CONTRACTS_ADMIN_FACET_ADDR=${contractAddress}`);
    }

    this.addresses.StateTransition.AdminFacet = contractAddress;
  }

  public async deployMailboxFacet(create2Salt: string, ethTxOptions: ethers.providers.TransactionRequest) {
    const eraChainId = getNumberFromEnv("CONTRACTS_ERA_CHAIN_ID");
    const contractAddress = await this.deployViaCreate2("MailboxFacet", [eraChainId], create2Salt, ethTxOptions);

    if (this.verbose) {
      console.log(`Mailbox deployed with era chain id: ${eraChainId}`);
      console.log(`CONTRACTS_MAILBOX_FACET_ADDR=${contractAddress}`);
    }

    this.addresses.StateTransition.MailboxFacet = contractAddress;
  }

  public async deployExecutorFacet(create2Salt: string, ethTxOptions: ethers.providers.TransactionRequest) {
    const contractAddress = await this.deployViaCreate2("ExecutorFacet", [], create2Salt, ethTxOptions);

    if (this.verbose) {
      console.log(`CONTRACTS_EXECUTOR_FACET_ADDR=${contractAddress}`);
    }

    this.addresses.StateTransition.ExecutorFacet = contractAddress;
  }

  public async deployGettersFacet(create2Salt: string, ethTxOptions: ethers.providers.TransactionRequest) {
    const contractAddress = await this.deployViaCreate2("GettersFacet", [], create2Salt, ethTxOptions);

    if (this.verbose) {
      console.log(`CONTRACTS_GETTERS_FACET_ADDR=${contractAddress}`);
    }

    this.addresses.StateTransition.GettersFacet = contractAddress;
  }

  public async deployVerifier(create2Salt: string, ethTxOptions: ethers.providers.TransactionRequest) {
    let contractAddress: string;

    if (process.env.CHAIN_ETH_NETWORK === "mainnet") {
      contractAddress = await this.deployViaCreate2("Verifier", [], create2Salt, ethTxOptions);
    } else {
      contractAddress = await this.deployViaCreate2("TestnetVerifier", [], create2Salt, ethTxOptions);
    }

    if (this.verbose) {
      console.log(`CONTRACTS_VERIFIER_ADDR=${contractAddress}`);
    }

    this.addresses.StateTransition.Verifier = contractAddress;
  }

  public async deployERC20BridgeImplementation(
    create2Salt: string,
    ethTxOptions: ethers.providers.TransactionRequest,
    dummy: boolean = false
  ) {
    const eraChainId = getNumberFromEnv("CONTRACTS_ERA_CHAIN_ID");
    const contractAddress = await this.deployViaCreate2(
      dummy ? "DummyL1ERC20Bridge" : "L1ERC20Bridge",
      [this.addresses.Bridges.SharedBridgeProxy, this.addresses.Bridges.NativeTokenVaultProxy, eraChainId],
      create2Salt,
      ethTxOptions
    );

    if (this.verbose) {
      console.log(`CONTRACTS_L1_ERC20_BRIDGE_IMPL_ADDR=${contractAddress}`);
    }

    this.addresses.Bridges.ERC20BridgeImplementation = contractAddress;
  }

  public async setParametersSharedBridge() {
    const sharedBridge = L1AssetRouterFactory.connect(this.addresses.Bridges.SharedBridgeProxy, this.deployWallet);
    const data1 = sharedBridge.interface.encodeFunctionData("setL1Erc20Bridge", [
      this.addresses.Bridges.ERC20BridgeProxy,
    ]);
    await this.executeUpgrade(this.addresses.Bridges.SharedBridgeProxy, 0, data1);
    if (this.verbose) {
      console.log("Shared bridge updated with ERC20Bridge address");
    }
  }

  public async executeDirectOrGovernance(
    useGovernance: boolean,
    contract: Contract,
    fname: string,
    // eslint-disable-next-line @typescript-eslint/no-explicit-any
    fargs: any[],
    value: BigNumberish,
    overrides?: ethers.providers.TransactionRequest,
    printOperation: boolean = false
  ): Promise<ethers.ContractReceipt> {
    if (useGovernance) {
      const cdata = contract.interface.encodeFunctionData(fname, fargs);
      return this.executeUpgrade(contract.address, value, cdata, overrides, printOperation);
    } else {
      overrides = overrides || {};
      overrides.value = value;
      const tx: ethers.ContractTransaction = await contract[fname](...fargs, overrides);
      return await tx.wait();
    }
  }

  /// this should be only use for local testing
  public async executeUpgrade(
    targetAddress: string,
    value: BigNumberish,
    callData: string,
    ethTxOptions?: ethers.providers.TransactionRequest,
    printOperation: boolean = false
  ) {
    const governance = IGovernanceFactory.connect(this.addresses.Governance, this.deployWallet);
    const operation = {
      calls: [{ target: targetAddress, value: value, data: callData }],
      predecessor: ethers.constants.HashZero,
      salt: ethers.utils.hexlify(ethers.utils.randomBytes(32)),
    };
    if (printOperation) {
      console.log("Operation:", operation);
      console.log(
        "Schedule operation: ",
        governance.interface.encodeFunctionData("scheduleTransparent", [operation, 0])
      );
      console.log(
        `Execute operation value: ${value}, calldata`,
        governance.interface.encodeFunctionData("execute", [operation])
      );
      return;
    }
    const scheduleTx = await governance.scheduleTransparent(operation, 0);
    await scheduleTx.wait();
    if (this.verbose) {
      console.log("Upgrade scheduled");
    }
    const executeTX = await governance.execute(operation, { ...ethTxOptions, value: value });
    const receipt = await executeTX.wait();
    if (this.verbose) {
      console.log(
        "Upgrade with target ",
        targetAddress,
        "executed: ",
        await governance.isOperationDone(await governance.hashOperation(operation))
      );
    }
    return receipt;
  }

  /// this should be only use for local testing
  public async executeUpgradeOnL2(
    chainId: string,
    targetAddress: string,
    gasPrice: BigNumberish,
    callData: string,
    l2GasLimit: BigNumberish,
    ethTxOptions?: ethers.providers.TransactionRequest,
    printOperation: boolean = false
  ) {
    const bridgehub = this.bridgehubContract(this.deployWallet);
    const value = await bridgehub.l2TransactionBaseCost(
      chainId,
      gasPrice,
      l2GasLimit,
      REQUIRED_L2_GAS_PRICE_PER_PUBDATA
    );
    const baseTokenAddress = await bridgehub.baseToken(chainId);
    const ethIsBaseToken = baseTokenAddress == ADDRESS_ONE;
    if (!ethIsBaseToken) {
      const baseToken = TestnetERC20TokenFactory.connect(baseTokenAddress, this.deployWallet);
      await (await baseToken.transfer(this.addresses.Governance, value)).wait();
      await this.executeUpgrade(
        baseTokenAddress,
        0,
        baseToken.interface.encodeFunctionData("approve", [this.addresses.Bridges.SharedBridgeProxy, value])
      );
    }
    const l1Calldata = bridgehub.interface.encodeFunctionData("requestL2TransactionDirect", [
      {
        chainId,
        l2Contract: targetAddress,
        mintValue: value,
        l2Value: 0,
        l2Calldata: callData,
        l2GasLimit: l2GasLimit,
        l2GasPerPubdataByteLimit: SYSTEM_CONFIG.requiredL2GasPricePerPubdata,
        factoryDeps: [],
        refundRecipient: this.deployWallet.address,
      },
    ]);
    const receipt = await this.executeUpgrade(
      this.addresses.Bridgehub.BridgehubProxy,
      ethIsBaseToken ? value : 0,
      l1Calldata,
      {
        ...ethTxOptions,
        gasPrice,
      },
      printOperation
    );
    return receipt;
  }

  // used for testing, mimics original deployment process.
  // we don't use the real implementation, as we need the address to be independent
  public async deployERC20BridgeProxy(create2Salt: string, ethTxOptions: ethers.providers.TransactionRequest) {
    const initCalldata = new Interface(hardhat.artifacts.readArtifactSync("L1ERC20Bridge").abi).encodeFunctionData(
      "initialize"
    );
    const contractAddress = await this.deployViaCreate2(
      "TransparentUpgradeableProxy",
      [this.addresses.Bridges.ERC20BridgeImplementation, this.addresses.TransparentProxyAdmin, initCalldata],
      create2Salt,
      ethTxOptions
    );
    if (this.verbose) {
      console.log(`CONTRACTS_L1_ERC20_BRIDGE_PROXY_ADDR=${contractAddress}`);
    }

    this.addresses.Bridges.ERC20BridgeProxy = contractAddress;
  }

  public async deploySharedBridgeImplementation(
    create2Salt: string,
    ethTxOptions: ethers.providers.TransactionRequest
  ) {
    const tokens = getTokens();
    const l1WethToken = tokens.find((token: { symbol: string }) => token.symbol == "WETH")!.address;
    const eraChainId = getNumberFromEnv("CONTRACTS_ERA_CHAIN_ID");
    const eraDiamondProxy = getAddressFromEnv("CONTRACTS_ERA_DIAMOND_PROXY_ADDR");
    const contractAddress = await this.deployViaCreate2(
      "L1AssetRouter",
      [l1WethToken, this.addresses.Bridgehub.BridgehubProxy, eraChainId, eraDiamondProxy],
      create2Salt,
      ethTxOptions
    );

    if (this.verbose) {
      console.log(`With era chain id ${eraChainId} and era diamond proxy ${eraDiamondProxy}`);
      console.log(`CONTRACTS_L1_SHARED_BRIDGE_IMPL_ADDR=${contractAddress}`);
    }

    this.addresses.Bridges.SharedBridgeImplementation = contractAddress;
  }

  public async deploySharedBridgeProxy(create2Salt: string, ethTxOptions: ethers.providers.TransactionRequest) {
    const initCalldata = new Interface(hardhat.artifacts.readArtifactSync("L1AssetRouter").abi).encodeFunctionData(
      "initialize",
      [this.addresses.Governance, 1, 1, 1, 0]
    );
    const contractAddress = await this.deployViaCreate2(
      "TransparentUpgradeableProxy",
      [this.addresses.Bridges.SharedBridgeImplementation, this.addresses.TransparentProxyAdmin, initCalldata],
      create2Salt,
      ethTxOptions
    );

    if (this.verbose) {
      console.log(`CONTRACTS_L1_SHARED_BRIDGE_PROXY_ADDR=${contractAddress}`);
    }

    this.addresses.Bridges.SharedBridgeProxy = contractAddress;
  }

  public async deployNativeTokenVaultImplementation(
    create2Salt: string,
    ethTxOptions: ethers.providers.TransactionRequest
  ) {
    // const eraChainId = getNumberFromEnv("CONTRACTS_ERA_CHAIN_ID");
    const tokens = getTokens();
    const l1WethToken = tokens.find((token: { symbol: string }) => token.symbol == "WETH")!.address;

    const contractAddress = await this.deployViaCreate2(
      "L1NativeTokenVault",
      [l1WethToken, this.addresses.Bridges.SharedBridgeProxy],
      create2Salt,
      ethTxOptions
    );

    if (this.verbose) {
      // console.log(`With era chain id ${eraChainId}`);
      console.log(`CONTRACTS_L1_NATIVE_TOKEN_VAULT_IMPL_ADDR=${contractAddress}`);
    }

    this.addresses.Bridges.NativeTokenVaultImplementation = contractAddress;
  }

  public async deployNativeTokenVaultProxy(create2Salt: string, ethTxOptions: ethers.providers.TransactionRequest) {
    const initCalldata = new Interface(hardhat.artifacts.readArtifactSync("L1NativeTokenVault").abi).encodeFunctionData(
      "initialize",
      [this.addresses.Governance]
    );
    const contractAddress = await this.deployViaCreate2(
      "TransparentUpgradeableProxy",
      [this.addresses.Bridges.NativeTokenVaultImplementation, this.addresses.TransparentProxyAdmin, initCalldata],
      create2Salt,
      ethTxOptions
    );

    if (this.verbose) {
      console.log(`CONTRACTS_L1_NATIVE_TOKEN_VAULT_PROXY_ADDR=${contractAddress}`);
    }

    this.addresses.Bridges.NativeTokenVaultProxy = contractAddress;

    const sharedBridge = this.defaultSharedBridge(this.deployWallet);
    const data = await sharedBridge.interface.encodeFunctionData("setNativeTokenVault", [
      this.addresses.Bridges.NativeTokenVaultProxy,
    ]);
    await this.executeUpgrade(this.addresses.Bridges.SharedBridgeProxy, 0, data);
    if (this.verbose) {
      console.log("Native token vault set in shared bridge");
    }
  }

  public async deploySTMDeploymentTrackerImplementation(
    create2Salt: string,
    ethTxOptions: ethers.providers.TransactionRequest
  ) {
    const contractAddress = await this.deployViaCreate2(
      "STMDeploymentTracker",
      [this.addresses.Bridgehub.BridgehubProxy, this.addresses.Bridges.SharedBridgeProxy],
      create2Salt,
      ethTxOptions
    );

    if (this.verbose) {
      console.log(`CONTRACTS_STM_DEPLOYMENT_TRACKER_IMPL_ADDR=${contractAddress}`);
    }

    this.addresses.Bridgehub.STMDeploymentTrackerImplementation = contractAddress;
  }

  public async deploySTMDeploymentTrackerProxy(create2Salt: string, ethTxOptions: ethers.providers.TransactionRequest) {
    const initCalldata = new Interface(
      hardhat.artifacts.readArtifactSync("STMDeploymentTracker").abi
    ).encodeFunctionData("initialize", [this.addresses.Governance]);
    const contractAddress = await this.deployViaCreate2(
      "TransparentUpgradeableProxy",
      [this.addresses.Bridgehub.STMDeploymentTrackerImplementation, this.addresses.TransparentProxyAdmin, initCalldata],
      create2Salt,
      ethTxOptions
    );

    if (this.verbose) {
      console.log(`CONTRACTS_STM_DEPLOYMENT_TRACKER_PROXY_ADDR=${contractAddress}`);
    }

    this.addresses.Bridgehub.STMDeploymentTrackerProxy = contractAddress;

    // const bridgehub = this.bridgehubContract(this.deployWallet);
    // const data0 = bridgehub.interface.encodeFunctionData("setSTMDeployer", [
    //   this.addresses.Bridgehub.STMDeploymentTrackerProxy,
    // ]);
    // await this.executeUpgrade(this.addresses.Bridgehub.BridgehubProxy, 0, data0);
    // if (this.verbose) {
    //   console.log("STM DT registered in Bridgehub");
    // }
  }

  public async sharedBridgeSetEraPostUpgradeFirstBatch() {
    const sharedBridge = L1AssetRouterFactory.connect(this.addresses.Bridges.SharedBridgeProxy, this.deployWallet);
    const storageSwitch = getNumberFromEnv("CONTRACTS_SHARED_BRIDGE_UPGRADE_STORAGE_SWITCH");
    const tx = await sharedBridge.setEraPostUpgradeFirstBatch(storageSwitch);
    const receipt = await tx.wait();
    if (this.verbose) {
      console.log(`Era first post upgrade batch set, gas used: ${receipt.gasUsed.toString()}`);
    }
  }

  public async registerAddresses() {
    const bridgehub = this.bridgehubContract(this.deployWallet);

    const upgradeData1 = await bridgehub.interface.encodeFunctionData("setSharedBridge", [
      this.addresses.Bridges.SharedBridgeProxy,
    ]);
    await this.executeUpgrade(this.addresses.Bridgehub.BridgehubProxy, 0, upgradeData1);
    if (this.verbose) {
      console.log("Shared bridge was registered in Bridgehub");
    }

<<<<<<< HEAD
    /// registering ETH as a valid token, with address 1.
    const upgradeData2 = bridgehub.interface.encodeFunctionData("addToken", [ADDRESS_ONE]);
=======
    const upgradeData2 = bridgehub.interface.encodeFunctionData("setAddresses", [
      this.addresses.Bridges.SharedBridgeProxy,
      this.addresses.Bridgehub.STMDeploymentTrackerProxy,
      this.addresses.Bridgehub.MessageRootProxy,
    ]);
>>>>>>> 2b3d4af2
    await this.executeUpgrade(this.addresses.Bridgehub.BridgehubProxy, 0, upgradeData2);
    if (this.verbose) {
      console.log("ETH token registered in Bridgehub");
    }
  }

  public async registerTokenInNativeTokenVault(token: string) {
    const nativeTokenVault = this.nativeTokenVault(this.deployWallet);

    const data = nativeTokenVault.interface.encodeFunctionData("registerToken", [token]);
    await this.executeUpgrade(this.addresses.Bridges.NativeTokenVaultProxy, 0, data);
    if (this.verbose) {
      console.log("Native token vault registered with ETH");
    }
  }

  public async deployStateTransitionDiamondInit(
    create2Salt: string,
    ethTxOptions: ethers.providers.TransactionRequest
  ) {
    const contractAddress = await this.deployViaCreate2("DiamondInit", [], create2Salt, ethTxOptions);

    if (this.verbose) {
      console.log(`CONTRACTS_DIAMOND_INIT_ADDR=${contractAddress}`);
    }

    this.addresses.StateTransition.DiamondInit = contractAddress;
  }

  public async deployDefaultUpgrade(create2Salt: string, ethTxOptions: ethers.providers.TransactionRequest) {
    const contractAddress = await this.deployViaCreate2("DefaultUpgrade", [], create2Salt, ethTxOptions);

    if (this.verbose) {
      console.log(`CONTRACTS_DEFAULT_UPGRADE_ADDR=${contractAddress}`);
    }

    this.addresses.StateTransition.DefaultUpgrade = contractAddress;
  }

  public async deployHyperchainsUpgrade(create2Salt: string, ethTxOptions: ethers.providers.TransactionRequest) {
    const contractAddress = await this.deployViaCreate2("UpgradeHyperchains", [], create2Salt, ethTxOptions);

    if (this.verbose) {
      console.log(`CONTRACTS_HYPERCHAIN_UPGRADE_ADDR=${contractAddress}`);
    }

    this.addresses.StateTransition.DefaultUpgrade = contractAddress;
  }

  public async deployGenesisUpgrade(create2Salt: string, ethTxOptions: ethers.providers.TransactionRequest) {
    const contractAddress = await this.deployViaCreate2("L1GenesisUpgrade", [], create2Salt, ethTxOptions);

    if (this.verbose) {
      console.log(`CONTRACTS_GENESIS_UPGRADE_ADDR=${contractAddress}`);
    }

    this.addresses.StateTransition.GenesisUpgrade = contractAddress;
  }

  public async deployBridgehubContract(create2Salt: string, gasPrice?: BigNumberish, nonce?) {
    nonce = nonce ? parseInt(nonce) : await this.deployWallet.getTransactionCount();

    await this.deployBridgehubImplementation(create2Salt, { gasPrice, nonce });
    await this.deployBridgehubProxy(create2Salt, { gasPrice });
    await this.deployMessageRootImplementation(create2Salt, { gasPrice });
    await this.deployMessageRootProxy(create2Salt, { gasPrice });
  }

  public async deployStateTransitionManagerContract(
    create2Salt: string,
    extraFacets?: FacetCut[],
    gasPrice?: BigNumberish,
    nonce?
  ) {
    nonce = nonce ? parseInt(nonce) : await this.deployWallet.getTransactionCount();

    await this.deployStateTransitionDiamondFacets(create2Salt, gasPrice, nonce);
    await this.deployStateTransitionManagerImplementation(create2Salt, { gasPrice });
    await this.deployStateTransitionManagerProxy(create2Salt, { gasPrice }, extraFacets);
    await this.registerStateTransitionManager();
  }

  public async deployStateTransitionDiamondFacets(create2Salt: string, gasPrice?: BigNumberish, nonce?) {
    nonce = nonce ? parseInt(nonce) : await this.deployWallet.getTransactionCount();

    await this.deployExecutorFacet(create2Salt, { gasPrice, nonce: nonce });
    await this.deployAdminFacet(create2Salt, { gasPrice, nonce: nonce + 1 });
    await this.deployMailboxFacet(create2Salt, { gasPrice, nonce: nonce + 2 });
    await this.deployGettersFacet(create2Salt, { gasPrice, nonce: nonce + 3 });
    await this.deployStateTransitionDiamondInit(create2Salt, { gasPrice, nonce: nonce + 4 });
  }

  public async registerStateTransitionManager() {
    const bridgehub = this.bridgehubContract(this.deployWallet);

    if (!(await bridgehub.stateTransitionManagerIsRegistered(this.addresses.StateTransition.StateTransitionProxy))) {
      const upgradeData = bridgehub.interface.encodeFunctionData("addStateTransitionManager", [
        this.addresses.StateTransition.StateTransitionProxy,
      ]);

      let receipt1;
      if (!this.isZkMode()) {
        receipt1 = await this.executeUpgrade(this.addresses.Bridgehub.BridgehubProxy, 0, upgradeData);
        if (this.verbose) {
          console.log(`StateTransition System registered, gas used: ${receipt1.gasUsed.toString()}`);
        }
      }

      const stmDeploymentTracker = this.stmDeploymentTracker(this.deployWallet);
      const data1 = stmDeploymentTracker.interface.encodeFunctionData("registerSTMAssetOnL1", [
        this.addresses.StateTransition.StateTransitionProxy,
      ]);
      const receipt2 = await this.executeUpgrade(this.addresses.Bridgehub.STMDeploymentTrackerProxy, 0, data1);
      if (this.verbose) {
        console.log("STM asset registered in L1 Shared Bridge via STM Deployment Tracker", receipt2.gasUsed.toString());
        console.log(
          `CONTRACTS_STM_ASSET_INFO=${await bridgehub.stmAssetId(this.addresses.StateTransition.StateTransitionProxy)}`
        );
      }
    }
  }

  public async registerSyncLayer() {
    const stm = this.stateTransitionManagerContract(this.deployWallet);
    const calldata = stm.interface.encodeFunctionData("registerSyncLayer", [this.chainId, true]);
    await this.executeUpgrade(this.addresses.StateTransition.StateTransitionProxy, 0, calldata);
    if (this.verbose) {
      console.log("SyncLayer registered");
    }
  }

  public async moveChainToSyncLayer(syncLayerChainId: string, gasPrice: BigNumberish) {
    const bridgehub = this.bridgehubContract(this.deployWallet);
    // Just some large gas limit that should always be enough
    const l2GasLimit = ethers.BigNumber.from(72_000_000);
    const expectedCost = (
      await bridgehub.l2TransactionBaseCost(syncLayerChainId, gasPrice, l2GasLimit, REQUIRED_L2_GAS_PRICE_PER_PUBDATA)
    ).mul(5);

    const newAdmin = this.deployWallet.address;
    const diamondCutData = await this.initialZkSyncHyperchainDiamondCut();
    const initialDiamondCut = new ethers.utils.AbiCoder().encode([DIAMOND_CUT_DATA_ABI_STRING], [diamondCutData]);

    const stmData = new ethers.utils.AbiCoder().encode(["uint256", "bytes"], [newAdmin, initialDiamondCut]);
    const chainData = new ethers.utils.AbiCoder().encode(["uint256"], [ADDRESS_ONE]); // empty for now
    const bridgehubData = new ethers.utils.AbiCoder().encode(
      ["uint256", "bytes", "bytes"],
      [this.chainId, stmData, chainData]
    );

    // console.log("bridgehubData", bridgehubData)
    // console.log("this.addresses.ChainAssetInfo", this.addresses.ChainAssetInfo)
    let sharedBridgeData = ethers.utils.defaultAbiCoder.encode(
      ["bytes32", "bytes"],

      [await bridgehub.stmAssetIdFromChainId(this.chainId), bridgehubData]
    );
    sharedBridgeData = "0x01" + sharedBridgeData.slice(2);

    const receipt = await this.executeChainAdminMulticall([
      {
        target: bridgehub.address,
        data: bridgehub.interface.encodeFunctionData("requestL2TransactionTwoBridges", [
          {
            chainId: syncLayerChainId,
            mintValue: expectedCost,
            l2Value: 0,
            l2GasLimit: l2GasLimit,
            l2GasPerPubdataByteLimit: REQUIRED_L2_GAS_PRICE_PER_PUBDATA,
            refundRecipient: await this.deployWallet.getAddress(),
            secondBridgeAddress: this.addresses.Bridges.SharedBridgeProxy,
            secondBridgeValue: 0,
            secondBridgeCalldata: sharedBridgeData,
          },
        ]),
        value: expectedCost,
      },
    ]);

    return receipt;
  }

  public async finishMoveChainToL1(synclayerChainId: number) {
    const sharedBridge = this.defaultSharedBridge(this.deployWallet);
    // const baseTokenAmount = ethers.utils.parseEther("1");
    // const chainData = new ethers.utils.AbiCoder().encode(["uint256", "bytes"], [ADDRESS_ONE, "0x"]); // todo
    // const bridgehubData = new ethers.utils.AbiCoder().encode(["uint256", "bytes"], [this.chainId, chainData]);
    // console.log("bridgehubData", bridgehubData)
    // console.log("this.addresses.ChainAssetInfo", this.addresses.ChainAssetInfo)
    // const sharedBridgeData = ethers.utils.defaultAbiCoder.encode(
    //   ["bytes32", "bytes"],

    //   [await bridgehub.stmAssetInfoFromChainId(this.chainId), bridgehubData]
    // );
    const l2BatchNumber = 1;
    const l2MsgIndex = 1;
    const l2TxNumberInBatch = 1;
    const message = ethers.utils.defaultAbiCoder.encode(["bytes32", "bytes"], []);
    const merkleProof = ["0x00"];
    const tx = await sharedBridge.finalizeWithdrawal(
      synclayerChainId,
      l2BatchNumber,
      l2MsgIndex,
      l2TxNumberInBatch,
      message,
      merkleProof
    );
    const receipt = await tx.wait();
    if (this.verbose) {
      console.log("Chain move to L1 finished", receipt.gasUsed.toString());
    }
  }

  public async registerHyperchain(
    baseTokenAddress: string,
    validiumMode: boolean,
    extraFacets?: FacetCut[],
    gasPrice?: BigNumberish,
    compareDiamondCutHash: boolean = false,
    nonce?,
    predefinedChainId?: string,
    useGovernance: boolean = false
  ) {
    const txOptions = this.isZkMode() ? {} : { gasLimit: 10_000_000 };

    nonce = nonce ? parseInt(nonce) : await this.deployWallet.getTransactionCount();

    const bridgehub = this.bridgehubContract(this.deployWallet);
    const stateTransitionManager = this.stateTransitionManagerContract(this.deployWallet);

    const inputChainId = predefinedChainId || getNumberFromEnv("CHAIN_ETH_ZKSYNC_NETWORK_ID");
    const alreadyRegisteredInSTM =
      (await stateTransitionManager.getHyperchain(inputChainId)) != ethers.constants.AddressZero;

    const admin = process.env.CHAIN_ADMIN_ADDRESS || this.ownerAddress;
    const diamondCutData = await this.initialZkSyncHyperchainDiamondCut(extraFacets, compareDiamondCutHash);
    const initialDiamondCut = new ethers.utils.AbiCoder().encode([DIAMOND_CUT_DATA_ABI_STRING], [diamondCutData]);
    const forceDeploymentsData = await this.genesisForceDeploymentsData();
    const initData = ethers.utils.defaultAbiCoder.encode(["bytes", "bytes"], [initialDiamondCut, forceDeploymentsData]);
    // note the factory deps are provided at genesis
    const receipt = await this.executeDirectOrGovernance(
      useGovernance,
      bridgehub,
      "createNewChain",
      [
        inputChainId,
        this.addresses.StateTransition.StateTransitionProxy,
        baseTokenAddress,
        Date.now(),
        admin,
        initData,
        [],
      ],
      0,
      {
        gasPrice,
        ...txOptions,
      }
    );
    const chainId = receipt.logs.find((log) => log.topics[0] == bridgehub.interface.getEventTopic("NewChain"))
      .topics[1];

    nonce++;
    if (useGovernance) {
      // deploying through governance requires two transactions
      nonce++;
    }

    this.addresses.BaseToken = baseTokenAddress;

    if (this.verbose) {
      console.log(`Hyperchain registered, gas used: ${receipt.gasUsed.toString()} and ${receipt.gasUsed.toString()}`);
      console.log(`Hyperchain registration tx hash: ${receipt.transactionHash}`);

      console.log(`CHAIN_ETH_ZKSYNC_NETWORK_ID=${parseInt(chainId, 16)}`);

      console.log(`CONTRACTS_BASE_TOKEN_ADDR=${baseTokenAddress}`);
    }

    if (!alreadyRegisteredInSTM) {
      const diamondProxyAddress =
        "0x" +
        receipt.logs
          .find((log) => log.topics[0] == stateTransitionManager.interface.getEventTopic("NewHyperchain"))
          .topics[2].slice(26);
      this.addresses.StateTransition.DiamondProxy = diamondProxyAddress;
      if (this.verbose) {
        console.log(`CONTRACTS_DIAMOND_PROXY_ADDR=${diamondProxyAddress}`);
      }
    }
    const intChainId = parseInt(chainId, 16);
    this.chainId = intChainId;

    const validatorOneAddress = getAddressFromEnv("ETH_SENDER_SENDER_OPERATOR_COMMIT_ETH_ADDR");
    const validatorTwoAddress = getAddressFromEnv("ETH_SENDER_SENDER_OPERATOR_BLOBS_ETH_ADDR");
    const validatorTimelock = this.validatorTimelock(this.deployWallet);
    const txRegisterValidator = await validatorTimelock.addValidator(chainId, validatorOneAddress, {
      gasPrice,
      nonce,
      ...txOptions,
    });
    const receiptRegisterValidator = await txRegisterValidator.wait();
    if (this.verbose) {
      console.log(
        `Validator registered, gas used: ${receiptRegisterValidator.gasUsed.toString()}, tx hash: ${
          txRegisterValidator.hash
        }`
      );
    }

    nonce++;

    const tx3 = await validatorTimelock.addValidator(chainId, validatorTwoAddress, {
      gasPrice,
      nonce,
      ...txOptions,
    });
    const receipt3 = await tx3.wait();
    if (this.verbose) {
      console.log(`Validator 2 registered, gas used: ${receipt3.gasUsed.toString()}`);
    }

    const diamondProxy = this.stateTransitionContract(this.deployWallet);
    // if we are using governance, the deployer will not be the admin, so we can't call the diamond proxy directly
    if (admin == this.deployWallet.address) {
      const tx4 = await diamondProxy.setTokenMultiplier(1, 1);
      const receipt4 = await tx4.wait();
      if (this.verbose) {
        console.log(`BaseTokenMultiplier set, gas used: ${receipt4.gasUsed.toString()}`);
      }

      if (validiumMode) {
        const tx5 = await diamondProxy.setPubdataPricingMode(PubdataPricingMode.Validium);
        const receipt5 = await tx5.wait();
        if (this.verbose) {
          console.log(`Validium mode set, gas used: ${receipt5.gasUsed.toString()}`);
        }
      }
    } else {
      console.warn(
        "BaseTokenMultiplier and Validium mode can't be set through the governance, please set it separately, using the admin account"
      );
    }
  }

  public async executeChainAdminMulticall(calls: ChainAdminCall[], requireSuccess: boolean = true) {
    const chainAdmin = ChainAdminFactory.connect(this.addresses.ChainAdmin, this.deployWallet);

    const totalValue = calls.reduce((acc, call) => acc.add(call.value), ethers.BigNumber.from(0));

    const multicallTx = await chainAdmin.multicall(calls, requireSuccess, { value: totalValue });
    return await multicallTx.wait();
  }

  public async transferAdminFromDeployerToChainAdmin() {
    const stm = this.stateTransitionManagerContract(this.deployWallet);
    const diamondProxyAddress = await stm.getHyperchain(this.chainId);
    const hyperchain = IZkSyncHyperchainFactory.connect(diamondProxyAddress, this.deployWallet);

    const receipt = await (await hyperchain.setPendingAdmin(this.addresses.ChainAdmin)).wait();
    if (this.verbose) {
      console.log(`ChainAdmin set as pending admin, gas used: ${receipt.gasUsed.toString()}`);
    }

    // await this.executeUpgrade(
    //   hyperchain.address,
    //   0,
    //   hyperchain.interface.encodeFunctionData("acceptAdmin"),
    //   null,
    //   false
    // );
    const acceptAdminData = hyperchain.interface.encodeFunctionData("acceptAdmin");
    await this.executeChainAdminMulticall([
      {
        target: hyperchain.address,
        value: 0,
        data: acceptAdminData,
      },
    ]);

    if (this.verbose) {
      console.log("Pending admin successfully accepted");
    }
  }

  public async registerTokenBridgehub(tokenAddress: string, useGovernance: boolean = false) {
    const bridgehub = this.bridgehubContract(this.deployWallet);
    const receipt = await this.executeDirectOrGovernance(useGovernance, bridgehub, "addToken", [tokenAddress], 0);

    if (this.verbose) {
      console.log(`Token ${tokenAddress} was registered, gas used: ${receipt.gasUsed.toString()}`);
    }
  }

  public async deploySharedBridgeContracts(create2Salt: string, gasPrice?: BigNumberish, nonce?) {
    nonce = nonce ? parseInt(nonce) : await this.deployWallet.getTransactionCount();

    await this.deploySharedBridgeImplementation(create2Salt, { gasPrice, nonce: nonce });
    await this.deploySharedBridgeProxy(create2Salt, { gasPrice, nonce: nonce + 1 });
    await this.deployNativeTokenVaultImplementation(create2Salt, { gasPrice, nonce: nonce + 2 });
    await this.deployNativeTokenVaultProxy(create2Salt, { gasPrice });
    await this.deploySTMDeploymentTrackerImplementation(create2Salt, { gasPrice });
    await this.deploySTMDeploymentTrackerProxy(create2Salt, { gasPrice });
    await this.registerAddresses();
  }

  public async deployValidatorTimelock(create2Salt: string, ethTxOptions: ethers.providers.TransactionRequest) {
    const executionDelay = getNumberFromEnv("CONTRACTS_VALIDATOR_TIMELOCK_EXECUTION_DELAY");
    const eraChainId = getNumberFromEnv("CONTRACTS_ERA_CHAIN_ID");
    const contractAddress = await this.deployViaCreate2(
      "ValidatorTimelock",
      [this.ownerAddress, executionDelay, eraChainId],
      create2Salt,
      ethTxOptions
    );

    if (this.verbose) {
      console.log(`CONTRACTS_VALIDATOR_TIMELOCK_ADDR=${contractAddress}`);
    }
    this.addresses.ValidatorTimeLock = contractAddress;
  }

  public async setStateTransitionManagerInValidatorTimelock(ethTxOptions: ethers.providers.TransactionRequest) {
    const validatorTimelock = this.validatorTimelock(this.deployWallet);
    const tx = await validatorTimelock.setStateTransitionManager(
      this.addresses.StateTransition.StateTransitionProxy,
      ethTxOptions
    );
    const receipt = await tx.wait();
    if (this.verbose) {
      console.log(`StateTransitionManager was set in ValidatorTimelock, gas used: ${receipt.gasUsed.toString()}`);
    }
  }

  public async deployMulticall3(create2Salt: string, ethTxOptions: ethers.providers.TransactionRequest) {
    const contractAddress = await this.deployViaCreate2("Multicall3", [], create2Salt, ethTxOptions);

    if (this.verbose) {
      console.log(`CONTRACTS_L1_MULTICALL3_ADDR=${contractAddress}`);
    }
  }

  public async deployDAValidators(create2Salt: string, ethTxOptions: ethers.providers.TransactionRequest) {
    ethTxOptions.gasLimit ??= 10_000_000;

    // This address only makes sense on the L1, but we deploy it anyway to keep the script simple
    const rollupValidatorBytecode = await this.loadFromDAFolder("RollupL1DAValidator");
    const rollupDAValidatorAddress = await this.deployViaCreate2(
      "RollupL1DAValidator",
      [],
      create2Salt,
      ethTxOptions,
      undefined,
      rollupValidatorBytecode
    );
    if (this.verbose) {
      console.log(`CONTRACTS_L1_ROLLUP_DA_VALIDATOR=${rollupDAValidatorAddress}`);
    }
    const validiumValidatorBytecode = await this.loadFromDAFolder("ValidiumL1DAValidator");
    const validiumDAValidatorAddress = await this.deployViaCreate2(
      "ValidiumL1DAValidator",
      [],
      create2Salt,
      ethTxOptions,
      undefined,
      validiumValidatorBytecode
    );

    if (this.verbose) {
      console.log(`CONTRACTS_L1_VALIDIUM_DA_VALIDATOR=${validiumDAValidatorAddress}`);
    }
    // This address only makes sense on the Sync Layer, but we deploy it anyway to keep the script simple
    const relayedSLDAValidator = await this.deployViaCreate2("RelayedSLDAValidator", [], create2Salt, ethTxOptions);
    if (this.verbose) {
      console.log(`CONTRACTS_L1_RELAYED_SL_DA_VALIDATOR=${relayedSLDAValidator}`);
    }
    this.addresses.RollupL1DAValidator = rollupDAValidatorAddress;
    this.addresses.ValidiumL1DAValidator = validiumDAValidatorAddress;
    this.addresses.RelayedSLDAValidator = relayedSLDAValidator;
  }

  public async updateBlobVersionedHashRetrieverZkMode() {
    if (!this.isZkMode()) {
      throw new Error("`updateBlobVersionedHashRetrieverZk` should be only called when deploying on zkSync network");
    }

    console.log("BlobVersionedHashRetriever is not needed within zkSync network and won't be deployed");

    // 0 is not allowed, we need to some random non-zero value. Let it be 0x1000000000000000000000000000000000000001
    console.log("CONTRACTS_BLOB_VERSIONED_HASH_RETRIEVER_ADDR=0x1000000000000000000000000000000000000001");
    this.addresses.BlobVersionedHashRetriever = "0x1000000000000000000000000000000000000001";
  }

  public async deployBlobVersionedHashRetriever(
    create2Salt: string,
    ethTxOptions: ethers.providers.TransactionRequest
  ) {
    // solc contracts/zksync/utils/blobVersionedHashRetriever.yul --strict-assembly --bin
    const bytecode = "0x600b600b5f39600b5ff3fe5f358049805f5260205ff3";

    const contractAddress = await this.deployBytecodeViaCreate2(
      "BlobVersionedHashRetriever",
      bytecode,
      create2Salt,
      ethTxOptions
    );

    if (this.verbose) {
      console.log(`CONTRACTS_BLOB_VERSIONED_HASH_RETRIEVER_ADDR=${contractAddress}`);
    }

    this.addresses.BlobVersionedHashRetriever = contractAddress;
  }

  public transparentUpgradableProxyContract(address, signerOrProvider: Signer | providers.Provider) {
    return ITransparentUpgradeableProxyFactory.connect(address, signerOrProvider);
  }

  public create2FactoryContract(signerOrProvider: Signer | providers.Provider) {
    return SingletonFactoryFactory.connect(this.addresses.Create2Factory, signerOrProvider);
  }

  public bridgehubContract(signerOrProvider: Signer | providers.Provider) {
    return IBridgehubFactory.connect(this.addresses.Bridgehub.BridgehubProxy, signerOrProvider);
  }

  public stateTransitionManagerContract(signerOrProvider: Signer | providers.Provider) {
    return StateTransitionManagerFactory.connect(this.addresses.StateTransition.StateTransitionProxy, signerOrProvider);
  }

  public stateTransitionContract(signerOrProvider: Signer | providers.Provider) {
    return IZkSyncHyperchainFactory.connect(this.addresses.StateTransition.DiamondProxy, signerOrProvider);
  }

  public governanceContract(signerOrProvider: Signer | providers.Provider) {
    return IGovernanceFactory.connect(this.addresses.Governance, signerOrProvider);
  }

  public validatorTimelock(signerOrProvider: Signer | providers.Provider) {
    return ValidatorTimelockFactory.connect(this.addresses.ValidatorTimeLock, signerOrProvider);
  }

  public defaultSharedBridge(signerOrProvider: Signer | providers.Provider) {
    return IL1AssetRouterFactory.connect(this.addresses.Bridges.SharedBridgeProxy, signerOrProvider);
  }

  public nativeTokenVault(signerOrProvider: Signer | providers.Provider) {
    return IL1NativeTokenVaultFactory.connect(this.addresses.Bridges.NativeTokenVaultProxy, signerOrProvider);
  }

  public stmDeploymentTracker(signerOrProvider: Signer | providers.Provider) {
    return ISTMDeploymentTrackerFactory.connect(this.addresses.Bridgehub.STMDeploymentTrackerProxy, signerOrProvider);
  }

  public baseTokenContract(signerOrProvider: Signer | providers.Provider) {
    return ERC20Factory.connect(this.addresses.BaseToken, signerOrProvider);
  }

  public proxyAdminContract(signerOrProvider: Signer | providers.Provider) {
    return ProxyAdminFactory.connect(this.addresses.TransparentProxyAdmin, signerOrProvider);
  }
}<|MERGE_RESOLUTION|>--- conflicted
+++ resolved
@@ -926,24 +926,18 @@
   public async registerAddresses() {
     const bridgehub = this.bridgehubContract(this.deployWallet);
 
-    const upgradeData1 = await bridgehub.interface.encodeFunctionData("setSharedBridge", [
-      this.addresses.Bridges.SharedBridgeProxy,
-    ]);
-    await this.executeUpgrade(this.addresses.Bridgehub.BridgehubProxy, 0, upgradeData1);
-    if (this.verbose) {
-      console.log("Shared bridge was registered in Bridgehub");
-    }
-
-<<<<<<< HEAD
-    /// registering ETH as a valid token, with address 1.
-    const upgradeData2 = bridgehub.interface.encodeFunctionData("addToken", [ADDRESS_ONE]);
-=======
-    const upgradeData2 = bridgehub.interface.encodeFunctionData("setAddresses", [
+    const upgradeData1 = await bridgehub.interface.encodeFunctionData("setAddresses", [
       this.addresses.Bridges.SharedBridgeProxy,
       this.addresses.Bridgehub.STMDeploymentTrackerProxy,
       this.addresses.Bridgehub.MessageRootProxy,
     ]);
->>>>>>> 2b3d4af2
+    await this.executeUpgrade(this.addresses.Bridgehub.BridgehubProxy, 0, upgradeData1);
+    if (this.verbose) {
+      console.log("Shared bridge was registered in Bridgehub");
+    }
+
+    /// registering ETH as a valid token, with address 1.
+    const upgradeData2 = bridgehub.interface.encodeFunctionData("addToken", [ADDRESS_ONE]);
     await this.executeUpgrade(this.addresses.Bridgehub.BridgehubProxy, 0, upgradeData2);
     if (this.verbose) {
       console.log("ETH token registered in Bridgehub");
@@ -1053,12 +1047,26 @@
       }
 
       const stmDeploymentTracker = this.stmDeploymentTracker(this.deployWallet);
+
+      const l1AssetRouter = this.defaultSharedBridge(this.deployWallet);
+      const whitelistData = l1AssetRouter.interface.encodeFunctionData("setAssetDeploymentTracker", [
+        ethers.utils.hexZeroPad(this.addresses.StateTransition.StateTransitionProxy, 32),
+        stmDeploymentTracker.address,
+      ]);
+      const receipt2 = await this.executeUpgrade(l1AssetRouter.address, 0, whitelistData);
+      if (this.verbose) {
+        console.log("STM deployment tracker whitelisted in L1 Shared Bridge", receipt2.gasUsed.toString());
+        console.log(
+          `CONTRACTS_STM_ASSET_INFO=${await bridgehub.stmAssetId(this.addresses.StateTransition.StateTransitionProxy)}`
+        );
+      }
+
       const data1 = stmDeploymentTracker.interface.encodeFunctionData("registerSTMAssetOnL1", [
         this.addresses.StateTransition.StateTransitionProxy,
       ]);
-      const receipt2 = await this.executeUpgrade(this.addresses.Bridgehub.STMDeploymentTrackerProxy, 0, data1);
+      const receipt3 = await this.executeUpgrade(this.addresses.Bridgehub.STMDeploymentTrackerProxy, 0, data1);
       if (this.verbose) {
-        console.log("STM asset registered in L1 Shared Bridge via STM Deployment Tracker", receipt2.gasUsed.toString());
+        console.log("STM asset registered in L1 Shared Bridge via STM Deployment Tracker", receipt3.gasUsed.toString());
         console.log(
           `CONTRACTS_STM_ASSET_INFO=${await bridgehub.stmAssetId(this.addresses.StateTransition.StateTransitionProxy)}`
         );
