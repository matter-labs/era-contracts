--- conflicted
+++ resolved
@@ -18,14 +18,10 @@
   deployBytecodeViaCreate2 as deployBytecodeViaCreate2Zk,
   deployViaCreate2 as deployViaCreate2Zk,
   BUILT_IN_ZKSYNC_CREATE2_FACTORY,
-<<<<<<< HEAD
   deployBytecodeViaCreate2OnPath,
   L2_SHARED_BRIDGE_PATH,
-=======
->>>>>>> ef222823
 } from "./deploy-utils-zk";
 import { readBatchBootloaderBytecode, readSystemContractsBytecode, SYSTEM_CONFIG } from "../scripts/utils";
-import { utils as zkUtils, ContractFactory as ZkContractFactory } from "zksync-ethers";
 import { getTokens } from "./deploy-token";
 import {
   ADDRESS_ONE,
@@ -36,10 +32,7 @@
   hashL2Bytecode,
   DIAMOND_CUT_DATA_ABI_STRING,
   ethersWalletToZkWallet,
-<<<<<<< HEAD
   REQUIRED_L2_GAS_PRICE_PER_PUBDATA,
-=======
->>>>>>> ef222823
 } from "./utils";
 import type { FacetCut } from "./diamondCut";
 import { diamondCut, getCurrentFacetCutsForAdd } from "./diamondCut";
@@ -60,13 +53,7 @@
 
 import { ValidatorTimelockFactory } from "../typechain/ValidatorTimelockFactory";
 
-<<<<<<< HEAD
 import { TestnetERC20TokenFactory } from "../typechain/TestnetERC20TokenFactory";
-=======
-import { ERC20Factory, StateTransitionManagerFactory } from "../typechain";
-
-import { Wallet as ZkWallet } from "zksync-ethers";
->>>>>>> ef222823
 
 let L2_BOOTLOADER_BYTECODE_HASH: string;
 let L2_DEFAULT_ACCOUNT_BYTECODE_HASH: string;
@@ -156,13 +143,8 @@
         baseToken: "0x0000000000000000000000000000000000004234",
         baseTokenBridge: "0x0000000000000000000000000000000000004234",
         storedBatchZero: "0x0000000000000000000000000000000000000000000000000000000000005432",
-<<<<<<< HEAD
         // The exact value is not important as it will be overridden by the STM
         // syncLayerState: 0,
-=======
-        // The exact value is not important as it will be overriden by the STM
-        syncLayerState: 0,
->>>>>>> ef222823
         verifier: this.addresses.StateTransition.Verifier,
         verifierParams,
         l2BootloaderBytecodeHash: L2_BOOTLOADER_BYTECODE_HASH,
@@ -176,7 +158,7 @@
     return diamondCut(
       facetCuts,
       this.addresses.StateTransition.DiamondInit,
-      "0x" + diamondInitCalldata.slice(2 + (4 + 10 * 32) * 2)
+      "0x" + diamondInitCalldata.slice(2 + (4 + 9 * 32) * 2)
     );
   }
 
@@ -292,12 +274,8 @@
   }
 
   public async deployBridgehubImplementation(create2Salt: string, ethTxOptions: ethers.providers.TransactionRequest) {
-<<<<<<< HEAD
     const l1ChainId = await this.deployWallet.getChainId();
     const contractAddress = await this.deployViaCreate2("Bridgehub", [l1ChainId], create2Salt, ethTxOptions);
-=======
-    const contractAddress = await this.deployViaCreate2("Bridgehub", [], create2Salt, ethTxOptions);
->>>>>>> ef222823
 
     if (this.verbose) {
       console.log(`CONTRACTS_BRIDGEHUB_IMPL_ADDR=${contractAddress}`);
@@ -311,10 +289,6 @@
       console.log("Deploying Proxy Admin");
     }
     // Note: we cannot deploy using Create2, as the owner of the ProxyAdmin is msg.sender
-<<<<<<< HEAD
-
-=======
->>>>>>> ef222823
     let proxyAdmin;
     let rec;
 
@@ -407,11 +381,7 @@
     const genesisRollupLeafIndex = getNumberFromEnv("CONTRACTS_GENESIS_ROLLUP_LEAF_INDEX");
     const genesisBatchCommitment = getHashFromEnv("CONTRACTS_GENESIS_BATCH_COMMITMENT");
     const diamondCut = await this.initialZkSyncHyperchainDiamondCut(extraFacets);
-<<<<<<< HEAD
     // console.log("correct initial diamond cut", diamondCut);
-=======
-    console.log("correct initial diamond cut", diamondCut);
->>>>>>> ef222823
     const protocolVersion = getNumberFromEnv("CONTRACTS_GENESIS_PROTOCOL_VERSION");
 
     const stateTransitionManager = new Interface(hardhat.artifacts.readArtifactSync("StateTransitionManager").abi);
@@ -1252,11 +1222,7 @@
       throw new Error("`updateBlobVersionedHashRetrieverZk` should be only called when deploying on zkSync network");
     }
 
-<<<<<<< HEAD
     console.log("BlobVersionedHashRetriever is not needed within zkSync network and won't be deployed");
-=======
-    console.log("BlobVersionedHashRetriever is not needed within zkSync network and wont be deployed");
->>>>>>> ef222823
 
     // 0 is not allowed, we need to some random non-zero value. Let it be 0x1000000000000000000000000000000000000001
     console.log(`CONTRACTS_BLOB_VERSIONED_HASH_RETRIEVER_ADDR=0x1000000000000000000000000000000000000001`);
