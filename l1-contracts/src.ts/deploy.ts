import * as hardhat from "hardhat";
import "@nomiclabs/hardhat-ethers";
import "@matterlabs/hardhat-zksync-ethers";

import type { BigNumberish, providers, Signer, Wallet } from "ethers";
import { ethers } from "ethers";
import { hexlify, Interface } from "ethers/lib/utils";
import { Wallet as ZkWallet } from "zksync-ethers";
import { utils as zkUtils, ContractFactory as ZkContractFactory } from "zksync-ethers";

import type { DeployedAddresses } from "./deploy-utils";
import {
  deployedAddressesFromEnv,
  deployBytecodeViaCreate2 as deployBytecodeViaCreate2EVM,
  deployViaCreate2 as deployViaCreate2EVM,
} from "./deploy-utils";
import {
  deployBytecodeViaCreate2 as deployBytecodeViaCreate2Zk,
  deployViaCreate2 as deployViaCreate2Zk,
  BUILT_IN_ZKSYNC_CREATE2_FACTORY,
  deployBytecodeViaCreate2OnPath,
  L2_SHARED_BRIDGE_PATH,
} from "./deploy-utils-zk";
import { readBatchBootloaderBytecode, readSystemContractsBytecode, SYSTEM_CONFIG } from "../scripts/utils";
import { getTokens } from "./deploy-token";
import {
  ADDRESS_ONE,
  getAddressFromEnv,
  getHashFromEnv,
  getNumberFromEnv,
  PubdataPricingMode,
  hashL2Bytecode,
  DIAMOND_CUT_DATA_ABI_STRING,
  ethersWalletToZkWallet,
  REQUIRED_L2_GAS_PRICE_PER_PUBDATA,
} from "./utils";
import type { FacetCut } from "./diamondCut";
import { diamondCut, getCurrentFacetCutsForAdd } from "./diamondCut";

import { ERC20Factory, StateTransitionManagerFactory } from "../typechain";

import { IGovernanceFactory } from "../typechain/IGovernanceFactory";
import { ProxyAdminFactory } from "../typechain/ProxyAdminFactory";
import { ITransparentUpgradeableProxyFactory } from "../typechain/ITransparentUpgradeableProxyFactory";
import { SingletonFactoryFactory } from "../typechain/SingletonFactoryFactory";

import { IBridgehubFactory } from "../typechain/IBridgehubFactory";
import { IL1SharedBridgeFactory } from "../typechain/IL1SharedBridgeFactory";
import { L1SharedBridgeFactory } from "../typechain/L1SharedBridgeFactory";
import { IL1NativeTokenVaultFactory } from "../typechain/IL1NativeTokenVaultFactory";
import { ISTMDeploymentTrackerFactory } from "../typechain/ISTMDeploymentTrackerFactory";
import { IZkSyncHyperchainFactory } from "../typechain/IZkSyncHyperchainFactory";

import { ValidatorTimelockFactory } from "../typechain/ValidatorTimelockFactory";
<<<<<<< HEAD
=======
import type { FacetCut } from "./diamondCut";
import { diamondCut, getCurrentFacetCutsForAdd } from "./diamondCut";

import { ERC20Factory } from "../typechain";
import type { Contract, Overrides } from "@ethersproject/contracts";
>>>>>>> 12a7d3bc

let L2_BOOTLOADER_BYTECODE_HASH: string;
let L2_DEFAULT_ACCOUNT_BYTECODE_HASH: string;

export interface DeployerConfig {
  deployWallet: Wallet | ZkWallet;
  addresses?: DeployedAddresses;
  ownerAddress?: string;
  verbose?: boolean;
  bootloaderBytecodeHash?: string;
  defaultAccountBytecodeHash?: string;
  deployedLogPrefix?: string;
}

export interface Operation {
  calls: { target: string; value: BigNumberish; data: string }[];
  predecessor: string;
  salt: string;
}

export type OperationOrString = Operation | string;

export class Deployer {
  public addresses: DeployedAddresses;
  public deployWallet: Wallet | ZkWallet;
  public verbose: boolean;
  public chainId: number;
  public ownerAddress: string;
  public deployedLogPrefix: string;

  public isZkMode(): boolean {
    return this.deployWallet instanceof ZkWallet;
  }

  constructor(config: DeployerConfig) {
    this.deployWallet = config.deployWallet;
    this.verbose = config.verbose != null ? config.verbose : false;
    this.addresses = config.addresses ? config.addresses : deployedAddressesFromEnv();
    L2_BOOTLOADER_BYTECODE_HASH = config.bootloaderBytecodeHash
      ? config.bootloaderBytecodeHash
      : hexlify(hashL2Bytecode(readBatchBootloaderBytecode()));
    L2_DEFAULT_ACCOUNT_BYTECODE_HASH = config.defaultAccountBytecodeHash
      ? config.defaultAccountBytecodeHash
      : hexlify(hashL2Bytecode(readSystemContractsBytecode("DefaultAccount")));
    this.ownerAddress = config.ownerAddress != null ? config.ownerAddress : this.deployWallet.address;
    this.chainId = parseInt(process.env.CHAIN_ETH_ZKSYNC_NETWORK_ID!);
    this.deployedLogPrefix = config.deployedLogPrefix ?? "CONTRACTS";
  }

  public async initialZkSyncHyperchainDiamondCut(extraFacets?: FacetCut[]) {
    let facetCuts: FacetCut[] = Object.values(
      await getCurrentFacetCutsForAdd(
        this.addresses.StateTransition.AdminFacet,
        this.addresses.StateTransition.GettersFacet,
        this.addresses.StateTransition.MailboxFacet,
        this.addresses.StateTransition.ExecutorFacet
      )
    );
    facetCuts = facetCuts.concat(extraFacets ?? []);

    const verifierParams = {
      recursionNodeLevelVkHash: getHashFromEnv("CONTRACTS_FRI_RECURSION_NODE_LEVEL_VK_HASH"),
      recursionLeafLevelVkHash: getHashFromEnv("CONTRACTS_FRI_RECURSION_LEAF_LEVEL_VK_HASH"),
      recursionCircuitsSetVksHash: "0x0000000000000000000000000000000000000000000000000000000000000000",
    };
    const priorityTxMaxGasLimit = getNumberFromEnv("CONTRACTS_PRIORITY_TX_MAX_GAS_LIMIT");
    const DiamondInit = new Interface(hardhat.artifacts.readArtifactSync("DiamondInit").abi);

    const feeParams = {
      pubdataPricingMode: PubdataPricingMode.Rollup,
      batchOverheadL1Gas: SYSTEM_CONFIG.priorityTxBatchOverheadL1Gas,
      maxPubdataPerBatch: SYSTEM_CONFIG.priorityTxPubdataPerBatch,
      priorityTxMaxPubdata: SYSTEM_CONFIG.priorityTxMaxPubdata,
      maxL2GasPerBatch: SYSTEM_CONFIG.priorityTxMaxGasPerBatch,
      minimalL2GasPrice: SYSTEM_CONFIG.priorityTxMinimalGasPrice,
    };

    const diamondInitCalldata = DiamondInit.encodeFunctionData("initialize", [
      // these first values are set in the contract
      {
        chainId: "0x0000000000000000000000000000000000000000000000000000000000000001",
        bridgehub: "0x0000000000000000000000000000000000001234",
        stateTransitionManager: "0x0000000000000000000000000000000000002234",
        protocolVersion: "0x0000000000000000000000000000000000002234",
        admin: "0x0000000000000000000000000000000000003234",
        validatorTimelock: "0x0000000000000000000000000000000000004234",
        baseToken: "0x0000000000000000000000000000000000004234",
        baseTokenBridge: "0x0000000000000000000000000000000000004234",
        storedBatchZero: "0x0000000000000000000000000000000000000000000000000000000000005432",
        // The exact value is not important as it will be overridden by the STM
        // syncLayerState: 0,
        verifier: this.addresses.StateTransition.Verifier,
        verifierParams,
        l2BootloaderBytecodeHash: L2_BOOTLOADER_BYTECODE_HASH,
        l2DefaultAccountBytecodeHash: L2_DEFAULT_ACCOUNT_BYTECODE_HASH,
        priorityTxMaxGasLimit,
        feeParams,
        blobVersionedHashRetriever: this.addresses.BlobVersionedHashRetriever,
      },
    ]);

    return diamondCut(
      facetCuts,
      this.addresses.StateTransition.DiamondInit,
      "0x" + diamondInitCalldata.slice(2 + (4 + 9 * 32) * 2)
    );
  }

  public async updateCreate2FactoryZkMode() {
    if (!this.isZkMode()) {
      throw new Error("`updateCreate2FactoryZkMode` should be only called in Zk mode");
    }

    console.log("Create2Factory is built into zkSync and so won't be deployed separately");
    console.log(`CONTRACTS_CREATE2_FACTORY_ADDR=${BUILT_IN_ZKSYNC_CREATE2_FACTORY}`);
    this.addresses.Create2Factory = BUILT_IN_ZKSYNC_CREATE2_FACTORY;
  }

  public async deployCreate2Factory(ethTxOptions?: ethers.providers.TransactionRequest) {
    if (this.verbose) {
      console.log("Deploying Create2 factory");
    }

    if (this.isZkMode()) {
      throw new Error("Create2Factory is built into zkSync and should not be deployed separately");
    }

    const contractFactory = await hardhat.ethers.getContractFactory("SingletonFactory", {
      signer: this.deployWallet,
    });

    const create2Factory = await contractFactory.deploy(...[ethTxOptions]);
    const rec = await create2Factory.deployTransaction.wait();

    if (this.verbose) {
      console.log(`CONTRACTS_CREATE2_FACTORY_ADDR=${create2Factory.address}`);
      console.log(`Create2 factory deployed, gasUsed: ${rec.gasUsed.toString()}`);
    }

    this.addresses.Create2Factory = create2Factory.address;
  }

  public async deployViaCreate2(
    contractName: string,
    // eslint-disable-next-line @typescript-eslint/no-explicit-any
    args: any[],
    create2Salt: string,
    ethTxOptions: ethers.providers.TransactionRequest,
    // eslint-disable-next-line @typescript-eslint/no-explicit-any
    libraries?: any
  ) {
    if (this.isZkMode()) {
      const result = await deployViaCreate2Zk(
        this.deployWallet as ZkWallet,
        contractName,
        args,
        create2Salt,
        ethTxOptions,
        this.verbose
      );
      return result[0];
    }

    // For L1 deployments we try to use constant gas limit
    ethTxOptions.gasLimit ??= 10_000_000;
    const result = await deployViaCreate2EVM(
      this.deployWallet,
      contractName,
      args,
      create2Salt,
      ethTxOptions,
      this.addresses.Create2Factory,
      this.verbose,
      libraries
    );
    return result[0];
  }

  private async deployBytecodeViaCreate2(
    contractName: string,
    bytecode: ethers.BytesLike,
    create2Salt: string,
    ethTxOptions: ethers.providers.TransactionRequest
  ): Promise<string> {
    if (this.isZkMode()) {
      throw new Error("`deployBytecodeViaCreate2` not supported in zkMode");
    }

    ethTxOptions.gasLimit ??= 10_000_000;

    const result = await deployBytecodeViaCreate2EVM(
      this.deployWallet,
      contractName,
      bytecode,
      create2Salt,
      ethTxOptions,
      this.addresses.Create2Factory,
      this.verbose
    );

    return result[0];
  }

  public async deployGovernance(create2Salt: string, ethTxOptions: ethers.providers.TransactionRequest) {
    const contractAddress = await this.deployViaCreate2(
      "Governance",
      // TODO: load parameters from config
      [this.ownerAddress, ethers.constants.AddressZero, 0],
      create2Salt,
      ethTxOptions
    );

    if (this.verbose) {
      console.log(`CONTRACTS_GOVERNANCE_ADDR=${contractAddress}`);
    }

    this.addresses.Governance = contractAddress;
  }

  public async deployBridgehubImplementation(create2Salt: string, ethTxOptions: ethers.providers.TransactionRequest) {
    const l1ChainId = await this.deployWallet.getChainId();
    const contractAddress = await this.deployViaCreate2("Bridgehub", [l1ChainId], create2Salt, ethTxOptions);

    if (this.verbose) {
      console.log(`CONTRACTS_BRIDGEHUB_IMPL_ADDR=${contractAddress}`);
    }

    this.addresses.Bridgehub.BridgehubImplementation = contractAddress;
  }

  public async deployTransparentProxyAdmin(create2Salt: string, ethTxOptions: ethers.providers.TransactionRequest) {
    if (this.verbose) {
      console.log("Deploying Proxy Admin");
    }
    // Note: we cannot deploy using Create2, as the owner of the ProxyAdmin is msg.sender

    let proxyAdmin;
    let rec;

    if (this.isZkMode()) {
      // @ts-ignore
      // TODO try to make it work with zksync ethers
      const artifact = hardhat.artifacts.readArtifactSync("ProxyAdmin");
      const zkWal = this.deployWallet as ZkWallet;
      const contractFactory = new ZkContractFactory(artifact.abi, artifact.bytecode, zkWal);
      proxyAdmin = await contractFactory.deploy(...[ethTxOptions]);
      rec = await proxyAdmin.deployTransaction.wait();
    } else {
      ethTxOptions.gasLimit ??= 10_000_000;
      const contractFactory = await hardhat.ethers.getContractFactory("ProxyAdmin", {
        signer: this.deployWallet,
      });
      proxyAdmin = await contractFactory.deploy(...[ethTxOptions]);
      rec = await proxyAdmin.deployTransaction.wait();
    }

    if (this.verbose) {
      console.log(
        `Proxy admin deployed, gasUsed: ${rec.gasUsed.toString()}, tx hash ${rec.transactionHash}, expected address: ${
          proxyAdmin.address
        }`
      );
      console.log(`CONTRACTS_TRANSPARENT_PROXY_ADMIN_ADDR=${proxyAdmin.address}`);
    }

    this.addresses.TransparentProxyAdmin = proxyAdmin.address;

    const tx = await proxyAdmin.transferOwnership(this.addresses.Governance);
    const receipt = await tx.wait();

    if (this.verbose) {
      console.log(
        `ProxyAdmin ownership transferred to Governance in tx ${
          receipt.transactionHash
        }, gas used: ${receipt.gasUsed.toString()}`
      );
    }
  }

  public async deployBridgehubProxy(create2Salt: string, ethTxOptions: ethers.providers.TransactionRequest) {
    const bridgehub = new Interface(hardhat.artifacts.readArtifactSync("Bridgehub").abi);

    const initCalldata = bridgehub.encodeFunctionData("initialize", [this.addresses.Governance]);

    const contractAddress = await this.deployViaCreate2(
      "TransparentUpgradeableProxy",
      [this.addresses.Bridgehub.BridgehubImplementation, this.addresses.TransparentProxyAdmin, initCalldata],
      create2Salt,
      ethTxOptions
    );

    if (this.verbose) {
      console.log(`CONTRACTS_BRIDGEHUB_PROXY_ADDR=${contractAddress}`);
    }

    this.addresses.Bridgehub.BridgehubProxy = contractAddress;
  }

  public async deployStateTransitionManagerImplementation(
    create2Salt: string,
    ethTxOptions: ethers.providers.TransactionRequest
  ) {
    const contractAddress = await this.deployViaCreate2(
      "StateTransitionManager",
      [this.addresses.Bridgehub.BridgehubProxy, getNumberFromEnv("CONTRACTS_MAX_NUMBER_OF_HYPERCHAINS")],
      create2Salt,
      {
        ...ethTxOptions,
        gasLimit: 20_000_000,
      }
    );

    if (this.verbose) {
      console.log(`CONTRACTS_STATE_TRANSITION_IMPL_ADDR=${contractAddress}`);
    }

    this.addresses.StateTransition.StateTransitionImplementation = contractAddress;
  }

  public async deployStateTransitionManagerProxy(
    create2Salt: string,
    ethTxOptions: ethers.providers.TransactionRequest,
    extraFacets?: FacetCut[]
  ) {
    const genesisBatchHash = getHashFromEnv("CONTRACTS_GENESIS_ROOT"); // TODO: confusing name
    const genesisRollupLeafIndex = getNumberFromEnv("CONTRACTS_GENESIS_ROLLUP_LEAF_INDEX");
    const genesisBatchCommitment = getHashFromEnv("CONTRACTS_GENESIS_BATCH_COMMITMENT");
    const diamondCut = await this.initialZkSyncHyperchainDiamondCut(extraFacets);
    // console.log("correct initial diamond cut", diamondCut);
    const protocolVersion = getNumberFromEnv("CONTRACTS_GENESIS_PROTOCOL_VERSION");

    const stateTransitionManager = new Interface(hardhat.artifacts.readArtifactSync("StateTransitionManager").abi);

    const initCalldata = stateTransitionManager.encodeFunctionData("initialize", [
      {
        owner: this.addresses.Governance,
        validatorTimelock: this.addresses.ValidatorTimeLock,
        genesisUpgrade: this.addresses.StateTransition.GenesisUpgrade,
        genesisBatchHash,
        genesisIndexRepeatedStorageChanges: genesisRollupLeafIndex,
        genesisBatchCommitment,
        diamondCut,
        protocolVersion,
      },
    ]);

    const contractAddress = await this.deployViaCreate2(
      "TransparentUpgradeableProxy",
      [
        this.addresses.StateTransition.StateTransitionImplementation,
        this.addresses.TransparentProxyAdmin,
        initCalldata,
      ],
      create2Salt,
      ethTxOptions
    );

    if (this.verbose) {
      console.log(`StateTransitionManagerProxy deployed, with protocol version: ${protocolVersion}`);
      console.log(`CONTRACTS_STATE_TRANSITION_PROXY_ADDR=${contractAddress}`);
    }

    this.addresses.StateTransition.StateTransitionProxy = contractAddress;
  }

  public async deployAdminFacet(create2Salt: string, ethTxOptions: ethers.providers.TransactionRequest) {
    const contractAddress = await this.deployViaCreate2("AdminFacet", [], create2Salt, ethTxOptions);

    if (this.verbose) {
      console.log(`CONTRACTS_ADMIN_FACET_ADDR=${contractAddress}`);
    }

    this.addresses.StateTransition.AdminFacet = contractAddress;
  }

  public async deployMailboxFacet(create2Salt: string, ethTxOptions: ethers.providers.TransactionRequest) {
    const eraChainId = getNumberFromEnv("CONTRACTS_ERA_CHAIN_ID");
    const contractAddress = await this.deployViaCreate2("MailboxFacet", [eraChainId], create2Salt, ethTxOptions);

    if (this.verbose) {
      console.log(`Mailbox deployed with era chain id: ${eraChainId}`);
      console.log(`CONTRACTS_MAILBOX_FACET_ADDR=${contractAddress}`);
    }

    this.addresses.StateTransition.MailboxFacet = contractAddress;
  }

  public async deployExecutorFacet(create2Salt: string, ethTxOptions: ethers.providers.TransactionRequest) {
    const contractAddress = await this.deployViaCreate2("ExecutorFacet", [], create2Salt, ethTxOptions);

    if (this.verbose) {
      console.log(`CONTRACTS_EXECUTOR_FACET_ADDR=${contractAddress}`);
    }

    this.addresses.StateTransition.ExecutorFacet = contractAddress;
  }

  public async deployGettersFacet(create2Salt: string, ethTxOptions: ethers.providers.TransactionRequest) {
    const contractAddress = await this.deployViaCreate2("GettersFacet", [], create2Salt, ethTxOptions);

    if (this.verbose) {
      console.log(`CONTRACTS_GETTERS_FACET_ADDR=${contractAddress}`);
    }

    this.addresses.StateTransition.GettersFacet = contractAddress;
  }

  public async deployVerifier(create2Salt: string, ethTxOptions: ethers.providers.TransactionRequest) {
    let contractAddress: string;

    if (process.env.CHAIN_ETH_NETWORK === "mainnet") {
      contractAddress = await this.deployViaCreate2("Verifier", [], create2Salt, ethTxOptions);
    } else {
      contractAddress = await this.deployViaCreate2("TestnetVerifier", [], create2Salt, ethTxOptions);
    }

    if (this.verbose) {
      console.log(`CONTRACTS_VERIFIER_ADDR=${contractAddress}`);
    }

    this.addresses.StateTransition.Verifier = contractAddress;
  }

  public async deployERC20BridgeImplementation(
    create2Salt: string,
    ethTxOptions: ethers.providers.TransactionRequest,
    dummy: boolean = false
  ) {
    const contractAddress = await this.deployViaCreate2(
      dummy ? "DummyL1ERC20Bridge" : "L1ERC20Bridge",
      [this.addresses.Bridges.SharedBridgeProxy],
      create2Salt,
      ethTxOptions
    );

    if (this.verbose) {
      console.log(`CONTRACTS_L1_ERC20_BRIDGE_IMPL_ADDR=${contractAddress}`);
    }

    this.addresses.Bridges.ERC20BridgeImplementation = contractAddress;
  }

  public async setParametersSharedBridge() {
    const sharedBridge = L1SharedBridgeFactory.connect(this.addresses.Bridges.SharedBridgeProxy, this.deployWallet);
    const data1 = sharedBridge.interface.encodeFunctionData("setL1Erc20Bridge", [
      this.addresses.Bridges.ERC20BridgeProxy,
    ]);
    // const data2 = sharedBridge.interface.encodeFunctionData("setEraPostDiamondUpgradeFirstBatch", [
    //   process.env.CONTRACTS_ERA_POST_DIAMOND_UPGRADE_FIRST_BATCH ?? 1,
    // ]);
    // const data3 = sharedBridge.interface.encodeFunctionData("setEraPostLegacyBridgeUpgradeFirstBatch", [
    //   process.env.CONTRACTS_ERA_POST_LEGACY_BRIDGE_UPGRADE_FIRST_BATCH ?? 1,
    // ]);
    // const data4 = sharedBridge.interface.encodeFunctionData("setEraLegacyBridgeLastDepositTime", [
    //   process.env.CONTRACTS_ERA_LEGACY_UPGRADE_LAST_DEPOSIT_BATCH ?? 1,
    //   process.env.CONTRACTS_ERA_LEGACY_UPGRADE_LAST_DEPOSIT_TX_NUMBER ?? 0,
    // ]);
    await this.executeUpgrade(this.addresses.Bridges.SharedBridgeProxy, 0, data1);
    // await this.executeUpgrade(this.addresses.Bridges.SharedBridgeProxy, 0, data2);
    // await this.executeUpgrade(this.addresses.Bridges.SharedBridgeProxy, 0, data3);
    // await this.executeUpgrade(this.addresses.Bridges.SharedBridgeProxy, 0, data4);
    if (this.verbose) {
      console.log("Shared bridge updated with ERC20Bridge address");
    }
  }

  public async executeDirectOrGovernance(
    useGovernance: boolean,
    contract: Contract,
    fname: string,
    // eslint-disable-next-line @typescript-eslint/no-explicit-any
    fargs: any[],
    value: BigNumberish,
    overrides?: Overrides,
    printOperation: boolean = false
  ): Promise<ethers.ContractReceipt> {
    if (useGovernance) {
      const cdata = contract.interface.encodeFunctionData(fname, fargs);
      return this.executeUpgrade(contract.address, value, cdata, printOperation);
    } else {
      const tx: ethers.ContractTransaction = await contract[fname](...fargs, ...(overrides ? [overrides] : []));
      return await tx.wait();
    }
  }

  /// this should be only use for local testing
  public async executeUpgrade(
    targetAddress: string,
    value: BigNumberish,
    callData: string,
<<<<<<< HEAD
    ethTxOptions?: ethers.providers.TransactionRequest,
    printFileName?: string
=======
    printOperation: boolean = false
>>>>>>> 12a7d3bc
  ) {
    const governance = IGovernanceFactory.connect(this.addresses.Governance, this.deployWallet);
    const operation = {
      calls: [{ target: targetAddress, value: value, data: callData }],
      predecessor: ethers.constants.HashZero,
      salt: ethers.utils.hexlify(ethers.utils.randomBytes(32)),
    };
    if (printOperation) {
      console.log("Operation:", operation);
      console.log(
        "Schedule operation: ",
        governance.interface.encodeFunctionData("scheduleTransparent", [operation, 0])
      );
      console.log(
        `Execute operation value: ${value}, calldata`,
        governance.interface.encodeFunctionData("execute", [operation])
      );
      return;
    }
    const scheduleTx = await governance.scheduleTransparent(operation, 0);
    await scheduleTx.wait();
    if (this.verbose) {
      console.log("Upgrade scheduled");
    }
    const executeTX = await governance.execute(operation, { value: value });
    const receipt = await executeTX.wait();
    if (this.verbose) {
      console.log(
        "Upgrade with target ",
        targetAddress,
        "executed: ",
        await governance.isOperationDone(await governance.hashOperation(operation))
      );
    }
    return receipt;
  }

  // used for testing, mimics original deployment process.
  // we don't use the real implementation, as we need the address to be independent
  public async deployERC20BridgeProxy(create2Salt: string, ethTxOptions: ethers.providers.TransactionRequest) {
    const initCalldata = new Interface(hardhat.artifacts.readArtifactSync("L1ERC20Bridge").abi).encodeFunctionData(
      "initialize"
    );
    const contractAddress = await this.deployViaCreate2(
      "TransparentUpgradeableProxy",
      [this.addresses.Bridges.ERC20BridgeImplementation, this.addresses.TransparentProxyAdmin, initCalldata],
      create2Salt,
      ethTxOptions
    );
    if (this.verbose) {
      console.log(`CONTRACTS_L1_ERC20_BRIDGE_PROXY_ADDR=${contractAddress}`);
    }

    this.addresses.Bridges.ERC20BridgeProxy = contractAddress;
  }

  public async deploySharedBridgeImplementation(
    create2Salt: string,
    ethTxOptions: ethers.providers.TransactionRequest
  ) {
    const tokens = getTokens();
    const l1WethToken = tokens.find((token: { symbol: string }) => token.symbol == "WETH")!.address;
    const eraChainId = getNumberFromEnv("CONTRACTS_ERA_CHAIN_ID");
    const eraDiamondProxy = getAddressFromEnv("CONTRACTS_ERA_DIAMOND_PROXY_ADDR");
    const contractAddress = await this.deployViaCreate2(
      "L1SharedBridge",
      [l1WethToken, this.addresses.Bridgehub.BridgehubProxy, eraChainId, eraDiamondProxy],
      create2Salt,
      ethTxOptions
    );

    if (this.verbose) {
      console.log(`With era chain id ${eraChainId} and era diamond proxy ${eraDiamondProxy}`);
      console.log(`CONTRACTS_L1_SHARED_BRIDGE_IMPL_ADDR=${contractAddress}`);
    }

    this.addresses.Bridges.SharedBridgeImplementation = contractAddress;
  }

  public async deployL2SharedBridgeImplementation(
    create2Salt: string,
    ethTxOptions: ethers.providers.TransactionRequest
  ) {
    const tokens = getTokens();
    const l1WethToken = tokens.find((token: { symbol: string }) => token.symbol == "WETH")!.address;
    const eraChainId = getNumberFromEnv("CONTRACTS_ERA_CHAIN_ID");
    const eraDiamondProxy = getAddressFromEnv("CONTRACTS_ERA_DIAMOND_PROXY_ADDR");
    const contractAddress = await deployBytecodeViaCreate2OnPath(
      this.deployWallet as ZkWallet,
      "L1SharedBridge",
      L2_SHARED_BRIDGE_PATH,
      create2Salt,
      ethTxOptions,
      [l1WethToken, this.addresses.Bridgehub.BridgehubProxy, eraChainId, eraDiamondProxy]
    );

    if (this.verbose) {
      console.log(`With era chain id ${eraChainId} and era diamond proxy ${eraDiamondProxy}`);
      console.log(`CONTRACTS_L1_SHARED_BRIDGE_IMPL_ADDR=${contractAddress}`);
    }

    this.addresses.Bridges.SharedBridgeImplementation = contractAddress[0];
  }

  public async deploySharedBridgeProxy(create2Salt: string, ethTxOptions: ethers.providers.TransactionRequest) {
    const initCalldata = new Interface(hardhat.artifacts.readArtifactSync("L1SharedBridge").abi).encodeFunctionData(
      "initialize",
      [this.addresses.Governance, 1, 1, 1, 0]
    );
    const contractAddress = await this.deployViaCreate2(
      "TransparentUpgradeableProxy",
      [this.addresses.Bridges.SharedBridgeImplementation, this.addresses.TransparentProxyAdmin, initCalldata],
      create2Salt,
      ethTxOptions
    );

    if (this.verbose) {
      console.log(`CONTRACTS_L1_SHARED_BRIDGE_PROXY_ADDR=${contractAddress}`);
    }

    this.addresses.Bridges.SharedBridgeProxy = contractAddress;
  }

  public async deployNativeTokenVaultImplementation(
    create2Salt: string,
    ethTxOptions: ethers.providers.TransactionRequest
  ) {
    const eraChainId = getNumberFromEnv("CONTRACTS_ERA_CHAIN_ID");
    const contractAddress = await this.deployViaCreate2(
      "L1NativeTokenVault",
      [this.addresses.Bridges.SharedBridgeProxy, eraChainId],
      create2Salt,
      ethTxOptions
    );

    if (this.verbose) {
      console.log(`With era chain id ${eraChainId}`);
      console.log(`CONTRACTS_L1_NATIVE_TOKEN_VAULT_BRIDGE_IMPL_ADDR=${contractAddress}`);
    }

    this.addresses.Bridges.NativeTokenVaultImplementation = contractAddress;
  }

  public async deployNativeTokenVaultProxy(create2Salt: string, ethTxOptions: ethers.providers.TransactionRequest) {
    const initCalldata = new Interface(hardhat.artifacts.readArtifactSync("L1NativeTokenVault").abi).encodeFunctionData(
      "initialize",
      [this.addresses.Governance]
    );
    const contractAddress = await this.deployViaCreate2(
      "TransparentUpgradeableProxy",
      [this.addresses.Bridges.NativeTokenVaultImplementation, this.addresses.TransparentProxyAdmin, initCalldata],
      create2Salt,
      ethTxOptions
    );

    if (this.verbose) {
      console.log(`CONTRACTS_L1_SHARED_BRIDGE_PROXY_ADDR=${contractAddress}`);
    }

    this.addresses.Bridges.NativeTokenVaultProxy = contractAddress;

    const sharedBridge = this.defaultSharedBridge(this.deployWallet);
    const data = await sharedBridge.interface.encodeFunctionData("setNativeTokenVault", [
      this.addresses.Bridges.NativeTokenVaultProxy,
    ]);
    await this.executeUpgrade(this.addresses.Bridges.SharedBridgeProxy, 0, data);
    if (this.verbose) {
      console.log("Native token vault set in shared bridge");
    }
  }

  public async deploySTMDeploymentTrackerImplementation(
    create2Salt: string,
    ethTxOptions: ethers.providers.TransactionRequest
  ) {
    const contractAddress = await this.deployViaCreate2(
      "STMDeploymentTracker",
      [this.addresses.Bridgehub.BridgehubProxy, this.addresses.Bridges.SharedBridgeProxy],
      create2Salt,
      ethTxOptions
    );

    if (this.verbose) {
      console.log(`CONTRACTS_STM_DEPLOYMENT_TRACKER_IMPL_ADDR=${contractAddress}`);
    }

    this.addresses.Bridgehub.STMDeploymentTrackerImplementation = contractAddress;
  }

  public async deploySTMDeploymentTrackerProxy(create2Salt: string, ethTxOptions: ethers.providers.TransactionRequest) {
    const initCalldata = new Interface(
      hardhat.artifacts.readArtifactSync("STMDeploymentTracker").abi
    ).encodeFunctionData("initialize", [this.addresses.Governance]);
    const contractAddress = await this.deployViaCreate2(
      "TransparentUpgradeableProxy",
      [this.addresses.Bridgehub.STMDeploymentTrackerImplementation, this.addresses.TransparentProxyAdmin, initCalldata],
      create2Salt,
      ethTxOptions
    );

    if (this.verbose) {
      console.log(`CONTRACTS_STM_DEPLOYMENT_TRACKER_PROXY_ADDR=${contractAddress}`);
    }

    this.addresses.Bridgehub.STMDeploymentTrackerProxy = contractAddress;

    const bridgehub = this.bridgehubContract(this.deployWallet);
    const data0 = bridgehub.interface.encodeFunctionData("setSTMDeployer", [
      this.addresses.Bridgehub.STMDeploymentTrackerProxy,
    ]);
    await this.executeUpgrade(this.addresses.Bridgehub.BridgehubProxy, 0, data0);
    if (this.verbose) {
      console.log("STM DT registered in Bridgehub");
    }

    const stmDeploymentTracker = this.stmDeploymentTracker(this.deployWallet);
    const data1 = stmDeploymentTracker.interface.encodeFunctionData("registerSTMAssetOnL1", [
      this.addresses.StateTransition.StateTransitionProxy,
    ]);
    const receipt = await this.executeUpgrade(this.addresses.Bridgehub.STMDeploymentTrackerProxy, 0, data1);
    if (this.verbose) {
      console.log("STM asset registered in L1 Shared Bridge via STM Deployment Tracker");
    }
  }

  public async sharedBridgeSetEraPostUpgradeFirstBatch(ethTxOptions: ethers.providers.TransactionRequest) {
    const sharedBridge = L1SharedBridgeFactory.connect(this.addresses.Bridges.SharedBridgeProxy, this.deployWallet);
    const storageSwitch = getNumberFromEnv("CONTRACTS_SHARED_BRIDGE_UPGRADE_STORAGE_SWITCH");
    const tx = await sharedBridge.setEraPostUpgradeFirstBatch(storageSwitch);
    const receipt = await tx.wait();
    if (this.verbose) {
      console.log(`Era first post upgrade batch set, gas used: ${receipt.gasUsed.toString()}`);
    }
  }

  public async registerSharedBridge(ethTxOptions: ethers.providers.TransactionRequest) {
    const bridgehub = this.bridgehubContract(this.deployWallet);

    /// registering ETH as a valid token, with address 1.
    const upgradeData1 = bridgehub.interface.encodeFunctionData("addToken", [ADDRESS_ONE]);
    await this.executeUpgrade(this.addresses.Bridgehub.BridgehubProxy, 0, upgradeData1);
    if (this.verbose) {
      console.log("ETH token registered in Bridgehub");
    }

    const upgradeData2 = await bridgehub.interface.encodeFunctionData("setSharedBridge", [
      this.addresses.Bridges.SharedBridgeProxy,
    ]);
    await this.executeUpgrade(this.addresses.Bridgehub.BridgehubProxy, 0, upgradeData2);
    if (this.verbose) {
      console.log(`Shared bridge was registered in Bridgehub`);
    }
  }

  public async registerTokenInNativeTokenVault(token: string, ethTxOptions: ethers.providers.TransactionRequest) {
    const nativeTokenVault = this.nativeTokenVault(this.deployWallet);

    const data = nativeTokenVault.interface.encodeFunctionData("registerToken", [token]);
    await this.executeUpgrade(this.addresses.Bridges.NativeTokenVaultProxy, 0, data);
    if (this.verbose) {
      console.log("Native token vault registered with ETH");
    }
  }

  public async deployStateTransitionDiamondInit(
    create2Salt: string,
    ethTxOptions: ethers.providers.TransactionRequest
  ) {
    const contractAddress = await this.deployViaCreate2("DiamondInit", [], create2Salt, ethTxOptions);

    if (this.verbose) {
      console.log(`CONTRACTS_DIAMOND_INIT_ADDR=${contractAddress}`);
    }

    this.addresses.StateTransition.DiamondInit = contractAddress;
  }

  public async deployDefaultUpgrade(create2Salt: string, ethTxOptions: ethers.providers.TransactionRequest) {
    const contractAddress = await this.deployViaCreate2("DefaultUpgrade", [], create2Salt, ethTxOptions);

    if (this.verbose) {
      console.log(`CONTRACTS_DEFAULT_UPGRADE_ADDR=${contractAddress}`);
    }

    this.addresses.StateTransition.DefaultUpgrade = contractAddress;
  }

  public async deployHyperchainsUpgrade(create2Salt: string, ethTxOptions: ethers.providers.TransactionRequest) {
    const contractAddress = await this.deployViaCreate2("UpgradeHyperchains", [], create2Salt, ethTxOptions);

    if (this.verbose) {
      console.log(`CONTRACTS_HYPERCHAIN_UPGRADE_ADDR=${contractAddress}`);
    }

    this.addresses.StateTransition.DefaultUpgrade = contractAddress;
  }

  public async deployGenesisUpgrade(create2Salt: string, ethTxOptions: ethers.providers.TransactionRequest) {
    const contractAddress = await this.deployViaCreate2("GenesisUpgrade", [], create2Salt, ethTxOptions);

    if (this.verbose) {
      console.log(`CONTRACTS_GENESIS_UPGRADE_ADDR=${contractAddress}`);
    }

    this.addresses.StateTransition.GenesisUpgrade = contractAddress;
  }

  public async deployBridgehubContract(create2Salt: string, gasPrice?: BigNumberish, nonce?) {
    nonce = nonce ? parseInt(nonce) : await this.deployWallet.getTransactionCount();

    await this.deployBridgehubImplementation(create2Salt, { gasPrice, nonce });
    await this.deployBridgehubProxy(create2Salt, { gasPrice });
  }

  public async deployStateTransitionManagerContract(
    create2Salt: string,
    extraFacets?: FacetCut[],
    gasPrice?: BigNumberish,
    nonce?
  ) {
    nonce = nonce ? parseInt(nonce) : await this.deployWallet.getTransactionCount();

    await this.deployStateTransitionDiamondFacets(create2Salt, gasPrice, nonce);
    await this.deployStateTransitionManagerImplementation(create2Salt, { gasPrice });
    await this.deployStateTransitionManagerProxy(create2Salt, { gasPrice }, extraFacets);
    await this.registerStateTransitionManager();
  }

  public async deployStateTransitionDiamondFacets(create2Salt: string, gasPrice?: BigNumberish, nonce?) {
    nonce = nonce ? parseInt(nonce) : await this.deployWallet.getTransactionCount();

    await this.deployExecutorFacet(create2Salt, { gasPrice, nonce: nonce });
    await this.deployAdminFacet(create2Salt, { gasPrice, nonce: nonce + 1 });
    await this.deployMailboxFacet(create2Salt, { gasPrice, nonce: nonce + 2 });
    await this.deployGettersFacet(create2Salt, { gasPrice, nonce: nonce + 3 });
    await this.deployStateTransitionDiamondInit(create2Salt, { gasPrice, nonce: nonce + 4 });
  }

  public async registerStateTransitionManager() {
    const bridgehub = this.bridgehubContract(this.deployWallet);

    if (!(await bridgehub.stateTransitionManagerIsRegistered(this.addresses.StateTransition.StateTransitionProxy))) {
      const upgradeData = bridgehub.interface.encodeFunctionData("addStateTransitionManager", [
        this.addresses.StateTransition.StateTransitionProxy,
      ]);

      const receipt = await this.executeUpgrade(this.addresses.Bridgehub.BridgehubProxy, 0, upgradeData);

      if (this.verbose) {
        console.log(`StateTransition System registered, gas used: ${receipt.gasUsed.toString()}`);
      }
    }
  }

  public async registerSyncLayer() {
    const stm = this.stateTransitionManagerContract(this.deployWallet);
    const calldata = await stm.interface.encodeFunctionData("registerSyncLayer", [this.chainId, true]);
    await this.executeUpgrade(this.addresses.StateTransition.StateTransitionProxy, 0, calldata);
    if (this.verbose) {
      console.log(`SyncLayer registered`);
    }
  }

  public async moveChainToSyncLayer(
    syncLayerChainId: string,
    gasPrice: BigNumberish,
    executeViaUpgrade: boolean = false
  ) {
    const bridgehub = this.bridgehubContract(this.deployWallet);
    // Just some large gas limit that should always be enough
    const l2GasLimit = ethers.BigNumber.from(72_000_000);
    const expectedCost = await bridgehub.l2TransactionBaseCost(
      syncLayerChainId,
      gasPrice,
      l2GasLimit,
      REQUIRED_L2_GAS_PRICE_PER_PUBDATA
    );
    const chainData = new ethers.utils.AbiCoder().encode(["uint256", "bytes"], [ADDRESS_ONE, "0x"]); // todo
    const bridgehubData = new ethers.utils.AbiCoder().encode(["uint256", "bytes"], [this.chainId, chainData]);
    const diamondCutData = await this.initialZkSyncHyperchainDiamondCut();
    console.log("Cut data during migration, ", diamondCutData);
    const initialDiamondCut = new ethers.utils.AbiCoder().encode([DIAMOND_CUT_DATA_ABI_STRING], [diamondCutData]);

    // console.log("bridgehubData", bridgehubData)
    // console.log("this.addresses.ChainAssetInfo", this.addresses.ChainAssetInfo)
    const sharedBridgeData = ethers.utils.defaultAbiCoder.encode(
      ["bytes32", "bytes"],

      [await bridgehub.stmAssetInfoFromChainId(this.chainId), bridgehubData]
    );
    const receipt = await this.executeUpgrade(
      bridgehub.address,
      expectedCost,
      bridgehub.interface.encodeFunctionData("requestL2TransactionTwoBridges", [
        {
          chainId: syncLayerChainId,
          mintValue: expectedCost,
          l2Value: 0,
          l2GasLimit: l2GasLimit,
          l2GasPerPubdataByteLimit: REQUIRED_L2_GAS_PRICE_PER_PUBDATA,
          refundRecipient: await this.deployWallet.getAddress(),
          secondBridgeAddress: this.addresses.Bridges.SharedBridgeProxy,
          secondBridgeValue: 0,
          secondBridgeCalldata: sharedBridgeData,
        },
      ])
    );
    return receipt;
  }

  public async finishMoveChainToL1(synclayerChainId: number) {
    const sharedBridge = this.defaultSharedBridge(this.deployWallet);
    // const baseTokenAmount = ethers.utils.parseEther("1");
    // const chainData = new ethers.utils.AbiCoder().encode(["uint256", "bytes"], [ADDRESS_ONE, "0x"]); // todo
    // const bridgehubData = new ethers.utils.AbiCoder().encode(["uint256", "bytes"], [this.chainId, chainData]);
    // console.log("bridgehubData", bridgehubData)
    // console.log("this.addresses.ChainAssetInfo", this.addresses.ChainAssetInfo)
    // const sharedBridgeData = ethers.utils.defaultAbiCoder.encode(
    //   ["bytes32", "bytes"],

    //   [await bridgehub.stmAssetInfoFromChainId(this.chainId), bridgehubData]
    // );
    const l2BatchNumber = 1;
    const l2MsgIndex = 1;
    const l2TxNumberInBatch = 1;
    const message = ethers.utils.defaultAbiCoder.encode(["bytes32", "bytes"], []);
    const merkleProof = ["0x00"];
    const receipt = await sharedBridge.finalizeWithdrawal(
      synclayerChainId,
      l2BatchNumber,
      l2MsgIndex,
      l2TxNumberInBatch,
      message,
      merkleProof
    );
  }

  public async registerHyperchain(
    baseTokenAddress: string,
    validiumMode: boolean,
    extraFacets?: FacetCut[],
    gasPrice?: BigNumberish,
    nonce?,
    predefinedChainId?: string,
    useGovernance: boolean = false
  ) {
    const txOptions = this.isZkMode() ? {} : { gasLimit: 10_000_000 };

    nonce = nonce ? parseInt(nonce) : await this.deployWallet.getTransactionCount();

    const bridgehub = this.bridgehubContract(this.deployWallet);
    const stateTransitionManager = this.stateTransitionManagerContract(this.deployWallet);

    const inputChainId = predefinedChainId || getNumberFromEnv("CHAIN_ETH_ZKSYNC_NETWORK_ID");
    const alreadyRegisteredInSTM =
      (await stateTransitionManager.getHyperchain(inputChainId)) != ethers.constants.AddressZero;

    const admin = process.env.CHAIN_ADMIN_ADDRESS || this.ownerAddress;
    const diamondCutData = await this.initialZkSyncHyperchainDiamondCut(extraFacets);
    const initialDiamondCut = new ethers.utils.AbiCoder().encode([DIAMOND_CUT_DATA_ABI_STRING], [diamondCutData]);

<<<<<<< HEAD
    const upgradeData = await bridgehub.interface.encodeFunctionData("createNewChain", [
      inputChainId,
      this.addresses.StateTransition.StateTransitionProxy,
      baseTokenAddress,
      Date.now(),
      admin,
      initialDiamondCut,
    ]);
    const receipt = await this.executeUpgrade(this.addresses.Bridgehub.BridgehubProxy, 0, upgradeData, {
      gasPrice,
      nonce,
      ...txOptions,
    });
=======
    const receipt = await this.executeDirectOrGovernance(
      useGovernance,
      bridgehub,
      "createNewChain",
      [
        inputChainId,
        this.addresses.StateTransition.StateTransitionProxy,
        baseTokenAddress,
        Date.now(),
        admin,
        initialDiamondCut,
      ],
      0,
      {
        gasPrice,
        nonce,
        gasLimit,
      }
    );

>>>>>>> 12a7d3bc
    const chainId = receipt.logs.find((log) => log.topics[0] == bridgehub.interface.getEventTopic("NewChain"))
      .topics[1];

    nonce++;
<<<<<<< HEAD
    nonce++; // upgrade takes 2 txs
=======
    if (useGovernance) {
      // deploying through governance requires two transactions
      nonce++;
    }
>>>>>>> 12a7d3bc

    this.addresses.BaseToken = baseTokenAddress;

    if (this.verbose) {
      console.log(`Hyperchain registered, gas used: ${receipt.gasUsed.toString()} and ${receipt.gasUsed.toString()}`);
      console.log(`Hyperchain registration tx hash: ${receipt.transactionHash}`);

      console.log(`CHAIN_ETH_ZKSYNC_NETWORK_ID=${parseInt(chainId, 16)}`);

      console.log(`CONTRACTS_BASE_TOKEN_ADDR=${baseTokenAddress}`);
    }

    if (!alreadyRegisteredInSTM) {
      const diamondProxyAddress =
        "0x" +
        receipt.logs
          .find((log) => log.topics[0] == stateTransitionManager.interface.getEventTopic("NewHyperchain"))
          .topics[2].slice(26);
      this.addresses.StateTransition.DiamondProxy = diamondProxyAddress;
      if (this.verbose) {
        console.log(`CONTRACTS_DIAMOND_PROXY_ADDR=${diamondProxyAddress}`);
      }
    }
    this.chainId = parseInt(chainId, 16);

    const validatorOneAddress = getAddressFromEnv("ETH_SENDER_SENDER_OPERATOR_COMMIT_ETH_ADDR");
    const validatorTwoAddress = getAddressFromEnv("ETH_SENDER_SENDER_OPERATOR_BLOBS_ETH_ADDR");
    const validatorTimelock = this.validatorTimelock(this.deployWallet);
    const txRegisterValidator = await validatorTimelock.addValidator(chainId, validatorOneAddress, {
      gasPrice,
      nonce,
      ...txOptions,
    });
    const receiptRegisterValidator = await txRegisterValidator.wait();
    if (this.verbose) {
      console.log(
        `Validator registered, gas used: ${receiptRegisterValidator.gasUsed.toString()}, tx hash: ${
          txRegisterValidator.hash
        }`
      );
    }

    nonce++;

    const tx3 = await validatorTimelock.addValidator(chainId, validatorTwoAddress, {
      gasPrice,
      nonce,
      ...txOptions,
    });
    const receipt3 = await tx3.wait();
    if (this.verbose) {
      console.log(`Validator 2 registered, gas used: ${receipt3.gasUsed.toString()}`);
    }

    const diamondProxy = this.stateTransitionContract(this.deployWallet);
    const tx4 = await diamondProxy.setTokenMultiplier(1, 1);
    const receipt4 = await tx4.wait();
    if (this.verbose) {
      console.log(`BaseTokenMultiplier set ${diamondProxy.address}, gas used: ${receipt4.gasUsed.toString()}`);
    }

    if (validiumMode) {
      const tx5 = await diamondProxy.setPubdataPricingMode(PubdataPricingMode.Validium);
      const receipt5 = await tx5.wait();
      if (this.verbose) {
        console.log(`Validium mode set, gas used: ${receipt5.gasUsed.toString()}`);
      }
    }
  }

<<<<<<< HEAD
  public async registerTokenBridgehub(tokenAddress: string) {
    const bridgehub = this.bridgehubContract(this.deployWallet);
    const upgradeData = await bridgehub.interface.encodeFunctionData("addToken", [tokenAddress]);

    const receipt = await this.executeUpgrade(this.addresses.Bridgehub.BridgehubProxy, 0, upgradeData);
=======
  public async registerToken(tokenAddress: string, useGovernance: boolean = false) {
    const bridgehub = this.bridgehubContract(this.deployWallet);

    const receipt = await this.executeDirectOrGovernance(useGovernance, bridgehub, "addToken", [tokenAddress], 0);

>>>>>>> 12a7d3bc
    if (this.verbose) {
      console.log(`Token ${tokenAddress} was registered, gas used: ${receipt.gasUsed.toString()}`);
    }
  }

  public async deploySharedBridgeContracts(create2Salt: string, gasPrice?: BigNumberish, nonce?) {
    nonce = nonce ? parseInt(nonce) : await this.deployWallet.getTransactionCount();

    await this.deploySharedBridgeImplementation(create2Salt, { gasPrice, nonce: nonce });
    await this.deploySharedBridgeProxy(create2Salt, { gasPrice, nonce: nonce + 1 });
    await this.deployNativeTokenVaultImplementation(create2Salt, { gasPrice, nonce: nonce + 2 });
    await this.deployNativeTokenVaultProxy(create2Salt, { gasPrice });
    await this.registerSharedBridge({ gasPrice });
    await this.deploySTMDeploymentTrackerImplementation(create2Salt, { gasPrice });
    await this.deploySTMDeploymentTrackerProxy(create2Salt, { gasPrice });
  }

  public async deployL2SharedBridgeContracts(create2Salt: string, gasPrice?: BigNumberish, nonce?) {
    nonce = nonce ? parseInt(nonce) : await this.deployWallet.getTransactionCount();

    await this.deployL2SharedBridgeImplementation(create2Salt, { gasPrice, nonce: nonce });
    await this.deploySharedBridgeProxy(create2Salt, { gasPrice, nonce: nonce + 1 });
    await this.registerSharedBridge({ gasPrice });
  }

  public async deployValidatorTimelock(create2Salt: string, ethTxOptions: ethers.providers.TransactionRequest) {
    const executionDelay = getNumberFromEnv("CONTRACTS_VALIDATOR_TIMELOCK_EXECUTION_DELAY");
    const eraChainId = getNumberFromEnv("CONTRACTS_ERA_CHAIN_ID");
    const contractAddress = await this.deployViaCreate2(
      "ValidatorTimelock",
      [this.ownerAddress, executionDelay, eraChainId],
      create2Salt,
      ethTxOptions
    );

    if (this.verbose) {
      console.log(`CONTRACTS_VALIDATOR_TIMELOCK_ADDR=${contractAddress}`);
    }
    this.addresses.ValidatorTimeLock = contractAddress;
  }

  public async setStateTransitionManagerInValidatorTimelock(ethTxOptions: ethers.providers.TransactionRequest) {
    const validatorTimelock = this.validatorTimelock(this.deployWallet);
    const tx = await validatorTimelock.setStateTransitionManager(
      this.addresses.StateTransition.StateTransitionProxy,
      ethTxOptions
    );
    const receipt = await tx.wait();
    if (this.verbose) {
      console.log(`StateTransitionManager was set in ValidatorTimelock, gas used: ${receipt.gasUsed.toString()}`);
    }
  }

  public async deployMulticall3(create2Salt: string, ethTxOptions: ethers.providers.TransactionRequest) {
    const contractAddress = await this.deployViaCreate2("Multicall3", [], create2Salt, ethTxOptions);

    if (this.verbose) {
      console.log(`CONTRACTS_L1_MULTICALL3_ADDR=${contractAddress}`);
    }
  }

  public async updateBlobVersionedHashRetrieverZkMode() {
    if (!this.isZkMode()) {
      throw new Error("`updateBlobVersionedHashRetrieverZk` should be only called when deploying on zkSync network");
    }

    console.log("BlobVersionedHashRetriever is not needed within zkSync network and won't be deployed");

    // 0 is not allowed, we need to some random non-zero value. Let it be 0x1000000000000000000000000000000000000001
    console.log(`CONTRACTS_BLOB_VERSIONED_HASH_RETRIEVER_ADDR=0x1000000000000000000000000000000000000001`);
    this.addresses.BlobVersionedHashRetriever = "0x1000000000000000000000000000000000000001";
  }

  public async deployBlobVersionedHashRetriever(
    create2Salt: string,
    ethTxOptions: ethers.providers.TransactionRequest
  ) {
    // solc contracts/zksync/utils/blobVersionedHashRetriever.yul --strict-assembly --bin
    const bytecode = "0x600b600b5f39600b5ff3fe5f358049805f5260205ff3";

    const contractAddress = await this.deployBytecodeViaCreate2(
      "BlobVersionedHashRetriever",
      bytecode,
      create2Salt,
      ethTxOptions
    );

    if (this.verbose) {
      console.log(`CONTRACTS_BLOB_VERSIONED_HASH_RETRIEVER_ADDR=${contractAddress}`);
    }

    this.addresses.BlobVersionedHashRetriever = contractAddress;
  }

  public transparentUpgradableProxyContract(address, signerOrProvider: Signer | providers.Provider) {
    return ITransparentUpgradeableProxyFactory.connect(address, signerOrProvider);
  }

  public create2FactoryContract(signerOrProvider: Signer | providers.Provider) {
    return SingletonFactoryFactory.connect(this.addresses.Create2Factory, signerOrProvider);
  }

  public bridgehubContract(signerOrProvider: Signer | providers.Provider) {
    return IBridgehubFactory.connect(this.addresses.Bridgehub.BridgehubProxy, signerOrProvider);
  }

  public stateTransitionManagerContract(signerOrProvider: Signer | providers.Provider) {
    return StateTransitionManagerFactory.connect(this.addresses.StateTransition.StateTransitionProxy, signerOrProvider);
  }

  public stateTransitionContract(signerOrProvider: Signer | providers.Provider) {
    return IZkSyncHyperchainFactory.connect(this.addresses.StateTransition.DiamondProxy, signerOrProvider);
  }

  public governanceContract(signerOrProvider: Signer | providers.Provider) {
    return IGovernanceFactory.connect(this.addresses.Governance, signerOrProvider);
  }

  public validatorTimelock(signerOrProvider: Signer | providers.Provider) {
    return ValidatorTimelockFactory.connect(this.addresses.ValidatorTimeLock, signerOrProvider);
  }

  public defaultSharedBridge(signerOrProvider: Signer | providers.Provider) {
    return IL1SharedBridgeFactory.connect(this.addresses.Bridges.SharedBridgeProxy, signerOrProvider);
  }

  public nativeTokenVault(signerOrProvider: Signer | providers.Provider) {
    return IL1NativeTokenVaultFactory.connect(this.addresses.Bridges.NativeTokenVaultProxy, signerOrProvider);
  }

  public stmDeploymentTracker(signerOrProvider: Signer | providers.Provider) {
    return ISTMDeploymentTrackerFactory.connect(this.addresses.Bridgehub.STMDeploymentTrackerProxy, signerOrProvider);
  }

  public baseTokenContract(signerOrProvider: Signer | providers.Provider) {
    return ERC20Factory.connect(this.addresses.BaseToken, signerOrProvider);
  }

  public proxyAdminContract(signerOrProvider: Signer | providers.Provider) {
    return ProxyAdminFactory.connect(this.addresses.TransparentProxyAdmin, signerOrProvider);
  }
}<|MERGE_RESOLUTION|>--- conflicted
+++ resolved
@@ -2,7 +2,7 @@
 import "@nomiclabs/hardhat-ethers";
 import "@matterlabs/hardhat-zksync-ethers";
 
-import type { BigNumberish, providers, Signer, Wallet } from "ethers";
+import type { BigNumberish, providers, Signer, Wallet, Contract, Overrides } from "ethers";
 import { ethers } from "ethers";
 import { hexlify, Interface } from "ethers/lib/utils";
 import { Wallet as ZkWallet } from "zksync-ethers";
@@ -52,14 +52,6 @@
 import { IZkSyncHyperchainFactory } from "../typechain/IZkSyncHyperchainFactory";
 
 import { ValidatorTimelockFactory } from "../typechain/ValidatorTimelockFactory";
-<<<<<<< HEAD
-=======
-import type { FacetCut } from "./diamondCut";
-import { diamondCut, getCurrentFacetCutsForAdd } from "./diamondCut";
-
-import { ERC20Factory } from "../typechain";
-import type { Contract, Overrides } from "@ethersproject/contracts";
->>>>>>> 12a7d3bc
 
 let L2_BOOTLOADER_BYTECODE_HASH: string;
 let L2_DEFAULT_ACCOUNT_BYTECODE_HASH: string;
@@ -533,12 +525,12 @@
     // eslint-disable-next-line @typescript-eslint/no-explicit-any
     fargs: any[],
     value: BigNumberish,
-    overrides?: Overrides,
+    overrides?: ethers.providers.TransactionRequest,
     printOperation: boolean = false
   ): Promise<ethers.ContractReceipt> {
     if (useGovernance) {
       const cdata = contract.interface.encodeFunctionData(fname, fargs);
-      return this.executeUpgrade(contract.address, value, cdata, printOperation);
+      return this.executeUpgrade(contract.address, value, cdata, overrides, printOperation);
     } else {
       const tx: ethers.ContractTransaction = await contract[fname](...fargs, ...(overrides ? [overrides] : []));
       return await tx.wait();
@@ -550,12 +542,8 @@
     targetAddress: string,
     value: BigNumberish,
     callData: string,
-<<<<<<< HEAD
     ethTxOptions?: ethers.providers.TransactionRequest,
-    printFileName?: string
-=======
     printOperation: boolean = false
->>>>>>> 12a7d3bc
   ) {
     const governance = IGovernanceFactory.connect(this.addresses.Governance, this.deployWallet);
     const operation = {
@@ -1017,21 +1005,6 @@
     const diamondCutData = await this.initialZkSyncHyperchainDiamondCut(extraFacets);
     const initialDiamondCut = new ethers.utils.AbiCoder().encode([DIAMOND_CUT_DATA_ABI_STRING], [diamondCutData]);
 
-<<<<<<< HEAD
-    const upgradeData = await bridgehub.interface.encodeFunctionData("createNewChain", [
-      inputChainId,
-      this.addresses.StateTransition.StateTransitionProxy,
-      baseTokenAddress,
-      Date.now(),
-      admin,
-      initialDiamondCut,
-    ]);
-    const receipt = await this.executeUpgrade(this.addresses.Bridgehub.BridgehubProxy, 0, upgradeData, {
-      gasPrice,
-      nonce,
-      ...txOptions,
-    });
-=======
     const receipt = await this.executeDirectOrGovernance(
       useGovernance,
       bridgehub,
@@ -1048,23 +1021,18 @@
       {
         gasPrice,
         nonce,
-        gasLimit,
+        ...txOptions,
       }
     );
 
->>>>>>> 12a7d3bc
     const chainId = receipt.logs.find((log) => log.topics[0] == bridgehub.interface.getEventTopic("NewChain"))
       .topics[1];
 
     nonce++;
-<<<<<<< HEAD
-    nonce++; // upgrade takes 2 txs
-=======
     if (useGovernance) {
       // deploying through governance requires two transactions
       nonce++;
     }
->>>>>>> 12a7d3bc
 
     this.addresses.BaseToken = baseTokenAddress;
 
@@ -1135,19 +1103,11 @@
     }
   }
 
-<<<<<<< HEAD
-  public async registerTokenBridgehub(tokenAddress: string) {
+  public async registerTokenBridgehub(tokenAddress: string, useGovernance: boolean = false) {
     const bridgehub = this.bridgehubContract(this.deployWallet);
-    const upgradeData = await bridgehub.interface.encodeFunctionData("addToken", [tokenAddress]);
-
-    const receipt = await this.executeUpgrade(this.addresses.Bridgehub.BridgehubProxy, 0, upgradeData);
-=======
-  public async registerToken(tokenAddress: string, useGovernance: boolean = false) {
-    const bridgehub = this.bridgehubContract(this.deployWallet);
 
     const receipt = await this.executeDirectOrGovernance(useGovernance, bridgehub, "addToken", [tokenAddress], 0);
 
->>>>>>> 12a7d3bc
     if (this.verbose) {
       console.log(`Token ${tokenAddress} was registered, gas used: ${receipt.gasUsed.toString()}`);
     }
