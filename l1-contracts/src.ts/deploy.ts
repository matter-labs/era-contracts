--- conflicted
+++ resolved
@@ -5,13 +5,7 @@
 import type { BigNumberish, providers, Signer, Wallet, Contract } from "ethers";
 import { ethers } from "ethers";
 import { hexlify, Interface } from "ethers/lib/utils";
-<<<<<<< HEAD
-import type { Wallet as ZkWallet } from "zksync-ethers";
-// import { Provider as ZkProvider } from "zksync-ethers";
-// import { Deployer as ZkDeployer } from "@matterlabs/hardhat-zksync-deploy";
-=======
 import { Wallet as ZkWallet, ContractFactory as ZkContractFactory } from "zksync-ethers";
->>>>>>> 43f72325
 
 import type { DeployedAddresses } from "./deploy-utils";
 import {
@@ -174,7 +168,6 @@
     return diamondCut;
   }
 
-<<<<<<< HEAD
   public async genesisForceDeploymentsData() {
     let bridgehubZKBytecode = ethers.constants.HashZero;
     let messageRootZKBytecode = ethers.constants.HashZero;
@@ -222,7 +215,8 @@
 
     const forceDeployments = [bridgehubDeployment, messageRootDeployment, assetRouterDeployment, ntvDeployment];
     return ethers.utils.defaultAbiCoder.encode([FORCE_DEPLOYMENT_ABI_STRING], [forceDeployments]);
-=======
+  }
+  
   public async updateCreate2FactoryZkMode() {
     if (!this.isZkMode()) {
       throw new Error("`updateCreate2FactoryZkMode` should be only called in Zk mode");
@@ -231,7 +225,6 @@
     console.log("Create2Factory is built into zkSync and so won't be deployed separately");
     console.log(`CONTRACTS_CREATE2_FACTORY_ADDR=${BUILT_IN_ZKSYNC_CREATE2_FACTORY}`);
     this.addresses.Create2Factory = BUILT_IN_ZKSYNC_CREATE2_FACTORY;
->>>>>>> 43f72325
   }
 
   public async deployCreate2Factory(ethTxOptions?: ethers.providers.TransactionRequest) {
