import * as hardhat from "hardhat";
import "@nomiclabs/hardhat-ethers";

import type { BigNumberish, providers, Signer, Wallet, Contract } from "ethers";
import { ethers } from "ethers";
import { hexlify, Interface } from "ethers/lib/utils";
import type { Wallet as ZkWallet } from "zksync-ethers";

import type { DeployedAddresses } from "./deploy-utils";
import { deployedAddressesFromEnv, deployBytecodeViaCreate2, deployViaCreate2 } from "./deploy-utils";
import {
  packSemver,
  readBatchBootloaderBytecode,
  readSystemContractsBytecode,
  SYSTEM_CONFIG,
  unpackStringSemVer,
} from "../scripts/utils";
import { getTokens } from "./deploy-token";
import {
  ADDRESS_ONE,
  getAddressFromEnv,
  getHashFromEnv,
  getNumberFromEnv,
  PubdataPricingMode,
  hashL2Bytecode,
  DIAMOND_CUT_DATA_ABI_STRING,
  REQUIRED_L2_GAS_PRICE_PER_PUBDATA,
} from "./utils";
import type { FacetCut } from "./diamondCut";
import { diamondCut, getCurrentFacetCutsForAdd } from "./diamondCut";

import { ERC20Factory, StateTransitionManagerFactory } from "../typechain";

import { IGovernanceFactory } from "../typechain/IGovernanceFactory";
import { ProxyAdminFactory } from "../typechain/ProxyAdminFactory";
import { ITransparentUpgradeableProxyFactory } from "../typechain/ITransparentUpgradeableProxyFactory";
import { SingletonFactoryFactory } from "../typechain/SingletonFactoryFactory";

import { IBridgehubFactory } from "../typechain/IBridgehubFactory";
import { IL1SharedBridgeFactory } from "../typechain/IL1SharedBridgeFactory";
import { L1SharedBridgeFactory } from "../typechain/L1SharedBridgeFactory";
import { IL1NativeTokenVaultFactory } from "../typechain/IL1NativeTokenVaultFactory";
import { IZkSyncHyperchainFactory } from "../typechain/IZkSyncHyperchainFactory";

import { ValidatorTimelockFactory } from "../typechain/ValidatorTimelockFactory";

import { TestnetERC20TokenFactory } from "../typechain/TestnetERC20TokenFactory";

let L2_BOOTLOADER_BYTECODE_HASH: string;
let L2_DEFAULT_ACCOUNT_BYTECODE_HASH: string;

export interface DeployerConfig {
  deployWallet: Wallet | ZkWallet;
  addresses?: DeployedAddresses;
  ownerAddress?: string;
  verbose?: boolean;
  bootloaderBytecodeHash?: string;
  defaultAccountBytecodeHash?: string;
  deployedLogPrefix?: string;
}

export interface Operation {
  calls: { target: string; value: BigNumberish; data: string }[];
  predecessor: string;
  salt: string;
}

export type OperationOrString = Operation | string;

export class Deployer {
  public addresses: DeployedAddresses;
  public deployWallet: Wallet | ZkWallet;
  public verbose: boolean;
  public chainId: number;
  public ownerAddress: string;
  public deployedLogPrefix: string;

  constructor(config: DeployerConfig) {
    this.deployWallet = config.deployWallet;
    this.verbose = config.verbose != null ? config.verbose : false;
    this.addresses = config.addresses ? config.addresses : deployedAddressesFromEnv();
    L2_BOOTLOADER_BYTECODE_HASH = config.bootloaderBytecodeHash
      ? config.bootloaderBytecodeHash
      : hexlify(hashL2Bytecode(readBatchBootloaderBytecode()));
    L2_DEFAULT_ACCOUNT_BYTECODE_HASH = config.defaultAccountBytecodeHash
      ? config.defaultAccountBytecodeHash
      : hexlify(hashL2Bytecode(readSystemContractsBytecode("DefaultAccount")));
    this.ownerAddress = config.ownerAddress != null ? config.ownerAddress : this.deployWallet.address;
    this.chainId = parseInt(process.env.CHAIN_ETH_ZKSYNC_NETWORK_ID!);
    this.deployedLogPrefix = config.deployedLogPrefix ?? "CONTRACTS";
  }

  public async initialZkSyncHyperchainDiamondCut(extraFacets?: FacetCut[]) {
    let facetCuts: FacetCut[] = Object.values(
      await getCurrentFacetCutsForAdd(
        this.addresses.StateTransition.AdminFacet,
        this.addresses.StateTransition.GettersFacet,
        this.addresses.StateTransition.MailboxFacet,
        this.addresses.StateTransition.ExecutorFacet
      )
    );
    facetCuts = facetCuts.concat(extraFacets ?? []);

    const verifierParams = {
      recursionNodeLevelVkHash: getHashFromEnv("CONTRACTS_FRI_RECURSION_NODE_LEVEL_VK_HASH"),
      recursionLeafLevelVkHash: getHashFromEnv("CONTRACTS_FRI_RECURSION_LEAF_LEVEL_VK_HASH"),
      recursionCircuitsSetVksHash: "0x0000000000000000000000000000000000000000000000000000000000000000",
    };
    const priorityTxMaxGasLimit = getNumberFromEnv("CONTRACTS_PRIORITY_TX_MAX_GAS_LIMIT");
    const DiamondInit = new Interface(hardhat.artifacts.readArtifactSync("DiamondInit").abi);

    const feeParams = {
      pubdataPricingMode: PubdataPricingMode.Rollup,
      batchOverheadL1Gas: SYSTEM_CONFIG.priorityTxBatchOverheadL1Gas,
      maxPubdataPerBatch: SYSTEM_CONFIG.priorityTxPubdataPerBatch,
      priorityTxMaxPubdata: SYSTEM_CONFIG.priorityTxMaxPubdata,
      maxL2GasPerBatch: SYSTEM_CONFIG.priorityTxMaxGasPerBatch,
      minimalL2GasPrice: SYSTEM_CONFIG.priorityTxMinimalGasPrice,
    };

    const diamondInitCalldata = DiamondInit.encodeFunctionData("initialize", [
      // these first values are set in the contract
      {
        chainId: "0x0000000000000000000000000000000000000000000000000000000000000001",
        bridgehub: "0x0000000000000000000000000000000000001234",
        stateTransitionManager: "0x0000000000000000000000000000000000002234",
        protocolVersion: "0x0000000000000000000000000000000000002234",
        admin: "0x0000000000000000000000000000000000003234",
        validatorTimelock: "0x0000000000000000000000000000000000004234",
        baseToken: "0x0000000000000000000000000000000000004234",
        baseTokenBridge: "0x0000000000000000000000000000000000004234",
        storedBatchZero: "0x0000000000000000000000000000000000000000000000000000000000005432",
        // The exact value is not important as it will be overridden by the STM
        verifier: this.addresses.StateTransition.Verifier,
        verifierParams,
        l2BootloaderBytecodeHash: L2_BOOTLOADER_BYTECODE_HASH,
        l2DefaultAccountBytecodeHash: L2_DEFAULT_ACCOUNT_BYTECODE_HASH,
        priorityTxMaxGasLimit,
        feeParams,
        blobVersionedHashRetriever: this.addresses.BlobVersionedHashRetriever,
      },
    ]);

    return diamondCut(
      facetCuts,
      this.addresses.StateTransition.DiamondInit,
      "0x" + diamondInitCalldata.slice(2 + (4 + 9 * 32) * 2)
    );
  }

  public async deployCreate2Factory(ethTxOptions?: ethers.providers.TransactionRequest) {
    if (this.verbose) {
      console.log("Deploying Create2 factory");
    }

    const contractFactory = await hardhat.ethers.getContractFactory("SingletonFactory", {
      signer: this.deployWallet,
    });

    const create2Factory = await contractFactory.deploy(...[ethTxOptions]);
    const rec = await create2Factory.deployTransaction.wait();

    if (this.verbose) {
      console.log(`CONTRACTS_CREATE2_FACTORY_ADDR=${create2Factory.address}`);
      console.log(`Create2 factory deployed, gasUsed: ${rec.gasUsed.toString()}`);
    }

    this.addresses.Create2Factory = create2Factory.address;
  }

  public async deployViaCreate2(
    contractName: string,
    // eslint-disable-next-line @typescript-eslint/no-explicit-any
    args: any[],
    create2Salt: string,
    ethTxOptions: ethers.providers.TransactionRequest,
    // eslint-disable-next-line @typescript-eslint/no-explicit-any
    libraries?: any
  ) {
    // For L1 deployments we try to use constant gas limit
    ethTxOptions.gasLimit ??= 10_000_000;
    const result = await deployViaCreate2(
      this.deployWallet,
      contractName,
      args,
      create2Salt,
      ethTxOptions,
      this.addresses.Create2Factory,
      this.verbose,
      libraries
    );
    return result[0];
  }

  private async deployBytecodeViaCreate2(
    contractName: string,
    bytecode: ethers.BytesLike,
    create2Salt: string,
    ethTxOptions: ethers.providers.TransactionRequest
  ): Promise<string> {
    ethTxOptions.gasLimit ??= 10_000_000;

    const result = await deployBytecodeViaCreate2(
      this.deployWallet,
      contractName,
      bytecode,
      create2Salt,
      ethTxOptions,
      this.addresses.Create2Factory,
      this.verbose
    );

    return result[0];
  }

  public async deployGovernance(create2Salt: string, ethTxOptions: ethers.providers.TransactionRequest) {
    const contractAddress = await this.deployViaCreate2(
      "Governance",
      // TODO: load parameters from config
      [this.ownerAddress, ethers.constants.AddressZero, 0],
      create2Salt,
      ethTxOptions
    );

    if (this.verbose) {
      console.log(`CONTRACTS_GOVERNANCE_ADDR=${contractAddress}`);
    }

    this.addresses.Governance = contractAddress;
  }

  public async deployBridgehubImplementation(create2Salt: string, ethTxOptions: ethers.providers.TransactionRequest) {
    const contractAddress = await this.deployViaCreate2("Bridgehub", [], create2Salt, ethTxOptions);

    if (this.verbose) {
      console.log(`CONTRACTS_BRIDGEHUB_IMPL_ADDR=${contractAddress}`);
    }

    this.addresses.Bridgehub.BridgehubImplementation = contractAddress;
  }

  public async deployTransparentProxyAdmin(create2Salt: string, ethTxOptions: ethers.providers.TransactionRequest) {
    if (this.verbose) {
      console.log("Deploying Proxy Admin");
    }
    // Note: we cannot deploy using Create2, as the owner of the ProxyAdmin is msg.sender

    ethTxOptions.gasLimit ??= 10_000_000;
    const contractFactory = await hardhat.ethers.getContractFactory("ProxyAdmin", {
      signer: this.deployWallet,
    });
    const proxyAdmin = await contractFactory.deploy(...[ethTxOptions]);
    const rec = await proxyAdmin.deployTransaction.wait();

    if (this.verbose) {
      console.log(
        `Proxy admin deployed, gasUsed: ${rec.gasUsed.toString()}, tx hash ${rec.transactionHash}, expected address: ${
          proxyAdmin.address
        }`
      );
      console.log(`CONTRACTS_TRANSPARENT_PROXY_ADMIN_ADDR=${proxyAdmin.address}`);
    }

    this.addresses.TransparentProxyAdmin = proxyAdmin.address;

    const tx = await proxyAdmin.transferOwnership(this.addresses.Governance);
    const receipt = await tx.wait();

    if (this.verbose) {
      console.log(
        `ProxyAdmin ownership transferred to Governance in tx ${
          receipt.transactionHash
        }, gas used: ${receipt.gasUsed.toString()}`
      );
    }
  }

  public async deployBridgehubProxy(create2Salt: string, ethTxOptions: ethers.providers.TransactionRequest) {
    const bridgehub = new Interface(hardhat.artifacts.readArtifactSync("Bridgehub").abi);

    const initCalldata = bridgehub.encodeFunctionData("initialize", [this.addresses.Governance]);

    const contractAddress = await this.deployViaCreate2(
      "TransparentUpgradeableProxy",
      [this.addresses.Bridgehub.BridgehubImplementation, this.addresses.TransparentProxyAdmin, initCalldata],
      create2Salt,
      ethTxOptions
    );

    if (this.verbose) {
      console.log(`CONTRACTS_BRIDGEHUB_PROXY_ADDR=${contractAddress}`);
    }

    this.addresses.Bridgehub.BridgehubProxy = contractAddress;
  }

  public async deployStateTransitionManagerImplementation(
    create2Salt: string,
    ethTxOptions: ethers.providers.TransactionRequest
  ) {
    const contractAddress = await this.deployViaCreate2(
      "StateTransitionManager",
      [this.addresses.Bridgehub.BridgehubProxy, getNumberFromEnv("CONTRACTS_MAX_NUMBER_OF_HYPERCHAINS")],
      create2Salt,
      {
        ...ethTxOptions,
        gasLimit: 20_000_000,
      }
    );

    if (this.verbose) {
      console.log(`CONTRACTS_STATE_TRANSITION_IMPL_ADDR=${contractAddress}`);
    }

    this.addresses.StateTransition.StateTransitionImplementation = contractAddress;
  }

  public async deployStateTransitionManagerProxy(
    create2Salt: string,
    ethTxOptions: ethers.providers.TransactionRequest,
    extraFacets?: FacetCut[]
  ) {
    const genesisBatchHash = getHashFromEnv("CONTRACTS_GENESIS_ROOT"); // TODO: confusing name
    const genesisRollupLeafIndex = getNumberFromEnv("CONTRACTS_GENESIS_ROLLUP_LEAF_INDEX");
    const genesisBatchCommitment = getHashFromEnv("CONTRACTS_GENESIS_BATCH_COMMITMENT");
    const diamondCut = await this.initialZkSyncHyperchainDiamondCut(extraFacets);
    const protocolVersion = packSemver(...unpackStringSemVer(process.env.CONTRACTS_GENESIS_PROTOCOL_SEMANTIC_VERSION));

    const stateTransitionManager = new Interface(hardhat.artifacts.readArtifactSync("StateTransitionManager").abi);

    const initCalldata = stateTransitionManager.encodeFunctionData("initialize", [
      {
        owner: this.addresses.Governance,
        validatorTimelock: this.addresses.ValidatorTimeLock,
        genesisUpgrade: this.addresses.StateTransition.GenesisUpgrade,
        genesisBatchHash,
        genesisIndexRepeatedStorageChanges: genesisRollupLeafIndex,
        genesisBatchCommitment,
        diamondCut,
        protocolVersion,
      },
    ]);

    const contractAddress = await this.deployViaCreate2(
      "TransparentUpgradeableProxy",
      [
        this.addresses.StateTransition.StateTransitionImplementation,
        this.addresses.TransparentProxyAdmin,
        initCalldata,
      ],
      create2Salt,
      ethTxOptions
    );

    if (this.verbose) {
      console.log(`StateTransitionManagerProxy deployed, with protocol version: ${protocolVersion}`);
      console.log(`CONTRACTS_STATE_TRANSITION_PROXY_ADDR=${contractAddress}`);
    }

    this.addresses.StateTransition.StateTransitionProxy = contractAddress;
  }

  public async deployAdminFacet(create2Salt: string, ethTxOptions: ethers.providers.TransactionRequest) {
    const contractAddress = await this.deployViaCreate2("AdminFacet", [], create2Salt, ethTxOptions);

    if (this.verbose) {
      console.log(`CONTRACTS_ADMIN_FACET_ADDR=${contractAddress}`);
    }

    this.addresses.StateTransition.AdminFacet = contractAddress;
  }

  public async deployMailboxFacet(create2Salt: string, ethTxOptions: ethers.providers.TransactionRequest) {
    const eraChainId = getNumberFromEnv("CONTRACTS_ERA_CHAIN_ID");
    const contractAddress = await this.deployViaCreate2("MailboxFacet", [eraChainId], create2Salt, ethTxOptions);

    if (this.verbose) {
      console.log(`Mailbox deployed with era chain id: ${eraChainId}`);
      console.log(`CONTRACTS_MAILBOX_FACET_ADDR=${contractAddress}`);
    }

    this.addresses.StateTransition.MailboxFacet = contractAddress;
  }

  public async deployExecutorFacet(create2Salt: string, ethTxOptions: ethers.providers.TransactionRequest) {
    const contractAddress = await this.deployViaCreate2("ExecutorFacet", [], create2Salt, ethTxOptions);

    if (this.verbose) {
      console.log(`CONTRACTS_EXECUTOR_FACET_ADDR=${contractAddress}`);
    }

    this.addresses.StateTransition.ExecutorFacet = contractAddress;
  }

  public async deployGettersFacet(create2Salt: string, ethTxOptions: ethers.providers.TransactionRequest) {
    const contractAddress = await this.deployViaCreate2("GettersFacet", [], create2Salt, ethTxOptions);

    if (this.verbose) {
      console.log(`CONTRACTS_GETTERS_FACET_ADDR=${contractAddress}`);
    }

    this.addresses.StateTransition.GettersFacet = contractAddress;
  }

  public async deployVerifier(create2Salt: string, ethTxOptions: ethers.providers.TransactionRequest) {
    let contractAddress: string;

    if (process.env.CHAIN_ETH_NETWORK === "mainnet") {
      contractAddress = await this.deployViaCreate2("Verifier", [], create2Salt, ethTxOptions);
    } else {
      contractAddress = await this.deployViaCreate2("TestnetVerifier", [], create2Salt, ethTxOptions);
    }

    if (this.verbose) {
      console.log(`CONTRACTS_VERIFIER_ADDR=${contractAddress}`);
    }

    this.addresses.StateTransition.Verifier = contractAddress;
  }

  public async deployERC20BridgeImplementation(
    create2Salt: string,
    ethTxOptions: ethers.providers.TransactionRequest,
    dummy: boolean = false
  ) {
    const contractAddress = await this.deployViaCreate2(
      dummy ? "DummyL1ERC20Bridge" : "L1ERC20Bridge",
      [this.addresses.Bridges.SharedBridgeProxy],
      create2Salt,
      ethTxOptions
    );

    if (this.verbose) {
      console.log(`CONTRACTS_L1_ERC20_BRIDGE_IMPL_ADDR=${contractAddress}`);
    }

    this.addresses.Bridges.ERC20BridgeImplementation = contractAddress;
  }

  public async setParametersSharedBridge() {
    const sharedBridge = L1SharedBridgeFactory.connect(this.addresses.Bridges.SharedBridgeProxy, this.deployWallet);
    const data1 = sharedBridge.interface.encodeFunctionData("setL1Erc20Bridge", [
      this.addresses.Bridges.ERC20BridgeProxy,
    ]);
    // const data2 = sharedBridge.interface.encodeFunctionData("setEraPostDiamondUpgradeFirstBatch", [
    //   process.env.CONTRACTS_ERA_POST_DIAMOND_UPGRADE_FIRST_BATCH ?? 1,
    // ]);
    // const data3 = sharedBridge.interface.encodeFunctionData("setEraPostLegacyBridgeUpgradeFirstBatch", [
    //   process.env.CONTRACTS_ERA_POST_LEGACY_BRIDGE_UPGRADE_FIRST_BATCH ?? 1,
    // ]);
    // const data4 = sharedBridge.interface.encodeFunctionData("setEraLegacyBridgeLastDepositTime", [
    //   process.env.CONTRACTS_ERA_LEGACY_UPGRADE_LAST_DEPOSIT_BATCH ?? 1,
    //   process.env.CONTRACTS_ERA_LEGACY_UPGRADE_LAST_DEPOSIT_TX_NUMBER ?? 0,
    // ]);
    await this.executeUpgrade(this.addresses.Bridges.SharedBridgeProxy, 0, data1);
    // await this.executeUpgrade(this.addresses.Bridges.SharedBridgeProxy, 0, data2);
    // await this.executeUpgrade(this.addresses.Bridges.SharedBridgeProxy, 0, data3);
    // await this.executeUpgrade(this.addresses.Bridges.SharedBridgeProxy, 0, data4);
    if (this.verbose) {
      console.log("Shared bridge updated with ERC20Bridge address");
    }
  }

  public async executeDirectOrGovernance(
    useGovernance: boolean,
    contract: Contract,
    fname: string,
    // eslint-disable-next-line @typescript-eslint/no-explicit-any
    fargs: any[],
    value: BigNumberish,
    overrides?: ethers.providers.TransactionRequest,
    printOperation: boolean = false
  ): Promise<ethers.ContractReceipt> {
    if (useGovernance) {
      const cdata = contract.interface.encodeFunctionData(fname, fargs);
      return this.executeUpgrade(contract.address, value, cdata, overrides, printOperation);
    } else {
      const tx: ethers.ContractTransaction = await contract[fname](...fargs, ...(overrides ? [overrides] : []));
      return await tx.wait();
    }
  }

  /// this should be only use for local testing
  public async executeUpgrade(
    targetAddress: string,
    value: BigNumberish,
    callData: string,
    ethTxOptions?: ethers.providers.TransactionRequest,
    printOperation: boolean = false
  ) {
    const governance = IGovernanceFactory.connect(this.addresses.Governance, this.deployWallet);
    const operation = {
      calls: [{ target: targetAddress, value: value, data: callData }],
      predecessor: ethers.constants.HashZero,
      salt: ethers.utils.hexlify(ethers.utils.randomBytes(32)),
    };
    if (printOperation) {
      console.log("Operation:", operation);
      console.log(
        "Schedule operation: ",
        governance.interface.encodeFunctionData("scheduleTransparent", [operation, 0])
      );
      console.log(
        `Execute operation value: ${value}, calldata`,
        governance.interface.encodeFunctionData("execute", [operation])
      );
      return;
    }
    const scheduleTx = await governance.scheduleTransparent(operation, 0);
    await scheduleTx.wait();
    if (this.verbose) {
      console.log("Upgrade scheduled");
    }
    const executeTX = await governance.execute(operation, { value: value });
    const receipt = await executeTX.wait();
    if (this.verbose) {
      console.log(
        "Upgrade with target ",
        targetAddress,
        "executed: ",
        await governance.isOperationDone(await governance.hashOperation(operation))
      );
    }
    return receipt;
  }

  /// this should be only use for local testing
  public async executeUpgradeOnL2(
    chainId: string,
    targetAddress: string,
    gasPrice: BigNumberish,
    callData: string,
    l2GasLimit: BigNumberish,
    ethTxOptions?: ethers.providers.TransactionRequest,
    printOperation: boolean = false
  ) {
    const bridgehub = this.bridgehubContract(this.deployWallet);
    const value = await bridgehub.l2TransactionBaseCost(
      chainId,
      gasPrice,
      l2GasLimit,
      REQUIRED_L2_GAS_PRICE_PER_PUBDATA
    );
    const baseTokenAddress = await bridgehub.baseToken(chainId);
    const ethIsBaseToken = baseTokenAddress == ADDRESS_ONE;
    if (!ethIsBaseToken) {
      const baseToken = TestnetERC20TokenFactory.connect(baseTokenAddress, this.deployWallet);
      await (await baseToken.transfer(this.addresses.Governance, value)).wait();
      await this.executeUpgrade(
        baseTokenAddress,
        0,
        baseToken.interface.encodeFunctionData("approve", [this.addresses.Bridges.SharedBridgeProxy, value])
      );
    }
    const l1Calldata = bridgehub.interface.encodeFunctionData("requestL2TransactionDirect", [
      {
        chainId,
        l2Contract: targetAddress,
        mintValue: value,
        l2Value: 0,
        l2Calldata: callData,
        l2GasLimit: l2GasLimit,
        l2GasPerPubdataByteLimit: SYSTEM_CONFIG.requiredL2GasPricePerPubdata,
        factoryDeps: [],
        refundRecipient: this.deployWallet.address,
      },
    ]);
    const receipt = await this.executeUpgrade(
      this.addresses.Bridgehub.BridgehubProxy,
      ethIsBaseToken ? value : 0,
      l1Calldata,
      ethTxOptions,
      printOperation
    );
    return receipt;
  }

  // used for testing, mimics original deployment process.
  // we don't use the real implementation, as we need the address to be independent
  public async deployERC20BridgeProxy(create2Salt: string, ethTxOptions: ethers.providers.TransactionRequest) {
    const initCalldata = new Interface(hardhat.artifacts.readArtifactSync("L1ERC20Bridge").abi).encodeFunctionData(
      "initialize"
    );
    const contractAddress = await this.deployViaCreate2(
      "TransparentUpgradeableProxy",
      [this.addresses.Bridges.ERC20BridgeImplementation, this.addresses.TransparentProxyAdmin, initCalldata],
      create2Salt,
      ethTxOptions
    );
    if (this.verbose) {
      console.log(`CONTRACTS_L1_ERC20_BRIDGE_PROXY_ADDR=${contractAddress}`);
    }

    this.addresses.Bridges.ERC20BridgeProxy = contractAddress;
  }

  public async deploySharedBridgeImplementation(
    create2Salt: string,
    ethTxOptions: ethers.providers.TransactionRequest
  ) {
    const tokens = getTokens();
    const l1WethToken = tokens.find((token: { symbol: string }) => token.symbol == "WETH")!.address;
    const eraChainId = getNumberFromEnv("CONTRACTS_ERA_CHAIN_ID");
    const eraDiamondProxy = getAddressFromEnv("CONTRACTS_ERA_DIAMOND_PROXY_ADDR");
    const contractAddress = await this.deployViaCreate2(
      "L1SharedBridge",
      [l1WethToken, this.addresses.Bridgehub.BridgehubProxy, eraChainId, eraDiamondProxy],
      create2Salt,
      ethTxOptions
    );

    if (this.verbose) {
      console.log(`With era chain id ${eraChainId} and era diamond proxy ${eraDiamondProxy}`);
      console.log(`CONTRACTS_L1_SHARED_BRIDGE_IMPL_ADDR=${contractAddress}`);
    }

    this.addresses.Bridges.SharedBridgeImplementation = contractAddress;
  }

  public async deploySharedBridgeProxy(create2Salt: string, ethTxOptions: ethers.providers.TransactionRequest) {
    const initCalldata = new Interface(hardhat.artifacts.readArtifactSync("L1SharedBridge").abi).encodeFunctionData(
      "initialize",
      [this.addresses.Governance, 1, 1, 1, 0]
    );
    const contractAddress = await this.deployViaCreate2(
      "TransparentUpgradeableProxy",
      [this.addresses.Bridges.SharedBridgeImplementation, this.addresses.TransparentProxyAdmin, initCalldata],
      create2Salt,
      ethTxOptions
    );

    if (this.verbose) {
      console.log(`CONTRACTS_L1_SHARED_BRIDGE_PROXY_ADDR=${contractAddress}`);
    }

    this.addresses.Bridges.SharedBridgeProxy = contractAddress;
  }

  public async deployNativeTokenVaultImplementation(
    create2Salt: string,
    ethTxOptions: ethers.providers.TransactionRequest
  ) {
    const eraChainId = getNumberFromEnv("CONTRACTS_ERA_CHAIN_ID");
    const contractAddress = await this.deployViaCreate2(
      "L1NativeTokenVault",
      [this.addresses.Bridges.SharedBridgeProxy, eraChainId],
      create2Salt,
      ethTxOptions
    );

    if (this.verbose) {
      console.log(`With era chain id ${eraChainId}`);
      console.log(`CONTRACTS_L1_NATIVE_TOKEN_VAULT_IMPL_ADDR=${contractAddress}`);
    }

    this.addresses.Bridges.NativeTokenVaultImplementation = contractAddress;
  }

  public async deployNativeTokenVaultProxy(create2Salt: string, ethTxOptions: ethers.providers.TransactionRequest) {
    const initCalldata = new Interface(hardhat.artifacts.readArtifactSync("L1NativeTokenVault").abi).encodeFunctionData(
      "initialize",
      [this.addresses.Governance]
    );
    const contractAddress = await this.deployViaCreate2(
      "TransparentUpgradeableProxy",
      [this.addresses.Bridges.NativeTokenVaultImplementation, this.addresses.TransparentProxyAdmin, initCalldata],
      create2Salt,
      ethTxOptions
    );

    if (this.verbose) {
      console.log(`CONTRACTS_L1_NATIVE_TOKEN_VAULT_PROXY_ADDR=${contractAddress}`);
    }

    this.addresses.Bridges.NativeTokenVaultProxy = contractAddress;

    const sharedBridge = this.defaultSharedBridge(this.deployWallet);
    const data = await sharedBridge.interface.encodeFunctionData("setNativeTokenVault", [
      this.addresses.Bridges.NativeTokenVaultProxy,
    ]);
    await this.executeUpgrade(this.addresses.Bridges.SharedBridgeProxy, 0, data);
    if (this.verbose) {
      console.log("Native token vault set in shared bridge");
    }
  }

  // public async sharedBridgeSetEraPostUpgradeFirstBatch() {
  //   const sharedBridge = L1SharedBridgeFactory.connect(this.addresses.Bridges.SharedBridgeProxy, this.deployWallet);
  //   const storageSwitch = getNumberFromEnv("CONTRACTS_SHARED_BRIDGE_UPGRADE_STORAGE_SWITCH");
  //   const tx = await sharedBridge.setEraPostUpgradeFirstBatch(storageSwitch);
  //   const receipt = await tx.wait();
  //   if (this.verbose) {
  //     console.log(`Era first post upgrade batch set, gas used: ${receipt.gasUsed.toString()}`);
  //   }
  // }

  public async registerSharedBridge() {
    const bridgehub = this.bridgehubContract(this.deployWallet);

    /// registering ETH as a valid token, with address 1.
    const upgradeData1 = bridgehub.interface.encodeFunctionData("addToken", [ADDRESS_ONE]);
    await this.executeUpgrade(this.addresses.Bridgehub.BridgehubProxy, 0, upgradeData1);
    if (this.verbose) {
      console.log("ETH token registered in Bridgehub");
    }

    const upgradeData2 = await bridgehub.interface.encodeFunctionData("setSharedBridge", [
      this.addresses.Bridges.SharedBridgeProxy,
    ]);
    await this.executeUpgrade(this.addresses.Bridgehub.BridgehubProxy, 0, upgradeData2);
    if (this.verbose) {
      console.log("Shared bridge was registered in Bridgehub");
    }
  }

  public async registerTokenInNativeTokenVault(token: string) {
    const nativeTokenVault = this.nativeTokenVault(this.deployWallet);

    const data = nativeTokenVault.interface.encodeFunctionData("registerToken", [token]);
    await this.executeUpgrade(this.addresses.Bridges.NativeTokenVaultProxy, 0, data);
    if (this.verbose) {
      console.log("Native token vault registered with ETH");
    }
  }

  public async deployStateTransitionDiamondInit(
    create2Salt: string,
    ethTxOptions: ethers.providers.TransactionRequest
  ) {
    const contractAddress = await this.deployViaCreate2("DiamondInit", [], create2Salt, ethTxOptions);

    if (this.verbose) {
      console.log(`CONTRACTS_DIAMOND_INIT_ADDR=${contractAddress}`);
    }

    this.addresses.StateTransition.DiamondInit = contractAddress;
  }

  public async deployDefaultUpgrade(create2Salt: string, ethTxOptions: ethers.providers.TransactionRequest) {
    const contractAddress = await this.deployViaCreate2("DefaultUpgrade", [], create2Salt, ethTxOptions);

    if (this.verbose) {
      console.log(`CONTRACTS_DEFAULT_UPGRADE_ADDR=${contractAddress}`);
    }

    this.addresses.StateTransition.DefaultUpgrade = contractAddress;
  }

  public async deployHyperchainsUpgrade(create2Salt: string, ethTxOptions: ethers.providers.TransactionRequest) {
    const contractAddress = await this.deployViaCreate2("UpgradeHyperchains", [], create2Salt, ethTxOptions);

    if (this.verbose) {
      console.log(`CONTRACTS_HYPERCHAIN_UPGRADE_ADDR=${contractAddress}`);
    }

    this.addresses.StateTransition.DefaultUpgrade = contractAddress;
  }

  public async deployGenesisUpgrade(create2Salt: string, ethTxOptions: ethers.providers.TransactionRequest) {
    const contractAddress = await this.deployViaCreate2("GenesisUpgrade", [], create2Salt, ethTxOptions);

    if (this.verbose) {
      console.log(`CONTRACTS_GENESIS_UPGRADE_ADDR=${contractAddress}`);
    }

    this.addresses.StateTransition.GenesisUpgrade = contractAddress;
  }

  public async deployBridgehubContract(create2Salt: string, gasPrice?: BigNumberish, nonce?) {
    nonce = nonce ? parseInt(nonce) : await this.deployWallet.getTransactionCount();

    await this.deployBridgehubImplementation(create2Salt, { gasPrice, nonce });
    await this.deployBridgehubProxy(create2Salt, { gasPrice });
  }

  public async deployStateTransitionManagerContract(
    create2Salt: string,
    extraFacets?: FacetCut[],
    gasPrice?: BigNumberish,
    nonce?
  ) {
    nonce = nonce ? parseInt(nonce) : await this.deployWallet.getTransactionCount();

    await this.deployStateTransitionDiamondFacets(create2Salt, gasPrice, nonce);
    await this.deployStateTransitionManagerImplementation(create2Salt, { gasPrice });
    await this.deployStateTransitionManagerProxy(create2Salt, { gasPrice }, extraFacets);
    await this.registerStateTransitionManager();
  }

  public async deployStateTransitionDiamondFacets(create2Salt: string, gasPrice?: BigNumberish, nonce?) {
    nonce = nonce ? parseInt(nonce) : await this.deployWallet.getTransactionCount();

    await this.deployExecutorFacet(create2Salt, { gasPrice, nonce: nonce });
    await this.deployAdminFacet(create2Salt, { gasPrice, nonce: nonce + 1 });
    await this.deployMailboxFacet(create2Salt, { gasPrice, nonce: nonce + 2 });
    await this.deployGettersFacet(create2Salt, { gasPrice, nonce: nonce + 3 });
    await this.deployStateTransitionDiamondInit(create2Salt, { gasPrice, nonce: nonce + 4 });
  }

  public async registerStateTransitionManager() {
    const bridgehub = this.bridgehubContract(this.deployWallet);

    if (!(await bridgehub.stateTransitionManagerIsRegistered(this.addresses.StateTransition.StateTransitionProxy))) {
      const upgradeData = bridgehub.interface.encodeFunctionData("addStateTransitionManager", [
        this.addresses.StateTransition.StateTransitionProxy,
      ]);

      const receipt = await this.executeUpgrade(this.addresses.Bridgehub.BridgehubProxy, 0, upgradeData);

      if (this.verbose) {
        console.log(`StateTransition System registered, gas used: ${receipt.gasUsed.toString()}`);
      }
    }
  }

  public async registerHyperchain(
    baseTokenAddress: string,
    validiumMode: boolean,
    extraFacets?: FacetCut[],
    gasPrice?: BigNumberish,
    nonce?,
    predefinedChainId?: string,
    useGovernance: boolean = false
  ) {
    const txOptions = { gasLimit: 10_000_000 };

    nonce = nonce ? parseInt(nonce) : await this.deployWallet.getTransactionCount();

    const bridgehub = this.bridgehubContract(this.deployWallet);
    const stateTransitionManager = this.stateTransitionManagerContract(this.deployWallet);

    const inputChainId = predefinedChainId || getNumberFromEnv("CHAIN_ETH_ZKSYNC_NETWORK_ID");
    const alreadyRegisteredInSTM =
      (await stateTransitionManager.getHyperchain(inputChainId)) != ethers.constants.AddressZero;

    const admin = process.env.CHAIN_ADMIN_ADDRESS || this.ownerAddress;
    const diamondCutData = await this.initialZkSyncHyperchainDiamondCut(extraFacets);
    const initialDiamondCut = new ethers.utils.AbiCoder().encode([DIAMOND_CUT_DATA_ABI_STRING], [diamondCutData]);

    const receipt = await this.executeDirectOrGovernance(
      useGovernance,
      bridgehub,
      "createNewChain",
      [
        inputChainId,
        this.addresses.StateTransition.StateTransitionProxy,
        baseTokenAddress,
        Date.now(),
        admin,
        initialDiamondCut,
      ],
      0,
      {
        gasPrice,
        nonce,
        ...txOptions,
      }
    );

    const chainId = receipt.logs.find((log) => log.topics[0] == bridgehub.interface.getEventTopic("NewChain"))
      .topics[1];

    nonce++;
    if (useGovernance) {
      // deploying through governance requires two transactions
      nonce++;
    }

    this.addresses.BaseToken = baseTokenAddress;

    if (this.verbose) {
      console.log(`Hyperchain registered, gas used: ${receipt.gasUsed.toString()} and ${receipt.gasUsed.toString()}`);
      console.log(`Hyperchain registration tx hash: ${receipt.transactionHash}`);

      console.log(`CHAIN_ETH_ZKSYNC_NETWORK_ID=${parseInt(chainId, 16)}`);

      console.log(`CONTRACTS_BASE_TOKEN_ADDR=${baseTokenAddress}`);
    }

    if (!alreadyRegisteredInSTM) {
      const diamondProxyAddress =
        "0x" +
        receipt.logs
          .find((log) => log.topics[0] == stateTransitionManager.interface.getEventTopic("NewHyperchain"))
          .topics[2].slice(26);
      this.addresses.StateTransition.DiamondProxy = diamondProxyAddress;
      if (this.verbose) {
        console.log(`CONTRACTS_DIAMOND_PROXY_ADDR=${diamondProxyAddress}`);
      }
    }
    this.chainId = parseInt(chainId, 16);

    const validatorOneAddress = getAddressFromEnv("ETH_SENDER_SENDER_OPERATOR_COMMIT_ETH_ADDR");
    const validatorTwoAddress = getAddressFromEnv("ETH_SENDER_SENDER_OPERATOR_BLOBS_ETH_ADDR");
    const validatorTimelock = this.validatorTimelock(this.deployWallet);
    const txRegisterValidator = await validatorTimelock.addValidator(chainId, validatorOneAddress, {
      gasPrice,
      nonce,
      ...txOptions,
    });
    const receiptRegisterValidator = await txRegisterValidator.wait();
    if (this.verbose) {
      console.log(
        `Validator registered, gas used: ${receiptRegisterValidator.gasUsed.toString()}, tx hash: ${
          txRegisterValidator.hash
        }`
      );
    }

    nonce++;

    const tx3 = await validatorTimelock.addValidator(chainId, validatorTwoAddress, {
      gasPrice,
      nonce,
      ...txOptions,
    });
    const receipt3 = await tx3.wait();
    if (this.verbose) {
      console.log(`Validator 2 registered, gas used: ${receipt3.gasUsed.toString()}`);
    }

    const diamondProxy = this.stateTransitionContract(this.deployWallet);
    const tx4 = await diamondProxy.setTokenMultiplier(1, 1);
    const receipt4 = await tx4.wait();
    if (this.verbose) {
      console.log(`BaseTokenMultiplier set ${diamondProxy.address}, gas used: ${receipt4.gasUsed.toString()}`);
    }

    if (validiumMode) {
      const tx5 = await diamondProxy.setPubdataPricingMode(PubdataPricingMode.Validium);
      const receipt5 = await tx5.wait();
      if (this.verbose) {
        console.log(`Validium mode set, gas used: ${receipt5.gasUsed.toString()}`);
      }
    }
  }

<<<<<<< HEAD
  public async registerTokenBridgehub(tokenAddress: string, useGovernance: boolean = false) {
=======
  public async transferAdminFromDeployerToGovernance() {
    const stm = this.stateTransitionManagerContract(this.deployWallet);
    const diamondProxyAddress = await stm.getHyperchain(this.chainId);
    const hyperchain = IZkSyncHyperchainFactory.connect(diamondProxyAddress, this.deployWallet);

    const receipt = await (await hyperchain.setPendingAdmin(this.addresses.Governance)).wait();
    if (this.verbose) {
      console.log(`Governance set as pending admin, gas used: ${receipt.gasUsed.toString()}`);
    }

    await this.executeUpgrade(hyperchain.address, 0, hyperchain.interface.encodeFunctionData("acceptAdmin"), false);

    if (this.verbose) {
      console.log("Pending admin successfully accepted");
    }
  }

  public async registerToken(tokenAddress: string, useGovernance: boolean = false) {
>>>>>>> 32ca4e66
    const bridgehub = this.bridgehubContract(this.deployWallet);

    const receipt = await this.executeDirectOrGovernance(useGovernance, bridgehub, "addToken", [tokenAddress], 0);

    if (this.verbose) {
      console.log(`Token ${tokenAddress} was registered, gas used: ${receipt.gasUsed.toString()}`);
    }
  }

  public async deploySharedBridgeContracts(create2Salt: string, gasPrice?: BigNumberish, nonce?) {
    nonce = nonce ? parseInt(nonce) : await this.deployWallet.getTransactionCount();

    await this.deploySharedBridgeImplementation(create2Salt, { gasPrice, nonce: nonce });
    await this.deploySharedBridgeProxy(create2Salt, { gasPrice, nonce: nonce + 1 });
    await this.deployNativeTokenVaultImplementation(create2Salt, { gasPrice, nonce: nonce + 2 });
    await this.deployNativeTokenVaultProxy(create2Salt, { gasPrice });
    await this.registerSharedBridge();
  }

  public async deployValidatorTimelock(create2Salt: string, ethTxOptions: ethers.providers.TransactionRequest) {
    const executionDelay = getNumberFromEnv("CONTRACTS_VALIDATOR_TIMELOCK_EXECUTION_DELAY");
    const eraChainId = getNumberFromEnv("CONTRACTS_ERA_CHAIN_ID");
    const contractAddress = await this.deployViaCreate2(
      "ValidatorTimelock",
      [this.ownerAddress, executionDelay, eraChainId],
      create2Salt,
      ethTxOptions
    );

    if (this.verbose) {
      console.log(`CONTRACTS_VALIDATOR_TIMELOCK_ADDR=${contractAddress}`);
    }
    this.addresses.ValidatorTimeLock = contractAddress;
  }

  public async setStateTransitionManagerInValidatorTimelock(ethTxOptions: ethers.providers.TransactionRequest) {
    const validatorTimelock = this.validatorTimelock(this.deployWallet);
    const tx = await validatorTimelock.setStateTransitionManager(
      this.addresses.StateTransition.StateTransitionProxy,
      ethTxOptions
    );
    const receipt = await tx.wait();
    if (this.verbose) {
      console.log(`StateTransitionManager was set in ValidatorTimelock, gas used: ${receipt.gasUsed.toString()}`);
    }
  }

  public async deployMulticall3(create2Salt: string, ethTxOptions: ethers.providers.TransactionRequest) {
    const contractAddress = await this.deployViaCreate2("Multicall3", [], create2Salt, ethTxOptions);

    if (this.verbose) {
      console.log(`CONTRACTS_L1_MULTICALL3_ADDR=${contractAddress}`);
    }
  }

  public async deployBlobVersionedHashRetriever(
    create2Salt: string,
    ethTxOptions: ethers.providers.TransactionRequest
  ) {
    // solc contracts/zksync/utils/blobVersionedHashRetriever.yul --strict-assembly --bin
    const bytecode = "0x600b600b5f39600b5ff3fe5f358049805f5260205ff3";

    const contractAddress = await this.deployBytecodeViaCreate2(
      "BlobVersionedHashRetriever",
      bytecode,
      create2Salt,
      ethTxOptions
    );

    if (this.verbose) {
      console.log(`CONTRACTS_BLOB_VERSIONED_HASH_RETRIEVER_ADDR=${contractAddress}`);
    }

    this.addresses.BlobVersionedHashRetriever = contractAddress;
  }

  public transparentUpgradableProxyContract(address, signerOrProvider: Signer | providers.Provider) {
    return ITransparentUpgradeableProxyFactory.connect(address, signerOrProvider);
  }

  public create2FactoryContract(signerOrProvider: Signer | providers.Provider) {
    return SingletonFactoryFactory.connect(this.addresses.Create2Factory, signerOrProvider);
  }

  public bridgehubContract(signerOrProvider: Signer | providers.Provider) {
    return IBridgehubFactory.connect(this.addresses.Bridgehub.BridgehubProxy, signerOrProvider);
  }

  public stateTransitionManagerContract(signerOrProvider: Signer | providers.Provider) {
    return StateTransitionManagerFactory.connect(this.addresses.StateTransition.StateTransitionProxy, signerOrProvider);
  }

  public stateTransitionContract(signerOrProvider: Signer | providers.Provider) {
    return IZkSyncHyperchainFactory.connect(this.addresses.StateTransition.DiamondProxy, signerOrProvider);
  }

  public governanceContract(signerOrProvider: Signer | providers.Provider) {
    return IGovernanceFactory.connect(this.addresses.Governance, signerOrProvider);
  }

  public validatorTimelock(signerOrProvider: Signer | providers.Provider) {
    return ValidatorTimelockFactory.connect(this.addresses.ValidatorTimeLock, signerOrProvider);
  }

  public defaultSharedBridge(signerOrProvider: Signer | providers.Provider) {
    return IL1SharedBridgeFactory.connect(this.addresses.Bridges.SharedBridgeProxy, signerOrProvider);
  }

  public nativeTokenVault(signerOrProvider: Signer | providers.Provider) {
    return IL1NativeTokenVaultFactory.connect(this.addresses.Bridges.NativeTokenVaultProxy, signerOrProvider);
  }

  public baseTokenContract(signerOrProvider: Signer | providers.Provider) {
    return ERC20Factory.connect(this.addresses.BaseToken, signerOrProvider);
  }

  public proxyAdminContract(signerOrProvider: Signer | providers.Provider) {
    return ProxyAdminFactory.connect(this.addresses.TransparentProxyAdmin, signerOrProvider);
  }
}<|MERGE_RESOLUTION|>--- conflicted
+++ resolved
@@ -935,9 +935,6 @@
     }
   }
 
-<<<<<<< HEAD
-  public async registerTokenBridgehub(tokenAddress: string, useGovernance: boolean = false) {
-=======
   public async transferAdminFromDeployerToGovernance() {
     const stm = this.stateTransitionManagerContract(this.deployWallet);
     const diamondProxyAddress = await stm.getHyperchain(this.chainId);
@@ -956,7 +953,6 @@
   }
 
   public async registerToken(tokenAddress: string, useGovernance: boolean = false) {
->>>>>>> 32ca4e66
     const bridgehub = this.bridgehubContract(this.deployWallet);
 
     const receipt = await this.executeDirectOrGovernance(useGovernance, bridgehub, "addToken", [tokenAddress], 0);
