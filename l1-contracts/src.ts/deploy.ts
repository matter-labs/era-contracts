import * as hardhat from "hardhat";
import "@nomiclabs/hardhat-ethers";
import "@matterlabs/hardhat-zksync-ethers";

import type { BigNumberish, providers, Signer, Wallet } from "ethers";
import { ethers } from "ethers";
import { hexlify, Interface } from "ethers/lib/utils";
import type { DeployedAddresses } from "./deploy-utils";
import {
  deployedAddressesFromEnv,
  deployBytecodeViaCreate2 as deployBytecodeViaCreate2EVM,
  deployViaCreate2 as deployViaCreate2EVM,
} from "./deploy-utils";
import {
  deployBytecodeViaCreate2 as deployBytecodeViaCreate2Zk,
  deployViaCreate2 as deployViaCreate2Zk,
  BUILT_IN_ZKSYNC_CREATE2_FACTORY,
} from "./deploy-utils-zk";
import { readBatchBootloaderBytecode, readSystemContractsBytecode, SYSTEM_CONFIG } from "../scripts/utils";
import { utils as zkUtils, ContractFactory as ZkContractFactory } from "zksync-ethers";
import { getTokens } from "./deploy-token";
import {
  ADDRESS_ONE,
  getAddressFromEnv,
  getHashFromEnv,
  getNumberFromEnv,
  PubdataPricingMode,
  hashL2Bytecode,
  DIAMOND_CUT_DATA_ABI_STRING,
  ethersWalletToZkWallet,
  REQUIRED_L2_GAS_PRICE_PER_PUBDATA,
} from "./utils";
import { IBridgehubFactory } from "../typechain/IBridgehubFactory";
import { IGovernanceFactory } from "../typechain/IGovernanceFactory";
import { IStateTransitionManagerFactory } from "../typechain/IStateTransitionManagerFactory";
import { IL1NativeTokenVault } from "../typechain/IL1NativeTokenVault";
import { IL1SharedBridgeFactory } from "../typechain/IL1SharedBridgeFactory";
import { ITransparentUpgradeableProxyFactory } from "../typechain/ITransparentUpgradeableProxyFactory";
import { ProxyAdminFactory } from "../typechain/ProxyAdminFactory";

import { IZkSyncHyperchainFactory } from "../typechain/IZkSyncHyperchainFactory";
import { L1SharedBridgeFactory } from "../typechain/L1SharedBridgeFactory";

import { SingletonFactoryFactory } from "../typechain/SingletonFactoryFactory";
import { ValidatorTimelockFactory } from "../typechain/ValidatorTimelockFactory";
import type { FacetCut } from "./diamondCut";
import { diamondCut, getCurrentFacetCutsForAdd } from "./diamondCut";

import { ERC20Factory, StateTransitionManagerFactory } from "../typechain";

import { Wallet as ZkWallet } from "zksync-ethers";
import { IL1NativeTokenVaultFactory } from "../typechain/IL1NativeTokenVaultFactory";
import { ISTMDeploymentTracker } from "../typechain/ISTMDeploymentTracker";
import { ISTMDeploymentTrackerFactory } from "../typechain/ISTMDeploymentTrackerFactory";

let L2_BOOTLOADER_BYTECODE_HASH: string;
let L2_DEFAULT_ACCOUNT_BYTECODE_HASH: string;

export interface DeployerConfig {
  deployWallet: Wallet | ZkWallet;
  addresses?: DeployedAddresses;
  ownerAddress?: string;
  verbose?: boolean;
  bootloaderBytecodeHash?: string;
  defaultAccountBytecodeHash?: string;
  deployedLogPrefix?: string;
}

export interface Operation {
  calls: { target: string; value: BigNumberish; data: string }[];
  predecessor: string;
  salt: string;
}

export type OperationOrString = Operation | string;

export class Deployer {
  public addresses: DeployedAddresses;
  public deployWallet: Wallet | ZkWallet;
  public verbose: boolean;
  public chainId: number;
  public ownerAddress: string;
  public deployedLogPrefix: string;

  public isZkMode(): boolean {
    return this.deployWallet instanceof ZkWallet;
  }

  constructor(config: DeployerConfig) {
    this.deployWallet = config.deployWallet;
    this.verbose = config.verbose != null ? config.verbose : false;
    this.addresses = config.addresses ? config.addresses : deployedAddressesFromEnv();
    L2_BOOTLOADER_BYTECODE_HASH = config.bootloaderBytecodeHash
      ? config.bootloaderBytecodeHash
      : hexlify(hashL2Bytecode(readBatchBootloaderBytecode()));
    L2_DEFAULT_ACCOUNT_BYTECODE_HASH = config.defaultAccountBytecodeHash
      ? config.defaultAccountBytecodeHash
      : hexlify(hashL2Bytecode(readSystemContractsBytecode("DefaultAccount")));
    this.ownerAddress = config.ownerAddress != null ? config.ownerAddress : this.deployWallet.address;
    this.chainId = parseInt(process.env.CHAIN_ETH_ZKSYNC_NETWORK_ID!);
    this.deployedLogPrefix = config.deployedLogPrefix ?? "CONTRACTS";
  }

  public async initialZkSyncHyperchainDiamondCut(extraFacets?: FacetCut[]) {
    let facetCuts: FacetCut[] = Object.values(
      await getCurrentFacetCutsForAdd(
        this.addresses.StateTransition.AdminFacet,
        this.addresses.StateTransition.GettersFacet,
        this.addresses.StateTransition.MailboxFacet,
        this.addresses.StateTransition.ExecutorFacet
      )
    );
    facetCuts = facetCuts.concat(extraFacets ?? []);

    const verifierParams = {
      recursionNodeLevelVkHash: getHashFromEnv("CONTRACTS_FRI_RECURSION_NODE_LEVEL_VK_HASH"),
      recursionLeafLevelVkHash: getHashFromEnv("CONTRACTS_FRI_RECURSION_LEAF_LEVEL_VK_HASH"),
      recursionCircuitsSetVksHash: "0x0000000000000000000000000000000000000000000000000000000000000000",
    };
    const priorityTxMaxGasLimit = getNumberFromEnv("CONTRACTS_PRIORITY_TX_MAX_GAS_LIMIT");
    const DiamondInit = new Interface(hardhat.artifacts.readArtifactSync("DiamondInit").abi);

    const feeParams = {
      pubdataPricingMode: PubdataPricingMode.Rollup,
      batchOverheadL1Gas: SYSTEM_CONFIG.priorityTxBatchOverheadL1Gas,
      maxPubdataPerBatch: SYSTEM_CONFIG.priorityTxPubdataPerBatch,
      priorityTxMaxPubdata: SYSTEM_CONFIG.priorityTxMaxPubdata,
      maxL2GasPerBatch: SYSTEM_CONFIG.priorityTxMaxGasPerBatch,
      minimalL2GasPrice: SYSTEM_CONFIG.priorityTxMinimalGasPrice,
    };

    const diamondInitCalldata = DiamondInit.encodeFunctionData("initialize", [
      // these first values are set in the contract
      {
        chainId: "0x0000000000000000000000000000000000000000000000000000000000000001",
        bridgehub: "0x0000000000000000000000000000000000001234",
        stateTransitionManager: "0x0000000000000000000000000000000000002234",
        protocolVersion: "0x0000000000000000000000000000000000002234",
        admin: "0x0000000000000000000000000000000000003234",
        validatorTimelock: "0x0000000000000000000000000000000000004234",
        baseToken: "0x0000000000000000000000000000000000004234",
        baseTokenBridge: "0x0000000000000000000000000000000000004234",
        storedBatchZero: "0x0000000000000000000000000000000000000000000000000000000000005432",
        // The exact value is not important as it will be overridden by the STM
        // syncLayerState: 0,
        verifier: this.addresses.StateTransition.Verifier,
        verifierParams,
        l2BootloaderBytecodeHash: L2_BOOTLOADER_BYTECODE_HASH,
        l2DefaultAccountBytecodeHash: L2_DEFAULT_ACCOUNT_BYTECODE_HASH,
        priorityTxMaxGasLimit,
        feeParams,
        blobVersionedHashRetriever: this.addresses.BlobVersionedHashRetriever,
      },
    ]);

    return diamondCut(
      facetCuts,
      this.addresses.StateTransition.DiamondInit,
      "0x" + diamondInitCalldata.slice(2 + (4 + 9 * 32) * 2)
    );
  }

  public async updateCreate2FactoryZkMode() {
    if (!this.isZkMode()) {
      throw new Error("`updateCreate2FactoryZkMode` should be only called in Zk mode");
    }

    console.log("Create2Factory is built into zkSync and so won't be deployed separately");
    console.log(`CONTRACTS_CREATE2_FACTORY_ADDR=${BUILT_IN_ZKSYNC_CREATE2_FACTORY}`);
    this.addresses.Create2Factory = BUILT_IN_ZKSYNC_CREATE2_FACTORY;
  }

  public async deployCreate2Factory(ethTxOptions?: ethers.providers.TransactionRequest) {
    if (this.verbose) {
      console.log("Deploying Create2 factory");
    }

    if (this.isZkMode()) {
      throw new Error("Create2Factory is built into zkSync and should not be deployed separately");
    }

    const contractFactory = await hardhat.ethers.getContractFactory("SingletonFactory", {
      signer: this.deployWallet,
    });

    const create2Factory = await contractFactory.deploy(...[ethTxOptions]);
    const rec = await create2Factory.deployTransaction.wait();

    if (this.verbose) {
      console.log(`CONTRACTS_CREATE2_FACTORY_ADDR=${create2Factory.address}`);
      console.log(`Create2 factory deployed, gasUsed: ${rec.gasUsed.toString()}`);
    }

    this.addresses.Create2Factory = create2Factory.address;
  }

  public async deployViaCreate2(
    contractName: string,
    // eslint-disable-next-line @typescript-eslint/no-explicit-any
    args: any[],
    create2Salt: string,
    ethTxOptions: ethers.providers.TransactionRequest,
    // eslint-disable-next-line @typescript-eslint/no-explicit-any
    libraries?: any
  ) {
    if (this.isZkMode()) {
      const result = await deployViaCreate2Zk(
        this.deployWallet as ZkWallet,
        contractName,
        args,
        create2Salt,
        ethTxOptions,
        this.verbose
      );
      return result[0];
    }

    // For L1 deployments we try to use constant gas limit
    ethTxOptions.gasLimit ??= 10_000_000;
    const result = await deployViaCreate2EVM(
      this.deployWallet,
      contractName,
      args,
      create2Salt,
      ethTxOptions,
      this.addresses.Create2Factory,
      this.verbose,
      libraries
    );
    return result[0];
  }

  private async deployBytecodeViaCreate2(
    contractName: string,
    bytecode: ethers.BytesLike,
    create2Salt: string,
    ethTxOptions: ethers.providers.TransactionRequest
  ): Promise<string> {
    if (this.isZkMode()) {
      throw new Error("`deployBytecodeViaCreate2` not supported in zkMode");
    }

    ethTxOptions.gasLimit ??= 10_000_000;

    const result = await deployBytecodeViaCreate2EVM(
      this.deployWallet,
      contractName,
      bytecode,
      create2Salt,
      ethTxOptions,
      this.addresses.Create2Factory,
      this.verbose
    );

    return result[0];
  }

  public async deployGovernance(create2Salt: string, ethTxOptions: ethers.providers.TransactionRequest) {
    const contractAddress = await this.deployViaCreate2(
      "Governance",
      // TODO: load parameters from config
      [this.ownerAddress, ethers.constants.AddressZero, 0],
      create2Salt,
      ethTxOptions
    );

    if (this.verbose) {
      console.log(`CONTRACTS_GOVERNANCE_ADDR=${contractAddress}`);
    }

    this.addresses.Governance = contractAddress;
  }

  public async deployBridgehubImplementation(create2Salt: string, ethTxOptions: ethers.providers.TransactionRequest) {
    const l1ChainId = await this.deployWallet.getChainId();
    const contractAddress = await this.deployViaCreate2("Bridgehub", [l1ChainId], create2Salt, ethTxOptions);

    if (this.verbose) {
      console.log(`CONTRACTS_BRIDGEHUB_IMPL_ADDR=${contractAddress}`);
    }

    this.addresses.Bridgehub.BridgehubImplementation = contractAddress;
  }

  public async deployTransparentProxyAdmin(create2Salt: string, ethTxOptions: ethers.providers.TransactionRequest) {
    if (this.verbose) {
      console.log("Deploying Proxy Admin");
    }
<<<<<<< HEAD

    let proxyAdmin;
    let rec;

    if (this.isZkMode()) {
      // @ts-ignore
      // TODO try to make it work with zksync ethers
      const artifact = hardhat.artifacts.readArtifactSync("ProxyAdmin");
      const zkWal = this.deployWallet as ZkWallet;
      const contractFactory = new ZkContractFactory(artifact.abi, artifact.bytecode, zkWal);
      proxyAdmin = await contractFactory.deploy(...[ethTxOptions]);
      rec = await proxyAdmin.deployTransaction.wait();
    } else {
      ethTxOptions.gasLimit ??= 10_000_000;
      const contractFactory = await hardhat.ethers.getContractFactory("ProxyAdmin", {
        signer: this.deployWallet,
      });
      proxyAdmin = await contractFactory.deploy(...[ethTxOptions]);
      rec = await proxyAdmin.deployTransaction.wait();
    }
=======
    // Note: we cannot deploy using Create2, as the owner of the ProxyAdmin is msg.sender
    const contractFactory = await hardhat.ethers.getContractFactory("ProxyAdmin", {
      signer: this.deployWallet,
    });

    const proxyAdmin = await contractFactory.deploy(...[ethTxOptions]);
    const rec = await proxyAdmin.deployTransaction.wait();
>>>>>>> c64d4489

    if (this.verbose) {
      console.log(
        `Proxy admin deployed, gasUsed: ${rec.gasUsed.toString()}, tx hash ${rec.transactionHash}, expected address: ${
          proxyAdmin.address
        }`
      );
      console.log(`CONTRACTS_TRANSPARENT_PROXY_ADMIN_ADDR=${proxyAdmin.address}`);
    }

    this.addresses.TransparentProxyAdmin = proxyAdmin.address;

    const tx = await proxyAdmin.transferOwnership(this.addresses.Governance);
    const receipt = await tx.wait();

    if (this.verbose) {
      console.log(
        `ProxyAdmin ownership transferred to Governance in tx ${
          receipt.transactionHash
        }, gas used: ${receipt.gasUsed.toString()}`
      );
    }
  }

  public async deployBridgehubProxy(create2Salt: string, ethTxOptions: ethers.providers.TransactionRequest) {
    const bridgehub = new Interface(hardhat.artifacts.readArtifactSync("Bridgehub").abi);

    const initCalldata = bridgehub.encodeFunctionData("initialize", [this.addresses.Governance]);

    const contractAddress = await this.deployViaCreate2(
      "TransparentUpgradeableProxy",
      [this.addresses.Bridgehub.BridgehubImplementation, this.addresses.TransparentProxyAdmin, initCalldata],
      create2Salt,
      ethTxOptions
    );

    if (this.verbose) {
      console.log(`CONTRACTS_BRIDGEHUB_PROXY_ADDR=${contractAddress}`);
    }

    this.addresses.Bridgehub.BridgehubProxy = contractAddress;
  }

  public async deployStateTransitionManagerImplementation(
    create2Salt: string,
    ethTxOptions: ethers.providers.TransactionRequest
  ) {
    const contractAddress = await this.deployViaCreate2(
      "StateTransitionManager",
      [this.addresses.Bridgehub.BridgehubProxy, getNumberFromEnv("CONTRACTS_MAX_NUMBER_OF_HYPERCHAINS")],
      create2Salt,
      {
        ...ethTxOptions,
        gasLimit: 20_000_000,
      }
    );

    if (this.verbose) {
      console.log(`CONTRACTS_STATE_TRANSITION_IMPL_ADDR=${contractAddress}`);
    }

    this.addresses.StateTransition.StateTransitionImplementation = contractAddress;
  }

  public async deployStateTransitionManagerProxy(
    create2Salt: string,
    ethTxOptions: ethers.providers.TransactionRequest,
    extraFacets?: FacetCut[]
  ) {
    const genesisBatchHash = getHashFromEnv("CONTRACTS_GENESIS_ROOT"); // TODO: confusing name
    const genesisRollupLeafIndex = getNumberFromEnv("CONTRACTS_GENESIS_ROLLUP_LEAF_INDEX");
    const genesisBatchCommitment = getHashFromEnv("CONTRACTS_GENESIS_BATCH_COMMITMENT");
    const diamondCut = await this.initialZkSyncHyperchainDiamondCut(extraFacets);
    // console.log("correct initial diamond cut", diamondCut);
    const protocolVersion = getNumberFromEnv("CONTRACTS_GENESIS_PROTOCOL_VERSION");

    const stateTransitionManager = new Interface(hardhat.artifacts.readArtifactSync("StateTransitionManager").abi);

    const initCalldata = stateTransitionManager.encodeFunctionData("initialize", [
      {
        owner: this.addresses.Governance,
        validatorTimelock: this.addresses.ValidatorTimeLock,
        genesisUpgrade: this.addresses.StateTransition.GenesisUpgrade,
        genesisBatchHash,
        genesisIndexRepeatedStorageChanges: genesisRollupLeafIndex,
        genesisBatchCommitment,
        diamondCut,
        protocolVersion,
      },
    ]);

    const contractAddress = await this.deployViaCreate2(
      "TransparentUpgradeableProxy",
      [
        this.addresses.StateTransition.StateTransitionImplementation,
        this.addresses.TransparentProxyAdmin,
        initCalldata,
      ],
      create2Salt,
      ethTxOptions
    );

    if (this.verbose) {
      console.log(`StateTransitionManagerProxy deployed, with protocol version: ${protocolVersion}`);
      console.log(`CONTRACTS_STATE_TRANSITION_PROXY_ADDR=${contractAddress}`);
    }

    this.addresses.StateTransition.StateTransitionProxy = contractAddress;
  }

  public async deployAdminFacet(create2Salt: string, ethTxOptions: ethers.providers.TransactionRequest) {
    const contractAddress = await this.deployViaCreate2("AdminFacet", [], create2Salt, ethTxOptions);

    if (this.verbose) {
      console.log(`CONTRACTS_ADMIN_FACET_ADDR=${contractAddress}`);
    }

    this.addresses.StateTransition.AdminFacet = contractAddress;
  }

  public async deployMailboxFacet(create2Salt: string, ethTxOptions: ethers.providers.TransactionRequest) {
    const eraChainId = getNumberFromEnv("CONTRACTS_ERA_CHAIN_ID");
    const contractAddress = await this.deployViaCreate2("MailboxFacet", [eraChainId], create2Salt, ethTxOptions);

    if (this.verbose) {
      console.log(`Mailbox deployed with era chain id: ${eraChainId}`);
      console.log(`CONTRACTS_MAILBOX_FACET_ADDR=${contractAddress}`);
    }

    this.addresses.StateTransition.MailboxFacet = contractAddress;
  }

  public async deployExecutorFacet(create2Salt: string, ethTxOptions: ethers.providers.TransactionRequest) {
    const contractAddress = await this.deployViaCreate2("ExecutorFacet", [], create2Salt, ethTxOptions);

    if (this.verbose) {
      console.log(`CONTRACTS_EXECUTOR_FACET_ADDR=${contractAddress}`);
    }

    this.addresses.StateTransition.ExecutorFacet = contractAddress;
  }

  public async deployGettersFacet(create2Salt: string, ethTxOptions: ethers.providers.TransactionRequest) {
    const contractAddress = await this.deployViaCreate2("GettersFacet", [], create2Salt, ethTxOptions);

    if (this.verbose) {
      console.log(`CONTRACTS_GETTERS_FACET_ADDR=${contractAddress}`);
    }

    this.addresses.StateTransition.GettersFacet = contractAddress;
  }

  public async deployVerifier(create2Salt: string, ethTxOptions: ethers.providers.TransactionRequest) {
    let contractAddress: string;

    if (process.env.CHAIN_ETH_NETWORK === "mainnet") {
      contractAddress = await this.deployViaCreate2("Verifier", [], create2Salt, ethTxOptions);
    } else {
      contractAddress = await this.deployViaCreate2("TestnetVerifier", [], create2Salt, ethTxOptions);
    }

    if (this.verbose) {
      console.log(`CONTRACTS_VERIFIER_ADDR=${contractAddress}`);
    }

    this.addresses.StateTransition.Verifier = contractAddress;
  }

  public async deployERC20BridgeImplementation(
    create2Salt: string,
    ethTxOptions: ethers.providers.TransactionRequest,
    dummy: boolean = false
  ) {
    const contractAddress = await this.deployViaCreate2(
      dummy ? "DummyL1ERC20Bridge" : "L1ERC20Bridge",
      [this.addresses.Bridges.SharedBridgeProxy],
      create2Salt,
      ethTxOptions
    );

    if (this.verbose) {
      console.log(`CONTRACTS_L1_ERC20_BRIDGE_IMPL_ADDR=${contractAddress}`);
    }

    this.addresses.Bridges.ERC20BridgeImplementation = contractAddress;
  }

  public async setParametersSharedBridge() {
    const sharedBridge = L1SharedBridgeFactory.connect(this.addresses.Bridges.SharedBridgeProxy, this.deployWallet);
    const data1 = sharedBridge.interface.encodeFunctionData("setL1Erc20Bridge", [
      this.addresses.Bridges.ERC20BridgeProxy,
    ]);
    // const data2 = sharedBridge.interface.encodeFunctionData("setEraPostDiamondUpgradeFirstBatch", [
    //   process.env.CONTRACTS_ERA_POST_DIAMOND_UPGRADE_FIRST_BATCH ?? 1,
    // ]);
    // const data3 = sharedBridge.interface.encodeFunctionData("setEraPostLegacyBridgeUpgradeFirstBatch", [
    //   process.env.CONTRACTS_ERA_POST_LEGACY_BRIDGE_UPGRADE_FIRST_BATCH ?? 1,
    // ]);
    // const data4 = sharedBridge.interface.encodeFunctionData("setEraLegacyBridgeLastDepositTime", [
    //   process.env.CONTRACTS_ERA_LEGACY_UPGRADE_LAST_DEPOSIT_BATCH ?? 1,
    //   process.env.CONTRACTS_ERA_LEGACY_UPGRADE_LAST_DEPOSIT_TX_NUMBER ?? 0,
    // ]);
    await this.executeUpgrade(this.addresses.Bridges.SharedBridgeProxy, 0, data1);
    // await this.executeUpgrade(this.addresses.Bridges.SharedBridgeProxy, 0, data2);
    // await this.executeUpgrade(this.addresses.Bridges.SharedBridgeProxy, 0, data3);
    // await this.executeUpgrade(this.addresses.Bridges.SharedBridgeProxy, 0, data4);
    if (this.verbose) {
      console.log("Shared bridge updated with ERC20Bridge address");
    }
  }

  /// this should be only use for local testing
<<<<<<< HEAD
  public async executeUpgrade(
    targetAddress: string,
    value: BigNumberish,
    callData: string,
    ethTxOptions?: ethers.providers.TransactionRequest
  ) {
=======
  public async executeUpgrade(targetAddress: string, value: BigNumberish, callData: string, printFileName?: string) {
>>>>>>> c64d4489
    const governance = IGovernanceFactory.connect(this.addresses.Governance, this.deployWallet);
    const operation = {
      calls: [{ target: targetAddress, value: value, data: callData }],
      predecessor: ethers.constants.HashZero,
      salt: ethers.utils.hexlify(ethers.utils.randomBytes(32)),
    };
    if (printFileName) {
      console.log("Operation:", operation);
      console.log(
        "Schedule operation: ",
        governance.interface.encodeFunctionData("scheduleTransparent", [operation, 0])
      );
      console.log(
        `Execute operation value: ${value}, calldata`,
        governance.interface.encodeFunctionData("execute", [operation])
      );
      return;
    }
    const scheduleTx = await governance.scheduleTransparent(operation, 0);
    await scheduleTx.wait();
    if (this.verbose) {
      console.log("Upgrade scheduled");
    }
    const executeTX = await governance.execute(operation, { value: value });
    const receipt = await executeTX.wait();
    if (this.verbose) {
      console.log(
        "Upgrade with target ",
        targetAddress,
        "executed: ",
        await governance.isOperationDone(await governance.hashOperation(operation))
      );
    }
    return receipt;
  }

  // used for testing, mimics original deployment process.
  // we don't use the real implementation, as we need the address to be independent
  public async deployERC20BridgeProxy(create2Salt: string, ethTxOptions: ethers.providers.TransactionRequest) {
    const initCalldata = new Interface(hardhat.artifacts.readArtifactSync("L1ERC20Bridge").abi).encodeFunctionData(
      "initialize"
    );
    const contractAddress = await this.deployViaCreate2(
      "TransparentUpgradeableProxy",
      [this.addresses.Bridges.ERC20BridgeImplementation, this.addresses.TransparentProxyAdmin, initCalldata],
      create2Salt,
      ethTxOptions
    );
    if (this.verbose) {
      console.log(`CONTRACTS_L1_ERC20_BRIDGE_PROXY_ADDR=${contractAddress}`);
    }

    this.addresses.Bridges.ERC20BridgeProxy = contractAddress;
  }

  public async deploySharedBridgeImplementation(
    create2Salt: string,
    ethTxOptions: ethers.providers.TransactionRequest
  ) {
    const tokens = getTokens();
    const l1WethToken = tokens.find((token: { symbol: string }) => token.symbol == "WETH")!.address;
    const eraChainId = getNumberFromEnv("CONTRACTS_ERA_CHAIN_ID");
    const eraDiamondProxy = getAddressFromEnv("CONTRACTS_ERA_DIAMOND_PROXY_ADDR");
    const contractAddress = await this.deployViaCreate2(
      "L1SharedBridge",
      [l1WethToken, this.addresses.Bridgehub.BridgehubProxy, eraChainId, eraDiamondProxy],
      create2Salt,
      ethTxOptions
    );

    if (this.verbose) {
      console.log(`With era chain id ${eraChainId} and era diamond proxy ${eraDiamondProxy}`);
      console.log(`CONTRACTS_L1_SHARED_BRIDGE_IMPL_ADDR=${contractAddress}`);
    }

    this.addresses.Bridges.SharedBridgeImplementation = contractAddress;
  }

  public async deploySharedBridgeProxy(create2Salt: string, ethTxOptions: ethers.providers.TransactionRequest) {
    const initCalldata = new Interface(hardhat.artifacts.readArtifactSync("L1SharedBridge").abi).encodeFunctionData(
      "initialize",
      [this.addresses.Governance, 1, 1, 1, 0]
    );
    const contractAddress = await this.deployViaCreate2(
      "TransparentUpgradeableProxy",
      [this.addresses.Bridges.SharedBridgeImplementation, this.addresses.TransparentProxyAdmin, initCalldata],
      create2Salt,
      ethTxOptions
    );

    if (this.verbose) {
      console.log(`CONTRACTS_L1_SHARED_BRIDGE_PROXY_ADDR=${contractAddress}`);
    }

    this.addresses.Bridges.SharedBridgeProxy = contractAddress;
  }

  public async deployNativeTokenVaultImplementation(
    create2Salt: string,
    ethTxOptions: ethers.providers.TransactionRequest
  ) {
    const eraChainId = getNumberFromEnv("CONTRACTS_ERA_CHAIN_ID");
    const contractAddress = await this.deployViaCreate2(
      "L1NativeTokenVault",
      [this.addresses.Bridges.SharedBridgeProxy, eraChainId],
      create2Salt,
      ethTxOptions
    );

    if (this.verbose) {
      console.log(`With era chain id ${eraChainId}`);
      console.log(`CONTRACTS_L1_NATIVE_TOKEN_VAULT_BRIDGE_IMPL_ADDR=${contractAddress}`);
    }

    this.addresses.Bridges.NativeTokenVaultImplementation = contractAddress;
  }

  public async deployNativeTokenVaultProxy(create2Salt: string, ethTxOptions: ethers.providers.TransactionRequest) {
    const initCalldata = new Interface(hardhat.artifacts.readArtifactSync("L1NativeTokenVault").abi).encodeFunctionData(
      "initialize",
      [this.addresses.Governance]
    );
    const contractAddress = await this.deployViaCreate2(
      "TransparentUpgradeableProxy",
      [this.addresses.Bridges.NativeTokenVaultImplementation, this.addresses.TransparentProxyAdmin, initCalldata],
      create2Salt,
      ethTxOptions
    );

    if (this.verbose) {
      console.log(`CONTRACTS_L1_SHARED_BRIDGE_PROXY_ADDR=${contractAddress}`);
    }

    this.addresses.Bridges.NativeTokenVaultProxy = contractAddress;

    const sharedBridge = this.defaultSharedBridge(this.deployWallet);
    const data = await sharedBridge.interface.encodeFunctionData("setNativeTokenVault", [
      this.addresses.Bridges.NativeTokenVaultProxy,
    ]);
    await this.executeUpgrade(this.addresses.Bridges.SharedBridgeProxy, 0, data);
    if (this.verbose) {
      console.log("Native token vault set in shared bridge");
    }
  }

  public async deploySTMDeploymentTrackerImplementation(
    create2Salt: string,
    ethTxOptions: ethers.providers.TransactionRequest
  ) {
    const contractAddress = await this.deployViaCreate2(
      "STMDeploymentTracker",
      [this.addresses.Bridgehub.BridgehubProxy, this.addresses.Bridges.SharedBridgeProxy],
      create2Salt,
      ethTxOptions
    );

    if (this.verbose) {
      console.log(`CONTRACTS_STM_DEPLOYMENT_TRACKER_IMPL_ADDR=${contractAddress}`);
    }

    this.addresses.Bridgehub.STMDeploymentTrackerImplementation = contractAddress;
  }

  public async deploySTMDeploymentTrackerProxy(create2Salt: string, ethTxOptions: ethers.providers.TransactionRequest) {
    const initCalldata = new Interface(
      hardhat.artifacts.readArtifactSync("STMDeploymentTracker").abi
    ).encodeFunctionData("initialize", [this.addresses.Governance]);
    const contractAddress = await this.deployViaCreate2(
      "TransparentUpgradeableProxy",
      [this.addresses.Bridgehub.STMDeploymentTrackerImplementation, this.addresses.TransparentProxyAdmin, initCalldata],
      create2Salt,
      ethTxOptions
    );

    if (this.verbose) {
      console.log(`CONTRACTS_STM_DEPLOYMENT_TRACKER_PROXY_ADDR=${contractAddress}`);
    }

    this.addresses.Bridgehub.STMDeploymentTrackerProxy = contractAddress;

    const bridgehub = this.bridgehubContract(this.deployWallet);
    const data0 = bridgehub.interface.encodeFunctionData("setSTMDeployer", [
      this.addresses.Bridgehub.STMDeploymentTrackerProxy,
    ]);
    await this.executeUpgrade(this.addresses.Bridgehub.BridgehubProxy, 0, data0);
    if (this.verbose) {
      console.log("STM DT registered in Bridgehub");
    }

    const stmDeploymentTracker = this.stmDeploymentTracker(this.deployWallet);
    const data1 = stmDeploymentTracker.interface.encodeFunctionData("registerSTMAssetOnL1", [
      this.addresses.StateTransition.StateTransitionProxy,
    ]);
    const receipt = await this.executeUpgrade(this.addresses.Bridgehub.STMDeploymentTrackerProxy, 0, data1);
    if (this.verbose) {
      console.log("STM asset registered in L1 Shared Bridge via STM Deployment Tracker");
    }
  }

  public async sharedBridgeSetEraPostUpgradeFirstBatch(ethTxOptions: ethers.providers.TransactionRequest) {
    const sharedBridge = L1SharedBridgeFactory.connect(this.addresses.Bridges.SharedBridgeProxy, this.deployWallet);
    const storageSwitch = getNumberFromEnv("CONTRACTS_SHARED_BRIDGE_UPGRADE_STORAGE_SWITCH");
    const tx = await sharedBridge.setEraPostUpgradeFirstBatch(storageSwitch);
    const receipt = await tx.wait();
    if (this.verbose) {
      console.log(`Era first post upgrade batch set, gas used: ${receipt.gasUsed.toString()}`);
    }
  }

  public async registerSharedBridge(ethTxOptions: ethers.providers.TransactionRequest) {
    const bridgehub = this.bridgehubContract(this.deployWallet);
    const sharedBridge = this.defaultSharedBridge(this.deployWallet);

    /// registering ETH as a valid token, with address 1.
    const upgradeData1 = bridgehub.interface.encodeFunctionData("addToken", [ADDRESS_ONE]);
    await this.executeUpgrade(this.addresses.Bridgehub.BridgehubProxy, 0, upgradeData1);
    if (this.verbose) {
      console.log("ETH token registered in Bridgehub");
    }

    const upgradeData2 = await bridgehub.interface.encodeFunctionData("setSharedBridge", [
      this.addresses.Bridges.SharedBridgeProxy,
    ]);
    await this.executeUpgrade(this.addresses.Bridgehub.BridgehubProxy, 0, upgradeData2);
    if (this.verbose) {
      console.log(`Shared bridge was registered in Bridgehub`);
    }
  }
  public async registerTokenInNativeTokenVault(token: string, ethTxOptions: ethers.providers.TransactionRequest) {
    const nativeTokenVault = this.nativeTokenVault(this.deployWallet);

    const data = nativeTokenVault.interface.encodeFunctionData("registerToken", [token]);
    await this.executeUpgrade(this.addresses.Bridges.NativeTokenVaultProxy, 0, data);
    if (this.verbose) {
      console.log("Native token vault registered with ETH");
    }
  }

  public async deployStateTransitionDiamondInit(
    create2Salt: string,
    ethTxOptions: ethers.providers.TransactionRequest
  ) {
    const contractAddress = await this.deployViaCreate2("DiamondInit", [], create2Salt, ethTxOptions);

    if (this.verbose) {
      console.log(`CONTRACTS_DIAMOND_INIT_ADDR=${contractAddress}`);
    }

    this.addresses.StateTransition.DiamondInit = contractAddress;
  }

  public async deployDefaultUpgrade(create2Salt: string, ethTxOptions: ethers.providers.TransactionRequest) {
    const contractAddress = await this.deployViaCreate2("DefaultUpgrade", [], create2Salt, ethTxOptions);

    if (this.verbose) {
      console.log(`CONTRACTS_DEFAULT_UPGRADE_ADDR=${contractAddress}`);
    }

    this.addresses.StateTransition.DefaultUpgrade = contractAddress;
  }

  public async deployHyperchainsUpgrade(create2Salt: string, ethTxOptions: ethers.providers.TransactionRequest) {
    const contractAddress = await this.deployViaCreate2("UpgradeHyperchains", [], create2Salt, ethTxOptions);

    if (this.verbose) {
      console.log(`CONTRACTS_HYPERCHAIN_UPGRADE_ADDR=${contractAddress}`);
    }

    this.addresses.StateTransition.DefaultUpgrade = contractAddress;
  }

  public async deployGenesisUpgrade(create2Salt: string, ethTxOptions: ethers.providers.TransactionRequest) {
    const contractAddress = await this.deployViaCreate2("GenesisUpgrade", [], create2Salt, ethTxOptions);

    if (this.verbose) {
      console.log(`CONTRACTS_GENESIS_UPGRADE_ADDR=${contractAddress}`);
    }

    this.addresses.StateTransition.GenesisUpgrade = contractAddress;
  }

  public async deployBridgehubContract(create2Salt: string, gasPrice?: BigNumberish, nonce?) {
    nonce = nonce ? parseInt(nonce) : await this.deployWallet.getTransactionCount();

    await this.deployBridgehubImplementation(create2Salt, { gasPrice, nonce });
    await this.deployBridgehubProxy(create2Salt, { gasPrice });
  }

  public async deployStateTransitionManagerContract(
    create2Salt: string,
    extraFacets?: FacetCut[],
    gasPrice?: BigNumberish,
    nonce?
  ) {
    nonce = nonce ? parseInt(nonce) : await this.deployWallet.getTransactionCount();

    await this.deployStateTransitionDiamondFacets(create2Salt, gasPrice, nonce);
    await this.deployStateTransitionManagerImplementation(create2Salt, { gasPrice });
    await this.deployStateTransitionManagerProxy(create2Salt, { gasPrice }, extraFacets);
    await this.registerStateTransitionManager();
  }

  public async deployStateTransitionDiamondFacets(create2Salt: string, gasPrice?: BigNumberish, nonce?) {
    nonce = nonce ? parseInt(nonce) : await this.deployWallet.getTransactionCount();

    await this.deployExecutorFacet(create2Salt, { gasPrice, nonce: nonce });
    await this.deployAdminFacet(create2Salt, { gasPrice, nonce: nonce + 1 });
    await this.deployMailboxFacet(create2Salt, { gasPrice, nonce: nonce + 2 });
    await this.deployGettersFacet(create2Salt, { gasPrice, nonce: nonce + 3 });
    await this.deployStateTransitionDiamondInit(create2Salt, { gasPrice, nonce: nonce + 4 });
  }

  public async registerStateTransitionManager() {
    const bridgehub = this.bridgehubContract(this.deployWallet);

<<<<<<< HEAD
    const upgradeData = bridgehub.interface.encodeFunctionData("addStateTransitionManager", [
      this.addresses.StateTransition.StateTransitionProxy,
    ]);

    await this.executeUpgrade(this.addresses.Bridgehub.BridgehubProxy, 0, upgradeData);
    if (this.verbose) {
      console.log(`StateTransition System registered in BH`);
=======
    if (!(await bridgehub.stateTransitionManagerIsRegistered(this.addresses.StateTransition.StateTransitionProxy))) {
      const tx = await bridgehub.addStateTransitionManager(this.addresses.StateTransition.StateTransitionProxy);

      const receipt = await tx.wait();
      if (this.verbose) {
        console.log(`StateTransition System registered, gas used: ${receipt.gasUsed.toString()}`);
      }
>>>>>>> c64d4489
    }
  }

  public async registerSyncLayer() {
    const stm = this.stateTransitionManagerContract(this.deployWallet);
    const calldata = await stm.interface.encodeFunctionData("registerSyncLayer", [this.chainId, true]);
    await this.executeUpgrade(this.addresses.StateTransition.StateTransitionProxy, 0, calldata);
    if (this.verbose) {
      console.log(`SyncLayer registered`);
    }
  }

  public async moveChainToSyncLayer(synclayerChainId: number) {
    const bridgehub = this.bridgehubContract(this.deployWallet);
    const baseTokenAmount = ethers.utils.parseEther("1");
    const chainData = new ethers.utils.AbiCoder().encode(["uint256", "bytes"], [ADDRESS_ONE, "0x"]); // todo
    const bridgehubData = new ethers.utils.AbiCoder().encode(["uint256", "bytes"], [this.chainId, chainData]);
    // console.log("bridgehubData", bridgehubData)
    // console.log("this.addresses.ChainAssetInfo", this.addresses.ChainAssetInfo)
    const sharedBridgeData = ethers.utils.defaultAbiCoder.encode(
      ["bytes32", "bytes"],

      [await bridgehub.stmAssetInfoFromChainId(this.chainId), bridgehubData]
    );
    const calldata = await bridgehub.requestL2TransactionTwoBridges(
      {
        chainId: synclayerChainId,
        mintValue: baseTokenAmount,
        l2Value: 1,
        l2GasLimit: 10000000,
        l2GasPerPubdataByteLimit: REQUIRED_L2_GAS_PRICE_PER_PUBDATA,
        refundRecipient: await this.deployWallet.getAddress(),
        secondBridgeAddress: this.addresses.Bridges.SharedBridgeProxy,
        secondBridgeValue: 0,
        secondBridgeCalldata: sharedBridgeData,
      },
      { value: baseTokenAmount }
    );
  }

  public async finishMoveChainToL1(synclayerChainId: number) {
    const sharedBridge = this.defaultSharedBridge(this.deployWallet);
    // const baseTokenAmount = ethers.utils.parseEther("1");
    // const chainData = new ethers.utils.AbiCoder().encode(["uint256", "bytes"], [ADDRESS_ONE, "0x"]); // todo
    // const bridgehubData = new ethers.utils.AbiCoder().encode(["uint256", "bytes"], [this.chainId, chainData]);
    // console.log("bridgehubData", bridgehubData)
    // console.log("this.addresses.ChainAssetInfo", this.addresses.ChainAssetInfo)
    // const sharedBridgeData = ethers.utils.defaultAbiCoder.encode(
    //   ["bytes32", "bytes"],

    //   [await bridgehub.stmAssetInfoFromChainId(this.chainId), bridgehubData]
    // );
    const l2BatchNumber = 1;
    const l2MsgIndex = 1;
    const l2TxNumberInBatch = 1;
    const message = ethers.utils.defaultAbiCoder.encode(
      ["bytes32", "bytes"],
      []
    );
    const merkleProof = ["0x00"];
    const receipt = await sharedBridge.finalizeWithdrawal(
        synclayerChainId,
        l2BatchNumber,
        l2MsgIndex,
        l2TxNumberInBatch,
        message,
        merkleProof
    )
  }

  public async registerHyperchain(
    baseTokenAddress: string,
    validiumMode: boolean,
    extraFacets?: FacetCut[],
    gasPrice?: BigNumberish,
    nonce?,
    predefinedChainId?: string
  ) {
    const txOptions = this.isZkMode() ? {} : { gasLimit: 10_000_000 };

    nonce = nonce ? parseInt(nonce) : await this.deployWallet.getTransactionCount();

    const bridgehub = this.bridgehubContract(this.deployWallet);
    const stateTransitionManager = this.stateTransitionManagerContract(this.deployWallet);

    const inputChainId = predefinedChainId || getNumberFromEnv("CHAIN_ETH_ZKSYNC_NETWORK_ID");
    const alreadyRegisteredInSTM =
      (await stateTransitionManager.getHyperchain(inputChainId)) != ethers.constants.AddressZero;

    const admin = process.env.CHAIN_ADMIN_ADDRESS || this.ownerAddress;
    const diamondCutData = await this.initialZkSyncHyperchainDiamondCut(extraFacets);
    const initialDiamondCut = new ethers.utils.AbiCoder().encode([DIAMOND_CUT_DATA_ABI_STRING], [diamondCutData]);

    const upgradeData = await bridgehub.interface.encodeFunctionData("createNewChain", [
      inputChainId,
      this.addresses.StateTransition.StateTransitionProxy,
      baseTokenAddress,
      Date.now(),
      admin,
      initialDiamondCut,
    ]);
    const receipt = await this.executeUpgrade(this.addresses.Bridgehub.BridgehubProxy, 0, upgradeData, {
      gasPrice,
      nonce,
      ...txOptions,
    });
    const chainId = receipt.logs.find((log) => log.topics[0] == bridgehub.interface.getEventTopic("NewChain"))
      .topics[1];

    nonce++;
    nonce++; // upgrade takes 2 txs

    this.addresses.BaseToken = baseTokenAddress;

    if (this.verbose) {
      console.log(`Hyperchain registered, gas used: ${receipt.gasUsed.toString()} and ${receipt.gasUsed.toString()}`);
      console.log(`Hyperchain registration tx hash: ${receipt.transactionHash}`);

      console.log(`CHAIN_ETH_ZKSYNC_NETWORK_ID=${parseInt(chainId, 16)}`);

      console.log(`CONTRACTS_BASE_TOKEN_ADDR=${baseTokenAddress}`);
    }

    if (!alreadyRegisteredInSTM) {
      const diamondProxyAddress =
        "0x" +
        receipt.logs
          .find((log) => log.topics[0] == stateTransitionManager.interface.getEventTopic("NewHyperchain"))
          .topics[2].slice(26);
      this.addresses.StateTransition.DiamondProxy = diamondProxyAddress;
      if (this.verbose) {
        console.log(`CONTRACTS_DIAMOND_PROXY_ADDR=${diamondProxyAddress}`);
      }
    }
    this.chainId = parseInt(chainId, 16);

    const validatorOneAddress = getAddressFromEnv("ETH_SENDER_SENDER_OPERATOR_COMMIT_ETH_ADDR");
    const validatorTwoAddress = getAddressFromEnv("ETH_SENDER_SENDER_OPERATOR_BLOBS_ETH_ADDR");
    const validatorTimelock = this.validatorTimelock(this.deployWallet);
    const txRegisterValidator = await validatorTimelock.addValidator(chainId, validatorOneAddress, {
      gasPrice,
      nonce,
      ...txOptions,
    });
    const receiptRegisterValidator = await txRegisterValidator.wait();
    if (this.verbose) {
      console.log(
        `Validator registered, gas used: ${receiptRegisterValidator.gasUsed.toString()}, tx hash: ${
          txRegisterValidator.hash
        }`
      );
    }

    nonce++;

    const tx3 = await validatorTimelock.addValidator(chainId, validatorTwoAddress, {
      gasPrice,
      nonce,
      ...txOptions,
    });
    const receipt3 = await tx3.wait();
    if (this.verbose) {
      console.log(`Validator 2 registered, gas used: ${receipt3.gasUsed.toString()}`);
    }

    const diamondProxy = this.stateTransitionContract(this.deployWallet);
    const tx4 = await diamondProxy.setTokenMultiplier(1, 1);
    const receipt4 = await tx4.wait();
    if (this.verbose) {
      console.log(`BaseTokenMultiplier set ${diamondProxy.address}, gas used: ${receipt4.gasUsed.toString()}`);
    }

    if (validiumMode) {
      const tx5 = await diamondProxy.setPubdataPricingMode(PubdataPricingMode.Validium);
      const receipt5 = await tx5.wait();
      if (this.verbose) {
        console.log(`Validium mode set, gas used: ${receipt5.gasUsed.toString()}`);
      }
    }
  }

  public async registerTokenBridgehub(tokenAddress: string) {
    const bridgehub = this.bridgehubContract(this.deployWallet);
    const upgradeData = await bridgehub.interface.encodeFunctionData("addToken", [tokenAddress]);

    const receipt = await this.executeUpgrade(this.addresses.Bridgehub.BridgehubProxy, 0, upgradeData);
    if (this.verbose) {
      console.log(`Token ${tokenAddress} was registered, gas used: ${receipt.gasUsed.toString()}`);
    }
  }

  public async deploySharedBridgeContracts(create2Salt: string, gasPrice?: BigNumberish, nonce?) {
    nonce = nonce ? parseInt(nonce) : await this.deployWallet.getTransactionCount();

    await this.deploySharedBridgeImplementation(create2Salt, { gasPrice, nonce: nonce });
    await this.deploySharedBridgeProxy(create2Salt, { gasPrice, nonce: nonce + 1 });
    await this.deployNativeTokenVaultImplementation(create2Salt, { gasPrice, nonce: nonce + 2 });
    await this.deployNativeTokenVaultProxy(create2Salt, { gasPrice });
    await this.registerSharedBridge({ gasPrice });
    await this.deploySTMDeploymentTrackerImplementation(create2Salt, { gasPrice });
    await this.deploySTMDeploymentTrackerProxy(create2Salt, { gasPrice });
  }

  public async deployValidatorTimelock(create2Salt: string, ethTxOptions: ethers.providers.TransactionRequest) {
    const executionDelay = getNumberFromEnv("CONTRACTS_VALIDATOR_TIMELOCK_EXECUTION_DELAY");
    const eraChainId = getNumberFromEnv("CONTRACTS_ERA_CHAIN_ID");
    const contractAddress = await this.deployViaCreate2(
      "ValidatorTimelock",
      [this.ownerAddress, executionDelay, eraChainId],
      create2Salt,
      ethTxOptions
    );

    if (this.verbose) {
      console.log(`CONTRACTS_VALIDATOR_TIMELOCK_ADDR=${contractAddress}`);
    }
    this.addresses.ValidatorTimeLock = contractAddress;
  }

  public async setStateTransitionManagerInValidatorTimelock(ethTxOptions: ethers.providers.TransactionRequest) {
    const validatorTimelock = this.validatorTimelock(this.deployWallet);
    const tx = await validatorTimelock.setStateTransitionManager(
      this.addresses.StateTransition.StateTransitionProxy,
      ethTxOptions
    );
    const receipt = await tx.wait();
    if (this.verbose) {
      console.log(`StateTransitionManager was set in ValidatorTimelock, gas used: ${receipt.gasUsed.toString()}`);
    }
  }

  public async deployMulticall3(create2Salt: string, ethTxOptions: ethers.providers.TransactionRequest) {
    const contractAddress = await this.deployViaCreate2("Multicall3", [], create2Salt, ethTxOptions);

    if (this.verbose) {
      console.log(`CONTRACTS_L1_MULTICALL3_ADDR=${contractAddress}`);
    }
  }

  public async updateBlobVersionedHashRetrieverZkMode() {
    if (!this.isZkMode()) {
      throw new Error("`updateBlobVersionedHashRetrieverZk` should be only called when deploying on zkSync network");
    }

    console.log("BlobVersionedHashRetriever is not needed within zkSync network and won't be deployed");

    // 0 is not allowed, we need to some random non-zero value. Let it be 0x1000000000000000000000000000000000000001
    console.log(`CONTRACTS_BLOB_VERSIONED_HASH_RETRIEVER_ADDR=0x1000000000000000000000000000000000000001`);
    this.addresses.BlobVersionedHashRetriever = "0x1000000000000000000000000000000000000001";
  }

  public async deployBlobVersionedHashRetriever(
    create2Salt: string,
    ethTxOptions: ethers.providers.TransactionRequest
  ) {
    // solc contracts/zksync/utils/blobVersionedHashRetriever.yul --strict-assembly --bin
    const bytecode = "0x600b600b5f39600b5ff3fe5f358049805f5260205ff3";

    const contractAddress = await this.deployBytecodeViaCreate2(
      "BlobVersionedHashRetriever",
      bytecode,
      create2Salt,
      ethTxOptions
    );

    if (this.verbose) {
      console.log(`CONTRACTS_BLOB_VERSIONED_HASH_RETRIEVER_ADDR=${contractAddress}`);
    }

    this.addresses.BlobVersionedHashRetriever = contractAddress;
  }

  public transparentUpgradableProxyContract(address, signerOrProvider: Signer | providers.Provider) {
    return ITransparentUpgradeableProxyFactory.connect(address, signerOrProvider);
  }

  public create2FactoryContract(signerOrProvider: Signer | providers.Provider) {
    return SingletonFactoryFactory.connect(this.addresses.Create2Factory, signerOrProvider);
  }

  public bridgehubContract(signerOrProvider: Signer | providers.Provider) {
    return IBridgehubFactory.connect(this.addresses.Bridgehub.BridgehubProxy, signerOrProvider);
  }

  public stateTransitionManagerContract(signerOrProvider: Signer | providers.Provider) {
    return StateTransitionManagerFactory.connect(this.addresses.StateTransition.StateTransitionProxy, signerOrProvider);
  }

  public stateTransitionContract(signerOrProvider: Signer | providers.Provider) {
    return IZkSyncHyperchainFactory.connect(this.addresses.StateTransition.DiamondProxy, signerOrProvider);
  }

  public governanceContract(signerOrProvider: Signer | providers.Provider) {
    return IGovernanceFactory.connect(this.addresses.Governance, signerOrProvider);
  }

  public validatorTimelock(signerOrProvider: Signer | providers.Provider) {
    return ValidatorTimelockFactory.connect(this.addresses.ValidatorTimeLock, signerOrProvider);
  }

  public defaultSharedBridge(signerOrProvider: Signer | providers.Provider) {
    return IL1SharedBridgeFactory.connect(this.addresses.Bridges.SharedBridgeProxy, signerOrProvider);
  }

  public nativeTokenVault(signerOrProvider: Signer | providers.Provider) {
    return IL1NativeTokenVaultFactory.connect(this.addresses.Bridges.NativeTokenVaultProxy, signerOrProvider);
  }

  public stmDeploymentTracker(signerOrProvider: Signer | providers.Provider) {
    return ISTMDeploymentTrackerFactory.connect(this.addresses.Bridgehub.STMDeploymentTrackerProxy, signerOrProvider);
  }

  public baseTokenContract(signerOrProvider: Signer | providers.Provider) {
    return ERC20Factory.connect(this.addresses.BaseToken, signerOrProvider);
  }

  public proxyAdminContract(signerOrProvider: Signer | providers.Provider) {
    return ProxyAdminFactory.connect(this.addresses.TransparentProxyAdmin, signerOrProvider);
  }
}<|MERGE_RESOLUTION|>--- conflicted
+++ resolved
@@ -286,7 +286,7 @@
     if (this.verbose) {
       console.log("Deploying Proxy Admin");
     }
-<<<<<<< HEAD
+    // Note: we cannot deploy using Create2, as the owner of the ProxyAdmin is msg.sender
 
     let proxyAdmin;
     let rec;
@@ -307,15 +307,6 @@
       proxyAdmin = await contractFactory.deploy(...[ethTxOptions]);
       rec = await proxyAdmin.deployTransaction.wait();
     }
-=======
-    // Note: we cannot deploy using Create2, as the owner of the ProxyAdmin is msg.sender
-    const contractFactory = await hardhat.ethers.getContractFactory("ProxyAdmin", {
-      signer: this.deployWallet,
-    });
-
-    const proxyAdmin = await contractFactory.deploy(...[ethTxOptions]);
-    const rec = await proxyAdmin.deployTransaction.wait();
->>>>>>> c64d4489
 
     if (this.verbose) {
       console.log(
@@ -528,16 +519,7 @@
   }
 
   /// this should be only use for local testing
-<<<<<<< HEAD
-  public async executeUpgrade(
-    targetAddress: string,
-    value: BigNumberish,
-    callData: string,
-    ethTxOptions?: ethers.providers.TransactionRequest
-  ) {
-=======
-  public async executeUpgrade(targetAddress: string, value: BigNumberish, callData: string, printFileName?: string) {
->>>>>>> c64d4489
+  public async executeUpgrade(targetAddress: string, value: BigNumberish, callData: string,  ethTxOptions?: ethers.providers.TransactionRequest, printFileName?: string) {
     const governance = IGovernanceFactory.connect(this.addresses.Governance, this.deployWallet);
     const operation = {
       calls: [{ target: targetAddress, value: value, data: callData }],
@@ -853,23 +835,16 @@
   public async registerStateTransitionManager() {
     const bridgehub = this.bridgehubContract(this.deployWallet);
 
-<<<<<<< HEAD
-    const upgradeData = bridgehub.interface.encodeFunctionData("addStateTransitionManager", [
-      this.addresses.StateTransition.StateTransitionProxy,
-    ]);
-
-    await this.executeUpgrade(this.addresses.Bridgehub.BridgehubProxy, 0, upgradeData);
-    if (this.verbose) {
-      console.log(`StateTransition System registered in BH`);
-=======
     if (!(await bridgehub.stateTransitionManagerIsRegistered(this.addresses.StateTransition.StateTransitionProxy))) {
-      const tx = await bridgehub.addStateTransitionManager(this.addresses.StateTransition.StateTransitionProxy);
-
-      const receipt = await tx.wait();
+      const upgradeData = bridgehub.interface.encodeFunctionData("addStateTransitionManager", [
+        this.addresses.StateTransition.StateTransitionProxy,
+      ]);
+  
+      const receipt = await this.executeUpgrade(this.addresses.Bridgehub.BridgehubProxy, 0, upgradeData);
+      
       if (this.verbose) {
         console.log(`StateTransition System registered, gas used: ${receipt.gasUsed.toString()}`);
       }
->>>>>>> c64d4489
     }
   }
 
