--- conflicted
+++ resolved
@@ -471,27 +471,19 @@
   }
 
   /// this should be only use for local testing
-<<<<<<< HEAD
   public async executeUpgrade(
     targetAddress: string,
     value: BigNumberish,
     callData: string,
     printOperation: boolean = false
   ) {
-=======
-  public async executeUpgrade(targetAddress: string, value: BigNumberish, callData: string, printFileName?: string) {
->>>>>>> c64d4489
     const governance = IGovernanceFactory.connect(this.addresses.Governance, this.deployWallet);
     const operation = {
       calls: [{ target: targetAddress, value: value, data: callData }],
       predecessor: ethers.constants.HashZero,
       salt: ethers.utils.hexlify(ethers.utils.randomBytes(32)),
     };
-<<<<<<< HEAD
     if (printOperation) {
-=======
-    if (printFileName) {
->>>>>>> c64d4489
       console.log("Operation:", operation);
       console.log(
         "Schedule operation: ",
