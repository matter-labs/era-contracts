import * as hardhat from "hardhat";
import "@nomiclabs/hardhat-ethers";
// import "@matterlabs/hardhat-zksync-ethers";

import type { BigNumberish, providers, Signer, Wallet, Contract } from "ethers";
import { ethers } from "ethers";
import { hexlify, Interface } from "ethers/lib/utils";
import { Wallet as ZkWallet, ContractFactory as ZkContractFactory } from "zksync-ethers";

import type { DeployedAddresses } from "./deploy-utils";
import {
  deployedAddressesFromEnv,
  deployBytecodeViaCreate2 as deployBytecodeViaCreate2EVM,
  deployViaCreate2 as deployViaCreate2EVM,
} from "./deploy-utils";
<<<<<<< HEAD
=======
import {
  deployViaCreate2 as deployViaCreate2Zk,
  BUILT_IN_ZKSYNC_CREATE2_FACTORY,
  // deployBytecodeViaCreate2OnPath,
  // L2_SHARED_BRIDGE_PATH,
} from "./deploy-utils-zk";
>>>>>>> ffa0427d
import {
  packSemver,
  readBatchBootloaderBytecode,
  readSystemContractsBytecode,
  unpackStringSemVer,
  SYSTEM_CONFIG,
} from "../scripts/utils";
import { getTokens } from "./deploy-token";
import {
  ADDRESS_ONE,
  getAddressFromEnv,
  getHashFromEnv,
  getNumberFromEnv,
  PubdataPricingMode,
  hashL2Bytecode,
  DIAMOND_CUT_DATA_ABI_STRING,
  REQUIRED_L2_GAS_PRICE_PER_PUBDATA,
  compileInitialCutHash,
} from "./utils";
import type { FacetCut } from "./diamondCut";
import { getCurrentFacetCutsForAdd } from "./diamondCut";

import { ERC20Factory, StateTransitionManagerFactory } from "../typechain";

import { IGovernanceFactory } from "../typechain/IGovernanceFactory";
<<<<<<< HEAD
=======
import { ITransparentUpgradeableProxyFactory } from "../typechain/ITransparentUpgradeableProxyFactory";
>>>>>>> ffa0427d
import { ProxyAdminFactory } from "../typechain/ProxyAdminFactory";
import { ITransparentUpgradeableProxyFactory } from "../typechain/ITransparentUpgradeableProxyFactory";
import { SingletonFactoryFactory } from "../typechain/SingletonFactoryFactory";

import { IBridgehubFactory } from "../typechain/IBridgehubFactory";
import { IL1SharedBridgeFactory } from "../typechain/IL1SharedBridgeFactory";
import { L1SharedBridgeFactory } from "../typechain/L1SharedBridgeFactory";
import { IL1NativeTokenVaultFactory } from "../typechain/IL1NativeTokenVaultFactory";
import { ISTMDeploymentTrackerFactory } from "../typechain/ISTMDeploymentTrackerFactory";
import { IZkSyncHyperchainFactory } from "../typechain/IZkSyncHyperchainFactory";

import { ValidatorTimelockFactory } from "../typechain/ValidatorTimelockFactory";
<<<<<<< HEAD

import { TestnetERC20TokenFactory } from "../typechain/TestnetERC20TokenFactory";
import { BUILT_IN_ZKSYNC_CREATE2_FACTORY } from "./deploy-utils-zk";
=======

import type { FacetCut } from "./diamondCut";
import { getCurrentFacetCutsForAdd } from "./diamondCut";

import { ERC20Factory, StateTransitionManagerFactory } from "../typechain";

import { IL1SharedBridgeFactory } from "../typechain/IL1SharedBridgeFactory";
import { IL1NativeTokenVaultFactory } from "../typechain/IL1NativeTokenVaultFactory";
import { ISTMDeploymentTrackerFactory } from "../typechain/ISTMDeploymentTrackerFactory";

import { TestnetERC20TokenFactory } from "../typechain/TestnetERC20TokenFactory";
>>>>>>> ffa0427d

let L2_BOOTLOADER_BYTECODE_HASH: string;
let L2_DEFAULT_ACCOUNT_BYTECODE_HASH: string;

export interface DeployerConfig {
  deployWallet: Wallet | ZkWallet;
  addresses?: DeployedAddresses;
  ownerAddress?: string;
  verbose?: boolean;
  bootloaderBytecodeHash?: string;
  defaultAccountBytecodeHash?: string;
  deployedLogPrefix?: string;
}

export interface Operation {
  calls: { target: string; value: BigNumberish; data: string }[];
  predecessor: string;
  salt: string;
}

export type OperationOrString = Operation | string;

export class Deployer {
  public addresses: DeployedAddresses;
  public deployWallet: Wallet | ZkWallet;
  public verbose: boolean;
  public chainId: number;
  public ownerAddress: string;
  public deployedLogPrefix: string;

  public isZkMode(): boolean {
    return this.deployWallet instanceof ZkWallet;
  }

  constructor(config: DeployerConfig) {
    this.deployWallet = config.deployWallet;
    this.verbose = config.verbose != null ? config.verbose : false;
    this.addresses = config.addresses ? config.addresses : deployedAddressesFromEnv();
    L2_BOOTLOADER_BYTECODE_HASH = config.bootloaderBytecodeHash
      ? config.bootloaderBytecodeHash
      : hexlify(hashL2Bytecode(readBatchBootloaderBytecode()));
    L2_DEFAULT_ACCOUNT_BYTECODE_HASH = config.defaultAccountBytecodeHash
      ? config.defaultAccountBytecodeHash
      : hexlify(hashL2Bytecode(readSystemContractsBytecode("DefaultAccount")));
    this.ownerAddress = config.ownerAddress != null ? config.ownerAddress : this.deployWallet.address;
    this.chainId = parseInt(process.env.CHAIN_ETH_ZKSYNC_NETWORK_ID!);
    this.deployedLogPrefix = config.deployedLogPrefix ?? "CONTRACTS";
  }

  public async initialZkSyncHyperchainDiamondCut(extraFacets?: FacetCut[], compareDiamondCutHash: boolean = false) {
    let facetCuts: FacetCut[] = Object.values(
      await getCurrentFacetCutsForAdd(
        this.addresses.StateTransition.AdminFacet,
        this.addresses.StateTransition.GettersFacet,
        this.addresses.StateTransition.MailboxFacet,
        this.addresses.StateTransition.ExecutorFacet
      )
    );
    facetCuts = facetCuts.concat(extraFacets ?? []);

    const verifierParams = {
      recursionNodeLevelVkHash: getHashFromEnv("CONTRACTS_FRI_RECURSION_NODE_LEVEL_VK_HASH"),
      recursionLeafLevelVkHash: getHashFromEnv("CONTRACTS_FRI_RECURSION_LEAF_LEVEL_VK_HASH"),
      recursionCircuitsSetVksHash: "0x0000000000000000000000000000000000000000000000000000000000000000",
    };
    const priorityTxMaxGasLimit = getNumberFromEnv("CONTRACTS_PRIORITY_TX_MAX_GAS_LIMIT");

    const diamondCut = compileInitialCutHash(
      facetCuts,
      verifierParams,
      L2_BOOTLOADER_BYTECODE_HASH,
      L2_DEFAULT_ACCOUNT_BYTECODE_HASH,
      this.addresses.StateTransition.Verifier,
      this.addresses.BlobVersionedHashRetriever,
      +priorityTxMaxGasLimit,
      this.addresses.StateTransition.DiamondInit,
      false
    );

    if (compareDiamondCutHash) {
      const hash = ethers.utils.keccak256(
        ethers.utils.defaultAbiCoder.encode([DIAMOND_CUT_DATA_ABI_STRING], [diamondCut])
      );

      console.log(`Diamond cut hash: ${hash}`);
      const stm = StateTransitionManagerFactory.connect(
        this.addresses.StateTransition.StateTransitionProxy,
        this.deployWallet
      );

      const hashFromSTM = await stm.initialCutHash();
      if (hash != hashFromSTM) {
        throw new Error(`Has from STM ${hashFromSTM} does not match the computed hash ${hash}`);
      }
    }

    return diamondCut;
  }

  public async updateCreate2FactoryZkMode() {
    if (!this.isZkMode()) {
      throw new Error("`updateCreate2FactoryZkMode` should be only called in Zk mode");
    }

    console.log("Create2Factory is built into zkSync and so won't be deployed separately");
    console.log(`CONTRACTS_CREATE2_FACTORY_ADDR=${BUILT_IN_ZKSYNC_CREATE2_FACTORY}`);
    this.addresses.Create2Factory = BUILT_IN_ZKSYNC_CREATE2_FACTORY;
  }

  public async deployCreate2Factory(ethTxOptions?: ethers.providers.TransactionRequest) {
    if (this.verbose) {
      console.log("Deploying Create2 factory");
    }

    if (this.isZkMode()) {
      throw new Error("Create2Factory is built into zkSync and should not be deployed separately");
    }

    const contractFactory = await hardhat.ethers.getContractFactory("SingletonFactory", {
      signer: this.deployWallet,
    });

    const create2Factory = await contractFactory.deploy(...[ethTxOptions]);
    const rec = await create2Factory.deployTransaction.wait();

    if (this.verbose) {
      console.log(`CONTRACTS_CREATE2_FACTORY_ADDR=${create2Factory.address}`);
      console.log(`Create2 factory deployed, gasUsed: ${rec.gasUsed.toString()}`);
    }

    this.addresses.Create2Factory = create2Factory.address;
  }

  public async deployViaCreate2(
    contractName: string,
    // eslint-disable-next-line @typescript-eslint/no-explicit-any
    args: any[],
    create2Salt: string,
    ethTxOptions: ethers.providers.TransactionRequest,
    // eslint-disable-next-line @typescript-eslint/no-explicit-any
    libraries?: any
  ) {
    if (this.isZkMode()) {
      const result = await deployViaCreate2Zk(
        this.deployWallet as ZkWallet,
        contractName,
        args,
        create2Salt,
        ethTxOptions,
        this.verbose
      );
      return result[0];
    }

    // For L1 deployments we try to use constant gas limit
    ethTxOptions.gasLimit ??= 10_000_000;
    const result = await deployViaCreate2EVM(
      this.deployWallet,
      contractName,
      args,
      create2Salt,
      ethTxOptions,
      this.addresses.Create2Factory,
      this.verbose,
      libraries
    );
    return result[0];
  }

  private async deployBytecodeViaCreate2(
    contractName: string,
    bytecode: ethers.BytesLike,
    create2Salt: string,
    ethTxOptions: ethers.providers.TransactionRequest
  ): Promise<string> {
    if (this.isZkMode()) {
      throw new Error("`deployBytecodeViaCreate2` not supported in zkMode");
    }

    ethTxOptions.gasLimit ??= 10_000_000;

    const result = await deployBytecodeViaCreate2EVM(
      this.deployWallet,
      contractName,
      bytecode,
      create2Salt,
      ethTxOptions,
      this.addresses.Create2Factory,
      this.verbose
    );

    return result[0];
  }

  public async deployGovernance(create2Salt: string, ethTxOptions: ethers.providers.TransactionRequest) {
    const contractAddress = await this.deployViaCreate2(
      "Governance",
      // TODO: load parameters from config
      [this.ownerAddress, ethers.constants.AddressZero, 0],
      create2Salt,
      ethTxOptions
    );

    if (this.verbose) {
      console.log(`CONTRACTS_GOVERNANCE_ADDR=${contractAddress}`);
    }

    this.addresses.Governance = contractAddress;
  }

<<<<<<< HEAD
  public async deployBridgehubImplementation(create2Salt: string, ethTxOptions: ethers.providers.TransactionRequest) {
    const l1ChainId = this.isZkMode() ? getNumberFromEnv("ETH_CLIENT_CHAIN_ID") : await this.deployWallet.getChainId();
    const contractAddress = await this.deployViaCreate2("Bridgehub", [l1ChainId], create2Salt, ethTxOptions);

    if (this.verbose) {
      console.log(`CONTRACTS_BRIDGEHUB_IMPL_ADDR=${contractAddress}`);
    }

    this.addresses.Bridgehub.BridgehubImplementation = contractAddress;
  }

=======
>>>>>>> ffa0427d
  public async deployTransparentProxyAdmin(create2Salt: string, ethTxOptions: ethers.providers.TransactionRequest) {
    if (this.verbose) {
      console.log("Deploying Proxy Admin");
    }
    // Note: we cannot deploy using Create2, as the owner of the ProxyAdmin is msg.sender
    let proxyAdmin;
    let rec;

    if (this.isZkMode()) {
      // @ts-ignore
      // TODO try to make it work with zksync ethers
      const artifact = hardhat.artifacts.readArtifactSync("ProxyAdmin");
      const zkWal = this.deployWallet as ZkWallet;
      const contractFactory = new ZkContractFactory(artifact.abi, artifact.bytecode, zkWal);
      proxyAdmin = await contractFactory.deploy(...[ethTxOptions]);
      rec = await proxyAdmin.deployTransaction.wait();
    } else {
      ethTxOptions.gasLimit ??= 10_000_000;
      const contractFactory = await hardhat.ethers.getContractFactory("ProxyAdmin", {
        signer: this.deployWallet,
      });
      proxyAdmin = await contractFactory.deploy(...[ethTxOptions]);
      rec = await proxyAdmin.deployTransaction.wait();
    }

    if (this.verbose) {
      console.log(
        `Proxy admin deployed, gasUsed: ${rec.gasUsed.toString()}, tx hash ${rec.transactionHash}, expected address: ${
          proxyAdmin.address
        }`
      );
      console.log(`CONTRACTS_TRANSPARENT_PROXY_ADMIN_ADDR=${proxyAdmin.address}`);
    }

    this.addresses.TransparentProxyAdmin = proxyAdmin.address;

    const tx = await proxyAdmin.transferOwnership(this.addresses.Governance);
    const receipt = await tx.wait();

    if (this.verbose) {
      console.log(
        `ProxyAdmin ownership transferred to Governance in tx ${
          receipt.transactionHash
        }, gas used: ${receipt.gasUsed.toString()}`
      );
    }
  }

  public async deployBridgehubImplementation(create2Salt: string, ethTxOptions: ethers.providers.TransactionRequest) {
    const l1ChainId = this.isZkMode() ? getNumberFromEnv("ETH_CLIENT_CHAIN_ID") : await this.deployWallet.getChainId();
    const contractAddress = await this.deployViaCreate2("Bridgehub", [l1ChainId], create2Salt, ethTxOptions);

    if (this.verbose) {
      console.log(`CONTRACTS_BRIDGEHUB_IMPL_ADDR=${contractAddress}`);
    }

    this.addresses.Bridgehub.BridgehubImplementation = contractAddress;
  }

  public async deployBridgehubProxy(create2Salt: string, ethTxOptions: ethers.providers.TransactionRequest) {
    const bridgehub = new Interface(hardhat.artifacts.readArtifactSync("Bridgehub").abi);

    const initCalldata = bridgehub.encodeFunctionData("initialize", [this.addresses.Governance]);

    const contractAddress = await this.deployViaCreate2(
      "TransparentUpgradeableProxy",
      [this.addresses.Bridgehub.BridgehubImplementation, this.addresses.TransparentProxyAdmin, initCalldata],
      create2Salt,
      ethTxOptions
    );

    if (this.verbose) {
      console.log(`CONTRACTS_BRIDGEHUB_PROXY_ADDR=${contractAddress}`);
    }

    this.addresses.Bridgehub.BridgehubProxy = contractAddress;
  }

  public async deployMessageRootImplementation(create2Salt: string, ethTxOptions: ethers.providers.TransactionRequest) {
    const contractAddress = await this.deployViaCreate2(
      "MessageRoot",
      [this.addresses.Bridgehub.BridgehubProxy],
      create2Salt,
      ethTxOptions
    );

    if (this.verbose) {
      console.log(`CONTRACTS_MESSAGE_ROOT_IMPL_ADDR=${contractAddress}`);
    }

    this.addresses.Bridgehub.MessageRootImplementation = contractAddress;
  }

  public async deployMessageRootProxy(create2Salt: string, ethTxOptions: ethers.providers.TransactionRequest) {
    const messageRoot = new Interface(hardhat.artifacts.readArtifactSync("MessageRoot").abi);

    const initCalldata = messageRoot.encodeFunctionData("initialize", [this.addresses.Governance]);

    const contractAddress = await this.deployViaCreate2(
      "TransparentUpgradeableProxy",
      [this.addresses.Bridgehub.MessageRootImplementation, this.addresses.TransparentProxyAdmin, initCalldata],
      create2Salt,
      ethTxOptions
    );

    if (this.verbose) {
      console.log(`CONTRACTS_MESSAGE_ROOT_PROXY_ADDR=${contractAddress}`);
    }

    this.addresses.Bridgehub.MessageRootProxy = contractAddress;
  }

  public async deployStateTransitionManagerImplementation(
    create2Salt: string,
    ethTxOptions: ethers.providers.TransactionRequest
  ) {
    const contractAddress = await this.deployViaCreate2(
      "StateTransitionManager",
      [this.addresses.Bridgehub.BridgehubProxy, getNumberFromEnv("CONTRACTS_MAX_NUMBER_OF_HYPERCHAINS")],
      create2Salt,
      {
        ...ethTxOptions,
        gasLimit: 20_000_000,
      }
    );

    if (this.verbose) {
      console.log(`CONTRACTS_STATE_TRANSITION_IMPL_ADDR=${contractAddress}`);
    }

    this.addresses.StateTransition.StateTransitionImplementation = contractAddress;
  }

  public async deployStateTransitionManagerProxy(
    create2Salt: string,
    ethTxOptions: ethers.providers.TransactionRequest,
    extraFacets?: FacetCut[]
  ) {
    const genesisBatchHash = getHashFromEnv("CONTRACTS_GENESIS_ROOT"); // TODO: confusing name
    const genesisRollupLeafIndex = getNumberFromEnv("CONTRACTS_GENESIS_ROLLUP_LEAF_INDEX");
    const genesisBatchCommitment = getHashFromEnv("CONTRACTS_GENESIS_BATCH_COMMITMENT");
    const diamondCut = await this.initialZkSyncHyperchainDiamondCut(extraFacets);
    const protocolVersion = packSemver(...unpackStringSemVer(process.env.CONTRACTS_GENESIS_PROTOCOL_SEMANTIC_VERSION));

    const stateTransitionManager = new Interface(hardhat.artifacts.readArtifactSync("StateTransitionManager").abi);

    const chainCreationParams = {
      genesisUpgrade: this.addresses.StateTransition.GenesisUpgrade,
      genesisBatchHash,
      genesisIndexRepeatedStorageChanges: genesisRollupLeafIndex,
      genesisBatchCommitment,
      diamondCut,
    };

    const initCalldata = stateTransitionManager.encodeFunctionData("initialize", [
      {
        owner: this.addresses.Governance,
        validatorTimelock: this.addresses.ValidatorTimeLock,
        chainCreationParams,
        protocolVersion,
      },
    ]);

    const contractAddress = await this.deployViaCreate2(
      "TransparentUpgradeableProxy",
      [
        this.addresses.StateTransition.StateTransitionImplementation,
        this.addresses.TransparentProxyAdmin,
        initCalldata,
      ],
      create2Salt,
      ethTxOptions
    );

    if (this.verbose) {
      console.log(`StateTransitionManagerProxy deployed, with protocol version: ${protocolVersion}`);
      console.log(`CONTRACTS_STATE_TRANSITION_PROXY_ADDR=${contractAddress}`);
    }

    this.addresses.StateTransition.StateTransitionProxy = contractAddress;
  }

  public async deployAdminFacet(create2Salt: string, ethTxOptions: ethers.providers.TransactionRequest) {
    const contractAddress = await this.deployViaCreate2("AdminFacet", [], create2Salt, ethTxOptions);

    if (this.verbose) {
      console.log(`CONTRACTS_ADMIN_FACET_ADDR=${contractAddress}`);
    }

    this.addresses.StateTransition.AdminFacet = contractAddress;
  }

  public async deployMailboxFacet(create2Salt: string, ethTxOptions: ethers.providers.TransactionRequest) {
    const eraChainId = getNumberFromEnv("CONTRACTS_ERA_CHAIN_ID");
    const contractAddress = await this.deployViaCreate2("MailboxFacet", [eraChainId], create2Salt, ethTxOptions);

    if (this.verbose) {
      console.log(`Mailbox deployed with era chain id: ${eraChainId}`);
      console.log(`CONTRACTS_MAILBOX_FACET_ADDR=${contractAddress}`);
    }

    this.addresses.StateTransition.MailboxFacet = contractAddress;
  }

  public async deployExecutorFacet(create2Salt: string, ethTxOptions: ethers.providers.TransactionRequest) {
    const contractAddress = await this.deployViaCreate2("ExecutorFacet", [], create2Salt, ethTxOptions);

    if (this.verbose) {
      console.log(`CONTRACTS_EXECUTOR_FACET_ADDR=${contractAddress}`);
    }

    this.addresses.StateTransition.ExecutorFacet = contractAddress;
  }

  public async deployGettersFacet(create2Salt: string, ethTxOptions: ethers.providers.TransactionRequest) {
    const contractAddress = await this.deployViaCreate2("GettersFacet", [], create2Salt, ethTxOptions);

    if (this.verbose) {
      console.log(`CONTRACTS_GETTERS_FACET_ADDR=${contractAddress}`);
    }

    this.addresses.StateTransition.GettersFacet = contractAddress;
  }

  public async deployVerifier(create2Salt: string, ethTxOptions: ethers.providers.TransactionRequest) {
    let contractAddress: string;

    if (process.env.CHAIN_ETH_NETWORK === "mainnet") {
      contractAddress = await this.deployViaCreate2("Verifier", [], create2Salt, ethTxOptions);
    } else {
      contractAddress = await this.deployViaCreate2("TestnetVerifier", [], create2Salt, ethTxOptions);
    }

    if (this.verbose) {
      console.log(`CONTRACTS_VERIFIER_ADDR=${contractAddress}`);
    }

    this.addresses.StateTransition.Verifier = contractAddress;
  }

  public async deployERC20BridgeImplementation(
    create2Salt: string,
    ethTxOptions: ethers.providers.TransactionRequest,
    dummy: boolean = false
  ) {
    const contractAddress = await this.deployViaCreate2(
      dummy ? "DummyL1ERC20Bridge" : "L1ERC20Bridge",
      [this.addresses.Bridges.SharedBridgeProxy, this.addresses.Bridges.NativeTokenVaultProxy],
      create2Salt,
      ethTxOptions
    );

    if (this.verbose) {
      console.log(`CONTRACTS_L1_ERC20_BRIDGE_IMPL_ADDR=${contractAddress}`);
    }

    this.addresses.Bridges.ERC20BridgeImplementation = contractAddress;
  }

  public async setParametersSharedBridge() {
    const sharedBridge = L1SharedBridgeFactory.connect(this.addresses.Bridges.SharedBridgeProxy, this.deployWallet);
    const data1 = sharedBridge.interface.encodeFunctionData("setL1Erc20Bridge", [
      this.addresses.Bridges.ERC20BridgeProxy,
    ]);
    await this.executeUpgrade(this.addresses.Bridges.SharedBridgeProxy, 0, data1);
    if (this.verbose) {
      console.log("Shared bridge updated with ERC20Bridge address");
    }
  }

  public async executeDirectOrGovernance(
    useGovernance: boolean,
    contract: Contract,
    fname: string,
    // eslint-disable-next-line @typescript-eslint/no-explicit-any
    fargs: any[],
    value: BigNumberish,
    overrides?: ethers.providers.TransactionRequest,
    printOperation: boolean = false
  ): Promise<ethers.ContractReceipt> {
    if (useGovernance) {
      const cdata = contract.interface.encodeFunctionData(fname, fargs);
      return this.executeUpgrade(contract.address, value, cdata, overrides, printOperation);
    } else {
      overrides = overrides || {};
      overrides.value = value;
      const tx: ethers.ContractTransaction = await contract[fname](...fargs, overrides);
      return await tx.wait();
    }
  }

  /// this should be only use for local testing
  public async executeUpgrade(
    targetAddress: string,
    value: BigNumberish,
    callData: string,
    ethTxOptions?: ethers.providers.TransactionRequest,
    printOperation: boolean = false
  ) {
    const governance = IGovernanceFactory.connect(this.addresses.Governance, this.deployWallet);
    const operation = {
      calls: [{ target: targetAddress, value: value, data: callData }],
      predecessor: ethers.constants.HashZero,
      salt: ethers.utils.hexlify(ethers.utils.randomBytes(32)),
    };
    if (printOperation) {
      console.log("Operation:", operation);
      console.log(
        "Schedule operation: ",
        governance.interface.encodeFunctionData("scheduleTransparent", [operation, 0])
      );
      console.log(
        `Execute operation value: ${value}, calldata`,
        governance.interface.encodeFunctionData("execute", [operation])
      );
      return;
    }
    const scheduleTx = await governance.scheduleTransparent(operation, 0);
    await scheduleTx.wait();
    if (this.verbose) {
      console.log("Upgrade scheduled");
    }
    const executeTX = await governance.execute(operation, { ...ethTxOptions, value: value });
    const receipt = await executeTX.wait();
    if (this.verbose) {
      console.log(
        "Upgrade with target ",
        targetAddress,
        "executed: ",
        await governance.isOperationDone(await governance.hashOperation(operation))
      );
    }
    return receipt;
  }

  /// this should be only use for local testing
  public async executeUpgradeOnL2(
    chainId: string,
    targetAddress: string,
    gasPrice: BigNumberish,
    callData: string,
    l2GasLimit: BigNumberish,
    ethTxOptions?: ethers.providers.TransactionRequest,
    printOperation: boolean = false
  ) {
    const bridgehub = this.bridgehubContract(this.deployWallet);
    const value = await bridgehub.l2TransactionBaseCost(
      chainId,
      gasPrice,
      l2GasLimit,
      REQUIRED_L2_GAS_PRICE_PER_PUBDATA
    );
    const baseTokenAddress = await bridgehub.baseToken(chainId);
    const ethIsBaseToken = baseTokenAddress == ADDRESS_ONE;
    if (!ethIsBaseToken) {
      const baseToken = TestnetERC20TokenFactory.connect(baseTokenAddress, this.deployWallet);
      await (await baseToken.transfer(this.addresses.Governance, value)).wait();
      await this.executeUpgrade(
        baseTokenAddress,
        0,
        baseToken.interface.encodeFunctionData("approve", [this.addresses.Bridges.SharedBridgeProxy, value])
      );
    }
    const l1Calldata = bridgehub.interface.encodeFunctionData("requestL2TransactionDirect", [
      {
        chainId,
        l2Contract: targetAddress,
        mintValue: value,
        l2Value: 0,
        l2Calldata: callData,
        l2GasLimit: l2GasLimit,
        l2GasPerPubdataByteLimit: SYSTEM_CONFIG.requiredL2GasPricePerPubdata,
        factoryDeps: [],
        refundRecipient: this.deployWallet.address,
      },
    ]);
    const receipt = await this.executeUpgrade(
      this.addresses.Bridgehub.BridgehubProxy,
      ethIsBaseToken ? value : 0,
      l1Calldata,
<<<<<<< HEAD
      ethTxOptions,
=======
      {
        ...ethTxOptions,
        gasPrice,
      },
>>>>>>> ffa0427d
      printOperation
    );
    return receipt;
  }

  // used for testing, mimics original deployment process.
  // we don't use the real implementation, as we need the address to be independent
  public async deployERC20BridgeProxy(create2Salt: string, ethTxOptions: ethers.providers.TransactionRequest) {
    const initCalldata = new Interface(hardhat.artifacts.readArtifactSync("L1ERC20Bridge").abi).encodeFunctionData(
      "initialize"
    );
    const contractAddress = await this.deployViaCreate2(
      "TransparentUpgradeableProxy",
      [this.addresses.Bridges.ERC20BridgeImplementation, this.addresses.TransparentProxyAdmin, initCalldata],
      create2Salt,
      ethTxOptions
    );
    if (this.verbose) {
      console.log(`CONTRACTS_L1_ERC20_BRIDGE_PROXY_ADDR=${contractAddress}`);
    }

    this.addresses.Bridges.ERC20BridgeProxy = contractAddress;
  }

  public async deploySharedBridgeImplementation(
    create2Salt: string,
    ethTxOptions: ethers.providers.TransactionRequest
  ) {
    const tokens = getTokens();
    const l1WethToken = tokens.find((token: { symbol: string }) => token.symbol == "WETH")!.address;
    const eraChainId = getNumberFromEnv("CONTRACTS_ERA_CHAIN_ID");
    const eraDiamondProxy = getAddressFromEnv("CONTRACTS_ERA_DIAMOND_PROXY_ADDR");
    const contractAddress = await this.deployViaCreate2(
      "L1SharedBridge",
      [l1WethToken, this.addresses.Bridgehub.BridgehubProxy, eraChainId, eraDiamondProxy],
      create2Salt,
      ethTxOptions
    );

    if (this.verbose) {
      console.log(`With era chain id ${eraChainId} and era diamond proxy ${eraDiamondProxy}`);
      console.log(`CONTRACTS_L1_SHARED_BRIDGE_IMPL_ADDR=${contractAddress}`);
    }

    this.addresses.Bridges.SharedBridgeImplementation = contractAddress;
  }

  public async deployL2SharedBridgeImplementation(
    create2Salt: string,
    ethTxOptions: ethers.providers.TransactionRequest
  ) {
    const tokens = getTokens();
    const l1WethToken = tokens.find((token: { symbol: string }) => token.symbol == "WETH")!.address;
    const eraChainId = getNumberFromEnv("CONTRACTS_ERA_CHAIN_ID");
    const eraDiamondProxy = getAddressFromEnv("CONTRACTS_ERA_DIAMOND_PROXY_ADDR");
    const contractAddress = await deployBytecodeViaCreate2OnPath(
      this.deployWallet as ZkWallet,
      "L1SharedBridge",
      L2_SHARED_BRIDGE_PATH,
      create2Salt,
      ethTxOptions,
      [l1WethToken, this.addresses.Bridgehub.BridgehubProxy, eraChainId, eraDiamondProxy]
    );

    if (this.verbose) {
      console.log(`With era chain id ${eraChainId} and era diamond proxy ${eraDiamondProxy}`);
      console.log(`CONTRACTS_L1_SHARED_BRIDGE_IMPL_ADDR=${contractAddress}`);
    }

    this.addresses.Bridges.SharedBridgeImplementation = contractAddress[0];
  }

  public async deploySharedBridgeProxy(create2Salt: string, ethTxOptions: ethers.providers.TransactionRequest) {
    const initCalldata = new Interface(hardhat.artifacts.readArtifactSync("L1SharedBridge").abi).encodeFunctionData(
      "initialize",
      [this.addresses.Governance, 1, 1, 1, 0]
    );
    const contractAddress = await this.deployViaCreate2(
      "TransparentUpgradeableProxy",
      [this.addresses.Bridges.SharedBridgeImplementation, this.addresses.TransparentProxyAdmin, initCalldata],
      create2Salt,
      ethTxOptions
    );

    if (this.verbose) {
      console.log(`CONTRACTS_L1_SHARED_BRIDGE_PROXY_ADDR=${contractAddress}`);
    }

    this.addresses.Bridges.SharedBridgeProxy = contractAddress;
  }

  public async deployNativeTokenVaultImplementation(
    create2Salt: string,
    ethTxOptions: ethers.providers.TransactionRequest
  ) {
    const eraChainId = getNumberFromEnv("CONTRACTS_ERA_CHAIN_ID");
<<<<<<< HEAD
    const contractAddress = await this.deployViaCreate2(
      "L1NativeTokenVault",
      [this.addresses.Bridges.SharedBridgeProxy, eraChainId],
=======
    const tokens = getTokens();
    const l1WethToken = tokens.find((token: { symbol: string }) => token.symbol == "WETH")!.address;

    const contractAddress = await this.deployViaCreate2(
      "L1NativeTokenVault",
      [l1WethToken, this.addresses.Bridges.SharedBridgeProxy, eraChainId],
>>>>>>> ffa0427d
      create2Salt,
      ethTxOptions
    );

    if (this.verbose) {
      console.log(`With era chain id ${eraChainId}`);
      console.log(`CONTRACTS_L1_NATIVE_TOKEN_VAULT_IMPL_ADDR=${contractAddress}`);
    }

    this.addresses.Bridges.NativeTokenVaultImplementation = contractAddress;
  }

  public async deployNativeTokenVaultProxy(create2Salt: string, ethTxOptions: ethers.providers.TransactionRequest) {
    const initCalldata = new Interface(hardhat.artifacts.readArtifactSync("L1NativeTokenVault").abi).encodeFunctionData(
      "initialize",
      [this.addresses.Governance]
    );
    const contractAddress = await this.deployViaCreate2(
      "TransparentUpgradeableProxy",
      [this.addresses.Bridges.NativeTokenVaultImplementation, this.addresses.TransparentProxyAdmin, initCalldata],
      create2Salt,
      ethTxOptions
    );

    if (this.verbose) {
      console.log(`CONTRACTS_L1_NATIVE_TOKEN_VAULT_PROXY_ADDR=${contractAddress}`);
    }

    this.addresses.Bridges.NativeTokenVaultProxy = contractAddress;

    const sharedBridge = this.defaultSharedBridge(this.deployWallet);
    const data = await sharedBridge.interface.encodeFunctionData("setNativeTokenVault", [
      this.addresses.Bridges.NativeTokenVaultProxy,
    ]);
    await this.executeUpgrade(this.addresses.Bridges.SharedBridgeProxy, 0, data);
    if (this.verbose) {
      console.log("Native token vault set in shared bridge");
    }
  }

  public async deploySTMDeploymentTrackerImplementation(
    create2Salt: string,
    ethTxOptions: ethers.providers.TransactionRequest
  ) {
    const contractAddress = await this.deployViaCreate2(
      "STMDeploymentTracker",
      [this.addresses.Bridgehub.BridgehubProxy, this.addresses.Bridges.SharedBridgeProxy],
      create2Salt,
      ethTxOptions
    );

    if (this.verbose) {
      console.log(`CONTRACTS_STM_DEPLOYMENT_TRACKER_IMPL_ADDR=${contractAddress}`);
    }

    this.addresses.Bridgehub.STMDeploymentTrackerImplementation = contractAddress;
  }

  public async deploySTMDeploymentTrackerProxy(create2Salt: string, ethTxOptions: ethers.providers.TransactionRequest) {
    const initCalldata = new Interface(
      hardhat.artifacts.readArtifactSync("STMDeploymentTracker").abi
    ).encodeFunctionData("initialize", [this.addresses.Governance]);
    const contractAddress = await this.deployViaCreate2(
      "TransparentUpgradeableProxy",
      [this.addresses.Bridgehub.STMDeploymentTrackerImplementation, this.addresses.TransparentProxyAdmin, initCalldata],
      create2Salt,
      ethTxOptions
    );

    if (this.verbose) {
      console.log(`CONTRACTS_STM_DEPLOYMENT_TRACKER_PROXY_ADDR=${contractAddress}`);
    }

    this.addresses.Bridgehub.STMDeploymentTrackerProxy = contractAddress;

    const bridgehub = this.bridgehubContract(this.deployWallet);
<<<<<<< HEAD
    const data0 = bridgehub.interface.encodeFunctionData("setSTMDeployer", [
      this.addresses.Bridgehub.STMDeploymentTrackerProxy,
    ]);
    await this.executeUpgrade(this.addresses.Bridgehub.BridgehubProxy, 0, data0);
    if (this.verbose) {
      console.log("STM DT registered in Bridgehub");
    }
=======
>>>>>>> ffa0427d

    const stmDeploymentTracker = this.stmDeploymentTracker(this.deployWallet);
    const data1 = stmDeploymentTracker.interface.encodeFunctionData("registerSTMAssetOnL1", [
      this.addresses.StateTransition.StateTransitionProxy,
    ]);
    const receipt = await this.executeUpgrade(this.addresses.Bridgehub.STMDeploymentTrackerProxy, 0, data1);
    if (this.verbose) {
      console.log("STM asset registered in L1 Shared Bridge via STM Deployment Tracker", receipt.gasUsed.toString());
      console.log(
        `CONTRACTS_STM_ASSET_INFO=${await bridgehub.stmAssetInfo(this.addresses.StateTransition.StateTransitionProxy)}`
      );
    }
  }

  public async sharedBridgeSetEraPostUpgradeFirstBatch() {
    const sharedBridge = L1SharedBridgeFactory.connect(this.addresses.Bridges.SharedBridgeProxy, this.deployWallet);
    const storageSwitch = getNumberFromEnv("CONTRACTS_SHARED_BRIDGE_UPGRADE_STORAGE_SWITCH");
    const tx = await sharedBridge.setEraPostUpgradeFirstBatch(storageSwitch);
    const receipt = await tx.wait();
    if (this.verbose) {
      console.log(`Era first post upgrade batch set, gas used: ${receipt.gasUsed.toString()}`);
    }
  }

<<<<<<< HEAD
  public async registerSharedBridge() {
=======
  public async registerAddresses() {
>>>>>>> ffa0427d
    const bridgehub = this.bridgehubContract(this.deployWallet);

    /// registering ETH as a valid token, with address 1.
    const upgradeData1 = bridgehub.interface.encodeFunctionData("addToken", [ADDRESS_ONE]);
    await this.executeUpgrade(this.addresses.Bridgehub.BridgehubProxy, 0, upgradeData1);
    if (this.verbose) {
      console.log("ETH token registered in Bridgehub");
    }

<<<<<<< HEAD
    const upgradeData2 = await bridgehub.interface.encodeFunctionData("setSharedBridge", [
      this.addresses.Bridges.SharedBridgeProxy,
=======
    const upgradeData2 = await bridgehub.interface.encodeFunctionData("setAddresses", [
      this.addresses.Bridges.SharedBridgeProxy,
      this.addresses.Bridgehub.STMDeploymentTrackerProxy,
      this.addresses.Bridgehub.MessageRootProxy,
>>>>>>> ffa0427d
    ]);
    await this.executeUpgrade(this.addresses.Bridgehub.BridgehubProxy, 0, upgradeData2);
    if (this.verbose) {
      console.log("Shared bridge was registered in Bridgehub");
    }
  }

  public async registerTokenInNativeTokenVault(token: string) {
    const nativeTokenVault = this.nativeTokenVault(this.deployWallet);

    const data = nativeTokenVault.interface.encodeFunctionData("registerToken", [token]);
    await this.executeUpgrade(this.addresses.Bridges.NativeTokenVaultProxy, 0, data);
    if (this.verbose) {
      console.log("Native token vault registered with ETH");
    }
  }

  public async deployStateTransitionDiamondInit(
    create2Salt: string,
    ethTxOptions: ethers.providers.TransactionRequest
  ) {
    const contractAddress = await this.deployViaCreate2("DiamondInit", [], create2Salt, ethTxOptions);

    if (this.verbose) {
      console.log(`CONTRACTS_DIAMOND_INIT_ADDR=${contractAddress}`);
    }

    this.addresses.StateTransition.DiamondInit = contractAddress;
  }

  public async deployDefaultUpgrade(create2Salt: string, ethTxOptions: ethers.providers.TransactionRequest) {
    const contractAddress = await this.deployViaCreate2("DefaultUpgrade", [], create2Salt, ethTxOptions);

    if (this.verbose) {
      console.log(`CONTRACTS_DEFAULT_UPGRADE_ADDR=${contractAddress}`);
    }

    this.addresses.StateTransition.DefaultUpgrade = contractAddress;
  }

  public async deployHyperchainsUpgrade(create2Salt: string, ethTxOptions: ethers.providers.TransactionRequest) {
    const contractAddress = await this.deployViaCreate2("UpgradeHyperchains", [], create2Salt, ethTxOptions);

    if (this.verbose) {
      console.log(`CONTRACTS_HYPERCHAIN_UPGRADE_ADDR=${contractAddress}`);
    }

    this.addresses.StateTransition.DefaultUpgrade = contractAddress;
  }

  public async deployGenesisUpgrade(create2Salt: string, ethTxOptions: ethers.providers.TransactionRequest) {
    const contractAddress = await this.deployViaCreate2("GenesisUpgrade", [], create2Salt, ethTxOptions);

    if (this.verbose) {
      console.log(`CONTRACTS_GENESIS_UPGRADE_ADDR=${contractAddress}`);
    }

    this.addresses.StateTransition.GenesisUpgrade = contractAddress;
  }

  public async deployBridgehubContract(create2Salt: string, gasPrice?: BigNumberish, nonce?) {
    nonce = nonce ? parseInt(nonce) : await this.deployWallet.getTransactionCount();

    await this.deployBridgehubImplementation(create2Salt, { gasPrice, nonce });
    await this.deployBridgehubProxy(create2Salt, { gasPrice });
    await this.deployMessageRootImplementation(create2Salt, { gasPrice });
    await this.deployMessageRootProxy(create2Salt, { gasPrice });
  }

  public async deployStateTransitionManagerContract(
    create2Salt: string,
    extraFacets?: FacetCut[],
    gasPrice?: BigNumberish,
    nonce?
  ) {
    nonce = nonce ? parseInt(nonce) : await this.deployWallet.getTransactionCount();

    await this.deployStateTransitionDiamondFacets(create2Salt, gasPrice, nonce);
    await this.deployStateTransitionManagerImplementation(create2Salt, { gasPrice });
    await this.deployStateTransitionManagerProxy(create2Salt, { gasPrice }, extraFacets);
    await this.registerStateTransitionManager();
  }

  public async deployStateTransitionDiamondFacets(create2Salt: string, gasPrice?: BigNumberish, nonce?) {
    nonce = nonce ? parseInt(nonce) : await this.deployWallet.getTransactionCount();

    await this.deployExecutorFacet(create2Salt, { gasPrice, nonce: nonce });
    await this.deployAdminFacet(create2Salt, { gasPrice, nonce: nonce + 1 });
    await this.deployMailboxFacet(create2Salt, { gasPrice, nonce: nonce + 2 });
    await this.deployGettersFacet(create2Salt, { gasPrice, nonce: nonce + 3 });
    await this.deployStateTransitionDiamondInit(create2Salt, { gasPrice, nonce: nonce + 4 });
  }

  public async registerStateTransitionManager() {
    const bridgehub = this.bridgehubContract(this.deployWallet);

    if (!(await bridgehub.stateTransitionManagerIsRegistered(this.addresses.StateTransition.StateTransitionProxy))) {
      const upgradeData = bridgehub.interface.encodeFunctionData("addStateTransitionManager", [
        this.addresses.StateTransition.StateTransitionProxy,
      ]);

      const receipt = await this.executeUpgrade(this.addresses.Bridgehub.BridgehubProxy, 0, upgradeData);

      if (this.verbose) {
        console.log(`StateTransition System registered, gas used: ${receipt.gasUsed.toString()}`);
      }
    }
  }

  public async registerSyncLayer() {
    const stm = this.stateTransitionManagerContract(this.deployWallet);
    const calldata = await stm.interface.encodeFunctionData("registerSyncLayer", [this.chainId, true]);
    await this.executeUpgrade(this.addresses.StateTransition.StateTransitionProxy, 0, calldata);
    if (this.verbose) {
      console.log("SyncLayer registered");
    }
  }

  public async moveChainToSyncLayer(syncLayerChainId: string, gasPrice: BigNumberish, useGovernance: boolean = false) {
    const bridgehub = this.bridgehubContract(this.deployWallet);
    // Just some large gas limit that should always be enough
    const l2GasLimit = ethers.BigNumber.from(72_000_000);
    const expectedCost = (
      await bridgehub.l2TransactionBaseCost(syncLayerChainId, gasPrice, l2GasLimit, REQUIRED_L2_GAS_PRICE_PER_PUBDATA)
    ).mul(5);

    const newAdmin = this.deployWallet.address;
    const diamondCutData = await this.initialZkSyncHyperchainDiamondCut();
    const initialDiamondCut = new ethers.utils.AbiCoder().encode([DIAMOND_CUT_DATA_ABI_STRING], [diamondCutData]);

    const stmData = new ethers.utils.AbiCoder().encode(["uint256", "bytes"], [newAdmin, initialDiamondCut]);
    const chainData = new ethers.utils.AbiCoder().encode(["uint256"], [ADDRESS_ONE]); // empty for now
    const bridgehubData = new ethers.utils.AbiCoder().encode(
      ["uint256", "bytes", "bytes"],
      [this.chainId, stmData, chainData]
    );

    // console.log("bridgehubData", bridgehubData)
    // console.log("this.addresses.ChainAssetInfo", this.addresses.ChainAssetInfo)
    const sharedBridgeData = ethers.utils.defaultAbiCoder.encode(
      ["bytes32", "bytes"],

      [await bridgehub.stmAssetInfoFromChainId(this.chainId), bridgehubData]
    );
    const receipt = await this.executeDirectOrGovernance(
      useGovernance,
      bridgehub,
      "requestL2TransactionTwoBridges",
      [
        {
          chainId: syncLayerChainId,
          mintValue: expectedCost,
          l2Value: 0,
          l2GasLimit: l2GasLimit,
          l2GasPerPubdataByteLimit: REQUIRED_L2_GAS_PRICE_PER_PUBDATA,
          refundRecipient: await this.deployWallet.getAddress(),
          secondBridgeAddress: this.addresses.Bridges.SharedBridgeProxy,
          secondBridgeValue: 0,
          secondBridgeCalldata: sharedBridgeData,
        },
      ],
      expectedCost
    );
    return receipt;
  }

  public async finishMoveChainToL1(synclayerChainId: number) {
    const sharedBridge = this.defaultSharedBridge(this.deployWallet);
    // const baseTokenAmount = ethers.utils.parseEther("1");
    // const chainData = new ethers.utils.AbiCoder().encode(["uint256", "bytes"], [ADDRESS_ONE, "0x"]); // todo
    // const bridgehubData = new ethers.utils.AbiCoder().encode(["uint256", "bytes"], [this.chainId, chainData]);
    // console.log("bridgehubData", bridgehubData)
    // console.log("this.addresses.ChainAssetInfo", this.addresses.ChainAssetInfo)
    // const sharedBridgeData = ethers.utils.defaultAbiCoder.encode(
    //   ["bytes32", "bytes"],

    //   [await bridgehub.stmAssetInfoFromChainId(this.chainId), bridgehubData]
    // );
    const l2BatchNumber = 1;
    const l2MsgIndex = 1;
    const l2TxNumberInBatch = 1;
    const message = ethers.utils.defaultAbiCoder.encode(["bytes32", "bytes"], []);
    const merkleProof = ["0x00"];
    const tx = await sharedBridge.finalizeWithdrawal(
      synclayerChainId,
      l2BatchNumber,
      l2MsgIndex,
      l2TxNumberInBatch,
      message,
      merkleProof
    );
    const receipt = await tx.wait();
    if (this.verbose) {
      console.log("Chain move to L1 finished", receipt.gasUsed.toString());
    }
  }

  public async registerHyperchain(
    baseTokenAddress: string,
    validiumMode: boolean,
    extraFacets?: FacetCut[],
    gasPrice?: BigNumberish,
    compareDiamondCutHash: boolean = false,
    nonce?,
    predefinedChainId?: string,
    useGovernance: boolean = false
  ) {
    const txOptions = this.isZkMode() ? {} : { gasLimit: 10_000_000 };

    nonce = nonce ? parseInt(nonce) : await this.deployWallet.getTransactionCount();

    const bridgehub = this.bridgehubContract(this.deployWallet);
    const stateTransitionManager = this.stateTransitionManagerContract(this.deployWallet);

    const inputChainId = predefinedChainId || getNumberFromEnv("CHAIN_ETH_ZKSYNC_NETWORK_ID");
    const alreadyRegisteredInSTM =
      (await stateTransitionManager.getHyperchain(inputChainId)) != ethers.constants.AddressZero;

    const admin = process.env.CHAIN_ADMIN_ADDRESS || this.ownerAddress;
    const diamondCutData = await this.initialZkSyncHyperchainDiamondCut(extraFacets, compareDiamondCutHash);
    const initialDiamondCut = new ethers.utils.AbiCoder().encode([DIAMOND_CUT_DATA_ABI_STRING], [diamondCutData]);

    const receipt = await this.executeDirectOrGovernance(
      useGovernance,
      bridgehub,
      "createNewChain",
      [
        inputChainId,
        this.addresses.StateTransition.StateTransitionProxy,
        baseTokenAddress,
        Date.now(),
        admin,
        initialDiamondCut,
      ],
      0,
      {
        gasPrice,
        ...txOptions,
      }
    );

    const chainId = receipt.logs.find((log) => log.topics[0] == bridgehub.interface.getEventTopic("NewChain"))
      .topics[1];

    nonce++;
    if (useGovernance) {
      // deploying through governance requires two transactions
      nonce++;
    }

    this.addresses.BaseToken = baseTokenAddress;

    if (this.verbose) {
      console.log(`Hyperchain registered, gas used: ${receipt.gasUsed.toString()} and ${receipt.gasUsed.toString()}`);
      console.log(`Hyperchain registration tx hash: ${receipt.transactionHash}`);

      console.log(`CHAIN_ETH_ZKSYNC_NETWORK_ID=${parseInt(chainId, 16)}`);

      console.log(`CONTRACTS_BASE_TOKEN_ADDR=${baseTokenAddress}`);
    }

    if (!alreadyRegisteredInSTM) {
      const diamondProxyAddress =
        "0x" +
        receipt.logs
          .find((log) => log.topics[0] == stateTransitionManager.interface.getEventTopic("NewHyperchain"))
          .topics[2].slice(26);
      this.addresses.StateTransition.DiamondProxy = diamondProxyAddress;
      if (this.verbose) {
        console.log(`CONTRACTS_DIAMOND_PROXY_ADDR=${diamondProxyAddress}`);
      }
    }
    const intChainId = parseInt(chainId, 16);
    this.chainId = intChainId;

    const validatorOneAddress = getAddressFromEnv("ETH_SENDER_SENDER_OPERATOR_COMMIT_ETH_ADDR");
    const validatorTwoAddress = getAddressFromEnv("ETH_SENDER_SENDER_OPERATOR_BLOBS_ETH_ADDR");
    const validatorTimelock = this.validatorTimelock(this.deployWallet);
    const txRegisterValidator = await validatorTimelock.addValidator(chainId, validatorOneAddress, {
      gasPrice,
      nonce,
      ...txOptions,
    });
    const receiptRegisterValidator = await txRegisterValidator.wait();
    if (this.verbose) {
      console.log(
        `Validator registered, gas used: ${receiptRegisterValidator.gasUsed.toString()}, tx hash: ${
          txRegisterValidator.hash
        }`
      );
    }

    nonce++;

    const tx3 = await validatorTimelock.addValidator(chainId, validatorTwoAddress, {
      gasPrice,
      nonce,
      ...txOptions,
    });
    const receipt3 = await tx3.wait();
    if (this.verbose) {
      console.log(`Validator 2 registered, gas used: ${receipt3.gasUsed.toString()}`);
    }

    const diamondProxy = this.stateTransitionContract(this.deployWallet);
<<<<<<< HEAD
    const tx4 = await diamondProxy.setTokenMultiplier(1, 1);
    const receipt4 = await tx4.wait();
    if (this.verbose) {
      console.log(`BaseTokenMultiplier set ${diamondProxy.address}, gas used: ${receipt4.gasUsed.toString()}`);
    }

    if (validiumMode) {
      const tx5 = await diamondProxy.setPubdataPricingMode(PubdataPricingMode.Validium);
      const receipt5 = await tx5.wait();
=======
    // if we are using governance, the deployer will not be the admin, so we can't call the diamond proxy directly
    if (admin == this.deployWallet.address) {
      const tx4 = await diamondProxy.setTokenMultiplier(1, 1);
      const receipt4 = await tx4.wait();
>>>>>>> ffa0427d
      if (this.verbose) {
        console.log(`BaseTokenMultiplier set, gas used: ${receipt4.gasUsed.toString()}`);
      }

      if (validiumMode) {
        const tx5 = await diamondProxy.setPubdataPricingMode(PubdataPricingMode.Validium);
        const receipt5 = await tx5.wait();
        if (this.verbose) {
          console.log(`Validium mode set, gas used: ${receipt5.gasUsed.toString()}`);
        }
      }
    } else {
      console.warn(
        "BaseTokenMultiplier and Validium mode can't be set through the governance, please set it separately, using the admin account"
      );
    }
  }

  public async transferAdminFromDeployerToGovernance() {
    const stm = this.stateTransitionManagerContract(this.deployWallet);
    const diamondProxyAddress = await stm.getHyperchain(this.chainId);
    const hyperchain = IZkSyncHyperchainFactory.connect(diamondProxyAddress, this.deployWallet);

    const receipt = await (await hyperchain.setPendingAdmin(this.addresses.Governance)).wait();
    if (this.verbose) {
      console.log(`Governance set as pending admin, gas used: ${receipt.gasUsed.toString()}`);
    }

    await this.executeUpgrade(
      hyperchain.address,
      0,
      hyperchain.interface.encodeFunctionData("acceptAdmin"),
      null,
      false
    );

    if (this.verbose) {
      console.log("Pending admin successfully accepted");
    }
  }

  public async registerTokenBridgehub(tokenAddress: string, useGovernance: boolean = false) {
    const bridgehub = this.bridgehubContract(this.deployWallet);

    const receipt = await this.executeDirectOrGovernance(useGovernance, bridgehub, "addToken", [tokenAddress], 0);

    if (this.verbose) {
      console.log(`Token ${tokenAddress} was registered, gas used: ${receipt.gasUsed.toString()}`);
    }
  }

  public async deploySharedBridgeContracts(create2Salt: string, gasPrice?: BigNumberish, nonce?) {
    nonce = nonce ? parseInt(nonce) : await this.deployWallet.getTransactionCount();

    await this.deploySharedBridgeImplementation(create2Salt, { gasPrice, nonce: nonce });
    await this.deploySharedBridgeProxy(create2Salt, { gasPrice, nonce: nonce + 1 });
    await this.deployNativeTokenVaultImplementation(create2Salt, { gasPrice, nonce: nonce + 2 });
    await this.deployNativeTokenVaultProxy(create2Salt, { gasPrice });
<<<<<<< HEAD
    await this.registerSharedBridge();
    await this.deploySTMDeploymentTrackerImplementation(create2Salt, { gasPrice });
    await this.deploySTMDeploymentTrackerProxy(create2Salt, { gasPrice });
  }

  public async deployL2SharedBridgeContracts(create2Salt: string, gasPrice?: BigNumberish, nonce?) {
    nonce = nonce ? parseInt(nonce) : await this.deployWallet.getTransactionCount();

    await this.deployL2SharedBridgeImplementation(create2Salt, { gasPrice, nonce: nonce });
    await this.deploySharedBridgeProxy(create2Salt, { gasPrice, nonce: nonce + 1 });
    await this.registerSharedBridge();
=======
    await this.deploySTMDeploymentTrackerImplementation(create2Salt, { gasPrice });
    await this.deploySTMDeploymentTrackerProxy(create2Salt, { gasPrice });
    await this.registerAddresses();
>>>>>>> ffa0427d
  }

  public async deployValidatorTimelock(create2Salt: string, ethTxOptions: ethers.providers.TransactionRequest) {
    const executionDelay = getNumberFromEnv("CONTRACTS_VALIDATOR_TIMELOCK_EXECUTION_DELAY");
    const eraChainId = getNumberFromEnv("CONTRACTS_ERA_CHAIN_ID");
    const contractAddress = await this.deployViaCreate2(
      "ValidatorTimelock",
      [this.ownerAddress, executionDelay, eraChainId],
      create2Salt,
      ethTxOptions
    );

    if (this.verbose) {
      console.log(`CONTRACTS_VALIDATOR_TIMELOCK_ADDR=${contractAddress}`);
    }
    this.addresses.ValidatorTimeLock = contractAddress;
  }

  public async setStateTransitionManagerInValidatorTimelock(ethTxOptions: ethers.providers.TransactionRequest) {
    const validatorTimelock = this.validatorTimelock(this.deployWallet);
    const tx = await validatorTimelock.setStateTransitionManager(
      this.addresses.StateTransition.StateTransitionProxy,
      ethTxOptions
    );
    const receipt = await tx.wait();
    if (this.verbose) {
      console.log(`StateTransitionManager was set in ValidatorTimelock, gas used: ${receipt.gasUsed.toString()}`);
    }
  }

  public async deployMulticall3(create2Salt: string, ethTxOptions: ethers.providers.TransactionRequest) {
    const contractAddress = await this.deployViaCreate2("Multicall3", [], create2Salt, ethTxOptions);

    if (this.verbose) {
      console.log(`CONTRACTS_L1_MULTICALL3_ADDR=${contractAddress}`);
    }
  }

  public async updateBlobVersionedHashRetrieverZkMode() {
    if (!this.isZkMode()) {
      throw new Error("`updateBlobVersionedHashRetrieverZk` should be only called when deploying on zkSync network");
    }

    console.log("BlobVersionedHashRetriever is not needed within zkSync network and won't be deployed");

    // 0 is not allowed, we need to some random non-zero value. Let it be 0x1000000000000000000000000000000000000001
    console.log("CONTRACTS_BLOB_VERSIONED_HASH_RETRIEVER_ADDR=0x1000000000000000000000000000000000000001");
    this.addresses.BlobVersionedHashRetriever = "0x1000000000000000000000000000000000000001";
  }

  public async deployBlobVersionedHashRetriever(
    create2Salt: string,
    ethTxOptions: ethers.providers.TransactionRequest
  ) {
    // solc contracts/zksync/utils/blobVersionedHashRetriever.yul --strict-assembly --bin
    const bytecode = "0x600b600b5f39600b5ff3fe5f358049805f5260205ff3";

    const contractAddress = await this.deployBytecodeViaCreate2(
      "BlobVersionedHashRetriever",
      bytecode,
      create2Salt,
      ethTxOptions
    );

    if (this.verbose) {
      console.log(`CONTRACTS_BLOB_VERSIONED_HASH_RETRIEVER_ADDR=${contractAddress}`);
    }

    this.addresses.BlobVersionedHashRetriever = contractAddress;
  }

  public transparentUpgradableProxyContract(address, signerOrProvider: Signer | providers.Provider) {
    return ITransparentUpgradeableProxyFactory.connect(address, signerOrProvider);
  }

  public create2FactoryContract(signerOrProvider: Signer | providers.Provider) {
    return SingletonFactoryFactory.connect(this.addresses.Create2Factory, signerOrProvider);
  }

  public bridgehubContract(signerOrProvider: Signer | providers.Provider) {
    return IBridgehubFactory.connect(this.addresses.Bridgehub.BridgehubProxy, signerOrProvider);
  }

  public stateTransitionManagerContract(signerOrProvider: Signer | providers.Provider) {
    return StateTransitionManagerFactory.connect(this.addresses.StateTransition.StateTransitionProxy, signerOrProvider);
  }

  public stateTransitionContract(signerOrProvider: Signer | providers.Provider) {
    return IZkSyncHyperchainFactory.connect(this.addresses.StateTransition.DiamondProxy, signerOrProvider);
  }

  public governanceContract(signerOrProvider: Signer | providers.Provider) {
    return IGovernanceFactory.connect(this.addresses.Governance, signerOrProvider);
  }

  public validatorTimelock(signerOrProvider: Signer | providers.Provider) {
    return ValidatorTimelockFactory.connect(this.addresses.ValidatorTimeLock, signerOrProvider);
  }

  public defaultSharedBridge(signerOrProvider: Signer | providers.Provider) {
    return IL1SharedBridgeFactory.connect(this.addresses.Bridges.SharedBridgeProxy, signerOrProvider);
  }

  public nativeTokenVault(signerOrProvider: Signer | providers.Provider) {
    return IL1NativeTokenVaultFactory.connect(this.addresses.Bridges.NativeTokenVaultProxy, signerOrProvider);
  }

  public stmDeploymentTracker(signerOrProvider: Signer | providers.Provider) {
    return ISTMDeploymentTrackerFactory.connect(this.addresses.Bridgehub.STMDeploymentTrackerProxy, signerOrProvider);
  }

  public baseTokenContract(signerOrProvider: Signer | providers.Provider) {
    return ERC20Factory.connect(this.addresses.BaseToken, signerOrProvider);
  }

  public proxyAdminContract(signerOrProvider: Signer | providers.Provider) {
    return ProxyAdminFactory.connect(this.addresses.TransparentProxyAdmin, signerOrProvider);
  }
}<|MERGE_RESOLUTION|>--- conflicted
+++ resolved
@@ -13,15 +13,12 @@
   deployBytecodeViaCreate2 as deployBytecodeViaCreate2EVM,
   deployViaCreate2 as deployViaCreate2EVM,
 } from "./deploy-utils";
-<<<<<<< HEAD
-=======
 import {
   deployViaCreate2 as deployViaCreate2Zk,
   BUILT_IN_ZKSYNC_CREATE2_FACTORY,
   // deployBytecodeViaCreate2OnPath,
   // L2_SHARED_BRIDGE_PATH,
 } from "./deploy-utils-zk";
->>>>>>> ffa0427d
 import {
   packSemver,
   readBatchBootloaderBytecode,
@@ -41,33 +38,16 @@
   REQUIRED_L2_GAS_PRICE_PER_PUBDATA,
   compileInitialCutHash,
 } from "./utils";
-import type { FacetCut } from "./diamondCut";
-import { getCurrentFacetCutsForAdd } from "./diamondCut";
-
-import { ERC20Factory, StateTransitionManagerFactory } from "../typechain";
-
+import { IBridgehubFactory } from "../typechain/IBridgehubFactory";
 import { IGovernanceFactory } from "../typechain/IGovernanceFactory";
-<<<<<<< HEAD
-=======
 import { ITransparentUpgradeableProxyFactory } from "../typechain/ITransparentUpgradeableProxyFactory";
->>>>>>> ffa0427d
 import { ProxyAdminFactory } from "../typechain/ProxyAdminFactory";
-import { ITransparentUpgradeableProxyFactory } from "../typechain/ITransparentUpgradeableProxyFactory";
+
+import { IZkSyncHyperchainFactory } from "../typechain/IZkSyncHyperchainFactory";
+import { L1SharedBridgeFactory } from "../typechain/L1SharedBridgeFactory";
+
 import { SingletonFactoryFactory } from "../typechain/SingletonFactoryFactory";
-
-import { IBridgehubFactory } from "../typechain/IBridgehubFactory";
-import { IL1SharedBridgeFactory } from "../typechain/IL1SharedBridgeFactory";
-import { L1SharedBridgeFactory } from "../typechain/L1SharedBridgeFactory";
-import { IL1NativeTokenVaultFactory } from "../typechain/IL1NativeTokenVaultFactory";
-import { ISTMDeploymentTrackerFactory } from "../typechain/ISTMDeploymentTrackerFactory";
-import { IZkSyncHyperchainFactory } from "../typechain/IZkSyncHyperchainFactory";
-
 import { ValidatorTimelockFactory } from "../typechain/ValidatorTimelockFactory";
-<<<<<<< HEAD
-
-import { TestnetERC20TokenFactory } from "../typechain/TestnetERC20TokenFactory";
-import { BUILT_IN_ZKSYNC_CREATE2_FACTORY } from "./deploy-utils-zk";
-=======
 
 import type { FacetCut } from "./diamondCut";
 import { getCurrentFacetCutsForAdd } from "./diamondCut";
@@ -79,7 +59,6 @@
 import { ISTMDeploymentTrackerFactory } from "../typechain/ISTMDeploymentTrackerFactory";
 
 import { TestnetERC20TokenFactory } from "../typechain/TestnetERC20TokenFactory";
->>>>>>> ffa0427d
 
 let L2_BOOTLOADER_BYTECODE_HASH: string;
 let L2_DEFAULT_ACCOUNT_BYTECODE_HASH: string;
@@ -290,20 +269,6 @@
     this.addresses.Governance = contractAddress;
   }
 
-<<<<<<< HEAD
-  public async deployBridgehubImplementation(create2Salt: string, ethTxOptions: ethers.providers.TransactionRequest) {
-    const l1ChainId = this.isZkMode() ? getNumberFromEnv("ETH_CLIENT_CHAIN_ID") : await this.deployWallet.getChainId();
-    const contractAddress = await this.deployViaCreate2("Bridgehub", [l1ChainId], create2Salt, ethTxOptions);
-
-    if (this.verbose) {
-      console.log(`CONTRACTS_BRIDGEHUB_IMPL_ADDR=${contractAddress}`);
-    }
-
-    this.addresses.Bridgehub.BridgehubImplementation = contractAddress;
-  }
-
-=======
->>>>>>> ffa0427d
   public async deployTransparentProxyAdmin(create2Salt: string, ethTxOptions: ethers.providers.TransactionRequest) {
     if (this.verbose) {
       console.log("Deploying Proxy Admin");
@@ -684,14 +649,10 @@
       this.addresses.Bridgehub.BridgehubProxy,
       ethIsBaseToken ? value : 0,
       l1Calldata,
-<<<<<<< HEAD
-      ethTxOptions,
-=======
       {
         ...ethTxOptions,
         gasPrice,
       },
->>>>>>> ffa0427d
       printOperation
     );
     return receipt;
@@ -739,31 +700,6 @@
     this.addresses.Bridges.SharedBridgeImplementation = contractAddress;
   }
 
-  public async deployL2SharedBridgeImplementation(
-    create2Salt: string,
-    ethTxOptions: ethers.providers.TransactionRequest
-  ) {
-    const tokens = getTokens();
-    const l1WethToken = tokens.find((token: { symbol: string }) => token.symbol == "WETH")!.address;
-    const eraChainId = getNumberFromEnv("CONTRACTS_ERA_CHAIN_ID");
-    const eraDiamondProxy = getAddressFromEnv("CONTRACTS_ERA_DIAMOND_PROXY_ADDR");
-    const contractAddress = await deployBytecodeViaCreate2OnPath(
-      this.deployWallet as ZkWallet,
-      "L1SharedBridge",
-      L2_SHARED_BRIDGE_PATH,
-      create2Salt,
-      ethTxOptions,
-      [l1WethToken, this.addresses.Bridgehub.BridgehubProxy, eraChainId, eraDiamondProxy]
-    );
-
-    if (this.verbose) {
-      console.log(`With era chain id ${eraChainId} and era diamond proxy ${eraDiamondProxy}`);
-      console.log(`CONTRACTS_L1_SHARED_BRIDGE_IMPL_ADDR=${contractAddress}`);
-    }
-
-    this.addresses.Bridges.SharedBridgeImplementation = contractAddress[0];
-  }
-
   public async deploySharedBridgeProxy(create2Salt: string, ethTxOptions: ethers.providers.TransactionRequest) {
     const initCalldata = new Interface(hardhat.artifacts.readArtifactSync("L1SharedBridge").abi).encodeFunctionData(
       "initialize",
@@ -788,18 +724,12 @@
     ethTxOptions: ethers.providers.TransactionRequest
   ) {
     const eraChainId = getNumberFromEnv("CONTRACTS_ERA_CHAIN_ID");
-<<<<<<< HEAD
-    const contractAddress = await this.deployViaCreate2(
-      "L1NativeTokenVault",
-      [this.addresses.Bridges.SharedBridgeProxy, eraChainId],
-=======
     const tokens = getTokens();
     const l1WethToken = tokens.find((token: { symbol: string }) => token.symbol == "WETH")!.address;
 
     const contractAddress = await this.deployViaCreate2(
       "L1NativeTokenVault",
       [l1WethToken, this.addresses.Bridges.SharedBridgeProxy, eraChainId],
->>>>>>> ffa0427d
       create2Salt,
       ethTxOptions
     );
@@ -876,16 +806,6 @@
     this.addresses.Bridgehub.STMDeploymentTrackerProxy = contractAddress;
 
     const bridgehub = this.bridgehubContract(this.deployWallet);
-<<<<<<< HEAD
-    const data0 = bridgehub.interface.encodeFunctionData("setSTMDeployer", [
-      this.addresses.Bridgehub.STMDeploymentTrackerProxy,
-    ]);
-    await this.executeUpgrade(this.addresses.Bridgehub.BridgehubProxy, 0, data0);
-    if (this.verbose) {
-      console.log("STM DT registered in Bridgehub");
-    }
-=======
->>>>>>> ffa0427d
 
     const stmDeploymentTracker = this.stmDeploymentTracker(this.deployWallet);
     const data1 = stmDeploymentTracker.interface.encodeFunctionData("registerSTMAssetOnL1", [
@@ -910,11 +830,7 @@
     }
   }
 
-<<<<<<< HEAD
-  public async registerSharedBridge() {
-=======
   public async registerAddresses() {
->>>>>>> ffa0427d
     const bridgehub = this.bridgehubContract(this.deployWallet);
 
     /// registering ETH as a valid token, with address 1.
@@ -924,15 +840,10 @@
       console.log("ETH token registered in Bridgehub");
     }
 
-<<<<<<< HEAD
-    const upgradeData2 = await bridgehub.interface.encodeFunctionData("setSharedBridge", [
-      this.addresses.Bridges.SharedBridgeProxy,
-=======
     const upgradeData2 = await bridgehub.interface.encodeFunctionData("setAddresses", [
       this.addresses.Bridges.SharedBridgeProxy,
       this.addresses.Bridgehub.STMDeploymentTrackerProxy,
       this.addresses.Bridgehub.MessageRootProxy,
->>>>>>> ffa0427d
     ]);
     await this.executeUpgrade(this.addresses.Bridgehub.BridgehubProxy, 0, upgradeData2);
     if (this.verbose) {
@@ -1238,22 +1149,10 @@
     }
 
     const diamondProxy = this.stateTransitionContract(this.deployWallet);
-<<<<<<< HEAD
-    const tx4 = await diamondProxy.setTokenMultiplier(1, 1);
-    const receipt4 = await tx4.wait();
-    if (this.verbose) {
-      console.log(`BaseTokenMultiplier set ${diamondProxy.address}, gas used: ${receipt4.gasUsed.toString()}`);
-    }
-
-    if (validiumMode) {
-      const tx5 = await diamondProxy.setPubdataPricingMode(PubdataPricingMode.Validium);
-      const receipt5 = await tx5.wait();
-=======
     // if we are using governance, the deployer will not be the admin, so we can't call the diamond proxy directly
     if (admin == this.deployWallet.address) {
       const tx4 = await diamondProxy.setTokenMultiplier(1, 1);
       const receipt4 = await tx4.wait();
->>>>>>> ffa0427d
       if (this.verbose) {
         console.log(`BaseTokenMultiplier set, gas used: ${receipt4.gasUsed.toString()}`);
       }
@@ -1312,23 +1211,9 @@
     await this.deploySharedBridgeProxy(create2Salt, { gasPrice, nonce: nonce + 1 });
     await this.deployNativeTokenVaultImplementation(create2Salt, { gasPrice, nonce: nonce + 2 });
     await this.deployNativeTokenVaultProxy(create2Salt, { gasPrice });
-<<<<<<< HEAD
-    await this.registerSharedBridge();
-    await this.deploySTMDeploymentTrackerImplementation(create2Salt, { gasPrice });
-    await this.deploySTMDeploymentTrackerProxy(create2Salt, { gasPrice });
-  }
-
-  public async deployL2SharedBridgeContracts(create2Salt: string, gasPrice?: BigNumberish, nonce?) {
-    nonce = nonce ? parseInt(nonce) : await this.deployWallet.getTransactionCount();
-
-    await this.deployL2SharedBridgeImplementation(create2Salt, { gasPrice, nonce: nonce });
-    await this.deploySharedBridgeProxy(create2Salt, { gasPrice, nonce: nonce + 1 });
-    await this.registerSharedBridge();
-=======
     await this.deploySTMDeploymentTrackerImplementation(create2Salt, { gasPrice });
     await this.deploySTMDeploymentTrackerProxy(create2Salt, { gasPrice });
     await this.registerAddresses();
->>>>>>> ffa0427d
   }
 
   public async deployValidatorTimelock(create2Salt: string, ethTxOptions: ethers.providers.TransactionRequest) {
