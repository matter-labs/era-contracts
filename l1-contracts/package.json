--- conflicted
+++ resolved
@@ -50,11 +50,7 @@
     "ts-node": "^10.1.0",
     "typechain": "^4.0.0",
     "typescript": "^4.6.4",
-<<<<<<< HEAD
-    "zksync-ethers": "5.8.0-beta.5"
-=======
     "zksync-ethers": "^5.9.0"
->>>>>>> 118f0810
   },
   "scripts": {
     "build": "hardhat compile & CONTRACTS_BASE_NETWORK_ZKSYNC=true hardhat compile ",
