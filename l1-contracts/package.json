{
  "name": "l1-contracts",
  "version": "0.1.0",
  "license": "MIT",
  "engines": {
    "node": ">=16"
  },
  "devDependencies": {
    "@nomiclabs/hardhat-ethers": "^2.0.0",
    "@nomiclabs/hardhat-etherscan": "^3.1.0",
    "@nomiclabs/hardhat-waffle": "^2.0.0",
    "@openzeppelin/contracts": "4.9.5",
    "@openzeppelin/contracts-upgradeable": "4.9.5",
    "@typechain/ethers-v5": "^2.0.0",
    "@types/argparse": "^1.0.36",
    "@types/chai": "^4.2.21",
    "@types/chai-as-promised": "^7.1.4",
    "@types/mocha": "^8.2.3",
    "argparse": "^1.0.10",
    "axios": "^0.21.1",
    "chai": "^4.3.10",
    "chai-as-promised": "^7.1.1",
    "chalk": "^4.1.0",
    "collections": "^5.1.12",
    "commander": "^8.3.0",
    "eslint": "^8.51.0",
    "eslint-import-resolver-typescript": "^3.6.1",
    "eslint-plugin-import": "^2.29.0",
    "eslint-plugin-prettier": "^5.0.1",
    "ethereum-waffle": "^4.0.10",
    "ethereumjs-abi": "^0.6.8",
    "ethers": "^5.7.0",
    "ethjs": "^0.4.0",
    "fs": "^0.0.1-security",
    "handlebars": "^4.7.6",
    "hardhat": "=2.22.2",
    "hardhat-contract-sizer": "^2.0.2",
    "hardhat-gas-reporter": "^1.0.9",
    "hardhat-typechain": "^0.3.3",
    "jsonwebtoken": "^8.5.1",
    "markdownlint-cli": "^0.33.0",
    "merkletreejs": "^0.3.11",
    "mocha": "^9.0.2",
    "path": "^0.12.7",
    "querystring": "^0.2.0",
    "solc": "0.8.17",
    "solhint": "^3.6.2",
    "solidity-coverage": "^0.8.5",
    "ts-generator": "^0.1.1",
    "ts-node": "^10.1.0",
    "typechain": "^4.0.0",
    "typescript": "^4.6.4",
    "zksync-ethers": "5.8.0-beta.5"
  },
  "scripts": {
    "build": "hardhat compile",
    "clean": "hardhat clean",
    "clean:foundry": "forge clean",
    "test": "hardhat test test/unit_tests/*.spec.ts --network hardhat",
    "test:foundry": "forge test",
    "test:fork": "TEST_CONTRACTS_FORK=1 yarn run hardhat test test/unit_tests/*.fork.ts --network hardhat",
    "coverage:foundry": "forge coverage",
    "deploy-no-build": "ts-node scripts/deploy.ts",
    "register-hyperchain": "ts-node scripts/register-hyperchain.ts",
    "deploy-weth-bridges": "ts-node scripts/deploy-weth-bridges.ts",
    "initialize-l2-weth-token": "ts-node scripts/initialize-l2-weth-token.ts",
    "deploy-erc20": "ts-node scripts/deploy-erc20.ts",
    "token-info": "ts-node scripts/token-info.ts",
    "deploy-testkit": "ts-node scripts/deploy-testkit.ts",
    "verify": "hardhat run --network env scripts/verify.ts",
    "read-variable": "ts-node scripts/read-variable.ts",
    "initialize-bridges": "ts-node scripts/initialize-bridges.ts",
    "initialize-validator": "ts-node scripts/initialize-validator.ts",
    "initialize-governance": "ts-node scripts/initialize-governance.ts",
    "migrate-governance": "ts-node scripts/migrate-governance.ts",
    "display-governance": "ts-node scripts/display-governance.ts",
    "upgrade-system": "ts-node upgrade-system/index.ts",
    "token-migration": "ts-node scripts/token-migration.ts",
    "setup-legacy-bridge-era": "ts-node scripts/setup-legacy-bridge-era.ts",
<<<<<<< HEAD
    "upgrade-consistency-checker": "ts-node scripts/upgrade-consistency-checker.ts",
    "governance-accept-ownership": "ts-node scripts/governance-accept-ownership.ts",
    "prepare-sync-layer": "ts-node scripts/prepare-sync-layer.ts"
=======
    "upgrade-consistency-checker": "ts-node scripts/upgrade-consistency-checker.ts"
>>>>>>> 311b82ed
  },
  "dependencies": {
    "@matterlabs/hardhat-zksync-deploy": "0.6.5",
    "@matterlabs/hardhat-zksync-ethers": "^1.0.0",
    "@matterlabs/hardhat-zksync-solc": "^1.1.4",
    "@matterlabs/hardhat-zksync-verify": "^1.4.2",
    "dotenv": "^16.0.3",
    "solhint-plugin-prettier": "^0.0.5"
  }
}<|MERGE_RESOLUTION|>--- conflicted
+++ resolved
@@ -77,13 +77,9 @@
     "upgrade-system": "ts-node upgrade-system/index.ts",
     "token-migration": "ts-node scripts/token-migration.ts",
     "setup-legacy-bridge-era": "ts-node scripts/setup-legacy-bridge-era.ts",
-<<<<<<< HEAD
     "upgrade-consistency-checker": "ts-node scripts/upgrade-consistency-checker.ts",
     "governance-accept-ownership": "ts-node scripts/governance-accept-ownership.ts",
     "prepare-sync-layer": "ts-node scripts/prepare-sync-layer.ts"
-=======
-    "upgrade-consistency-checker": "ts-node scripts/upgrade-consistency-checker.ts"
->>>>>>> 311b82ed
   },
   "dependencies": {
     "@matterlabs/hardhat-zksync-deploy": "0.6.5",
