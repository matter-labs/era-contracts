--- conflicted
+++ resolved
@@ -18,19 +18,12 @@
         Governance _governance,
         address _newCtmImpl
     ) public {
-<<<<<<< HEAD
-        // solhint-disable-next-line gas-custom-errors
-        require(_proxyAdmin.getProxyAdmin(_ctmProxy) == address(_proxyAdmin), "Proxy admin incorrect");
-        // solhint-disable-next-line gas-custom-errors
-        require(_proxyAdmin.owner() == address(_governance), "Proxy admin owner incorrect");
-=======
         if (_proxyAdmin.getProxyAdmin(_ctmProxy) != address(_proxyAdmin)) {
             revert ProxyAdminIncorrect(_proxyAdmin.getProxyAdmin(_ctmProxy), address(_proxyAdmin));
         }
         if (_proxyAdmin.owner() != address(_governance)) {
             revert ProxyAdminIncorrectOwner(_proxyAdmin.owner(), address(_governance));
         }
->>>>>>> 1cabb763
 
         bytes memory proxyAdminUpgradeData = abi.encodeCall(ProxyAdmin.upgrade, (_ctmProxy, _newCtmImpl));
 
