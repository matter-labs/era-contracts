// SPDX-License-Identifier: MIT
pragma solidity ^0.8.24;

// solhint-disable no-console, gas-custom-errors

import {Script, console2 as console} from "forge-std/Script.sol";
import {stdToml} from "forge-std/StdToml.sol";
import {StateTransitionDeployedAddresses, Utils} from "./Utils.sol";
import {Multicall3} from "contracts/dev-contracts/Multicall3.sol";

import {IL1Bridgehub} from "contracts/bridgehub/IL1Bridgehub.sol";

import {RollupDAManager} from "contracts/state-transition/data-availability/RollupDAManager.sol";
import {L2ContractHelper} from "contracts/common/l2-helpers/L2ContractHelper.sol";
import {L2DACommitmentScheme, ROLLUP_L2_DA_COMMITMENT_SCHEME} from "contracts/common/Config.sol";
import {AddressAliasHelper} from "contracts/vendor/AddressAliasHelper.sol";
import {IChainTypeManager} from "contracts/state-transition/IChainTypeManager.sol";
import {L1Nullifier} from "contracts/bridge/L1Nullifier.sol";
import {L1NullifierDev} from "contracts/dev-contracts/L1NullifierDev.sol";
import {Diamond} from "contracts/state-transition/libraries/Diamond.sol";
import {DiamondProxy} from "contracts/state-transition/chain-deps/DiamondProxy.sol";
import {IRollupDAManager} from "./interfaces/IRollupDAManager.sol";
import {ChainRegistrar} from "contracts/chain-registrar/ChainRegistrar.sol";
import {L2LegacySharedBridgeTestHelper} from "./L2LegacySharedBridgeTestHelper.sol";
import {IOwnable} from "contracts/common/interfaces/IOwnable.sol";

import {ProxyAdmin} from "@openzeppelin/contracts-v4/proxy/transparent/ProxyAdmin.sol";
import {DefaultUpgrade} from "contracts/upgrades/DefaultUpgrade.sol";
import {Governance} from "contracts/governance/Governance.sol";
import {L1GenesisUpgrade} from "contracts/upgrades/L1GenesisUpgrade.sol";
import {ChainAdmin} from "contracts/governance/ChainAdmin.sol";
import {ValidatorTimelock} from "contracts/state-transition/ValidatorTimelock.sol";
<<<<<<< HEAD
import {ICTMDeploymentTracker} from "contracts/bridgehub/ICTMDeploymentTracker.sol";
=======
import {Bridgehub} from "contracts/bridgehub/Bridgehub.sol";
import {ChainAssetHandler} from "contracts/bridgehub/ChainAssetHandler.sol";
import {MessageRoot} from "contracts/bridgehub/MessageRoot.sol";
>>>>>>> dbfc9b5a
import {CTMDeploymentTracker} from "contracts/bridgehub/CTMDeploymentTracker.sol";
import {L1NativeTokenVault} from "contracts/bridge/ntv/L1NativeTokenVault.sol";
import {ExecutorFacet} from "contracts/state-transition/chain-deps/facets/Executor.sol";
import {AdminFacet} from "contracts/state-transition/chain-deps/facets/Admin.sol";
import {MailboxFacet} from "contracts/state-transition/chain-deps/facets/Mailbox.sol";
import {GettersFacet} from "contracts/state-transition/chain-deps/facets/Getters.sol";
import {DiamondInit} from "contracts/state-transition/chain-deps/DiamondInit.sol";
import {EraChainTypeManager} from "contracts/state-transition/EraChainTypeManager.sol";
import {ZKsyncOSChainTypeManager} from "contracts/state-transition/ZKsyncOSChainTypeManager.sol";
import {L1AssetRouter} from "contracts/bridge/asset-router/L1AssetRouter.sol";
import {L1ERC20Bridge} from "contracts/bridge/L1ERC20Bridge.sol";
import {BridgedStandardERC20} from "contracts/bridge/BridgedStandardERC20.sol";
import {ValidiumL1DAValidator} from "contracts/state-transition/data-availability/ValidiumL1DAValidator.sol";
import {RollupDAManager} from "contracts/state-transition/data-availability/RollupDAManager.sol";
import {BytecodesSupplier} from "contracts/upgrades/BytecodesSupplier.sol";
import {ChainAdminOwnable} from "contracts/governance/ChainAdminOwnable.sol";
import {ServerNotifier} from "contracts/governance/ServerNotifier.sol";

import {Config, DeployedAddresses, GeneratedData} from "./DeployUtils.s.sol";
import {DeployL1HelperScript} from "./DeployL1HelperScript.s.sol";
import {FixedForceDeploymentsData} from "contracts/state-transition/l2-deps/IL2GenesisUpgrade.sol";

import {L2AssetRouter} from "contracts/bridge/asset-router/L2AssetRouter.sol";
import {L2NativeTokenVaultZKOS} from "contracts/bridge/ntv/L2NativeTokenVaultZKOS.sol";
import {L2MessageRoot} from "contracts/bridgehub/L2MessageRoot.sol";
import {L2Bridgehub} from "contracts/bridgehub/L2Bridgehub.sol";

import {Utils} from "./Utils.sol";

contract DeployCTMScript is Script, DeployL1HelperScript {
    using stdToml for string;

    function run() public virtual {
        // Had to leave the function due to scripts that inherit this one, as well as for tests
        return ();
    }

    function runWithBridgehub(address bridgehub, bool reuseGovAndAdmin) public {
        console.log("Deploying CTM related contracts");

        runInner(
            "/script-config/config-deploy-l1.toml",
            "/script-out/output-deploy-l1.toml",
            bridgehub,
            reuseGovAndAdmin
        );
    }

    function runForTest(address bridgehub) public {
        saveDiamondSelectors();
        runInner(vm.envString("L1_CONFIG"), vm.envString("L1_OUTPUT"), bridgehub, false);
    }

    function getAddresses() public view returns (DeployedAddresses memory) {
        return addresses;
    }

    function getConfig() public view returns (Config memory) {
        return config;
    }

    function runInner(
        string memory inputPath,
        string memory outputPath,
        address bridgehub,
        bool reuseGovAndAdmin
    ) internal {
        string memory root = vm.projectRoot();
        inputPath = string.concat(root, inputPath);
        outputPath = string.concat(root, outputPath);

        initializeConfig(inputPath);

        instantiateCreate2Factory();

        console.log("Initializing core contracts from BH");
        IL1Bridgehub bridgehubProxy = IL1Bridgehub(bridgehub);
        L1AssetRouter assetRouter = L1AssetRouter(bridgehubProxy.assetRouter());
        address messageRoot = address(bridgehubProxy.messageRoot());
        address l1CtmDeployer = address(bridgehubProxy.l1CtmDeployer());
        address chainAssetHandler = address(bridgehubProxy.chainAssetHandler());
        address nativeTokenVault = address(assetRouter.nativeTokenVault());
        address erc20Bridge = address(assetRouter.legacyBridge());
        address l1Nullifier = address(assetRouter.L1_NULLIFIER());

        addresses.bridgehub.bridgehubProxy = bridgehub;
        addresses.bridgehub.bridgehubImplementation = Utils.getImplementation(bridgehub);
        addresses.bridgehub.ctmDeploymentTrackerProxy = l1CtmDeployer;
        addresses.bridgehub.ctmDeploymentTrackerImplementation = Utils.getImplementation(l1CtmDeployer);
        addresses.bridgehub.messageRootProxy = messageRoot;
        addresses.bridgehub.messageRootImplementation = Utils.getImplementation(messageRoot);
        addresses.bridgehub.chainAssetHandlerProxy = chainAssetHandler;
        addresses.bridgehub.chainAssetHandlerImplementation = Utils.getImplementation(chainAssetHandler);

        // Bridges
        addresses.bridges.erc20BridgeProxy = erc20Bridge;
        addresses.bridges.erc20BridgeImplementation = Utils.getImplementation(erc20Bridge);
        addresses.bridges.l1NullifierProxy = l1Nullifier;
        addresses.bridges.l1NullifierImplementation = Utils.getImplementation(l1Nullifier);
        addresses.bridges.l1AssetRouterProxy = address(assetRouter);
        addresses.bridges.l1AssetRouterImplementation = Utils.getImplementation(address(assetRouter));
        addresses.vaults.l1NativeTokenVaultProxy = nativeTokenVault;

        if (reuseGovAndAdmin) {
            addresses.governance = IOwnable(bridgehub).owner();
            addresses.chainAdmin = bridgehubProxy.admin();
            addresses.transparentProxyAdmin = Utils.getProxyAdmin(bridgehub);
        } else {
            (addresses.governance) = deploySimpleContract("Governance", false);
            (addresses.chainAdmin) = deploySimpleContract("ChainAdminOwnable", false);
            addresses.transparentProxyAdmin = deployWithCreate2AndOwner("ProxyAdmin", addresses.governance, false);
        }

        deployDAValidators();
        deployIfNeededMulticall3();

        addresses.stateTransition.bytecodesSupplier = deploySimpleContract("BytecodesSupplier", false);

        deployVerifiers();

        (addresses.stateTransition.defaultUpgrade) = deploySimpleContract("DefaultUpgrade", false);
        (addresses.stateTransition.genesisUpgrade) = deploySimpleContract("L1GenesisUpgrade", false);

        // The single owner chainAdmin does not have a separate control restriction contract.
        // We set to it to zero explicitly so that it is clear to the reader.
        addresses.accessControlRestrictionAddress = address(0);

        (, addresses.stateTransition.validatorTimelock) = deployTuppWithContract("ValidatorTimelock", false);

        (
            addresses.stateTransition.serverNotifierImplementation,
            addresses.stateTransition.serverNotifierProxy
        ) = deployServerNotifier();

        initializeGeneratedData();

        deployStateTransitionDiamondFacets();
        string memory ctmContractName = config.isZKsyncOS ? "ZKsyncOSChainTypeManager" : "EraChainTypeManager";
        (
            addresses.stateTransition.chainTypeManagerImplementation,
            addresses.stateTransition.chainTypeManagerProxy
        ) = deployTuppWithContract(ctmContractName, false);
        setChainTypeManagerInServerNotifier();

        updateOwners();

        saveOutput(outputPath);
    }

    function initializeGeneratedData() internal {
        generatedData.forceDeploymentsData = prepareForceDeploymentsData();
    }

    function deployIfNeededMulticall3() internal {
        // Multicall3 is already deployed on public networks
        if (MULTICALL3_ADDRESS.code.length == 0) {
            address contractAddress = deployViaCreate2(type(Multicall3).creationCode, "");
            console.log("Multicall3 deployed at:", contractAddress);
            config.contracts.multicall3Addr = contractAddress;
        } else {
            config.contracts.multicall3Addr = MULTICALL3_ADDRESS;
        }
    }

    function getRollupL2DACommitmentScheme() internal returns (L2DACommitmentScheme) {
        return ROLLUP_L2_DA_COMMITMENT_SCHEME;
    }

    function deployVerifiers() internal {
        if (config.isZKsyncOS) {
            (addresses.stateTransition.verifierFflonk) = deploySimpleContract("ZKsyncOSVerifierFflonk", false);
            (addresses.stateTransition.verifierPlonk) = deploySimpleContract("ZKsyncOSVerifierPlonk", false);
        } else {
            (addresses.stateTransition.verifierFflonk) = deploySimpleContract("EraVerifierFflonk", false);
            (addresses.stateTransition.verifierPlonk) = deploySimpleContract("EraVerifierPlonk", false);
        }
        (addresses.stateTransition.verifier) = deploySimpleContract("Verifier", false);
    }

    function setChainTypeManagerInServerNotifier() internal {
        ServerNotifier serverNotifier = ServerNotifier(addresses.stateTransition.serverNotifierProxy);
        vm.broadcast(msg.sender);
        serverNotifier.setChainTypeManager(IChainTypeManager(addresses.stateTransition.chainTypeManagerProxy));
        console.log("ChainTypeManager set in ServerNotifier");
    }

    function deployDAValidators() internal {
        addresses.daAddresses.rollupDAManager = deployWithCreate2AndOwner("RollupDAManager", msg.sender, false);
        updateRollupDAManager();

        // This contract is located in the `da-contracts` folder, we output it the same way for consistency/ease of use.
        addresses.daAddresses.l1RollupDAValidator = deploySimpleContract("RollupL1DAValidator", false);
        if (config.isZKsyncOS) {
            addresses.daAddresses.l1BlobsDAValidatorZKsyncOS = deploySimpleContract(
                "BlobsL1DAValidatorZKsyncOS",
                false
            );
        }

        addresses.daAddresses.noDAValidiumL1DAValidator = deploySimpleContract("ValidiumL1DAValidator", false);

        if (config.contracts.availL1DAValidator == address(0)) {
            addresses.daAddresses.availBridge = deploySimpleContract("DummyAvailBridge", false);
            addresses.daAddresses.availL1DAValidator = deploySimpleContract("AvailL1DAValidator", false);
        } else {
            addresses.daAddresses.availL1DAValidator = config.contracts.availL1DAValidator;
        }
        vm.startBroadcast(msg.sender);
        IRollupDAManager rollupDAManager = IRollupDAManager(addresses.daAddresses.rollupDAManager);
        rollupDAManager.updateDAPair(addresses.daAddresses.l1RollupDAValidator, getRollupL2DACommitmentScheme(), true);
        if (config.isZKsyncOS) {
            rollupDAManager.updateDAPair(
                addresses.daAddresses.l1BlobsDAValidatorZKsyncOS,
                L2DACommitmentScheme.BLOBS_ZKSYNC_OS,
                true
            );
        }
        vm.stopBroadcast();
    }

    function updateRollupDAManager() internal virtual {
        IOwnable rollupDAManager = IOwnable(addresses.daAddresses.rollupDAManager);
        if (rollupDAManager.owner() != address(msg.sender)) {
            if (rollupDAManager.pendingOwner() == address(msg.sender)) {
                vm.broadcast(msg.sender);
                rollupDAManager.acceptOwnership();
            } else {
                require(rollupDAManager.owner() == config.ownerAddress, "Ownership was not set correctly");
            }
        }
    }

    function deployDiamondProxy() internal {
        Diamond.FacetCut[] memory facetCuts = new Diamond.FacetCut[](1);
        facetCuts[0] = Diamond.FacetCut({
            facet: addresses.stateTransition.adminFacet,
            action: Diamond.Action.Add,
            isFreezable: false,
            selectors: Utils.getAllSelectors(addresses.stateTransition.adminFacet.code)
        });
        Diamond.DiamondCutData memory diamondCut = Diamond.DiamondCutData({
            facetCuts: facetCuts,
            initAddress: address(0),
            initCalldata: ""
        });
        address contractAddress = deployViaCreate2(
            type(DiamondProxy).creationCode,
            abi.encode(config.l1ChainId, diamondCut)
        );
        console.log("DiamondProxy deployed at:", contractAddress);
        addresses.stateTransition.diamondProxy = contractAddress;
    }

    function updateOwners() internal {
        vm.startBroadcast(msg.sender);

        ValidatorTimelock validatorTimelock = ValidatorTimelock(addresses.stateTransition.validatorTimelock);
        validatorTimelock.transferOwnership(config.ownerAddress);

        IChainTypeManager ctm = IChainTypeManager(addresses.stateTransition.chainTypeManagerProxy);
        IOwnable(address(ctm)).transferOwnership(addresses.governance);
        ctm.setPendingAdmin(addresses.chainAdmin);

        IOwnable(addresses.stateTransition.serverNotifierProxy).transferOwnership(addresses.chainAdmin);
        IOwnable(addresses.daAddresses.rollupDAManager).transferOwnership(addresses.governance);

        IOwnable(addresses.daAddresses.rollupDAManager).transferOwnership(addresses.governance);

        vm.stopBroadcast();
        console.log("Owners updated");
    }

    function saveOutput(string memory outputPath) internal virtual {
        vm.serializeAddress("bridgehub", "bridgehub_proxy_addr", addresses.bridgehub.bridgehubProxy);
        vm.serializeAddress("bridgehub", "bridgehub_implementation_addr", addresses.bridgehub.bridgehubImplementation);
        vm.serializeAddress(
            "bridgehub",
            "chain_asset_handler_implementation_addr",
            addresses.bridgehub.chainAssetHandlerImplementation
        );
        vm.serializeAddress("bridgehub", "chain_asset_handler_proxy_addr", addresses.bridgehub.chainAssetHandlerProxy);
        vm.serializeAddress(
            "bridgehub",
            "ctm_deployment_tracker_proxy_addr",
            addresses.bridgehub.ctmDeploymentTrackerProxy
        );
        vm.serializeAddress(
            "bridgehub",
            "ctm_deployment_tracker_implementation_addr",
            addresses.bridgehub.ctmDeploymentTrackerImplementation
        );
        vm.serializeAddress("bridgehub", "message_root_proxy_addr", addresses.bridgehub.messageRootProxy);
        string memory bridgehub = vm.serializeAddress(
            "bridgehub",
            "message_root_implementation_addr",
            addresses.bridgehub.messageRootImplementation
        );

        // TODO(EVM-744): this has to be renamed to chain type manager
        vm.serializeAddress(
            "state_transition",
            "state_transition_proxy_addr",
            addresses.stateTransition.chainTypeManagerProxy
        );
        vm.serializeAddress(
            "state_transition",
            "state_transition_implementation_addr",
            addresses.stateTransition.chainTypeManagerImplementation
        );
        vm.serializeAddress("state_transition", "verifier_addr", addresses.stateTransition.verifier);
        vm.serializeAddress("state_transition", "admin_facet_addr", addresses.stateTransition.adminFacet);
        vm.serializeAddress("state_transition", "mailbox_facet_addr", addresses.stateTransition.mailboxFacet);
        vm.serializeAddress("state_transition", "executor_facet_addr", addresses.stateTransition.executorFacet);
        vm.serializeAddress("state_transition", "getters_facet_addr", addresses.stateTransition.gettersFacet);
        vm.serializeAddress("state_transition", "diamond_init_addr", addresses.stateTransition.diamondInit);
        vm.serializeAddress("state_transition", "genesis_upgrade_addr", addresses.stateTransition.genesisUpgrade);
        vm.serializeAddress("state_transition", "default_upgrade_addr", addresses.stateTransition.defaultUpgrade);
        vm.serializeAddress("state_transition", "bytecodes_supplier_addr", addresses.stateTransition.bytecodesSupplier);
        string memory stateTransition = vm.serializeAddress(
            "state_transition",
            "diamond_proxy_addr",
            addresses.stateTransition.diamondProxy
        );

        vm.serializeAddress("bridges", "erc20_bridge_implementation_addr", addresses.bridges.erc20BridgeImplementation);
        vm.serializeAddress("bridges", "erc20_bridge_proxy_addr", addresses.bridges.erc20BridgeProxy);
        vm.serializeAddress("bridges", "l1_nullifier_implementation_addr", addresses.bridges.l1NullifierImplementation);
        vm.serializeAddress("bridges", "l1_nullifier_proxy_addr", addresses.bridges.l1NullifierProxy);
        vm.serializeAddress(
            "bridges",
            "shared_bridge_implementation_addr",
            addresses.bridges.l1AssetRouterImplementation
        );
        string memory bridges = vm.serializeAddress(
            "bridges",
            "shared_bridge_proxy_addr",
            addresses.bridges.l1AssetRouterProxy
        );

        vm.serializeUint(
            "contracts_config",
            "diamond_init_max_l2_gas_per_batch",
            config.contracts.diamondInitMaxL2GasPerBatch
        );
        vm.serializeUint(
            "contracts_config",
            "diamond_init_batch_overhead_l1_gas",
            config.contracts.diamondInitBatchOverheadL1Gas
        );
        vm.serializeUint(
            "contracts_config",
            "diamond_init_max_pubdata_per_batch",
            config.contracts.diamondInitMaxPubdataPerBatch
        );
        vm.serializeUint(
            "contracts_config",
            "diamond_init_minimal_l2_gas_price",
            config.contracts.diamondInitMinimalL2GasPrice
        );
        vm.serializeUint(
            "contracts_config",
            "diamond_init_priority_tx_max_pubdata",
            config.contracts.diamondInitPriorityTxMaxPubdata
        );
        vm.serializeUint(
            "contracts_config",
            "diamond_init_pubdata_pricing_mode",
            uint256(config.contracts.diamondInitPubdataPricingMode)
        );
        vm.serializeUint("contracts_config", "priority_tx_max_gas_limit", config.contracts.priorityTxMaxGasLimit);
        vm.serializeBytes32(
            "contracts_config",
            "recursion_circuits_set_vks_hash",
            config.contracts.recursionCircuitsSetVksHash
        );
        vm.serializeBytes32(
            "contracts_config",
            "recursion_leaf_level_vk_hash",
            config.contracts.recursionLeafLevelVkHash
        );
        vm.serializeBytes32(
            "contracts_config",
            "recursion_node_level_vk_hash",
            config.contracts.recursionNodeLevelVkHash
        );
        vm.serializeBytes("contracts_config", "diamond_cut_data", config.contracts.diamondCutData);

        string memory contractsConfig = vm.serializeBytes(
            "contracts_config",
            "force_deployments_data",
            generatedData.forceDeploymentsData
        );

        vm.serializeAddress(
            "deployed_addresses",
            "server_notifier_proxy_addr",
            addresses.stateTransition.serverNotifierProxy
        );
        vm.serializeAddress(
            "deployed_addresses",
            "server_notifier_implementation_address",
            addresses.stateTransition.serverNotifierImplementation
        );
        vm.serializeAddress("deployed_addresses", "governance_addr", addresses.governance);
        vm.serializeAddress("deployed_addresses", "chain_admin", addresses.chainAdmin);
        vm.serializeAddress("deployed_addresses", "transparent_proxy_admin_addr", addresses.transparentProxyAdmin);

        vm.serializeAddress(
            "deployed_addresses",
            "validator_timelock_addr",
            addresses.stateTransition.validatorTimelock
        );
        vm.serializeAddress(
            "deployed_addresses",
            "access_control_restriction_addr",
            addresses.accessControlRestrictionAddress
        );
        vm.serializeString("deployed_addresses", "bridgehub", bridgehub);
        vm.serializeString("deployed_addresses", "bridges", bridges);
        vm.serializeString("deployed_addresses", "state_transition", stateTransition);

        vm.serializeAddress("deployed_addresses", "l1_rollup_da_manager", addresses.daAddresses.rollupDAManager);
        vm.serializeAddress(
            "deployed_addresses",
            "rollup_l1_da_validator_addr",
            addresses.daAddresses.l1RollupDAValidator
        );
        vm.serializeAddress(
            "deployed_addresses",
            "no_da_validium_l1_validator_addr",
            addresses.daAddresses.noDAValidiumL1DAValidator
        );
        vm.serializeAddress(
            "deployed_addresses",
            "avail_l1_da_validator_addr",
            addresses.daAddresses.availL1DAValidator
        );

        string memory deployedAddresses = vm.serializeAddress(
            "deployed_addresses",
            "native_token_vault_addr",
            addresses.vaults.l1NativeTokenVaultProxy
        );

        vm.serializeAddress("root", "create2_factory_addr", create2FactoryState.create2FactoryAddress);
        vm.serializeBytes32("root", "create2_factory_salt", create2FactoryParams.factorySalt);
        vm.serializeAddress("root", "multicall3_addr", config.contracts.multicall3Addr);
        vm.serializeUint("root", "l1_chain_id", config.l1ChainId);
        vm.serializeUint("root", "era_chain_id", config.eraChainId);
        vm.serializeAddress("root", "deployer_addr", config.deployerAddress);
        vm.serializeString("root", "deployed_addresses", deployedAddresses);
        vm.serializeString("root", "contracts_config", contractsConfig);
        string memory toml = vm.serializeAddress("root", "owner_address", config.ownerAddress);

        vm.writeToml(toml, outputPath);
    }

    function prepareForceDeploymentsData() internal returns (bytes memory) {
        require(addresses.governance != address(0), "Governance address is not set");

        address dangerousTestOnlyForcedBeacon;
        if (config.supportL2LegacySharedBridgeTest) {
            (dangerousTestOnlyForcedBeacon, ) = L2LegacySharedBridgeTestHelper.calculateTestL2TokenBeaconAddress(
                addresses.bridges.erc20BridgeProxy,
                addresses.bridges.l1NullifierProxy,
                addresses.governance
            );
        }

        FixedForceDeploymentsData memory data = FixedForceDeploymentsData({
            l1ChainId: config.l1ChainId,
            eraChainId: config.eraChainId,
            l1AssetRouter: addresses.bridges.l1AssetRouterProxy,
            l2TokenProxyBytecodeHash: getL2BytecodeHash("BeaconProxy"),
            aliasedL1Governance: AddressAliasHelper.applyL1ToL2Alias(addresses.governance),
            maxNumberOfZKChains: config.contracts.maxNumberOfChains,
            bridgehubBytecodeInfo: config.isZKsyncOS
                ? Utils.getZKOSBytecodeInfoForContract("L2Bridgehub.sol", "L2Bridgehub")
                : abi.encode(getL2BytecodeHash("L2Bridgehub")),
            l2AssetRouterBytecodeInfo: config.isZKsyncOS
                ? Utils.getZKOSBytecodeInfoForContract("L2AssetRouter.sol", "L2AssetRouter")
                : abi.encode(getL2BytecodeHash("L2AssetRouter")),
            l2NtvBytecodeInfo: config.isZKsyncOS
                ? Utils.getZKOSBytecodeInfoForContract("L2NativeTokenVaultZKOS.sol", "L2NativeTokenVaultZKOS")
                : abi.encode(getL2BytecodeHash("L2NativeTokenVault")),
            messageRootBytecodeInfo: config.isZKsyncOS
                ? Utils.getZKOSBytecodeInfoForContract("L2MessageRoot.sol", "L2MessageRoot")
                : abi.encode(getL2BytecodeHash("L2MessageRoot")),
            beaconDeployerInfo: config.isZKsyncOS
                ? Utils.getZKOSBytecodeInfoForContract("UpgradeableBeaconDeployer.sol", "UpgradeableBeaconDeployer")
                : abi.encode(getL2BytecodeHash("UpgradeableBeaconDeployer")),
            chainAssetHandlerBytecodeInfo: config.isZKsyncOS
                ? Utils.getZKOSBytecodeInfoForContract("L2ChainAssetHandler.sol", "L2ChainAssetHandler")
                : abi.encode(getL2BytecodeHash("L2ChainAssetHandler")),
            // For newly created chains it it is expected that the following bridges are not present at the moment
            // of creation of the chain
            l2SharedBridgeLegacyImpl: address(0),
            l2BridgedStandardERC20Impl: address(0),
            dangerousTestOnlyForcedBeacon: dangerousTestOnlyForcedBeacon
        });

        return abi.encode(data);
    }

    function deployServerNotifier() internal returns (address implementation, address proxy) {
        // We will not store the address of the ProxyAdmin as it is trivial to query if needed.
        address ecosystemProxyAdmin = deployWithCreate2AndOwner("ProxyAdmin", addresses.chainAdmin, false);

        (implementation, proxy) = deployTuppWithContractAndProxyAdmin("ServerNotifier", ecosystemProxyAdmin, false);
    }

    function saveDiamondSelectors() public {
        AdminFacet adminFacet = new AdminFacet(1, RollupDAManager(address(0)));
        GettersFacet gettersFacet = new GettersFacet();
        MailboxFacet mailboxFacet = new MailboxFacet(1, 1);
        ExecutorFacet executorFacet = new ExecutorFacet(1);
        bytes4[] memory adminFacetSelectors = Utils.getAllSelectors(address(adminFacet).code);
        bytes4[] memory gettersFacetSelectors = Utils.getAllSelectors(address(gettersFacet).code);
        bytes4[] memory mailboxFacetSelectors = Utils.getAllSelectors(address(mailboxFacet).code);
        bytes4[] memory executorFacetSelectors = Utils.getAllSelectors(address(executorFacet).code);

        string memory root = vm.projectRoot();
        string memory outputPath = string.concat(root, "/script-out/diamond-selectors.toml");

        bytes memory adminFacetSelectorsBytes = abi.encode(adminFacetSelectors);
        bytes memory gettersFacetSelectorsBytes = abi.encode(gettersFacetSelectors);
        bytes memory mailboxFacetSelectorsBytes = abi.encode(mailboxFacetSelectors);
        bytes memory executorFacetSelectorsBytes = abi.encode(executorFacetSelectors);

        vm.serializeBytes("diamond_selectors", "admin_facet_selectors", adminFacetSelectorsBytes);
        vm.serializeBytes("diamond_selectors", "getters_facet_selectors", gettersFacetSelectorsBytes);
        vm.serializeBytes("diamond_selectors", "mailbox_facet_selectors", mailboxFacetSelectorsBytes);
        string memory toml = vm.serializeBytes(
            "diamond_selectors",
            "executor_facet_selectors",
            executorFacetSelectorsBytes
        );

        vm.writeToml(toml, outputPath);
    }

    /// @notice Get all four facet cuts
    function getChainCreationFacetCuts(
        StateTransitionDeployedAddresses memory stateTransition
    ) internal virtual override returns (Diamond.FacetCut[] memory facetCuts) {
        // Note: we use the provided stateTransition for the facet address, but not to get the selectors, as we use this feature for Gateway, which we cannot query.
        // If we start to use different selectors for Gateway, we should change this.
        facetCuts = new Diamond.FacetCut[](4);
        facetCuts[0] = Diamond.FacetCut({
            facet: stateTransition.adminFacet,
            action: Diamond.Action.Add,
            isFreezable: false,
            selectors: Utils.getAllSelectors(addresses.stateTransition.adminFacet.code)
        });
        facetCuts[1] = Diamond.FacetCut({
            facet: stateTransition.gettersFacet,
            action: Diamond.Action.Add,
            isFreezable: false,
            selectors: Utils.getAllSelectors(addresses.stateTransition.gettersFacet.code)
        });
        facetCuts[2] = Diamond.FacetCut({
            facet: stateTransition.mailboxFacet,
            action: Diamond.Action.Add,
            isFreezable: true,
            selectors: Utils.getAllSelectors(addresses.stateTransition.mailboxFacet.code)
        });
        facetCuts[3] = Diamond.FacetCut({
            facet: stateTransition.executorFacet,
            action: Diamond.Action.Add,
            isFreezable: true,
            selectors: Utils.getAllSelectors(addresses.stateTransition.executorFacet.code)
        });
    }

    function getUpgradeAddedFacetCuts(
        StateTransitionDeployedAddresses memory stateTransition
    ) internal virtual override returns (Diamond.FacetCut[] memory facetCuts) {
<<<<<<< HEAD
        // This function is not used in this script
        revert("not implemented");
=======
        return getChainCreationFacetCuts(stateTransition);
>>>>>>> dbfc9b5a
    }

    // add this to be excluded from coverage report
    function test() internal virtual override {}
}<|MERGE_RESOLUTION|>--- conflicted
+++ resolved
@@ -30,13 +30,6 @@
 import {L1GenesisUpgrade} from "contracts/upgrades/L1GenesisUpgrade.sol";
 import {ChainAdmin} from "contracts/governance/ChainAdmin.sol";
 import {ValidatorTimelock} from "contracts/state-transition/ValidatorTimelock.sol";
-<<<<<<< HEAD
-import {ICTMDeploymentTracker} from "contracts/bridgehub/ICTMDeploymentTracker.sol";
-=======
-import {Bridgehub} from "contracts/bridgehub/Bridgehub.sol";
-import {ChainAssetHandler} from "contracts/bridgehub/ChainAssetHandler.sol";
-import {MessageRoot} from "contracts/bridgehub/MessageRoot.sol";
->>>>>>> dbfc9b5a
 import {CTMDeploymentTracker} from "contracts/bridgehub/CTMDeploymentTracker.sol";
 import {L1NativeTokenVault} from "contracts/bridge/ntv/L1NativeTokenVault.sol";
 import {ExecutorFacet} from "contracts/state-transition/chain-deps/facets/Executor.sol";
@@ -614,12 +607,7 @@
     function getUpgradeAddedFacetCuts(
         StateTransitionDeployedAddresses memory stateTransition
     ) internal virtual override returns (Diamond.FacetCut[] memory facetCuts) {
-<<<<<<< HEAD
-        // This function is not used in this script
-        revert("not implemented");
-=======
         return getChainCreationFacetCuts(stateTransition);
->>>>>>> dbfc9b5a
     }
 
     // add this to be excluded from coverage report
