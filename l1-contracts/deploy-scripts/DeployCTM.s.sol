// SPDX-License-Identifier: MIT
pragma solidity ^0.8.24;

// solhint-disable no-console, gas-custom-errors

import {Script, console2 as console} from "forge-std/Script.sol";
import {stdToml} from "forge-std/StdToml.sol";
import {StateTransitionDeployedAddresses, Utils} from "./Utils.sol";
import {Multicall3} from "contracts/dev-contracts/Multicall3.sol";

import {IEIP7702Checker} from "contracts/state-transition/chain-interfaces/IEIP7702Checker.sol";
import {IL1Bridgehub} from "contracts/bridgehub/IL1Bridgehub.sol";

import {AddressAliasHelper} from "contracts/vendor/AddressAliasHelper.sol";

import {RollupDAManager} from "contracts/state-transition/data-availability/RollupDAManager.sol";
import {L2ContractHelper} from "contracts/common/l2-helpers/L2ContractHelper.sol";
import {L2DACommitmentScheme, ROLLUP_L2_DA_COMMITMENT_SCHEME} from "contracts/common/Config.sol";
import {IChainTypeManager} from "contracts/state-transition/IChainTypeManager.sol";
import {L1Nullifier} from "contracts/bridge/L1Nullifier.sol";
import {L1NullifierDev} from "contracts/dev-contracts/L1NullifierDev.sol";
import {Diamond} from "contracts/state-transition/libraries/Diamond.sol";
import {DiamondProxy} from "contracts/state-transition/chain-deps/DiamondProxy.sol";
import {IRollupDAManager} from "./interfaces/IRollupDAManager.sol";
import {ChainRegistrar} from "contracts/chain-registrar/ChainRegistrar.sol";
import {L2LegacySharedBridgeTestHelper} from "./L2LegacySharedBridgeTestHelper.sol";
import {IOwnable} from "contracts/common/interfaces/IOwnable.sol";

import {ProxyAdmin} from "@openzeppelin/contracts-v4/proxy/transparent/ProxyAdmin.sol";

import {DefaultUpgrade} from "contracts/upgrades/DefaultUpgrade.sol";
import {Governance} from "contracts/governance/Governance.sol";
import {L1GenesisUpgrade} from "contracts/upgrades/L1GenesisUpgrade.sol";
import {ChainAdmin} from "contracts/governance/ChainAdmin.sol";
import {ValidatorTimelock} from "contracts/state-transition/ValidatorTimelock.sol";

import {L1NativeTokenVault} from "contracts/bridge/ntv/L1NativeTokenVault.sol";

import {ExecutorFacet} from "contracts/state-transition/chain-deps/facets/Executor.sol";
import {AdminFacet} from "contracts/state-transition/chain-deps/facets/Admin.sol";
import {MailboxFacet} from "contracts/state-transition/chain-deps/facets/Mailbox.sol";
import {GettersFacet} from "contracts/state-transition/chain-deps/facets/Getters.sol";
import {L1AssetRouter} from "contracts/bridge/asset-router/L1AssetRouter.sol";
import {ValidiumL1DAValidator} from "contracts/state-transition/data-availability/ValidiumL1DAValidator.sol";
import {RollupDAManager} from "contracts/state-transition/data-availability/RollupDAManager.sol";
import {BytecodesSupplier} from "contracts/upgrades/BytecodesSupplier.sol";
import {ChainAdminOwnable} from "contracts/governance/ChainAdminOwnable.sol";
import {ServerNotifier} from "contracts/governance/ServerNotifier.sol";

import {Config, DeployedAddresses, GeneratedData} from "./DeployUtils.s.sol";
import {DeployL1HelperScript} from "./DeployL1HelperScript.s.sol";
import {FixedForceDeploymentsData} from "contracts/state-transition/l2-deps/IL2GenesisUpgrade.sol";
import {IBridgehubBase} from "contracts/bridgehub/IBridgehubBase.sol";

import {L2AssetRouter} from "contracts/bridge/asset-router/L2AssetRouter.sol";
import {L2NativeTokenVaultZKOS} from "contracts/bridge/ntv/L2NativeTokenVaultZKOS.sol";
import {L2MessageRoot} from "contracts/bridgehub/L2MessageRoot.sol";
import {L2Bridgehub} from "contracts/bridgehub/L2Bridgehub.sol";
import {ZKsyncOSDualVerifier} from "contracts/state-transition/verifiers/ZKsyncOSDualVerifier.sol";
import {IVerifier} from "contracts/state-transition/chain-interfaces/IVerifier.sol";
import {IVerifierV2} from "contracts/state-transition/chain-interfaces/IVerifierV2.sol";
import {EraTestnetVerifier} from "contracts/state-transition/verifiers/EraTestnetVerifier.sol";

import {Utils} from "./Utils.sol";

// TODO: pass this value from zkstack_cli
uint32 constant DEFAULT_ZKSYNC_OS_VERIFIER_VERSION = 3;

contract DeployCTMScript is Script, DeployL1HelperScript {
    using stdToml for string;

    function run() public virtual {
        // Had to leave the function due to scripts that inherit this one, as well as for tests
        return ();
    }

    function runWithBridgehub(address bridgehub, bool reuseGovAndAdmin) public {
        console.log("Deploying CTM related contracts");

        runInner(
            "/script-config/config-deploy-l1.toml",
            "/script-out/output-deploy-l1.toml",
            bridgehub,
            reuseGovAndAdmin,
            false
        );
    }

    function runForTest(address bridgehub, bool skipL1Deployments) public {
        saveDiamondSelectors();
        runInner(vm.envString("L1_CONFIG"), vm.envString("L1_OUTPUT"), bridgehub, false, skipL1Deployments);
    }

    function getAddresses() public view returns (DeployedAddresses memory) {
        return addresses;
    }

    function getConfig() public view returns (Config memory) {
        return config;
    }

    function runInner(
        string memory inputPath,
        string memory outputPath,
        address bridgehub,
        bool reuseGovAndAdmin,
        bool skipL1Deployments
    ) internal {
        string memory root = vm.projectRoot();
        inputPath = string.concat(root, inputPath);
        outputPath = string.concat(root, outputPath);

        initializeConfig(inputPath);

        if (!skipL1Deployments) {
            instantiateCreate2Factory();
        }

        console.log("Initializing core contracts from BH");
        IL1Bridgehub bridgehubProxy = IL1Bridgehub(bridgehub);
        L1AssetRouter assetRouter = L1AssetRouter(address(bridgehubProxy.assetRouter()));
        address messageRoot = address(bridgehubProxy.messageRoot());
        address l1CtmDeployer = address(bridgehubProxy.l1CtmDeployer());
        address chainAssetHandler = address(bridgehubProxy.chainAssetHandler());
        address nativeTokenVault = address(assetRouter.nativeTokenVault());
        address erc20Bridge = address(assetRouter.legacyBridge());
        address l1Nullifier = address(assetRouter.L1_NULLIFIER());

        addresses.bridgehub.bridgehubProxy = bridgehub;
        addresses.bridgehub.bridgehubImplementation = Utils.getImplementation(bridgehub);
        addresses.bridgehub.ctmDeploymentTrackerProxy = l1CtmDeployer;
        addresses.bridgehub.ctmDeploymentTrackerImplementation = Utils.getImplementation(l1CtmDeployer);
        addresses.bridgehub.messageRootProxy = messageRoot;
        addresses.bridgehub.messageRootImplementation = Utils.getImplementation(messageRoot);
        addresses.bridgehub.chainAssetHandlerProxy = chainAssetHandler;
        addresses.bridgehub.chainAssetHandlerImplementation = Utils.getImplementation(chainAssetHandler);
        addresses.bridgehub.assetTrackerProxy = address(L1NativeTokenVault(nativeTokenVault).l1AssetTracker());
        addresses.bridgehub.assetTrackerImplementation = Utils.getImplementation(addresses.bridgehub.assetTrackerProxy);
        addresses.bridgehub.chainRegistrationSenderProxy = IBridgehubBase(bridgehub).chainRegistrationSender();
        addresses.bridgehub.chainRegistrationSenderImplementation = Utils.getImplementation(
            addresses.bridgehub.chainRegistrationSenderProxy
        );

        // Bridges
        addresses.bridges.erc20BridgeProxy = erc20Bridge;
        addresses.bridges.erc20BridgeImplementation = Utils.getImplementation(erc20Bridge);
        addresses.bridges.l1NullifierProxy = l1Nullifier;
        addresses.bridges.l1NullifierImplementation = Utils.getImplementation(l1Nullifier);
        addresses.bridges.l1AssetRouterProxy = address(assetRouter);
        addresses.bridges.l1AssetRouterImplementation = Utils.getImplementation(address(assetRouter));
        addresses.vaults.l1NativeTokenVaultProxy = nativeTokenVault;

        if (reuseGovAndAdmin) {
            addresses.governance = IOwnable(bridgehub).owner();
            addresses.chainAdmin = bridgehubProxy.admin();
            addresses.transparentProxyAdmin = Utils.getProxyAdmin(bridgehub);
        } else {
            (addresses.governance) = deploySimpleContract("Governance", false);
            (addresses.chainAdmin) = deploySimpleContract("ChainAdminOwnable", false);
            addresses.transparentProxyAdmin = deployWithCreate2AndOwner("ProxyAdmin", addresses.governance, false);
        }

        deployEIP7702Checker();
        deployDAValidators();
        deployIfNeededMulticall3();

        addresses.stateTransition.bytecodesSupplier = deploySimpleContract("BytecodesSupplier", false);

        deployVerifiers();

        (addresses.stateTransition.defaultUpgrade) = deploySimpleContract("DefaultUpgrade", false);
        (addresses.stateTransition.genesisUpgrade) = deploySimpleContract("L1GenesisUpgrade", false);

        // The single owner chainAdmin does not have a separate control restriction contract.
        // We set to it to zero explicitly so that it is clear to the reader.
        addresses.accessControlRestrictionAddress = address(0);

        (, addresses.stateTransition.validatorTimelock) = deployTuppWithContract("ValidatorTimelock", false);

        (
            addresses.stateTransition.serverNotifierImplementation,
            addresses.stateTransition.serverNotifierProxy
        ) = deployServerNotifier();

        initializeGeneratedData();

        deployStateTransitionDiamondFacets();
        string memory ctmContractName = config.isZKsyncOS ? "ZKsyncOSChainTypeManager" : "EraChainTypeManager";
        (
            addresses.stateTransition.chainTypeManagerImplementation,
            addresses.stateTransition.chainTypeManagerProxy
        ) = deployTuppWithContract(ctmContractName, false);
        setChainTypeManagerInServerNotifier();

        updateOwners();

        saveOutput(outputPath);
    }

    function initializeGeneratedData() internal {
        generatedData.forceDeploymentsData = prepareForceDeploymentsData();
    }

    function deployIfNeededMulticall3() internal {
        // Multicall3 is already deployed on public networks
        if (MULTICALL3_ADDRESS.code.length == 0) {
            address contractAddress = deployViaCreate2(type(Multicall3).creationCode, "");
            console.log("Multicall3 deployed at:", contractAddress);
            config.contracts.multicall3Addr = contractAddress;
        } else {
            config.contracts.multicall3Addr = MULTICALL3_ADDRESS;
        }
    }

    function getRollupL2DACommitmentScheme() internal returns (L2DACommitmentScheme) {
        return ROLLUP_L2_DA_COMMITMENT_SCHEME;
    }

    function deployVerifiers() internal {
        if (config.isZKsyncOS) {
            (addresses.stateTransition.verifierFflonk) = deploySimpleContract("ZKsyncOSVerifierFflonk", false);
            (addresses.stateTransition.verifierPlonk) = deploySimpleContract("ZKsyncOSVerifierPlonk", false);
        } else {
            (addresses.stateTransition.verifierFflonk) = deploySimpleContract("EraVerifierFflonk", false);
            (addresses.stateTransition.verifierPlonk) = deploySimpleContract("EraVerifierPlonk", false);
        }
        (addresses.stateTransition.verifier) = deploySimpleContract("Verifier", false);

        if (config.isZKsyncOS) {
            // We add the verifier to the default execution version
            vm.broadcast(msg.sender);
            ZKsyncOSDualVerifier(addresses.stateTransition.verifier).addVerifier(
                DEFAULT_ZKSYNC_OS_VERIFIER_VERSION,
                IVerifierV2(addresses.stateTransition.verifierFflonk),
                IVerifier(addresses.stateTransition.verifierPlonk)
            );
        }
    }

    function setChainTypeManagerInServerNotifier() internal {
        ServerNotifier serverNotifier = ServerNotifier(addresses.stateTransition.serverNotifierProxy);
        vm.broadcast(msg.sender);
        serverNotifier.setChainTypeManager(IChainTypeManager(addresses.stateTransition.chainTypeManagerProxy));
        console.log("ChainTypeManager set in ServerNotifier");
    }

    function deployEIP7702Checker() internal {
        addresses.eip7702Checker = deploySimpleContract("EIP7702Checker", false);
    }

    function deployDAValidators() internal {
        addresses.daAddresses.rollupDAManager = deployWithCreate2AndOwner("RollupDAManager", msg.sender, false);
        updateRollupDAManager();

        // This contract is located in the `da-contracts` folder, we output it the same way for consistency/ease of use.
        addresses.daAddresses.l1RollupDAValidator = deploySimpleContract("RollupL1DAValidator", false);
        if (config.isZKsyncOS) {
            addresses.daAddresses.l1BlobsDAValidatorZKsyncOS = deploySimpleContract(
                "BlobsL1DAValidatorZKsyncOS",
                false
            );
        }

        addresses.daAddresses.noDAValidiumL1DAValidator = deploySimpleContract("ValidiumL1DAValidator", false);

        if (config.contracts.availL1DAValidator == address(0)) {
            addresses.daAddresses.availBridge = deploySimpleContract("DummyAvailBridge", false);
            addresses.daAddresses.availL1DAValidator = deploySimpleContract("AvailL1DAValidator", false);
        } else {
            addresses.daAddresses.availL1DAValidator = config.contracts.availL1DAValidator;
        }
        vm.startBroadcast(msg.sender);
        IRollupDAManager rollupDAManager = IRollupDAManager(addresses.daAddresses.rollupDAManager);
        rollupDAManager.updateDAPair(addresses.daAddresses.l1RollupDAValidator, getRollupL2DACommitmentScheme(), true);
        if (config.isZKsyncOS) {
            rollupDAManager.updateDAPair(
                addresses.daAddresses.l1BlobsDAValidatorZKsyncOS,
                L2DACommitmentScheme.BLOBS_ZKSYNC_OS,
                true
            );
        }
        vm.stopBroadcast();
    }

    function updateRollupDAManager() internal virtual {
        IOwnable rollupDAManager = IOwnable(addresses.daAddresses.rollupDAManager);
        if (rollupDAManager.owner() != address(msg.sender)) {
            if (rollupDAManager.pendingOwner() == address(msg.sender)) {
                vm.broadcast(msg.sender);
                rollupDAManager.acceptOwnership();
            } else {
                require(rollupDAManager.owner() == config.ownerAddress, "Ownership was not set correctly");
            }
        }
    }

    function deployDiamondProxy() internal {
        Diamond.FacetCut[] memory facetCuts = new Diamond.FacetCut[](1);
        facetCuts[0] = Diamond.FacetCut({
            facet: addresses.stateTransition.adminFacet,
            action: Diamond.Action.Add,
            isFreezable: false,
            selectors: Utils.getAllSelectors(addresses.stateTransition.adminFacet.code)
        });
        Diamond.DiamondCutData memory diamondCut = Diamond.DiamondCutData({
            facetCuts: facetCuts,
            initAddress: address(0),
            initCalldata: ""
        });
        address contractAddress = deployViaCreate2(
            type(DiamondProxy).creationCode,
            abi.encode(config.l1ChainId, diamondCut)
        );
        console.log("DiamondProxy deployed at:", contractAddress);
        addresses.stateTransition.diamondProxy = contractAddress;
    }

    function updateOwners() internal {
        vm.startBroadcast(msg.sender);

        ValidatorTimelock validatorTimelock = ValidatorTimelock(addresses.stateTransition.validatorTimelock);
        validatorTimelock.transferOwnership(config.ownerAddress);

        IChainTypeManager ctm = IChainTypeManager(addresses.stateTransition.chainTypeManagerProxy);
        IOwnable(address(ctm)).transferOwnership(addresses.governance);
        ctm.setPendingAdmin(addresses.chainAdmin);

        IOwnable(addresses.stateTransition.serverNotifierProxy).transferOwnership(addresses.chainAdmin);
        IOwnable(addresses.daAddresses.rollupDAManager).transferOwnership(addresses.governance);

        IOwnable(addresses.daAddresses.rollupDAManager).transferOwnership(addresses.governance);

        if (config.isZKsyncOS) {
            // We need to transfer the ownership of the Verifier
            ZKsyncOSDualVerifier(addresses.stateTransition.verifier).transferOwnership(addresses.governance);
        }

        vm.stopBroadcast();
        console.log("Owners updated");
    }

    function saveOutput(string memory outputPath) internal virtual {
        vm.serializeAddress("bridgehub", "bridgehub_proxy_addr", addresses.bridgehub.bridgehubProxy);
        vm.serializeAddress("bridgehub", "bridgehub_implementation_addr", addresses.bridgehub.bridgehubImplementation);
        vm.serializeAddress(
            "bridgehub",
            "chain_asset_handler_implementation_addr",
            addresses.bridgehub.chainAssetHandlerImplementation
        );
        vm.serializeAddress("bridgehub", "chain_asset_handler_proxy_addr", addresses.bridgehub.chainAssetHandlerProxy);
        vm.serializeAddress(
            "bridgehub",
            "ctm_deployment_tracker_proxy_addr",
            addresses.bridgehub.ctmDeploymentTrackerProxy
        );
        vm.serializeAddress(
            "bridgehub",
            "ctm_deployment_tracker_implementation_addr",
            addresses.bridgehub.ctmDeploymentTrackerImplementation
        );
        vm.serializeAddress(
            "bridgehub",
            "chain_registration_sender_proxy_addr",
            addresses.bridgehub.chainRegistrationSenderProxy
        );
        vm.serializeAddress(
            "bridgehub",
            "chain_registration_sender_implementation_addr",
            addresses.bridgehub.chainRegistrationSenderImplementation
        );
        vm.serializeAddress("bridgehub", "interop_center_proxy_addr", addresses.bridgehub.interopCenterProxy);
        vm.serializeAddress(
            "bridgehub",
            "interop_center_implementation_addr",
            addresses.bridgehub.interopCenterImplementation
        );
        vm.serializeAddress("bridgehub", "l1_asset_tracker_proxy_addr", addresses.bridgehub.assetTrackerProxy);
        vm.serializeAddress(
            "bridgehub",
            "asset_tracker_implementation_addr",
            addresses.bridgehub.assetTrackerImplementation
        );

        vm.serializeAddress("bridgehub", "message_root_proxy_addr", addresses.bridgehub.messageRootProxy);
        string memory bridgehub = vm.serializeAddress(
            "bridgehub",
            "message_root_implementation_addr",
            addresses.bridgehub.messageRootImplementation
        );

        // TODO(EVM-744): this has to be renamed to chain type manager
        vm.serializeAddress(
            "state_transition",
            "state_transition_proxy_addr",
            addresses.stateTransition.chainTypeManagerProxy
        );
        vm.serializeAddress(
            "state_transition",
            "state_transition_implementation_addr",
            addresses.stateTransition.chainTypeManagerImplementation
        );
        vm.serializeAddress("state_transition", "verifier_addr", addresses.stateTransition.verifier);
        vm.serializeAddress("state_transition", "admin_facet_addr", addresses.stateTransition.adminFacet);
        vm.serializeAddress("state_transition", "mailbox_facet_addr", addresses.stateTransition.mailboxFacet);
        vm.serializeAddress("state_transition", "executor_facet_addr", addresses.stateTransition.executorFacet);
        vm.serializeAddress("state_transition", "getters_facet_addr", addresses.stateTransition.gettersFacet);
        vm.serializeAddress("state_transition", "diamond_init_addr", addresses.stateTransition.diamondInit);
        vm.serializeAddress("state_transition", "genesis_upgrade_addr", addresses.stateTransition.genesisUpgrade);
        vm.serializeAddress("state_transition", "default_upgrade_addr", addresses.stateTransition.defaultUpgrade);
        vm.serializeAddress("state_transition", "bytecodes_supplier_addr", addresses.stateTransition.bytecodesSupplier);
        string memory stateTransition = vm.serializeAddress(
            "state_transition",
            "diamond_proxy_addr",
            addresses.stateTransition.diamondProxy
        );

        vm.serializeAddress("bridges", "erc20_bridge_implementation_addr", addresses.bridges.erc20BridgeImplementation);
        vm.serializeAddress("bridges", "erc20_bridge_proxy_addr", addresses.bridges.erc20BridgeProxy);
        vm.serializeAddress("bridges", "l1_nullifier_implementation_addr", addresses.bridges.l1NullifierImplementation);
        vm.serializeAddress("bridges", "l1_nullifier_proxy_addr", addresses.bridges.l1NullifierProxy);
        vm.serializeAddress(
            "bridges",
            "shared_bridge_implementation_addr",
            addresses.bridges.l1AssetRouterImplementation
        );
        string memory bridges = vm.serializeAddress(
            "bridges",
            "shared_bridge_proxy_addr",
            addresses.bridges.l1AssetRouterProxy
        );

        vm.serializeUint(
            "contracts_config",
            "diamond_init_max_l2_gas_per_batch",
            config.contracts.diamondInitMaxL2GasPerBatch
        );
        vm.serializeUint(
            "contracts_config",
            "diamond_init_batch_overhead_l1_gas",
            config.contracts.diamondInitBatchOverheadL1Gas
        );
        vm.serializeUint(
            "contracts_config",
            "diamond_init_max_pubdata_per_batch",
            config.contracts.diamondInitMaxPubdataPerBatch
        );
        vm.serializeUint(
            "contracts_config",
            "diamond_init_minimal_l2_gas_price",
            config.contracts.diamondInitMinimalL2GasPrice
        );
        vm.serializeUint(
            "contracts_config",
            "diamond_init_priority_tx_max_pubdata",
            config.contracts.diamondInitPriorityTxMaxPubdata
        );
        vm.serializeUint(
            "contracts_config",
            "diamond_init_pubdata_pricing_mode",
            uint256(config.contracts.diamondInitPubdataPricingMode)
        );
        vm.serializeUint("contracts_config", "priority_tx_max_gas_limit", config.contracts.priorityTxMaxGasLimit);
        vm.serializeBytes32(
            "contracts_config",
            "recursion_circuits_set_vks_hash",
            config.contracts.recursionCircuitsSetVksHash
        );
        vm.serializeBytes32(
            "contracts_config",
            "recursion_leaf_level_vk_hash",
            config.contracts.recursionLeafLevelVkHash
        );
        vm.serializeBytes32(
            "contracts_config",
            "recursion_node_level_vk_hash",
            config.contracts.recursionNodeLevelVkHash
        );
        vm.serializeBytes("contracts_config", "diamond_cut_data", config.contracts.diamondCutData);

        string memory contractsConfig = vm.serializeBytes(
            "contracts_config",
            "force_deployments_data",
            generatedData.forceDeploymentsData
        );

        vm.serializeAddress(
            "deployed_addresses",
            "server_notifier_proxy_addr",
            addresses.stateTransition.serverNotifierProxy
        );
        vm.serializeAddress(
            "deployed_addresses",
            "server_notifier_implementation_address",
            addresses.stateTransition.serverNotifierImplementation
        );
        vm.serializeAddress("deployed_addresses", "governance_addr", addresses.governance);
        vm.serializeAddress("deployed_addresses", "chain_admin", addresses.chainAdmin);
        vm.serializeAddress("deployed_addresses", "transparent_proxy_admin_addr", addresses.transparentProxyAdmin);

        vm.serializeAddress(
            "deployed_addresses",
            "validator_timelock_addr",
            addresses.stateTransition.validatorTimelock
        );
        vm.serializeAddress(
            "deployed_addresses",
            "access_control_restriction_addr",
            addresses.accessControlRestrictionAddress
        );
        vm.serializeString("deployed_addresses", "bridgehub", bridgehub);
        vm.serializeString("deployed_addresses", "bridges", bridges);
        vm.serializeString("deployed_addresses", "state_transition", stateTransition);

        vm.serializeAddress("deployed_addresses", "l1_rollup_da_manager", addresses.daAddresses.rollupDAManager);
        vm.serializeAddress(
            "deployed_addresses",
            "rollup_l1_da_validator_addr",
            addresses.daAddresses.l1RollupDAValidator
        );
        vm.serializeAddress(
            "deployed_addresses",
            "no_da_validium_l1_validator_addr",
            addresses.daAddresses.noDAValidiumL1DAValidator
        );
        vm.serializeAddress(
            "deployed_addresses",
            "avail_l1_da_validator_addr",
            addresses.daAddresses.availL1DAValidator
        );

        string memory deployedAddresses = vm.serializeAddress(
            "deployed_addresses",
            "native_token_vault_addr",
            addresses.vaults.l1NativeTokenVaultProxy
        );

        vm.serializeAddress("root", "create2_factory_addr", create2FactoryState.create2FactoryAddress);
        vm.serializeBytes32("root", "create2_factory_salt", create2FactoryParams.factorySalt);
        vm.serializeAddress("root", "multicall3_addr", config.contracts.multicall3Addr);
        vm.serializeUint("root", "l1_chain_id", config.l1ChainId);
        vm.serializeUint("root", "era_chain_id", config.eraChainId);
        vm.serializeAddress("root", "deployer_addr", config.deployerAddress);
        vm.serializeString("root", "deployed_addresses", deployedAddresses);
        vm.serializeString("root", "contracts_config", contractsConfig);
        string memory toml = vm.serializeAddress("root", "owner_address", config.ownerAddress);

        vm.writeToml(toml, outputPath);
    }

    function prepareForceDeploymentsData() internal returns (bytes memory) {
        require(addresses.governance != address(0), "Governance address is not set");

        address dangerousTestOnlyForcedBeacon;
        if (config.supportL2LegacySharedBridgeTest) {
            (dangerousTestOnlyForcedBeacon, ) = L2LegacySharedBridgeTestHelper.calculateTestL2TokenBeaconAddress(
                addresses.bridges.erc20BridgeProxy,
                addresses.bridges.l1NullifierProxy,
                addresses.governance
            );
        }

        FixedForceDeploymentsData memory data = FixedForceDeploymentsData({
            l1ChainId: config.l1ChainId,
            gatewayChainId: config.gatewayChainId,
            eraChainId: config.eraChainId,
            l1AssetRouter: addresses.bridges.l1AssetRouterProxy,
            l2TokenProxyBytecodeHash: getL2BytecodeHash("BeaconProxy"),
            aliasedL1Governance: AddressAliasHelper.applyL1ToL2Alias(addresses.governance),
            maxNumberOfZKChains: config.contracts.maxNumberOfChains,
            bridgehubBytecodeInfo: config.isZKsyncOS
                ? Utils.getZKOSProxyUpgradeBytecodeInfo("L2Bridgehub.sol", "L2Bridgehub")
                : abi.encode(getL2BytecodeHash("L2Bridgehub")),
            l2AssetRouterBytecodeInfo: config.isZKsyncOS
                ? Utils.getZKOSProxyUpgradeBytecodeInfo("L2AssetRouter.sol", "L2AssetRouter")
                : abi.encode(getL2BytecodeHash("L2AssetRouter")),
            l2NtvBytecodeInfo: config.isZKsyncOS
                ? Utils.getZKOSProxyUpgradeBytecodeInfo("L2NativeTokenVaultZKOS.sol", "L2NativeTokenVaultZKOS")
                : abi.encode(getL2BytecodeHash("L2NativeTokenVault")),
            messageRootBytecodeInfo: config.isZKsyncOS
                ? Utils.getZKOSProxyUpgradeBytecodeInfo("L2MessageRoot.sol", "L2MessageRoot")
                : abi.encode(getL2BytecodeHash("L2MessageRoot")),
            beaconDeployerInfo: config.isZKsyncOS
                ? Utils.getZKOSProxyUpgradeBytecodeInfo("UpgradeableBeaconDeployer.sol", "UpgradeableBeaconDeployer")
                : abi.encode(getL2BytecodeHash("UpgradeableBeaconDeployer")),
            chainAssetHandlerBytecodeInfo: config.isZKsyncOS
                ? Utils.getZKOSProxyUpgradeBytecodeInfo("L2ChainAssetHandler.sol", "L2ChainAssetHandler")
                : abi.encode(getL2BytecodeHash("L2ChainAssetHandler")),
            interopCenterBytecodeInfo: config.isZKsyncOS
                ? Utils.getZKOSProxyUpgradeBytecodeInfo("InteropCenter.sol", "InteropCenter")
                : abi.encode(getL2BytecodeHash("InteropCenter")),
            interopHandlerBytecodeInfo: config.isZKsyncOS
                ? Utils.getZKOSProxyUpgradeBytecodeInfo("InteropHandler.sol", "InteropHandler")
                : abi.encode(getL2BytecodeHash("InteropHandler")),
            assetTrackerBytecodeInfo: config.isZKsyncOS
                ? Utils.getZKOSProxyUpgradeBytecodeInfo("L2AssetTracker.sol", "L2AssetTracker")
                : abi.encode(getL2BytecodeHash("L2AssetTracker")),
            // For newly created chains it it is expected that the following bridges are not present at the moment
            // of creation of the chain
            l2SharedBridgeLegacyImpl: address(0),
            l2BridgedStandardERC20Impl: address(0),
            aliasedChainRegistrationSender: AddressAliasHelper.applyL1ToL2Alias(
                addresses.bridgehub.chainRegistrationSenderProxy
            ),
            dangerousTestOnlyForcedBeacon: dangerousTestOnlyForcedBeacon
        });

        return abi.encode(data);
    }

    function deployServerNotifier() internal returns (address implementation, address proxy) {
        // We will not store the address of the ProxyAdmin as it is trivial to query if needed.
        address ecosystemProxyAdmin = deployWithCreate2AndOwner("ProxyAdmin", addresses.chainAdmin, false);

        (implementation, proxy) = deployTuppWithContractAndProxyAdmin("ServerNotifier", ecosystemProxyAdmin, false);
    }

    function saveDiamondSelectors() public {
        AdminFacet adminFacet = new AdminFacet(1, RollupDAManager(address(0)));
        GettersFacet gettersFacet = new GettersFacet();
<<<<<<< HEAD
        MailboxFacet mailboxFacet = new MailboxFacet(1, 1, addresses.bridgehub.chainAssetHandlerProxy);
=======
        MailboxFacet mailboxFacet = new MailboxFacet(1, 1, IEIP7702Checker(address(0)));
>>>>>>> 1470c718
        ExecutorFacet executorFacet = new ExecutorFacet(1);
        bytes4[] memory adminFacetSelectors = Utils.getAllSelectors(address(adminFacet).code);
        bytes4[] memory gettersFacetSelectors = Utils.getAllSelectors(address(gettersFacet).code);
        bytes4[] memory mailboxFacetSelectors = Utils.getAllSelectors(address(mailboxFacet).code);
        bytes4[] memory executorFacetSelectors = Utils.getAllSelectors(address(executorFacet).code);

        string memory root = vm.projectRoot();
        string memory outputPath = string.concat(root, "/script-out/diamond-selectors.toml");

        bytes memory adminFacetSelectorsBytes = abi.encode(adminFacetSelectors);
        bytes memory gettersFacetSelectorsBytes = abi.encode(gettersFacetSelectors);
        bytes memory mailboxFacetSelectorsBytes = abi.encode(mailboxFacetSelectors);
        bytes memory executorFacetSelectorsBytes = abi.encode(executorFacetSelectors);

        vm.serializeBytes("diamond_selectors", "admin_facet_selectors", adminFacetSelectorsBytes);
        vm.serializeBytes("diamond_selectors", "getters_facet_selectors", gettersFacetSelectorsBytes);
        vm.serializeBytes("diamond_selectors", "mailbox_facet_selectors", mailboxFacetSelectorsBytes);
        string memory toml = vm.serializeBytes(
            "diamond_selectors",
            "executor_facet_selectors",
            executorFacetSelectorsBytes
        );

        vm.writeToml(toml, outputPath);
    }

    /// @notice Get all four facet cuts
    function getChainCreationFacetCuts(
        StateTransitionDeployedAddresses memory stateTransition
    ) internal virtual override returns (Diamond.FacetCut[] memory facetCuts) {
        // Note: we use the provided stateTransition for the facet address, but not to get the selectors, as we use this feature for Gateway, which we cannot query.
        // If we start to use different selectors for Gateway, we should change this.
        facetCuts = new Diamond.FacetCut[](4);
        facetCuts[0] = Diamond.FacetCut({
            facet: stateTransition.adminFacet,
            action: Diamond.Action.Add,
            isFreezable: false,
            selectors: Utils.getAllSelectors(addresses.stateTransition.adminFacet.code)
        });
        facetCuts[1] = Diamond.FacetCut({
            facet: stateTransition.gettersFacet,
            action: Diamond.Action.Add,
            isFreezable: false,
            selectors: Utils.getAllSelectors(addresses.stateTransition.gettersFacet.code)
        });
        facetCuts[2] = Diamond.FacetCut({
            facet: stateTransition.mailboxFacet,
            action: Diamond.Action.Add,
            isFreezable: true,
            selectors: Utils.getAllSelectors(addresses.stateTransition.mailboxFacet.code)
        });
        facetCuts[3] = Diamond.FacetCut({
            facet: stateTransition.executorFacet,
            action: Diamond.Action.Add,
            isFreezable: true,
            selectors: Utils.getAllSelectors(addresses.stateTransition.executorFacet.code)
        });
    }

    function getUpgradeAddedFacetCuts(
        StateTransitionDeployedAddresses memory stateTransition
    ) internal virtual override returns (Diamond.FacetCut[] memory facetCuts) {
        // This function is not used in this script
        revert("not implemented");
    }

    // add this to be excluded from coverage report
    function test() internal virtual override {}
}<|MERGE_RESOLUTION|>--- conflicted
+++ resolved
@@ -617,11 +617,12 @@
     function saveDiamondSelectors() public {
         AdminFacet adminFacet = new AdminFacet(1, RollupDAManager(address(0)));
         GettersFacet gettersFacet = new GettersFacet();
-<<<<<<< HEAD
-        MailboxFacet mailboxFacet = new MailboxFacet(1, 1, addresses.bridgehub.chainAssetHandlerProxy);
-=======
-        MailboxFacet mailboxFacet = new MailboxFacet(1, 1, IEIP7702Checker(address(0)));
->>>>>>> 1470c718
+        MailboxFacet mailboxFacet = new MailboxFacet(
+            1,
+            1,
+            addresses.bridgehub.chainAssetHandlerProxy,
+            IEIP7702Checker(address(0))
+        );
         ExecutorFacet executorFacet = new ExecutorFacet(1);
         bytes4[] memory adminFacetSelectors = Utils.getAllSelectors(address(adminFacet).code);
         bytes4[] memory gettersFacetSelectors = Utils.getAllSelectors(address(gettersFacet).code);
