--- conflicted
+++ resolved
@@ -8,11 +8,7 @@
 import {StateTransitionDeployedAddresses, Utils} from "./Utils.sol";
 import {Multicall3} from "contracts/dev-contracts/Multicall3.sol";
 
-<<<<<<< HEAD
-import {Call} from "contracts/governance/Common.sol";
-=======
 import {IEIP7702Checker} from "contracts/state-transition/chain-interfaces/IEIP7702Checker.sol";
->>>>>>> e320a0ec
 import {IL1Bridgehub} from "contracts/bridgehub/IL1Bridgehub.sol";
 
 import {AddressAliasHelper} from "contracts/vendor/AddressAliasHelper.sol";
@@ -37,39 +33,14 @@
 import {L1GenesisUpgrade} from "contracts/upgrades/L1GenesisUpgrade.sol";
 import {ChainAdmin} from "contracts/governance/ChainAdmin.sol";
 import {ValidatorTimelock} from "contracts/state-transition/ValidatorTimelock.sol";
-<<<<<<< HEAD
-
-import {ChainRegistrationSender} from "contracts/bridgehub/ChainRegistrationSender.sol";
-import {InteropCenter} from "contracts/interop/InteropCenter.sol";
 
 import {L1NativeTokenVault} from "contracts/bridge/ntv/L1NativeTokenVault.sol";
 
-=======
-import {CTMDeploymentTracker} from "contracts/bridgehub/CTMDeploymentTracker.sol";
-import {L1NativeTokenVault} from "contracts/bridge/ntv/L1NativeTokenVault.sol";
->>>>>>> e320a0ec
 import {ExecutorFacet} from "contracts/state-transition/chain-deps/facets/Executor.sol";
 import {AdminFacet} from "contracts/state-transition/chain-deps/facets/Admin.sol";
 import {MailboxFacet} from "contracts/state-transition/chain-deps/facets/Mailbox.sol";
 import {GettersFacet} from "contracts/state-transition/chain-deps/facets/Getters.sol";
-<<<<<<< HEAD
-
-import {ChainTypeManager, IChainTypeManager} from "contracts/state-transition/ChainTypeManager.sol";
-import {InitializeDataNewChain as DiamondInitializeDataNewChain} from "contracts/state-transition/chain-interfaces/IDiamondInit.sol";
-import {PubdataPricingMode} from "contracts/state-transition/chain-deps/ZKChainStorage.sol";
-
-import {L2AssetTracker} from "contracts/bridge/asset-tracker/L2AssetTracker.sol";
-
-import {BridgedStandardERC20} from "contracts/bridge/BridgedStandardERC20.sol";
 import {L1AssetRouter} from "contracts/bridge/asset-router/L1AssetRouter.sol";
-=======
-import {DiamondInit} from "contracts/state-transition/chain-deps/DiamondInit.sol";
-import {EraChainTypeManager} from "contracts/state-transition/EraChainTypeManager.sol";
-import {ZKsyncOSChainTypeManager} from "contracts/state-transition/ZKsyncOSChainTypeManager.sol";
-import {L1AssetRouter} from "contracts/bridge/asset-router/L1AssetRouter.sol";
-import {L1ERC20Bridge} from "contracts/bridge/L1ERC20Bridge.sol";
-import {BridgedStandardERC20} from "contracts/bridge/BridgedStandardERC20.sol";
->>>>>>> e320a0ec
 import {ValidiumL1DAValidator} from "contracts/state-transition/data-availability/ValidiumL1DAValidator.sol";
 import {RollupDAManager} from "contracts/state-transition/data-availability/RollupDAManager.sol";
 import {BytecodesSupplier} from "contracts/upgrades/BytecodesSupplier.sol";
@@ -596,17 +567,6 @@
             l2TokenProxyBytecodeHash: getL2BytecodeHash("BeaconProxy"),
             aliasedL1Governance: AddressAliasHelper.applyL1ToL2Alias(addresses.governance),
             maxNumberOfZKChains: config.contracts.maxNumberOfChains,
-<<<<<<< HEAD
-            bridgehubBytecodeInfo: abi.encode(getL2BytecodeHash("L2Bridgehub")),
-            l2AssetRouterBytecodeInfo: abi.encode(getL2BytecodeHash("L2AssetRouter")),
-            l2NtvBytecodeInfo: abi.encode(getL2BytecodeHash("L2NativeTokenVault")),
-            messageRootBytecodeInfo: abi.encode(getL2BytecodeHash("L2MessageRoot")),
-            beaconDeployerInfo: abi.encode(getL2BytecodeHash("UpgradeableBeaconDeployer")),
-            chainAssetHandlerBytecodeInfo: abi.encode(getL2BytecodeHash("L2ChainAssetHandler")),
-            interopCenterBytecodeInfo: abi.encode(getL2BytecodeHash("InteropCenter")),
-            interopHandlerBytecodeInfo: abi.encode(getL2BytecodeHash("InteropHandler")),
-            assetTrackerBytecodeInfo: abi.encode(getL2BytecodeHash("L2AssetTracker")),
-=======
             bridgehubBytecodeInfo: config.isZKsyncOS
                 ? Utils.getZKOSProxyUpgradeBytecodeInfo("L2Bridgehub.sol", "L2Bridgehub")
                 : abi.encode(getL2BytecodeHash("L2Bridgehub")),
@@ -625,7 +585,15 @@
             chainAssetHandlerBytecodeInfo: config.isZKsyncOS
                 ? Utils.getZKOSProxyUpgradeBytecodeInfo("L2ChainAssetHandler.sol", "L2ChainAssetHandler")
                 : abi.encode(getL2BytecodeHash("L2ChainAssetHandler")),
->>>>>>> e320a0ec
+            interopCenterBytecodeInfo: config.isZKsyncOS
+                ? Utils.getZKOSProxyUpgradeBytecodeInfo("InteropCenter.sol", "InteropCenter")
+                : abi.encode(getL2BytecodeHash("InteropCenter")),
+            interopHandlerBytecodeInfo: config.isZKsyncOS
+                ? Utils.getZKOSProxyUpgradeBytecodeInfo("InteropHandler.sol", "InteropHandler")
+                : abi.encode(getL2BytecodeHash("InteropHandler")),
+            assetTrackerBytecodeInfo: config.isZKsyncOS
+                ? Utils.getZKOSProxyUpgradeBytecodeInfo("L2AssetTracker.sol", "L2AssetTracker")
+                : abi.encode(getL2BytecodeHash("L2AssetTracker")),
             // For newly created chains it it is expected that the following bridges are not present at the moment
             // of creation of the chain
             l2SharedBridgeLegacyImpl: address(0),
