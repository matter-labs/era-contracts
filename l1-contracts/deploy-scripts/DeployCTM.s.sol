// SPDX-License-Identifier: MIT
pragma solidity ^0.8.24;

// solhint-disable no-console, gas-custom-errors

import {Script, console2 as console} from "forge-std/Script.sol";
import {stdToml} from "forge-std/StdToml.sol";
import {StateTransitionDeployedAddresses} from "./Types.sol";
import {Utils} from "./Utils.sol";
import {Multicall3} from "contracts/dev-contracts/Multicall3.sol";

import {IEIP7702Checker} from "contracts/state-transition/chain-interfaces/IEIP7702Checker.sol";
import {IL1Bridgehub} from "contracts/bridgehub/IL1Bridgehub.sol";

import {AddressAliasHelper} from "contracts/vendor/AddressAliasHelper.sol";

import {RollupDAManager} from "contracts/state-transition/data-availability/RollupDAManager.sol";
import {L2ContractHelper} from "contracts/common/l2-helpers/L2ContractHelper.sol";
import {L2DACommitmentScheme, ROLLUP_L2_DA_COMMITMENT_SCHEME} from "contracts/common/Config.sol";
import {IChainTypeManager} from "contracts/state-transition/IChainTypeManager.sol";
import {L1Nullifier} from "contracts/bridge/L1Nullifier.sol";
import {L1NullifierDev} from "contracts/dev-contracts/L1NullifierDev.sol";
import {Diamond} from "contracts/state-transition/libraries/Diamond.sol";
import {IRollupDAManager} from "./interfaces/IRollupDAManager.sol";
import {ChainRegistrar} from "contracts/chain-registrar/ChainRegistrar.sol";
import {L2LegacySharedBridgeTestHelper} from "./L2LegacySharedBridgeTestHelper.sol";
import {IOwnable} from "contracts/common/interfaces/IOwnable.sol";
import {ZKsyncOSDualVerifier} from "contracts/state-transition/verifiers/ZKsyncOSDualVerifier.sol";
import {IVerifierV2} from "contracts/state-transition/chain-interfaces/IVerifierV2.sol";
import {IVerifier} from "contracts/state-transition/chain-interfaces/IVerifier.sol";

import {ProxyAdmin} from "@openzeppelin/contracts-v4/proxy/transparent/ProxyAdmin.sol";

import {DefaultUpgrade} from "contracts/upgrades/DefaultUpgrade.sol";
import {Governance} from "contracts/governance/Governance.sol";
import {L1GenesisUpgrade} from "contracts/upgrades/L1GenesisUpgrade.sol";
import {ChainAdmin} from "contracts/governance/ChainAdmin.sol";
import {ValidatorTimelock} from "contracts/state-transition/ValidatorTimelock.sol";
<<<<<<< HEAD
import {L1Bridgehub} from "contracts/bridgehub/L1Bridgehub.sol";
import {L1ChainAssetHandler} from "contracts/bridgehub/L1ChainAssetHandler.sol";
import {L1MessageRoot} from "contracts/bridgehub/L1MessageRoot.sol";
import {FeeParams, PubdataPricingMode} from "contracts/state-transition/chain-deps/ZKChainStorage.sol";
=======
>>>>>>> 831b639d

import {L1NativeTokenVault} from "contracts/bridge/ntv/L1NativeTokenVault.sol";

import {ExecutorFacet} from "contracts/state-transition/chain-deps/facets/Executor.sol";
import {AdminFacet} from "contracts/state-transition/chain-deps/facets/Admin.sol";
import {MailboxFacet} from "contracts/state-transition/chain-deps/facets/Mailbox.sol";
import {GettersFacet} from "contracts/state-transition/chain-deps/facets/Getters.sol";
import {L1AssetRouter} from "contracts/bridge/asset-router/L1AssetRouter.sol";
import {ValidiumL1DAValidator} from "contracts/state-transition/data-availability/ValidiumL1DAValidator.sol";
import {RollupDAManager} from "contracts/state-transition/data-availability/RollupDAManager.sol";
import {BytecodesSupplier} from "contracts/upgrades/BytecodesSupplier.sol";
import {ChainAdminOwnable} from "contracts/governance/ChainAdminOwnable.sol";
import {ServerNotifier} from "contracts/governance/ServerNotifier.sol";

<<<<<<< HEAD
import {Config, DeployedAddresses, DeployCTMUtils} from "./DeployCTMUtils.s.sol";
import {AddressIntrospector} from "./AddressIntrospector.sol";
=======
import {Config, DeployedAddresses, GeneratedData} from "./DeployUtils.s.sol";
import {DeployL1HelperScript} from "./DeployL1HelperScript.s.sol";
>>>>>>> 831b639d
import {FixedForceDeploymentsData} from "contracts/state-transition/l2-deps/IL2GenesisUpgrade.sol";
import {IBridgehubBase} from "contracts/bridgehub/IBridgehubBase.sol";
// TODO: pass this value from zkstack_cli
uint32 constant DEFAULT_ZKSYNC_OS_VERIFIER_VERSION = 3;

<<<<<<< HEAD
contract DeployCTMScript is Script, DeployCTMUtils {
=======
import {L2AssetRouter} from "contracts/bridge/asset-router/L2AssetRouter.sol";
import {L2NativeTokenVaultZKOS} from "contracts/bridge/ntv/L2NativeTokenVaultZKOS.sol";
import {L2MessageRoot} from "contracts/bridgehub/L2MessageRoot.sol";
import {L2Bridgehub} from "contracts/bridgehub/L2Bridgehub.sol";
import {ZKsyncOSDualVerifier} from "contracts/state-transition/verifiers/ZKsyncOSDualVerifier.sol";
import {IVerifier} from "contracts/state-transition/chain-interfaces/IVerifier.sol";
import {IVerifierV2} from "contracts/state-transition/chain-interfaces/IVerifierV2.sol";
import {EraTestnetVerifier} from "contracts/state-transition/verifiers/EraTestnetVerifier.sol";

import {Utils} from "./Utils.sol";

// TODO: pass this value from zkstack_cli
uint32 constant DEFAULT_ZKSYNC_OS_VERIFIER_VERSION = 3;

contract DeployCTMScript is Script, DeployL1HelperScript {
>>>>>>> 831b639d
    using stdToml for string;

    function run() public virtual {
        // Had to leave the function due to scripts that inherit this one, as well as for tests
        return ();
    }

    function runWithBridgehub(address bridgehub, bool reuseGovAndAdmin) public {
        console.log("Deploying CTM related contracts");

        runInner(
            "/script-config/config-deploy-ctm.toml",
            "/script-out/output-deploy-ctm.toml",
            bridgehub,
            reuseGovAndAdmin,
            false
        );
    }

    function runForTest(address bridgehub, bool skipL1Deployments) public {
        saveDiamondSelectors();
        runInner(vm.envString("CTM_CONFIG"), vm.envString("CTM_OUTPUT"), bridgehub, false, skipL1Deployments);
    }

    function getAddresses() public view returns (DeployedAddresses memory) {
        return addresses;
    }

    function getConfig() public view returns (Config memory) {
        return config;
    }

    function runInner(
        string memory inputPath,
        string memory outputPath,
        address bridgehub,
        bool reuseGovAndAdmin,
        bool skipL1Deployments
    ) internal {
        string memory root = vm.projectRoot();
        inputPath = string.concat(root, inputPath);
        outputPath = string.concat(root, outputPath);

        initializeConfig(inputPath);

        if (!skipL1Deployments) {
            instantiateCreate2Factory();
        }

        console.log("Initializing core contracts from BH");
        IL1Bridgehub bridgehubProxy = IL1Bridgehub(bridgehub);
<<<<<<< HEAD
        // Populate discovered addresses via inspector
        discoveredBridgehub = AddressIntrospector.getBridgehubAddresses(bridgehubProxy);
=======
        L1AssetRouter assetRouter = L1AssetRouter(address(bridgehubProxy.assetRouter()));
        address messageRoot = address(bridgehubProxy.messageRoot());
        address l1CtmDeployer = address(bridgehubProxy.l1CtmDeployer());
        address chainAssetHandler = address(bridgehubProxy.chainAssetHandler());
        address nativeTokenVault = address(assetRouter.nativeTokenVault());
        address erc20Bridge = address(assetRouter.legacyBridge());
        address l1Nullifier = address(assetRouter.L1_NULLIFIER());

        addresses.bridgehub.bridgehubProxy = bridgehub;
        addresses.bridgehub.bridgehubImplementation = Utils.getImplementation(bridgehub);
        addresses.bridgehub.ctmDeploymentTrackerProxy = l1CtmDeployer;
        addresses.bridgehub.ctmDeploymentTrackerImplementation = Utils.getImplementation(l1CtmDeployer);
        addresses.bridgehub.messageRootProxy = messageRoot;
        addresses.bridgehub.messageRootImplementation = Utils.getImplementation(messageRoot);
        addresses.bridgehub.chainAssetHandlerProxy = chainAssetHandler;
        addresses.bridgehub.chainAssetHandlerImplementation = Utils.getImplementation(chainAssetHandler);
        addresses.bridgehub.assetTrackerProxy = address(L1NativeTokenVault(nativeTokenVault).l1AssetTracker());
        addresses.bridgehub.assetTrackerImplementation = Utils.getImplementation(addresses.bridgehub.assetTrackerProxy);
        addresses.bridgehub.chainRegistrationSenderProxy = IBridgehubBase(bridgehub).chainRegistrationSender();
        addresses.bridgehub.chainRegistrationSenderImplementation = Utils.getImplementation(
            addresses.bridgehub.chainRegistrationSenderProxy
        );

        // Bridges
        addresses.bridges.erc20BridgeProxy = erc20Bridge;
        addresses.bridges.erc20BridgeImplementation = Utils.getImplementation(erc20Bridge);
        addresses.bridges.l1NullifierProxy = l1Nullifier;
        addresses.bridges.l1NullifierImplementation = Utils.getImplementation(l1Nullifier);
        addresses.bridges.l1AssetRouterProxy = address(assetRouter);
        addresses.bridges.l1AssetRouterImplementation = Utils.getImplementation(address(assetRouter));
        addresses.vaults.l1NativeTokenVaultProxy = nativeTokenVault;
>>>>>>> 831b639d

        if (reuseGovAndAdmin) {
            addresses.governance = discoveredBridgehub.governance;
            addresses.chainAdmin = discoveredBridgehub.admin;
            addresses.transparentProxyAdmin = discoveredBridgehub.transparentProxyAdmin;
        } else {
            (addresses.governance) = deploySimpleContract("Governance", false);
            (addresses.chainAdmin) = deploySimpleContract("ChainAdminOwnable", false);
            addresses.transparentProxyAdmin = deployWithCreate2AndOwner("ProxyAdmin", addresses.governance, false);
        }

        deployEIP7702Checker();
        deployDAValidators();
        deployIfNeededMulticall3();

        addresses.stateTransition.bytecodesSupplier = deploySimpleContract("BytecodesSupplier", false);

        deployVerifiers();

        (addresses.stateTransition.defaultUpgrade) = deploySimpleContract("DefaultUpgrade", false);
        (addresses.stateTransition.genesisUpgrade) = deploySimpleContract("L1GenesisUpgrade", false);

        // The single owner chainAdmin does not have a separate control restriction contract.
        // We set to it to zero explicitly so that it is clear to the reader.
        addresses.accessControlRestrictionAddress = address(0);

        (, addresses.stateTransition.validatorTimelock) = deployTuppWithContract("ValidatorTimelock", false);

        (
            addresses.stateTransition.serverNotifierImplementation,
            addresses.stateTransition.serverNotifierProxy
        ) = deployServerNotifier();

        initializeGeneratedData();

        deployStateTransitionDiamondFacets();
        string memory ctmContractName = config.isZKsyncOS ? "ZKsyncOSChainTypeManager" : "EraChainTypeManager";
        (
            addresses.stateTransition.chainTypeManagerImplementation,
            addresses.stateTransition.chainTypeManagerProxy
        ) = deployTuppWithContract(ctmContractName, false);
        setChainTypeManagerInServerNotifier();

        updateOwners();

        saveOutput(outputPath);
    }

    function initializeGeneratedData() internal {
        generatedData.forceDeploymentsData = prepareForceDeploymentsData();
    }

    function deployIfNeededMulticall3() internal {
        // Multicall3 is already deployed on public networks
        if (MULTICALL3_ADDRESS.code.length == 0) {
            address contractAddress = deployViaCreate2(type(Multicall3).creationCode, "");
            console.log("Multicall3 deployed at:", contractAddress);
            config.contracts.multicall3Addr = contractAddress;
        } else {
            config.contracts.multicall3Addr = MULTICALL3_ADDRESS;
        }
    }

    function getRollupL2DACommitmentScheme() internal returns (L2DACommitmentScheme) {
        return ROLLUP_L2_DA_COMMITMENT_SCHEME;
    }

    function deployVerifiers() internal {
        if (config.isZKsyncOS) {
            (addresses.stateTransition.verifierFflonk) = deploySimpleContract("ZKsyncOSVerifierFflonk", false);
            (addresses.stateTransition.verifierPlonk) = deploySimpleContract("ZKsyncOSVerifierPlonk", false);
        } else {
            (addresses.stateTransition.verifierFflonk) = deploySimpleContract("EraVerifierFflonk", false);
            (addresses.stateTransition.verifierPlonk) = deploySimpleContract("EraVerifierPlonk", false);
        }
        (addresses.stateTransition.verifier) = deploySimpleContract("Verifier", false);

        if (config.isZKsyncOS) {
            // We add the verifier to the default execution version
            vm.broadcast(msg.sender);
            ZKsyncOSDualVerifier(addresses.stateTransition.verifier).addVerifier(
                DEFAULT_ZKSYNC_OS_VERIFIER_VERSION,
                IVerifierV2(addresses.stateTransition.verifierFflonk),
                IVerifier(addresses.stateTransition.verifierPlonk)
            );
        }
    }

    function setChainTypeManagerInServerNotifier() internal {
        ServerNotifier serverNotifier = ServerNotifier(addresses.stateTransition.serverNotifierProxy);
        vm.broadcast(msg.sender);
        serverNotifier.setChainTypeManager(IChainTypeManager(addresses.stateTransition.chainTypeManagerProxy));
        console.log("ChainTypeManager set in ServerNotifier");
    }

    function deployEIP7702Checker() internal {
        addresses.eip7702Checker = deploySimpleContract("EIP7702Checker", false);
    }

    function deployDAValidators() internal {
        addresses.daAddresses.rollupDAManager = deployWithCreate2AndOwner("RollupDAManager", msg.sender, false);
        updateRollupDAManager();

        // This contract is located in the `da-contracts` folder, we output it the same way for consistency/ease of use.
        addresses.daAddresses.l1RollupDAValidator = deploySimpleContract("RollupL1DAValidator", false);
        if (config.isZKsyncOS) {
            addresses.daAddresses.l1BlobsDAValidatorZKsyncOS = deploySimpleContract(
                "BlobsL1DAValidatorZKsyncOS",
                false
            );
        }

        addresses.daAddresses.noDAValidiumL1DAValidator = deploySimpleContract("ValidiumL1DAValidator", false);

        if (config.contracts.availL1DAValidator == address(0)) {
            addresses.daAddresses.availBridge = deploySimpleContract("DummyAvailBridge", false);
            addresses.daAddresses.availL1DAValidator = deploySimpleContract("AvailL1DAValidator", false);
        } else {
            addresses.daAddresses.availL1DAValidator = config.contracts.availL1DAValidator;
        }
        vm.startBroadcast(msg.sender);
        IRollupDAManager rollupDAManager = IRollupDAManager(addresses.daAddresses.rollupDAManager);
        rollupDAManager.updateDAPair(addresses.daAddresses.l1RollupDAValidator, getRollupL2DACommitmentScheme(), true);
        if (config.isZKsyncOS) {
            rollupDAManager.updateDAPair(
                addresses.daAddresses.l1BlobsDAValidatorZKsyncOS,
                L2DACommitmentScheme.BLOBS_ZKSYNC_OS,
                true
            );
        }
        vm.stopBroadcast();
    }

    function updateRollupDAManager() internal virtual {
        IOwnable rollupDAManager = IOwnable(addresses.daAddresses.rollupDAManager);
        if (rollupDAManager.owner() != address(msg.sender)) {
            if (rollupDAManager.pendingOwner() == address(msg.sender)) {
                vm.broadcast(msg.sender);
                rollupDAManager.acceptOwnership();
            } else {
                require(rollupDAManager.owner() == config.ownerAddress, "Ownership was not set correctly");
            }
        }
    }

    function updateOwners() internal {
        vm.startBroadcast(msg.sender);

        ValidatorTimelock validatorTimelock = ValidatorTimelock(addresses.stateTransition.validatorTimelock);
        validatorTimelock.transferOwnership(config.ownerAddress);

        IChainTypeManager ctm = IChainTypeManager(addresses.stateTransition.chainTypeManagerProxy);
        IOwnable(address(ctm)).transferOwnership(addresses.governance);
        ctm.setPendingAdmin(addresses.chainAdmin);

        IOwnable(addresses.stateTransition.serverNotifierProxy).transferOwnership(addresses.chainAdmin);
        IOwnable(addresses.daAddresses.rollupDAManager).transferOwnership(addresses.governance);

        IOwnable(addresses.daAddresses.rollupDAManager).transferOwnership(addresses.governance);

        if (config.isZKsyncOS) {
            // We need to transfer the ownership of the Verifier
            ZKsyncOSDualVerifier(addresses.stateTransition.verifier).transferOwnership(addresses.governance);
        }

        vm.stopBroadcast();
        console.log("Owners updated");
    }

    function saveOutput(string memory outputPath) internal virtual {
        string memory bridgehub = vm.serializeAddress(
            "bridgehub",
            "bridgehub_proxy_addr",
            discoveredBridgehub.bridgehubProxy
        );
        // Note: AssetRouterAddresses doesn't have legacyBridge, so we get it directly
        L1AssetRouter assetRouter = L1AssetRouter(discoveredBridgehub.assetRouter);
        vm.serializeAddress("bridges", "erc20_bridge_proxy_addr", address(assetRouter.legacyBridge()));
        vm.serializeAddress("bridges", "l1_nullifier_proxy_addr", discoveredBridgehub.assetRouterAddresses.l1Nullifier);
        string memory bridges = vm.serializeAddress(
            "bridges",
            "shared_bridge_proxy_addr",
            discoveredBridgehub.assetRouter
        );
        // TODO(EVM-744): this has to be renamed to chain type manager
        vm.serializeAddress(
            "state_transition",
            "state_transition_proxy_addr",
            addresses.stateTransition.chainTypeManagerProxy
        );
        vm.serializeAddress("state_transition", "verifier_addr", addresses.stateTransition.verifier);
        vm.serializeAddress("state_transition", "genesis_upgrade_addr", addresses.stateTransition.genesisUpgrade);
        vm.serializeAddress("state_transition", "default_upgrade_addr", addresses.stateTransition.defaultUpgrade);
        string memory stateTransition = vm.serializeAddress(
            "state_transition",
            "bytecodes_supplier_addr",
            addresses.stateTransition.bytecodesSupplier
        );

        vm.serializeBytes("contracts_config", "diamond_cut_data", config.contracts.diamondCutData);

        string memory contractsConfig = vm.serializeBytes(
            "contracts_config",
            "force_deployments_data",
            generatedData.forceDeploymentsData
        );
        vm.serializeAddress(
            "deployed_addresses",
            "server_notifier_proxy_addr",
            addresses.stateTransition.serverNotifierProxy
        );

        vm.serializeAddress("deployed_addresses", "governance_addr", addresses.governance);
        vm.serializeAddress("deployed_addresses", "chain_admin", addresses.chainAdmin);
        vm.serializeString("deployed_addresses", "bridges", bridges);
        vm.serializeAddress("deployed_addresses", "transparent_proxy_admin_addr", addresses.transparentProxyAdmin);

        vm.serializeAddress(
            "deployed_addresses",
            "validator_timelock_addr",
            addresses.stateTransition.validatorTimelock
        );
        vm.serializeAddress("deployed_addresses", "l1_rollup_da_manager", addresses.daAddresses.rollupDAManager);
        vm.serializeAddress(
            "deployed_addresses",
            "rollup_l1_da_validator_addr",
            addresses.daAddresses.l1RollupDAValidator
        );
        vm.serializeAddress(
            "deployed_addresses",
            "no_da_validium_l1_validator_addr",
            addresses.daAddresses.noDAValidiumL1DAValidator
        );
        vm.serializeAddress(
            "deployed_addresses",
            "avail_l1_da_validator_addr",
            addresses.daAddresses.availL1DAValidator
        );
        string memory deployedAddresses = vm.serializeString("deployed_addresses", "state_transition", stateTransition);
        vm.serializeAddress("root", "multicall3_addr", config.contracts.multicall3Addr);
        vm.serializeString("root", "deployed_addresses", deployedAddresses);
        vm.serializeAddress("root", "create2_factory_addr", create2FactoryState.create2FactoryAddress);
        vm.serializeBytes32("root", "create2_factory_salt", create2FactoryParams.factorySalt);
        string memory toml = vm.serializeString("root", "contracts_config", contractsConfig);
        vm.writeToml(toml, outputPath);
    }

    function prepareForceDeploymentsData() internal returns (bytes memory) {
        require(addresses.governance != address(0), "Governance address is not set");

        address dangerousTestOnlyForcedBeacon = _getDangerousTestOnlyForcedBeacon();

        FixedForceDeploymentsData memory data = _buildForceDeploymentsData(dangerousTestOnlyForcedBeacon);

        return abi.encode(data);
    }

    function _getDangerousTestOnlyForcedBeacon() private returns (address) {
        if (!config.supportL2LegacySharedBridgeTest) {
            return address(0);
        }

        L1AssetRouter assetRouter = L1AssetRouter(discoveredBridgehub.assetRouter);
        (address beacon, ) = L2LegacySharedBridgeTestHelper.calculateTestL2TokenBeaconAddress(
            address(assetRouter.legacyBridge()),
            discoveredBridgehub.assetRouterAddresses.l1Nullifier,
            addresses.governance
        );
        return beacon;
    }

    function _buildForceDeploymentsData(
        address dangerousTestOnlyForcedBeacon
    ) private returns (FixedForceDeploymentsData memory data) {
        data = FixedForceDeploymentsData({
            l1ChainId: config.l1ChainId,
            gatewayChainId: config.gatewayChainId,
            eraChainId: config.eraChainId,
            l1AssetRouter: discoveredBridgehub.assetRouter,
            l2TokenProxyBytecodeHash: getL2BytecodeHash("BeaconProxy"),
            aliasedL1Governance: AddressAliasHelper.applyL1ToL2Alias(addresses.governance),
            maxNumberOfZKChains: config.contracts.maxNumberOfChains,
            bridgehubBytecodeInfo: config.isZKsyncOS
                ? Utils.getZKOSProxyUpgradeBytecodeInfo("L2Bridgehub.sol", "L2Bridgehub")
                : abi.encode(getL2BytecodeHash("L2Bridgehub")),
            l2AssetRouterBytecodeInfo: config.isZKsyncOS
                ? Utils.getZKOSProxyUpgradeBytecodeInfo("L2AssetRouter.sol", "L2AssetRouter")
                : abi.encode(getL2BytecodeHash("L2AssetRouter")),
            l2NtvBytecodeInfo: config.isZKsyncOS
                ? Utils.getZKOSProxyUpgradeBytecodeInfo("L2NativeTokenVaultZKOS.sol", "L2NativeTokenVaultZKOS")
                : abi.encode(getL2BytecodeHash("L2NativeTokenVault")),
            messageRootBytecodeInfo: config.isZKsyncOS
                ? Utils.getZKOSProxyUpgradeBytecodeInfo("L2MessageRoot.sol", "L2MessageRoot")
                : abi.encode(getL2BytecodeHash("L2MessageRoot")),
            beaconDeployerInfo: config.isZKsyncOS
                ? Utils.getZKOSProxyUpgradeBytecodeInfo("UpgradeableBeaconDeployer.sol", "UpgradeableBeaconDeployer")
                : abi.encode(getL2BytecodeHash("UpgradeableBeaconDeployer")),
            chainAssetHandlerBytecodeInfo: config.isZKsyncOS
                ? Utils.getZKOSProxyUpgradeBytecodeInfo("L2ChainAssetHandler.sol", "L2ChainAssetHandler")
                : abi.encode(getL2BytecodeHash("L2ChainAssetHandler")),
            interopCenterBytecodeInfo: config.isZKsyncOS
                ? Utils.getZKOSProxyUpgradeBytecodeInfo("InteropCenter.sol", "InteropCenter")
                : abi.encode(getL2BytecodeHash("InteropCenter")),
            interopHandlerBytecodeInfo: config.isZKsyncOS
                ? Utils.getZKOSProxyUpgradeBytecodeInfo("InteropHandler.sol", "InteropHandler")
                : abi.encode(getL2BytecodeHash("InteropHandler")),
            assetTrackerBytecodeInfo: config.isZKsyncOS
                ? Utils.getZKOSProxyUpgradeBytecodeInfo("L2AssetTracker.sol", "L2AssetTracker")
                : abi.encode(getL2BytecodeHash("L2AssetTracker")),
            // For newly created chains it it is expected that the following bridges are not present at the moment
            // of creation of the chain
            l2SharedBridgeLegacyImpl: address(0),
            l2BridgedStandardERC20Impl: address(0),
            aliasedChainRegistrationSender: AddressAliasHelper.applyL1ToL2Alias(
                discoveredBridgehub.chainRegistrationSenderProxy
            ),
            dangerousTestOnlyForcedBeacon: dangerousTestOnlyForcedBeacon
        });
    }

    function deployServerNotifier() internal returns (address implementation, address proxy) {
        // We will not store the address of the ProxyAdmin as it is trivial to query if needed.
        address ecosystemProxyAdmin = deployWithCreate2AndOwner("ProxyAdmin", addresses.chainAdmin, false);

        (implementation, proxy) = deployTuppWithContractAndProxyAdmin("ServerNotifier", ecosystemProxyAdmin, false);
    }

    function saveDiamondSelectors() public {
        AdminFacet adminFacet = new AdminFacet(1, RollupDAManager(address(0)));
        GettersFacet gettersFacet = new GettersFacet();
        MailboxFacet mailboxFacet = new MailboxFacet(1, 1, IEIP7702Checker(address(0)));
        ExecutorFacet executorFacet = new ExecutorFacet(1);
        bytes4[] memory adminFacetSelectors = Utils.getAllSelectors(address(adminFacet).code);
        bytes4[] memory gettersFacetSelectors = Utils.getAllSelectors(address(gettersFacet).code);
        bytes4[] memory mailboxFacetSelectors = Utils.getAllSelectors(address(mailboxFacet).code);
        bytes4[] memory executorFacetSelectors = Utils.getAllSelectors(address(executorFacet).code);

        string memory root = vm.projectRoot();
        string memory outputPath = string.concat(root, "/script-out/diamond-selectors.toml");

        bytes memory adminFacetSelectorsBytes = abi.encode(adminFacetSelectors);
        bytes memory gettersFacetSelectorsBytes = abi.encode(gettersFacetSelectors);
        bytes memory mailboxFacetSelectorsBytes = abi.encode(mailboxFacetSelectors);
        bytes memory executorFacetSelectorsBytes = abi.encode(executorFacetSelectors);

        vm.serializeBytes("diamond_selectors", "admin_facet_selectors", adminFacetSelectorsBytes);
        vm.serializeBytes("diamond_selectors", "getters_facet_selectors", gettersFacetSelectorsBytes);
        vm.serializeBytes("diamond_selectors", "mailbox_facet_selectors", mailboxFacetSelectorsBytes);
        string memory toml = vm.serializeBytes(
            "diamond_selectors",
            "executor_facet_selectors",
            executorFacetSelectorsBytes
        );

        vm.writeToml(toml, outputPath);
    }

<<<<<<< HEAD
=======
    /// @notice Get all four facet cuts
    function getChainCreationFacetCuts(
        StateTransitionDeployedAddresses memory stateTransition
    ) internal virtual override returns (Diamond.FacetCut[] memory facetCuts) {
        // Note: we use the provided stateTransition for the facet address, but not to get the selectors, as we use this feature for Gateway, which we cannot query.
        // If we start to use different selectors for Gateway, we should change this.
        facetCuts = new Diamond.FacetCut[](4);
        facetCuts[0] = Diamond.FacetCut({
            facet: stateTransition.adminFacet,
            action: Diamond.Action.Add,
            isFreezable: false,
            selectors: Utils.getAllSelectors(addresses.stateTransition.adminFacet.code)
        });
        facetCuts[1] = Diamond.FacetCut({
            facet: stateTransition.gettersFacet,
            action: Diamond.Action.Add,
            isFreezable: false,
            selectors: Utils.getAllSelectors(addresses.stateTransition.gettersFacet.code)
        });
        facetCuts[2] = Diamond.FacetCut({
            facet: stateTransition.mailboxFacet,
            action: Diamond.Action.Add,
            isFreezable: true,
            selectors: Utils.getAllSelectors(addresses.stateTransition.mailboxFacet.code)
        });
        facetCuts[3] = Diamond.FacetCut({
            facet: stateTransition.executorFacet,
            action: Diamond.Action.Add,
            isFreezable: true,
            selectors: Utils.getAllSelectors(addresses.stateTransition.executorFacet.code)
        });
    }

    function getUpgradeAddedFacetCuts(
        StateTransitionDeployedAddresses memory stateTransition
    ) internal virtual override returns (Diamond.FacetCut[] memory facetCuts) {
        // This function is not used in this script
        revert("not implemented");
    }

>>>>>>> 831b639d
    // add this to be excluded from coverage report
    function test() internal virtual override {}
}<|MERGE_RESOLUTION|>--- conflicted
+++ resolved
@@ -16,7 +16,7 @@
 
 import {RollupDAManager} from "contracts/state-transition/data-availability/RollupDAManager.sol";
 import {L2ContractHelper} from "contracts/common/l2-helpers/L2ContractHelper.sol";
-import {L2DACommitmentScheme, ROLLUP_L2_DA_COMMITMENT_SCHEME} from "contracts/common/Config.sol";
+import {L2DACommitmentScheme} from "contracts/common/Config.sol";
 import {IChainTypeManager} from "contracts/state-transition/IChainTypeManager.sol";
 import {L1Nullifier} from "contracts/bridge/L1Nullifier.sol";
 import {L1NullifierDev} from "contracts/dev-contracts/L1NullifierDev.sol";
@@ -36,13 +36,10 @@
 import {L1GenesisUpgrade} from "contracts/upgrades/L1GenesisUpgrade.sol";
 import {ChainAdmin} from "contracts/governance/ChainAdmin.sol";
 import {ValidatorTimelock} from "contracts/state-transition/ValidatorTimelock.sol";
-<<<<<<< HEAD
 import {L1Bridgehub} from "contracts/bridgehub/L1Bridgehub.sol";
 import {L1ChainAssetHandler} from "contracts/bridgehub/L1ChainAssetHandler.sol";
 import {L1MessageRoot} from "contracts/bridgehub/L1MessageRoot.sol";
 import {FeeParams, PubdataPricingMode} from "contracts/state-transition/chain-deps/ZKChainStorage.sol";
-=======
->>>>>>> 831b639d
 
 import {L1NativeTokenVault} from "contracts/bridge/ntv/L1NativeTokenVault.sol";
 
@@ -57,37 +54,14 @@
 import {ChainAdminOwnable} from "contracts/governance/ChainAdminOwnable.sol";
 import {ServerNotifier} from "contracts/governance/ServerNotifier.sol";
 
-<<<<<<< HEAD
 import {Config, DeployedAddresses, DeployCTMUtils} from "./DeployCTMUtils.s.sol";
 import {AddressIntrospector} from "./AddressIntrospector.sol";
-=======
-import {Config, DeployedAddresses, GeneratedData} from "./DeployUtils.s.sol";
-import {DeployL1HelperScript} from "./DeployL1HelperScript.s.sol";
->>>>>>> 831b639d
 import {FixedForceDeploymentsData} from "contracts/state-transition/l2-deps/IL2GenesisUpgrade.sol";
 import {IBridgehubBase} from "contracts/bridgehub/IBridgehubBase.sol";
 // TODO: pass this value from zkstack_cli
 uint32 constant DEFAULT_ZKSYNC_OS_VERIFIER_VERSION = 3;
 
-<<<<<<< HEAD
 contract DeployCTMScript is Script, DeployCTMUtils {
-=======
-import {L2AssetRouter} from "contracts/bridge/asset-router/L2AssetRouter.sol";
-import {L2NativeTokenVaultZKOS} from "contracts/bridge/ntv/L2NativeTokenVaultZKOS.sol";
-import {L2MessageRoot} from "contracts/bridgehub/L2MessageRoot.sol";
-import {L2Bridgehub} from "contracts/bridgehub/L2Bridgehub.sol";
-import {ZKsyncOSDualVerifier} from "contracts/state-transition/verifiers/ZKsyncOSDualVerifier.sol";
-import {IVerifier} from "contracts/state-transition/chain-interfaces/IVerifier.sol";
-import {IVerifierV2} from "contracts/state-transition/chain-interfaces/IVerifierV2.sol";
-import {EraTestnetVerifier} from "contracts/state-transition/verifiers/EraTestnetVerifier.sol";
-
-import {Utils} from "./Utils.sol";
-
-// TODO: pass this value from zkstack_cli
-uint32 constant DEFAULT_ZKSYNC_OS_VERIFIER_VERSION = 3;
-
-contract DeployCTMScript is Script, DeployL1HelperScript {
->>>>>>> 831b639d
     using stdToml for string;
 
     function run() public virtual {
@@ -139,42 +113,8 @@
 
         console.log("Initializing core contracts from BH");
         IL1Bridgehub bridgehubProxy = IL1Bridgehub(bridgehub);
-<<<<<<< HEAD
         // Populate discovered addresses via inspector
         discoveredBridgehub = AddressIntrospector.getBridgehubAddresses(bridgehubProxy);
-=======
-        L1AssetRouter assetRouter = L1AssetRouter(address(bridgehubProxy.assetRouter()));
-        address messageRoot = address(bridgehubProxy.messageRoot());
-        address l1CtmDeployer = address(bridgehubProxy.l1CtmDeployer());
-        address chainAssetHandler = address(bridgehubProxy.chainAssetHandler());
-        address nativeTokenVault = address(assetRouter.nativeTokenVault());
-        address erc20Bridge = address(assetRouter.legacyBridge());
-        address l1Nullifier = address(assetRouter.L1_NULLIFIER());
-
-        addresses.bridgehub.bridgehubProxy = bridgehub;
-        addresses.bridgehub.bridgehubImplementation = Utils.getImplementation(bridgehub);
-        addresses.bridgehub.ctmDeploymentTrackerProxy = l1CtmDeployer;
-        addresses.bridgehub.ctmDeploymentTrackerImplementation = Utils.getImplementation(l1CtmDeployer);
-        addresses.bridgehub.messageRootProxy = messageRoot;
-        addresses.bridgehub.messageRootImplementation = Utils.getImplementation(messageRoot);
-        addresses.bridgehub.chainAssetHandlerProxy = chainAssetHandler;
-        addresses.bridgehub.chainAssetHandlerImplementation = Utils.getImplementation(chainAssetHandler);
-        addresses.bridgehub.assetTrackerProxy = address(L1NativeTokenVault(nativeTokenVault).l1AssetTracker());
-        addresses.bridgehub.assetTrackerImplementation = Utils.getImplementation(addresses.bridgehub.assetTrackerProxy);
-        addresses.bridgehub.chainRegistrationSenderProxy = IBridgehubBase(bridgehub).chainRegistrationSender();
-        addresses.bridgehub.chainRegistrationSenderImplementation = Utils.getImplementation(
-            addresses.bridgehub.chainRegistrationSenderProxy
-        );
-
-        // Bridges
-        addresses.bridges.erc20BridgeProxy = erc20Bridge;
-        addresses.bridges.erc20BridgeImplementation = Utils.getImplementation(erc20Bridge);
-        addresses.bridges.l1NullifierProxy = l1Nullifier;
-        addresses.bridges.l1NullifierImplementation = Utils.getImplementation(l1Nullifier);
-        addresses.bridges.l1AssetRouterProxy = address(assetRouter);
-        addresses.bridges.l1AssetRouterImplementation = Utils.getImplementation(address(assetRouter));
-        addresses.vaults.l1NativeTokenVaultProxy = nativeTokenVault;
->>>>>>> 831b639d
 
         if (reuseGovAndAdmin) {
             addresses.governance = discoveredBridgehub.governance;
@@ -238,9 +178,6 @@
         }
     }
 
-    function getRollupL2DACommitmentScheme() internal returns (L2DACommitmentScheme) {
-        return ROLLUP_L2_DA_COMMITMENT_SCHEME;
-    }
 
     function deployVerifiers() internal {
         if (config.isZKsyncOS) {
@@ -301,7 +238,7 @@
         if (config.isZKsyncOS) {
             rollupDAManager.updateDAPair(
                 addresses.daAddresses.l1BlobsDAValidatorZKsyncOS,
-                L2DACommitmentScheme.BLOBS_ZKSYNC_OS,
+                getRollupL2DACommitmentScheme(),
                 true
             );
         }
@@ -438,7 +375,7 @@
         }
 
         L1AssetRouter assetRouter = L1AssetRouter(discoveredBridgehub.assetRouter);
-        (address beacon, ) = L2LegacySharedBridgeTestHelper.calculateTestL2TokenBeaconAddress(
+        (address beacon,) = L2LegacySharedBridgeTestHelper.calculateTestL2TokenBeaconAddress(
             address(assetRouter.legacyBridge()),
             discoveredBridgehub.assetRouterAddresses.l1Nullifier,
             addresses.governance
@@ -458,34 +395,34 @@
             aliasedL1Governance: AddressAliasHelper.applyL1ToL2Alias(addresses.governance),
             maxNumberOfZKChains: config.contracts.maxNumberOfChains,
             bridgehubBytecodeInfo: config.isZKsyncOS
-                ? Utils.getZKOSProxyUpgradeBytecodeInfo("L2Bridgehub.sol", "L2Bridgehub")
-                : abi.encode(getL2BytecodeHash("L2Bridgehub")),
+            ? Utils.getZKOSProxyUpgradeBytecodeInfo("L2Bridgehub.sol", "L2Bridgehub")
+            : abi.encode(getL2BytecodeHash("L2Bridgehub")),
             l2AssetRouterBytecodeInfo: config.isZKsyncOS
-                ? Utils.getZKOSProxyUpgradeBytecodeInfo("L2AssetRouter.sol", "L2AssetRouter")
-                : abi.encode(getL2BytecodeHash("L2AssetRouter")),
+            ? Utils.getZKOSProxyUpgradeBytecodeInfo("L2AssetRouter.sol", "L2AssetRouter")
+            : abi.encode(getL2BytecodeHash("L2AssetRouter")),
             l2NtvBytecodeInfo: config.isZKsyncOS
-                ? Utils.getZKOSProxyUpgradeBytecodeInfo("L2NativeTokenVaultZKOS.sol", "L2NativeTokenVaultZKOS")
-                : abi.encode(getL2BytecodeHash("L2NativeTokenVault")),
+            ? Utils.getZKOSProxyUpgradeBytecodeInfo("L2NativeTokenVaultZKOS.sol", "L2NativeTokenVaultZKOS")
+            : abi.encode(getL2BytecodeHash("L2NativeTokenVault")),
             messageRootBytecodeInfo: config.isZKsyncOS
-                ? Utils.getZKOSProxyUpgradeBytecodeInfo("L2MessageRoot.sol", "L2MessageRoot")
-                : abi.encode(getL2BytecodeHash("L2MessageRoot")),
+            ? Utils.getZKOSProxyUpgradeBytecodeInfo("L2MessageRoot.sol", "L2MessageRoot")
+            : abi.encode(getL2BytecodeHash("L2MessageRoot")),
             beaconDeployerInfo: config.isZKsyncOS
-                ? Utils.getZKOSProxyUpgradeBytecodeInfo("UpgradeableBeaconDeployer.sol", "UpgradeableBeaconDeployer")
-                : abi.encode(getL2BytecodeHash("UpgradeableBeaconDeployer")),
+            ? Utils.getZKOSProxyUpgradeBytecodeInfo("UpgradeableBeaconDeployer.sol", "UpgradeableBeaconDeployer")
+            : abi.encode(getL2BytecodeHash("UpgradeableBeaconDeployer")),
             chainAssetHandlerBytecodeInfo: config.isZKsyncOS
-                ? Utils.getZKOSProxyUpgradeBytecodeInfo("L2ChainAssetHandler.sol", "L2ChainAssetHandler")
-                : abi.encode(getL2BytecodeHash("L2ChainAssetHandler")),
+            ? Utils.getZKOSProxyUpgradeBytecodeInfo("L2ChainAssetHandler.sol", "L2ChainAssetHandler")
+            : abi.encode(getL2BytecodeHash("L2ChainAssetHandler")),
             interopCenterBytecodeInfo: config.isZKsyncOS
-                ? Utils.getZKOSProxyUpgradeBytecodeInfo("InteropCenter.sol", "InteropCenter")
-                : abi.encode(getL2BytecodeHash("InteropCenter")),
+            ? Utils.getZKOSProxyUpgradeBytecodeInfo("InteropCenter.sol", "InteropCenter")
+            : abi.encode(getL2BytecodeHash("InteropCenter")),
             interopHandlerBytecodeInfo: config.isZKsyncOS
-                ? Utils.getZKOSProxyUpgradeBytecodeInfo("InteropHandler.sol", "InteropHandler")
-                : abi.encode(getL2BytecodeHash("InteropHandler")),
+            ? Utils.getZKOSProxyUpgradeBytecodeInfo("InteropHandler.sol", "InteropHandler")
+            : abi.encode(getL2BytecodeHash("InteropHandler")),
             assetTrackerBytecodeInfo: config.isZKsyncOS
-                ? Utils.getZKOSProxyUpgradeBytecodeInfo("L2AssetTracker.sol", "L2AssetTracker")
-                : abi.encode(getL2BytecodeHash("L2AssetTracker")),
-            // For newly created chains it it is expected that the following bridges are not present at the moment
-            // of creation of the chain
+            ? Utils.getZKOSProxyUpgradeBytecodeInfo("L2AssetTracker.sol", "L2AssetTracker")
+            : abi.encode(getL2BytecodeHash("L2AssetTracker")),
+        // For newly created chains it it is expected that the following bridges are not present at the moment
+        // of creation of the chain
             l2SharedBridgeLegacyImpl: address(0),
             l2BridgedStandardERC20Impl: address(0),
             aliasedChainRegistrationSender: AddressAliasHelper.applyL1ToL2Alias(
@@ -532,49 +469,6 @@
         vm.writeToml(toml, outputPath);
     }
 
-<<<<<<< HEAD
-=======
-    /// @notice Get all four facet cuts
-    function getChainCreationFacetCuts(
-        StateTransitionDeployedAddresses memory stateTransition
-    ) internal virtual override returns (Diamond.FacetCut[] memory facetCuts) {
-        // Note: we use the provided stateTransition for the facet address, but not to get the selectors, as we use this feature for Gateway, which we cannot query.
-        // If we start to use different selectors for Gateway, we should change this.
-        facetCuts = new Diamond.FacetCut[](4);
-        facetCuts[0] = Diamond.FacetCut({
-            facet: stateTransition.adminFacet,
-            action: Diamond.Action.Add,
-            isFreezable: false,
-            selectors: Utils.getAllSelectors(addresses.stateTransition.adminFacet.code)
-        });
-        facetCuts[1] = Diamond.FacetCut({
-            facet: stateTransition.gettersFacet,
-            action: Diamond.Action.Add,
-            isFreezable: false,
-            selectors: Utils.getAllSelectors(addresses.stateTransition.gettersFacet.code)
-        });
-        facetCuts[2] = Diamond.FacetCut({
-            facet: stateTransition.mailboxFacet,
-            action: Diamond.Action.Add,
-            isFreezable: true,
-            selectors: Utils.getAllSelectors(addresses.stateTransition.mailboxFacet.code)
-        });
-        facetCuts[3] = Diamond.FacetCut({
-            facet: stateTransition.executorFacet,
-            action: Diamond.Action.Add,
-            isFreezable: true,
-            selectors: Utils.getAllSelectors(addresses.stateTransition.executorFacet.code)
-        });
-    }
-
-    function getUpgradeAddedFacetCuts(
-        StateTransitionDeployedAddresses memory stateTransition
-    ) internal virtual override returns (Diamond.FacetCut[] memory facetCuts) {
-        // This function is not used in this script
-        revert("not implemented");
-    }
-
->>>>>>> 831b639d
     // add this to be excluded from coverage report
     function test() internal virtual override {}
 }