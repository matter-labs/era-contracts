--- conflicted
+++ resolved
@@ -35,14 +35,11 @@
 import {L1GenesisUpgrade} from "contracts/upgrades/L1GenesisUpgrade.sol";
 import {ChainAdmin} from "contracts/governance/ChainAdmin.sol";
 import {ValidatorTimelock} from "contracts/state-transition/ValidatorTimelock.sol";
-<<<<<<< HEAD
 import {Bridgehub, IBridgehub} from "contracts/bridgehub/Bridgehub.sol";
 import {ChainAssetHandler} from "contracts/bridgehub/ChainAssetHandler.sol";
 import {ChainRegistrationSender} from "contracts/bridgehub/ChainRegistrationSender.sol";
 import {InteropCenter} from "contracts/interop/InteropCenter.sol";
 import {MessageRoot} from "contracts/bridgehub/MessageRoot.sol";
-=======
->>>>>>> 348f7b91
 
 import {L1NativeTokenVault} from "contracts/bridge/ntv/L1NativeTokenVault.sol";
 
@@ -530,23 +527,15 @@
             l2TokenProxyBytecodeHash: getL2BytecodeHash("BeaconProxy"),
             aliasedL1Governance: AddressAliasHelper.applyL1ToL2Alias(addresses.governance),
             maxNumberOfZKChains: config.contracts.maxNumberOfChains,
-<<<<<<< HEAD
-            bridgehubBytecodeHash: getL2BytecodeHash("Bridgehub"),
-            l2AssetRouterBytecodeHash: getL2BytecodeHash("L2AssetRouter"),
-            l2NtvBytecodeHash: getL2BytecodeHash("L2NativeTokenVault"),
-            messageRootBytecodeHash: getL2BytecodeHash("MessageRoot"),
-            chainAssetHandlerBytecodeHash: getL2BytecodeHash("ChainAssetHandler"),
-            interopCenterBytecodeHash: getL2BytecodeHash("InteropCenter"),
-            interopHandlerBytecodeHash: getL2BytecodeHash("InteropHandler"),
-            assetTrackerBytecodeHash: getL2BytecodeHash("L2AssetTracker"),
-=======
             bridgehubBytecodeInfo: abi.encode(getL2BytecodeHash("L2Bridgehub")),
             l2AssetRouterBytecodeInfo: abi.encode(getL2BytecodeHash("L2AssetRouter")),
             l2NtvBytecodeInfo: abi.encode(getL2BytecodeHash("L2NativeTokenVault")),
             messageRootBytecodeInfo: abi.encode(getL2BytecodeHash("L2MessageRoot")),
             beaconDeployerInfo: abi.encode(getL2BytecodeHash("UpgradeableBeaconDeployer")),
             chainAssetHandlerBytecodeInfo: abi.encode(getL2BytecodeHash("L2ChainAssetHandler")),
->>>>>>> 348f7b91
+            interopCenterBytecodeInfo: abi.encode(getL2BytecodeHash("InteropCenter")),
+            interopHandlerBytecodeInfo: abi.encode(getL2BytecodeHash("InteropHandler")),
+            assetTrackerBytecodeInfo: abi.encode(getL2BytecodeHash("L2AssetTracker")),
             // For newly created chains it it is expected that the following bridges are not present at the moment
             // of creation of the chain
             l2SharedBridgeLegacyImpl: address(0),
