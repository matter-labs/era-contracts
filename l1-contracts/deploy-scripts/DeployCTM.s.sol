// SPDX-License-Identifier: MIT
pragma solidity ^0.8.24;

// solhint-disable no-console, gas-custom-errors

import {Script, console2 as console} from "forge-std/Script.sol";
import {stdToml} from "forge-std/StdToml.sol";
import {Action, FacetCut, StateTransitionDeployedAddresses, Utils} from "./Utils.sol";
import {Multicall3} from "contracts/dev-contracts/Multicall3.sol";

import {IBridgehub} from "contracts/bridgehub/IBridgehub.sol";
import {AddressAliasHelper} from "contracts/vendor/AddressAliasHelper.sol";
import {IChainTypeManager} from "contracts/state-transition/IChainTypeManager.sol";
import {Diamond} from "contracts/state-transition/libraries/Diamond.sol";
import {DiamondProxy} from "contracts/state-transition/chain-deps/DiamondProxy.sol";
import {IRollupDAManager} from "./interfaces/IRollupDAManager.sol";
import {L2LegacySharedBridgeTestHelper} from "./L2LegacySharedBridgeTestHelper.sol";
import {IOwnable} from "contracts/common/interfaces/IOwnable.sol";

import {ProxyAdmin} from "@openzeppelin/contracts-v4/proxy/transparent/ProxyAdmin.sol";
<<<<<<< HEAD
import {DualVerifier} from "contracts/state-transition/verifiers/DualVerifier.sol";
import {L1VerifierPlonk} from "contracts/state-transition/verifiers/L1VerifierPlonk.sol";
import {L1VerifierFflonk} from "contracts/state-transition/verifiers/L1VerifierFflonk.sol";
import {TestnetVerifier} from "contracts/state-transition/verifiers/TestnetVerifier.sol";
=======
>>>>>>> 46fe7e60
import {DefaultUpgrade} from "contracts/upgrades/DefaultUpgrade.sol";
import {Governance} from "contracts/governance/Governance.sol";
import {L1GenesisUpgrade} from "contracts/upgrades/L1GenesisUpgrade.sol";
import {ChainAdmin} from "contracts/governance/ChainAdmin.sol";
import {ValidatorTimelock} from "contracts/state-transition/ValidatorTimelock.sol";
import {ICTMDeploymentTracker} from "contracts/bridgehub/ICTMDeploymentTracker.sol";
import {ExecutorFacet} from "contracts/state-transition/chain-deps/facets/Executor.sol";
import {AdminFacet} from "contracts/state-transition/chain-deps/facets/Admin.sol";
import {MailboxFacet} from "contracts/state-transition/chain-deps/facets/Mailbox.sol";
import {GettersFacet} from "contracts/state-transition/chain-deps/facets/Getters.sol";
import {DiamondInit} from "contracts/state-transition/chain-deps/DiamondInit.sol";
import {ChainTypeManager} from "contracts/state-transition/ChainTypeManager.sol";
import {L1AssetRouter} from "contracts/bridge/asset-router/L1AssetRouter.sol";
import {ValidiumL1DAValidator} from "contracts/state-transition/data-availability/ValidiumL1DAValidator.sol";
import {RollupDAManager} from "contracts/state-transition/data-availability/RollupDAManager.sol";
import {BytecodesSupplier} from "contracts/upgrades/BytecodesSupplier.sol";
import {ChainAdminOwnable} from "contracts/governance/ChainAdminOwnable.sol";
import {ServerNotifier} from "contracts/governance/ServerNotifier.sol";

import {Config, DeployedAddresses, GeneratedData} from "./DeployUtils.s.sol";
import {DeployL1HelperScript} from "./DeployL1HelperScript.s.sol";
import {FixedForceDeploymentsData} from "contracts/state-transition/l2-deps/IL2GenesisUpgrade.sol";

<<<<<<< HEAD
import {L2AssetRouter} from "contracts/bridge/asset-router/L2AssetRouter.sol";
import {L2NativeTokenVaultZKOS} from "contracts/bridge/ntv/L2NativeTokenVaultZKOS.sol";
import {L2MessageRoot} from "contracts/bridgehub/L2MessageRoot.sol";
import {L2Bridgehub} from "contracts/bridgehub/L2Bridgehub.sol";

import {Utils} from "./Utils.sol";

contract DeployCTMScript is Script, DeployUtils {
=======
contract DeployCTMScript is Script, DeployL1HelperScript {
>>>>>>> 46fe7e60
    using stdToml for string;

    function run() public virtual {
        // Had to leave the function due to scripts that inherit this one, as well as for tests
        return ();
    }

    function runWithBridgehub(address bridgehub, bool reuseGovAndAdmin) public {
        console.log("Deploying CTM related contracts");

        runInner(
            "/script-config/config-deploy-l1.toml",
            "/script-out/output-deploy-l1.toml",
            bridgehub,
            reuseGovAndAdmin
        );
    }

    function runForTest(address bridgehub) public {
        saveDiamondSelectors();
        runInner(vm.envString("L1_CONFIG"), vm.envString("L1_OUTPUT"), bridgehub, false);
    }

    function getAddresses() public view returns (DeployedAddresses memory) {
        return addresses;
    }

    function getConfig() public view returns (Config memory) {
        return config;
    }

    function runInner(
        string memory inputPath,
        string memory outputPath,
        address bridgehub,
        bool reuseGovAndAdmin
    ) internal {
        string memory root = vm.projectRoot();
        inputPath = string.concat(root, inputPath);
        outputPath = string.concat(root, outputPath);

        initializeConfig(inputPath);

        instantiateCreate2Factory();

        console.log("Initializing core contracts from BH");
        IBridgehub bridgehubProxy = IBridgehub(bridgehub);
        L1AssetRouter assetRouter = L1AssetRouter(bridgehubProxy.assetRouter());
        address messageRoot = address(bridgehubProxy.messageRoot());
        address l1CtmDeployer = address(bridgehubProxy.l1CtmDeployer());
        address chainAssetHandler = address(bridgehubProxy.chainAssetHandler());
        address nativeTokenVault = address(assetRouter.nativeTokenVault());
        address erc20Bridge = address(assetRouter.legacyBridge());
        address l1Nullifier = address(assetRouter.L1_NULLIFIER());

        addresses.bridgehub.bridgehubProxy = bridgehub;
        addresses.bridgehub.bridgehubImplementation = Utils.getImplementation(bridgehub);
        addresses.bridgehub.ctmDeploymentTrackerProxy = l1CtmDeployer;
        addresses.bridgehub.ctmDeploymentTrackerImplementation = Utils.getImplementation(l1CtmDeployer);
        addresses.bridgehub.messageRootProxy = messageRoot;
        addresses.bridgehub.messageRootImplementation = Utils.getImplementation(messageRoot);
        addresses.bridgehub.chainAssetHandlerProxy = chainAssetHandler;
        addresses.bridgehub.chainAssetHandlerImplementation = Utils.getImplementation(chainAssetHandler);

        // Bridges
        addresses.bridges.erc20BridgeProxy = erc20Bridge;
        addresses.bridges.erc20BridgeImplementation = Utils.getImplementation(erc20Bridge);
        addresses.bridges.l1NullifierProxy = l1Nullifier;
        addresses.bridges.l1NullifierImplementation = Utils.getImplementation(l1Nullifier);
        addresses.bridges.l1AssetRouterProxy = address(assetRouter);
        addresses.bridges.l1AssetRouterImplementation = Utils.getImplementation(address(assetRouter));
        addresses.vaults.l1NativeTokenVaultProxy = nativeTokenVault;

        if (reuseGovAndAdmin) {
            addresses.governance = IOwnable(bridgehub).owner();
            addresses.chainAdmin = bridgehubProxy.admin();
            addresses.transparentProxyAdmin = Utils.getProxyAdmin(bridgehub);
        } else {
            (addresses.governance) = deploySimpleContract("Governance", false);
            (addresses.chainAdmin) = deploySimpleContract("ChainAdminOwnable", false);
            addresses.transparentProxyAdmin = deployWithCreate2AndOwner("ProxyAdmin", addresses.governance, false);
        }

        deployDAValidators();
        deployIfNeededMulticall3();

        addresses.stateTransition.bytecodesSupplier = deploySimpleContract("BytecodesSupplier", false);

        deployVerifiers();

        (addresses.stateTransition.defaultUpgrade) = deploySimpleContract("DefaultUpgrade", false);
        (addresses.stateTransition.genesisUpgrade) = deploySimpleContract("L1GenesisUpgrade", false);

        // The single owner chainAdmin does not have a separate control restriction contract.
        // We set to it to zero explicitly so that it is clear to the reader.
        addresses.accessControlRestrictionAddress = address(0);

        (, addresses.stateTransition.validatorTimelock) = deployTuppWithContract("ValidatorTimelock", false);

        (
            addresses.stateTransition.serverNotifierImplementation,
            addresses.stateTransition.serverNotifierProxy
        ) = deployServerNotifier();

        initializeGeneratedData();

        deployStateTransitionDiamondFacets();
        (
            addresses.stateTransition.chainTypeManagerImplementation,
            addresses.stateTransition.chainTypeManagerProxy
        ) = deployTuppWithContract("ChainTypeManager", false);
        setChainTypeManagerInServerNotifier();

        updateOwners();

        saveOutput(outputPath);
    }

    function initializeGeneratedData() internal {
        generatedData.forceDeploymentsData = prepareForceDeploymentsData();
    }

    function deployIfNeededMulticall3() internal {
        // Multicall3 is already deployed on public networks
        if (MULTICALL3_ADDRESS.code.length == 0) {
            address contractAddress = deployViaCreate2(type(Multicall3).creationCode, "");
            console.log("Multicall3 deployed at:", contractAddress);
            config.contracts.multicall3Addr = contractAddress;
        } else {
            config.contracts.multicall3Addr = MULTICALL3_ADDRESS;
        }
    }

    function deployVerifiers() internal {
        (addresses.stateTransition.verifierFflonk) = deploySimpleContract("VerifierFflonk", false);
        (addresses.stateTransition.verifierPlonk) = deploySimpleContract("VerifierPlonk", false);
        (addresses.stateTransition.verifier) = deploySimpleContract("Verifier", false);
    }

    function setChainTypeManagerInServerNotifier() internal {
        ServerNotifier serverNotifier = ServerNotifier(addresses.stateTransition.serverNotifierProxy);
        vm.broadcast(msg.sender);
        serverNotifier.setChainTypeManager(IChainTypeManager(addresses.stateTransition.chainTypeManagerProxy));
        console.log("ChainTypeManager set in ServerNotifier");
    }

    function deployDAValidators() internal {
        addresses.daAddresses.rollupDAManager = deployWithCreate2AndOwner("RollupDAManager", msg.sender, false);
        updateRollupDAManager();

        // This contract is located in the `da-contracts` folder, we output it the same way for consistency/ease of use.
        addresses.daAddresses.l1RollupDAValidator = deploySimpleContract("RollupL1DAValidator", false);

        addresses.daAddresses.noDAValidiumL1DAValidator = deploySimpleContract("ValidiumL1DAValidator", false);

        if (config.contracts.availL1DAValidator == address(0)) {
            addresses.daAddresses.availBridge = deploySimpleContract("DummyAvailBridge", false);
            addresses.daAddresses.availL1DAValidator = deploySimpleContract("AvailL1DAValidator", false);
        } else {
            addresses.daAddresses.availL1DAValidator = config.contracts.availL1DAValidator;
        }
        vm.startBroadcast(msg.sender);
        IRollupDAManager rollupDAManager = IRollupDAManager(addresses.daAddresses.rollupDAManager);
        rollupDAManager.updateDAPair(
            addresses.daAddresses.l1RollupDAValidator,
            calculateExpectedL2Address("RollupL2DAValidator"),
            true
        );
        vm.stopBroadcast();
    }

    function updateRollupDAManager() internal virtual {
        IOwnable rollupDAManager = IOwnable(addresses.daAddresses.rollupDAManager);
        if (rollupDAManager.owner() != address(msg.sender)) {
            if (rollupDAManager.pendingOwner() == address(msg.sender)) {
                vm.broadcast(msg.sender);
                rollupDAManager.acceptOwnership();
            } else {
                require(rollupDAManager.owner() == config.ownerAddress, "Ownership was not set correctly");
            }
        }
    }

    function deployDiamondProxy() internal {
        Diamond.FacetCut[] memory facetCuts = new Diamond.FacetCut[](1);
        facetCuts[0] = Diamond.FacetCut({
            facet: addresses.stateTransition.adminFacet,
            action: Diamond.Action.Add,
            isFreezable: false,
            selectors: Utils.getAllSelectors(addresses.stateTransition.adminFacet.code)
        });
        Diamond.DiamondCutData memory diamondCut = Diamond.DiamondCutData({
            facetCuts: facetCuts,
            initAddress: address(0),
            initCalldata: ""
        });
        address contractAddress = deployViaCreate2(
            type(DiamondProxy).creationCode,
            abi.encode(config.l1ChainId, diamondCut)
        );
        console.log("DiamondProxy deployed at:", contractAddress);
        addresses.stateTransition.diamondProxy = contractAddress;
    }

    function updateOwners() internal {
        vm.startBroadcast(msg.sender);

        ValidatorTimelock validatorTimelock = ValidatorTimelock(addresses.stateTransition.validatorTimelock);
        validatorTimelock.transferOwnership(config.ownerAddress);

        IChainTypeManager ctm = IChainTypeManager(addresses.stateTransition.chainTypeManagerProxy);
        IOwnable(address(ctm)).transferOwnership(addresses.governance);
        ctm.setPendingAdmin(addresses.chainAdmin);

        IOwnable(addresses.stateTransition.serverNotifierProxy).transferOwnership(addresses.chainAdmin);
        IOwnable(addresses.daAddresses.rollupDAManager).transferOwnership(addresses.governance);

        IOwnable(addresses.daAddresses.rollupDAManager).transferOwnership(addresses.governance);

        vm.stopBroadcast();
        console.log("Owners updated");
    }

    function saveOutput(string memory outputPath) internal virtual {
        vm.serializeAddress("bridgehub", "bridgehub_proxy_addr", addresses.bridgehub.bridgehubProxy);
        vm.serializeAddress("bridgehub", "bridgehub_implementation_addr", addresses.bridgehub.bridgehubImplementation);
        vm.serializeAddress(
            "bridgehub",
            "chain_asset_handler_implementation_addr",
            addresses.bridgehub.chainAssetHandlerImplementation
        );
        vm.serializeAddress("bridgehub", "chain_asset_handler_proxy_addr", addresses.bridgehub.chainAssetHandlerProxy);
        vm.serializeAddress(
            "bridgehub",
            "ctm_deployment_tracker_proxy_addr",
            addresses.bridgehub.ctmDeploymentTrackerProxy
        );
        vm.serializeAddress(
            "bridgehub",
            "ctm_deployment_tracker_implementation_addr",
            addresses.bridgehub.ctmDeploymentTrackerImplementation
        );
        vm.serializeAddress("bridgehub", "message_root_proxy_addr", addresses.bridgehub.messageRootProxy);
        string memory bridgehub = vm.serializeAddress(
            "bridgehub",
            "message_root_implementation_addr",
            addresses.bridgehub.messageRootImplementation
        );

        // TODO(EVM-744): this has to be renamed to chain type manager
        vm.serializeAddress(
            "state_transition",
            "state_transition_proxy_addr",
            addresses.stateTransition.chainTypeManagerProxy
        );
        vm.serializeAddress(
            "state_transition",
            "state_transition_implementation_addr",
            addresses.stateTransition.chainTypeManagerImplementation
        );
        vm.serializeAddress("state_transition", "verifier_addr", addresses.stateTransition.verifier);
        vm.serializeAddress("state_transition", "admin_facet_addr", addresses.stateTransition.adminFacet);
        vm.serializeAddress("state_transition", "mailbox_facet_addr", addresses.stateTransition.mailboxFacet);
        vm.serializeAddress("state_transition", "executor_facet_addr", addresses.stateTransition.executorFacet);
        vm.serializeAddress("state_transition", "getters_facet_addr", addresses.stateTransition.gettersFacet);
        vm.serializeAddress("state_transition", "diamond_init_addr", addresses.stateTransition.diamondInit);
        vm.serializeAddress("state_transition", "genesis_upgrade_addr", addresses.stateTransition.genesisUpgrade);
        vm.serializeAddress("state_transition", "default_upgrade_addr", addresses.stateTransition.defaultUpgrade);
        vm.serializeAddress("state_transition", "bytecodes_supplier_addr", addresses.stateTransition.bytecodesSupplier);
        string memory stateTransition = vm.serializeAddress(
            "state_transition",
            "diamond_proxy_addr",
            addresses.stateTransition.diamondProxy
        );

        vm.serializeAddress("bridges", "erc20_bridge_implementation_addr", addresses.bridges.erc20BridgeImplementation);
        vm.serializeAddress("bridges", "erc20_bridge_proxy_addr", addresses.bridges.erc20BridgeProxy);
        vm.serializeAddress("bridges", "l1_nullifier_implementation_addr", addresses.bridges.l1NullifierImplementation);
        vm.serializeAddress("bridges", "l1_nullifier_proxy_addr", addresses.bridges.l1NullifierProxy);
        vm.serializeAddress(
            "bridges",
            "shared_bridge_implementation_addr",
            addresses.bridges.l1AssetRouterImplementation
        );
        string memory bridges = vm.serializeAddress(
            "bridges",
            "shared_bridge_proxy_addr",
            addresses.bridges.l1AssetRouterProxy
        );

        vm.serializeUint(
            "contracts_config",
            "diamond_init_max_l2_gas_per_batch",
            config.contracts.diamondInitMaxL2GasPerBatch
        );
        vm.serializeUint(
            "contracts_config",
            "diamond_init_batch_overhead_l1_gas",
            config.contracts.diamondInitBatchOverheadL1Gas
        );
        vm.serializeUint(
            "contracts_config",
            "diamond_init_max_pubdata_per_batch",
            config.contracts.diamondInitMaxPubdataPerBatch
        );
        vm.serializeUint(
            "contracts_config",
            "diamond_init_minimal_l2_gas_price",
            config.contracts.diamondInitMinimalL2GasPrice
        );
        vm.serializeUint(
            "contracts_config",
            "diamond_init_priority_tx_max_pubdata",
            config.contracts.diamondInitPriorityTxMaxPubdata
        );
        vm.serializeUint(
            "contracts_config",
            "diamond_init_pubdata_pricing_mode",
            uint256(config.contracts.diamondInitPubdataPricingMode)
        );
        vm.serializeUint("contracts_config", "priority_tx_max_gas_limit", config.contracts.priorityTxMaxGasLimit);
        vm.serializeBytes32(
            "contracts_config",
            "recursion_circuits_set_vks_hash",
            config.contracts.recursionCircuitsSetVksHash
        );
        vm.serializeBytes32(
            "contracts_config",
            "recursion_leaf_level_vk_hash",
            config.contracts.recursionLeafLevelVkHash
        );
        vm.serializeBytes32(
            "contracts_config",
            "recursion_node_level_vk_hash",
            config.contracts.recursionNodeLevelVkHash
        );
        vm.serializeBytes("contracts_config", "diamond_cut_data", config.contracts.diamondCutData);

        string memory contractsConfig = vm.serializeBytes(
            "contracts_config",
            "force_deployments_data",
            generatedData.forceDeploymentsData
        );

        vm.serializeAddress(
            "deployed_addresses",
            "server_notifier_proxy_addr",
            addresses.stateTransition.serverNotifierProxy
        );
        vm.serializeAddress(
            "deployed_addresses",
            "server_notifier_implementation_address",
            addresses.stateTransition.serverNotifierImplementation
        );
        vm.serializeAddress("deployed_addresses", "governance_addr", addresses.governance);
        vm.serializeAddress("deployed_addresses", "chain_admin", addresses.chainAdmin);
        vm.serializeAddress("deployed_addresses", "transparent_proxy_admin_addr", addresses.transparentProxyAdmin);

        vm.serializeAddress(
            "deployed_addresses",
            "validator_timelock_addr",
            addresses.stateTransition.validatorTimelock
        );
        vm.serializeAddress(
            "deployed_addresses",
            "access_control_restriction_addr",
            addresses.accessControlRestrictionAddress
        );
        vm.serializeString("deployed_addresses", "bridgehub", bridgehub);
        vm.serializeString("deployed_addresses", "bridges", bridges);
        vm.serializeString("deployed_addresses", "state_transition", stateTransition);

        vm.serializeAddress("deployed_addresses", "l1_rollup_da_manager", addresses.daAddresses.rollupDAManager);
        vm.serializeAddress(
            "deployed_addresses",
            "rollup_l1_da_validator_addr",
            addresses.daAddresses.l1RollupDAValidator
        );
        vm.serializeAddress(
            "deployed_addresses",
            "no_da_validium_l1_validator_addr",
            addresses.daAddresses.noDAValidiumL1DAValidator
        );
        vm.serializeAddress(
            "deployed_addresses",
            "avail_l1_da_validator_addr",
            addresses.daAddresses.availL1DAValidator
        );

        string memory deployedAddresses = vm.serializeAddress(
            "deployed_addresses",
            "native_token_vault_addr",
            addresses.vaults.l1NativeTokenVaultProxy
        );

        vm.serializeAddress("root", "create2_factory_addr", create2FactoryState.create2FactoryAddress);
        vm.serializeBytes32("root", "create2_factory_salt", create2FactoryParams.factorySalt);
        vm.serializeAddress("root", "multicall3_addr", config.contracts.multicall3Addr);
        vm.serializeUint("root", "l1_chain_id", config.l1ChainId);
        vm.serializeUint("root", "era_chain_id", config.eraChainId);
        vm.serializeAddress("root", "deployer_addr", config.deployerAddress);
        vm.serializeString("root", "deployed_addresses", deployedAddresses);
        vm.serializeString("root", "contracts_config", contractsConfig);
        vm.serializeAddress(
            "root",
            "expected_rollup_l2_da_validator_addr",
            calculateExpectedL2Address("RollupL2DAValidator")
        );
        vm.serializeAddress(
            "root",
            "expected_no_da_validium_l2_validator_addr",
            calculateExpectedL2Address("ValidiumL2DAValidator")
        );
        vm.serializeAddress(
            "root",
            "expected_avail_l2_da_validator_addr",
            calculateExpectedL2Address("AvailL2DAValidator")
        );
        string memory toml = vm.serializeAddress("root", "owner_address", config.ownerAddress);

        vm.writeToml(toml, outputPath);
    }

    function prepareForceDeploymentsData() internal returns (bytes memory) {
        require(addresses.governance != address(0), "Governance address is not set");

        address dangerousTestOnlyForcedBeacon;
        if (config.supportL2LegacySharedBridgeTest) {
            (dangerousTestOnlyForcedBeacon, ) = L2LegacySharedBridgeTestHelper.calculateTestL2TokenBeaconAddress(
                addresses.bridges.erc20BridgeProxy,
                addresses.bridges.l1NullifierProxy,
                addresses.governance
            );
        }

        FixedForceDeploymentsData memory data = FixedForceDeploymentsData({
            l1ChainId: config.l1ChainId,
            eraChainId: config.eraChainId,
            l1AssetRouter: addresses.bridges.l1AssetRouterProxy,
            l2TokenProxyBytecodeHash: getL2BytecodeHash("BeaconProxy"),
            aliasedL1Governance: AddressAliasHelper.applyL1ToL2Alias(addresses.governance),
            maxNumberOfZKChains: config.contracts.maxNumberOfChains,
            bridgehubBytecodeInfo: config.isZKsyncOS
                ? Utils.getZKOSBytecodeInfoForContract("L2Bridgehub.sol", "L2Bridgehub")
                : abi.encode(getL2BytecodeHash("L2Bridgehub")),
            l2AssetRouterBytecodeInfo: config.isZKsyncOS
                ? Utils.getZKOSBytecodeInfoForContract("L2AssetRouter.sol", "L2AssetRouter")
                : abi.encode(getL2BytecodeHash("L2AssetRouter")),
            l2NtvBytecodeInfo: config.isZKsyncOS
                ? Utils.getZKOSBytecodeInfoForContract("L2NativeTokenVaultZKOS.sol", "L2NativeTokenVaultZKOS")
                : abi.encode(getL2BytecodeHash("L2NativeTokenVault")),
            messageRootBytecodeInfo: config.isZKsyncOS
                ? Utils.getZKOSBytecodeInfoForContract("L2MessageRoot.sol", "L2MessageRoot")
                : abi.encode(getL2BytecodeHash("L2MessageRoot")),
            beaconDeployerInfo: config.isZKsyncOS
                ? Utils.getZKOSBytecodeInfoForContract("UpgradeableBeaconDeployer.sol", "UpgradeableBeaconDeployer")
                : abi.encode(getL2BytecodeHash("UpgradeableBeaconDeployer")),
            chainAssetHandlerBytecodeInfo: config.isZKsyncOS
                ? Utils.getZKOSBytecodeInfoForContract("L2ChainAssetHandler.sol", "L2ChainAssetHandler")
                : abi.encode(getL2BytecodeHash("L2ChainAssetHandler")),
            // For newly created chains it it is expected that the following bridges are not present at the moment
            // of creation of the chain
            l2SharedBridgeLegacyImpl: address(0),
            l2BridgedStandardERC20Impl: address(0),
            dangerousTestOnlyForcedBeacon: dangerousTestOnlyForcedBeacon
        });

        return abi.encode(data);
    }

<<<<<<< HEAD
    function deployTuppWithContract(
        string memory contractName,
        bool isZKBytecode
    ) internal virtual override returns (address implementation, address proxy) {
        (implementation, proxy) = deployTuppWithContractAndProxyAdmin(
            contractName,
            addresses.transparentProxyAdmin,
            isZKBytecode
        );
    }

    function deployTuppWithContractAndProxyAdmin(
        string memory contractName,
        address proxyAdmin,
        bool isZKBytecode
    ) internal returns (address implementation, address proxy) {
        implementation = deployViaCreate2AndNotify(
            getCreationCode(contractName, false),
            getCreationCalldata(contractName, false),
            contractName,
            string.concat(contractName, " Implementation"),
            isZKBytecode
        );

        proxy = deployViaCreate2AndNotify(
            type(TransparentUpgradeableProxy).creationCode,
            abi.encode(implementation, proxyAdmin, getInitializeCalldata(contractName)),
            contractName,
            string.concat(contractName, " Proxy"),
            isZKBytecode
        );
        return (implementation, proxy);
    }

=======
>>>>>>> 46fe7e60
    function deployServerNotifier() internal returns (address implementation, address proxy) {
        // We will not store the address of the ProxyAdmin as it is trivial to query if needed.
        address ecosystemProxyAdmin = deployWithCreate2AndOwner("ProxyAdmin", addresses.chainAdmin, false);

        (implementation, proxy) = deployTuppWithContractAndProxyAdmin("ServerNotifier", ecosystemProxyAdmin, false);
    }

    function saveDiamondSelectors() public {
        AdminFacet adminFacet = new AdminFacet(1, RollupDAManager(address(0)));
        GettersFacet gettersFacet = new GettersFacet();
        MailboxFacet mailboxFacet = new MailboxFacet(1, 1);
        ExecutorFacet executorFacet = new ExecutorFacet(1);
        bytes4[] memory adminFacetSelectors = Utils.getAllSelectors(address(adminFacet).code);
        bytes4[] memory gettersFacetSelectors = Utils.getAllSelectors(address(gettersFacet).code);
        bytes4[] memory mailboxFacetSelectors = Utils.getAllSelectors(address(mailboxFacet).code);
        bytes4[] memory executorFacetSelectors = Utils.getAllSelectors(address(executorFacet).code);

        string memory root = vm.projectRoot();
        string memory outputPath = string.concat(root, "/script-out/diamond-selectors.toml");

        bytes memory adminFacetSelectorsBytes = abi.encode(adminFacetSelectors);
        bytes memory gettersFacetSelectorsBytes = abi.encode(gettersFacetSelectors);
        bytes memory mailboxFacetSelectorsBytes = abi.encode(mailboxFacetSelectors);
        bytes memory executorFacetSelectorsBytes = abi.encode(executorFacetSelectors);

        vm.serializeBytes("diamond_selectors", "admin_facet_selectors", adminFacetSelectorsBytes);
        vm.serializeBytes("diamond_selectors", "getters_facet_selectors", gettersFacetSelectorsBytes);
        vm.serializeBytes("diamond_selectors", "mailbox_facet_selectors", mailboxFacetSelectorsBytes);
        string memory toml = vm.serializeBytes(
            "diamond_selectors",
            "executor_facet_selectors",
            executorFacetSelectorsBytes
        );

        vm.writeToml(toml, outputPath);
    }

    /// @notice Get new facet cuts
    function getFacetCuts(
        StateTransitionDeployedAddresses memory stateTransition
    ) internal virtual override returns (FacetCut[] memory facetCuts) {
        // Note: we use the provided stateTransition for the facet address, but not to get the selectors, as we use this feature for Gateway, which we cannot query.
        // If we start to use different selectors for Gateway, we should change this.
        facetCuts = new FacetCut[](4);
        facetCuts[0] = FacetCut({
            facet: stateTransition.adminFacet,
            action: Action.Add,
            isFreezable: false,
            selectors: Utils.getAllSelectors(addresses.stateTransition.adminFacet.code)
        });
        facetCuts[1] = FacetCut({
            facet: stateTransition.gettersFacet,
            action: Action.Add,
            isFreezable: false,
            selectors: Utils.getAllSelectors(addresses.stateTransition.gettersFacet.code)
        });
        facetCuts[2] = FacetCut({
            facet: stateTransition.mailboxFacet,
            action: Action.Add,
            isFreezable: true,
            selectors: Utils.getAllSelectors(addresses.stateTransition.mailboxFacet.code)
        });
        facetCuts[3] = FacetCut({
            facet: stateTransition.executorFacet,
            action: Action.Add,
            isFreezable: true,
            selectors: Utils.getAllSelectors(addresses.stateTransition.executorFacet.code)
        });
    }

    function getCreationCode(
        string memory contractName,
        bool isZKBytecode
    ) internal view virtual override returns (bytes memory) {
<<<<<<< HEAD
        if (!isZKBytecode) {
            if (compareStrings(contractName, "RollupDAManager")) {
                return type(RollupDAManager).creationCode;
            } else if (compareStrings(contractName, "ValidiumL1DAValidator")) {
                return type(ValidiumL1DAValidator).creationCode;
            } else if (compareStrings(contractName, "Verifier")) {
                if (config.testnetVerifier) {
                    return type(TestnetVerifier).creationCode;
                } else {
                    return type(DualVerifier).creationCode;
                }
            } else if (compareStrings(contractName, "VerifierFflonk")) {
                return type(L1VerifierFflonk).creationCode;
            } else if (compareStrings(contractName, "VerifierPlonk")) {
                return type(L1VerifierPlonk).creationCode;
            } else if (compareStrings(contractName, "DefaultUpgrade")) {
                return type(DefaultUpgrade).creationCode;
            } else if (compareStrings(contractName, "L1GenesisUpgrade")) {
                return type(L1GenesisUpgrade).creationCode;
            } else if (compareStrings(contractName, "ValidatorTimelock")) {
                return type(ValidatorTimelock).creationCode;
            } else if (compareStrings(contractName, "Governance")) {
                return type(Governance).creationCode;
            } else if (compareStrings(contractName, "ChainAdminOwnable")) {
                return type(ChainAdminOwnable).creationCode;
            } else if (compareStrings(contractName, "ChainAdmin")) {
                return type(ChainAdmin).creationCode;
            } else if (compareStrings(contractName, "ChainTypeManager")) {
                return type(ChainTypeManager).creationCode;
            } else if (compareStrings(contractName, "BytecodesSupplier")) {
                return type(BytecodesSupplier).creationCode;
            } else if (compareStrings(contractName, "ProxyAdmin")) {
                return type(ProxyAdmin).creationCode;
            } else if (compareStrings(contractName, "ExecutorFacet")) {
                return type(ExecutorFacet).creationCode;
            } else if (compareStrings(contractName, "AdminFacet")) {
                return type(AdminFacet).creationCode;
            } else if (compareStrings(contractName, "MailboxFacet")) {
                return type(MailboxFacet).creationCode;
            } else if (compareStrings(contractName, "GettersFacet")) {
                return type(GettersFacet).creationCode;
            } else if (compareStrings(contractName, "DiamondInit")) {
                return type(DiamondInit).creationCode;
            } else if (compareStrings(contractName, "ServerNotifier")) {
                return type(ServerNotifier).creationCode;
            } else if (compareStrings(contractName, "UpgradeStageValidator")) {
                return type(UpgradeStageValidator).creationCode;
            }
        } else {
            if (compareStrings(contractName, "ChainRegistrar")) {
                return Utils.readZKFoundryBytecodeL1("ChainRegistrar.sol", "ChainRegistrar");
            } else if (compareStrings(contractName, "L2Bridgehub")) {
                return Utils.readZKFoundryBytecodeL1("L2Bridgehub.sol", "L2Bridgehub");
            } else if (compareStrings(contractName, "L2MessageRoot")) {
                return Utils.readZKFoundryBytecodeL1("L2MessageRoot.sol", "L2MessageRoot");
            } else if (compareStrings(contractName, "ICTMDeploymentTracker")) {
                return Utils.readZKFoundryBytecodeL1("ICTMDeploymentTracker.sol", "ICTMDeploymentTracker");
            } else if (compareStrings(contractName, "L2AssetRouter")) {
                return Utils.readZKFoundryBytecodeL1("L2AssetRouter.sol", "L2AssetRouter");
            } else if (compareStrings(contractName, "L1ERC20Bridge")) {
                return Utils.readZKFoundryBytecodeL1("L1ERC20Bridge.sol", "L1ERC20Bridge");
            } else if (compareStrings(contractName, "L2NativeTokenVault")) {
                return Utils.readZKFoundryBytecodeL1("L2NativeTokenVault.sol", "L2NativeTokenVault");
            } else if (compareStrings(contractName, "BridgedStandardERC20")) {
                return Utils.readZKFoundryBytecodeL1("BridgedStandardERC20.sol", "BridgedStandardERC20");
            } else if (compareStrings(contractName, "BridgedTokenBeacon")) {
                return Utils.readZKFoundryBytecodeL1("UpgradeableBeacon.sol", "UpgradeableBeacon");
            } else if (compareStrings(contractName, "BlobVersionedHashRetriever")) {
                return hex"600b600b5f39600b5ff3fe5f358049805f5260205ff3";
            } else if (compareStrings(contractName, "RollupDAManager")) {
                return Utils.readZKFoundryBytecodeL1("RollupDAManager.sol", "RollupDAManager");
            } else if (compareStrings(contractName, "ValidiumL1DAValidator")) {
                return Utils.readZKFoundryBytecodeL1("ValidiumL1DAValidator.sol", "ValidiumL1DAValidator");
            } else if (compareStrings(contractName, "Verifier")) {
                if (config.testnetVerifier) {
                    return getCreationCode("TestnetVerifier", true);
                } else {
                    return getCreationCode("DualVerifier", true);
                }
            } else if (compareStrings(contractName, "VerifierFflonk")) {
                return Utils.readZKFoundryBytecodeL1("L1VerifierFflonk.sol", "L1VerifierFflonk");
            } else if (compareStrings(contractName, "VerifierPlonk")) {
                return Utils.readZKFoundryBytecodeL1("L1VerifierPlonk.sol", "L1VerifierPlonk");
            } else if (compareStrings(contractName, "DefaultUpgrade")) {
                return Utils.readZKFoundryBytecodeL1("DefaultUpgrade.sol", "DefaultUpgrade");
            } else if (compareStrings(contractName, "L1GenesisUpgrade")) {
                return Utils.readZKFoundryBytecodeL1("L1GenesisUpgrade.sol", "L1GenesisUpgrade");
            } else if (compareStrings(contractName, "ValidatorTimelock")) {
                return Utils.readZKFoundryBytecodeL1("ValidatorTimelock.sol", "ValidatorTimelock");
            } else if (compareStrings(contractName, "Governance")) {
                return Utils.readZKFoundryBytecodeL1("Governance.sol", "Governance");
            } else if (compareStrings(contractName, "ChainAdminOwnable")) {
                return Utils.readZKFoundryBytecodeL1("ChainAdminOwnable.sol", "ChainAdminOwnable");
            } else if (compareStrings(contractName, "AccessControlRestriction")) {
                // TODO(EVM-924): this function is unused
                return Utils.readZKFoundryBytecodeL1("AccessControlRestriction.sol", "AccessControlRestriction");
            } else if (compareStrings(contractName, "ChainAdmin")) {
                return Utils.readZKFoundryBytecodeL1("ChainAdmin.sol", "ChainAdmin");
            } else if (compareStrings(contractName, "ChainTypeManager")) {
                return Utils.readZKFoundryBytecodeL1("ChainTypeManager.sol", "ChainTypeManager");
            } else if (compareStrings(contractName, "BytecodesSupplier")) {
                return Utils.readZKFoundryBytecodeL1("BytecodesSupplier.sol", "BytecodesSupplier");
            } else if (compareStrings(contractName, "ProxyAdmin")) {
                return Utils.readZKFoundryBytecodeL1("ProxyAdmin.sol", "ProxyAdmin");
            } else if (compareStrings(contractName, "ExecutorFacet")) {
                return Utils.readZKFoundryBytecodeL1("Executor.sol", "ExecutorFacet");
            } else if (compareStrings(contractName, "AdminFacet")) {
                return Utils.readZKFoundryBytecodeL1("Admin.sol", "AdminFacet");
            } else if (compareStrings(contractName, "MailboxFacet")) {
                return Utils.readZKFoundryBytecodeL1("Mailbox.sol", "MailboxFacet");
            } else if (compareStrings(contractName, "GettersFacet")) {
                return Utils.readZKFoundryBytecodeL1("Getters.sol", "GettersFacet");
            } else if (compareStrings(contractName, "DiamondInit")) {
                return Utils.readZKFoundryBytecodeL1("DiamondInit.sol", "DiamondInit");
            } else if (compareStrings(contractName, "ServerNotifier")) {
                return Utils.readZKFoundryBytecodeL1("ServerNotifier.sol", "ServerNotifier");
            } else if (compareStrings(contractName, "BeaconProxy")) {
                return Utils.readZKFoundryBytecodeL1("BeaconProxy.sol", "BeaconProxy");
            } else if (compareStrings(contractName, "RollupL2DAValidator")) {
                return Utils.readZKFoundryBytecodeL2("RollupL2DAValidator.sol", "RollupL2DAValidator");
            } else if (compareStrings(contractName, "ValidiumL2DAValidator")) {
                return Utils.readZKFoundryBytecodeL2("ValidiumL2DAValidator.sol", "ValidiumL2DAValidator");
            } else if (compareStrings(contractName, "AvailL2DAValidator")) {
                return Utils.readZKFoundryBytecodeL2("AvailL2DAValidator.sol", "AvailL2DAValidator");
            } else {
                revert(string.concat("Contract ", contractName, " creation code not set"));
            }
        }
        return ContractsBytecodesLib.getCreationCode(contractName, isZKBytecode);
    }

    function getInitializeCalldata(string memory contractName) internal virtual override returns (bytes memory) {
        if (compareStrings(contractName, "ChainTypeManager")) {
            return
                abi.encodeCall(
                    ChainTypeManager.initialize,
                    getChainTypeManagerInitializeData(addresses.stateTransition)
                );
        } else if (compareStrings(contractName, "ServerNotifier")) {
            return abi.encodeCall(ServerNotifier.initialize, (msg.sender));
        } else if (compareStrings(contractName, "ValidatorTimelock")) {
            return
                abi.encodeCall(
                    ValidatorTimelock.initialize,
                    (config.deployerAddress, uint32(config.contracts.validatorTimelockExecutionDelay))
                );
        } else {
            revert(string.concat("Contract ", contractName, " ZK initialize calldata not set"));
        }
=======
        return super.getCreationCode(contractName, false);
    }

    function getInitializeCalldata(
        string memory contractName,
        bool isZKBytecode
    ) internal virtual override returns (bytes memory) {
        return super.getInitializeCalldata(contractName, isZKBytecode);
>>>>>>> 46fe7e60
    }

    // add this to be excluded from coverage report
    function test() internal virtual override {}
}<|MERGE_RESOLUTION|>--- conflicted
+++ resolved
@@ -18,13 +18,6 @@
 import {IOwnable} from "contracts/common/interfaces/IOwnable.sol";
 
 import {ProxyAdmin} from "@openzeppelin/contracts-v4/proxy/transparent/ProxyAdmin.sol";
-<<<<<<< HEAD
-import {DualVerifier} from "contracts/state-transition/verifiers/DualVerifier.sol";
-import {L1VerifierPlonk} from "contracts/state-transition/verifiers/L1VerifierPlonk.sol";
-import {L1VerifierFflonk} from "contracts/state-transition/verifiers/L1VerifierFflonk.sol";
-import {TestnetVerifier} from "contracts/state-transition/verifiers/TestnetVerifier.sol";
-=======
->>>>>>> 46fe7e60
 import {DefaultUpgrade} from "contracts/upgrades/DefaultUpgrade.sol";
 import {Governance} from "contracts/governance/Governance.sol";
 import {L1GenesisUpgrade} from "contracts/upgrades/L1GenesisUpgrade.sol";
@@ -48,7 +41,6 @@
 import {DeployL1HelperScript} from "./DeployL1HelperScript.s.sol";
 import {FixedForceDeploymentsData} from "contracts/state-transition/l2-deps/IL2GenesisUpgrade.sol";
 
-<<<<<<< HEAD
 import {L2AssetRouter} from "contracts/bridge/asset-router/L2AssetRouter.sol";
 import {L2NativeTokenVaultZKOS} from "contracts/bridge/ntv/L2NativeTokenVaultZKOS.sol";
 import {L2MessageRoot} from "contracts/bridgehub/L2MessageRoot.sol";
@@ -56,10 +48,7 @@
 
 import {Utils} from "./Utils.sol";
 
-contract DeployCTMScript is Script, DeployUtils {
-=======
 contract DeployCTMScript is Script, DeployL1HelperScript {
->>>>>>> 46fe7e60
     using stdToml for string;
 
     function run() public virtual {
@@ -530,43 +519,6 @@
         return abi.encode(data);
     }
 
-<<<<<<< HEAD
-    function deployTuppWithContract(
-        string memory contractName,
-        bool isZKBytecode
-    ) internal virtual override returns (address implementation, address proxy) {
-        (implementation, proxy) = deployTuppWithContractAndProxyAdmin(
-            contractName,
-            addresses.transparentProxyAdmin,
-            isZKBytecode
-        );
-    }
-
-    function deployTuppWithContractAndProxyAdmin(
-        string memory contractName,
-        address proxyAdmin,
-        bool isZKBytecode
-    ) internal returns (address implementation, address proxy) {
-        implementation = deployViaCreate2AndNotify(
-            getCreationCode(contractName, false),
-            getCreationCalldata(contractName, false),
-            contractName,
-            string.concat(contractName, " Implementation"),
-            isZKBytecode
-        );
-
-        proxy = deployViaCreate2AndNotify(
-            type(TransparentUpgradeableProxy).creationCode,
-            abi.encode(implementation, proxyAdmin, getInitializeCalldata(contractName)),
-            contractName,
-            string.concat(contractName, " Proxy"),
-            isZKBytecode
-        );
-        return (implementation, proxy);
-    }
-
-=======
->>>>>>> 46fe7e60
     function deployServerNotifier() internal returns (address implementation, address proxy) {
         // We will not store the address of the ProxyAdmin as it is trivial to query if needed.
         address ecosystemProxyAdmin = deployWithCreate2AndOwner("ProxyAdmin", addresses.chainAdmin, false);
@@ -641,166 +593,13 @@
         string memory contractName,
         bool isZKBytecode
     ) internal view virtual override returns (bytes memory) {
-<<<<<<< HEAD
-        if (!isZKBytecode) {
-            if (compareStrings(contractName, "RollupDAManager")) {
-                return type(RollupDAManager).creationCode;
-            } else if (compareStrings(contractName, "ValidiumL1DAValidator")) {
-                return type(ValidiumL1DAValidator).creationCode;
-            } else if (compareStrings(contractName, "Verifier")) {
-                if (config.testnetVerifier) {
-                    return type(TestnetVerifier).creationCode;
-                } else {
-                    return type(DualVerifier).creationCode;
-                }
-            } else if (compareStrings(contractName, "VerifierFflonk")) {
-                return type(L1VerifierFflonk).creationCode;
-            } else if (compareStrings(contractName, "VerifierPlonk")) {
-                return type(L1VerifierPlonk).creationCode;
-            } else if (compareStrings(contractName, "DefaultUpgrade")) {
-                return type(DefaultUpgrade).creationCode;
-            } else if (compareStrings(contractName, "L1GenesisUpgrade")) {
-                return type(L1GenesisUpgrade).creationCode;
-            } else if (compareStrings(contractName, "ValidatorTimelock")) {
-                return type(ValidatorTimelock).creationCode;
-            } else if (compareStrings(contractName, "Governance")) {
-                return type(Governance).creationCode;
-            } else if (compareStrings(contractName, "ChainAdminOwnable")) {
-                return type(ChainAdminOwnable).creationCode;
-            } else if (compareStrings(contractName, "ChainAdmin")) {
-                return type(ChainAdmin).creationCode;
-            } else if (compareStrings(contractName, "ChainTypeManager")) {
-                return type(ChainTypeManager).creationCode;
-            } else if (compareStrings(contractName, "BytecodesSupplier")) {
-                return type(BytecodesSupplier).creationCode;
-            } else if (compareStrings(contractName, "ProxyAdmin")) {
-                return type(ProxyAdmin).creationCode;
-            } else if (compareStrings(contractName, "ExecutorFacet")) {
-                return type(ExecutorFacet).creationCode;
-            } else if (compareStrings(contractName, "AdminFacet")) {
-                return type(AdminFacet).creationCode;
-            } else if (compareStrings(contractName, "MailboxFacet")) {
-                return type(MailboxFacet).creationCode;
-            } else if (compareStrings(contractName, "GettersFacet")) {
-                return type(GettersFacet).creationCode;
-            } else if (compareStrings(contractName, "DiamondInit")) {
-                return type(DiamondInit).creationCode;
-            } else if (compareStrings(contractName, "ServerNotifier")) {
-                return type(ServerNotifier).creationCode;
-            } else if (compareStrings(contractName, "UpgradeStageValidator")) {
-                return type(UpgradeStageValidator).creationCode;
-            }
-        } else {
-            if (compareStrings(contractName, "ChainRegistrar")) {
-                return Utils.readZKFoundryBytecodeL1("ChainRegistrar.sol", "ChainRegistrar");
-            } else if (compareStrings(contractName, "L2Bridgehub")) {
-                return Utils.readZKFoundryBytecodeL1("L2Bridgehub.sol", "L2Bridgehub");
-            } else if (compareStrings(contractName, "L2MessageRoot")) {
-                return Utils.readZKFoundryBytecodeL1("L2MessageRoot.sol", "L2MessageRoot");
-            } else if (compareStrings(contractName, "ICTMDeploymentTracker")) {
-                return Utils.readZKFoundryBytecodeL1("ICTMDeploymentTracker.sol", "ICTMDeploymentTracker");
-            } else if (compareStrings(contractName, "L2AssetRouter")) {
-                return Utils.readZKFoundryBytecodeL1("L2AssetRouter.sol", "L2AssetRouter");
-            } else if (compareStrings(contractName, "L1ERC20Bridge")) {
-                return Utils.readZKFoundryBytecodeL1("L1ERC20Bridge.sol", "L1ERC20Bridge");
-            } else if (compareStrings(contractName, "L2NativeTokenVault")) {
-                return Utils.readZKFoundryBytecodeL1("L2NativeTokenVault.sol", "L2NativeTokenVault");
-            } else if (compareStrings(contractName, "BridgedStandardERC20")) {
-                return Utils.readZKFoundryBytecodeL1("BridgedStandardERC20.sol", "BridgedStandardERC20");
-            } else if (compareStrings(contractName, "BridgedTokenBeacon")) {
-                return Utils.readZKFoundryBytecodeL1("UpgradeableBeacon.sol", "UpgradeableBeacon");
-            } else if (compareStrings(contractName, "BlobVersionedHashRetriever")) {
-                return hex"600b600b5f39600b5ff3fe5f358049805f5260205ff3";
-            } else if (compareStrings(contractName, "RollupDAManager")) {
-                return Utils.readZKFoundryBytecodeL1("RollupDAManager.sol", "RollupDAManager");
-            } else if (compareStrings(contractName, "ValidiumL1DAValidator")) {
-                return Utils.readZKFoundryBytecodeL1("ValidiumL1DAValidator.sol", "ValidiumL1DAValidator");
-            } else if (compareStrings(contractName, "Verifier")) {
-                if (config.testnetVerifier) {
-                    return getCreationCode("TestnetVerifier", true);
-                } else {
-                    return getCreationCode("DualVerifier", true);
-                }
-            } else if (compareStrings(contractName, "VerifierFflonk")) {
-                return Utils.readZKFoundryBytecodeL1("L1VerifierFflonk.sol", "L1VerifierFflonk");
-            } else if (compareStrings(contractName, "VerifierPlonk")) {
-                return Utils.readZKFoundryBytecodeL1("L1VerifierPlonk.sol", "L1VerifierPlonk");
-            } else if (compareStrings(contractName, "DefaultUpgrade")) {
-                return Utils.readZKFoundryBytecodeL1("DefaultUpgrade.sol", "DefaultUpgrade");
-            } else if (compareStrings(contractName, "L1GenesisUpgrade")) {
-                return Utils.readZKFoundryBytecodeL1("L1GenesisUpgrade.sol", "L1GenesisUpgrade");
-            } else if (compareStrings(contractName, "ValidatorTimelock")) {
-                return Utils.readZKFoundryBytecodeL1("ValidatorTimelock.sol", "ValidatorTimelock");
-            } else if (compareStrings(contractName, "Governance")) {
-                return Utils.readZKFoundryBytecodeL1("Governance.sol", "Governance");
-            } else if (compareStrings(contractName, "ChainAdminOwnable")) {
-                return Utils.readZKFoundryBytecodeL1("ChainAdminOwnable.sol", "ChainAdminOwnable");
-            } else if (compareStrings(contractName, "AccessControlRestriction")) {
-                // TODO(EVM-924): this function is unused
-                return Utils.readZKFoundryBytecodeL1("AccessControlRestriction.sol", "AccessControlRestriction");
-            } else if (compareStrings(contractName, "ChainAdmin")) {
-                return Utils.readZKFoundryBytecodeL1("ChainAdmin.sol", "ChainAdmin");
-            } else if (compareStrings(contractName, "ChainTypeManager")) {
-                return Utils.readZKFoundryBytecodeL1("ChainTypeManager.sol", "ChainTypeManager");
-            } else if (compareStrings(contractName, "BytecodesSupplier")) {
-                return Utils.readZKFoundryBytecodeL1("BytecodesSupplier.sol", "BytecodesSupplier");
-            } else if (compareStrings(contractName, "ProxyAdmin")) {
-                return Utils.readZKFoundryBytecodeL1("ProxyAdmin.sol", "ProxyAdmin");
-            } else if (compareStrings(contractName, "ExecutorFacet")) {
-                return Utils.readZKFoundryBytecodeL1("Executor.sol", "ExecutorFacet");
-            } else if (compareStrings(contractName, "AdminFacet")) {
-                return Utils.readZKFoundryBytecodeL1("Admin.sol", "AdminFacet");
-            } else if (compareStrings(contractName, "MailboxFacet")) {
-                return Utils.readZKFoundryBytecodeL1("Mailbox.sol", "MailboxFacet");
-            } else if (compareStrings(contractName, "GettersFacet")) {
-                return Utils.readZKFoundryBytecodeL1("Getters.sol", "GettersFacet");
-            } else if (compareStrings(contractName, "DiamondInit")) {
-                return Utils.readZKFoundryBytecodeL1("DiamondInit.sol", "DiamondInit");
-            } else if (compareStrings(contractName, "ServerNotifier")) {
-                return Utils.readZKFoundryBytecodeL1("ServerNotifier.sol", "ServerNotifier");
-            } else if (compareStrings(contractName, "BeaconProxy")) {
-                return Utils.readZKFoundryBytecodeL1("BeaconProxy.sol", "BeaconProxy");
-            } else if (compareStrings(contractName, "RollupL2DAValidator")) {
-                return Utils.readZKFoundryBytecodeL2("RollupL2DAValidator.sol", "RollupL2DAValidator");
-            } else if (compareStrings(contractName, "ValidiumL2DAValidator")) {
-                return Utils.readZKFoundryBytecodeL2("ValidiumL2DAValidator.sol", "ValidiumL2DAValidator");
-            } else if (compareStrings(contractName, "AvailL2DAValidator")) {
-                return Utils.readZKFoundryBytecodeL2("AvailL2DAValidator.sol", "AvailL2DAValidator");
-            } else {
-                revert(string.concat("Contract ", contractName, " creation code not set"));
-            }
-        }
-        return ContractsBytecodesLib.getCreationCode(contractName, isZKBytecode);
-    }
-
-    function getInitializeCalldata(string memory contractName) internal virtual override returns (bytes memory) {
-        if (compareStrings(contractName, "ChainTypeManager")) {
-            return
-                abi.encodeCall(
-                    ChainTypeManager.initialize,
-                    getChainTypeManagerInitializeData(addresses.stateTransition)
-                );
-        } else if (compareStrings(contractName, "ServerNotifier")) {
-            return abi.encodeCall(ServerNotifier.initialize, (msg.sender));
-        } else if (compareStrings(contractName, "ValidatorTimelock")) {
-            return
-                abi.encodeCall(
-                    ValidatorTimelock.initialize,
-                    (config.deployerAddress, uint32(config.contracts.validatorTimelockExecutionDelay))
-                );
-        } else {
-            revert(string.concat("Contract ", contractName, " ZK initialize calldata not set"));
-        }
-=======
         return super.getCreationCode(contractName, false);
     }
 
     function getInitializeCalldata(
-        string memory contractName,
-        bool isZKBytecode
+        string memory contractName
     ) internal virtual override returns (bytes memory) {
-        return super.getInitializeCalldata(contractName, isZKBytecode);
->>>>>>> 46fe7e60
+        return super.getInitializeCalldata(contractName);
     }
 
     // add this to be excluded from coverage report
