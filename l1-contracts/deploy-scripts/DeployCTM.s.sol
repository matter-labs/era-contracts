--- conflicted
+++ resolved
@@ -5,13 +5,7 @@
 
 import {Script, console2 as console} from "forge-std/Script.sol";
 import {stdToml} from "forge-std/StdToml.sol";
-<<<<<<< HEAD
-import {TransparentUpgradeableProxy} from "@openzeppelin/contracts-v4/proxy/transparent/TransparentUpgradeableProxy.sol";
-import {UpgradeableBeacon} from "@openzeppelin/contracts-v4/proxy/beacon/UpgradeableBeacon.sol";
 import {StateTransitionDeployedAddresses, Utils} from "./Utils.sol";
-=======
-import {Action, FacetCut, StateTransitionDeployedAddresses, Utils} from "./Utils.sol";
->>>>>>> 0ccc741c
 import {Multicall3} from "contracts/dev-contracts/Multicall3.sol";
 
 import {IBridgehub} from "contracts/bridgehub/IBridgehub.sol";
@@ -583,136 +577,12 @@
         });
     }
 
-<<<<<<< HEAD
-    /// @notice Get new facet cuts
-    /// @dev By default, we return all four facet cuts. For patches, it may be overridden to return only a subset of facets.
     function getUpgradeFacetCuts(
         StateTransitionDeployedAddresses memory stateTransition
     ) internal virtual override returns (Diamond.FacetCut[] memory facetCuts) {
         return getChainCreationFacetCuts(stateTransition);
     }
 
-    ////////////////////////////// GetContract data  /////////////////////////////////
-
-    function getCreationCode(
-        string memory contractName,
-        bool isZKBytecode
-    ) internal view virtual override returns (bytes memory) {
-        if (!isZKBytecode) {
-            if (compareStrings(contractName, "ChainRegistrar")) {
-                return type(ChainRegistrar).creationCode;
-            } else if (compareStrings(contractName, "Bridgehub")) {
-                return type(Bridgehub).creationCode;
-            } else if (compareStrings(contractName, "ChainAssetHandler")) {
-                return type(ChainAssetHandler).creationCode;
-            } else if (compareStrings(contractName, "MessageRoot")) {
-                return type(MessageRoot).creationCode;
-            } else if (compareStrings(contractName, "CTMDeploymentTracker")) {
-                return type(CTMDeploymentTracker).creationCode;
-            } else if (compareStrings(contractName, "L1Nullifier")) {
-                if (config.supportL2LegacySharedBridgeTest) {
-                    return type(L1NullifierDev).creationCode;
-                } else {
-                    return type(L1Nullifier).creationCode;
-                }
-            } else if (compareStrings(contractName, "L1AssetRouter")) {
-                return type(L1AssetRouter).creationCode;
-            } else if (compareStrings(contractName, "L1ERC20Bridge")) {
-                return type(L1ERC20Bridge).creationCode;
-            } else if (compareStrings(contractName, "L1NativeTokenVault")) {
-                return type(L1NativeTokenVault).creationCode;
-            } else if (compareStrings(contractName, "BridgedStandardERC20")) {
-                return type(BridgedStandardERC20).creationCode;
-            } else if (compareStrings(contractName, "BridgedTokenBeacon")) {
-                return type(UpgradeableBeacon).creationCode;
-            } else if (compareStrings(contractName, "RollupDAManager")) {
-                return type(RollupDAManager).creationCode;
-            } else if (compareStrings(contractName, "ValidiumL1DAValidator")) {
-                return type(ValidiumL1DAValidator).creationCode;
-            } else if (compareStrings(contractName, "Verifier")) {
-                if (config.testnetVerifier) {
-                    return type(TestnetVerifier).creationCode;
-                } else {
-                    return type(DualVerifier).creationCode;
-                }
-            } else if (compareStrings(contractName, "VerifierFflonk")) {
-                return type(L1VerifierFflonk).creationCode;
-            } else if (compareStrings(contractName, "VerifierPlonk")) {
-                return type(L1VerifierPlonk).creationCode;
-            } else if (compareStrings(contractName, "DefaultUpgrade")) {
-                return type(DefaultUpgrade).creationCode;
-            } else if (compareStrings(contractName, "L1GenesisUpgrade")) {
-                return type(L1GenesisUpgrade).creationCode;
-            } else if (compareStrings(contractName, "ValidatorTimelock")) {
-                return type(ValidatorTimelock).creationCode;
-            } else if (compareStrings(contractName, "Governance")) {
-                return type(Governance).creationCode;
-            } else if (compareStrings(contractName, "ChainAdminOwnable")) {
-                return type(ChainAdminOwnable).creationCode;
-            } else if (compareStrings(contractName, "ChainAdmin")) {
-                return type(ChainAdmin).creationCode;
-            } else if (compareStrings(contractName, "ChainTypeManager")) {
-                return type(ChainTypeManager).creationCode;
-            } else if (compareStrings(contractName, "BytecodesSupplier")) {
-                return type(BytecodesSupplier).creationCode;
-            } else if (compareStrings(contractName, "ProxyAdmin")) {
-                return type(ProxyAdmin).creationCode;
-            } else if (compareStrings(contractName, "ExecutorFacet")) {
-                return type(ExecutorFacet).creationCode;
-            } else if (compareStrings(contractName, "AdminFacet")) {
-                return type(AdminFacet).creationCode;
-            } else if (compareStrings(contractName, "MailboxFacet")) {
-                return type(MailboxFacet).creationCode;
-            } else if (compareStrings(contractName, "GettersFacet")) {
-                return type(GettersFacet).creationCode;
-            } else if (compareStrings(contractName, "DiamondInit")) {
-                return type(DiamondInit).creationCode;
-            } else if (compareStrings(contractName, "ServerNotifier")) {
-                return type(ServerNotifier).creationCode;
-            } else if (compareStrings(contractName, "UpgradeStageValidator")) {
-                return type(UpgradeStageValidator).creationCode;
-            }
-        } else {
-            if (compareStrings(contractName, "Verifier")) {
-                if (config.testnetVerifier) {
-                    return getCreationCode("TestnetVerifier", true);
-                } else {
-                    return getCreationCode("DualVerifier", true);
-                }
-            }
-        }
-        return ContractsBytecodesLib.getCreationCode(contractName, isZKBytecode);
-    }
-
-    function getInitializeCalldata(
-        string memory contractName,
-        bool isZKBytecode
-    ) internal virtual override returns (bytes memory) {
-        if (!isZKBytecode) {
-            if (compareStrings(contractName, "ChainTypeManager")) {
-                return
-                    abi.encodeCall(
-                        ChainTypeManager.initialize,
-                        getChainTypeManagerInitializeData(addresses.stateTransition)
-                    );
-            } else if (compareStrings(contractName, "ServerNotifier")) {
-                return abi.encodeCall(ServerNotifier.initialize, (msg.sender));
-            } else if (compareStrings(contractName, "ValidatorTimelock")) {
-                return
-                    abi.encodeCall(
-                        ValidatorTimelock.initialize,
-                        (config.deployerAddress, uint32(config.contracts.validatorTimelockExecutionDelay))
-                    );
-            } else {
-                revert(string.concat("Contract ", contractName, " initialize calldata not set"));
-            }
-        } else {
-            revert(string.concat("Contract ", contractName, " ZK initialize calldata not set"));
-        }
-    }
-
-=======
->>>>>>> 0ccc741c
     // add this to be excluded from coverage report
     function test() internal virtual override {}
 }