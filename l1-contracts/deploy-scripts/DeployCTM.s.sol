// SPDX-License-Identifier: MIT
pragma solidity ^0.8.24;

// solhint-disable no-console, gas-custom-errors

import {Script, console2 as console} from "forge-std/Script.sol";
import {stdToml} from "forge-std/StdToml.sol";
import {StateTransitionDeployedAddresses, Utils} from "./Utils.sol";
import {Multicall3} from "contracts/dev-contracts/Multicall3.sol";

import {IBridgehub} from "contracts/bridgehub/IBridgehub.sol";
import {IL1AssetRouter} from "contracts/bridge/asset-router/IL1AssetRouter.sol";
import {INativeTokenVault} from "contracts/bridge/ntv/INativeTokenVault.sol";
import {AddressHasNoCode} from "./ZkSyncScriptErrors.sol";
import {RollupDAManager} from "contracts/state-transition/data-availability/RollupDAManager.sol";
import {L2ContractHelper} from "contracts/common/l2-helpers/L2ContractHelper.sol";
import {L2DACommitmentScheme, ROLLUP_L2_DA_COMMITMENT_SCHEME} from "contracts/common/Config.sol";
import {AddressAliasHelper} from "contracts/vendor/AddressAliasHelper.sol";
import {IChainTypeManager} from "contracts/state-transition/IChainTypeManager.sol";
import {L1Nullifier} from "contracts/bridge/L1Nullifier.sol";
import {L1NullifierDev} from "contracts/dev-contracts/L1NullifierDev.sol";
import {Diamond} from "contracts/state-transition/libraries/Diamond.sol";
import {DiamondProxy} from "contracts/state-transition/chain-deps/DiamondProxy.sol";
import {IRollupDAManager} from "./interfaces/IRollupDAManager.sol";
import {ChainRegistrar} from "contracts/chain-registrar/ChainRegistrar.sol";
import {L2LegacySharedBridgeTestHelper} from "./L2LegacySharedBridgeTestHelper.sol";
import {IOwnable} from "contracts/common/interfaces/IOwnable.sol";

import {ProxyAdmin} from "@openzeppelin/contracts-v4/proxy/transparent/ProxyAdmin.sol";
import {DefaultUpgrade} from "contracts/upgrades/DefaultUpgrade.sol";
import {Governance} from "contracts/governance/Governance.sol";
import {L1GenesisUpgrade} from "contracts/upgrades/L1GenesisUpgrade.sol";
import {ChainAdmin} from "contracts/governance/ChainAdmin.sol";
import {ValidatorTimelock} from "contracts/state-transition/ValidatorTimelock.sol";
<<<<<<< HEAD
import {L1Bridgehub} from "contracts/bridgehub/L1Bridgehub.sol";
import {L1MessageRoot} from "contracts/bridgehub/L1MessageRoot.sol";
import {ICTMDeploymentTracker} from "contracts/bridgehub/ICTMDeploymentTracker.sol";
import {CTMDeploymentTracker} from "contracts/bridgehub/CTMDeploymentTracker.sol";
import {L1ChainAssetHandler} from "contracts/bridgehub/L1ChainAssetHandler.sol";
import {L1NativeTokenVault} from "contracts/bridge/ntv/L1NativeTokenVault.sol";
=======
import {ICTMDeploymentTracker} from "contracts/bridgehub/ICTMDeploymentTracker.sol";
>>>>>>> ef6ab9ce
import {ExecutorFacet} from "contracts/state-transition/chain-deps/facets/Executor.sol";
import {AdminFacet} from "contracts/state-transition/chain-deps/facets/Admin.sol";
import {MailboxFacet} from "contracts/state-transition/chain-deps/facets/Mailbox.sol";
import {GettersFacet} from "contracts/state-transition/chain-deps/facets/Getters.sol";
import {DiamondInit} from "contracts/state-transition/chain-deps/DiamondInit.sol";
import {ChainTypeManager} from "contracts/state-transition/ChainTypeManager.sol";
import {L1AssetRouter} from "contracts/bridge/asset-router/L1AssetRouter.sol";
import {L1ERC20Bridge} from "contracts/bridge/L1ERC20Bridge.sol";
import {BridgedStandardERC20} from "contracts/bridge/BridgedStandardERC20.sol";
import {ValidiumL1DAValidator} from "contracts/state-transition/data-availability/ValidiumL1DAValidator.sol";
import {RollupDAManager} from "contracts/state-transition/data-availability/RollupDAManager.sol";
import {BytecodesSupplier} from "contracts/upgrades/BytecodesSupplier.sol";
import {ChainAdminOwnable} from "contracts/governance/ChainAdminOwnable.sol";
import {ServerNotifier} from "contracts/governance/ServerNotifier.sol";

import {Config, DeployedAddresses, GeneratedData} from "./DeployUtils.s.sol";
import {DeployL1HelperScript} from "./DeployL1HelperScript.s.sol";
import {FixedForceDeploymentsData} from "contracts/state-transition/l2-deps/IL2GenesisUpgrade.sol";

import {L2AssetRouter} from "contracts/bridge/asset-router/L2AssetRouter.sol";
import {L2NativeTokenVaultZKOS} from "contracts/bridge/ntv/L2NativeTokenVaultZKOS.sol";
import {L2MessageRoot} from "contracts/bridgehub/L2MessageRoot.sol";
import {L2Bridgehub} from "contracts/bridgehub/L2Bridgehub.sol";

import {Utils} from "./Utils.sol";

contract DeployCTMScript is Script, DeployL1HelperScript {
    using stdToml for string;

    function run() public virtual {
        // Had to leave the function due to scripts that inherit this one, as well as for tests
        return ();
    }

    function runWithBridgehub(address bridgehub, bool reuseGovAndAdmin) public {
        console.log("Deploying CTM related contracts");

        runInner(
            "/script-config/config-deploy-l1.toml",
            "/script-out/output-deploy-l1.toml",
            bridgehub,
            reuseGovAndAdmin
        );
    }

    function runForTest(address bridgehub) public {
        saveDiamondSelectors();
        runInner(vm.envString("L1_CONFIG"), vm.envString("L1_OUTPUT"), bridgehub, false);
    }

    function getAddresses() public view returns (DeployedAddresses memory) {
        return addresses;
    }

    function getConfig() public view returns (Config memory) {
        return config;
    }

    function runInner(
        string memory inputPath,
        string memory outputPath,
        address bridgehub,
        bool reuseGovAndAdmin
    ) internal {
        string memory root = vm.projectRoot();
        inputPath = string.concat(root, inputPath);
        outputPath = string.concat(root, outputPath);

        initializeConfig(inputPath);

        instantiateCreate2Factory();

        console.log("Initializing core contracts from BH");
        IBridgehub bridgehubProxy = IBridgehub(bridgehub);
        L1AssetRouter assetRouter = L1AssetRouter(bridgehubProxy.assetRouter());
        address messageRoot = address(bridgehubProxy.messageRoot());
        address l1CtmDeployer = address(bridgehubProxy.l1CtmDeployer());
        address chainAssetHandler = address(bridgehubProxy.chainAssetHandler());
        address nativeTokenVault = address(assetRouter.nativeTokenVault());
        address erc20Bridge = address(assetRouter.legacyBridge());
        address l1Nullifier = address(assetRouter.L1_NULLIFIER());

        addresses.bridgehub.bridgehubProxy = bridgehub;
        addresses.bridgehub.bridgehubImplementation = Utils.getImplementation(bridgehub);
        addresses.bridgehub.ctmDeploymentTrackerProxy = l1CtmDeployer;
        addresses.bridgehub.ctmDeploymentTrackerImplementation = Utils.getImplementation(l1CtmDeployer);
        addresses.bridgehub.messageRootProxy = messageRoot;
        addresses.bridgehub.messageRootImplementation = Utils.getImplementation(messageRoot);
        addresses.bridgehub.chainAssetHandlerProxy = chainAssetHandler;
        addresses.bridgehub.chainAssetHandlerImplementation = Utils.getImplementation(chainAssetHandler);

        // Bridges
        addresses.bridges.erc20BridgeProxy = erc20Bridge;
        addresses.bridges.erc20BridgeImplementation = Utils.getImplementation(erc20Bridge);
        addresses.bridges.l1NullifierProxy = l1Nullifier;
        addresses.bridges.l1NullifierImplementation = Utils.getImplementation(l1Nullifier);
        addresses.bridges.l1AssetRouterProxy = address(assetRouter);
        addresses.bridges.l1AssetRouterImplementation = Utils.getImplementation(address(assetRouter));
        addresses.vaults.l1NativeTokenVaultProxy = nativeTokenVault;

        if (reuseGovAndAdmin) {
            addresses.governance = IOwnable(bridgehub).owner();
            addresses.chainAdmin = bridgehubProxy.admin();
            addresses.transparentProxyAdmin = Utils.getProxyAdmin(bridgehub);
        } else {
            (addresses.governance) = deploySimpleContract("Governance", false);
            (addresses.chainAdmin) = deploySimpleContract("ChainAdminOwnable", false);
            addresses.transparentProxyAdmin = deployWithCreate2AndOwner("ProxyAdmin", addresses.governance, false);
        }

        deployDAValidators();
        deployIfNeededMulticall3();

        addresses.stateTransition.bytecodesSupplier = deploySimpleContract("BytecodesSupplier", false);

        deployVerifiers();

        (addresses.stateTransition.defaultUpgrade) = deploySimpleContract("DefaultUpgrade", false);
        (addresses.stateTransition.genesisUpgrade) = deploySimpleContract("L1GenesisUpgrade", false);

        // The single owner chainAdmin does not have a separate control restriction contract.
        // We set to it to zero explicitly so that it is clear to the reader.
        addresses.accessControlRestrictionAddress = address(0);

        (, addresses.stateTransition.validatorTimelock) = deployTuppWithContract("ValidatorTimelock", false);

        (
            addresses.stateTransition.serverNotifierImplementation,
            addresses.stateTransition.serverNotifierProxy
        ) = deployServerNotifier();

        initializeGeneratedData();

        deployStateTransitionDiamondFacets();
        (
            addresses.stateTransition.chainTypeManagerImplementation,
            addresses.stateTransition.chainTypeManagerProxy
        ) = deployTuppWithContract("ChainTypeManager", false);
        setChainTypeManagerInServerNotifier();

        updateOwners();

        saveOutput(outputPath);
    }

    function initializeGeneratedData() internal {
        generatedData.forceDeploymentsData = prepareForceDeploymentsData();
    }

    function deployIfNeededMulticall3() internal {
        // Multicall3 is already deployed on public networks
        if (MULTICALL3_ADDRESS.code.length == 0) {
            address contractAddress = deployViaCreate2(type(Multicall3).creationCode, "");
            console.log("Multicall3 deployed at:", contractAddress);
            config.contracts.multicall3Addr = contractAddress;
        } else {
            config.contracts.multicall3Addr = MULTICALL3_ADDRESS;
        }
    }

    function getRollupL2DACommitmentScheme() internal returns (L2DACommitmentScheme) {
        return ROLLUP_L2_DA_COMMITMENT_SCHEME;
    }

    function deployVerifiers() internal {
        (addresses.stateTransition.verifierFflonk) = deploySimpleContract("VerifierFflonk", false);
        (addresses.stateTransition.verifierPlonk) = deploySimpleContract("VerifierPlonk", false);
        (addresses.stateTransition.verifier) = deploySimpleContract("Verifier", false);
    }

    function setChainTypeManagerInServerNotifier() internal {
        ServerNotifier serverNotifier = ServerNotifier(addresses.stateTransition.serverNotifierProxy);
        vm.broadcast(msg.sender);
        serverNotifier.setChainTypeManager(IChainTypeManager(addresses.stateTransition.chainTypeManagerProxy));
        console.log("ChainTypeManager set in ServerNotifier");
    }

    function deployDAValidators() internal {
        addresses.daAddresses.rollupDAManager = deployWithCreate2AndOwner("RollupDAManager", msg.sender, false);
        updateRollupDAManager();

        // This contract is located in the `da-contracts` folder, we output it the same way for consistency/ease of use.
        addresses.daAddresses.l1RollupDAValidator = deploySimpleContract("RollupL1DAValidator", false);

        addresses.daAddresses.noDAValidiumL1DAValidator = deploySimpleContract("ValidiumL1DAValidator", false);

        if (config.contracts.availL1DAValidator == address(0)) {
            addresses.daAddresses.availBridge = deploySimpleContract("DummyAvailBridge", false);
            addresses.daAddresses.availL1DAValidator = deploySimpleContract("AvailL1DAValidator", false);
        } else {
            addresses.daAddresses.availL1DAValidator = config.contracts.availL1DAValidator;
        }
        vm.startBroadcast(msg.sender);
        IRollupDAManager rollupDAManager = IRollupDAManager(addresses.daAddresses.rollupDAManager);
        rollupDAManager.updateDAPair(addresses.daAddresses.l1RollupDAValidator, getRollupL2DACommitmentScheme(), true);
        vm.stopBroadcast();
    }

    function updateRollupDAManager() internal virtual {
        IOwnable rollupDAManager = IOwnable(addresses.daAddresses.rollupDAManager);
        if (rollupDAManager.owner() != address(msg.sender)) {
            if (rollupDAManager.pendingOwner() == address(msg.sender)) {
                vm.broadcast(msg.sender);
                rollupDAManager.acceptOwnership();
            } else {
                require(rollupDAManager.owner() == config.ownerAddress, "Ownership was not set correctly");
            }
        }
    }

    function deployDiamondProxy() internal {
        Diamond.FacetCut[] memory facetCuts = new Diamond.FacetCut[](1);
        facetCuts[0] = Diamond.FacetCut({
            facet: addresses.stateTransition.adminFacet,
            action: Diamond.Action.Add,
            isFreezable: false,
            selectors: Utils.getAllSelectors(addresses.stateTransition.adminFacet.code)
        });
        Diamond.DiamondCutData memory diamondCut = Diamond.DiamondCutData({
            facetCuts: facetCuts,
            initAddress: address(0),
            initCalldata: ""
        });
        address contractAddress = deployViaCreate2(
            type(DiamondProxy).creationCode,
            abi.encode(config.l1ChainId, diamondCut)
        );
        console.log("DiamondProxy deployed at:", contractAddress);
        addresses.stateTransition.diamondProxy = contractAddress;
    }

    function updateOwners() internal {
        vm.startBroadcast(msg.sender);

        ValidatorTimelock validatorTimelock = ValidatorTimelock(addresses.stateTransition.validatorTimelock);
        validatorTimelock.transferOwnership(config.ownerAddress);

        IChainTypeManager ctm = IChainTypeManager(addresses.stateTransition.chainTypeManagerProxy);
        IOwnable(address(ctm)).transferOwnership(addresses.governance);
        ctm.setPendingAdmin(addresses.chainAdmin);

        IOwnable(addresses.stateTransition.serverNotifierProxy).transferOwnership(addresses.chainAdmin);
        IOwnable(addresses.daAddresses.rollupDAManager).transferOwnership(addresses.governance);

        IOwnable(addresses.daAddresses.rollupDAManager).transferOwnership(addresses.governance);

        vm.stopBroadcast();
        console.log("Owners updated");
    }

    function saveOutput(string memory outputPath) internal virtual {
        vm.serializeAddress("bridgehub", "bridgehub_proxy_addr", addresses.bridgehub.bridgehubProxy);
        vm.serializeAddress("bridgehub", "bridgehub_implementation_addr", addresses.bridgehub.bridgehubImplementation);
        vm.serializeAddress(
            "bridgehub",
            "chain_asset_handler_implementation_addr",
            addresses.bridgehub.chainAssetHandlerImplementation
        );
        vm.serializeAddress("bridgehub", "chain_asset_handler_proxy_addr", addresses.bridgehub.chainAssetHandlerProxy);
        vm.serializeAddress(
            "bridgehub",
            "ctm_deployment_tracker_proxy_addr",
            addresses.bridgehub.ctmDeploymentTrackerProxy
        );
        vm.serializeAddress(
            "bridgehub",
            "ctm_deployment_tracker_implementation_addr",
            addresses.bridgehub.ctmDeploymentTrackerImplementation
        );
        vm.serializeAddress("bridgehub", "message_root_proxy_addr", addresses.bridgehub.messageRootProxy);
        string memory bridgehub = vm.serializeAddress(
            "bridgehub",
            "message_root_implementation_addr",
            addresses.bridgehub.messageRootImplementation
        );

        // TODO(EVM-744): this has to be renamed to chain type manager
        vm.serializeAddress(
            "state_transition",
            "state_transition_proxy_addr",
            addresses.stateTransition.chainTypeManagerProxy
        );
        vm.serializeAddress(
            "state_transition",
            "state_transition_implementation_addr",
            addresses.stateTransition.chainTypeManagerImplementation
        );
        vm.serializeAddress("state_transition", "verifier_addr", addresses.stateTransition.verifier);
        vm.serializeAddress("state_transition", "admin_facet_addr", addresses.stateTransition.adminFacet);
        vm.serializeAddress("state_transition", "mailbox_facet_addr", addresses.stateTransition.mailboxFacet);
        vm.serializeAddress("state_transition", "executor_facet_addr", addresses.stateTransition.executorFacet);
        vm.serializeAddress("state_transition", "getters_facet_addr", addresses.stateTransition.gettersFacet);
        vm.serializeAddress("state_transition", "diamond_init_addr", addresses.stateTransition.diamondInit);
        vm.serializeAddress("state_transition", "genesis_upgrade_addr", addresses.stateTransition.genesisUpgrade);
        vm.serializeAddress("state_transition", "default_upgrade_addr", addresses.stateTransition.defaultUpgrade);
        vm.serializeAddress("state_transition", "bytecodes_supplier_addr", addresses.stateTransition.bytecodesSupplier);
        string memory stateTransition = vm.serializeAddress(
            "state_transition",
            "diamond_proxy_addr",
            addresses.stateTransition.diamondProxy
        );

        vm.serializeAddress("bridges", "erc20_bridge_implementation_addr", addresses.bridges.erc20BridgeImplementation);
        vm.serializeAddress("bridges", "erc20_bridge_proxy_addr", addresses.bridges.erc20BridgeProxy);
        vm.serializeAddress("bridges", "l1_nullifier_implementation_addr", addresses.bridges.l1NullifierImplementation);
        vm.serializeAddress("bridges", "l1_nullifier_proxy_addr", addresses.bridges.l1NullifierProxy);
        vm.serializeAddress(
            "bridges",
            "shared_bridge_implementation_addr",
            addresses.bridges.l1AssetRouterImplementation
        );
        string memory bridges = vm.serializeAddress(
            "bridges",
            "shared_bridge_proxy_addr",
            addresses.bridges.l1AssetRouterProxy
        );

        vm.serializeUint(
            "contracts_config",
            "diamond_init_max_l2_gas_per_batch",
            config.contracts.diamondInitMaxL2GasPerBatch
        );
        vm.serializeUint(
            "contracts_config",
            "diamond_init_batch_overhead_l1_gas",
            config.contracts.diamondInitBatchOverheadL1Gas
        );
        vm.serializeUint(
            "contracts_config",
            "diamond_init_max_pubdata_per_batch",
            config.contracts.diamondInitMaxPubdataPerBatch
        );
        vm.serializeUint(
            "contracts_config",
            "diamond_init_minimal_l2_gas_price",
            config.contracts.diamondInitMinimalL2GasPrice
        );
        vm.serializeUint(
            "contracts_config",
            "diamond_init_priority_tx_max_pubdata",
            config.contracts.diamondInitPriorityTxMaxPubdata
        );
        vm.serializeUint(
            "contracts_config",
            "diamond_init_pubdata_pricing_mode",
            uint256(config.contracts.diamondInitPubdataPricingMode)
        );
        vm.serializeUint("contracts_config", "priority_tx_max_gas_limit", config.contracts.priorityTxMaxGasLimit);
        vm.serializeBytes32(
            "contracts_config",
            "recursion_circuits_set_vks_hash",
            config.contracts.recursionCircuitsSetVksHash
        );
        vm.serializeBytes32(
            "contracts_config",
            "recursion_leaf_level_vk_hash",
            config.contracts.recursionLeafLevelVkHash
        );
        vm.serializeBytes32(
            "contracts_config",
            "recursion_node_level_vk_hash",
            config.contracts.recursionNodeLevelVkHash
        );
        vm.serializeBytes("contracts_config", "diamond_cut_data", config.contracts.diamondCutData);

        string memory contractsConfig = vm.serializeBytes(
            "contracts_config",
            "force_deployments_data",
            generatedData.forceDeploymentsData
        );

        vm.serializeAddress(
            "deployed_addresses",
            "server_notifier_proxy_addr",
            addresses.stateTransition.serverNotifierProxy
        );
        vm.serializeAddress(
            "deployed_addresses",
            "server_notifier_implementation_address",
            addresses.stateTransition.serverNotifierImplementation
        );
        vm.serializeAddress("deployed_addresses", "governance_addr", addresses.governance);
        vm.serializeAddress("deployed_addresses", "chain_admin", addresses.chainAdmin);
        vm.serializeAddress("deployed_addresses", "transparent_proxy_admin_addr", addresses.transparentProxyAdmin);

        vm.serializeAddress(
            "deployed_addresses",
            "validator_timelock_addr",
            addresses.stateTransition.validatorTimelock
        );
        vm.serializeAddress(
            "deployed_addresses",
            "access_control_restriction_addr",
            addresses.accessControlRestrictionAddress
        );
        vm.serializeString("deployed_addresses", "bridgehub", bridgehub);
        vm.serializeString("deployed_addresses", "bridges", bridges);
        vm.serializeString("deployed_addresses", "state_transition", stateTransition);

        vm.serializeAddress("deployed_addresses", "l1_rollup_da_manager", addresses.daAddresses.rollupDAManager);
        vm.serializeAddress(
            "deployed_addresses",
            "rollup_l1_da_validator_addr",
            addresses.daAddresses.l1RollupDAValidator
        );
        vm.serializeAddress(
            "deployed_addresses",
            "no_da_validium_l1_validator_addr",
            addresses.daAddresses.noDAValidiumL1DAValidator
        );
        vm.serializeAddress(
            "deployed_addresses",
            "avail_l1_da_validator_addr",
            addresses.daAddresses.availL1DAValidator
        );

        string memory deployedAddresses = vm.serializeAddress(
            "deployed_addresses",
            "native_token_vault_addr",
            addresses.vaults.l1NativeTokenVaultProxy
        );

        vm.serializeAddress("root", "create2_factory_addr", create2FactoryState.create2FactoryAddress);
        vm.serializeBytes32("root", "create2_factory_salt", create2FactoryParams.factorySalt);
        vm.serializeAddress("root", "multicall3_addr", config.contracts.multicall3Addr);
        vm.serializeUint("root", "l1_chain_id", config.l1ChainId);
        vm.serializeUint("root", "era_chain_id", config.eraChainId);
        vm.serializeAddress("root", "deployer_addr", config.deployerAddress);
        vm.serializeString("root", "deployed_addresses", deployedAddresses);
        vm.serializeString("root", "contracts_config", contractsConfig);
        string memory toml = vm.serializeAddress("root", "owner_address", config.ownerAddress);

        vm.writeToml(toml, outputPath);
    }

    function prepareForceDeploymentsData() internal returns (bytes memory) {
        require(addresses.governance != address(0), "Governance address is not set");

        address dangerousTestOnlyForcedBeacon;
        if (config.supportL2LegacySharedBridgeTest) {
            (dangerousTestOnlyForcedBeacon, ) = L2LegacySharedBridgeTestHelper.calculateTestL2TokenBeaconAddress(
                addresses.bridges.erc20BridgeProxy,
                addresses.bridges.l1NullifierProxy,
                addresses.governance
            );
        }

        FixedForceDeploymentsData memory data = FixedForceDeploymentsData({
            l1ChainId: config.l1ChainId,
            eraChainId: config.eraChainId,
            l1AssetRouter: addresses.bridges.l1AssetRouterProxy,
            l2TokenProxyBytecodeHash: getL2BytecodeHash("BeaconProxy"),
            aliasedL1Governance: AddressAliasHelper.applyL1ToL2Alias(addresses.governance),
            maxNumberOfZKChains: config.contracts.maxNumberOfChains,
<<<<<<< HEAD
            bridgehubBytecodeInfo: abi.encode(getL2BytecodeHash("L2Bridgehub")),
            l2AssetRouterBytecodeInfo: abi.encode(getL2BytecodeHash("L2AssetRouter")),
            l2NtvBytecodeInfo: abi.encode(getL2BytecodeHash("L2NativeTokenVault")),
            messageRootBytecodeInfo: abi.encode(getL2BytecodeHash("L2MessageRoot")),
            beaconDeployerInfo: abi.encode(getL2BytecodeHash("UpgradeableBeaconDeployer")),
            chainAssetHandlerBytecodeInfo: abi.encode(getL2BytecodeHash("L2ChainAssetHandler")),
=======
            bridgehubBytecodeInfo: config.isZKsyncOS
                ? Utils.getZKOSBytecodeInfoForContract("L2Bridgehub.sol", "L2Bridgehub")
                : abi.encode(getL2BytecodeHash("L2Bridgehub")),
            l2AssetRouterBytecodeInfo: config.isZKsyncOS
                ? Utils.getZKOSBytecodeInfoForContract("L2AssetRouter.sol", "L2AssetRouter")
                : abi.encode(getL2BytecodeHash("L2AssetRouter")),
            l2NtvBytecodeInfo: config.isZKsyncOS
                ? Utils.getZKOSBytecodeInfoForContract("L2NativeTokenVaultZKOS.sol", "L2NativeTokenVaultZKOS")
                : abi.encode(getL2BytecodeHash("L2NativeTokenVault")),
            messageRootBytecodeInfo: config.isZKsyncOS
                ? Utils.getZKOSBytecodeInfoForContract("L2MessageRoot.sol", "L2MessageRoot")
                : abi.encode(getL2BytecodeHash("L2MessageRoot")),
            beaconDeployerInfo: config.isZKsyncOS
                ? Utils.getZKOSBytecodeInfoForContract("UpgradeableBeaconDeployer.sol", "UpgradeableBeaconDeployer")
                : abi.encode(getL2BytecodeHash("UpgradeableBeaconDeployer")),
            chainAssetHandlerBytecodeInfo: config.isZKsyncOS
                ? Utils.getZKOSBytecodeInfoForContract("L2ChainAssetHandler.sol", "L2ChainAssetHandler")
                : abi.encode(getL2BytecodeHash("L2ChainAssetHandler")),
>>>>>>> ef6ab9ce
            // For newly created chains it it is expected that the following bridges are not present at the moment
            // of creation of the chain
            l2SharedBridgeLegacyImpl: address(0),
            l2BridgedStandardERC20Impl: address(0),
            dangerousTestOnlyForcedBeacon: dangerousTestOnlyForcedBeacon
        });

        return abi.encode(data);
    }

    function deployServerNotifier() internal returns (address implementation, address proxy) {
        // We will not store the address of the ProxyAdmin as it is trivial to query if needed.
        address ecosystemProxyAdmin = deployWithCreate2AndOwner("ProxyAdmin", addresses.chainAdmin, false);

        (implementation, proxy) = deployTuppWithContractAndProxyAdmin("ServerNotifier", ecosystemProxyAdmin, false);
    }

    function saveDiamondSelectors() public {
        AdminFacet adminFacet = new AdminFacet(1, RollupDAManager(address(0)));
        GettersFacet gettersFacet = new GettersFacet();
        MailboxFacet mailboxFacet = new MailboxFacet(1, 1);
        ExecutorFacet executorFacet = new ExecutorFacet(1);
        bytes4[] memory adminFacetSelectors = Utils.getAllSelectors(address(adminFacet).code);
        bytes4[] memory gettersFacetSelectors = Utils.getAllSelectors(address(gettersFacet).code);
        bytes4[] memory mailboxFacetSelectors = Utils.getAllSelectors(address(mailboxFacet).code);
        bytes4[] memory executorFacetSelectors = Utils.getAllSelectors(address(executorFacet).code);

        string memory root = vm.projectRoot();
        string memory outputPath = string.concat(root, "/script-out/diamond-selectors.toml");

        bytes memory adminFacetSelectorsBytes = abi.encode(adminFacetSelectors);
        bytes memory gettersFacetSelectorsBytes = abi.encode(gettersFacetSelectors);
        bytes memory mailboxFacetSelectorsBytes = abi.encode(mailboxFacetSelectors);
        bytes memory executorFacetSelectorsBytes = abi.encode(executorFacetSelectors);

        vm.serializeBytes("diamond_selectors", "admin_facet_selectors", adminFacetSelectorsBytes);
        vm.serializeBytes("diamond_selectors", "getters_facet_selectors", gettersFacetSelectorsBytes);
        vm.serializeBytes("diamond_selectors", "mailbox_facet_selectors", mailboxFacetSelectorsBytes);
        string memory toml = vm.serializeBytes(
            "diamond_selectors",
            "executor_facet_selectors",
            executorFacetSelectorsBytes
        );

        vm.writeToml(toml, outputPath);
    }

    /// @notice Get all four facet cuts
    function getChainCreationFacetCuts(
        StateTransitionDeployedAddresses memory stateTransition
    ) internal virtual override returns (Diamond.FacetCut[] memory facetCuts) {
        // Note: we use the provided stateTransition for the facet address, but not to get the selectors, as we use this feature for Gateway, which we cannot query.
        // If we start to use different selectors for Gateway, we should change this.
        facetCuts = new Diamond.FacetCut[](4);
        facetCuts[0] = Diamond.FacetCut({
            facet: stateTransition.adminFacet,
            action: Diamond.Action.Add,
            isFreezable: false,
            selectors: Utils.getAllSelectors(addresses.stateTransition.adminFacet.code)
        });
        facetCuts[1] = Diamond.FacetCut({
            facet: stateTransition.gettersFacet,
            action: Diamond.Action.Add,
            isFreezable: false,
            selectors: Utils.getAllSelectors(addresses.stateTransition.gettersFacet.code)
        });
        facetCuts[2] = Diamond.FacetCut({
            facet: stateTransition.mailboxFacet,
            action: Diamond.Action.Add,
            isFreezable: true,
            selectors: Utils.getAllSelectors(addresses.stateTransition.mailboxFacet.code)
        });
        facetCuts[3] = Diamond.FacetCut({
            facet: stateTransition.executorFacet,
            action: Diamond.Action.Add,
            isFreezable: true,
            selectors: Utils.getAllSelectors(addresses.stateTransition.executorFacet.code)
        });
    }

    function getUpgradeAddedFacetCuts(
        StateTransitionDeployedAddresses memory stateTransition
    ) internal virtual override returns (Diamond.FacetCut[] memory facetCuts) {
        // This function is not used in this script
        revert("not implemented");
    }

    // add this to be excluded from coverage report
    function test() internal virtual override {}
}<|MERGE_RESOLUTION|>--- conflicted
+++ resolved
@@ -32,16 +32,12 @@
 import {L1GenesisUpgrade} from "contracts/upgrades/L1GenesisUpgrade.sol";
 import {ChainAdmin} from "contracts/governance/ChainAdmin.sol";
 import {ValidatorTimelock} from "contracts/state-transition/ValidatorTimelock.sol";
-<<<<<<< HEAD
 import {L1Bridgehub} from "contracts/bridgehub/L1Bridgehub.sol";
 import {L1MessageRoot} from "contracts/bridgehub/L1MessageRoot.sol";
 import {ICTMDeploymentTracker} from "contracts/bridgehub/ICTMDeploymentTracker.sol";
 import {CTMDeploymentTracker} from "contracts/bridgehub/CTMDeploymentTracker.sol";
 import {L1ChainAssetHandler} from "contracts/bridgehub/L1ChainAssetHandler.sol";
 import {L1NativeTokenVault} from "contracts/bridge/ntv/L1NativeTokenVault.sol";
-=======
-import {ICTMDeploymentTracker} from "contracts/bridgehub/ICTMDeploymentTracker.sol";
->>>>>>> ef6ab9ce
 import {ExecutorFacet} from "contracts/state-transition/chain-deps/facets/Executor.sol";
 import {AdminFacet} from "contracts/state-transition/chain-deps/facets/Admin.sol";
 import {MailboxFacet} from "contracts/state-transition/chain-deps/facets/Mailbox.sol";
@@ -61,13 +57,6 @@
 import {DeployL1HelperScript} from "./DeployL1HelperScript.s.sol";
 import {FixedForceDeploymentsData} from "contracts/state-transition/l2-deps/IL2GenesisUpgrade.sol";
 
-import {L2AssetRouter} from "contracts/bridge/asset-router/L2AssetRouter.sol";
-import {L2NativeTokenVaultZKOS} from "contracts/bridge/ntv/L2NativeTokenVaultZKOS.sol";
-import {L2MessageRoot} from "contracts/bridgehub/L2MessageRoot.sol";
-import {L2Bridgehub} from "contracts/bridgehub/L2Bridgehub.sol";
-
-import {Utils} from "./Utils.sol";
-
 contract DeployCTMScript is Script, DeployL1HelperScript {
     using stdToml for string;
 
@@ -496,33 +485,12 @@
             l2TokenProxyBytecodeHash: getL2BytecodeHash("BeaconProxy"),
             aliasedL1Governance: AddressAliasHelper.applyL1ToL2Alias(addresses.governance),
             maxNumberOfZKChains: config.contracts.maxNumberOfChains,
-<<<<<<< HEAD
             bridgehubBytecodeInfo: abi.encode(getL2BytecodeHash("L2Bridgehub")),
             l2AssetRouterBytecodeInfo: abi.encode(getL2BytecodeHash("L2AssetRouter")),
             l2NtvBytecodeInfo: abi.encode(getL2BytecodeHash("L2NativeTokenVault")),
             messageRootBytecodeInfo: abi.encode(getL2BytecodeHash("L2MessageRoot")),
             beaconDeployerInfo: abi.encode(getL2BytecodeHash("UpgradeableBeaconDeployer")),
             chainAssetHandlerBytecodeInfo: abi.encode(getL2BytecodeHash("L2ChainAssetHandler")),
-=======
-            bridgehubBytecodeInfo: config.isZKsyncOS
-                ? Utils.getZKOSBytecodeInfoForContract("L2Bridgehub.sol", "L2Bridgehub")
-                : abi.encode(getL2BytecodeHash("L2Bridgehub")),
-            l2AssetRouterBytecodeInfo: config.isZKsyncOS
-                ? Utils.getZKOSBytecodeInfoForContract("L2AssetRouter.sol", "L2AssetRouter")
-                : abi.encode(getL2BytecodeHash("L2AssetRouter")),
-            l2NtvBytecodeInfo: config.isZKsyncOS
-                ? Utils.getZKOSBytecodeInfoForContract("L2NativeTokenVaultZKOS.sol", "L2NativeTokenVaultZKOS")
-                : abi.encode(getL2BytecodeHash("L2NativeTokenVault")),
-            messageRootBytecodeInfo: config.isZKsyncOS
-                ? Utils.getZKOSBytecodeInfoForContract("L2MessageRoot.sol", "L2MessageRoot")
-                : abi.encode(getL2BytecodeHash("L2MessageRoot")),
-            beaconDeployerInfo: config.isZKsyncOS
-                ? Utils.getZKOSBytecodeInfoForContract("UpgradeableBeaconDeployer.sol", "UpgradeableBeaconDeployer")
-                : abi.encode(getL2BytecodeHash("UpgradeableBeaconDeployer")),
-            chainAssetHandlerBytecodeInfo: config.isZKsyncOS
-                ? Utils.getZKOSBytecodeInfoForContract("L2ChainAssetHandler.sol", "L2ChainAssetHandler")
-                : abi.encode(getL2BytecodeHash("L2ChainAssetHandler")),
->>>>>>> ef6ab9ce
             // For newly created chains it it is expected that the following bridges are not present at the moment
             // of creation of the chain
             l2SharedBridgeLegacyImpl: address(0),
