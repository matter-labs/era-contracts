--- conflicted
+++ resolved
@@ -11,12 +11,7 @@
 
 import {IAccessControlDefaultAdminRules} from "@openzeppelin/contracts-v4/access/IAccessControlDefaultAdminRules.sol";
 
-<<<<<<< HEAD
-import {IBridgehub, L2TransactionRequestDirect, L2TransactionRequestTwoBridgesOuter} from "contracts/bridgehub/IBridgehub.sol";
-
-=======
 import {IL1Bridgehub, L2TransactionRequestDirect, L2TransactionRequestTwoBridgesOuter} from "contracts/bridgehub/IL1Bridgehub.sol";
->>>>>>> 919ff231
 import {IGovernance} from "contracts/governance/IGovernance.sol";
 import {IOwnable} from "contracts/common/interfaces/IOwnable.sol";
 import {Call} from "contracts/governance/Common.sol";
@@ -555,8 +550,7 @@
         address l1SharedBridgeProxy,
         address refundRecipient
     ) internal returns (bytes32 txHash) {
-<<<<<<< HEAD
-        IBridgehub bridgehub = IBridgehub(bridgehubAddress);
+        IL1Bridgehub bridgehub = IL1Bridgehub(bridgehubAddress);
         PrepareL1L2TransactionParams memory params = PrepareL1L2TransactionParams({
             l1GasPrice: bytesToUint256(vm.rpc("eth_gasPrice", "[]")),
             l2Calldata: l2Calldata,
@@ -569,9 +563,6 @@
             l1SharedBridgeProxy: l1SharedBridgeProxy,
             refundRecipient: refundRecipient
         });
-=======
-        IL1Bridgehub bridgehub = IL1Bridgehub(bridgehubAddress);
->>>>>>> 919ff231
         (
             L2TransactionRequestDirect memory l2TransactionRequestDirect,
             uint256 requiredValueToDeploy
