--- conflicted
+++ resolved
@@ -8,10 +8,7 @@
 import {Bridgehub} from "contracts/bridgehub/Bridgehub.sol";
 import {L2TransactionRequestDirect} from "contracts/bridgehub/IBridgehub.sol";
 import {IGovernance} from "contracts/governance/IGovernance.sol";
-<<<<<<< HEAD
-=======
 import {Call} from "contracts/governance/Common.sol";
->>>>>>> d1d4391b
 import {IERC20} from "@openzeppelin/contracts-v4/token/ERC20/IERC20.sol";
 import {REQUIRED_L2_GAS_PRICE_PER_PUBDATA} from "contracts/common/Config.sol";
 import {L2_DEPLOYER_SYSTEM_CONTRACT_ADDR} from "contracts/common/L2ContractAddresses.sol";
@@ -216,15 +213,9 @@
         );
 
         uint256 factoryDepsLength = factoryDeps.length;
-<<<<<<< HEAD
 
         bytes[] memory _factoryDeps = new bytes[](factoryDepsLength + 1);
 
-=======
-
-        bytes[] memory _factoryDeps = new bytes[](factoryDepsLength + 1);
-
->>>>>>> d1d4391b
         for (uint256 i = 0; i < factoryDepsLength; ++i) {
             _factoryDeps[i] = factoryDeps[i];
         }
