--- conflicted
+++ resolved
@@ -1302,10 +1302,10 @@
         bytecode = readFoundryBytecode("/../da-contracts/out/DummyAvailBridge.sol/DummyAvailBridge.json");
     }
 
-<<<<<<< HEAD
     function readEigenDAL1DAValidatorBytecode() internal view returns (bytes memory bytecode) {
         bytecode = readFoundryBytecode("/../da-contracts/out/EigenDAL1DAValidator.sol/EigenDAL1DAValidator.json");
-=======
+    }
+    
     function mergeCalls(Call[] memory a, Call[] memory b) public pure returns (Call[] memory result) {
         result = new Call[](a.length + b.length);
         for (uint256 i = 0; i < a.length; i++) {
@@ -1322,7 +1322,6 @@
             result[i] = a[i];
         }
         result[a.length] = b;
->>>>>>> 1806d294
     }
 
     // add this to be excluded from coverage report
