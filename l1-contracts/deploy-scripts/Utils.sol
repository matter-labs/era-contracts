--- conflicted
+++ resolved
@@ -16,12 +16,12 @@
 import {L2_DEPLOYER_SYSTEM_CONTRACT_ADDR} from "contracts/common/L2ContractAddresses.sol";
 import {L2ContractHelper} from "contracts/common/libraries/L2ContractHelper.sol";
 import {IChainAdmin} from "contracts/governance/IChainAdmin.sol";
-<<<<<<< HEAD
 import {EIP712Utils} from "./EIP712Utils.sol";
 import {IProtocolUpgradeHandler} from "./interfaces/IProtocolUpgradeHandler.sol";
 import {IEmergencyUpgrageBoard} from "./interfaces/IEmergencyUpgrageBoard.sol";
 import {IMultisig} from "./interfaces/IMultisig.sol";
 import {ISafe} from "./interfaces/ISafe.sol";
+import {AccessControlRestriction} from "contracts/governance/AccessControlRestriction.sol";
 
 /// @dev EIP-712 TypeHash for the emergency protocol upgrade execution approved by the guardians.
 bytes32 constant EXECUTE_EMERGENCY_UPGRADE_GUARDIANS_TYPEHASH = keccak256(
@@ -37,8 +37,7 @@
 bytes32 constant EXECUTE_EMERGENCY_UPGRADE_ZK_FOUNDATION_TYPEHASH = keccak256(
     "ExecuteEmergencyUpgradeZKFoundation(bytes32 id)"
 );
-=======
-import {AccessControlRestriction} from "contracts/governance/AccessControlRestriction.sol";
+
 
 /// @dev The offset from which the built-in, but user space contracts are located.
 uint160 constant USER_CONTRACTS_OFFSET = 0x10000; // 2^16
@@ -79,7 +78,6 @@
     address bridgehubAddress;
     address l1SharedBridgeProxy;
 }
->>>>>>> 9e4a1923
 
 library Utils {
     // Cheatcodes address, 0x7109709ECfa91a80626fF3989D68f67F5b1DD12D.
@@ -837,7 +835,6 @@
         vm.stopBroadcast();
     }
 
-<<<<<<< HEAD
     function executeEmergencyProtocolUpgrade(
         IProtocolUpgradeHandler _protocolUpgradeHandler,
         Vm.Wallet memory _governorWallet,
@@ -950,7 +947,7 @@
             vm.stopBroadcast();
         }
     }
-=======
+
     function adminExecute(
         address _admin,
         address _accessControlRestriction,
@@ -974,5 +971,4 @@
 
     // add this to be excluded from coverage report
     function test() internal {}
->>>>>>> 9e4a1923
 }