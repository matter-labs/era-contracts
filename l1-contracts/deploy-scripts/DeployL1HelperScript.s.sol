// SPDX-License-Identifier: MIT
pragma solidity ^0.8.24;

// solhint-disable no-console, gas-custom-errors
import {Script, console2 as console} from "forge-std/Script.sol";
import {TransparentUpgradeableProxy} from "@openzeppelin/contracts-v4/proxy/transparent/TransparentUpgradeableProxy.sol";
import {UpgradeableBeacon} from "@openzeppelin/contracts-v4/proxy/beacon/UpgradeableBeacon.sol";

import {L1Nullifier} from "contracts/bridge/L1Nullifier.sol";

import {ProxyAdmin} from "@openzeppelin/contracts-v4/proxy/transparent/ProxyAdmin.sol";
import {Governance} from "contracts/governance/Governance.sol";
import {ChainAdmin} from "contracts/governance/ChainAdmin.sol";
import {L1Bridgehub} from "contracts/bridgehub/L1Bridgehub.sol";
import {L1ChainAssetHandler} from "contracts/bridgehub/L1ChainAssetHandler.sol";
import {L1MessageRoot} from "contracts/bridgehub/L1MessageRoot.sol";
import {CTMDeploymentTracker} from "contracts/bridgehub/CTMDeploymentTracker.sol";
import {L1NativeTokenVault} from "contracts/bridge/ntv/L1NativeTokenVault.sol";
import {L1AssetRouter} from "contracts/bridge/asset-router/L1AssetRouter.sol";
import {L1ERC20Bridge} from "contracts/bridge/L1ERC20Bridge.sol";
import {BridgedStandardERC20} from "contracts/bridge/BridgedStandardERC20.sol";
import {ChainAdminOwnable} from "contracts/governance/ChainAdminOwnable.sol";
import {L1NullifierDev} from "contracts/dev-contracts/L1NullifierDev.sol";
import {ContractsBytecodesLib} from "./ContractsBytecodesLib.sol";
import {Diamond} from "contracts/state-transition/libraries/Diamond.sol";

import {DualVerifier} from "contracts/state-transition/verifiers/DualVerifier.sol";
import {VerifierPlonk} from "contracts/state-transition/verifiers/VerifierPlonk.sol";
import {VerifierFflonk} from "contracts/state-transition/verifiers/VerifierFflonk.sol";
import {TestnetVerifier} from "contracts/state-transition/verifiers/TestnetVerifier.sol";

import {DefaultUpgrade} from "contracts/upgrades/DefaultUpgrade.sol";
import {L1GenesisUpgrade} from "contracts/upgrades/L1GenesisUpgrade.sol";
import {ValidatorTimelock} from "contracts/state-transition/ValidatorTimelock.sol";
import {ExecutorFacet} from "contracts/state-transition/chain-deps/facets/Executor.sol";
import {AdminFacet} from "contracts/state-transition/chain-deps/facets/Admin.sol";
import {MailboxFacet} from "contracts/state-transition/chain-deps/facets/Mailbox.sol";
import {GettersFacet} from "contracts/state-transition/chain-deps/facets/Getters.sol";
import {DiamondInit} from "contracts/state-transition/chain-deps/DiamondInit.sol";
import {ChainTypeManager} from "contracts/state-transition/ChainTypeManager.sol";
import {ValidiumL1DAValidator} from "contracts/state-transition/data-availability/ValidiumL1DAValidator.sol";
import {RollupDAManager} from "contracts/state-transition/data-availability/RollupDAManager.sol";
import {BytecodesSupplier} from "contracts/upgrades/BytecodesSupplier.sol";
import {ServerNotifier} from "contracts/governance/ServerNotifier.sol";
import {UpgradeStageValidator} from "contracts/upgrades/UpgradeStageValidator.sol";
import {L1AssetTracker} from "contracts/bridge/asset-tracker/L1AssetTracker.sol";
import {L2AssetTracker} from "contracts/bridge/asset-tracker/L2AssetTracker.sol";
import {ChainRegistrar} from "contracts/chain-registrar/ChainRegistrar.sol";
import {InteropCenter} from "contracts/interop/InteropCenter.sol";
import {ChainRegistrationSender} from "contracts/bridgehub/ChainRegistrationSender.sol";

import {DeployUtils} from "./DeployUtils.s.sol";

abstract contract DeployL1HelperScript is Script, DeployUtils {
    function deployTuppWithContract(
        string memory contractName,
        bool isZKBytecode
    ) internal virtual override returns (address implementation, address proxy) {
        (implementation, proxy) = deployTuppWithContractAndProxyAdmin(
            contractName,
            addresses.transparentProxyAdmin,
            isZKBytecode
        );
    }

    function deployTuppWithContractAndProxyAdmin(
        string memory contractName,
        address proxyAdmin,
        bool isZKBytecode
    ) internal returns (address implementation, address proxy) {
        implementation = deployViaCreate2AndNotify(
            getCreationCode(contractName, false),
            getCreationCalldata(contractName, false),
            contractName,
            string.concat(contractName, " Implementation"),
            isZKBytecode
        );

        proxy = deployViaCreate2AndNotify(
            type(TransparentUpgradeableProxy).creationCode,
            abi.encode(implementation, proxyAdmin, getInitializeCalldata(contractName, false)),
            contractName,
            string.concat(contractName, " Proxy"),
            isZKBytecode
        );
        return (implementation, proxy);
    }

    ////////////////////////////// GetContract data  /////////////////////////////////

    function getCreationCode(
        string memory contractName,
        bool isZKBytecode
    ) internal view virtual override returns (bytes memory) {
        if (!isZKBytecode) {
<<<<<<< HEAD
            if (compareStrings(contractName, "L1AssetTracker")) {
                return type(L1AssetTracker).creationCode;
            } else if (compareStrings(contractName, "L2AssetTracker")) {
                return type(L2AssetTracker).creationCode;
            } else if (compareStrings(contractName, "ChainRegistrar")) {
                return type(ChainRegistrar).creationCode;
            } else if (compareStrings(contractName, "Bridgehub")) {
                return type(Bridgehub).creationCode;
            } else if (compareStrings(contractName, "ChainAssetHandler")) {
                return type(ChainAssetHandler).creationCode;
            } else if (compareStrings(contractName, "ChainRegistrationSender")) {
                return type(ChainRegistrationSender).creationCode;
            } else if (compareStrings(contractName, "MessageRoot")) {
                return type(MessageRoot).creationCode;
=======
            if (compareStrings(contractName, "L1Bridgehub")) {
                return type(L1Bridgehub).creationCode;
            } else if (compareStrings(contractName, "L1ChainAssetHandler")) {
                return type(L1ChainAssetHandler).creationCode;
            } else if (compareStrings(contractName, "L1MessageRoot")) {
                return type(L1MessageRoot).creationCode;
>>>>>>> 348f7b91
            } else if (compareStrings(contractName, "CTMDeploymentTracker")) {
                return type(CTMDeploymentTracker).creationCode;
            } else if (compareStrings(contractName, "L1Nullifier")) {
                if (config.supportL2LegacySharedBridgeTest) {
                    return type(L1NullifierDev).creationCode;
                } else {
                    return type(L1Nullifier).creationCode;
                }
            } else if (compareStrings(contractName, "InteropCenter")) {
                return type(InteropCenter).creationCode;
            } else if (compareStrings(contractName, "L1AssetRouter")) {
                return type(L1AssetRouter).creationCode;
            } else if (compareStrings(contractName, "L1ERC20Bridge")) {
                return type(L1ERC20Bridge).creationCode;
            } else if (compareStrings(contractName, "L1NativeTokenVault")) {
                return type(L1NativeTokenVault).creationCode;
            } else if (compareStrings(contractName, "BridgedStandardERC20")) {
                return type(BridgedStandardERC20).creationCode;
            } else if (compareStrings(contractName, "BridgedTokenBeacon")) {
                return type(UpgradeableBeacon).creationCode;
            } else if (compareStrings(contractName, "Governance")) {
                return type(Governance).creationCode;
            } else if (compareStrings(contractName, "ChainAdminOwnable")) {
                return type(ChainAdminOwnable).creationCode;
            } else if (compareStrings(contractName, "ChainAdmin")) {
                return type(ChainAdmin).creationCode;
            } else if (compareStrings(contractName, "ProxyAdmin")) {
                return type(ProxyAdmin).creationCode;
            } else if (compareStrings(contractName, "RollupDAManager")) {
                return type(RollupDAManager).creationCode;
            } else if (compareStrings(contractName, "ValidiumL1DAValidator")) {
                return type(ValidiumL1DAValidator).creationCode;
            } else if (compareStrings(contractName, "Verifier")) {
                if (config.testnetVerifier) {
                    return type(TestnetVerifier).creationCode;
                } else {
                    return type(DualVerifier).creationCode;
                }
            } else if (compareStrings(contractName, "VerifierFflonk")) {
                return type(VerifierFflonk).creationCode;
            } else if (compareStrings(contractName, "VerifierPlonk")) {
                return type(VerifierPlonk).creationCode;
            } else if (compareStrings(contractName, "DefaultUpgrade")) {
                return type(DefaultUpgrade).creationCode;
            } else if (compareStrings(contractName, "L1GenesisUpgrade")) {
                return type(L1GenesisUpgrade).creationCode;
            } else if (compareStrings(contractName, "ValidatorTimelock")) {
                return type(ValidatorTimelock).creationCode;
            } else if (compareStrings(contractName, "ChainTypeManager")) {
                return type(ChainTypeManager).creationCode;
            } else if (compareStrings(contractName, "BytecodesSupplier")) {
                return type(BytecodesSupplier).creationCode;
            } else if (compareStrings(contractName, "ExecutorFacet")) {
                return type(ExecutorFacet).creationCode;
            } else if (compareStrings(contractName, "AdminFacet")) {
                return type(AdminFacet).creationCode;
            } else if (compareStrings(contractName, "MailboxFacet")) {
                return type(MailboxFacet).creationCode;
            } else if (compareStrings(contractName, "GettersFacet")) {
                return type(GettersFacet).creationCode;
            } else if (compareStrings(contractName, "DiamondInit")) {
                return type(DiamondInit).creationCode;
            } else if (compareStrings(contractName, "ServerNotifier")) {
                return type(ServerNotifier).creationCode;
            } else if (compareStrings(contractName, "UpgradeStageValidator")) {
                return type(UpgradeStageValidator).creationCode;
            }
        } else {
            if (compareStrings(contractName, "Verifier")) {
                if (config.testnetVerifier) {
                    return getCreationCode("TestnetVerifier", true);
                } else {
                    return getCreationCode("DualVerifier", true);
                }
            }
        }
        return ContractsBytecodesLib.getCreationCode(contractName, isZKBytecode);
    }

    function getInitializeCalldata(
        string memory contractName,
        bool isZKBytecode
    ) internal virtual override returns (bytes memory) {
        if (!isZKBytecode) {
<<<<<<< HEAD
            if (compareStrings(contractName, "Bridgehub")) {
                return abi.encodeCall(Bridgehub.initialize, (config.deployerAddress));
            } else if (compareStrings(contractName, "ChainRegistrationSender")) {
                return abi.encodeCall(ChainRegistrationSender.initialize, (config.deployerAddress));
            } else if (compareStrings(contractName, "MessageRoot")) {
                return abi.encodeCall(MessageRoot.initialize, ());
            } else if (compareStrings(contractName, "ChainAssetHandler")) {
                return abi.encodeCall(ChainAssetHandler.initialize, (config.deployerAddress));
=======
            if (compareStrings(contractName, "L1Bridgehub")) {
                return abi.encodeCall(L1Bridgehub.initialize, (config.deployerAddress));
            } else if (compareStrings(contractName, "L1MessageRoot")) {
                return abi.encodeCall(L1MessageRoot.initialize, ());
            } else if (compareStrings(contractName, "L1ChainAssetHandler")) {
                return abi.encodeCall(L1ChainAssetHandler.initialize, (config.deployerAddress));
>>>>>>> 348f7b91
            } else if (compareStrings(contractName, "CTMDeploymentTracker")) {
                return abi.encodeCall(CTMDeploymentTracker.initialize, (config.deployerAddress));
            } else if (compareStrings(contractName, "L1Nullifier")) {
                return abi.encodeCall(L1Nullifier.initialize, (config.deployerAddress, 1, 1, 1, 0));
            } else if (compareStrings(contractName, "L1AssetRouter")) {
                return abi.encodeCall(L1AssetRouter.initialize, (config.deployerAddress));
            } else if (compareStrings(contractName, "L1ERC20Bridge")) {
                return abi.encodeCall(L1ERC20Bridge.initialize, ());
            } else if (compareStrings(contractName, "L1NativeTokenVault")) {
                return
                    abi.encodeCall(
                        L1NativeTokenVault.initialize,
                        (config.deployerAddress, addresses.bridges.bridgedTokenBeacon)
                    );
            } else if (compareStrings(contractName, "ChainTypeManager")) {
                return
                    abi.encodeCall(
                        ChainTypeManager.initialize,
                        getChainTypeManagerInitializeData(addresses.stateTransition)
                    );
            } else if (compareStrings(contractName, "ChainRegistrar")) {
                return
                    abi.encodeCall(
                        ChainRegistrar.initialize,
                        (addresses.bridgehub.bridgehubProxy, config.deployerAddress, config.ownerAddress)
                    );
            } else if (compareStrings(contractName, "ServerNotifier")) {
                return abi.encodeCall(ServerNotifier.initialize, (msg.sender));
            } else if (compareStrings(contractName, "L1AssetTracker")) {
                return abi.encodeCall(L1AssetTracker.initialize, (config.deployerAddress));
            } else if (compareStrings(contractName, "ValidatorTimelock")) {
                return
                    abi.encodeCall(
                        ValidatorTimelock.initialize,
                        (config.deployerAddress, uint32(config.contracts.validatorTimelockExecutionDelay))
                    );
            } else {
                revert(string.concat("Contract ", contractName, " initialize calldata not set"));
            }
        } else {
            revert(string.concat("Contract ", contractName, " ZK initialize calldata not set"));
        }
    }
}<|MERGE_RESOLUTION|>--- conflicted
+++ resolved
@@ -93,29 +93,20 @@
         bool isZKBytecode
     ) internal view virtual override returns (bytes memory) {
         if (!isZKBytecode) {
-<<<<<<< HEAD
             if (compareStrings(contractName, "L1AssetTracker")) {
                 return type(L1AssetTracker).creationCode;
             } else if (compareStrings(contractName, "L2AssetTracker")) {
                 return type(L2AssetTracker).creationCode;
             } else if (compareStrings(contractName, "ChainRegistrar")) {
                 return type(ChainRegistrar).creationCode;
-            } else if (compareStrings(contractName, "Bridgehub")) {
-                return type(Bridgehub).creationCode;
-            } else if (compareStrings(contractName, "ChainAssetHandler")) {
-                return type(ChainAssetHandler).creationCode;
-            } else if (compareStrings(contractName, "ChainRegistrationSender")) {
-                return type(ChainRegistrationSender).creationCode;
-            } else if (compareStrings(contractName, "MessageRoot")) {
-                return type(MessageRoot).creationCode;
-=======
-            if (compareStrings(contractName, "L1Bridgehub")) {
+            } else if (compareStrings(contractName, "L1Bridgehub")) {
                 return type(L1Bridgehub).creationCode;
             } else if (compareStrings(contractName, "L1ChainAssetHandler")) {
                 return type(L1ChainAssetHandler).creationCode;
+            } else if (compareStrings(contractName, "ChainRegistrationSender")) {
+                return type(ChainRegistrationSender).creationCode;
             } else if (compareStrings(contractName, "L1MessageRoot")) {
                 return type(L1MessageRoot).creationCode;
->>>>>>> 348f7b91
             } else if (compareStrings(contractName, "CTMDeploymentTracker")) {
                 return type(CTMDeploymentTracker).creationCode;
             } else if (compareStrings(contractName, "L1Nullifier")) {
@@ -200,23 +191,14 @@
         bool isZKBytecode
     ) internal virtual override returns (bytes memory) {
         if (!isZKBytecode) {
-<<<<<<< HEAD
-            if (compareStrings(contractName, "Bridgehub")) {
-                return abi.encodeCall(Bridgehub.initialize, (config.deployerAddress));
-            } else if (compareStrings(contractName, "ChainRegistrationSender")) {
-                return abi.encodeCall(ChainRegistrationSender.initialize, (config.deployerAddress));
-            } else if (compareStrings(contractName, "MessageRoot")) {
-                return abi.encodeCall(MessageRoot.initialize, ());
-            } else if (compareStrings(contractName, "ChainAssetHandler")) {
-                return abi.encodeCall(ChainAssetHandler.initialize, (config.deployerAddress));
-=======
             if (compareStrings(contractName, "L1Bridgehub")) {
                 return abi.encodeCall(L1Bridgehub.initialize, (config.deployerAddress));
             } else if (compareStrings(contractName, "L1MessageRoot")) {
                 return abi.encodeCall(L1MessageRoot.initialize, ());
             } else if (compareStrings(contractName, "L1ChainAssetHandler")) {
                 return abi.encodeCall(L1ChainAssetHandler.initialize, (config.deployerAddress));
->>>>>>> 348f7b91
+            } else if (compareStrings(contractName, "ChainRegistrationSender")) {
+                return abi.encodeCall(ChainRegistrationSender.initialize, (config.deployerAddress));
             } else if (compareStrings(contractName, "CTMDeploymentTracker")) {
                 return abi.encodeCall(CTMDeploymentTracker.initialize, (config.deployerAddress));
             } else if (compareStrings(contractName, "L1Nullifier")) {
