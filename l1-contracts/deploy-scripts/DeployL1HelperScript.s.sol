--- conflicted
+++ resolved
@@ -5,11 +5,6 @@
 import {Script, console2 as console} from "forge-std/Script.sol";
 import {TransparentUpgradeableProxy} from "@openzeppelin/contracts-v4/proxy/transparent/TransparentUpgradeableProxy.sol";
 import {UpgradeableBeacon} from "@openzeppelin/contracts-v4/proxy/beacon/UpgradeableBeacon.sol";
-<<<<<<< HEAD
-
-import {L1Nullifier} from "contracts/bridge/L1Nullifier.sol";
-
-=======
 import {Action, FacetCut, StateTransitionDeployedAddresses, Utils} from "./Utils.sol";
 
 import {IChainTypeManager} from "contracts/state-transition/IChainTypeManager.sol";
@@ -26,7 +21,6 @@
 import {Multicall3} from "contracts/dev-contracts/Multicall3.sol";
 
 import {TransparentUpgradeableProxy} from "@openzeppelin/contracts-v4/proxy/transparent/TransparentUpgradeableProxy.sol";
->>>>>>> a88002c9
 import {ProxyAdmin} from "@openzeppelin/contracts-v4/proxy/transparent/ProxyAdmin.sol";
 import {Governance} from "contracts/governance/Governance.sol";
 import {ChainAdmin} from "contracts/governance/ChainAdmin.sol";
@@ -41,10 +35,7 @@
 import {ChainAdminOwnable} from "contracts/governance/ChainAdminOwnable.sol";
 import {L1NullifierDev} from "contracts/dev-contracts/L1NullifierDev.sol";
 import {ContractsBytecodesLib} from "./ContractsBytecodesLib.sol";
-<<<<<<< HEAD
-=======
 import {Diamond} from "contracts/state-transition/libraries/Diamond.sol";
->>>>>>> a88002c9
 
 import {EraDualVerifier} from "contracts/state-transition/verifiers/EraDualVerifier.sol";
 import {ZKsyncOSDualVerifier} from "contracts/state-transition/verifiers/ZKsyncOSDualVerifier.sol";
@@ -232,12 +223,6 @@
                         L1NativeTokenVault.initialize,
                         (config.ownerAddress, addresses.bridges.bridgedTokenBeacon)
                     );
-<<<<<<< HEAD
-            } else if (compareStrings(contractName, "ChainTypeManager")) {
-                return
-                    abi.encodeCall(
-                        ChainTypeManager.initialize,
-=======
             } else if (compareStrings(contractName, "EraChainTypeManager")) {
                 return
                     abi.encodeCall(
@@ -248,7 +233,6 @@
                 return
                     abi.encodeCall(
                         IChainTypeManager.initialize,
->>>>>>> a88002c9
                         getChainTypeManagerInitializeData(addresses.stateTransition)
                     );
             } else if (compareStrings(contractName, "ServerNotifier")) {
