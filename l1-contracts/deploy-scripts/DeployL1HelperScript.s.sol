--- conflicted
+++ resolved
@@ -29,10 +29,7 @@
 import {L1Bridgehub} from "contracts/bridgehub/L1Bridgehub.sol";
 import {L1ChainAssetHandler} from "contracts/bridgehub/L1ChainAssetHandler.sol";
 import {L1MessageRoot} from "contracts/bridgehub/L1MessageRoot.sol";
-<<<<<<< HEAD
 import {CTMDeploymentTracker} from "contracts/bridgehub/CTMDeploymentTracker.sol";
-=======
->>>>>>> ef6ab9ce
 import {L1NativeTokenVault} from "contracts/bridge/ntv/L1NativeTokenVault.sol";
 import {L1AssetRouter} from "contracts/bridge/asset-router/L1AssetRouter.sol";
 import {L1ERC20Bridge} from "contracts/bridge/L1ERC20Bridge.sol";
@@ -266,7 +263,6 @@
         return ContractsBytecodesLib.getCreationCode(contractName, isZKBytecode);
     }
 
-<<<<<<< HEAD
     function getInitializeCalldata(
         string memory contractName,
         bool isZKBytecode
@@ -309,43 +305,6 @@
             } else {
                 revert(string.concat("Contract ", contractName, " initialize calldata not set"));
             }
-=======
-    function getInitializeCalldata(string memory contractName) internal virtual override returns (bytes memory) {
-        if (compareStrings(contractName, "L1Bridgehub")) {
-            return abi.encodeCall(L1Bridgehub.initialize, (config.deployerAddress));
-        } else if (compareStrings(contractName, "L1MessageRoot")) {
-            return abi.encodeCall(L1MessageRoot.initialize, ());
-        } else if (compareStrings(contractName, "L1ChainAssetHandler")) {
-            return abi.encode();
-        } else if (compareStrings(contractName, "CTMDeploymentTracker")) {
-            return abi.encodeCall(CTMDeploymentTracker.initialize, (config.deployerAddress));
-        } else if (compareStrings(contractName, "L1Nullifier")) {
-            return abi.encodeCall(L1Nullifier.initialize, (config.deployerAddress, 1, 1, 1, 0));
-        } else if (compareStrings(contractName, "L1AssetRouter")) {
-            return abi.encodeCall(L1AssetRouter.initialize, (config.deployerAddress));
-        } else if (compareStrings(contractName, "L1ERC20Bridge")) {
-            return abi.encodeCall(L1ERC20Bridge.initialize, ());
-        } else if (compareStrings(contractName, "L1NativeTokenVault")) {
-            return
-                abi.encodeCall(
-                    L1NativeTokenVault.initialize,
-                    (config.ownerAddress, addresses.bridges.bridgedTokenBeacon)
-                );
-        } else if (compareStrings(contractName, "ChainTypeManager")) {
-            return
-                abi.encodeCall(
-                    ChainTypeManager.initialize,
-                    getChainTypeManagerInitializeData(addresses.stateTransition)
-                );
-        } else if (compareStrings(contractName, "ServerNotifier")) {
-            return abi.encodeCall(ServerNotifier.initialize, (msg.sender));
-        } else if (compareStrings(contractName, "ValidatorTimelock")) {
-            return
-                abi.encodeCall(
-                    ValidatorTimelock.initialize,
-                    (config.deployerAddress, uint32(config.contracts.validatorTimelockExecutionDelay))
-                );
->>>>>>> ef6ab9ce
         } else {
             revert(string.concat("Contract ", contractName, " ZK initialize calldata not set"));
         }
