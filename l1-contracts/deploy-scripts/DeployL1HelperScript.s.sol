--- conflicted
+++ resolved
@@ -303,28 +303,10 @@
                         L1NativeTokenVault.initialize,
                         (config.ownerAddress, addresses.bridges.bridgedTokenBeacon)
                     );
-            } else if (compareStrings(contractName, "EraChainTypeManager")) {
-<<<<<<< HEAD
-                return
-                    abi.encodeCall(
-                        EraChainTypeManager.initialize,
-                        getChainTypeManagerInitializeData(addresses.stateTransition)
-                    );
-            } else if (compareStrings(contractName, "ZKsyncOSChainTypeManager")) {
-                return
-                    abi.encodeCall(
-                        ZKsyncOSChainTypeManager.initialize,
-=======
+            } else if (compareStrings(contractName, "EraChainTypeManager") || compareStrings(contractName, "ZKsyncOSChainTypeManager")) {
                 return
                     abi.encodeCall(
                         IChainTypeManager.initialize,
-                        getChainTypeManagerInitializeData(addresses.stateTransition)
-                    );
-            } else if (compareStrings(contractName, "ZKsyncOSChainTypeManager")) {
-                return
-                    abi.encodeCall(
-                        IChainTypeManager.initialize,
->>>>>>> f80b0a95
                         getChainTypeManagerInitializeData(addresses.stateTransition)
                     );
             } else if (compareStrings(contractName, "ServerNotifier")) {
