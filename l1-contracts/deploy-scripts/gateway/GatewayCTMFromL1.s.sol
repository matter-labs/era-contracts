--- conflicted
+++ resolved
@@ -462,14 +462,10 @@
 
         string memory ctmContractName = config.isZKsyncOS ? "ZKsyncOSChainTypeManager" : "EraChainTypeManager";
         output.gatewayStateTransition.chainTypeManagerImplementation = address(
-<<<<<<< HEAD
             _deployInternal(
-                ContractsBytecodesLib.getCreationCode("ChainTypeManager"),
-                abi.encode(L2_BRIDGEHUB_ADDR, L2_INTEROP_CENTER_ADDR)
+                ContractsBytecodesLib.getCreationCode(ctmContractName),
+                abi.encode(L2_BRIDGEHUB_ADDR)
             )
-=======
-            _deployInternal(ContractsBytecodesLib.getCreationCode(ctmContractName), abi.encode(L2_BRIDGEHUB_ADDR))
->>>>>>> 1470c718
         );
         console.log(
             "StateTransitionImplementation deployed at",
