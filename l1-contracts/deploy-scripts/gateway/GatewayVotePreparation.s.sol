--- conflicted
+++ resolved
@@ -3,12 +3,7 @@
 
 // solhint-disable no-console, gas-custom-errors, reason-string
 
-<<<<<<< HEAD
 import {console2 as console} from "forge-std/Script.sol";
-=======
-import {Script, console2 as console} from "forge-std/Script.sol";
-// import {Vm} from "forge-std/Vm.sol";
->>>>>>> 1470c718
 import {stdToml} from "forge-std/StdToml.sol";
 
 // It's required to disable lints to force the compiler to compile the contracts
@@ -30,17 +25,11 @@
 
 import {ServerNotifier} from "contracts/governance/ServerNotifier.sol";
 import {RollupDAManager} from "contracts/state-transition/data-availability/RollupDAManager.sol";
-<<<<<<< HEAD
+import {ProxyAdmin} from "@openzeppelin/contracts-v4/proxy/transparent/ProxyAdmin.sol";
 
 import {IChainTypeManager} from "contracts/state-transition/IChainTypeManager.sol";
-import {ChainTypeManager} from "contracts/state-transition/ChainTypeManager.sol";
 import {IL1Bridgehub} from "contracts/bridgehub/IL1Bridgehub.sol";
-=======
-import {ProxyAdmin} from "@openzeppelin/contracts-v4/proxy/transparent/ProxyAdmin.sol";
-
-import {IChainTypeManager} from "contracts/state-transition/IChainTypeManager.sol";
 import {ChainTypeManagerBase} from "contracts/state-transition/ChainTypeManagerBase.sol";
->>>>>>> 1470c718
 
 import {DeployCTMScript} from "../DeployCTM.s.sol";
 import {StateTransitionDeployedAddresses} from "../Types.sol";
@@ -144,32 +133,8 @@
         }
         uint256 ctmProtocolVersion = IChainTypeManager(ctm).protocolVersion();
         require(
-<<<<<<< HEAD
             ctmProtocolVersion == config.contracts.chainCreationParams.latestProtocolVersion,
             "CTM protocol version mismatch"
-=======
-            ctmProtocolVersion == config.contracts.latestProtocolVersion,
-            "The latest protocol version is not correct"
-        );
-        serverNotifier = ChainTypeManagerBase(ctm).serverNotifierAddress();
-        addresses.bridges.l1AssetRouterProxy = L1Bridgehub(addresses.bridgehub.bridgehubProxy).assetRouter();
-
-        addresses.vaults.l1NativeTokenVaultProxy = address(
-            L1AssetRouter(addresses.bridges.l1AssetRouterProxy).nativeTokenVault()
-        );
-        addresses.bridges.l1NullifierProxy = address(
-            L1AssetRouter(addresses.bridges.l1AssetRouterProxy).L1_NULLIFIER()
-        );
-
-        addresses.bridgehub.ctmDeploymentTrackerProxy = address(
-            L1Bridgehub(addresses.bridgehub.bridgehubProxy).l1CtmDeployer()
-        );
-
-        addresses.bridgehub.messageRootProxy = address(L1Bridgehub(addresses.bridgehub.bridgehubProxy).messageRoot());
-
-        addresses.bridges.erc20BridgeProxy = address(
-            L1AssetRouter(addresses.bridges.l1AssetRouterProxy).legacyBridge()
->>>>>>> 1470c718
         );
         // It is used as the ecosystem admin inside the `DeployL1` contract
         addresses.chainAdmin = L1Bridgehub(bridgehubProxy).admin();
