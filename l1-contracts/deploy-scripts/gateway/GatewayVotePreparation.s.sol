--- conflicted
+++ resolved
@@ -141,11 +141,6 @@
         });
     }
 
-<<<<<<< HEAD
-    function setAddressesBasedOnBridgehub() internal {
-        config.ownerAddress = L1Bridgehub(addresses.bridgehub.bridgehubProxy).owner();
-        address ctm = IBridgehub(addresses.bridgehub.bridgehubProxy).chainTypeManager(gatewayChainId);
-=======
     function setAddressesBasedOnBridgehub(uint256 ctmChainId) internal {
         config.ownerAddress = Bridgehub(addresses.bridgehub.bridgehubProxy).owner();
         address ctm;
@@ -154,7 +149,6 @@
         } else {
             ctm = IBridgehub(addresses.bridgehub.bridgehubProxy).chainTypeManager(gatewayChainId);
         }
->>>>>>> 97cc706b
         addresses.stateTransition.chainTypeManagerProxy = ctm;
         uint256 ctmProtocolVersion = IChainTypeManager(ctm).protocolVersion();
         require(
