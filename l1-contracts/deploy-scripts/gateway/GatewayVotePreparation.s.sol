// SPDX-License-Identifier: MIT
pragma solidity 0.8.28;

// solhint-disable no-console, gas-custom-errors, reason-string

import {console2 as console} from "forge-std/Script.sol";

// It's required to disable lints to force the compiler to compile the contracts
// solhint-disable no-unused-import

<<<<<<< HEAD
=======
import {Ownable} from "@openzeppelin/contracts-v4/access/Ownable.sol";
>>>>>>> a88002c9
import {IL1Bridgehub} from "contracts/bridgehub/IL1Bridgehub.sol";

import {L2_CREATE2_FACTORY_ADDR} from "contracts/common/l2-helpers/L2ContractAddresses.sol";
import {StateTransitionDeployedAddresses, Utils} from "../Utils.sol";
import {AddressAliasHelper} from "contracts/vendor/AddressAliasHelper.sol";

import {L1AssetRouter} from "contracts/bridge/asset-router/L1AssetRouter.sol";

import {Call} from "contracts/governance/Common.sol";

import {Ownable2Step} from "@openzeppelin/contracts-v4/access/Ownable2Step.sol";

import {ServerNotifier} from "contracts/governance/ServerNotifier.sol";

import {IChainTypeManager} from "contracts/state-transition/IChainTypeManager.sol";
import {ChainTypeManager} from "contracts/state-transition/ChainTypeManager.sol";

import {DeployCTMScript} from "../DeployCTM.s.sol";

import {GatewayCTMDeployerHelper} from "./GatewayCTMDeployerHelper.sol";
import {DeployedContracts, GatewayCTMDeployerConfig} from "contracts/state-transition/chain-deps/GatewayCTMDeployer.sol";
import {VerifierParams} from "contracts/state-transition/chain-interfaces/IVerifier.sol";
import {FeeParams} from "contracts/state-transition/chain-deps/ZKChainStorage.sol";
import {L1Bridgehub} from "contracts/bridgehub/L1Bridgehub.sol";

import {GatewayGovernanceUtils} from "./GatewayGovernanceUtils.s.sol";

/// @notice Scripts that is responsible for preparing the chain to become a gateway
contract GatewayVotePreparation is DeployCTMScript, GatewayGovernanceUtils {
    using stdToml for string;

    struct GatewayCTMOutput {
        StateTransitionDeployedAddresses gatewayStateTransition;
        address multicall3;
        bytes diamondCutData;
        address relayedSLDAValidator;
        address validiumDAValidator;
        address rollupDAManager;
    }

    GatewayCTMOutput internal output;

    uint256 constant EXPECTED_MAX_L1_GAS_PRICE = 50 gwei;

<<<<<<< HEAD
=======
    uint256 internal eraChainId;

>>>>>>> a88002c9
    uint256 internal eraChainId;

    uint256 internal gatewayChainId;
    bytes internal forceDeploymentsData;

    address internal serverNotifier;
    address internal refundRecipient;

    GatewayCTMDeployerConfig internal gatewayCTMDeployerConfig;

    function initializeConfig(string memory configPath, uint256 ctmRepresentativeChainId) internal virtual {
        super.initializeConfig(configPath);
        string memory toml = vm.readFile(configPath);

        addresses.bridgehub.bridgehubProxy = toml.readAddress("$.contracts.bridgehub_proxy_address");
        refundRecipient = toml.readAddress("$.refund_recipient");

<<<<<<< HEAD
=======
        eraChainId = toml.readUint("$.era_chain_id");

>>>>>>> a88002c9
        eraChainId = toml.readUint("$.era_chain_id");

        gatewayChainId = toml.readUint("$.gateway_chain_id");
        forceDeploymentsData = toml.readBytes(".force_deployments_data");

        setAddressesBasedOnBridgehub(ctmRepresentativeChainId);

        address aliasedGovernor = AddressAliasHelper.applyL1ToL2Alias(config.ownerAddress);
        gatewayCTMDeployerConfig = GatewayCTMDeployerConfig({
            aliasedGovernanceAddress: aliasedGovernor,
            salt: bytes32(0),
            eraChainId: config.eraChainId,
            l1ChainId: config.l1ChainId,
            testnetVerifier: config.testnetVerifier,
            isZKsyncOS: config.isZKsyncOS,
            adminSelectors: Utils.getAllSelectorsForFacet("Admin"),
            executorSelectors: Utils.getAllSelectorsForFacet("Executor"),
            mailboxSelectors: Utils.getAllSelectorsForFacet("Mailbox"),
            gettersSelectors: Utils.getAllSelectorsForFacet("Getters"),
            verifierParams: VerifierParams({
                recursionNodeLevelVkHash: config.contracts.recursionNodeLevelVkHash,
                recursionLeafLevelVkHash: config.contracts.recursionLeafLevelVkHash,
                recursionCircuitsSetVksHash: config.contracts.recursionCircuitsSetVksHash
            }),
            feeParams: FeeParams({
                pubdataPricingMode: config.contracts.diamondInitPubdataPricingMode,
                batchOverheadL1Gas: uint32(config.contracts.diamondInitBatchOverheadL1Gas),
                maxPubdataPerBatch: uint32(config.contracts.diamondInitMaxPubdataPerBatch),
                maxL2GasPerBatch: uint32(config.contracts.diamondInitMaxL2GasPerBatch),
                priorityTxMaxPubdata: uint32(config.contracts.diamondInitPriorityTxMaxPubdata),
                minimalL2GasPrice: uint64(config.contracts.diamondInitMinimalL2GasPrice)
            }),
            bootloaderHash: config.contracts.bootloaderHash,
            defaultAccountHash: config.contracts.defaultAAHash,
            evmEmulatorHash: config.contracts.evmEmulatorHash,
            priorityTxMaxGasLimit: config.contracts.priorityTxMaxGasLimit,
            genesisRoot: config.contracts.genesisRoot,
            genesisRollupLeafIndex: uint64(config.contracts.genesisRollupLeafIndex),
            genesisBatchCommitment: config.contracts.genesisBatchCommitment,
            forceDeploymentsData: forceDeploymentsData,
            protocolVersion: config.contracts.latestProtocolVersion
        });
    }

    function setAddressesBasedOnBridgehub(uint256 ctmRepresentativeChainId) internal {
        config.ownerAddress = L1Bridgehub(addresses.bridgehub.bridgehubProxy).owner();
        address ctm;
        if (ctmRepresentativeChainId != 0) {
            ctm = IL1Bridgehub(addresses.bridgehub.bridgehubProxy).chainTypeManager(ctmRepresentativeChainId);
        } else {
            ctm = IL1Bridgehub(addresses.bridgehub.bridgehubProxy).chainTypeManager(gatewayChainId);
        }
        addresses.stateTransition.chainTypeManagerProxy = ctm;
        uint256 ctmProtocolVersion = IChainTypeManager(ctm).protocolVersion();
        require(
            ctmProtocolVersion == config.contracts.latestProtocolVersion,
            "The latest protocol version is not correct"
        );
        serverNotifier = ChainTypeManager(ctm).serverNotifierAddress();
        addresses.bridges.l1AssetRouterProxy = L1Bridgehub(addresses.bridgehub.bridgehubProxy).assetRouter();

        addresses.vaults.l1NativeTokenVaultProxy = address(
            L1AssetRouter(addresses.bridges.l1AssetRouterProxy).nativeTokenVault()
        );
        addresses.bridges.l1NullifierProxy = address(
            L1AssetRouter(addresses.bridges.l1AssetRouterProxy).L1_NULLIFIER()
        );

        addresses.bridgehub.ctmDeploymentTrackerProxy = address(
            L1Bridgehub(addresses.bridgehub.bridgehubProxy).l1CtmDeployer()
        );

        addresses.bridgehub.messageRootProxy = address(L1Bridgehub(addresses.bridgehub.bridgehubProxy).messageRoot());

        addresses.bridges.erc20BridgeProxy = address(
            L1AssetRouter(addresses.bridges.l1AssetRouterProxy).legacyBridge()
        );
        // It is used as the ecosystem admin inside the `DeployL1` contract
        addresses.chainAdmin = L1Bridgehub(addresses.bridgehub.bridgehubProxy).admin();
    }

    function deployGatewayCTM() internal {
        (DeployedContracts memory expectedGatewayContracts, bytes memory create2Calldata, ) = GatewayCTMDeployerHelper
            .calculateAddresses(bytes32(0), gatewayCTMDeployerConfig);

        bytes[] memory deps = GatewayCTMDeployerHelper.getListOfFactoryDeps();

        for (uint i = 0; i < deps.length; i++) {
            bytes[] memory localDeps = new bytes[](1);
            localDeps[0] = deps[i];
            Utils.runL1L2Transaction({
                l2Calldata: hex"",
                l2GasLimit: 72_000_000,
                l2Value: 0,
                factoryDeps: localDeps,
                dstAddress: address(0),
                chainId: gatewayChainId,
                bridgehubAddress: addresses.bridgehub.bridgehubProxy,
                l1SharedBridgeProxy: addresses.bridges.l1AssetRouterProxy,
                refundRecipient: msg.sender
            });
        }

        Utils.runL1L2Transaction({
            l2Calldata: create2Calldata,
            l2GasLimit: 72_000_000,
            l2Value: 0,
            factoryDeps: new bytes[](0),
            dstAddress: L2_CREATE2_FACTORY_ADDR,
            chainId: gatewayChainId,
            bridgehubAddress: addresses.bridgehub.bridgehubProxy,
            l1SharedBridgeProxy: addresses.bridges.l1AssetRouterProxy,
            refundRecipient: msg.sender
        });

        _saveExpectedGatewayContractsToOutput(expectedGatewayContracts);
    }

    function _saveExpectedGatewayContractsToOutput(DeployedContracts memory expectedGatewayContracts) internal {
        output = GatewayCTMOutput({
            gatewayStateTransition: StateTransitionDeployedAddresses({
                chainTypeManagerProxy: expectedGatewayContracts.stateTransition.chainTypeManagerProxy,
                chainTypeManagerProxyAdmin: expectedGatewayContracts.stateTransition.chainTypeManagerProxyAdmin,
                chainTypeManagerImplementation: expectedGatewayContracts.stateTransition.chainTypeManagerImplementation,
                verifier: expectedGatewayContracts.stateTransition.verifier,
                verifierFflonk: expectedGatewayContracts.stateTransition.verifierFflonk,
                verifierPlonk: expectedGatewayContracts.stateTransition.verifierPlonk,
                adminFacet: expectedGatewayContracts.stateTransition.adminFacet,
                mailboxFacet: expectedGatewayContracts.stateTransition.mailboxFacet,
                executorFacet: expectedGatewayContracts.stateTransition.executorFacet,
                gettersFacet: expectedGatewayContracts.stateTransition.gettersFacet,
                diamondInit: expectedGatewayContracts.stateTransition.diamondInit,
                genesisUpgrade: expectedGatewayContracts.stateTransition.genesisUpgrade,
                validatorTimelockImplementation: expectedGatewayContracts
                    .stateTransition
                    .validatorTimelockImplementation,
                validatorTimelock: expectedGatewayContracts.stateTransition.validatorTimelock,
                serverNotifierProxy: expectedGatewayContracts.stateTransition.serverNotifierProxy,
                serverNotifierImplementation: expectedGatewayContracts.stateTransition.serverNotifierImplementation,
                rollupDAManager: expectedGatewayContracts.daContracts.rollupDAManager,
                rollupSLDAValidator: expectedGatewayContracts.daContracts.relayedSLDAValidator,
                // No need for default upgrade on gateway
                defaultUpgrade: address(0),
                diamondProxy: address(0),
                bytecodesSupplier: address(0),
                isOnGateway: true
            }),
            multicall3: expectedGatewayContracts.multicall3,
            diamondCutData: expectedGatewayContracts.diamondCutData,
            relayedSLDAValidator: expectedGatewayContracts.daContracts.relayedSLDAValidator,
            validiumDAValidator: expectedGatewayContracts.daContracts.validiumDAValidator,
            rollupDAManager: expectedGatewayContracts.daContracts.rollupDAManager
        });
    }

    function run() public override {
        prepareForGWVoting(0);
    }

    function prepareForGWVoting(uint256 ctmRepresentativeChainId) public {
        console.log("Setting up the Gateway script");

        string memory root = vm.projectRoot();
        string memory configPath = string.concat(root, vm.envString("GATEWAY_VOTE_PREPARATION_INPUT"));

        initializeConfig(configPath, ctmRepresentativeChainId);
        _initializeGatewayGovernanceConfig(
            GatewayGovernanceConfig({
                bridgehubProxy: addresses.bridgehub.bridgehubProxy,
                l1AssetRouterProxy: addresses.bridges.l1AssetRouterProxy,
                chainTypeManagerProxy: addresses.stateTransition.chainTypeManagerProxy,
                ctmDeploymentTrackerProxy: addresses.bridgehub.ctmDeploymentTrackerProxy,
                gatewayChainId: gatewayChainId
            })
        );
        instantiateCreate2Factory();

        Call[] memory ecosystemAdminCalls;
        if (serverNotifier == address(0)) {
            (, serverNotifier) = deployServerNotifier();

            vm.startBroadcast();
            ServerNotifier(serverNotifier).setChainTypeManager(
                IChainTypeManager(addresses.stateTransition.chainTypeManagerProxy)
            );
            ServerNotifier(serverNotifier).transferOwnership(addresses.chainAdmin);
            vm.stopBroadcast();

            ecosystemAdminCalls = new Call[](2);
            ecosystemAdminCalls[0] = Call({
                target: addresses.stateTransition.chainTypeManagerProxy,
                value: 0,
                data: abi.encodeCall(ChainTypeManager.setServerNotifier, (serverNotifier))
            });
            ecosystemAdminCalls[1] = Call({
                target: serverNotifier,
                value: 0,
                data: abi.encodeCall(Ownable2Step.acceptOwnership, ())
            });
        }

        // Firstly, we deploy Gateway CTM
        deployGatewayCTM();

        Call[] memory governanceCalls = _prepareGatewayGovernanceCalls(
            PrepareGatewayGovernanceCalls({
                _l1GasPrice: EXPECTED_MAX_L1_GAS_PRICE,
                _gatewayCTMAddress: output.gatewayStateTransition.chainTypeManagerProxy,
                _gatewayRollupDAManager: output.rollupDAManager,
                _gatewayValidatorTimelock: output.gatewayStateTransition.validatorTimelock,
                _gatewayServerNotifier: output.gatewayStateTransition.serverNotifierProxy,
                _refundRecipient: refundRecipient,
                _ctmRepresentativeChainId: ctmRepresentativeChainId
            })
        );

        saveOutput(governanceCalls, ecosystemAdminCalls);
    }

    function saveOutput(Call[] memory governanceCallsToExecute, Call[] memory ecosystemAdminCallsToExecute) internal {
        vm.serializeAddress(
            "gateway_state_transition",
            "chain_type_manager_proxy_addr",
            output.gatewayStateTransition.chainTypeManagerProxy
        );
        vm.serializeAddress(
            "gateway_state_transition",
            "chain_type_manager_implementation_addr",
            output.gatewayStateTransition.chainTypeManagerImplementation
        );
        vm.serializeAddress("gateway_state_transition", "verifier_addr", output.gatewayStateTransition.verifier);
        vm.serializeAddress("gateway_state_transition", "admin_facet_addr", output.gatewayStateTransition.adminFacet);
        vm.serializeAddress(
            "gateway_state_transition",
            "mailbox_facet_addr",
            output.gatewayStateTransition.mailboxFacet
        );
        vm.serializeAddress(
            "gateway_state_transition",
            "executor_facet_addr",
            output.gatewayStateTransition.executorFacet
        );
        vm.serializeAddress(
            "gateway_state_transition",
            "getters_facet_addr",
            output.gatewayStateTransition.gettersFacet
        );
        vm.serializeAddress("gateway_state_transition", "diamond_init_addr", output.gatewayStateTransition.diamondInit);
        vm.serializeAddress(
            "gateway_state_transition",
            "genesis_upgrade_addr",
            output.gatewayStateTransition.genesisUpgrade
        );
        vm.serializeAddress(
            "gateway_state_transition",
            "default_upgrade_addr",
            output.gatewayStateTransition.defaultUpgrade
        );
        vm.serializeAddress(
            "gateway_state_transition",
            "validator_timelock_addr",
            output.gatewayStateTransition.validatorTimelock
        );
        vm.serializeAddress("gateway_state_transition", "rollup_da_manager_addr", output.rollupDAManager);
        string memory gatewayStateTransition = vm.serializeAddress(
            "gateway_state_transition",
            "diamond_proxy_addr",
            output.gatewayStateTransition.diamondProxy
        );
        vm.serializeString("root", "gateway_state_transition", gatewayStateTransition);
        vm.serializeAddress("root", "multicall3_addr", output.multicall3);
        vm.serializeAddress("root", "relayed_sl_da_validator", output.relayedSLDAValidator);
        vm.serializeAddress("root", "validium_da_validator", output.validiumDAValidator);
        vm.serializeBytes("root", "governance_calls_to_execute", abi.encode(governanceCallsToExecute));
        vm.serializeBytes("root", "ecosystem_admin_calls_to_execute", abi.encode(ecosystemAdminCallsToExecute));

        string memory toml = vm.serializeBytes("root", "diamond_cut_data", output.diamondCutData);
        string memory path = string.concat(vm.projectRoot(), vm.envString("GATEWAY_VOTE_PREPARATION_OUTPUT"));
        vm.writeToml(toml, path);
    }
}<|MERGE_RESOLUTION|>--- conflicted
+++ resolved
@@ -8,10 +8,7 @@
 // It's required to disable lints to force the compiler to compile the contracts
 // solhint-disable no-unused-import
 
-<<<<<<< HEAD
-=======
 import {Ownable} from "@openzeppelin/contracts-v4/access/Ownable.sol";
->>>>>>> a88002c9
 import {IL1Bridgehub} from "contracts/bridgehub/IL1Bridgehub.sol";
 
 import {L2_CREATE2_FACTORY_ADDR} from "contracts/common/l2-helpers/L2ContractAddresses.sol";
@@ -56,11 +53,6 @@
 
     uint256 constant EXPECTED_MAX_L1_GAS_PRICE = 50 gwei;
 
-<<<<<<< HEAD
-=======
-    uint256 internal eraChainId;
-
->>>>>>> a88002c9
     uint256 internal eraChainId;
 
     uint256 internal gatewayChainId;
@@ -78,11 +70,6 @@
         addresses.bridgehub.bridgehubProxy = toml.readAddress("$.contracts.bridgehub_proxy_address");
         refundRecipient = toml.readAddress("$.refund_recipient");
 
-<<<<<<< HEAD
-=======
-        eraChainId = toml.readUint("$.era_chain_id");
-
->>>>>>> a88002c9
         eraChainId = toml.readUint("$.era_chain_id");
 
         gatewayChainId = toml.readUint("$.gateway_chain_id");
