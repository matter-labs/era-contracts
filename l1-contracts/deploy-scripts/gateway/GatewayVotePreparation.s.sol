// SPDX-License-Identifier: MIT
pragma solidity 0.8.28;

// solhint-disable no-console, gas-custom-errors, reason-string

import {Script, console2 as console} from "forge-std/Script.sol";
// import {Vm} from "forge-std/Vm.sol";
import {stdToml} from "forge-std/StdToml.sol";

// It's required to disable lints to force the compiler to compile the contracts
// solhint-disable no-unused-import
import {TestnetERC20Token} from "contracts/dev-contracts/TestnetERC20Token.sol";

import {Ownable} from "@openzeppelin/contracts-v4/access/Ownable.sol";
import {BridgehubBurnCTMAssetData, BridgehubMintCTMAssetData, IBridgehub, L2TransactionRequestTwoBridgesOuter} from "contracts/bridgehub/IBridgehub.sol";
import {IZKChain} from "contracts/state-transition/chain-interfaces/IZKChain.sol";
import {REQUIRED_L2_GAS_PRICE_PER_PUBDATA} from "contracts/common/Config.sol";
import {L2_CREATE2_FACTORY_ADDR} from "contracts/common/l2-helpers/L2ContractAddresses.sol";
import {StateTransitionDeployedAddresses, Utils} from "../Utils.sol";
import {AddressAliasHelper} from "contracts/vendor/AddressAliasHelper.sol";
import {ValidatorTimelock} from "contracts/state-transition/ValidatorTimelock.sol";
import {IAdmin} from "contracts/state-transition/chain-interfaces/IAdmin.sol";
import {GatewayTransactionFilterer} from "contracts/transactionFilterer/GatewayTransactionFilterer.sol";
import {TransparentUpgradeableProxy} from "@openzeppelin/contracts-v4/proxy/transparent/TransparentUpgradeableProxy.sol";
import {IAssetRouterBase, SET_ASSET_HANDLER_COUNTERPART_ENCODING_VERSION} from "contracts/bridge/asset-router/IAssetRouterBase.sol";
import {CTM_DEPLOYMENT_TRACKER_ENCODING_VERSION} from "contracts/bridgehub/CTMDeploymentTracker.sol";
import {IL2AssetRouter, L2AssetRouter} from "contracts/bridge/asset-router/L2AssetRouter.sol";
import {L1Nullifier} from "contracts/bridge/L1Nullifier.sol";
import {L1AssetRouter} from "contracts/bridge/asset-router/L1AssetRouter.sol";
import {IL1NativeTokenVault} from "contracts/bridge/ntv/IL1NativeTokenVault.sol";
import {DataEncoding} from "contracts/common/libraries/DataEncoding.sol";
import {FinalizeL1DepositParams} from "contracts/bridge/interfaces/IL1Nullifier.sol";
import {AccessControlRestriction} from "contracts/governance/AccessControlRestriction.sol";
import {ContractsBytecodesLib} from "../ContractsBytecodesLib.sol";
import {ChainAdmin} from "contracts/governance/ChainAdmin.sol";
import {Call} from "contracts/governance/Common.sol";
import {IGovernance} from "contracts/governance/IGovernance.sol";
import {Ownable2Step} from "@openzeppelin/contracts-v4/access/Ownable2Step.sol";
import {ICTMDeploymentTracker} from "contracts/bridgehub/ICTMDeploymentTracker.sol";
import {ServerNotifier} from "contracts/governance/ServerNotifier.sol";
import {RollupDAManager} from "contracts/state-transition/data-availability/RollupDAManager.sol";
import {ProxyAdmin} from "@openzeppelin/contracts-v4/proxy/transparent/ProxyAdmin.sol";

import {IChainTypeManager} from "contracts/state-transition/IChainTypeManager.sol";
import {ChainTypeManager} from "contracts/state-transition/ChainTypeManager.sol";

import {Create2AndTransfer} from "../Create2AndTransfer.sol";
import {IChainAdmin} from "contracts/governance/IChainAdmin.sol";

import {DeployL1Script} from "../DeployL1.s.sol";

import {GatewayCTMDeployerHelper} from "./GatewayCTMDeployerHelper.sol";
import {DeployedContracts, GatewayCTMDeployerConfig} from "contracts/state-transition/chain-deps/GatewayCTMDeployer.sol";
import {IVerifier, VerifierParams} from "contracts/state-transition/chain-interfaces/IVerifier.sol";
import {FeeParams, PubdataPricingMode} from "contracts/state-transition/chain-deps/ZKChainStorage.sol";
import {Bridgehub} from "contracts/bridgehub/Bridgehub.sol";
import {GettersFacet} from "contracts/state-transition/chain-deps/facets/Getters.sol";

import {GatewayGovernanceUtils} from "./GatewayGovernanceUtils.s.sol";

/// @notice Scripts that is responsible for preparing the chain to become a gateway
contract GatewayVotePreparation is DeployL1Script, GatewayGovernanceUtils {
    using stdToml for string;

    struct GatewayCTMOutput {
        StateTransitionDeployedAddresses gatewayStateTransition;
        address multicall3;
        bytes diamondCutData;
        address relayedSLDAValidator;
        address validiumDAValidator;
        address rollupDAManager;
    }

    GatewayCTMOutput internal output;

    uint256 constant EXPECTED_MAX_L1_GAS_PRICE = 50 gwei;

<<<<<<< HEAD

=======
>>>>>>> 2283af81
    uint256 internal eraChainId;
    uint256 internal gatewayChainId;
    bytes internal forceDeploymentsData;

    address internal serverNotifier;
    address internal refundRecipient;

    GatewayCTMDeployerConfig internal gatewayCTMDeployerConfig;

    function initializeConfig(string memory configPath, uint256 ctmChainId) internal virtual {
        super.initializeConfig(configPath);
        string memory toml = vm.readFile(configPath);

        addresses.bridgehub.bridgehubProxy = toml.readAddress("$.contracts.bridgehub_proxy_address");
        refundRecipient = toml.readAddress("$.refund_recipient");

<<<<<<< HEAD

=======
>>>>>>> 2283af81
        eraChainId = toml.readUint("$.era_chain_id");
        gatewayChainId = toml.readUint("$.gateway_chain_id");
        forceDeploymentsData = toml.readBytes(".force_deployments_data");

        setAddressesBasedOnBridgehub(ctmChainId);

        address aliasedGovernor = AddressAliasHelper.applyL1ToL2Alias(config.ownerAddress);
        gatewayCTMDeployerConfig = GatewayCTMDeployerConfig({
            aliasedGovernanceAddress: aliasedGovernor,
            salt: bytes32(0),
            eraChainId: config.eraChainId,
            l1ChainId: config.l1ChainId,
            testnetVerifier: config.testnetVerifier,
            adminSelectors: Utils.getAllSelectorsForFacet("Admin"),
            executorSelectors: Utils.getAllSelectorsForFacet("Executor"),
            mailboxSelectors: Utils.getAllSelectorsForFacet("Mailbox"),
            gettersSelectors: Utils.getAllSelectorsForFacet("Getters"),
            verifierParams: VerifierParams({
                recursionNodeLevelVkHash: config.contracts.recursionNodeLevelVkHash,
                recursionLeafLevelVkHash: config.contracts.recursionLeafLevelVkHash,
                recursionCircuitsSetVksHash: config.contracts.recursionCircuitsSetVksHash
            }),
            feeParams: FeeParams({
                pubdataPricingMode: config.contracts.diamondInitPubdataPricingMode,
                batchOverheadL1Gas: uint32(config.contracts.diamondInitBatchOverheadL1Gas),
                maxPubdataPerBatch: uint32(config.contracts.diamondInitMaxPubdataPerBatch),
                maxL2GasPerBatch: uint32(config.contracts.diamondInitMaxL2GasPerBatch),
                priorityTxMaxPubdata: uint32(config.contracts.diamondInitPriorityTxMaxPubdata),
                minimalL2GasPrice: uint64(config.contracts.diamondInitMinimalL2GasPrice)
            }),
            bootloaderHash: config.contracts.bootloaderHash,
            defaultAccountHash: config.contracts.defaultAAHash,
            evmEmulatorHash: config.contracts.evmEmulatorHash,
            priorityTxMaxGasLimit: config.contracts.priorityTxMaxGasLimit,
            genesisRoot: config.contracts.genesisRoot,
            genesisRollupLeafIndex: uint64(config.contracts.genesisRollupLeafIndex),
            genesisBatchCommitment: config.contracts.genesisBatchCommitment,
            forceDeploymentsData: forceDeploymentsData,
            protocolVersion: config.contracts.latestProtocolVersion
        });
    }

    function setAddressesBasedOnBridgehub(uint256 ctmChainId) internal {
        config.ownerAddress = Bridgehub(addresses.bridgehub.bridgehubProxy).owner();
        address ctm;
        if (ctmChainId != 0) {
            ctm = IBridgehub(addresses.bridgehub.bridgehubProxy).chainTypeManager(ctmChainId);
        } else {
            ctm = IBridgehub(addresses.bridgehub.bridgehubProxy).chainTypeManager(gatewayChainId);
        }
        addresses.stateTransition.chainTypeManagerProxy = ctm;
        uint256 ctmProtocolVersion = IChainTypeManager(ctm).protocolVersion();
        require(
            ctmProtocolVersion == config.contracts.latestProtocolVersion,
            "The latest protocol version is not correct"
        );
        serverNotifier = ChainTypeManager(ctm).serverNotifierAddress();
        addresses.bridges.l1AssetRouterProxy = Bridgehub(addresses.bridgehub.bridgehubProxy).assetRouter();

        addresses.vaults.l1NativeTokenVaultProxy = address(
            L1AssetRouter(addresses.bridges.l1AssetRouterProxy).nativeTokenVault()
        );
        addresses.bridges.l1NullifierProxy = address(
            L1AssetRouter(addresses.bridges.l1AssetRouterProxy).L1_NULLIFIER()
        );

        addresses.bridgehub.ctmDeploymentTrackerProxy = address(
            Bridgehub(addresses.bridgehub.bridgehubProxy).l1CtmDeployer()
        );

        addresses.bridgehub.messageRootProxy = address(Bridgehub(addresses.bridgehub.bridgehubProxy).messageRoot());

        addresses.bridges.erc20BridgeProxy = address(
            L1AssetRouter(addresses.bridges.l1AssetRouterProxy).legacyBridge()
        );
        // It is used as the ecosystem admin inside the `DeployL1` contract
        addresses.chainAdmin = Bridgehub(addresses.bridgehub.bridgehubProxy).admin();
    }

    function deployGatewayCTM() internal {
        (DeployedContracts memory expectedGatewayContracts, bytes memory create2Calldata, ) = GatewayCTMDeployerHelper
            .calculateAddresses(bytes32(0), gatewayCTMDeployerConfig);

        bytes[] memory deps = GatewayCTMDeployerHelper.getListOfFactoryDeps();

        for (uint i = 0; i < deps.length; i++) {
            bytes[] memory localDeps = new bytes[](1);
            localDeps[0] = deps[i];
            Utils.runL1L2Transaction({
                l2Calldata: hex"",
                l2GasLimit: 72_000_000,
                l2Value: 0,
                factoryDeps: localDeps,
                dstAddress: address(0),
                chainId: gatewayChainId,
                bridgehubAddress: addresses.bridgehub.bridgehubProxy,
                l1SharedBridgeProxy: addresses.bridges.l1AssetRouterProxy,
                refundRecipient: msg.sender
            });
        }

        Utils.runL1L2Transaction({
            l2Calldata: create2Calldata,
            l2GasLimit: 72_000_000,
            l2Value: 0,
            factoryDeps: new bytes[](0),
            dstAddress: L2_CREATE2_FACTORY_ADDR,
            chainId: gatewayChainId,
            bridgehubAddress: addresses.bridgehub.bridgehubProxy,
            l1SharedBridgeProxy: addresses.bridges.l1AssetRouterProxy,
            refundRecipient: msg.sender
        });

        _saveExpectedGatewayContractsToOutput(expectedGatewayContracts);
    }

    function _saveExpectedGatewayContractsToOutput(DeployedContracts memory expectedGatewayContracts) internal {
        output = GatewayCTMOutput({
            gatewayStateTransition: StateTransitionDeployedAddresses({
                chainTypeManagerProxy: expectedGatewayContracts.stateTransition.chainTypeManagerProxy,
                chainTypeManagerProxyAdmin: expectedGatewayContracts.stateTransition.chainTypeManagerProxyAdmin,
                chainTypeManagerImplementation: expectedGatewayContracts.stateTransition.chainTypeManagerImplementation,
                verifier: expectedGatewayContracts.stateTransition.verifier,
                verifierFflonk: expectedGatewayContracts.stateTransition.verifierFflonk,
                verifierPlonk: expectedGatewayContracts.stateTransition.verifierPlonk,
                adminFacet: expectedGatewayContracts.stateTransition.adminFacet,
                mailboxFacet: expectedGatewayContracts.stateTransition.mailboxFacet,
                executorFacet: expectedGatewayContracts.stateTransition.executorFacet,
                gettersFacet: expectedGatewayContracts.stateTransition.gettersFacet,
                diamondInit: expectedGatewayContracts.stateTransition.diamondInit,
                genesisUpgrade: expectedGatewayContracts.stateTransition.genesisUpgrade,
                validatorTimelockImplementation: expectedGatewayContracts
                    .stateTransition
                    .validatorTimelockImplementation,
                validatorTimelock: expectedGatewayContracts.stateTransition.validatorTimelock,
                serverNotifierProxy: expectedGatewayContracts.stateTransition.serverNotifierProxy,
                serverNotifierImplementation: expectedGatewayContracts.stateTransition.serverNotifierImplementation,
                rollupDAManager: expectedGatewayContracts.daContracts.rollupDAManager,
                rollupSLDAValidator: expectedGatewayContracts.daContracts.relayedSLDAValidator,
                // No need for default upgrade on gateway
                defaultUpgrade: address(0),
                diamondProxy: address(0),
                bytecodesSupplier: address(0),
                isOnGateway: true
            }),
            multicall3: expectedGatewayContracts.multicall3,
            diamondCutData: expectedGatewayContracts.diamondCutData,
            relayedSLDAValidator: expectedGatewayContracts.daContracts.relayedSLDAValidator,
            validiumDAValidator: expectedGatewayContracts.daContracts.validiumDAValidator,
            rollupDAManager: expectedGatewayContracts.daContracts.rollupDAManager
        });
    }

    function run() public override {
        prepareForGWVoting(0);
    }

    function prepareForGWVoting(uint256 ctmChainId) public {
        console.log("Setting up the Gateway script");

        string memory root = vm.projectRoot();
        string memory configPath = string.concat(root, vm.envString("GATEWAY_VOTE_PREPARATION_INPUT"));

        initializeConfig(configPath, ctmChainId);
        _initializeGatewayGovernanceConfig(
            GatewayGovernanceConfig({
                bridgehubProxy: addresses.bridgehub.bridgehubProxy,
                l1AssetRouterProxy: addresses.bridges.l1AssetRouterProxy,
                chainTypeManagerProxy: addresses.stateTransition.chainTypeManagerProxy,
                ctmDeploymentTrackerProxy: addresses.bridgehub.ctmDeploymentTrackerProxy,
                gatewayChainId: gatewayChainId
            })
        );
        instantiateCreate2Factory();

        Call[] memory ecosystemAdminCalls;
        if (serverNotifier == address(0)) {
            (, serverNotifier) = deployServerNotifier();

            vm.startBroadcast();
            ServerNotifier(serverNotifier).setChainTypeManager(
                IChainTypeManager(addresses.stateTransition.chainTypeManagerProxy)
            );
            ServerNotifier(serverNotifier).transferOwnership(addresses.chainAdmin);
            vm.stopBroadcast();

            ecosystemAdminCalls = new Call[](2);
            ecosystemAdminCalls[0] = Call({
                target: addresses.stateTransition.chainTypeManagerProxy,
                value: 0,
                data: abi.encodeCall(ChainTypeManager.setServerNotifier, (serverNotifier))
            });
            ecosystemAdminCalls[1] = Call({
                target: serverNotifier,
                value: 0,
                data: abi.encodeCall(Ownable2Step.acceptOwnership, ())
            });
        }

        // Firstly, we deploy Gateway CTM
        deployGatewayCTM();

        Call[] memory governanceCalls = _prepareGatewayGovernanceCalls(
            PrepareGatewayGovernanceCalls({
                _l1GasPrice: EXPECTED_MAX_L1_GAS_PRICE,
                _gatewayCTMAddress: output.gatewayStateTransition.chainTypeManagerProxy,
                _gatewayRollupDAManager: output.rollupDAManager,
                _gatewayValidatorTimelock: output.gatewayStateTransition.validatorTimelock,
                _gatewayServerNotifier: output.gatewayStateTransition.serverNotifierProxy,
                _refundRecipient: refundRecipient,
                _ctmChainId: ctmChainId
            })
        );

        saveOutput(governanceCalls, ecosystemAdminCalls);
    }

    function saveOutput(Call[] memory governanceCallsToExecute, Call[] memory ecosystemAdminCallsToExecute) internal {
        vm.serializeAddress(
            "gateway_state_transition",
            "chain_type_manager_proxy_addr",
            output.gatewayStateTransition.chainTypeManagerProxy
        );
        vm.serializeAddress(
            "gateway_state_transition",
            "chain_type_manager_implementation_addr",
            output.gatewayStateTransition.chainTypeManagerImplementation
        );
        vm.serializeAddress("gateway_state_transition", "verifier_addr", output.gatewayStateTransition.verifier);
        vm.serializeAddress("gateway_state_transition", "admin_facet_addr", output.gatewayStateTransition.adminFacet);
        vm.serializeAddress(
            "gateway_state_transition",
            "mailbox_facet_addr",
            output.gatewayStateTransition.mailboxFacet
        );
        vm.serializeAddress(
            "gateway_state_transition",
            "executor_facet_addr",
            output.gatewayStateTransition.executorFacet
        );
        vm.serializeAddress(
            "gateway_state_transition",
            "getters_facet_addr",
            output.gatewayStateTransition.gettersFacet
        );
        vm.serializeAddress("gateway_state_transition", "diamond_init_addr", output.gatewayStateTransition.diamondInit);
        vm.serializeAddress(
            "gateway_state_transition",
            "genesis_upgrade_addr",
            output.gatewayStateTransition.genesisUpgrade
        );
        vm.serializeAddress(
            "gateway_state_transition",
            "default_upgrade_addr",
            output.gatewayStateTransition.defaultUpgrade
        );
        vm.serializeAddress(
            "gateway_state_transition",
            "validator_timelock_addr",
            output.gatewayStateTransition.validatorTimelock
        );
        vm.serializeAddress("gateway_state_transition", "rollup_da_manager_addr", output.rollupDAManager);
        string memory gatewayStateTransition = vm.serializeAddress(
            "gateway_state_transition",
            "diamond_proxy_addr",
            output.gatewayStateTransition.diamondProxy
        );
        vm.serializeString("root", "gateway_state_transition", gatewayStateTransition);
        vm.serializeAddress("root", "multicall3_addr", output.multicall3);
        vm.serializeAddress("root", "relayed_sl_da_validator", output.relayedSLDAValidator);
        vm.serializeAddress("root", "validium_da_validator", output.validiumDAValidator);
        vm.serializeBytes("root", "governance_calls_to_execute", abi.encode(governanceCallsToExecute));
        vm.serializeBytes("root", "ecosystem_admin_calls_to_execute", abi.encode(ecosystemAdminCallsToExecute));

        string memory toml = vm.serializeBytes("root", "diamond_cut_data", output.diamondCutData);
        string memory path = string.concat(vm.projectRoot(), vm.envString("GATEWAY_VOTE_PREPARATION_OUTPUT"));
        vm.writeToml(toml, path);
    }
}<|MERGE_RESOLUTION|>--- conflicted
+++ resolved
@@ -75,10 +75,6 @@
 
     uint256 constant EXPECTED_MAX_L1_GAS_PRICE = 50 gwei;
 
-<<<<<<< HEAD
-
-=======
->>>>>>> 2283af81
     uint256 internal eraChainId;
     uint256 internal gatewayChainId;
     bytes internal forceDeploymentsData;
@@ -95,10 +91,6 @@
         addresses.bridgehub.bridgehubProxy = toml.readAddress("$.contracts.bridgehub_proxy_address");
         refundRecipient = toml.readAddress("$.refund_recipient");
 
-<<<<<<< HEAD
-
-=======
->>>>>>> 2283af81
         eraChainId = toml.readUint("$.era_chain_id");
         gatewayChainId = toml.readUint("$.gateway_chain_id");
         forceDeploymentsData = toml.readBytes(".force_deployments_data");
