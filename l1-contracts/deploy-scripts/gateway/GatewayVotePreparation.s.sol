// SPDX-License-Identifier: MIT
pragma solidity 0.8.28;

// solhint-disable no-console, gas-custom-errors, reason-string

<<<<<<< HEAD
import {console2 as console} from "forge-std/Script.sol";
=======
import {Script, console2 as console} from "forge-std/Script.sol";
// import {Vm} from "forge-std/Vm.sol";
>>>>>>> 1470c718
import {stdToml} from "forge-std/StdToml.sol";

// It's required to disable lints to force the compiler to compile the contracts
// solhint-disable no-unused-import

import {Ownable} from "@openzeppelin/contracts-v4/access/Ownable.sol";
import {IL1Bridgehub} from "contracts/bridgehub/IL1Bridgehub.sol";

import {L2_CREATE2_FACTORY_ADDR} from "contracts/common/l2-helpers/L2ContractAddresses.sol";
import {StateTransitionDeployedAddresses, Utils} from "../Utils.sol";
import {AddressAliasHelper} from "contracts/vendor/AddressAliasHelper.sol";
import {ValidatorTimelock} from "contracts/state-transition/ValidatorTimelock.sol";

import {L1AssetRouter} from "contracts/bridge/asset-router/L1AssetRouter.sol";

import {Call} from "contracts/governance/Common.sol";

import {Ownable2Step} from "@openzeppelin/contracts-v4/access/Ownable2Step.sol";

import {ServerNotifier} from "contracts/governance/ServerNotifier.sol";
import {RollupDAManager} from "contracts/state-transition/data-availability/RollupDAManager.sol";
import {ProxyAdmin} from "@openzeppelin/contracts-v4/proxy/transparent/ProxyAdmin.sol";

import {IChainTypeManager} from "contracts/state-transition/IChainTypeManager.sol";
import {ChainTypeManagerBase} from "contracts/state-transition/ChainTypeManagerBase.sol";

import {DeployCTMScript} from "../DeployCTM.s.sol";

import {GatewayCTMDeployerHelper} from "./GatewayCTMDeployerHelper.sol";
import {DeployedContracts, GatewayCTMDeployerConfig} from "contracts/state-transition/chain-deps/GatewayCTMDeployer.sol";
import {VerifierParams} from "contracts/state-transition/chain-interfaces/IVerifier.sol";
import {FeeParams, PubdataPricingMode} from "contracts/state-transition/chain-deps/ZKChainStorage.sol";
import {L1Bridgehub} from "contracts/bridgehub/L1Bridgehub.sol";

import {GatewayGovernanceUtils} from "./GatewayGovernanceUtils.s.sol";

/// @notice Scripts that is responsible for preparing the chain to become a gateway
contract GatewayVotePreparation is DeployCTMScript, GatewayGovernanceUtils {
    using stdToml for string;

    struct GatewayCTMOutput {
        StateTransitionDeployedAddresses gatewayStateTransition;
        address multicall3;
        bytes diamondCutData;
        address relayedSLDAValidator;
        address validiumDAValidator;
        address rollupDAManager;
    }

    GatewayCTMOutput internal output;

    uint256 constant EXPECTED_MAX_L1_GAS_PRICE = 50 gwei;

    uint256 internal eraChainId;

    uint256 internal gatewayChainId;
    bytes internal forceDeploymentsData;

    address internal serverNotifier;
    address internal refundRecipient;

    GatewayCTMDeployerConfig internal gatewayCTMDeployerConfig;

    function initializeConfig(string memory configPath, uint256 ctmRepresentativeChainId) internal virtual {
        super.initializeConfig(configPath);
        string memory toml = vm.readFile(configPath);

        addresses.bridgehub.bridgehubProxy = toml.readAddress("$.contracts.bridgehub_proxy_address");
        refundRecipient = toml.readAddress("$.refund_recipient");

        eraChainId = toml.readUint("$.era_chain_id");

        gatewayChainId = toml.readUint("$.gateway_chain_id");
        forceDeploymentsData = toml.readBytes(".force_deployments_data");

        setAddressesBasedOnBridgehub(ctmRepresentativeChainId);

        address aliasedGovernor = AddressAliasHelper.applyL1ToL2Alias(config.ownerAddress);
        gatewayCTMDeployerConfig = GatewayCTMDeployerConfig({
            aliasedGovernanceAddress: aliasedGovernor,
            salt: bytes32(0),
            eraChainId: config.eraChainId,
            l1ChainId: config.l1ChainId,
            testnetVerifier: config.testnetVerifier,
            isZKsyncOS: config.isZKsyncOS,
            adminSelectors: Utils.getAllSelectorsForFacet("Admin"),
            executorSelectors: Utils.getAllSelectorsForFacet("Executor"),
            mailboxSelectors: Utils.getAllSelectorsForFacet("Mailbox"),
            gettersSelectors: Utils.getAllSelectorsForFacet("Getters"),
            verifierParams: VerifierParams({
                recursionNodeLevelVkHash: config.contracts.recursionNodeLevelVkHash,
                recursionLeafLevelVkHash: config.contracts.recursionLeafLevelVkHash,
                recursionCircuitsSetVksHash: config.contracts.recursionCircuitsSetVksHash
            }),
            feeParams: FeeParams({
                pubdataPricingMode: config.contracts.diamondInitPubdataPricingMode,
                batchOverheadL1Gas: uint32(config.contracts.diamondInitBatchOverheadL1Gas),
                maxPubdataPerBatch: uint32(config.contracts.diamondInitMaxPubdataPerBatch),
                maxL2GasPerBatch: uint32(config.contracts.diamondInitMaxL2GasPerBatch),
                priorityTxMaxPubdata: uint32(config.contracts.diamondInitPriorityTxMaxPubdata),
                minimalL2GasPrice: uint64(config.contracts.diamondInitMinimalL2GasPrice)
            }),
            bootloaderHash: config.contracts.bootloaderHash,
            defaultAccountHash: config.contracts.defaultAAHash,
            evmEmulatorHash: config.contracts.evmEmulatorHash,
            priorityTxMaxGasLimit: config.contracts.priorityTxMaxGasLimit,
            genesisRoot: config.contracts.genesisRoot,
            genesisRollupLeafIndex: uint64(config.contracts.genesisRollupLeafIndex),
            genesisBatchCommitment: config.contracts.genesisBatchCommitment,
            forceDeploymentsData: forceDeploymentsData,
            protocolVersion: config.contracts.latestProtocolVersion
        });
    }

    function setAddressesBasedOnBridgehub(uint256 ctmRepresentativeChainId) internal {
        config.ownerAddress = L1Bridgehub(addresses.bridgehub.bridgehubProxy).owner();
        address ctm;
        if (ctmRepresentativeChainId != 0) {
            ctm = IL1Bridgehub(addresses.bridgehub.bridgehubProxy).chainTypeManager(ctmRepresentativeChainId);
        } else {
            ctm = IL1Bridgehub(addresses.bridgehub.bridgehubProxy).chainTypeManager(gatewayChainId);
        }
        addresses.stateTransition.chainTypeManagerProxy = ctm;
        uint256 ctmProtocolVersion = IChainTypeManager(ctm).protocolVersion();
        require(
            ctmProtocolVersion == config.contracts.latestProtocolVersion,
            "The latest protocol version is not correct"
        );
        serverNotifier = ChainTypeManagerBase(ctm).serverNotifierAddress();
        addresses.bridges.l1AssetRouterProxy = L1Bridgehub(addresses.bridgehub.bridgehubProxy).assetRouter();

        addresses.vaults.l1NativeTokenVaultProxy = address(
            L1AssetRouter(addresses.bridges.l1AssetRouterProxy).nativeTokenVault()
        );
        addresses.bridges.l1NullifierProxy = address(
            L1AssetRouter(addresses.bridges.l1AssetRouterProxy).L1_NULLIFIER()
        );

        addresses.bridgehub.ctmDeploymentTrackerProxy = address(
            L1Bridgehub(addresses.bridgehub.bridgehubProxy).l1CtmDeployer()
        );

        addresses.bridgehub.messageRootProxy = address(L1Bridgehub(addresses.bridgehub.bridgehubProxy).messageRoot());

        addresses.bridges.erc20BridgeProxy = address(
            L1AssetRouter(addresses.bridges.l1AssetRouterProxy).legacyBridge()
        );
        // It is used as the ecosystem admin inside the `DeployL1` contract
        addresses.chainAdmin = L1Bridgehub(addresses.bridgehub.bridgehubProxy).admin();
    }

    function deployGatewayCTM() internal {
        (DeployedContracts memory expectedGatewayContracts, bytes memory create2Calldata, ) = GatewayCTMDeployerHelper
            .calculateAddresses(bytes32(0), gatewayCTMDeployerConfig);

        bytes[] memory deps = GatewayCTMDeployerHelper.getListOfFactoryDeps();

        for (uint i = 0; i < deps.length; i++) {
            bytes[] memory localDeps = new bytes[](1);
            localDeps[0] = deps[i];
            Utils.runL1L2Transaction({
                l2Calldata: hex"",
                l2GasLimit: 72_000_000,
                l2Value: 0,
                factoryDeps: localDeps,
                dstAddress: address(0),
                chainId: gatewayChainId,
                bridgehubAddress: addresses.bridgehub.bridgehubProxy,
                l1SharedBridgeProxy: addresses.bridges.l1AssetRouterProxy,
                refundRecipient: msg.sender
            });
        }

        Utils.runL1L2Transaction({
            l2Calldata: create2Calldata,
            l2GasLimit: 72_000_000,
            l2Value: 0,
            factoryDeps: new bytes[](0),
            dstAddress: L2_CREATE2_FACTORY_ADDR,
            chainId: gatewayChainId,
            bridgehubAddress: addresses.bridgehub.bridgehubProxy,
            l1SharedBridgeProxy: addresses.bridges.l1AssetRouterProxy,
            refundRecipient: msg.sender
        });

        _saveExpectedGatewayContractsToOutput(expectedGatewayContracts);
    }

    function _saveExpectedGatewayContractsToOutput(DeployedContracts memory expectedGatewayContracts) internal {
        output = GatewayCTMOutput({
            gatewayStateTransition: StateTransitionDeployedAddresses({
                chainTypeManagerProxy: expectedGatewayContracts.stateTransition.chainTypeManagerProxy,
                chainTypeManagerProxyAdmin: expectedGatewayContracts.stateTransition.chainTypeManagerProxyAdmin,
                chainTypeManagerImplementation: expectedGatewayContracts.stateTransition.chainTypeManagerImplementation,
                verifier: expectedGatewayContracts.stateTransition.verifier,
                verifierFflonk: expectedGatewayContracts.stateTransition.verifierFflonk,
                verifierPlonk: expectedGatewayContracts.stateTransition.verifierPlonk,
                adminFacet: expectedGatewayContracts.stateTransition.adminFacet,
                mailboxFacet: expectedGatewayContracts.stateTransition.mailboxFacet,
                executorFacet: expectedGatewayContracts.stateTransition.executorFacet,
                gettersFacet: expectedGatewayContracts.stateTransition.gettersFacet,
                diamondInit: expectedGatewayContracts.stateTransition.diamondInit,
                genesisUpgrade: expectedGatewayContracts.stateTransition.genesisUpgrade,
                validatorTimelockImplementation: expectedGatewayContracts
                    .stateTransition
                    .validatorTimelockImplementation,
                validatorTimelock: expectedGatewayContracts.stateTransition.validatorTimelock,
                serverNotifierProxy: expectedGatewayContracts.stateTransition.serverNotifierProxy,
                serverNotifierImplementation: expectedGatewayContracts.stateTransition.serverNotifierImplementation,
                rollupDAManager: expectedGatewayContracts.daContracts.rollupDAManager,
                rollupSLDAValidator: expectedGatewayContracts.daContracts.relayedSLDAValidator,
                // No need for default upgrade on gateway
                defaultUpgrade: address(0),
                diamondProxy: address(0),
                bytecodesSupplier: address(0),
                isOnGateway: true
            }),
            multicall3: expectedGatewayContracts.multicall3,
            diamondCutData: expectedGatewayContracts.diamondCutData,
            relayedSLDAValidator: expectedGatewayContracts.daContracts.relayedSLDAValidator,
            validiumDAValidator: expectedGatewayContracts.daContracts.validiumDAValidator,
            rollupDAManager: expectedGatewayContracts.daContracts.rollupDAManager
        });
    }

    function run() public override {
        prepareForGWVoting(0);
    }

    function prepareForGWVoting(uint256 ctmRepresentativeChainId) public {
        console.log("Setting up the Gateway script");

        string memory root = vm.projectRoot();
        string memory configPath = string.concat(root, vm.envString("GATEWAY_VOTE_PREPARATION_INPUT"));

        initializeConfig(configPath, ctmRepresentativeChainId);
        _initializeGatewayGovernanceConfig(
            GatewayGovernanceConfig({
                bridgehubProxy: addresses.bridgehub.bridgehubProxy,
                l1AssetRouterProxy: addresses.bridges.l1AssetRouterProxy,
                chainTypeManagerProxy: addresses.stateTransition.chainTypeManagerProxy,
                ctmDeploymentTrackerProxy: addresses.bridgehub.ctmDeploymentTrackerProxy,
                gatewayChainId: gatewayChainId
            })
        );
        instantiateCreate2Factory();

        Call[] memory ecosystemAdminCalls;
        if (serverNotifier == address(0)) {
            (, serverNotifier) = deployServerNotifier();

            vm.startBroadcast();
            ServerNotifier(serverNotifier).setChainTypeManager(
                IChainTypeManager(addresses.stateTransition.chainTypeManagerProxy)
            );
            ServerNotifier(serverNotifier).transferOwnership(addresses.chainAdmin);
            vm.stopBroadcast();

            ecosystemAdminCalls = new Call[](2);
            ecosystemAdminCalls[0] = Call({
                target: addresses.stateTransition.chainTypeManagerProxy,
                value: 0,
                data: abi.encodeCall(ChainTypeManagerBase.setServerNotifier, (serverNotifier))
            });
            ecosystemAdminCalls[1] = Call({
                target: serverNotifier,
                value: 0,
                data: abi.encodeCall(Ownable2Step.acceptOwnership, ())
            });
        }

        // Firstly, we deploy Gateway CTM
        deployGatewayCTM();

        Call[] memory governanceCalls = _prepareGatewayGovernanceCalls(
            PrepareGatewayGovernanceCalls({
                _l1GasPrice: EXPECTED_MAX_L1_GAS_PRICE,
                _gatewayCTMAddress: output.gatewayStateTransition.chainTypeManagerProxy,
                _gatewayRollupDAManager: output.rollupDAManager,
                _gatewayValidatorTimelock: output.gatewayStateTransition.validatorTimelock,
                _gatewayServerNotifier: output.gatewayStateTransition.serverNotifierProxy,
                _refundRecipient: refundRecipient,
                _ctmRepresentativeChainId: ctmRepresentativeChainId
            })
        );

        saveOutput(governanceCalls, ecosystemAdminCalls);
    }

    function saveOutput(Call[] memory governanceCallsToExecute, Call[] memory ecosystemAdminCallsToExecute) internal {
        vm.serializeAddress(
            "gateway_state_transition",
            "chain_type_manager_proxy_addr",
            output.gatewayStateTransition.chainTypeManagerProxy
        );
        vm.serializeAddress(
            "gateway_state_transition",
            "chain_type_manager_implementation_addr",
            output.gatewayStateTransition.chainTypeManagerImplementation
        );
        vm.serializeAddress("gateway_state_transition", "verifier_addr", output.gatewayStateTransition.verifier);
        vm.serializeAddress("gateway_state_transition", "admin_facet_addr", output.gatewayStateTransition.adminFacet);
        vm.serializeAddress(
            "gateway_state_transition",
            "mailbox_facet_addr",
            output.gatewayStateTransition.mailboxFacet
        );
        vm.serializeAddress(
            "gateway_state_transition",
            "executor_facet_addr",
            output.gatewayStateTransition.executorFacet
        );
        vm.serializeAddress(
            "gateway_state_transition",
            "getters_facet_addr",
            output.gatewayStateTransition.gettersFacet
        );
        vm.serializeAddress("gateway_state_transition", "diamond_init_addr", output.gatewayStateTransition.diamondInit);
        vm.serializeAddress(
            "gateway_state_transition",
            "genesis_upgrade_addr",
            output.gatewayStateTransition.genesisUpgrade
        );
        vm.serializeAddress(
            "gateway_state_transition",
            "default_upgrade_addr",
            output.gatewayStateTransition.defaultUpgrade
        );
        vm.serializeAddress(
            "gateway_state_transition",
            "validator_timelock_addr",
            output.gatewayStateTransition.validatorTimelock
        );
        vm.serializeAddress("gateway_state_transition", "rollup_da_manager_addr", output.rollupDAManager);
        string memory gatewayStateTransition = vm.serializeAddress(
            "gateway_state_transition",
            "diamond_proxy_addr",
            output.gatewayStateTransition.diamondProxy
        );
        vm.serializeString("root", "gateway_state_transition", gatewayStateTransition);
        vm.serializeAddress("root", "multicall3_addr", output.multicall3);
        vm.serializeAddress("root", "relayed_sl_da_validator", output.relayedSLDAValidator);
        vm.serializeAddress("root", "validium_da_validator", output.validiumDAValidator);
        vm.serializeBytes("root", "governance_calls_to_execute", abi.encode(governanceCallsToExecute));
        vm.serializeBytes("root", "ecosystem_admin_calls_to_execute", abi.encode(ecosystemAdminCallsToExecute));

        string memory toml = vm.serializeBytes("root", "diamond_cut_data", output.diamondCutData);
        string memory path = string.concat(vm.projectRoot(), vm.envString("GATEWAY_VOTE_PREPARATION_OUTPUT"));
        vm.writeToml(toml, path);
    }
}<|MERGE_RESOLUTION|>--- conflicted
+++ resolved
@@ -3,12 +3,7 @@
 
 // solhint-disable no-console, gas-custom-errors, reason-string
 
-<<<<<<< HEAD
 import {console2 as console} from "forge-std/Script.sol";
-=======
-import {Script, console2 as console} from "forge-std/Script.sol";
-// import {Vm} from "forge-std/Vm.sol";
->>>>>>> 1470c718
 import {stdToml} from "forge-std/StdToml.sol";
 
 // It's required to disable lints to force the compiler to compile the contracts
