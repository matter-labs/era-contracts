--- conflicted
+++ resolved
@@ -144,18 +144,8 @@
     }
 
     function setAddressesBasedOnBridgehub(uint256 ctmChainId) internal {
-<<<<<<< HEAD
-        config.ownerAddress = L1Bridgehub(addresses.bridgehub.bridgehubProxy).owner();
-        address ctm;
-        if (ctmChainId != 0) {
-            ctm = IBridgehub(addresses.bridgehub.bridgehubProxy).chainTypeManager(ctmChainId);
-        } else {
-            ctm = IBridgehub(addresses.bridgehub.bridgehubProxy).chainTypeManager(gatewayChainId);
-        }
-=======
         config.ownerAddress = Bridgehub(addresses.bridgehub.bridgehubProxy).owner();
         address ctm = IBridgehub(addresses.bridgehub.bridgehubProxy).chainTypeManager(ctmChainId);
->>>>>>> fd930cf8
         addresses.stateTransition.chainTypeManagerProxy = ctm;
         uint256 ctmProtocolVersion = IChainTypeManager(ctm).protocolVersion();
         require(
@@ -181,13 +171,8 @@
         addresses.bridges.erc20BridgeProxy = address(
             L1AssetRouter(addresses.bridges.l1AssetRouterProxy).legacyBridge()
         );
-<<<<<<< HEAD
         // It is used as the ecosystem admin inside the `DeployL1` contract
         addresses.chainAdmin = L1Bridgehub(addresses.bridgehub.bridgehubProxy).admin();
-=======
-        // It is used as the ecosystem admin inside the `DeployCTM` contract
-        addresses.chainAdmin = Bridgehub(addresses.bridgehub.bridgehubProxy).admin();
->>>>>>> fd930cf8
     }
 
     function deployGatewayCTM() internal {
