--- conflicted
+++ resolved
@@ -13,12 +13,6 @@
 import {IZKChain} from "contracts/state-transition/chain-interfaces/IZKChain.sol";
 import {AddressAliasHelper} from "contracts/vendor/AddressAliasHelper.sol";
 import {L2_ASSET_ROUTER_ADDR} from "contracts/common/l2-helpers/L2ContractAddresses.sol";
-<<<<<<< HEAD
-=======
-import {Utils} from "../Utils.sol";
-
-import {L1Nullifier} from "contracts/bridge/L1Nullifier.sol";
->>>>>>> 1470c718
 import {L1AssetRouter} from "contracts/bridge/asset-router/L1AssetRouter.sol";
 import {FinalizeL1DepositParams, IL1Nullifier} from "contracts/bridge/interfaces/IL1Nullifier.sol";
 import {TxStatus, ConfirmTransferResultData} from "contracts/common/Messaging.sol";
@@ -70,7 +64,7 @@
     // The outer function does not expect it as input rightaway for easier encoding in zkstack Rust.
     function _finishMigrateChainToGatewayInner(FinishMigrateChainToGatewayParams memory data) private {
         IL1Bridgehub bridgehub = IL1Bridgehub(data.bridgehubAddr);
-        address assetRouter = bridgehub.assetRouter();
+        address assetRouter = address(bridgehub.assetRouter());
         IL1Nullifier l1Nullifier = L1AssetRouter(assetRouter).L1_NULLIFIER();
 
         bytes32 assetId = bridgehub.ctmAssetIdFromChainId(data.migratingChainId);
