--- conflicted
+++ resolved
@@ -290,30 +290,21 @@
         DeployedContracts memory _deployedContracts,
         InnerDeployConfig memory innerConfig
     ) internal returns (DeployedContracts memory) {
-<<<<<<< HEAD
-        _deployedContracts.stateTransition.chainTypeManagerImplementation = _deployInternal(
-            "ChainTypeManager",
-            "ChainTypeManager.sol",
-            abi.encode(L2_BRIDGEHUB_ADDR, L2_INTEROP_CENTER_ADDR),
-            innerConfig
-        );
-=======
         if (_config.isZKsyncOS) {
             _deployedContracts.stateTransition.chainTypeManagerImplementation = _deployInternal(
                 "ZKsyncOSChainTypeManager",
                 "ZKsyncOSChainTypeManager.sol",
-                abi.encode(L2_BRIDGEHUB_ADDR),
+                abi.encode(L2_BRIDGEHUB_ADDR, L2_INTEROP_CENTER_ADDR),
                 innerConfig
             );
         } else {
             _deployedContracts.stateTransition.chainTypeManagerImplementation = _deployInternal(
                 "EraChainTypeManager",
                 "EraChainTypeManager.sol",
-                abi.encode(L2_BRIDGEHUB_ADDR),
+                abi.encode(L2_BRIDGEHUB_ADDR, L2_INTEROP_CENTER_ADDR),
                 innerConfig
             );
         }
->>>>>>> e320a0ec
 
         Diamond.FacetCut[] memory facetCuts = new Diamond.FacetCut[](4);
         facetCuts[0] = Diamond.FacetCut({
