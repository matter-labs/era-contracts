// SPDX-License-Identifier: MIT
pragma solidity 0.8.24;

// solhint-disable no-console, gas-custom-errors, reason-string

import {Script, console2 as console} from "forge-std/Script.sol";
// import {Vm} from "forge-std/Vm.sol";
import {stdToml} from "forge-std/StdToml.sol";

// It's required to disable lints to force the compiler to compile the contracts
// solhint-disable no-unused-import
import {TestnetERC20Token} from "contracts/dev-contracts/TestnetERC20Token.sol";

import {Ownable} from "@openzeppelin/contracts-v4/access/Ownable.sol";
import {IBridgehub, BridgehubBurnCTMAssetData} from "contracts/bridgehub/IBridgehub.sol";
import {IZKChain} from "contracts/state-transition/chain-interfaces/IZKChain.sol";
import {REQUIRED_L2_GAS_PRICE_PER_PUBDATA} from "contracts/common/Config.sol";
import {L2TransactionRequestTwoBridgesOuter} from "contracts/bridgehub/IBridgehub.sol";
import {L2_BRIDGEHUB_ADDR} from "contracts/common/L2ContractAddresses.sol";
import {IZKChain} from "contracts/state-transition/chain-interfaces/IZKChain.sol";
import {StateTransitionDeployedAddresses, Utils, L2_BRIDGEHUB_ADDRESS} from "./Utils.sol";
import {AddressAliasHelper} from "contracts/vendor/AddressAliasHelper.sol";
import {ValidatorTimelock} from "contracts/state-transition/ValidatorTimelock.sol";
import {IAdmin} from "contracts/state-transition/chain-interfaces/IAdmin.sol";
import {GatewayTransactionFilterer} from "contracts/transactionFilterer/GatewayTransactionFilterer.sol";
import {TransparentUpgradeableProxy} from "@openzeppelin/contracts-v4/proxy/transparent/TransparentUpgradeableProxy.sol";
import {SET_ASSET_HANDLER_COUNTERPART_ENCODING_VERSION} from "contracts/bridge/asset-router/IAssetRouterBase.sol";
import {CTM_DEPLOYMENT_TRACKER_ENCODING_VERSION} from "contracts/bridgehub/CTMDeploymentTracker.sol";
import {L2AssetRouter, IL2AssetRouter} from "contracts/bridge/asset-router/L2AssetRouter.sol";
import {L1Nullifier} from "contracts/bridge/L1Nullifier.sol";
import {L1AssetRouter} from "contracts/bridge/asset-router/L1AssetRouter.sol";
import {IL1NativeTokenVault} from "contracts/bridge/ntv/IL1NativeTokenVault.sol";
import {BridgehubMintCTMAssetData} from "contracts/bridgehub/IBridgehub.sol";
import {IAssetRouterBase} from "contracts/bridge/asset-router/IAssetRouterBase.sol";
import {L2_ASSET_ROUTER_ADDR} from "contracts/common/L2ContractAddresses.sol";
import {ETH_TOKEN_ADDRESS} from "contracts/common/Config.sol";
import {DataEncoding} from "contracts/common/libraries/DataEncoding.sol";
import {IAdmin} from "contracts/state-transition/chain-interfaces/IAdmin.sol";
import {FinalizeL1DepositParams} from "contracts/bridge/interfaces/IL1Nullifier.sol";
import {AccessControlRestriction} from "contracts/governance/AccessControlRestriction.sol";
import {L2ContractsBytecodesLib} from "./L2ContractsBytecodesLib.sol";
import {ChainAdmin} from "contracts/governance/ChainAdmin.sol";
import {Call} from "contracts/governance/Common.sol";
import {IGovernance} from "contracts/governance/IGovernance.sol";
import {Ownable2Step} from "@openzeppelin/contracts-v4/access/Ownable2Step.sol";
import {ICTMDeploymentTracker} from "contracts/bridgehub/ICTMDeploymentTracker.sol";

import {IChainTypeManager} from "contracts/state-transition/IChainTypeManager.sol";

// solhint-disable-next-line gas-struct-packing
struct Config {
    address bridgehub;
    address ctmDeploymentTracker;
    address chainTypeManagerProxy;
    address sharedBridgeProxy;
    address governance;
    uint256 gatewayChainId;
    address gatewayChainAdmin;
    address gatewayAccessControlRestriction;
    address gatewayChainProxyAdmin;
    address l1NullifierProxy;
    bytes gatewayDiamondCutData;
    bytes l1DiamondCutData;
}

/// @notice Scripts that is responsible for preparing the chain to become a gateway
/// @dev IMPORTANT: this script is not intended to be used in production.
/// TODO(EVM-925): support secure gateway deployment.
contract GatewayPreparation is Script {
    using stdToml for string;

    address internal constant ADDRESS_ONE = 0x0000000000000000000000000000000000000001;
    bytes32 internal constant STATE_TRANSITION_NEW_CHAIN_HASH = keccak256("NewHyperchain(uint256,address)");

    address deployerAddress;
    uint256 l1ChainId;

    struct Output {
        bytes32 governanceL2TxHash;
        address l2ChainAdminAddress;
        address gatewayTransactionFiltererImplementation;
        address gatewayTransactionFiltererProxy;
    }

    Config internal config;

    function run() public {
        console.log("Setting up the Gateway script");

        initializeConfig();
    }

    function _getL1GasPrice() internal virtual returns (uint256) {
        return Utils.bytesToUint256(vm.rpc("eth_gasPrice", "[]"));
    }

    function initializeConfig() internal virtual {
        deployerAddress = msg.sender;
        l1ChainId = block.chainid;

        string memory root = vm.projectRoot();
        string memory path = string.concat(root, vm.envString("GATEWAY_PREPARATION_L1_CONFIG"));
        string memory toml = vm.readFile(path);

        // Config file must be parsed key by key, otherwise values returned
        // are parsed alfabetically and not by key.
        // https://book.getfoundry.sh/cheatcodes/parse-toml

        // Initializing all values at once is preferable to ensure type safety of
        // the fact that all values are initialized
        config = Config({
            bridgehub: toml.readAddress("$.bridgehub_proxy_addr"),
            ctmDeploymentTracker: toml.readAddress("$.ctm_deployment_tracker_proxy_addr"),
            chainTypeManagerProxy: toml.readAddress("$.chain_type_manager_proxy_addr"),
            sharedBridgeProxy: toml.readAddress("$.shared_bridge_proxy_addr"),
            gatewayChainId: toml.readUint("$.chain_chain_id"),
            governance: toml.readAddress("$.governance"),
            gatewayDiamondCutData: toml.readBytes("$.gateway_diamond_cut_data"),
            l1DiamondCutData: toml.readBytes("$.l1_diamond_cut_data"),
            gatewayChainAdmin: toml.readAddress("$.chain_admin"),
            gatewayAccessControlRestriction: toml.readAddress("$.access_control_restriction"),
            gatewayChainProxyAdmin: toml.readAddress("$.chain_proxy_admin"),
            l1NullifierProxy: toml.readAddress("$.l1_nullifier_proxy_addr")
        });
    }

    function saveOutput(Output memory output) internal {
        vm.serializeAddress(
            "root",
            "gateway_transaction_filterer_implementation",
            output.gatewayTransactionFiltererImplementation
        );
        vm.serializeAddress("root", "gateway_transaction_filterer_proxy", output.gatewayTransactionFiltererProxy);
        vm.serializeAddress("root", "l2_chain_admin_address", output.l2ChainAdminAddress);
        string memory toml = vm.serializeBytes32("root", "governance_l2_tx_hash", output.governanceL2TxHash);
        string memory path = string.concat(vm.projectRoot(), "/script-out/output-gateway-preparation-l1.toml");
        vm.writeToml(toml, path);
    }

    function saveOutput(address l2ChainAdminAddress) internal {
        Output memory output = Output({
            governanceL2TxHash: bytes32(0),
            l2ChainAdminAddress: l2ChainAdminAddress,
            gatewayTransactionFiltererImplementation: address(0),
            gatewayTransactionFiltererProxy: address(0)
        });

        saveOutput(output);
    }

    function saveOutput(bytes32 governanceL2TxHash) internal {
        Output memory output = Output({
            governanceL2TxHash: governanceL2TxHash,
            l2ChainAdminAddress: address(0),
            gatewayTransactionFiltererImplementation: address(0),
            gatewayTransactionFiltererProxy: address(0)
        });

        saveOutput(output);
    }

    function saveOutput() internal {
        Output memory output = Output({
            governanceL2TxHash: bytes32(0),
            l2ChainAdminAddress: address(0),
            gatewayTransactionFiltererImplementation: address(0),
            gatewayTransactionFiltererProxy: address(0)
        });

        saveOutput(output);
    }

    function saveOutput(
        address gatewayTransactionFiltererImplementation,
        address gatewayTransactionFiltererProxy
    ) internal {
        Output memory output = Output({
            governanceL2TxHash: bytes32(0),
            l2ChainAdminAddress: address(0),
            gatewayTransactionFiltererImplementation: gatewayTransactionFiltererImplementation,
            gatewayTransactionFiltererProxy: gatewayTransactionFiltererProxy
        });

        saveOutput(output);
    }

    /// @dev Requires the sender to be the owner of the contract
    function governanceRegisterGateway() public {
        initializeConfig();

        IBridgehub bridgehub = IBridgehub(config.bridgehub);

        if (bridgehub.whitelistedSettlementLayers(config.gatewayChainId)) {
            console.log("Chain already whitelisted as settlement layer");
        } else {
            bytes memory data = abi.encodeCall(bridgehub.registerSettlementLayer, (config.gatewayChainId, true));
            Utils.executeUpgrade({
                _governor: config.governance,
                _salt: bytes32(0),
                _target: address(bridgehub),
                _data: data,
                _value: 0,
                _delay: 0
            });
            console.log("Gateway whitelisted as settlement layer");
        }
        // No tx has been executed, so we save an empty hash
        saveOutput(bytes32(0));
    }

    /// @dev Requires the sender to be the owner of the contract
    function governanceWhitelistGatewayCTM(address gatewayCTMAddress, bytes32 governanoceOperationSalt) public {
        initializeConfig();

        bytes memory data = abi.encodeCall(IBridgehub.addChainTypeManager, (gatewayCTMAddress));

        bytes32 l2TxHash = Utils.runGovernanceL1L2DirectTransaction(
            _getL1GasPrice(),
            config.governance,
            governanoceOperationSalt,
            data,
            Utils.MAX_PRIORITY_TX_GAS,
            new bytes[](0),
            L2_BRIDGEHUB_ADDRESS,
            config.gatewayChainId,
            config.bridgehub,
            config.sharedBridgeProxy
        );

        saveOutput(l2TxHash);
    }

    function governanceSetCTMAssetHandler(bytes32 governanoceOperationSalt) public {
        initializeConfig();

        L1AssetRouter sharedBridge = L1AssetRouter(config.sharedBridgeProxy);
        bytes memory data = abi.encodeCall(
            sharedBridge.setAssetDeploymentTracker,
            (bytes32(uint256(uint160(config.chainTypeManagerProxy))), address(config.ctmDeploymentTracker))
        );
        Utils.executeUpgrade({
            _governor: config.governance,
            _salt: bytes32(0),
            _target: address(config.sharedBridgeProxy),
            _data: data,
            _value: 0,
            _delay: 0
        });

        ICTMDeploymentTracker tracker = ICTMDeploymentTracker(config.ctmDeploymentTracker);
        data = abi.encodeCall(tracker.registerCTMAssetOnL1, (config.chainTypeManagerProxy));
        Utils.executeUpgrade({
            _governor: config.governance,
            _salt: bytes32(0),
            _target: address(config.ctmDeploymentTracker),
            _data: data,
            _value: 0,
            _delay: 0
        });

        bytes32 assetId = IBridgehub(config.bridgehub).ctmAssetIdFromAddress(config.chainTypeManagerProxy);

        // This should be equivalent to `config.chainTypeManagerProxy`, but we just double checking to ensure that
        // bridgehub was initialized correctly
        address ctmAddress = IBridgehub(config.bridgehub).ctmAssetIdToAddress(assetId);
        require(ctmAddress == config.chainTypeManagerProxy, "CTM asset id does not match the expected CTM address");

        bytes memory secondBridgeData = abi.encodePacked(
            SET_ASSET_HANDLER_COUNTERPART_ENCODING_VERSION,
            abi.encode(assetId, L2_BRIDGEHUB_ADDRESS)
        );

        bytes32 l2TxHash = Utils.runGovernanceL1L2TwoBridgesTransaction(
            _getL1GasPrice(),
            config.governance,
            governanoceOperationSalt,
            Utils.MAX_PRIORITY_TX_GAS,
            config.gatewayChainId,
            config.bridgehub,
            config.sharedBridgeProxy,
            config.sharedBridgeProxy,
            0,
            secondBridgeData
        );

        saveOutput(l2TxHash);
    }

    function registerAssetIdInBridgehub(address gatewayCTMAddress, bytes32 governanoceOperationSalt) public {
        initializeConfig();

        bytes memory secondBridgeData = abi.encodePacked(
            bytes1(0x01),
            abi.encode(config.chainTypeManagerProxy, gatewayCTMAddress)
        );

        bytes32 l2TxHash = Utils.runGovernanceL1L2TwoBridgesTransaction(
            _getL1GasPrice(),
            config.governance,
            governanoceOperationSalt,
            Utils.MAX_PRIORITY_TX_GAS,
            config.gatewayChainId,
            config.bridgehub,
            config.sharedBridgeProxy,
            config.ctmDeploymentTracker,
            0,
            secondBridgeData
        );

        saveOutput(l2TxHash);
    }

    function deployL2ChainAdmin() public {
        initializeConfig();

        // TODO(EVM-925): it is deployed without any restrictions.
        address l2ChainAdminAddress = Utils.deployThroughL1({
            bytecode: L2ContractsBytecodesLib.readChainAdminBytecode(),
            constructorargs: abi.encode(new address[](0)),
            create2salt: bytes32(0),
            l2GasLimit: Utils.MAX_PRIORITY_TX_GAS,
            factoryDeps: new bytes[](0),
            chainId: config.gatewayChainId,
            bridgehubAddress: config.bridgehub,
            l1SharedBridgeProxy: config.sharedBridgeProxy
        });

        saveOutput(l2ChainAdminAddress);
    }

    /// @dev Calling this function requires private key to the admin of the chain
    function migrateChainToGateway(
        address chainAdmin,
        address l2ChainAdmin,
        address accessControlRestriction,
        uint256 chainId
    ) public {
        initializeConfig();

        IBridgehub bridgehubContract = IBridgehub(config.bridgehub);
        bytes32 gatewayBaseTokenAssetId = bridgehubContract.baseTokenAssetId(config.gatewayChainId);
        bytes32 ethTokenAssetId = DataEncoding.encodeNTVAssetId(block.chainid, ETH_TOKEN_ADDRESS);

        // Fund chain admin with tokens
        if (gatewayBaseTokenAssetId != ethTokenAssetId) {
            deployerAddress = msg.sender;
            uint256 amountForDistribution = 100000000000000000000;
            L1AssetRouter l1AR = L1AssetRouter(config.sharedBridgeProxy);
            IL1NativeTokenVault nativeTokenVault = IL1NativeTokenVault(address(l1AR.nativeTokenVault()));
            address baseTokenAddress = nativeTokenVault.tokenAddress(gatewayBaseTokenAssetId);
            uint256 baseTokenOriginChainId = nativeTokenVault.originChainId(gatewayBaseTokenAssetId);
            TestnetERC20Token baseToken = TestnetERC20Token(baseTokenAddress);
            uint256 deployerBalance = baseToken.balanceOf(deployerAddress);
            console.log("Base token origin id: ", baseTokenOriginChainId);

            vm.startBroadcast();
            if (baseTokenOriginChainId == block.chainid) {
                baseToken.mint(chainAdmin, amountForDistribution);
            } else {
                baseToken.transfer(chainAdmin, amountForDistribution);
            }
            vm.stopBroadcast();
        }

        console.log("Chain Admin address:", chainAdmin);
<<<<<<< HEAD

        // TODO(EVM-746): Use L2-based chain admin contract
        address l2ChainAdmin = AddressAliasHelper.applyL1ToL2Alias(chainAdmin);
=======
>>>>>>> 352e0dd7

        bytes32 chainAssetId = IBridgehub(config.bridgehub).ctmAssetIdFromChainId(chainId);

        uint256 currentSettlementLayer = IBridgehub(config.bridgehub).settlementLayer(chainId);
        if (currentSettlementLayer == config.gatewayChainId) {
            console.log("Chain already using gateway as its settlement layer");
            saveOutput(bytes32(0));
            return;
        }

        bytes memory bridgehubData = abi.encode(
            BridgehubBurnCTMAssetData({
                chainId: chainId,
                ctmData: abi.encode(l2ChainAdmin, config.gatewayDiamondCutData),
                chainData: abi.encode(IZKChain(IBridgehub(config.bridgehub).getZKChain(chainId)).getProtocolVersion())
            })
        );

        // TODO: use constant for the 0x01
        bytes memory secondBridgeData = abi.encodePacked(bytes1(0x01), abi.encode(chainAssetId, bridgehubData));

        bytes32 l2TxHash = Utils.runAdminL1L2TwoBridgesTransaction(
            _getL1GasPrice(),
            chainAdmin,
            accessControlRestriction,
            Utils.MAX_PRIORITY_TX_GAS,
            config.gatewayChainId,
            config.bridgehub,
            config.sharedBridgeProxy,
            config.sharedBridgeProxy,
            0,
            secondBridgeData
        );

        saveOutput(l2TxHash);
    }

    /// @dev Calling this function requires private key to the admin of the chain
    function startMigrateChainFromGateway(
        address chainAdmin,
        address accessControlRestriction,
        address l2ChainAdmin,
        uint256 chainId
    ) public {
        initializeConfig();
        IBridgehub bridgehub = IBridgehub(config.bridgehub);

        uint256 currentSettlementLayer = bridgehub.settlementLayer(chainId);
        if (currentSettlementLayer != config.gatewayChainId) {
            console.log("Chain not using Gateway as settlement layer");
            saveOutput(bytes32(0));
            return;
        }

        bytes memory bridgehubBurnData = abi.encode(
            BridgehubBurnCTMAssetData({
                chainId: chainId,
                ctmData: abi.encode(chainAdmin, config.l1DiamondCutData),
                chainData: abi.encode(IChainTypeManager(config.chainTypeManagerProxy).getProtocolVersion(chainId))
            })
        );

        bytes32 ctmAssetId = bridgehub.ctmAssetIdFromChainId(chainId);
        L2AssetRouter l2AssetRouter = L2AssetRouter(L2_ASSET_ROUTER_ADDR);

        bytes memory l2Calldata;

        {
            bytes memory data = abi.encodeCall(IL2AssetRouter.withdraw, (ctmAssetId, bridgehubBurnData));

            Call[] memory calls = new Call[](1);
            calls[0] = Call({target: L2_ASSET_ROUTER_ADDR, value: 0, data: data});

            l2Calldata = abi.encodeCall(ChainAdmin.multicall, (calls, true));
        }
        // TODO(EVM-925): this should migrate to use L2 transactions directly
        bytes32 l2TxHash = Utils.runAdminL1L2DirectTransaction(
            _getL1GasPrice(),
            chainAdmin,
            accessControlRestriction,
            l2Calldata,
            Utils.MAX_PRIORITY_TX_GAS,
            new bytes[](0),
            l2ChainAdmin,
            config.gatewayChainId,
            config.bridgehub,
            config.sharedBridgeProxy
        );

        saveOutput(l2TxHash);
    }

    function finishMigrateChainFromGateway(
        uint256 migratingChainId,
        uint256 gatewayChainId,
        uint256 l2BatchNumber,
        uint256 l2MessageIndex,
        uint16 l2TxNumberInBatch,
        bytes memory message,
        bytes32[] memory merkleProof
    ) public {
        initializeConfig();

        L1Nullifier l1Nullifier = L1Nullifier(config.l1NullifierProxy);
        IBridgehub bridgehub = IBridgehub(config.bridgehub);
        bytes32 assetId = bridgehub.ctmAssetIdFromChainId(migratingChainId);
        vm.broadcast();
        l1Nullifier.finalizeDeposit(
            FinalizeL1DepositParams({
                chainId: gatewayChainId,
                l2BatchNumber: l2BatchNumber,
                l2MessageIndex: l2MessageIndex,
                l2Sender: L2_ASSET_ROUTER_ADDR,
                l2TxNumberInBatch: l2TxNumberInBatch,
                message: message,
                merkleProof: merkleProof
            })
        );
    }

    /// @dev Calling this function requires private key to the admin of the chain
    function setDAValidatorPair(
        address chainAdmin,
        address accessControlRestriction,
        uint256 chainId,
        address l1DAValidator,
        address l2DAValidator,
        address chainDiamondProxyOnGateway,
        address chainAdminOnGateway
    ) public {
        initializeConfig();

        bytes memory data = abi.encodeCall(IAdmin.setDAValidatorPair, (l1DAValidator, l2DAValidator));

        bytes32 l2TxHash = Utils.runAdminL1L2DirectTransaction(
            _getL1GasPrice(),
            chainAdmin,
            accessControlRestriction,
            _callL2AdminCalldata(data, chainDiamondProxyOnGateway),
            Utils.MAX_PRIORITY_TX_GAS,
            new bytes[](0),
            chainAdminOnGateway,
            config.gatewayChainId,
            config.bridgehub,
            config.sharedBridgeProxy
        );

        saveOutput(l2TxHash);
    }

    function enableValidator(
        address chainAdmin,
        address accessControlRestriction,
        uint256 chainId,
        address validatorAddress,
        address gatewayValidatorTimelock,
        address chainAdminOnGateway
    ) public {
        initializeConfig();

        bytes memory data = abi.encodeCall(ValidatorTimelock.addValidator, (chainId, validatorAddress));

        bytes32 l2TxHash = Utils.runAdminL1L2DirectTransaction(
            _getL1GasPrice(),
            chainAdmin,
            accessControlRestriction,
            _callL2AdminCalldata(data, gatewayValidatorTimelock),
            Utils.MAX_PRIORITY_TX_GAS,
            new bytes[](0),
            chainAdminOnGateway,
            config.gatewayChainId,
            config.bridgehub,
            config.sharedBridgeProxy
        );

        saveOutput(l2TxHash);
    }

    function _callL2AdminCalldata(bytes memory _data, address _target) private returns (bytes memory adminCalldata) {
        Call[] memory calls = new Call[](1);
        calls[0] = Call({target: _target, value: 0, data: _data});
        adminCalldata = abi.encodeCall(ChainAdmin.multicall, (calls, true));
    }

    /// TODO(EVM-748): make that function support non-ETH based chains
    function supplyGatewayWallet(address addr, uint256 amount) public {
        initializeConfig();

        Utils.runL1L2Transaction(
            hex"",
            Utils.MAX_PRIORITY_TX_GAS,
            amount,
            new bytes[](0),
            addr,
            config.gatewayChainId,
            config.bridgehub,
            config.sharedBridgeProxy
        );

        // We record L2 tx hash only for governance operations
        saveOutput(bytes32(0));
    }

    /// The caller of this function should have private key of the admin of the *gateway*
    function deployAndSetGatewayTransactionFilterer() public {
        initializeConfig();

        vm.broadcast();
        GatewayTransactionFilterer impl = new GatewayTransactionFilterer(
            IBridgehub(config.bridgehub),
            config.sharedBridgeProxy
        );

        vm.broadcast();
        TransparentUpgradeableProxy proxy = new TransparentUpgradeableProxy(
            address(impl),
            config.gatewayChainProxyAdmin,
            abi.encodeCall(GatewayTransactionFilterer.initialize, (config.gatewayChainAdmin))
        );

        GatewayTransactionFilterer proxyAsFilterer = GatewayTransactionFilterer(address(proxy));

        IZKChain chain = IZKChain(IBridgehub(config.bridgehub).getZKChain(config.gatewayChainId));

        // Firstly, we set the filterer
        Utils.adminExecute({
            _admin: config.gatewayChainAdmin,
            _accessControlRestriction: config.gatewayAccessControlRestriction,
            _target: address(chain),
            _data: abi.encodeCall(IAdmin.setTransactionFilterer, (address(proxyAsFilterer))),
            _value: 0
        });

        _grantWhitelist(address(proxy), config.gatewayChainAdmin);
        _grantWhitelist(address(proxy), config.sharedBridgeProxy);
        _grantWhitelist(address(proxy), config.ctmDeploymentTracker);

        // Then, we grant the whitelist to a few addresses

        saveOutput(address(impl), address(proxy));
    }

    function grantWhitelist(address filtererProxy, address[] memory addresses) public {
        initializeConfig();

        for (uint256 i = 0; i < addresses.length; i++) {
            if (GatewayTransactionFilterer(filtererProxy).whitelistedSenders(addresses[i])) {
                console.log("Address already whitelisted: ", addresses[i]);
            } else {
                _grantWhitelist(filtererProxy, addresses[i]);
            }
        }
    }

    function _grantWhitelist(address filtererProxy, address addr) internal {
        Utils.adminExecute({
            _admin: config.gatewayChainAdmin,
            _accessControlRestriction: config.gatewayAccessControlRestriction,
            _target: address(filtererProxy),
            _data: abi.encodeCall(GatewayTransactionFilterer.grantWhitelist, (addr)),
            _value: 0
        });
    }

    function executeGovernanceTxs() public {
        saveOutput();
    }

    function governanceExecuteCalls(bytes memory callsToExecute, address governanceAddr) internal {
        IGovernance governance = IGovernance(governanceAddr);
        Ownable2Step ownable = Ownable2Step(governanceAddr);

        Call[] memory calls = abi.decode(callsToExecute, (Call[]));

        IGovernance.Operation memory operation = IGovernance.Operation({
            calls: calls,
            predecessor: bytes32(0),
            salt: bytes32(0)
        });

        vm.startPrank(ownable.owner());
        governance.scheduleTransparent(operation, 0);
        // We assume that the total value is 0
        governance.execute{value: 0}(operation);
        vm.stopPrank();
    }
}<|MERGE_RESOLUTION|>--- conflicted
+++ resolved
@@ -363,12 +363,6 @@
         }
 
         console.log("Chain Admin address:", chainAdmin);
-<<<<<<< HEAD
-
-        // TODO(EVM-746): Use L2-based chain admin contract
-        address l2ChainAdmin = AddressAliasHelper.applyL1ToL2Alias(chainAdmin);
-=======
->>>>>>> 352e0dd7
 
         bytes32 chainAssetId = IBridgehub(config.bridgehub).ctmAssetIdFromChainId(chainId);
 
