--- conflicted
+++ resolved
@@ -10,7 +10,6 @@
 import {Utils} from "./Utils.sol";
 
 contract AcceptAdmin is Script {
-<<<<<<< HEAD
     using stdToml for string;
 
     struct Config {
@@ -28,8 +27,6 @@
         config.governor = toml.readAddress("$.governor");
     }
 
-=======
->>>>>>> b62ca535
     // This function should be called by the owner to accept the admin role
     function governanceAcceptOwner(address governor, address target) public {
         Ownable2Step adminContract = Ownable2Step(target);
