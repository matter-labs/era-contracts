// SPDX-License-Identifier: UNLICENSED
<<<<<<< HEAD
// We use a floating point pragma here so it can be used within other projects that interact with the zkSync ecosystem without using our exact pragma version.
=======
>>>>>>> 7b488e67
pragma solidity ^0.8.21;

import {Script} from "forge-std/Script.sol";

import {Ownable2Step} from "@openzeppelin/contracts-v4/access/Ownable2Step.sol";
import {IZkSyncHyperchain} from "contracts/state-transition/chain-interfaces/IZkSyncHyperchain.sol";
import {ChainAdmin} from "contracts/governance/ChainAdmin.sol";
import {IChainAdmin} from "contracts/governance/IChainAdmin.sol";
import {Utils} from "./Utils.sol";
import {stdToml} from "forge-std/StdToml.sol";

contract AcceptAdmin is Script {
    using stdToml for string;

    struct Config {
        address admin;
        address governor;
    }

    Config internal config;

    function initConfig() public {
        string memory root = vm.projectRoot();
        string memory path = string.concat(root, "/script-config/config-accept-admin.toml");
        string memory toml = vm.readFile(path);
        config.admin = toml.readAddress("$.target_addr");
        config.governor = toml.readAddress("$.governor");
    }

    // This function should be called by the owner to accept the admin role
    function governanceAcceptOwner(address governor, address target) public {
        Ownable2Step adminContract = Ownable2Step(target);
        Utils.executeUpgrade({
            _governor: governor,
            _salt: bytes32(0),
            _target: target,
            _data: abi.encodeCall(adminContract.acceptOwnership, ()),
            _value: 0,
            _delay: 0
        });
    }

    // This function should be called by the owner to accept the admin role
    function governanceAcceptAdmin(address governor, address target) public {
        IZkSyncHyperchain adminContract = IZkSyncHyperchain(target);
        Utils.executeUpgrade({
            _governor: governor,
            _salt: bytes32(0),
            _target: target,
            _data: abi.encodeCall(adminContract.acceptAdmin, ()),
            _value: 0,
            _delay: 0
        });
    }

    // This function should be called by the owner to accept the admin role
    function chainAdminAcceptAdmin(ChainAdmin chainAdmin, address target) public {
        IZkSyncHyperchain adminContract = IZkSyncHyperchain(target);

        IChainAdmin.Call[] memory calls = new IChainAdmin.Call[](1);
        calls[0] = IChainAdmin.Call({target: target, value: 0, data: abi.encodeCall(adminContract.acceptAdmin, ())});

        vm.startBroadcast();
        chainAdmin.multicall(calls, true);
        vm.stopBroadcast();
    }

    // This function should be called by the owner to update token multiplier setter role
    function chainSetTokenMultiplierSetter(address chainAdmin, address target) public {
        IChainAdmin admin = IChainAdmin(chainAdmin);

        vm.startBroadcast();
        admin.setTokenMultiplierSetter(target);
        vm.stopBroadcast();
    }
}<|MERGE_RESOLUTION|>--- conflicted
+++ resolved
@@ -1,8 +1,4 @@
 // SPDX-License-Identifier: UNLICENSED
-<<<<<<< HEAD
-// We use a floating point pragma here so it can be used within other projects that interact with the zkSync ecosystem without using our exact pragma version.
-=======
->>>>>>> 7b488e67
 pragma solidity ^0.8.21;
 
 import {Script} from "forge-std/Script.sol";
