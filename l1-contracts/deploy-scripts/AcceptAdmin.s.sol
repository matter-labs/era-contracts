// SPDX-License-Identifier: UNLICENSED
pragma solidity ^0.8.0;

import {Script} from "forge-std/Script.sol";

import {Ownable2Step} from "@openzeppelin/contracts/access/Ownable2Step.sol";
import {IZkSyncHyperchain} from "contracts/state-transition/chain-interfaces/IZkSyncHyperchain.sol";
import {ChainAdmin} from "contracts/governance/ChainAdmin.sol";
import {IChainAdmin} from "contracts/governance/IChainAdmin.sol";
import {Utils} from "./Utils.sol";

contract AcceptAdmin is Script {
<<<<<<< HEAD
    // This function should be called by the owner to accept the owner role
    function acceptOwner(address governor, address target) public {
=======
    // This function should be called by the owner to accept the admin role
    function governanceAcceptOwner(address governor, address target) public {
>>>>>>> 7ca55175
        Ownable2Step adminContract = Ownable2Step(target);
        Utils.executeUpgrade({
            _governor: governor,
            _salt: bytes32(0),
            _target: target,
            _data: abi.encodeCall(adminContract.acceptOwnership, ()),
            _value: 0,
            _delay: 0
        });
    }

    // This function should be called by the owner to accept the admin role
<<<<<<< HEAD
    function acceptAdmin(address payable _admin, address _target) public {
        IZkSyncHyperchain hyperchain = IZkSyncHyperchain(_target);
        ChainAdmin chainAdmin = ChainAdmin(_admin);

        IChainAdmin.Call[] memory calls = new IChainAdmin.Call[](1);
        calls[0] = IChainAdmin.Call({target: _target, value: 0, data: abi.encodeCall(hyperchain.acceptAdmin, ())});

        vm.startBroadcast();
        chainAdmin.multicall(calls, true);
        vm.stopBroadcast();
=======
    function governanceAcceptAdmin(address governor, address target) public {
        IZkSyncHyperchain adminContract = IZkSyncHyperchain(target);
        Utils.executeUpgrade({
            _governor: governor,
            _salt: bytes32(0),
            _target: target,
            _data: abi.encodeCall(adminContract.acceptAdmin, ()),
            _value: 0,
            _delay: 0
        });
>>>>>>> 7ca55175
    }

    // This function should be called by the owner to accept the admin role
    function chainAdminAcceptAdmin(ChainAdmin chainAdmin, address target) public {
        IZkSyncHyperchain adminContract = IZkSyncHyperchain(target);

        IChainAdmin.Call[] memory calls = new IChainAdmin.Call[](1);
        calls[0] = IChainAdmin.Call({target: target, value: 0, data: abi.encodeCall(adminContract.acceptAdmin, ())});

        vm.startBroadcast();
        chainAdmin.multicall(calls, true);
        vm.stopBroadcast();
    }

    // This function should be called by the owner to update token multiplier setter role
    function chainSetTokenMultiplierSetter(address chainAdmin, address target) public {
        IChainAdmin admin = IChainAdmin(chainAdmin);

        vm.startBroadcast();
        admin.setTokenMultiplierSetter(target);
        vm.stopBroadcast();
    }
}<|MERGE_RESOLUTION|>--- conflicted
+++ resolved
@@ -10,13 +10,8 @@
 import {Utils} from "./Utils.sol";
 
 contract AcceptAdmin is Script {
-<<<<<<< HEAD
-    // This function should be called by the owner to accept the owner role
-    function acceptOwner(address governor, address target) public {
-=======
     // This function should be called by the owner to accept the admin role
     function governanceAcceptOwner(address governor, address target) public {
->>>>>>> 7ca55175
         Ownable2Step adminContract = Ownable2Step(target);
         Utils.executeUpgrade({
             _governor: governor,
@@ -29,18 +24,6 @@
     }
 
     // This function should be called by the owner to accept the admin role
-<<<<<<< HEAD
-    function acceptAdmin(address payable _admin, address _target) public {
-        IZkSyncHyperchain hyperchain = IZkSyncHyperchain(_target);
-        ChainAdmin chainAdmin = ChainAdmin(_admin);
-
-        IChainAdmin.Call[] memory calls = new IChainAdmin.Call[](1);
-        calls[0] = IChainAdmin.Call({target: _target, value: 0, data: abi.encodeCall(hyperchain.acceptAdmin, ())});
-
-        vm.startBroadcast();
-        chainAdmin.multicall(calls, true);
-        vm.stopBroadcast();
-=======
     function governanceAcceptAdmin(address governor, address target) public {
         IZkSyncHyperchain adminContract = IZkSyncHyperchain(target);
         Utils.executeUpgrade({
@@ -51,7 +34,6 @@
             _value: 0,
             _delay: 0
         });
->>>>>>> 7ca55175
     }
 
     // This function should be called by the owner to accept the admin role
