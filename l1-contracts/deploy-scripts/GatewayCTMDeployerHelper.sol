--- conflicted
+++ resolved
@@ -139,36 +139,24 @@
         DeployedContracts memory _deployedContracts,
         InnerDeployConfig memory innerConfig
     ) internal returns (DeployedContracts memory) {
-        address verifierFflonk = _deployInternal("VerifierFflonk", "VerifierFflonk.sol", hex"", innerConfig);
-
-        address verifierPlonk = _deployInternal("VerifierPlonk", "VerifierPlonk.sol", hex"", innerConfig);
+        address verifierFflonk = _deployInternal("L2VerifierFflonk", "L2VerifierFflonk.sol", hex"", innerConfig);
+
+        address verifierPlonk = _deployInternal("L2VerifierPlonk", "L2VerifierPlonk.sol", hex"", innerConfig);
 
         bytes memory constructorParams = abi.encode(verifierFflonk, verifierPlonk);
 
         if (_testnetVerifier) {
             _deployedContracts.stateTransition.verifier = _deployInternal(
-<<<<<<< HEAD
                 "TestnetVerifier",
                 "TestnetVerifier.sol",
                 constructorParams,
-=======
-                "L2TestnetVerifier",
-                "L2TestnetVerifier.sol",
-                hex"",
->>>>>>> f785a87d
                 innerConfig
             );
         } else {
             _deployedContracts.stateTransition.verifier = _deployInternal(
-<<<<<<< HEAD
                 "DualVerifier",
                 "DualVerifier.sol",
                 constructorParams,
-=======
-                "L2Verifier",
-                "L2Verifier.sol",
-                hex"",
->>>>>>> f785a87d
                 innerConfig
             );
         }
@@ -331,16 +319,11 @@
         dependencies[index++] = Utils.readZKFoundryBytecodeL1("Admin.sol", "AdminFacet");
         dependencies[index++] = Utils.readZKFoundryBytecodeL1("DiamondInit.sol", "DiamondInit");
         dependencies[index++] = Utils.readZKFoundryBytecodeL1("L1GenesisUpgrade.sol", "L1GenesisUpgrade");
-        dependencies[index++] = Utils.readZKFoundryBytecodeL1("VerifierFflonk.sol", "VerifierFflonk");
-        dependencies[index++] = Utils.readZKFoundryBytecodeL1("VerifierPlonk.sol", "VerifierPlonk");
+        dependencies[index++] = Utils.readZKFoundryBytecodeL1("L2VerifierFflonk.sol", "L2VerifierFflonk");
+        dependencies[index++] = Utils.readZKFoundryBytecodeL1("L2VerifierPlonk.sol", "L2VerifierPlonk");
         // Include both verifiers since we cannot determine which one will be used
-<<<<<<< HEAD
         dependencies[index++] = Utils.readZKFoundryBytecodeL1("TestnetVerifier.sol", "TestnetVerifier");
         dependencies[index++] = Utils.readZKFoundryBytecodeL1("DualVerifier.sol", "DualVerifier");
-=======
-        dependencies[index++] = Utils.readZKFoundryBytecodeL1("L2TestnetVerifier.sol", "L2TestnetVerifier");
-        dependencies[index++] = Utils.readZKFoundryBytecodeL1("L2Verifier.sol", "L2Verifier");
->>>>>>> f785a87d
         dependencies[index++] = Utils.readZKFoundryBytecodeL1("ValidatorTimelock.sol", "ValidatorTimelock");
         dependencies[index++] = Utils.readZKFoundryBytecodeL1("ChainTypeManager.sol", "ChainTypeManager");
         dependencies[index++] = Utils.readZKFoundryBytecodeL1("ProxyAdmin.sol", "ProxyAdmin");
