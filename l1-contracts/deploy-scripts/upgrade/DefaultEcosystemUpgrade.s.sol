// SPDX-License-Identifier: MIT
pragma solidity 0.8.28;

// solhint-disable no-console, gas-custom-errors

import {Script, console2 as console} from "forge-std/Script.sol";

import {stdToml} from "forge-std/StdToml.sol";
import {ProxyAdmin} from "@openzeppelin/contracts-v4/proxy/transparent/ProxyAdmin.sol";
import {SafeCast} from "@openzeppelin/contracts-v4/utils/math/SafeCast.sol";

import {ITransparentUpgradeableProxy, TransparentUpgradeableProxy} from "@openzeppelin/contracts-v4/proxy/transparent/TransparentUpgradeableProxy.sol";
import {IERC20} from "@openzeppelin/contracts-v4/token/ERC20/IERC20.sol";
import {UpgradeableBeacon} from "@openzeppelin/contracts-v4/proxy/beacon/UpgradeableBeacon.sol";
import {StateTransitionDeployedAddresses, Utils} from "../Utils.sol";
<<<<<<< HEAD
import {L2_BRIDGEHUB_ADDR, L2_DEPLOYER_SYSTEM_CONTRACT_ADDR, L2_FORCE_DEPLOYER_ADDR, L2_CHAIN_ASSET_HANDLER_ADDR} from "contracts/common/l2-helpers/L2ContractAddresses.sol";
import {IL1Bridgehub} from "contracts/bridgehub/IL1Bridgehub.sol";
import {IBridgehubBase} from "contracts/bridgehub/IBridgehubBase.sol";
import {IChainAssetHandler} from "contracts/bridgehub/IChainAssetHandler.sol";
=======
import {L2_BRIDGEHUB_ADDR, L2_DEPLOYER_SYSTEM_CONTRACT_ADDR, L2_FORCE_DEPLOYER_ADDR} from "contracts/common/l2-helpers/L2ContractAddresses.sol";
import {IL1Bridgehub} from "contracts/bridgehub/IL1Bridgehub.sol";
import {IBridgehubBase} from "contracts/bridgehub/IBridgehubBase.sol";
>>>>>>> 2994b8bf

import {EraVerifierFflonk} from "contracts/state-transition/verifiers/EraVerifierFflonk.sol";
import {EraVerifierPlonk} from "contracts/state-transition/verifiers/EraVerifierPlonk.sol";
import {ZKsyncOSVerifierFflonk} from "contracts/state-transition/verifiers/ZKsyncOSVerifierFflonk.sol";
import {ZKsyncOSVerifierPlonk} from "contracts/state-transition/verifiers/ZKsyncOSVerifierPlonk.sol";
import {VerifierParams} from "contracts/state-transition/chain-interfaces/IVerifier.sol";
import {DefaultUpgrade} from "contracts/upgrades/DefaultUpgrade.sol";
import {L1GenesisUpgrade} from "contracts/upgrades/L1GenesisUpgrade.sol";
import {GatewayUpgrade} from "contracts/upgrades/GatewayUpgrade.sol";
import {ValidatorTimelock} from "contracts/state-transition/ValidatorTimelock.sol";
import {L1Bridgehub} from "contracts/bridgehub/L1Bridgehub.sol";
import {L1MessageRoot} from "contracts/bridgehub/L1MessageRoot.sol";
import {CTMDeploymentTracker} from "contracts/bridgehub/CTMDeploymentTracker.sol";
import {L1NativeTokenVault} from "contracts/bridge/ntv/L1NativeTokenVault.sol";
import {IAdmin} from "contracts/state-transition/chain-interfaces/IAdmin.sol";
import {ExecutorFacet} from "contracts/state-transition/chain-deps/facets/Executor.sol";
import {AdminFacet} from "contracts/state-transition/chain-deps/facets/Admin.sol";
import {MailboxFacet} from "contracts/state-transition/chain-deps/facets/Mailbox.sol";
import {GettersFacet} from "contracts/state-transition/chain-deps/facets/Getters.sol";
import {DiamondInit} from "contracts/state-transition/chain-deps/DiamondInit.sol";
import {ChainCreationParams, IChainTypeManager} from "contracts/state-transition/IChainTypeManager.sol";
import {Diamond} from "contracts/state-transition/libraries/Diamond.sol";
import {L1AssetRouter} from "contracts/bridge/asset-router/L1AssetRouter.sol";
import {L1ERC20Bridge} from "contracts/bridge/L1ERC20Bridge.sol";
import {L1Nullifier} from "contracts/bridge/L1Nullifier.sol";
import {DiamondProxy} from "contracts/state-transition/chain-deps/DiamondProxy.sol";
import {IL1AssetRouter} from "contracts/bridge/asset-router/IL1AssetRouter.sol";
import {BridgedStandardERC20} from "contracts/bridge/BridgedStandardERC20.sol";
<<<<<<< HEAD

=======
import {AddressHasNoCode} from "../ZkSyncScriptErrors.sol";
import {ICTMDeploymentTracker} from "contracts/bridgehub/ICTMDeploymentTracker.sol";
import {IMessageRoot} from "contracts/bridgehub/IMessageRoot.sol";
>>>>>>> 2994b8bf
import {SYSTEM_UPGRADE_L2_TX_TYPE, ZKSYNC_OS_SYSTEM_UPGRADE_L2_TX_TYPE} from "contracts/common/Config.sol";
import {IL2ContractDeployer} from "contracts/common/interfaces/IL2ContractDeployer.sol";
import {L2ContractHelper} from "contracts/common/l2-helpers/L2ContractHelper.sol";
import {AddressAliasHelper} from "contracts/vendor/AddressAliasHelper.sol";

import {ContractsBytecodesLib} from "../ContractsBytecodesLib.sol";
import {Call} from "contracts/governance/Common.sol";
import {Ownable2StepUpgradeable} from "@openzeppelin/contracts-upgradeable-v4/access/Ownable2StepUpgradeable.sol";
import {IZKChain} from "contracts/state-transition/chain-interfaces/IZKChain.sol";
import {ProposedUpgrade} from "contracts/upgrades/BaseZkSyncUpgrade.sol";
import {UpgradeStageValidator} from "contracts/upgrades/UpgradeStageValidator.sol";
import {SemVer} from "contracts/common/libraries/SemVer.sol";

import {L2CanonicalTransaction} from "contracts/common/Messaging.sol";

import {TransitionaryOwner} from "contracts/governance/TransitionaryOwner.sol";
import {SystemContractsProcessing} from "./SystemContractsProcessing.s.sol";
import {BytecodePublisher} from "./BytecodePublisher.s.sol";
import {BytecodesSupplier} from "contracts/upgrades/BytecodesSupplier.sol";
import {GovernanceUpgradeTimer} from "contracts/upgrades/GovernanceUpgradeTimer.sol";

import {RollupDAManager} from "contracts/state-transition/data-availability/RollupDAManager.sol";

import {FixedForceDeploymentsData} from "contracts/state-transition/l2-deps/IL2GenesisUpgrade.sol";

import {DeployCTMScript} from "../DeployCTM.s.sol";
import {DeployCTMAdditional} from "../DeployCTMAdditional.s.sol";

/// @notice Script used for default upgrade flow
/// @dev For more complex upgrades, this script can be inherited and its functionality overridden if needed.
contract DefaultEcosystemUpgrade is Script, DeployCTMAdditional {
    using stdToml for string;

    /**
     * @dev Storage slot with the admin of the contract.
     * This is the keccak-256 hash of "eip1967.proxy.admin" subtracted by 1, and is
     * validated in the constructor.
     */
    bytes32 internal constant ADMIN_SLOT = 0xb53127684a568b3173ae13b9f8a6016e243e63b6e8ee1178d6a717850b5d6103;

    uint256 internal constant MAX_ADDITIONAL_DELAY = 2 weeks;

    // solhint-disable-next-line gas-struct-packing
    struct UpgradeDeployedAddresses {
        ExpectedL2Addresses expectedL2Addresses;
        address gatewayUpgrade;
        address transitionaryOwner;
        address upgradeTimer;
        address bytecodesSupplier;
        address l2WrappedBaseTokenStore;
        address upgradeStageValidator;
    }

    struct ExpectedL2Addresses {
        address expectedRollupL2DAValidator;
        address expectedValidiumL2DAValidator;
        address l2SharedBridgeLegacyImpl;
        address l2BridgedStandardERC20Impl;
    }

    // solhint-disable-next-line gas-struct-packing
    struct AdditionalConfig {
        // This is the address of the ecosystem admin.
        // Note, that it is not the owner, but rather the address that is responsible
        // for facilitating partially trusted, but not critical tasks.
        address ecosystemAdminAddress;
        uint256 governanceUpgradeTimerInitialDelay;
        uint256 oldProtocolVersion;
        address oldValidatorTimelock;
        uint256 priorityTxsL2GasLimit;
        uint256 maxExpectedL1GasPrice;
    }

    // solhint-disable-next-line gas-struct-packing
    struct Gateway {
        StateTransitionDeployedAddresses gatewayStateTransition;
        bytes facetCutsData;
        bytes additionalForceDeployments;
        uint256 chainId;
        address baseToken;
        bytes upgradeCutData;
    }

    // solhint-disable-next-line gas-struct-packing
    struct NewlyGeneratedData {
        bytes fixedForceDeploymentsData;
        bytes diamondCutData;
        bytes upgradeCutData;
    }

    /// @notice Internal state of the upgrade script
    struct EcosystemUpgradeConfig {
        bool initialized;
        bool expectedL2AddressesInitialized;
        bool fixedForceDeploymentsDataGenerated;
        bool diamondCutPrepared;
        bool upgradeCutPrepared;
        bool factoryDepsPublished;
        bool ecosystemContractsDeployed;
        string outputPath;
    }

    AdditionalConfig internal newConfig;
    Gateway internal gatewayConfig;
    NewlyGeneratedData internal newlyGeneratedData;
    UpgradeDeployedAddresses internal upgradeAddresses;

    uint256[] internal factoryDepsHashes;
    mapping(bytes32 => bool) internal isHashInFactoryDeps;

    EcosystemUpgradeConfig internal upgradeConfig;

    function initialize(string memory newConfigPath, string memory _outputPath) public virtual {
        string memory root = vm.projectRoot();
        newConfigPath = string.concat(root, newConfigPath);

        initializeConfig(newConfigPath);

        console.log("Initialized config from %s", newConfigPath);
        upgradeConfig.outputPath = string.concat(root, _outputPath);
        upgradeConfig.initialized = true;
    }

    /// @notice Full default upgrade preparation flow
    function prepareEcosystemUpgrade() public virtual {
        deployNewEcosystemContractsL1();
        console.log("Ecosystem contracts are deployed!");
        deployNewEcosystemContractsGW();
        console.log("Ecosystem contracts for GW are deployed!");
        publishBytecodes();
        console.log("Bytecodes published!");
        generateUpgradeData();
        console.log("Upgrade data generated!");
    }

    function deployUsedUpgradeContract() internal virtual returns (address) {
        return deploySimpleContract("DefaultUpgrade", false);
    }

    /// @notice Deploy everything that should be deployed
    function deployNewEcosystemContractsL1() public virtual {
        require(upgradeConfig.initialized, "Not initialized");

        instantiateCreate2Factory();

        deployVerifiers();
        deployUpgradeStageValidator();

        // Note, that this is the upgrade that will be used, despite the naming of the variable here.
        // To use the custom upgrade simply override the `deployUsedUpgradeContract` function.
        (addresses.stateTransition.defaultUpgrade) = deployUsedUpgradeContract();
        (addresses.stateTransition.genesisUpgrade) = deploySimpleContract("L1GenesisUpgrade", false);

        addresses.bridgehub.bridgehubImplementation = deploySimpleContract("L1Bridgehub", false);

        addresses.bridges.l1NullifierImplementation = deploySimpleContract("L1Nullifier", false);
        addresses.bridges.l1AssetRouterImplementation = deploySimpleContract("L1AssetRouter", false);
        addresses.vaults.l1NativeTokenVaultImplementation = deploySimpleContract("L1NativeTokenVault", false);
        addresses.bridges.erc20BridgeImplementation = deploySimpleContract("L1ERC20Bridge", false);
        addresses.bridges.bridgedStandardERC20Implementation = deploySimpleContract("BridgedStandardERC20", false);

        upgradeAddresses.upgradeTimer = deploySimpleContract("GovernanceUpgradeTimer", false);
        addresses.bridgehub.messageRootImplementation = deploySimpleContract("L1MessageRoot", false);
        addresses.bridgehub.ctmDeploymentTrackerImplementation = deploySimpleContract("CTMDeploymentTracker", false);

        deployStateTransitionDiamondFacets();

        string memory ctmContractName = config.isZKsyncOS ? "ZKsyncOSChainTypeManager" : "EraChainTypeManager";
        addresses.stateTransition.chainTypeManagerImplementation = deploySimpleContract(ctmContractName, false);

        addresses.stateTransition.serverNotifierImplementation = deploySimpleContract("ServerNotifier", false);

        /// for forge verification.
        deploySimpleContract("DiamondProxy", false);

        deployUpgradeSpecificContractsL1();

        upgradeConfig.ecosystemContractsDeployed = true;
    }

    function deployUpgradeSpecificContractsL1() internal virtual {
        // Empty by default.
    }

    /// @notice Encode calldata that will be passed to `_postUpgrade`
    /// in the on‑chain contract. Override in concrete upgrades.
    function encodePostUpgradeCalldata(
        StateTransitionDeployedAddresses memory
    ) internal virtual returns (bytes memory) {
        return new bytes(0);
    }

    function deployGWContract(string memory contractName) internal returns (address contractAddress) {
        bytes memory creationCalldata = getCreationCalldata(contractName, true);
        contractAddress = Utils.deployThroughL1Deterministic(
            getCreationCode(contractName, true),
            creationCalldata,
            0,
            newConfig.priorityTxsL2GasLimit,
            new bytes[](0),
            gatewayConfig.chainId,
            addresses.bridgehub.bridgehubProxy,
            addresses.bridges.l1AssetRouterProxy
        );
        notifyAboutDeployment(contractAddress, contractName, creationCalldata, contractName, true);
    }

    function deployGWTuppWithContract(
        string memory contractName
    ) internal returns (address implementationAddress, address proxyAddress) {
        bytes memory creationCalldata = getCreationCalldata(contractName, true);
        address implementationAddress = Utils.deployThroughL1Deterministic(
            getCreationCode(contractName, true),
            creationCalldata,
            0,
            newConfig.priorityTxsL2GasLimit,
            new bytes[](0),
            gatewayConfig.chainId,
            addresses.bridgehub.bridgehubProxy,
            addresses.bridges.l1AssetRouterProxy
        );
        notifyAboutDeployment(implementationAddress, contractName, creationCalldata, contractName, true);

        bytes memory proxyCreationCalldata = abi.encode(
            implementationAddress,
            gatewayConfig.gatewayStateTransition.chainTypeManagerProxyAdmin,
            getInitializeCalldata(contractName, true)
        );
        proxyAddress = Utils.deployThroughL1Deterministic(
            ContractsBytecodesLib.getCreationCode("TransparentUpgradeableProxy"),
            proxyCreationCalldata,
            0,
            newConfig.priorityTxsL2GasLimit,
            new bytes[](0),
            gatewayConfig.chainId,
            addresses.bridgehub.bridgehubProxy,
            addresses.bridges.l1AssetRouterProxy
        );
        notifyAboutDeployment(
            proxyAddress,
            contractName,
            proxyCreationCalldata,
            string.concat(contractName, " Proxy"),
            true
        );
    }

    /// @notice Generate data required for the upgrade
    function generateUpgradeData() public virtual {
        require(upgradeConfig.initialized, "Not initialized");
        require(upgradeConfig.ecosystemContractsDeployed, "Ecosystem contracts not deployed");

        // Important, this must come after the initializeExpectedL2Addresses
        generateFixedForceDeploymentsData();
        console.log("Generated fixed force deployments data");
        getChainCreationDiamondCutData(addresses.stateTransition);
        newlyGeneratedData.diamondCutData = config.contracts.diamondCutData;
        gatewayConfig.facetCutsData = abi.encode(getChainCreationDiamondCutData(gatewayConfig.gatewayStateTransition));
        console.log("Prepared diamond cut data");
        generateUpgradeCutData(addresses.stateTransition);
        generateUpgradeCutData(gatewayConfig.gatewayStateTransition);
        upgradeConfig.upgradeCutPrepared = true;
        console.log("UpgradeCutGenerated");
        saveOutput(upgradeConfig.outputPath);
    }

    /// @notice E2e upgrade generation
    function run() public virtual override {
        initialize(vm.envString("UPGRADE_ECOSYSTEM_INPUT"), vm.envString("UPGRADE_ECOSYSTEM_OUTPUT"));
        prepareEcosystemUpgrade();

        prepareDefaultGovernanceCalls();
        prepareDefaultEcosystemAdminCalls();

        prepareDefaultTestUpgradeCalls();
    }

    function getOwnerAddress() public virtual returns (address) {
        return config.ownerAddress;
    }

    /// @notice Get facet cuts that should be removed
    function getFacetCutsForDeletion() internal virtual returns (Diamond.FacetCut[] memory facetCuts) {
        address diamondProxy = IChainTypeManager(addresses.stateTransition.chainTypeManagerProxy).getHyperchain(
            config.eraChainId
        );
        IZKChain.Facet[] memory facets = IZKChain(diamondProxy).facets();

        // Freezability does not matter when deleting, so we just put false everywhere
        facetCuts = new Diamond.FacetCut[](facets.length);
        for (uint i = 0; i < facets.length; i++) {
            facetCuts[i] = Diamond.FacetCut({
                facet: address(0),
                action: Diamond.Action.Remove,
                isFreezable: false,
                selectors: facets[i].selectors
            });
        }
    }

    function _emptyUpgradeTx() internal virtual returns (L2CanonicalTransaction memory transaction) {
        uint256[4] memory reserved;
        uint256[] memory factoryDeps = new uint256[](1);
        transaction = L2CanonicalTransaction({
            txType: 0,
            from: 0,
            to: 0,
            gasLimit: 0,
            gasPerPubdataByteLimit: 0,
            maxFeePerGas: 0,
            maxPriorityFeePerGas: 0,
            paymaster: 0,
            nonce: 0,
            value: 0,
            reserved: reserved,
            data: "",
            signature: "",
            factoryDeps: factoryDeps,
            paymasterInput: "",
            reservedDynamic: ""
        });
    }

    /// @notice Build L1 -> L2 upgrade tx
    function _composeUpgradeTx(
        IL2ContractDeployer.ForceDeployment[] memory forceDeployments
    ) internal virtual returns (L2CanonicalTransaction memory transaction) {
        // Sanity check
        for (uint256 i; i < forceDeployments.length; i++) {
            require(isHashInFactoryDeps[forceDeployments[i].bytecodeHash], "Bytecode hash not in factory deps");
        }

        (address target, bytes memory data) = _getL2UpgradeTargetAndData(forceDeployments);

        uint256 txType = config.isZKsyncOS ? ZKSYNC_OS_SYSTEM_UPGRADE_L2_TX_TYPE : SYSTEM_UPGRADE_L2_TX_TYPE;
        transaction = L2CanonicalTransaction({
            txType: txType,
            from: uint256(uint160(L2_FORCE_DEPLOYER_ADDR)),
            to: uint256(uint160(target)),
            // TODO: dont use hardcoded values
            gasLimit: 72_000_000,
            gasPerPubdataByteLimit: 800,
            maxFeePerGas: 0,
            maxPriorityFeePerGas: 0,
            paymaster: uint256(uint160(address(0))),
            nonce: getProtocolUpgradeNonce(),
            value: 0,
            reserved: [uint256(0), uint256(0), uint256(0), uint256(0)],
            data: data,
            signature: new bytes(0),
            // All factory deps should've been published before
            factoryDeps: factoryDepsHashes,
            paymasterInput: new bytes(0),
            // Reserved dynamic type for the future use-case. Using it should be avoided,
            // But it is still here, just in case we want to enable some additional functionality
            reservedDynamic: new bytes(0)
        });
    }

    /// @notice Build empty L1 -> L2 upgrade tx
    /// @dev Only useful for patch upgrades, the above `_composeUpgradeTx` must be used otherwise.
    function _composeEmptyUpgradeTx() internal virtual returns (L2CanonicalTransaction memory transaction) {
        transaction = L2CanonicalTransaction({
            txType: 0,
            from: uint256(0),
            to: uint256(0),
            gasLimit: 0,
            gasPerPubdataByteLimit: 0,
            maxFeePerGas: 0,
            maxPriorityFeePerGas: 0,
            paymaster: uint256(uint160(address(0))),
            nonce: 0,
            value: 0,
            reserved: [uint256(0), uint256(0), uint256(0), uint256(0)],
            data: new bytes(0),
            signature: new bytes(0),
            factoryDeps: new uint256[](0),
            paymasterInput: new bytes(0),
            // Reserved dynamic type for the future use-case. Using it should be avoided,
            // But it is still here, just in case we want to enable some additional functionality
            reservedDynamic: new bytes(0)
        });
    }

    function _getL2UpgradeTargetAndData(
        IL2ContractDeployer.ForceDeployment[] memory _forceDeployments
    ) internal virtual returns (address, bytes memory) {
        return (
            address(L2_DEPLOYER_SYSTEM_CONTRACT_ADDR),
            abi.encodeCall(IL2ContractDeployer.forceDeployOnAddresses, (_forceDeployments))
        );
    }

    function getNewProtocolVersion() public virtual returns (uint256) {
        return config.contracts.latestProtocolVersion;
    }

    function getProtocolUpgradeNonce() public virtual returns (uint256) {
        return (getNewProtocolVersion() >> 32);
    }

    function getOldProtocolDeadline() public virtual returns (uint256) {
        // Note, that it is this way by design, on stage2 it
        // will be set to 0
        return type(uint256).max;
    }

    function getOldProtocolVersion() public virtual returns (uint256) {
        return newConfig.oldProtocolVersion;
    }

    function isPatchUpgrade() public virtual returns (bool) {
        (uint32 _major, uint32 _minor, uint32 patch) = SemVer.unpackSemVer(SafeCast.toUint96(getNewProtocolVersion()));
        return patch != 0;
    }

    /// @notice Generate upgrade cut data
    function generateUpgradeCutData(
        StateTransitionDeployedAddresses memory stateTransition
    ) public virtual returns (Diamond.DiamondCutData memory upgradeCutData) {
        require(upgradeConfig.factoryDepsPublished, "Factory deps not published");

        Diamond.FacetCut[] memory facetCutsForDeletion = getFacetCutsForDeletion();

        Diamond.FacetCut[] memory facetCuts;
        facetCuts = getUpgradeAddedFacetCuts(stateTransition);
        facetCuts = mergeFacets(facetCutsForDeletion, facetCuts);

        ProposedUpgrade memory proposedUpgrade = getProposedUpgrade(stateTransition);

        upgradeCutData = Diamond.DiamondCutData({
            facetCuts: facetCuts,
            initAddress: stateTransition.defaultUpgrade,
            initCalldata: abi.encodeCall(DefaultUpgrade.upgrade, (proposedUpgrade))
        });

        if (!stateTransition.isOnGateway) {
            newlyGeneratedData.upgradeCutData = abi.encode(upgradeCutData);
            upgradeConfig.upgradeCutPrepared = true;
        } else {
            gatewayConfig.upgradeCutData = abi.encode(upgradeCutData);
        }
    }

    function getProposedPatchUpgrade(
        StateTransitionDeployedAddresses memory stateTransition
    ) public virtual returns (ProposedUpgrade memory proposedUpgrade) {
        VerifierParams memory verifierParams = getVerifierParams();
        proposedUpgrade = ProposedUpgrade({
            l2ProtocolUpgradeTx: _emptyUpgradeTx(),
            bootloaderHash: bytes32(0),
            defaultAccountHash: bytes32(0),
            evmEmulatorHash: bytes32(0),
            verifier: stateTransition.verifier,
            verifierParams: verifierParams,
            l1ContractsUpgradeCalldata: new bytes(0),
            postUpgradeCalldata: new bytes(0),
            upgradeTimestamp: 0,
            newProtocolVersion: getNewProtocolVersion()
        });
    }

    function getProposedUpgrade(
        StateTransitionDeployedAddresses memory stateTransition
    ) public virtual returns (ProposedUpgrade memory proposedUpgrade) {
        VerifierParams memory verifierParams = getVerifierParams();

        IL2ContractDeployer.ForceDeployment[] memory baseForceDeployments = SystemContractsProcessing
            .getBaseForceDeployments(config.l1ChainId, config.ownerAddress);

        // Additional force deployments after Gateway
        IL2ContractDeployer.ForceDeployment[] memory additionalForceDeployments = getAdditionalForceDeployments();

        IL2ContractDeployer.ForceDeployment[] memory forceDeployments = SystemContractsProcessing.mergeForceDeployments(
            baseForceDeployments,
            additionalForceDeployments
        );

        proposedUpgrade = ProposedUpgrade({
            l2ProtocolUpgradeTx: _composeUpgradeTx(forceDeployments),
            bootloaderHash: config.contracts.bootloaderHash,
            defaultAccountHash: config.contracts.defaultAAHash,
            evmEmulatorHash: config.contracts.evmEmulatorHash,
            verifier: stateTransition.verifier,
            verifierParams: verifierParams,
            l1ContractsUpgradeCalldata: new bytes(0),
            postUpgradeCalldata: encodePostUpgradeCalldata(stateTransition),
            upgradeTimestamp: 0,
            newProtocolVersion: getNewProtocolVersion()
        });
    }

    function getForceDeployment(
        string memory contractName
    ) public virtual returns (IL2ContractDeployer.ForceDeployment memory forceDeployment) {
        return
            IL2ContractDeployer.ForceDeployment({
                bytecodeHash: getL2BytecodeHash(contractName),
                newAddress: getExpectedL2Address(contractName),
                callConstructor: false,
                value: 0,
                input: ""
            });
    }

    function getAdditionalForceDeployments()
        internal
        returns (IL2ContractDeployer.ForceDeployment[] memory additionalForceDeployments)
    {
        string[] memory forceDeploymentNames = getForceDeploymentNames();
        additionalForceDeployments = new IL2ContractDeployer.ForceDeployment[](forceDeploymentNames.length);
        for (uint256 i; i < forceDeploymentNames.length; i++) {
            additionalForceDeployments[i] = getForceDeployment(forceDeploymentNames[i]);
        }
        return additionalForceDeployments;
    }

    function getAdditionalDependenciesNames() internal virtual returns (string[] memory forceDeploymentNames) {
        return new string[](0);
    }

    function getForceDeploymentNames() internal virtual returns (string[] memory forceDeploymentNames) {
        forceDeploymentNames = new string[](0);
    }

    function getEcosystemAdmin() external virtual returns (address) {
        return newConfig.ecosystemAdminAddress;
    }

    function initializeConfig(string memory newConfigPath) internal virtual override {
        super.initializeConfig(newConfigPath);
        string memory toml = vm.readFile(newConfigPath);

        addresses.stateTransition.bytecodesSupplier = toml.readAddress("$.contracts.l1_bytecodes_supplier_addr");

        addresses.bridgehub.bridgehubProxy = toml.readAddress("$.contracts.bridgehub_proxy_address");

        setAddressesBasedOnBridgehub();

        addresses.transparentProxyAdmin = address(
            uint160(uint256(vm.load(addresses.bridgehub.bridgehubProxy, ADMIN_SLOT)))
        );

        require(
            Ownable2StepUpgradeable(addresses.bridgehub.bridgehubProxy).owner() == config.ownerAddress,
            "Incorrect owner"
        );

        config.tokens.tokenWethAddress = toml.readAddress("$.tokens.token_weth_address");
        newConfig.governanceUpgradeTimerInitialDelay = toml.readUint("$.governance_upgrade_timer_initial_delay");

        newConfig.oldProtocolVersion = toml.readUint("$.old_protocol_version");

        newConfig.priorityTxsL2GasLimit = toml.readUint("$.priority_txs_l2_gas_limit");
        newConfig.maxExpectedL1GasPrice = toml.readUint("$.max_expected_l1_gas_price");

        addresses.daAddresses.rollupDAManager = toml.readAddress("$.contracts.rollup_da_manager");

        gatewayConfig.gatewayStateTransition.chainTypeManagerProxy = toml.readAddress(
            "$.gateway.gateway_state_transition.chain_type_manager_proxy_addr"
        );

        gatewayConfig.gatewayStateTransition.chainTypeManagerProxyAdmin = toml.readAddress(
            "$.gateway.gateway_state_transition.chain_type_manager_proxy_admin"
        );

        gatewayConfig.gatewayStateTransition.rollupDAManager = toml.readAddress(
            "$.gateway.gateway_state_transition.rollup_da_manager"
        );

        gatewayConfig.gatewayStateTransition.rollupSLDAValidator = toml.readAddress(
            "$.gateway.gateway_state_transition.rollup_sl_da_validator"
        );

        gatewayConfig.gatewayStateTransition.isOnGateway = true;

        gatewayConfig.chainId = toml.readUint("$.gateway.chain_id");
        config.gatewayChainId = gatewayConfig.chainId;
    }

    function getBridgehubAdmin() public virtual returns (address admin) {
        admin = L1Bridgehub(addresses.bridgehub.bridgehubProxy).admin();
    }

    /// @notice This function is meant to only be used in tests
    function prepareCreateNewChainCall(uint256 chainId) public view virtual returns (Call[] memory result) {
        require(addresses.bridgehub.bridgehubProxy != address(0), "bridgehubProxyAddress is zero in newConfig");

        bytes32 newChainAssetId = L1Bridgehub(addresses.bridgehub.bridgehubProxy).baseTokenAssetId(
            gatewayConfig.chainId
        );
        result = new Call[](1);
        result[0] = Call({
            target: addresses.bridgehub.bridgehubProxy,
            value: 0,
            data: abi.encodeCall(
                IL1Bridgehub.createNewChain,
                (
                    chainId,
                    addresses.stateTransition.chainTypeManagerProxy,
                    newChainAssetId,
                    5,
                    msg.sender,
                    abi.encode(newlyGeneratedData.diamondCutData, newlyGeneratedData.fixedForceDeploymentsData),
                    new bytes[](0)
                )
            )
        });
    }

    function setAddressesBasedOnBridgehub() internal virtual {
        config.ownerAddress = L1Bridgehub(addresses.bridgehub.bridgehubProxy).owner();
        address ctm = IL1Bridgehub(addresses.bridgehub.bridgehubProxy).chainTypeManager(config.eraChainId);
        addresses.stateTransition.chainTypeManagerProxy = ctm;
        // We have to set the diamondProxy address here - as it is used by multiple constructors (for example L1Nullifier etc)
        addresses.stateTransition.diamondProxy = IL1Bridgehub(addresses.bridgehub.bridgehubProxy).getZKChain(
            config.eraChainId
        );
        uint256 ctmProtocolVersion = IChainTypeManager(ctm).protocolVersion();
        require(
            ctmProtocolVersion != getNewProtocolVersion(),
            "The new protocol version is already present on the ChainTypeManager"
        );
        addresses.bridges.l1AssetRouterProxy = L1Bridgehub(addresses.bridgehub.bridgehubProxy).assetRouter();
        addresses.stateTransition.genesisUpgrade = address(IChainTypeManager(ctm).l1GenesisUpgrade());

        addresses.vaults.l1NativeTokenVaultProxy = address(
            L1AssetRouter(addresses.bridges.l1AssetRouterProxy).nativeTokenVault()
        );
        addresses.bridges.l1NullifierProxy = address(
            L1AssetRouter(addresses.bridges.l1AssetRouterProxy).L1_NULLIFIER()
        );
        addresses.bridges.erc20BridgeProxy = address(
            L1AssetRouter(addresses.bridges.l1AssetRouterProxy).legacyBridge()
        );

        addresses.bridgehub.ctmDeploymentTrackerProxy = address(
            L1Bridgehub(addresses.bridgehub.bridgehubProxy).l1CtmDeployer()
        );

        addresses.bridgehub.messageRootProxy = address(L1Bridgehub(addresses.bridgehub.bridgehubProxy).messageRoot());

        addresses.bridgehub.chainAssetHandlerProxy = address(
            L1Bridgehub(addresses.bridgehub.bridgehubProxy).chainAssetHandler()
        );

        addresses.bridges.erc20BridgeProxy = address(
            L1AssetRouter(addresses.bridges.l1AssetRouterProxy).legacyBridge()
        );
        newConfig.oldValidatorTimelock = IChainTypeManager(addresses.stateTransition.chainTypeManagerProxy)
            .validatorTimelock();
        addresses.stateTransition.serverNotifierProxy = IChainTypeManager(
            addresses.stateTransition.chainTypeManagerProxy
        ).serverNotifierAddress();

        newConfig.ecosystemAdminAddress = L1Bridgehub(addresses.bridgehub.bridgehubProxy).admin();

        address eraDiamondProxy = L1Bridgehub(addresses.bridgehub.bridgehubProxy).getZKChain(config.eraChainId);
        (addresses.daAddresses.l1RollupDAValidator, ) = GettersFacet(eraDiamondProxy).getDAValidatorPair();
    }

    function generateFixedForceDeploymentsData() internal virtual {
        FixedForceDeploymentsData memory forceDeploymentsData = prepareFixedForceDeploymentsData();

        newlyGeneratedData.fixedForceDeploymentsData = abi.encode(forceDeploymentsData);
        generatedData.forceDeploymentsData = abi.encode(forceDeploymentsData);
        upgradeConfig.fixedForceDeploymentsDataGenerated = true;
    }

    function getExpectedL2Address(string memory contractName) public virtual returns (address) {
        string[2] memory expectedCreate2Deployed = ["RollupL2DAValidator", "NoDAL2DAValidator"];

        for (uint256 i; i < expectedCreate2Deployed.length; i++) {
            if (compareStrings(contractName, expectedCreate2Deployed[i])) {
                return Utils.getL2AddressViaCreate2Factory(bytes32(0), getL2BytecodeHash(contractName), hex"");
            }
        }

        revert(string.concat("No expected L2 address for: ", contractName));
    }

    function getGovernanceUpgradeInitialDelay() external view virtual returns (uint256) {
        return newConfig.governanceUpgradeTimerInitialDelay;
    }

    function getFullListOfFactoryDependencies() internal virtual returns (bytes[] memory factoryDeps) {
        bytes[] memory basicDependencies = SystemContractsProcessing.getBaseListOfDependencies();

        string[] memory additionalForceDeployments = getAdditionalDependenciesNames();

        bytes[] memory additionalDependencies = new bytes[](7 + additionalForceDeployments.length); // Deps after Gateway upgrade
        additionalDependencies[0] = ContractsBytecodesLib.getCreationCode("L2SharedBridgeLegacy");
        additionalDependencies[1] = ContractsBytecodesLib.getCreationCode("BridgedStandardERC20");
        additionalDependencies[2] = ContractsBytecodesLib.getCreationCode("RollupL2DAValidator");
        additionalDependencies[3] = ContractsBytecodesLib.getCreationCode("ValidiumL2DAValidator");
        // TODO(refactor): do we need this?
        additionalDependencies[4] = ContractsBytecodesLib.getCreationCode("DiamondProxy");
        additionalDependencies[5] = ContractsBytecodesLib.getCreationCode("L2V29Upgrade");
        additionalDependencies[6] = ContractsBytecodesLib.getCreationCode("ProxyAdmin");

        for (uint256 i; i < additionalForceDeployments.length; i++) {
            additionalDependencies[6 + i] = ContractsBytecodesLib.getCreationCode(additionalForceDeployments[i]);
        }

        factoryDeps = SystemContractsProcessing.mergeBytesArrays(basicDependencies, additionalDependencies);
        factoryDeps = SystemContractsProcessing.deduplicateBytecodes(factoryDeps);
    }

    function prepareFixedForceDeploymentsData() public view virtual returns (FixedForceDeploymentsData memory data) {
        require(config.ownerAddress != address(0), "owner not set");

        data = FixedForceDeploymentsData({
            l1ChainId: config.l1ChainId,
            eraChainId: config.eraChainId,
            l1AssetRouter: addresses.bridges.l1AssetRouterProxy,
            l2TokenProxyBytecodeHash: getL2BytecodeHash("BeaconProxy"),
            aliasedL1Governance: AddressAliasHelper.applyL1ToL2Alias(config.ownerAddress),
            maxNumberOfZKChains: config.contracts.maxNumberOfChains,
            bridgehubBytecodeInfo: abi.encode(getL2BytecodeHash("L2Bridgehub")),
            l2AssetRouterBytecodeInfo: abi.encode(getL2BytecodeHash("L2AssetRouter")),
            l2NtvBytecodeInfo: abi.encode(getL2BytecodeHash("L2NativeTokenVault")),
            messageRootBytecodeInfo: abi.encode(getL2BytecodeHash("L2MessageRoot")),
            chainAssetHandlerBytecodeInfo: abi.encode(getL2BytecodeHash("L2ChainAssetHandler")),
            beaconDeployerInfo: abi.encode(getL2BytecodeHash("UpgradeableBeaconDeployer")),
            l2SharedBridgeLegacyImpl: address(0),
            l2BridgedStandardERC20Impl: address(0),
            dangerousTestOnlyForcedBeacon: address(0)
        });
    }

    function saveOutputVersionSpecific() internal virtual {}

    function saveOutput(string memory outputPath) internal virtual override {
        vm.serializeAddress("bridgehub", "bridgehub_proxy_addr", addresses.bridgehub.bridgehubProxy);
        vm.serializeAddress("bridgehub", "bridgehub_implementation_addr", addresses.bridgehub.bridgehubImplementation);
        vm.serializeAddress(
            "bridgehub",
            "ctm_deployment_tracker_implementation_addr",
            addresses.bridgehub.ctmDeploymentTrackerImplementation
        );
        vm.serializeAddress(
            "bridgehub",
            "ctm_deployment_tracker_proxy_addr",
            addresses.bridgehub.ctmDeploymentTrackerProxy
        );
        vm.serializeAddress(
            "bridgehub",
            "chain_asset_handler_implementation_addr",
            addresses.bridgehub.chainAssetHandlerImplementation
        );
        vm.serializeAddress("bridgehub", "chain_asset_handler_proxy_addr", addresses.bridgehub.chainAssetHandlerProxy);
        vm.serializeAddress("bridgehub", "message_root_proxy_addr", addresses.bridgehub.messageRootProxy);
        string memory bridgehub = vm.serializeAddress(
            "bridgehub",
            "message_root_implementation_addr",
            addresses.bridgehub.messageRootImplementation
        );

        // TODO(EVM-744): this has to be renamed to chain type manager
        vm.serializeAddress(
            "state_transition",
            "state_transition_implementation_addr",
            addresses.stateTransition.chainTypeManagerImplementation
        );
        vm.serializeAddress(
            "state_transition",
            "chain_type_manager_implementation_addr",
            addresses.stateTransition.chainTypeManagerImplementation
        );
        vm.serializeAddress("state_transition", "verifier_addr", addresses.stateTransition.verifier);
        vm.serializeAddress("state_transition", "admin_facet_addr", addresses.stateTransition.adminFacet);
        vm.serializeAddress("state_transition", "mailbox_facet_addr", addresses.stateTransition.mailboxFacet);
        vm.serializeAddress("state_transition", "executor_facet_addr", addresses.stateTransition.executorFacet);
        vm.serializeAddress("state_transition", "getters_facet_addr", addresses.stateTransition.gettersFacet);
        vm.serializeAddress("state_transition", "diamond_init_addr", addresses.stateTransition.diamondInit);
        vm.serializeAddress("state_transition", "genesis_upgrade_addr", addresses.stateTransition.genesisUpgrade);
        vm.serializeAddress("state_transition", "verifier_fflonk_addr", addresses.stateTransition.verifierFflonk);
        vm.serializeAddress("state_transition", "verifier_plonk_addr", addresses.stateTransition.verifierPlonk);
        string memory stateTransition = vm.serializeAddress(
            "state_transition",
            "default_upgrade_addr",
            addresses.stateTransition.defaultUpgrade
        );

        vm.serializeAddress(
            "gateway_state_transition",
            "chain_type_manager_implementation_addr",
            gatewayConfig.gatewayStateTransition.chainTypeManagerImplementation
        );
        vm.serializeAddress(
            "gateway_state_transition",
            "chain_type_manager_proxy",
            gatewayConfig.gatewayStateTransition.chainTypeManagerProxy
        );
        vm.serializeAddress(
            "gateway_state_transition",
            "chain_type_manager_proxy_admin",
            gatewayConfig.gatewayStateTransition.chainTypeManagerProxyAdmin
        );
        vm.serializeAddress(
            "gateway_state_transition",
            "rollup_da_manager",
            gatewayConfig.gatewayStateTransition.rollupDAManager
        );
        vm.serializeAddress(
            "gateway_state_transition",
            "rollup_l2_da_validator",
            gatewayConfig.gatewayStateTransition.rollupSLDAValidator
        );
        vm.serializeAddress(
            "gateway_state_transition",
            "admin_facet_addr",
            gatewayConfig.gatewayStateTransition.adminFacet
        );
        vm.serializeAddress(
            "gateway_state_transition",
            "mailbox_facet_addr",
            gatewayConfig.gatewayStateTransition.mailboxFacet
        );
        vm.serializeAddress(
            "gateway_state_transition",
            "executor_facet_addr",
            gatewayConfig.gatewayStateTransition.executorFacet
        );
        vm.serializeAddress(
            "gateway_state_transition",
            "getters_facet_addr",
            gatewayConfig.gatewayStateTransition.gettersFacet
        );
        vm.serializeAddress(
            "gateway_state_transition",
            "diamond_init_addr",
            gatewayConfig.gatewayStateTransition.diamondInit
        );
        vm.serializeAddress(
            "gateway_state_transition",
            "default_upgrade_addr",
            gatewayConfig.gatewayStateTransition.defaultUpgrade
        );
        vm.serializeAddress(
            "gateway_state_transition",
            "genesis_upgrade_addr",
            gatewayConfig.gatewayStateTransition.genesisUpgrade
        );
        vm.serializeAddress("gateway_state_transition", "verifier_addr", gatewayConfig.gatewayStateTransition.verifier);
        vm.serializeAddress(
            "gateway_state_transition",
            "verifier_fflonk_addr",
            gatewayConfig.gatewayStateTransition.verifierFflonk
        );
        vm.serializeAddress(
            "gateway_state_transition",
            "validator_timelock_implementation_addr",
            gatewayConfig.gatewayStateTransition.validatorTimelockImplementation
        );
        vm.serializeAddress(
            "gateway_state_transition",
            "validator_timelock_addr",
            gatewayConfig.gatewayStateTransition.validatorTimelock
        );

        string memory gateway_state_transition = vm.serializeAddress(
            "gateway_state_transition",
            "verifier_plonk_addr",
            gatewayConfig.gatewayStateTransition.verifierPlonk
        );

        vm.serializeBytes("gateway", "diamond_cut_data", gatewayConfig.facetCutsData);
        vm.serializeBytes("gateway", "upgrade_cut_data", gatewayConfig.upgradeCutData);
        string memory gateway = vm.serializeString("gateway", "gateway_state_transition", gateway_state_transition);

        vm.serializeUint("root", "gateway_chain_id", gatewayConfig.chainId);
        vm.serializeUint("root", "priority_txs_l2_gas_limit", newConfig.priorityTxsL2GasLimit);
        vm.serializeUint("root", "max_expected_l1_gas_price", newConfig.maxExpectedL1GasPrice);

        vm.serializeAddress("bridges", "erc20_bridge_implementation_addr", addresses.bridges.erc20BridgeImplementation);
        vm.serializeAddress("bridges", "erc20_bridge_proxy_addr", addresses.bridges.erc20BridgeProxy);
        vm.serializeAddress("bridges", "l1_nullifier_proxy_addr", addresses.bridges.l1NullifierProxy);
        vm.serializeAddress("bridges", "l1_nullifier_implementation_addr", addresses.bridges.l1NullifierImplementation);
        vm.serializeAddress(
            "bridges",
            "l1_asset_router_implementation_addr",
            addresses.bridges.l1AssetRouterImplementation
        );
        vm.serializeAddress("bridges", "l1_asset_router_proxy_addr", addresses.bridges.l1AssetRouterProxy);
        // TODO: legacy name
        vm.serializeAddress(
            "bridges",
            "shared_bridge_implementation_addr",
            addresses.bridges.l1AssetRouterImplementation
        );
        vm.serializeAddress(
            "bridges",
            "bridged_standard_erc20_impl",
            addresses.bridges.bridgedStandardERC20Implementation
        );

        string memory bridges = vm.serializeAddress(
            "bridges",
            "bridged_token_beacon",
            addresses.bridges.bridgedTokenBeacon
        );

        vm.serializeUint(
            "contracts_newConfig",
            "diamond_init_max_l2_gas_per_batch",
            config.contracts.diamondInitMaxL2GasPerBatch
        );
        vm.serializeUint(
            "contracts_newConfig",
            "diamond_init_batch_overhead_l1_gas",
            config.contracts.diamondInitBatchOverheadL1Gas
        );
        vm.serializeUint(
            "contracts_newConfig",
            "diamond_init_max_pubdata_per_batch",
            config.contracts.diamondInitMaxPubdataPerBatch
        );
        vm.serializeUint(
            "contracts_newConfig",
            "diamond_init_minimal_l2_gas_price",
            config.contracts.diamondInitMinimalL2GasPrice
        );
        vm.serializeUint(
            "contracts_newConfig",
            "diamond_init_priority_tx_max_pubdata",
            config.contracts.diamondInitPriorityTxMaxPubdata
        );
        vm.serializeUint(
            "contracts_newConfig",
            "diamond_init_pubdata_pricing_mode",
            uint256(config.contracts.diamondInitPubdataPricingMode)
        );
        vm.serializeUint("contracts_newConfig", "priority_tx_max_gas_limit", config.contracts.priorityTxMaxGasLimit);
        vm.serializeBytes32(
            "contracts_newConfig",
            "recursion_circuits_set_vks_hash",
            config.contracts.recursionCircuitsSetVksHash
        );
        vm.serializeBytes32(
            "contracts_newConfig",
            "recursion_leaf_level_vk_hash",
            config.contracts.recursionLeafLevelVkHash
        );
        vm.serializeBytes32(
            "contracts_newConfig",
            "recursion_node_level_vk_hash",
            config.contracts.recursionNodeLevelVkHash
        );

        vm.serializeAddress(
            "contracts_newConfig",
            "expected_rollup_l2_da_validator",
            getExpectedL2Address("RollupL2DAValidator")
        );
        vm.serializeAddress(
            "contracts_newConfig",
            "expected_validium_l2_da_validator",
            getExpectedL2Address("NoDAL2DAValidator")
        );
        vm.serializeBytes("contracts_newConfig", "diamond_cut_data", newlyGeneratedData.diamondCutData);

        vm.serializeBytes(
            "contracts_newConfig",
            "force_deployments_data",
            newlyGeneratedData.fixedForceDeploymentsData
        );

        vm.serializeUint("contracts_newConfig", "new_protocol_version", getNewProtocolVersion());

        vm.serializeUint("contracts_newConfig", "old_protocol_version", newConfig.oldProtocolVersion);

        vm.serializeAddress("contracts_newConfig", "old_validator_timelock", newConfig.oldValidatorTimelock);

        string memory contractsConfig = vm.serializeAddress(
            "contracts_newConfig",
            "l1_legacy_shared_bridge",
            addresses.bridges.l1AssetRouterProxy
        );

        vm.serializeAddress(
            "deployed_addresses",
            "validator_timelock_implementation_addr",
            addresses.stateTransition.validatorTimelockImplementation
        );
        vm.serializeAddress(
            "deployed_addresses",
            "validator_timelock_addr",
            addresses.stateTransition.validatorTimelock
        );
        vm.serializeAddress("deployed_addresses", "chain_admin", addresses.chainAdmin);
        vm.serializeAddress(
            "deployed_addresses",
            "access_control_restriction_addr",
            addresses.accessControlRestrictionAddress
        );
        vm.serializeString("deployed_addresses", "bridgehub", bridgehub);
        vm.serializeString("deployed_addresses", "bridges", bridges);
        vm.serializeString("deployed_addresses", "state_transition", stateTransition);
        vm.serializeAddress(
            "deployed_addresses",
            "l1_bytecodes_supplier_addr",
            addresses.stateTransition.bytecodesSupplier
        );
        vm.serializeAddress("deployed_addresses", "native_token_vault_addr", addresses.vaults.l1NativeTokenVaultProxy);
        vm.serializeAddress(
            "deployed_addresses",
            "native_token_vault_implementation_addr",
            addresses.vaults.l1NativeTokenVaultImplementation
        );

        vm.serializeAddress(
            "deployed_addresses",
            "rollup_l1_da_validator_addr",
            addresses.daAddresses.l1RollupDAValidator
        );
        vm.serializeAddress(
            "deployed_addresses",
            "validium_l1_da_validator_addr",
            addresses.daAddresses.noDAValidiumL1DAValidator
        );
        vm.serializeAddress("deployed_addresses", "l1_gateway_upgrade", upgradeAddresses.gatewayUpgrade);
        vm.serializeAddress("deployed_addresses", "l1_transitionary_owner", upgradeAddresses.transitionaryOwner);
        vm.serializeAddress("deployed_addresses", "upgrade_stage_validator", upgradeAddresses.upgradeStageValidator);
        vm.serializeAddress("deployed_addresses", "l1_rollup_da_manager", addresses.daAddresses.rollupDAManager);
        vm.serializeAddress(
            "deployed_addresses",
            "l2_wrapped_base_token_store_addr",
            upgradeAddresses.l2WrappedBaseTokenStore
        );

        string memory deployedAddresses = vm.serializeAddress(
            "deployed_addresses",
            "l1_governance_upgrade_timer",
            upgradeAddresses.upgradeTimer
        );

        vm.serializeAddress("root", "create2_factory_addr", create2FactoryState.create2FactoryAddress);
        vm.serializeBytes32("root", "create2_factory_salt", create2FactoryParams.factorySalt);
        vm.serializeUint("root", "l1_chain_id", config.l1ChainId);
        vm.serializeUint("root", "era_chain_id", config.eraChainId);
        vm.serializeAddress("root", "deployer_addr", config.deployerAddress);
        vm.serializeString("root", "deployed_addresses", deployedAddresses);
        vm.serializeString("root", "contracts_config", contractsConfig);
        vm.serializeAddress("root", "owner_address", config.ownerAddress);
        vm.serializeAddress("root", "transparent_proxy_admin", addresses.transparentProxyAdmin);
        vm.serializeString("root", "gateway", gateway);

        vm.serializeBytes("root", "governance_calls", new bytes(0)); // Will be populated later
        vm.serializeBytes("root", "ecosystem_admin_calls", new bytes(0)); // Will be populated later
        vm.serializeBytes("root", "test_upgrade_calls", new bytes(0)); // Will be populated later
        vm.serializeBytes("root", "v29", new bytes(0)); // Will be populated later

        vm.serializeUint(
            "root",
            "governance_upgrade_timer_initial_delay",
            newConfig.governanceUpgradeTimerInitialDelay
        );

        string memory toml = vm.serializeBytes("root", "chain_upgrade_diamond_cut", newlyGeneratedData.upgradeCutData);

        vm.writeToml(toml, outputPath);

        saveOutputVersionSpecific();
    }

    /////////////////////////// Blockchain interactions ////////////////////////////

    function publishBytecodes() public virtual {
        bytes[] memory allDeps = getFullListOfFactoryDependencies();
        uint256[] memory factoryDeps = new uint256[](allDeps.length);
        require(factoryDeps.length <= 64, "Too many deps");

        BytecodePublisher.publishBytecodesInBatches(
            BytecodesSupplier(addresses.stateTransition.bytecodesSupplier),
            allDeps
        );

        for (uint256 i = 0; i < allDeps.length; i++) {
            bytes32 bytecodeHash = L2ContractHelper.hashL2Bytecode(allDeps[i]);
            factoryDeps[i] = uint256(bytecodeHash);
            isHashInFactoryDeps[bytecodeHash] = true;
        }

        // Double check for consistency:
        require(bytes32(factoryDeps[0]) == config.contracts.bootloaderHash, "bootloader hash factory dep mismatch");
        require(bytes32(factoryDeps[1]) == config.contracts.defaultAAHash, "default aa hash factory dep mismatch");
        require(bytes32(factoryDeps[2]) == config.contracts.evmEmulatorHash, "EVM emulator hash factory dep mismatch");

        factoryDepsHashes = factoryDeps;

        upgradeConfig.factoryDepsPublished = true;
    }

    ////////////////////////////// Preparing calls /////////////////////////////////

    function prepareDefaultGovernanceCalls()
        public
        virtual
        returns (Call[] memory stage0Calls, Call[] memory stage1Calls, Call[] memory stage2Calls)
    {
        // Default upgrade is done it 3 stages:
        // 0. Pause migration to/from Gateway
        // 1. Perform upgrade
        // 2. Unpause migration to/from Gateway
        stage0Calls = prepareStage0GovernanceCalls();
        vm.serializeBytes("governance_calls", "stage0_calls", abi.encode(stage0Calls));
        stage1Calls = prepareStage1GovernanceCalls();
        vm.serializeBytes("governance_calls", "stage1_calls", abi.encode(stage1Calls));
        stage2Calls = prepareStage2GovernanceCalls();

        string memory governanceCallsSerialized = vm.serializeBytes(
            "governance_calls",
            "stage2_calls",
            abi.encode(stage2Calls)
        );

        vm.writeToml(governanceCallsSerialized, upgradeConfig.outputPath, ".governance_calls");
    }

    function prepareDefaultEcosystemAdminCalls() public virtual returns (Call[] memory calls) {
        Call[][] memory allCalls = new Call[][](1);
        allCalls[0] = prepareUpgradeServerNotifierCall();
        calls = mergeCallsArray(allCalls);

        string memory ecosystemAdminCallsSerialized = vm.serializeBytes(
            "ecosystem_admin_calls",
            "server_notifier_upgrade",
            abi.encode(calls)
        );

        vm.writeToml(ecosystemAdminCallsSerialized, upgradeConfig.outputPath, ".ecosystem_admin_calls");
    }

    function prepareDefaultTestUpgradeCalls() public {
        (Call[] memory testUpgradeChainCall, address ZKChainAdmin) = TESTONLY_prepareTestUpgradeChainCall();
        vm.serializeAddress("test_upgrade_calls", "test_upgrade_chain_caller", ZKChainAdmin);
        vm.serializeBytes("test_upgrade_calls", "test_upgrade_chain", abi.encode(testUpgradeChainCall));
        (Call[] memory testCreateChainCall, address bridgehubAdmin) = TESTONLY_prepareCreateChainCall();
        vm.serializeAddress("test_upgrade_calls", "test_create_chain_caller", bridgehubAdmin);

        string memory testUpgradeCallsSerialized = vm.serializeBytes(
            "test_upgrade_calls",
            "test_create_chain",
            abi.encode(testCreateChainCall)
        );

        vm.writeToml(testUpgradeCallsSerialized, upgradeConfig.outputPath, ".test_upgrade_calls");
    }

    function prepareUpgradeServerNotifierCall() public virtual returns (Call[] memory calls) {
        address serverNotifierProxyAdmin = address(
            uint160(uint256(vm.load(addresses.stateTransition.serverNotifierProxy, ADMIN_SLOT)))
        );

        Call memory call = Call({
            target: serverNotifierProxyAdmin,
            data: abi.encodeCall(
                ProxyAdmin.upgrade,
                (
                    ITransparentUpgradeableProxy(payable(addresses.stateTransition.serverNotifierProxy)),
                    addresses.stateTransition.serverNotifierImplementation
                )
            ),
            value: 0
        });

        calls = new Call[](1);
        calls[0] = call;
    }

    /// @notice The zeroth step of upgrade. By default it just stops gateway migrations
    function prepareStage0GovernanceCalls() public virtual returns (Call[] memory calls) {
        Call[][] memory allCalls = new Call[][](4);

        allCalls[0] = preparePauseGatewayMigrationsCall();
        allCalls[1] = prepareVersionSpecificStage0GovernanceCallsL1();
        allCalls[2] = prepareGatewaySpecificStage0GovernanceCalls();
        allCalls[3] = prepareGovernanceUpgradeTimerStartCall();

        calls = mergeCallsArray(allCalls);
    }

    /// @notice The first step of upgrade. It upgrades the proxies and sets the new version upgrade
    function prepareStage1GovernanceCalls() public virtual returns (Call[] memory calls) {
        Call[][] memory allCalls = new Call[][](8);

        allCalls[0] = prepareGovernanceUpgradeTimerCheckCall();
        allCalls[1] = prepareCheckMigrationsPausedCalls();
        console.log("prepareStage1GovernanceCalls: prepareUpgradeProxiesCalls");
        allCalls[2] = prepareUpgradeProxiesCalls();
        console.log("prepareStage1GovernanceCalls: prepareNewChainCreationParamsCall");
        allCalls[3] = prepareNewChainCreationParamsCall();
        console.log("prepareStage1GovernanceCalls: provideSetNewVersionUpgradeCall");
        allCalls[4] = provideSetNewVersionUpgradeCall();
        console.log("prepareStage1GovernanceCalls: prepareDAValidatorCall");
        allCalls[5] = prepareDAValidatorCall();
        console.log("prepareStage1GovernanceCalls: prepareGatewaySpecificStage1GovernanceCalls");
        allCalls[6] = prepareVersionSpecificStage1GovernanceCallsL1();
        allCalls[7] = prepareGatewaySpecificStage1GovernanceCalls();

        calls = mergeCallsArray(allCalls);
    }

    /// @notice The second step of upgrade. By default it unpauses migrations.
    function prepareStage2GovernanceCalls() public virtual returns (Call[] memory calls) {
        Call[][] memory allCalls = new Call[][](5);

        allCalls[0] = prepareCheckUpgradeIsPresent();
        allCalls[1] = prepareUnpauseGatewayMigrationsCall();
        allCalls[2] = prepareVersionSpecificStage2GovernanceCallsL1();
        allCalls[3] = prepareGatewaySpecificStage2GovernanceCalls();
        allCalls[4] = prepareCheckMigrationsUnpausedCalls();

        calls = mergeCallsArray(allCalls);
    }

    function prepareVersionSpecificStage0GovernanceCallsL1() public virtual returns (Call[] memory calls) {
        // Empty by default.
        return calls;
    }

    function prepareVersionSpecificStage0GovernanceCallsGW(
        uint256 priorityTxsL2GasLimit,
        uint256 maxExpectedL1GasPrice
    ) public virtual returns (Call[] memory calls) {
        // Empty by default.
        return calls;
    }

    function prepareVersionSpecificStage1GovernanceCallsL1() public virtual returns (Call[] memory calls) {
        // Empty by default.
        return calls;
    }

    function prepareVersionSpecificStage1GovernanceCallsGW(
        uint256 priorityTxsL2GasLimit,
        uint256 maxExpectedL1GasPrice
    ) public virtual returns (Call[] memory calls) {
        // Empty by default.
        return calls;
    }

    function prepareVersionSpecificStage2GovernanceCallsL1() public virtual returns (Call[] memory calls) {
        // Empty by default.
        return calls;
    }

    function prepareVersionSpecificStage2GovernanceCallsGW(
        uint256 priorityTxsL2GasLimit,
        uint256 maxExpectedL1GasPrice
    ) public virtual returns (Call[] memory calls) {
        // Empty by default.
        return calls;
    }

    function provideSetNewVersionUpgradeCall() public virtual returns (Call[] memory calls) {
        require(
            addresses.stateTransition.chainTypeManagerProxy != address(0),
            "stateTransitionManagerAddress is zero in newConfig"
        );

        // Just retrieved it from the contract
        uint256 previousProtocolVersion = getOldProtocolVersion();
        uint256 deadline = getOldProtocolDeadline();
        uint256 newProtocolVersion = getNewProtocolVersion();
        Diamond.DiamondCutData memory upgradeCut = abi.decode(
            newlyGeneratedData.upgradeCutData,
            (Diamond.DiamondCutData)
        );
        Call memory ctmCall = Call({
            target: addresses.stateTransition.chainTypeManagerProxy,
            data: abi.encodeCall(
                IChainTypeManager.setNewVersionUpgrade,
                (upgradeCut, previousProtocolVersion, deadline, newProtocolVersion)
            ),
            value: 0
        });

        calls = new Call[](1);
        calls[0] = ctmCall;
    }

    function preparePauseGatewayMigrationsCall() public view virtual returns (Call[] memory result) {
        require(
            addresses.bridgehub.chainAssetHandlerProxy != address(0),
            "chainAssetHandlerProxy is zero in newConfig"
        );

        result = new Call[](1);
        result[0] = Call({
            target: addresses.bridgehub.chainAssetHandlerProxy,
            value: 0,
<<<<<<< HEAD
            data: abi.encodeCall(IChainAssetHandler.pauseMigration, ())
=======
            data: abi.encodeCall(IBridgehubBase.pauseMigration, ())
>>>>>>> 2994b8bf
        });
    }

    function prepareUnpauseGatewayMigrationsCall() public view virtual returns (Call[] memory result) {
        require(
            addresses.bridgehub.chainAssetHandlerProxy != address(0),
            "chainAssetHandlerProxy is zero in newConfig"
        );

        result = new Call[](1);
        result[0] = Call({
            target: addresses.bridgehub.chainAssetHandlerProxy,
            value: 0,
<<<<<<< HEAD
            data: abi.encodeCall(IChainAssetHandler.unpauseMigration, ())
=======
            data: abi.encodeCall(IBridgehubBase.unpauseMigration, ())
>>>>>>> 2994b8bf
        });
    }

    function prepareGatewaySpecificStage0GovernanceCalls() public virtual returns (Call[] memory calls) {
        if (gatewayConfig.chainId == 0) return calls; // Gateway is unknown

        // Note: gas price can fluctuate, so we need to be sure that upgrade won't be broken because of that
        uint256 priorityTxsL2GasLimit = newConfig.priorityTxsL2GasLimit;
        uint256 maxExpectedL1GasPrice = newConfig.maxExpectedL1GasPrice;

        Call[][] memory allCalls = new Call[][](2);
        allCalls[0] = preparePauseMigrationCallForGateway(priorityTxsL2GasLimit, maxExpectedL1GasPrice);
        allCalls[1] = prepareVersionSpecificStage0GovernanceCallsGW(priorityTxsL2GasLimit, maxExpectedL1GasPrice);

        calls = mergeCallsArray(allCalls);
    }

    function deployUsedUpgradeContractGW() internal virtual returns (address) {
        return deployGWContract("DefaultUpgrade");
    }

    /// @notice Deploy everything that should be deployed for GW
    function deployNewEcosystemContractsGW() public virtual {
        require(upgradeConfig.initialized, "Not initialized");

        gatewayConfig.gatewayStateTransition.verifierFflonk = deployGWContract("EraVerifierFflonk");
        gatewayConfig.gatewayStateTransition.verifierPlonk = deployGWContract("EraVerifierPlonk");
        gatewayConfig.gatewayStateTransition.verifier = deployGWContract("Verifier");

        gatewayConfig.gatewayStateTransition.executorFacet = deployGWContract("ExecutorFacet");
        gatewayConfig.gatewayStateTransition.adminFacet = deployGWContract("AdminFacet");
        gatewayConfig.gatewayStateTransition.mailboxFacet = deployGWContract("MailboxFacet");
        gatewayConfig.gatewayStateTransition.gettersFacet = deployGWContract("GettersFacet");
        gatewayConfig.gatewayStateTransition.diamondInit = deployGWContract("DiamondInit");
        gatewayConfig.gatewayStateTransition.defaultUpgrade = deployUsedUpgradeContractGW();
        gatewayConfig.gatewayStateTransition.genesisUpgrade = deployGWContract("L1GenesisUpgrade");

        string memory gwCtmContractName = config.isZKsyncOS ? "ZKsyncOSChainTypeManager" : "EraChainTypeManager";
        gatewayConfig.gatewayStateTransition.chainTypeManagerImplementation = deployGWContract(gwCtmContractName);

        deployUpgradeSpecificContractsGW();
    }

    function deployUpgradeSpecificContractsGW() internal virtual {
        // Empty by default.
    }

    function prepareGatewaySpecificStage1GovernanceCalls() public virtual returns (Call[] memory calls) {
        if (gatewayConfig.chainId == 0) return calls; // Gateway is unknown

        Call[][] memory allCalls = new Call[][](5);

        // Note: gas price can fluctuate, so we need to be sure that upgrade won't be broken because of that
        uint256 priorityTxsL2GasLimit = newConfig.priorityTxsL2GasLimit;
        uint256 maxExpectedL1GasPrice = newConfig.maxExpectedL1GasPrice;

        allCalls[0] = provideSetNewVersionUpgradeCallForGateway(priorityTxsL2GasLimit, maxExpectedL1GasPrice);
        allCalls[1] = prepareNewChainCreationParamsCallForGateway(priorityTxsL2GasLimit, maxExpectedL1GasPrice);
        allCalls[2] = prepareCTMImplementationUpgrade(priorityTxsL2GasLimit, maxExpectedL1GasPrice);
        allCalls[3] = prepareDAValidatorCallGW(priorityTxsL2GasLimit, maxExpectedL1GasPrice);
        allCalls[4] = prepareVersionSpecificStage1GovernanceCallsGW(priorityTxsL2GasLimit, maxExpectedL1GasPrice);

        calls = mergeCallsArray(allCalls);
    }

    function prepareGatewaySpecificStage2GovernanceCalls() public virtual returns (Call[] memory calls) {
        if (gatewayConfig.chainId == 0) return calls; // Gateway is unknown

        Call[][] memory allCalls = new Call[][](2);

        // Note: gas price can fluctuate, so we need to be sure that upgrade won't be broken because of that
        uint256 priorityTxsL2GasLimit = newConfig.priorityTxsL2GasLimit;
        uint256 maxExpectedL1GasPrice = newConfig.maxExpectedL1GasPrice;

        allCalls[0] = prepareUnpauseMigrationCallForGateway(priorityTxsL2GasLimit, maxExpectedL1GasPrice);
        allCalls[1] = prepareVersionSpecificStage2GovernanceCallsGW(priorityTxsL2GasLimit, maxExpectedL1GasPrice);

        calls = mergeCallsArray(allCalls);
    }

    function provideSetNewVersionUpgradeCallForGateway(
        uint256 l2GasLimit,
        uint256 l1GasPrice
    ) public virtual returns (Call[] memory calls) {
        require(
            gatewayConfig.gatewayStateTransition.chainTypeManagerProxy != address(0),
            "chainTypeManager on gateway is zero in newConfig"
        );

        uint256 previousProtocolVersion = getOldProtocolVersion();
        uint256 deadline = getOldProtocolDeadline();
        uint256 newProtocolVersion = getNewProtocolVersion();
        Diamond.DiamondCutData memory upgradeCut = generateUpgradeCutData(gatewayConfig.gatewayStateTransition);

        bytes memory l2Calldata = abi.encodeCall(
            IChainTypeManager.setNewVersionUpgrade,
            (upgradeCut, previousProtocolVersion, deadline, newProtocolVersion)
        );

        calls = _prepareL1ToGatewayCall(
            l2Calldata,
            l2GasLimit,
            l1GasPrice,
            gatewayConfig.gatewayStateTransition.chainTypeManagerProxy
        );
    }

    function preparePauseMigrationCallForGateway(
        uint256 l2GasLimit,
        uint256 l1GasPrice
    ) public virtual returns (Call[] memory calls) {
<<<<<<< HEAD
        bytes memory l2Calldata = abi.encodeCall(IChainAssetHandler.pauseMigration, ());
=======
        bytes memory l2Calldata = abi.encodeCall(IBridgehubBase.pauseMigration, ());
>>>>>>> 2994b8bf

        calls = _prepareL1ToGatewayCall(l2Calldata, l2GasLimit, l1GasPrice, L2_CHAIN_ASSET_HANDLER_ADDR);
    }

    function prepareUnpauseMigrationCallForGateway(
        uint256 l2GasLimit,
        uint256 l1GasPrice
    ) public virtual returns (Call[] memory calls) {
<<<<<<< HEAD
        bytes memory l2Calldata = abi.encodeCall(IChainAssetHandler.unpauseMigration, ());
=======
        bytes memory l2Calldata = abi.encodeCall(IBridgehubBase.unpauseMigration, ());
>>>>>>> 2994b8bf

        calls = _prepareL1ToGatewayCall(l2Calldata, l2GasLimit, l1GasPrice, L2_CHAIN_ASSET_HANDLER_ADDR);
    }

    function prepareNewChainCreationParamsCallForGateway(
        uint256 l2GasLimit,
        uint256 l1GasPrice
    ) public virtual returns (Call[] memory calls) {
        require(
            gatewayConfig.gatewayStateTransition.chainTypeManagerProxy != address(0),
            "chainTypeManager on gateway is zero in newConfig"
        );

        bytes memory l2Calldata = abi.encodeCall(
            IChainTypeManager.setChainCreationParams,
            (getChainCreationParams(gatewayConfig.gatewayStateTransition))
        );

        calls = _prepareL1ToGatewayCall(
            l2Calldata,
            l2GasLimit,
            l1GasPrice,
            gatewayConfig.gatewayStateTransition.chainTypeManagerProxy
        );
    }

    function prepareCTMImplementationUpgrade(
        uint256 l2GasLimit,
        uint256 l1GasPrice
    ) public virtual returns (Call[] memory calls) {
        require(
            gatewayConfig.gatewayStateTransition.chainTypeManagerProxy != address(0),
            "chainTypeManager on gateway is zero in newConfig"
        );

        bytes memory l2Calldata = abi.encodeCall(
            ProxyAdmin.upgrade,
            (
                ITransparentUpgradeableProxy(payable(gatewayConfig.gatewayStateTransition.chainTypeManagerProxy)),
                gatewayConfig.gatewayStateTransition.chainTypeManagerImplementation
            )
        );

        calls = _prepareL1ToGatewayCall(
            l2Calldata,
            l2GasLimit,
            l1GasPrice,
            gatewayConfig.gatewayStateTransition.chainTypeManagerProxyAdmin
        );
    }

    function _prepareL1ToGatewayCall(
        bytes memory l2Calldata,
        uint256 l2GasLimit,
        uint256 l1GasPrice,
        address dstAddress
    ) internal view returns (Call[] memory calls) {
        require(gatewayConfig.chainId != 0, "Chain id of gateway is zero in newConfig");

        require(addresses.bridgehub.bridgehubProxy != address(0), "bridgehubProxyAddress is zero in newConfig");
        require(addresses.bridges.l1AssetRouterProxy != address(0), "l1AssetRouterProxyAddress is zero in newConfig");

        calls = Utils.prepareGovernanceL1L2DirectTransaction(
            l1GasPrice,
            l2Calldata,
            l2GasLimit,
            new bytes[](0),
            dstAddress,
            gatewayConfig.chainId,
            addresses.bridgehub.bridgehubProxy,
            addresses.bridges.l1AssetRouterProxy,
            msg.sender
        );
    }

    function prepareApproveGatewayBaseTokenCall(
        address spender,
        uint256 amount
    ) public virtual returns (Call[] memory calls) {
        address token = IL1Bridgehub(addresses.bridgehub.bridgehubProxy).baseToken(gatewayConfig.chainId);
        require(token != address(0), "Base token for Gateway is zero");
        calls = new Call[](1);
        calls[0] = Call({target: token, data: abi.encodeCall(IERC20.approve, (spender, amount)), value: 0});
    }

    /// @notice Start the upgrade timer.
    function prepareGovernanceUpgradeTimerStartCall() public virtual returns (Call[] memory calls) {
        require(upgradeAddresses.upgradeTimer != address(0), "upgradeTimer is zero");
        calls = new Call[](1);

        calls[0] = Call({
            target: upgradeAddresses.upgradeTimer,
            data: abi.encodeCall(GovernanceUpgradeTimer.startTimer, ()),
            value: 0
        });
    }

    /// @notice Double checking that the deadline has passed.
    function prepareGovernanceUpgradeTimerCheckCall() public virtual returns (Call[] memory calls) {
        require(upgradeAddresses.upgradeTimer != address(0), "upgradeTimer is zero");
        calls = new Call[](1);

        calls[0] = Call({
            target: upgradeAddresses.upgradeTimer,
            // Double checking that the deadline has passed.
            data: abi.encodeCall(GovernanceUpgradeTimer.checkDeadline, ()),
            value: 0
        });
    }

    function prepareNewChainCreationParamsCall() public virtual returns (Call[] memory calls) {
        require(
            addresses.stateTransition.chainTypeManagerProxy != address(0),
            "stateTransitionManagerAddress is zero in newConfig"
        );
        calls = new Call[](1);

        calls[0] = Call({
            target: addresses.stateTransition.chainTypeManagerProxy,
            data: abi.encodeCall(
                IChainTypeManager.setChainCreationParams,
                (getChainCreationParams(addresses.stateTransition))
            ),
            value: 0
        });
    }

    /// @notice Checks to make sure that migrations are paused
    function prepareCheckMigrationsPausedCalls() public virtual returns (Call[] memory calls) {
        require(upgradeAddresses.upgradeStageValidator != address(0), "upgradeStageValidator is zero");
        calls = new Call[](1);

        calls[0] = Call({
            target: upgradeAddresses.upgradeStageValidator,
            // Double checking migrations are paused
            data: abi.encodeCall(UpgradeStageValidator.checkMigrationsPaused, ()),
            value: 0
        });
    }

    /// @notice Checks to make sure that migrations are paused
    function prepareCheckMigrationsUnpausedCalls() public virtual returns (Call[] memory calls) {
        require(upgradeAddresses.upgradeStageValidator != address(0), "upgradeStageValidator is zero");
        calls = new Call[](1);

        calls[0] = Call({
            target: upgradeAddresses.upgradeStageValidator,
            // Double checking migrations are unpaused
            data: abi.encodeCall(UpgradeStageValidator.checkMigrationsUnpaused, ()),
            value: 0
        });
    }

    /// @notice Checks to make sure that the upgrade has happened.
    function prepareCheckUpgradeIsPresent() public virtual returns (Call[] memory calls) {
        require(upgradeAddresses.upgradeStageValidator != address(0), "upgradeStageValidator is zero");
        calls = new Call[](1);

        calls[0] = Call({
            target: upgradeAddresses.upgradeStageValidator,
            // Double checking the presence of the upgrade
            data: abi.encodeCall(UpgradeStageValidator.checkProtocolUpgradePresence, ()),
            value: 0
        });
    }

    /// @notice Update implementations in proxies
    function prepareUpgradeProxiesCalls() public virtual returns (Call[] memory calls) {
        calls = new Call[](8);

        calls[0] = _buildCallProxyUpgrade(
            addresses.stateTransition.chainTypeManagerProxy,
            addresses.stateTransition.chainTypeManagerImplementation
        );

        calls[1] = _buildCallProxyUpgrade(
            addresses.bridgehub.bridgehubProxy,
            addresses.bridgehub.bridgehubImplementation
        );

        // Note, that we do not need to run the initializer
        calls[2] = _buildCallProxyUpgrade(
            addresses.bridges.l1NullifierProxy,
            addresses.bridges.l1NullifierImplementation
        );

        calls[3] = _buildCallProxyUpgrade(
            addresses.bridges.l1AssetRouterProxy,
            addresses.bridges.l1AssetRouterImplementation
        );

        calls[4] = _buildCallProxyUpgrade(
            addresses.vaults.l1NativeTokenVaultProxy,
            addresses.vaults.l1NativeTokenVaultImplementation
        );

        calls[5] = _buildCallProxyUpgrade(
            addresses.bridgehub.messageRootProxy,
            addresses.bridgehub.messageRootImplementation
        );

        calls[6] = _buildCallProxyUpgrade(
            addresses.bridgehub.ctmDeploymentTrackerProxy,
            addresses.bridgehub.ctmDeploymentTrackerImplementation
        );

        calls[7] = _buildCallProxyUpgrade(
            addresses.bridges.erc20BridgeProxy,
            addresses.bridges.erc20BridgeImplementation
        );
    }

    function _buildCallProxyUpgrade(
        address proxyAddress,
        address newImplementationAddress
    ) internal virtual returns (Call memory call) {
        require(addresses.transparentProxyAdmin != address(0), "transparentProxyAdmin not newConfigured");

        call = Call({
            target: addresses.transparentProxyAdmin,
            data: abi.encodeCall(
                ProxyAdmin.upgrade,
                (ITransparentUpgradeableProxy(payable(proxyAddress)), newImplementationAddress)
            ),
            value: 0
        });
    }

    function _buildCallBeaconProxyUpgrade(
        address proxyAddress,
        address newImplementationAddress
    ) internal virtual returns (Call memory call) {
        call = Call({
            target: proxyAddress,
            data: abi.encodeCall(UpgradeableBeacon.upgradeTo, (newImplementationAddress)),
            value: 0
        });
    }

    /// @notice Additional calls to newConfigure contracts
    function prepareDAValidatorCall() public virtual returns (Call[] memory calls) {
        calls = new Call[](1);

        calls[0] = Call({
            target: addresses.daAddresses.rollupDAManager,
            data: abi.encodeCall(
                RollupDAManager.updateDAPair,
                (addresses.daAddresses.l1RollupDAValidator, getRollupL2DACommitmentScheme(), true)
            ),
            value: 0
        });
    }

    function prepareDAValidatorCallGW(
        uint256 l2GasLimit,
        uint256 l1GasPrice
    ) public virtual returns (Call[] memory calls) {
        bytes memory l2Calldata = abi.encodeCall(
            RollupDAManager.updateDAPair,
            (gatewayConfig.gatewayStateTransition.rollupSLDAValidator, getRollupL2DACommitmentScheme(), true)
        );

        calls = _prepareL1ToGatewayCall(
            l2Calldata,
            l2GasLimit,
            l1GasPrice,
            gatewayConfig.gatewayStateTransition.rollupDAManager
        );
    }

    /// @notice Tests that it is possible to upgrade a chain to the new version
    function TESTONLY_prepareTestUpgradeChainCall() private returns (Call[] memory calls, address admin) {
        address chainDiamondProxyAddress = L1Bridgehub(addresses.bridgehub.bridgehubProxy).getZKChain(
            config.gatewayChainId
        );
        uint256 oldProtocolVersion = getOldProtocolVersion();
        Diamond.DiamondCutData memory upgradeCutData = generateUpgradeCutData(getAddresses().stateTransition);

        admin = IZKChain(chainDiamondProxyAddress).getAdmin();

        calls = new Call[](1);
        calls[0] = Call({
            target: chainDiamondProxyAddress,
            data: abi.encodeCall(IAdmin.upgradeChainFromVersion, (oldProtocolVersion, upgradeCutData)),
            value: 0
        });
    }

    /// @notice Tests that it is possible to create a new chain with the new version
    function TESTONLY_prepareCreateChainCall() private returns (Call[] memory calls, address admin) {
        admin = getBridgehubAdmin();
        calls = new Call[](1);
        calls[0] = prepareCreateNewChainCall(555)[0];
    }

    function getCreationCode(
        string memory contractName,
        bool isZKBytecode
    ) internal view virtual override returns (bytes memory) {
        if (!isZKBytecode) {
            if (compareStrings(contractName, "DiamondProxy")) {
                return type(DiamondProxy).creationCode;
            } else if (compareStrings(contractName, "DefaultUpgrade")) {
                return type(DefaultUpgrade).creationCode;
            } else if (compareStrings(contractName, "BytecodesSupplier")) {
                return type(BytecodesSupplier).creationCode;
            } else if (compareStrings(contractName, "TransitionaryOwner")) {
                return type(TransitionaryOwner).creationCode;
            } else if (compareStrings(contractName, "GovernanceUpgradeTimer")) {
                return type(GovernanceUpgradeTimer).creationCode;
            } else if (compareStrings(contractName, "L2StandardERC20")) {
                return ContractsBytecodesLib.getCreationCode("BridgedStandardERC20");
            } else if (compareStrings(contractName, "RollupL2DAValidator")) {
                return ContractsBytecodesLib.getCreationCode("RollupL2DAValidator");
            } else if (compareStrings(contractName, "NoDAL2DAValidator")) {
                return ContractsBytecodesLib.getCreationCode("ValidiumL2DAValidator");
            } else if (compareStrings(contractName, "ValidatorTimelock")) {
                return type(ValidatorTimelock).creationCode;
            }
        } else {
            if (compareStrings(contractName, "GatewayUpgrade")) {
                return Utils.readZKFoundryBytecodeL1("GatewayUpgrade.sol", "GatewayUpgrade");
            } else if (compareStrings(contractName, "DefaultUpgrade")) {
                return Utils.readZKFoundryBytecodeL1("DefaultUpgrade.sol", "DefaultUpgrade");
            } else if (compareStrings(contractName, "BytecodesSupplier")) {
                return Utils.readZKFoundryBytecodeL1("BytecodesSupplier.sol", "BytecodesSupplier");
            } else if (compareStrings(contractName, "TransitionaryOwner")) {
                return Utils.readZKFoundryBytecodeL1("TransitionaryOwner.sol", "TransitionaryOwner");
            } else if (compareStrings(contractName, "GovernanceUpgradeTimer")) {
                return Utils.readZKFoundryBytecodeL1("GovernanceUpgradeTimer.sol", "GovernanceUpgradeTimer");
            } else if (compareStrings(contractName, "L2LegacySharedBridge")) {
                return ContractsBytecodesLib.getCreationCode("L2SharedBridgeLegacy");
            } else if (compareStrings(contractName, "L2StandardERC20")) {
                return ContractsBytecodesLib.getCreationCode("BridgedStandardERC20");
            } else if (compareStrings(contractName, "RollupL2DAValidator")) {
                return ContractsBytecodesLib.getCreationCode("RollupL2DAValidator");
            } else if (compareStrings(contractName, "NoDAL2DAValidator")) {
                return ContractsBytecodesLib.getCreationCode("ValidiumL2DAValidator");
            } else if (compareStrings(contractName, "ValidatorTimelock")) {
                return ContractsBytecodesLib.getCreationCode("ValidatorTimelock");
            }
        }
        return super.getCreationCode(contractName, isZKBytecode);
    }

    function getCreationCalldata(
        string memory contractName,
        bool isZKBytecode
    ) internal view virtual override returns (bytes memory) {
        if (compareStrings(contractName, "GatewayUpgrade")) {
            return abi.encode();
        } else if (compareStrings(contractName, "DefaultUpgrade")) {
            return abi.encode();
        } else if (compareStrings(contractName, "BytecodesSupplier")) {
            return abi.encode();
        } else if (compareStrings(contractName, "TransitionaryOwner")) {
            return abi.encode(config.ownerAddress);
        } else if (compareStrings(contractName, "GovernanceUpgradeTimer")) {
            uint256 initialDelay = newConfig.governanceUpgradeTimerInitialDelay;
            return abi.encode(initialDelay, MAX_ADDITIONAL_DELAY, config.ownerAddress, newConfig.ecosystemAdminAddress);
        } else if (compareStrings(contractName, "L2LegacySharedBridge")) {
            return abi.encode();
        } else if (compareStrings(contractName, "L2StandardERC20")) {
            return abi.encode();
        } else if (compareStrings(contractName, "RollupL2DAValidator")) {
            return abi.encode();
        } else if (compareStrings(contractName, "NoDAL2DAValidator")) {
            return abi.encode();
        } else if (
            compareStrings(contractName, "EraChainTypeManager") ||
            compareStrings(contractName, "ZKsyncOSChainTypeManager")
        ) {
            if (!isZKBytecode) {
                return abi.encode(addresses.bridgehub.bridgehubProxy);
            } else {
                return abi.encode(L2_BRIDGEHUB_ADDR);
            }
        } else if (compareStrings(contractName, "EraVerifierFflonk")) {
            return abi.encode();
        } else if (compareStrings(contractName, "EraVerifierPlonk")) {
            return abi.encode();
        } else if (compareStrings(contractName, "ZKsyncOSVerifierFflonk")) {
            return abi.encode();
        } else if (compareStrings(contractName, "ZKsyncOSVerifierPlonk")) {
            return abi.encode();
        } else if (compareStrings(contractName, "Verifier")) {
            if (!isZKBytecode) {
                return abi.encode(addresses.stateTransition.verifierFflonk, addresses.stateTransition.verifierPlonk);
            } else {
                return
                    abi.encode(
                        gatewayConfig.gatewayStateTransition.verifierFflonk,
                        gatewayConfig.gatewayStateTransition.verifierPlonk
                    );
            }
        } else if (compareStrings(contractName, "AdminFacet")) {
            if (!isZKBytecode) {
                return abi.encode(config.l1ChainId, addresses.daAddresses.rollupDAManager);
            } else {
                return abi.encode(config.l1ChainId, gatewayConfig.gatewayStateTransition.rollupDAManager);
            }
        } else if (compareStrings(contractName, "UpgradeStageValidator")) {
            return abi.encode(addresses.stateTransition.chainTypeManagerProxy, config.contracts.latestProtocolVersion);
        } else if (compareStrings(contractName, "DiamondProxy")) {
            Diamond.FacetCut[] memory facetCuts = new Diamond.FacetCut[](0);
            Diamond.DiamondCutData memory diamondCut = Diamond.DiamondCutData({
                facetCuts: facetCuts,
                initAddress: address(0),
                initCalldata: ""
            });
            return abi.encode(block.chainid, diamondCut);
        } else if (compareStrings(contractName, "ValidatorTimelock")) {
            if (!isZKBytecode) {
                return abi.encode(addresses.bridgehub.bridgehubProxy);
            } else {
                return abi.encode(L2_BRIDGEHUB_ADDR);
            }
        } else {
            return super.getCreationCalldata(contractName, isZKBytecode);
        }
    }

    function deployUpgradeStageValidator() internal {
        upgradeAddresses.upgradeStageValidator = deploySimpleContract("UpgradeStageValidator", false);
    }

    ////////////////////////////// Misc utils /////////////////////////////////

    function mergeCalls(Call[] memory a, Call[] memory b) public pure returns (Call[] memory result) {
        result = new Call[](a.length + b.length);
        for (uint256 i = 0; i < a.length; i++) {
            result[i] = a[i];
        }
        for (uint256 i = 0; i < b.length; i++) {
            result[a.length + i] = b[i];
        }
    }

    function mergeCallsArray(Call[][] memory a) public pure returns (Call[] memory result) {
        uint256 resultLength;

        for (uint256 i; i < a.length; i++) {
            resultLength += a[i].length;
        }

        result = new Call[](resultLength);

        uint256 counter;
        for (uint256 i; i < a.length; i++) {
            for (uint256 j; j < a[i].length; j++) {
                result[counter] = a[i][j];
                counter++;
            }
        }
    }

    function mergeFacets(
        Diamond.FacetCut[] memory a,
        Diamond.FacetCut[] memory b
    ) public pure returns (Diamond.FacetCut[] memory result) {
        result = new Diamond.FacetCut[](a.length + b.length);
        for (uint256 i = 0; i < a.length; i++) {
            result[i] = a[i];
        }
        for (uint256 i = 0; i < b.length; i++) {
            result[a.length + i] = b[i];
        }
    }

    // add this to be excluded from coverage report
    function test() internal override {}
}<|MERGE_RESOLUTION|>--- conflicted
+++ resolved
@@ -13,16 +13,10 @@
 import {IERC20} from "@openzeppelin/contracts-v4/token/ERC20/IERC20.sol";
 import {UpgradeableBeacon} from "@openzeppelin/contracts-v4/proxy/beacon/UpgradeableBeacon.sol";
 import {StateTransitionDeployedAddresses, Utils} from "../Utils.sol";
-<<<<<<< HEAD
 import {L2_BRIDGEHUB_ADDR, L2_DEPLOYER_SYSTEM_CONTRACT_ADDR, L2_FORCE_DEPLOYER_ADDR, L2_CHAIN_ASSET_HANDLER_ADDR} from "contracts/common/l2-helpers/L2ContractAddresses.sol";
 import {IL1Bridgehub} from "contracts/bridgehub/IL1Bridgehub.sol";
 import {IBridgehubBase} from "contracts/bridgehub/IBridgehubBase.sol";
 import {IChainAssetHandler} from "contracts/bridgehub/IChainAssetHandler.sol";
-=======
-import {L2_BRIDGEHUB_ADDR, L2_DEPLOYER_SYSTEM_CONTRACT_ADDR, L2_FORCE_DEPLOYER_ADDR} from "contracts/common/l2-helpers/L2ContractAddresses.sol";
-import {IL1Bridgehub} from "contracts/bridgehub/IL1Bridgehub.sol";
-import {IBridgehubBase} from "contracts/bridgehub/IBridgehubBase.sol";
->>>>>>> 2994b8bf
 
 import {EraVerifierFflonk} from "contracts/state-transition/verifiers/EraVerifierFflonk.sol";
 import {EraVerifierPlonk} from "contracts/state-transition/verifiers/EraVerifierPlonk.sol";
@@ -51,13 +45,7 @@
 import {DiamondProxy} from "contracts/state-transition/chain-deps/DiamondProxy.sol";
 import {IL1AssetRouter} from "contracts/bridge/asset-router/IL1AssetRouter.sol";
 import {BridgedStandardERC20} from "contracts/bridge/BridgedStandardERC20.sol";
-<<<<<<< HEAD
-
-=======
-import {AddressHasNoCode} from "../ZkSyncScriptErrors.sol";
-import {ICTMDeploymentTracker} from "contracts/bridgehub/ICTMDeploymentTracker.sol";
-import {IMessageRoot} from "contracts/bridgehub/IMessageRoot.sol";
->>>>>>> 2994b8bf
+
 import {SYSTEM_UPGRADE_L2_TX_TYPE, ZKSYNC_OS_SYSTEM_UPGRADE_L2_TX_TYPE} from "contracts/common/Config.sol";
 import {IL2ContractDeployer} from "contracts/common/interfaces/IL2ContractDeployer.sol";
 import {L2ContractHelper} from "contracts/common/l2-helpers/L2ContractHelper.sol";
@@ -84,11 +72,10 @@
 import {FixedForceDeploymentsData} from "contracts/state-transition/l2-deps/IL2GenesisUpgrade.sol";
 
 import {DeployCTMScript} from "../DeployCTM.s.sol";
-import {DeployCTMAdditional} from "../DeployCTMAdditional.s.sol";
 
 /// @notice Script used for default upgrade flow
 /// @dev For more complex upgrades, this script can be inherited and its functionality overridden if needed.
-contract DefaultEcosystemUpgrade is Script, DeployCTMAdditional {
+contract DefaultEcosystemUpgrade is Script, DeployCTMScript {
     using stdToml for string;
 
     /**
@@ -496,7 +483,6 @@
 
         if (!stateTransition.isOnGateway) {
             newlyGeneratedData.upgradeCutData = abi.encode(upgradeCutData);
-            upgradeConfig.upgradeCutPrepared = true;
         } else {
             gatewayConfig.upgradeCutData = abi.encode(upgradeCutData);
         }
@@ -1351,11 +1337,7 @@
         result[0] = Call({
             target: addresses.bridgehub.chainAssetHandlerProxy,
             value: 0,
-<<<<<<< HEAD
             data: abi.encodeCall(IChainAssetHandler.pauseMigration, ())
-=======
-            data: abi.encodeCall(IBridgehubBase.pauseMigration, ())
->>>>>>> 2994b8bf
         });
     }
 
@@ -1369,11 +1351,7 @@
         result[0] = Call({
             target: addresses.bridgehub.chainAssetHandlerProxy,
             value: 0,
-<<<<<<< HEAD
             data: abi.encodeCall(IChainAssetHandler.unpauseMigration, ())
-=======
-            data: abi.encodeCall(IBridgehubBase.unpauseMigration, ())
->>>>>>> 2994b8bf
         });
     }
 
@@ -1485,11 +1463,7 @@
         uint256 l2GasLimit,
         uint256 l1GasPrice
     ) public virtual returns (Call[] memory calls) {
-<<<<<<< HEAD
         bytes memory l2Calldata = abi.encodeCall(IChainAssetHandler.pauseMigration, ());
-=======
-        bytes memory l2Calldata = abi.encodeCall(IBridgehubBase.pauseMigration, ());
->>>>>>> 2994b8bf
 
         calls = _prepareL1ToGatewayCall(l2Calldata, l2GasLimit, l1GasPrice, L2_CHAIN_ASSET_HANDLER_ADDR);
     }
@@ -1498,11 +1472,7 @@
         uint256 l2GasLimit,
         uint256 l1GasPrice
     ) public virtual returns (Call[] memory calls) {
-<<<<<<< HEAD
         bytes memory l2Calldata = abi.encodeCall(IChainAssetHandler.unpauseMigration, ());
-=======
-        bytes memory l2Calldata = abi.encodeCall(IBridgehubBase.unpauseMigration, ());
->>>>>>> 2994b8bf
 
         calls = _prepareL1ToGatewayCall(l2Calldata, l2GasLimit, l1GasPrice, L2_CHAIN_ASSET_HANDLER_ADDR);
     }
