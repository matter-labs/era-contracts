--- conflicted
+++ resolved
@@ -186,11 +186,8 @@
     function prepareEcosystemUpgrade() public virtual {
         deployNewEcosystemContractsL1();
         console.log("Ecosystem contracts are deployed!");
-<<<<<<< HEAD
-=======
         deployNewEcosystemContractsGW();
         console.log("Ecosystem contracts for GW are deployed!");
->>>>>>> 213ee0f3
         publishBytecodes();
         console.log("Bytecodes published!");
         generateUpgradeData();
@@ -212,11 +209,6 @@
 
         // Note, that this is the upgrade that will be used, despite the naming of the variable here.
         // To use the custom upgrade simply override the `deployUsedUpgradeContract` function.
-<<<<<<< HEAD
-=======
-
-        // TODO(refactor): rename to "upgrade contract", it is not a default upgrade.
->>>>>>> 213ee0f3
         (addresses.stateTransition.defaultUpgrade) = deployUsedUpgradeContract();
         (addresses.stateTransition.genesisUpgrade) = deploySimpleContract("L1GenesisUpgrade", false);
 
@@ -229,30 +221,20 @@
         addresses.bridges.bridgedStandardERC20Implementation = deploySimpleContract("BridgedStandardERC20", false);
 
         upgradeAddresses.upgradeTimer = deploySimpleContract("GovernanceUpgradeTimer", false);
-<<<<<<< HEAD
         addresses.bridgehub.messageRootImplementation = deploySimpleContract("L1MessageRoot", false);
-=======
-        addresses.bridgehub.messageRootImplementation = deploySimpleContract("MessageRoot", false);
         addresses.bridgehub.ctmDeploymentTrackerImplementation = deploySimpleContract("CTMDeploymentTracker", false);
->>>>>>> 213ee0f3
 
         deployStateTransitionDiamondFacets();
 
         addresses.stateTransition.chainTypeManagerImplementation = deploySimpleContract("ChainTypeManager", false);
 
-<<<<<<< HEAD
+        addresses.stateTransition.serverNotifierImplementation = deploySimpleContract("ServerNotifier", false);
+
         /// for forge verification.
         deploySimpleContract("DiamondProxy", false);
 
-=======
-        addresses.stateTransition.serverNotifierImplementation = deploySimpleContract("ServerNotifier", false);
-
-        /// for forge verification.
-        deploySimpleContract("DiamondProxy", false);
-
         deployUpgradeSpecificContractsL1();
 
->>>>>>> 213ee0f3
         upgradeConfig.ecosystemContractsDeployed = true;
     }
 
@@ -302,7 +284,7 @@
         bytes memory proxyCreationCalldata = abi.encode(
             implementationAddress,
             gatewayConfig.gatewayStateTransition.chainTypeManagerProxyAdmin,
-            getInitializeCalldata(contractName, true)
+            getInitializeCalldata(contractName)
         );
         proxyAddress = Utils.deployThroughL1Deterministic(
             ContractsBytecodesLib.getCreationCode("TransparentUpgradeableProxy"),
@@ -472,7 +454,6 @@
 
         Diamond.FacetCut[] memory facetCuts;
 
-<<<<<<< HEAD
         ProposedUpgrade memory proposedUpgrade;
         if (isPatchUpgrade()) {
             proposedUpgrade = getProposedPatchUpgrade(stateTransition);
@@ -482,9 +463,6 @@
             facetCuts = formatFacetCuts(getFacetCuts(stateTransition));
             facetCuts = mergeFacets(facetCutsForDeletion, facetCuts);
         }
-=======
-        ProposedUpgrade memory proposedUpgrade = getProposedUpgrade(stateTransition);
->>>>>>> 213ee0f3
 
         upgradeCutData = Diamond.DiamondCutData({
             facetCuts: facetCuts,
@@ -494,44 +472,10 @@
 
         if (!stateTransition.isOnGateway) {
             newlyGeneratedData.upgradeCutData = abi.encode(upgradeCutData);
-<<<<<<< HEAD
             upgradeConfig.upgradeCutPrepared = true;
-=======
->>>>>>> 213ee0f3
         } else {
             gatewayConfig.upgradeCutData = abi.encode(upgradeCutData);
         }
-    }
-
-    function getProposedUpgrade(
-        StateTransitionDeployedAddresses memory stateTransition
-    ) public virtual returns (ProposedUpgrade memory proposedUpgrade) {
-        VerifierParams memory verifierParams = getVerifierParams();
-
-        IL2ContractDeployer.ForceDeployment[] memory baseForceDeployments = SystemContractsProcessing
-            .getBaseForceDeployments(config.l1ChainId, config.ownerAddress);
-
-        // Additional force deployments after Gateway
-        IL2ContractDeployer.ForceDeployment[] memory additionalForceDeployments = getAdditionalForceDeployments();
-
-        IL2ContractDeployer.ForceDeployment[] memory forceDeployments = SystemContractsProcessing.mergeForceDeployments(
-            baseForceDeployments,
-            additionalForceDeployments
-        );
-
-        proposedUpgrade = ProposedUpgrade({
-            l2ProtocolUpgradeTx: _composeUpgradeTx(forceDeployments),
-            bootloaderHash: config.contracts.bootloaderHash,
-            defaultAccountHash: config.contracts.defaultAAHash,
-            evmEmulatorHash: config.contracts.evmEmulatorHash,
-            verifier: stateTransition.verifier,
-            verifierParams: verifierParams,
-            l1ContractsUpgradeCalldata: new bytes(0),
-            postUpgradeCalldata: encodePostUpgradeCalldata(stateTransition),
-            upgradeTimestamp: 0,
-            newProtocolVersion: getNewProtocolVersion()
-        });
-<<<<<<< HEAD
     }
 
     function getProposedPatchUpgrade(
@@ -550,8 +494,36 @@
             upgradeTimestamp: 0,
             newProtocolVersion: getNewProtocolVersion()
         });
-=======
->>>>>>> 213ee0f3
+    }
+
+    function getProposedUpgrade(
+        StateTransitionDeployedAddresses memory stateTransition
+    ) public virtual returns (ProposedUpgrade memory proposedUpgrade) {
+        VerifierParams memory verifierParams = getVerifierParams();
+
+        IL2ContractDeployer.ForceDeployment[] memory baseForceDeployments = SystemContractsProcessing
+            .getBaseForceDeployments(config.l1ChainId, config.ownerAddress);
+
+        // Additional force deployments after Gateway
+        IL2ContractDeployer.ForceDeployment[] memory additionalForceDeployments = getAdditionalForceDeployments();
+
+        IL2ContractDeployer.ForceDeployment[] memory forceDeployments = SystemContractsProcessing.mergeForceDeployments(
+            baseForceDeployments,
+            additionalForceDeployments
+        );
+
+        proposedUpgrade = ProposedUpgrade({
+            l2ProtocolUpgradeTx: _composeUpgradeTx(forceDeployments),
+            bootloaderHash: config.contracts.bootloaderHash,
+            defaultAccountHash: config.contracts.defaultAAHash,
+            evmEmulatorHash: config.contracts.evmEmulatorHash,
+            verifier: stateTransition.verifier,
+            verifierParams: verifierParams,
+            l1ContractsUpgradeCalldata: new bytes(0),
+            postUpgradeCalldata: encodePostUpgradeCalldata(stateTransition),
+            upgradeTimestamp: 0,
+            newProtocolVersion: getNewProtocolVersion()
+        });
     }
 
     function getForceDeployment(
@@ -604,11 +576,7 @@
         addresses.transparentProxyAdmin = address(
             uint160(uint256(vm.load(addresses.bridgehub.bridgehubProxy, ADMIN_SLOT)))
         );
-<<<<<<< HEAD
-        addresses.protocolUpgradeHandlerProxy = Ownable2StepUpgradeable(addresses.bridgehub.bridgehubProxy).owner();
-
-=======
->>>>>>> 213ee0f3
+
         require(
             Ownable2StepUpgradeable(addresses.bridgehub.bridgehubProxy).owner() == config.ownerAddress,
             "Incorrect owner"
@@ -624,8 +592,6 @@
         newConfig.maxExpectedL1GasPrice = toml.readUint("$.max_expected_l1_gas_price");
 
         addresses.daAddresses.rollupDAManager = toml.readAddress("$.contracts.rollup_da_manager");
-<<<<<<< HEAD
-=======
 
         gatewayConfig.gatewayStateTransition.chainTypeManagerProxy = toml.readAddress(
             "$.gateway.gateway_state_transition.chain_type_manager_proxy_addr"
@@ -647,7 +613,6 @@
 
         gatewayConfig.chainId = toml.readUint("$.gateway.chain_id");
         config.gatewayChainId = gatewayConfig.chainId;
->>>>>>> 213ee0f3
     }
 
     function getBridgehubAdmin() public virtual returns (address admin) {
@@ -754,15 +719,9 @@
     function getFullListOfFactoryDependencies() internal virtual returns (bytes[] memory factoryDeps) {
         bytes[] memory basicDependencies = SystemContractsProcessing.getBaseListOfDependencies();
 
-<<<<<<< HEAD
-        string[] memory additionalForceDeployments = getForceDeploymentNames();
-
-        bytes[] memory additionalDependencies = new bytes[](4 + additionalForceDeployments.length); // Deps after Gateway upgrade
-=======
         string[] memory additionalForceDeployments = getAdditionalDependenciesNames();
 
         bytes[] memory additionalDependencies = new bytes[](7 + additionalForceDeployments.length); // Deps after Gateway upgrade
->>>>>>> 213ee0f3
         additionalDependencies[0] = ContractsBytecodesLib.getCreationCode("L2SharedBridgeLegacy");
         additionalDependencies[1] = ContractsBytecodesLib.getCreationCode("BridgedStandardERC20");
         additionalDependencies[2] = ContractsBytecodesLib.getCreationCode("RollupL2DAValidator");
@@ -1252,14 +1211,9 @@
         allCalls[4] = provideSetNewVersionUpgradeCall();
         console.log("prepareStage1GovernanceCalls: prepareDAValidatorCall");
         allCalls[5] = prepareDAValidatorCall();
-<<<<<<< HEAD
         console.log("prepareStage1GovernanceCalls: prepareGatewaySpecificStage1GovernanceCalls");
-        allCalls[6] = prepareGatewaySpecificStage1GovernanceCalls();
-        console.log("Done prepareStage1GovernanceCalls");
-=======
         allCalls[6] = prepareVersionSpecificStage1GovernanceCallsL1();
         allCalls[7] = prepareGatewaySpecificStage1GovernanceCalls();
->>>>>>> 213ee0f3
 
         calls = mergeCallsArray(allCalls);
     }
@@ -1377,10 +1331,6 @@
         allCalls[1] = prepareVersionSpecificStage0GovernanceCallsGW(priorityTxsL2GasLimit, maxExpectedL1GasPrice);
 
         calls = mergeCallsArray(allCalls);
-    }
-
-    function deployUsedUpgradeContractGW() internal virtual returns (address) {
-        return deployGWContract("DefaultUpgrade");
     }
 
     function deployUsedUpgradeContractGW() internal virtual returns (address) {
@@ -1654,61 +1604,6 @@
 
     /// @notice Update implementations in proxies
     function prepareUpgradeProxiesCalls() public virtual returns (Call[] memory calls) {
-<<<<<<< HEAD
-        calls = new Call[](6);
-        uint currentIndex = 0;
-
-        if (addresses.stateTransition.chainTypeManagerImplementation != address(0)) {
-            calls[currentIndex] = _buildCallProxyUpgrade(
-                addresses.stateTransition.chainTypeManagerProxy,
-                addresses.stateTransition.chainTypeManagerImplementation
-            );
-            currentIndex++;
-        }
-
-        if (addresses.bridgehub.bridgehubImplementation != address(0)) {
-            calls[currentIndex] = _buildCallProxyUpgrade(
-                addresses.bridgehub.bridgehubProxy,
-                addresses.bridgehub.bridgehubImplementation
-            );
-            currentIndex++;
-        }
-
-        if (addresses.bridges.l1NullifierImplementation != address(0)) {
-            calls[currentIndex] = _buildCallProxyUpgrade(
-                addresses.bridges.l1NullifierProxy,
-                addresses.bridges.l1NullifierImplementation
-            );
-            currentIndex++;
-        }
-
-        if (addresses.bridges.l1AssetRouterImplementation != address(0)) {
-            // Note, that we do not need to run the initializer
-            calls[currentIndex] = _buildCallProxyUpgrade(
-                addresses.bridges.l1AssetRouterProxy,
-                addresses.bridges.l1AssetRouterImplementation
-            );
-            currentIndex++;
-        }
-
-        if (addresses.vaults.l1NativeTokenVaultImplementation != address(0)) {
-            // Note, that we do not need to run the initializer
-            calls[currentIndex] = _buildCallProxyUpgrade(
-                addresses.vaults.l1NativeTokenVaultProxy,
-                addresses.vaults.l1NativeTokenVaultImplementation
-            );
-            currentIndex++;
-        }
-
-        if (addresses.bridgehub.messageRootImplementation != address(0)) {
-            // Note, that we do not need to run the initializer
-            calls[currentIndex] = _buildCallProxyUpgrade(
-                addresses.bridgehub.messageRootProxy,
-                addresses.bridgehub.messageRootImplementation
-            );
-            currentIndex++;
-        }
-=======
         calls = new Call[](8);
 
         calls[0] = _buildCallProxyUpgrade(
@@ -1751,7 +1646,6 @@
             addresses.bridges.erc20BridgeProxy,
             addresses.bridges.erc20BridgeImplementation
         );
->>>>>>> 213ee0f3
     }
 
     function _buildCallProxyUpgrade(
@@ -1925,15 +1819,12 @@
                 initCalldata: ""
             });
             return abi.encode(block.chainid, diamondCut);
-<<<<<<< HEAD
-=======
         } else if (compareStrings(contractName, "ValidatorTimelock")) {
             if (!isZKBytecode) {
                 return abi.encode(addresses.bridgehub.bridgehubProxy);
             } else {
                 return abi.encode(L2_BRIDGEHUB_ADDR);
             }
->>>>>>> 213ee0f3
         } else {
             return super.getCreationCalldata(contractName, isZKBytecode);
         }
