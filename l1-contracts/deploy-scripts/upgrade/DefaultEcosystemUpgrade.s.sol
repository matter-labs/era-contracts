// SPDX-License-Identifier: MIT
pragma solidity 0.8.28;

// solhint-disable no-console, gas-custom-errors

import {Script, console2 as console} from "forge-std/Script.sol";

import {stdToml} from "forge-std/StdToml.sol";
import {ProxyAdmin} from "@openzeppelin/contracts-v4/proxy/transparent/ProxyAdmin.sol";
import {SafeCast} from "@openzeppelin/contracts-v4/utils/math/SafeCast.sol";

import {ITransparentUpgradeableProxy, TransparentUpgradeableProxy} from "@openzeppelin/contracts-v4/proxy/transparent/TransparentUpgradeableProxy.sol";
import {IERC20} from "@openzeppelin/contracts-v4/token/ERC20/IERC20.sol";
import {UpgradeableBeacon} from "@openzeppelin/contracts-v4/proxy/beacon/UpgradeableBeacon.sol";
<<<<<<< HEAD
import {Utils} from "../Utils.sol";
import {StateTransitionDeployedAddresses} from "../Types.sol";
import {L2_BRIDGEHUB_ADDR, L2_DEPLOYER_SYSTEM_CONTRACT_ADDR, L2_FORCE_DEPLOYER_ADDR, L2_CHAIN_ASSET_HANDLER_ADDR} from "contracts/common/l2-helpers/L2ContractAddresses.sol";
import {IL1Bridgehub} from "contracts/bridgehub/IL1Bridgehub.sol";
import {IBridgehubBase} from "contracts/bridgehub/IBridgehubBase.sol";
=======
import {StateTransitionDeployedAddresses, Utils} from "../Utils.sol";
import {L2_BRIDGEHUB_ADDR, L2_DEPLOYER_SYSTEM_CONTRACT_ADDR, L2_FORCE_DEPLOYER_ADDR, L2_CHAIN_ASSET_HANDLER_ADDR} from "contracts/common/l2-helpers/L2ContractAddresses.sol";
import {IL1Bridgehub} from "contracts/bridgehub/IL1Bridgehub.sol";
import {IBridgehubBase} from "contracts/bridgehub/IBridgehubBase.sol";
import {IChainAssetHandler} from "contracts/bridgehub/IChainAssetHandler.sol";

import {EraVerifierFflonk} from "contracts/state-transition/verifiers/EraVerifierFflonk.sol";
import {EraVerifierPlonk} from "contracts/state-transition/verifiers/EraVerifierPlonk.sol";
import {ZKsyncOSVerifierFflonk} from "contracts/state-transition/verifiers/ZKsyncOSVerifierFflonk.sol";
import {ZKsyncOSVerifierPlonk} from "contracts/state-transition/verifiers/ZKsyncOSVerifierPlonk.sol";
>>>>>>> 831b639d
import {VerifierParams} from "contracts/state-transition/chain-interfaces/IVerifier.sol";
import {DefaultUpgrade} from "contracts/upgrades/DefaultUpgrade.sol";
import {L1GenesisUpgrade} from "contracts/upgrades/L1GenesisUpgrade.sol";
import {ValidatorTimelock} from "contracts/state-transition/ValidatorTimelock.sol";
import {L1Bridgehub} from "contracts/bridgehub/L1Bridgehub.sol";
import {L1MessageRoot} from "contracts/bridgehub/L1MessageRoot.sol";
import {IAdmin} from "contracts/state-transition/chain-interfaces/IAdmin.sol";
import {ExecutorFacet} from "contracts/state-transition/chain-deps/facets/Executor.sol";
import {AdminFacet} from "contracts/state-transition/chain-deps/facets/Admin.sol";
import {MailboxFacet} from "contracts/state-transition/chain-deps/facets/Mailbox.sol";
import {GettersFacet} from "contracts/state-transition/chain-deps/facets/Getters.sol";
import {DiamondInit} from "contracts/state-transition/chain-deps/DiamondInit.sol";
import {ChainCreationParams, IChainTypeManager} from "contracts/state-transition/IChainTypeManager.sol";
<<<<<<< HEAD
import {ChainTypeManagerBase} from "contracts/state-transition/ChainTypeManagerBase.sol";
=======
>>>>>>> 831b639d
import {Diamond} from "contracts/state-transition/libraries/Diamond.sol";
import {L1AssetRouter} from "contracts/bridge/asset-router/L1AssetRouter.sol";
import {L1Nullifier} from "contracts/bridge/L1Nullifier.sol";
import {DiamondProxy} from "contracts/state-transition/chain-deps/DiamondProxy.sol";
<<<<<<< HEAD
import {FeeParams, PubdataPricingMode} from "contracts/state-transition/chain-deps/ZKChainStorage.sol";
import {Governance} from "contracts/governance/Governance.sol";
=======
import {IL1AssetRouter} from "contracts/bridge/asset-router/IL1AssetRouter.sol";
>>>>>>> 831b639d
import {BridgedStandardERC20} from "contracts/bridge/BridgedStandardERC20.sol";
import {SYSTEM_UPGRADE_L2_TX_TYPE} from "contracts/common/Config.sol";
import {IL2ContractDeployer} from "contracts/common/interfaces/IL2ContractDeployer.sol";
import {L2ContractHelper} from "contracts/common/l2-helpers/L2ContractHelper.sol";
import {AddressAliasHelper} from "contracts/vendor/AddressAliasHelper.sol";
import {ContractsBytecodesLib} from "../ContractsBytecodesLib.sol";
import {Call} from "contracts/governance/Common.sol";
import {Ownable2StepUpgradeable} from "@openzeppelin/contracts-upgradeable-v4/access/Ownable2StepUpgradeable.sol";
import {IZKChain} from "contracts/state-transition/chain-interfaces/IZKChain.sol";
import {ProposedUpgrade} from "contracts/upgrades/BaseZkSyncUpgrade.sol";
import {UpgradeStageValidator} from "contracts/upgrades/UpgradeStageValidator.sol";
import {SemVer} from "contracts/common/libraries/SemVer.sol";
import {ZKSYNC_OS_SYSTEM_UPGRADE_L2_TX_TYPE} from "contracts/common/Config.sol";
import {DeployCTMUtils, DeployedAddresses} from "../DeployCTMUtils.s.sol";

import {L2CanonicalTransaction} from "contracts/common/Messaging.sol";
import {TransitionaryOwner} from "contracts/governance/TransitionaryOwner.sol";
import {SystemContractsProcessing} from "./SystemContractsProcessing.s.sol";
import {BytecodePublisher} from "./BytecodePublisher.s.sol";
import {BytecodesSupplier} from "contracts/upgrades/BytecodesSupplier.sol";
import {GovernanceUpgradeTimer} from "contracts/upgrades/GovernanceUpgradeTimer.sol";
import {L2DACommitmentScheme} from "contracts/common/Config.sol";
import {L1Bridgehub} from "contracts/bridgehub/L1Bridgehub.sol";
import {IChainAssetHandler} from "contracts/bridgehub/IChainAssetHandler.sol";

import {RollupDAManager} from "contracts/state-transition/data-availability/RollupDAManager.sol";

import {BridgehubDeployedAddresses, L1NativeTokenVaultAddresses, BridgesDeployedAddresses} from "../DeployL1CoreUtils.s.sol";
import {FixedForceDeploymentsData} from "contracts/state-transition/l2-deps/IL2GenesisUpgrade.sol";

import {AddressIntrospector} from "../AddressIntrospector.sol";

/// @notice Script used for default upgrade flow
/// @dev For more complex upgrades, this script can be inherited and its functionality overridden if needed.
contract DefaultEcosystemUpgrade is Script, DeployCTMUtils {
    using stdToml for string;

    /**
     * @dev Storage slot with the admin of the contract.
     * This is the keccak-256 hash of "eip1967.proxy.admin" subtracted by 1, and is
     * validated in the constructor.
     */
    bytes32 internal constant ADMIN_SLOT = 0xb53127684a568b3173ae13b9f8a6016e243e63b6e8ee1178d6a717850b5d6103;

    uint256 internal constant MAX_ADDITIONAL_DELAY = 2 weeks;

    // solhint-disable-next-line gas-struct-packing
    struct UpgradeDeployedAddresses {
        ExpectedL2Addresses expectedL2Addresses;
        address transitionaryOwner;
        address upgradeTimer;
        address bytecodesSupplier;
        address l2WrappedBaseTokenStore;
        address upgradeStageValidator;
        address nativeTokenVaultImplementation;
    }

    struct ExpectedL2Addresses {
        address expectedRollupL2DAValidator;
        address expectedValidiumL2DAValidator;
        address l2SharedBridgeLegacyImpl;
        address l2BridgedStandardERC20Impl;
    }

    // solhint-disable-next-line gas-struct-packing
    struct AdditionalConfig {
        // This is the address of the ecosystem admin.
        // Note, that it is not the owner, but rather the address that is responsible
        // for facilitating partially trusted, but not critical tasks.
        address ecosystemAdminAddress;
        uint256 governanceUpgradeTimerInitialDelay;
        uint256 oldProtocolVersion;
        address oldValidatorTimelock;
        uint256 priorityTxsL2GasLimit;
        uint256 maxExpectedL1GasPrice;
    }

    // solhint-disable-next-line gas-struct-packing
    struct Gateway {
        StateTransitionDeployedAddresses gatewayStateTransition;
        bytes facetCutsData;
        bytes additionalForceDeployments;
        uint256 chainId;
        address baseToken;
        bytes upgradeCutData;
    }

    // solhint-disable-next-line gas-struct-packing
    struct NewlyGeneratedData {
        bytes fixedForceDeploymentsData;
        bytes diamondCutData;
        bytes upgradeCutData;
    }

    /// @notice Internal state of the upgrade script
    struct EcosystemUpgradeConfig {
        bool initialized;
        bool expectedL2AddressesInitialized;
        bool fixedForceDeploymentsDataGenerated;
        bool diamondCutPrepared;
        bool upgradeCutPrepared;
        bool factoryDepsPublished;
        bool ecosystemContractsDeployed;
        string outputPath;
    }

    AdditionalConfig internal newConfig;
    Gateway internal gatewayConfig;
    NewlyGeneratedData internal newlyGeneratedData;
    UpgradeDeployedAddresses internal upgradeAddresses;
    BridgehubDeployedAddresses internal bridgehubAddresses;
    BridgesDeployedAddresses internal bridges;
    AddressIntrospector.CTMAddresses internal discoveredCTM;
    AddressIntrospector.ZkChainAddresses internal discoveredEraZkChain;
    AddressIntrospector.NonDisoverable internal nonDisoverable;
    L1Bridgehub internal bridgehub;

    uint256[] internal factoryDepsHashes;
    mapping(bytes32 => bool) internal isHashInFactoryDeps;

    EcosystemUpgradeConfig internal upgradeConfig;

    function initialize(string memory newConfigPath, string memory _outputPath) public virtual {
        string memory root = vm.projectRoot();
        newConfigPath = string.concat(root, newConfigPath);

        initializeConfig(newConfigPath);

        console.log("Initialized config from %s", newConfigPath);
        upgradeConfig.outputPath = string.concat(root, _outputPath);
        upgradeConfig.initialized = true;
    }

    /// @notice Full default upgrade preparation flow
    function prepareEcosystemUpgrade() public virtual {
        deployNewEcosystemContractsL1();
        console.log("Ecosystem contracts are deployed!");
        deployNewEcosystemContractsGW();
        console.log("Ecosystem contracts for GW are deployed!");
        publishBytecodes();
        console.log("Bytecodes published!");
        generateUpgradeData();
        console.log("Upgrade data generated!");
    }

    function deployUsedUpgradeContract() internal virtual returns (address) {
        return deploySimpleContract("DefaultUpgrade", false);
    }

    /// @notice Deploy everything that should be deployed
<<<<<<< HEAD
    function deployNewEcosystemContractsL1() public virtual {}
=======
    function deployNewEcosystemContractsL1() public virtual {
        require(upgradeConfig.initialized, "Not initialized");

        instantiateCreate2Factory();

        deployVerifiers();
        deployUpgradeStageValidator();

        // Note, that this is the upgrade that will be used, despite the naming of the variable here.
        // To use the custom upgrade simply override the `deployUsedUpgradeContract` function.
        (addresses.stateTransition.defaultUpgrade) = deployUsedUpgradeContract();
        (addresses.stateTransition.genesisUpgrade) = deploySimpleContract("L1GenesisUpgrade", false);

        addresses.bridgehub.bridgehubImplementation = deploySimpleContract("L1Bridgehub", false);

        addresses.bridges.l1NullifierImplementation = deploySimpleContract("L1Nullifier", false);
        addresses.bridges.l1AssetRouterImplementation = deploySimpleContract("L1AssetRouter", false);
        addresses.vaults.l1NativeTokenVaultImplementation = deploySimpleContract("L1NativeTokenVault", false);
        addresses.bridges.erc20BridgeImplementation = deploySimpleContract("L1ERC20Bridge", false);
        addresses.bridges.bridgedStandardERC20Implementation = deploySimpleContract("BridgedStandardERC20", false);

        upgradeAddresses.upgradeTimer = deploySimpleContract("GovernanceUpgradeTimer", false);
        addresses.bridgehub.messageRootImplementation = deploySimpleContract("L1MessageRoot", false);
        addresses.bridgehub.ctmDeploymentTrackerImplementation = deploySimpleContract("CTMDeploymentTracker", false);

        deployStateTransitionDiamondFacets();

        string memory ctmContractName = config.isZKsyncOS ? "ZKsyncOSChainTypeManager" : "EraChainTypeManager";
        addresses.stateTransition.chainTypeManagerImplementation = deploySimpleContract(ctmContractName, false);

        addresses.stateTransition.serverNotifierImplementation = deploySimpleContract("ServerNotifier", false);

        /// for forge verification.
        deploySimpleContract("DiamondProxy", false);

        deployUpgradeSpecificContractsL1();

        upgradeConfig.ecosystemContractsDeployed = true;
    }
>>>>>>> 831b639d

    function deployUpgradeSpecificContractsL1() internal virtual {
        // Empty by default.
    }

    /// @notice Encode calldata that will be passed to `_postUpgrade`
    /// in the on‑chain contract. Override in concrete upgrades.
    function encodePostUpgradeCalldata(
        StateTransitionDeployedAddresses memory
    ) internal virtual returns (bytes memory) {
        return new bytes(0);
    }

    function deployGWContract(string memory contractName) internal returns (address contractAddress) {
        bytes memory creationCalldata = getCreationCalldata(contractName, true);
        contractAddress = Utils.deployThroughL1Deterministic(
            getCreationCode(contractName, true),
            creationCalldata,
            0,
            newConfig.priorityTxsL2GasLimit,
            new bytes[](0),
            gatewayConfig.chainId,
            discoveredBridgehub.bridgehubProxy,
            discoveredBridgehub.assetRouter
        );
        notifyAboutDeployment(contractAddress, contractName, creationCalldata, contractName, true);
    }

    function deployGWTuppWithContract(
        string memory contractName
    ) internal returns (address implementationAddress, address proxyAddress) {
        bytes memory creationCalldata = getCreationCalldata(contractName, true);
        address implementationAddress = Utils.deployThroughL1Deterministic(
            getCreationCode(contractName, true),
            creationCalldata,
            0,
            newConfig.priorityTxsL2GasLimit,
            new bytes[](0),
            gatewayConfig.chainId,
            discoveredBridgehub.bridgehubProxy,
            discoveredBridgehub.assetRouter
        );
        notifyAboutDeployment(implementationAddress, contractName, creationCalldata, contractName, true);

        bytes memory proxyCreationCalldata = abi.encode(
            implementationAddress,
            gatewayConfig.gatewayStateTransition.chainTypeManagerProxyAdmin,
            getInitializeCalldata(contractName, true)
        );
        proxyAddress = Utils.deployThroughL1Deterministic(
            ContractsBytecodesLib.getCreationCode("TransparentUpgradeableProxy"),
            proxyCreationCalldata,
            0,
            newConfig.priorityTxsL2GasLimit,
            new bytes[](0),
            gatewayConfig.chainId,
            discoveredBridgehub.bridgehubProxy,
            discoveredBridgehub.assetRouter
        );
        notifyAboutDeployment(
            proxyAddress,
            contractName,
            proxyCreationCalldata,
            string.concat(contractName, " Proxy"),
            true
        );
    }

    /// @notice Generate data required for the upgrade
    function generateUpgradeData() public virtual {
        require(upgradeConfig.initialized, "Not initialized");
        require(upgradeConfig.ecosystemContractsDeployed, "Ecosystem contracts not deployed");

        // Important, this must come after the initializeExpectedL2Addresses
        generateFixedForceDeploymentsData();
        console.log("Generated fixed force deployments data");
        getChainCreationDiamondCutData(addresses.stateTransition);
        newlyGeneratedData.diamondCutData = config.contracts.diamondCutData;
        gatewayConfig.facetCutsData = abi.encode(getChainCreationDiamondCutData(gatewayConfig.gatewayStateTransition));
        console.log("Prepared diamond cut data");
        generateUpgradeCutData(addresses.stateTransition);
        generateUpgradeCutData(gatewayConfig.gatewayStateTransition);
        upgradeConfig.upgradeCutPrepared = true;
        console.log("UpgradeCutGenerated");
        saveOutput(upgradeConfig.outputPath);
    }

    /// @notice E2e upgrade generation
    function run() public virtual {
        initialize(vm.envString("UPGRADE_ECOSYSTEM_INPUT"), vm.envString("UPGRADE_ECOSYSTEM_OUTPUT"));
        prepareEcosystemUpgrade();

        prepareDefaultGovernanceCalls();
        prepareDefaultEcosystemAdminCalls();

        prepareDefaultTestUpgradeCalls();
    }

    function getOwnerAddress() public virtual returns (address) {
        return config.ownerAddress;
    }

    function getDiscoveredBridgehub() public view returns (AddressIntrospector.BridgehubAddresses memory) {
        return discoveredBridgehub;
    }

    /// @notice Get facet cuts that should be removed
    function getFacetCutsForDeletion() internal virtual returns (Diamond.FacetCut[] memory facetCuts) {
<<<<<<< HEAD
        address diamondProxy = discoveredEraZkChain.zkChainProxy;
=======
        address diamondProxy = IChainTypeManager(addresses.stateTransition.chainTypeManagerProxy).getHyperchain(
            config.eraChainId
        );
>>>>>>> 831b639d
        IZKChain.Facet[] memory facets = IZKChain(diamondProxy).facets();

        // Freezability does not matter when deleting, so we just put false everywhere
        facetCuts = new Diamond.FacetCut[](facets.length);
        for (uint i = 0; i < facets.length; i++) {
            facetCuts[i] = Diamond.FacetCut({
                facet: address(0),
                action: Diamond.Action.Remove,
                isFreezable: false,
                selectors: facets[i].selectors
            });
        }
    }

    function _emptyUpgradeTx() internal virtual returns (L2CanonicalTransaction memory transaction) {
        uint256[4] memory reserved;
        uint256[] memory factoryDeps = new uint256[](1);
        transaction = L2CanonicalTransaction({
            txType: 0,
            from: 0,
            to: 0,
            gasLimit: 0,
            gasPerPubdataByteLimit: 0,
            maxFeePerGas: 0,
            maxPriorityFeePerGas: 0,
            paymaster: 0,
            nonce: 0,
            value: 0,
            reserved: reserved,
            data: "",
            signature: "",
            factoryDeps: factoryDeps,
            paymasterInput: "",
            reservedDynamic: ""
        });
    }

    /// @notice Build L1 -> L2 upgrade tx
    function _composeUpgradeTx(
        IL2ContractDeployer.ForceDeployment[] memory forceDeployments
    ) internal virtual returns (L2CanonicalTransaction memory transaction) {
        // Sanity check
        for (uint256 i; i < forceDeployments.length; i++) {
            require(isHashInFactoryDeps[forceDeployments[i].bytecodeHash], "Bytecode hash not in factory deps");
        }

        (address target, bytes memory data) = _getL2UpgradeTargetAndData(forceDeployments);

        uint256 txType = config.isZKsyncOS ? ZKSYNC_OS_SYSTEM_UPGRADE_L2_TX_TYPE : SYSTEM_UPGRADE_L2_TX_TYPE;
        transaction = L2CanonicalTransaction({
            txType: txType,
            from: uint256(uint160(L2_FORCE_DEPLOYER_ADDR)),
            to: uint256(uint160(target)),
            // TODO: dont use hardcoded values
            gasLimit: 72_000_000,
            gasPerPubdataByteLimit: 800,
            maxFeePerGas: 0,
            maxPriorityFeePerGas: 0,
            paymaster: uint256(uint160(address(0))),
            nonce: getProtocolUpgradeNonce(),
            value: 0,
            reserved: [uint256(0), uint256(0), uint256(0), uint256(0)],
            data: data,
            signature: new bytes(0),
            // All factory deps should've been published before
            factoryDeps: factoryDepsHashes,
            paymasterInput: new bytes(0),
            // Reserved dynamic type for the future use-case. Using it should be avoided,
            // But it is still here, just in case we want to enable some additional functionality
            reservedDynamic: new bytes(0)
        });
    }

    /// @notice Build empty L1 -> L2 upgrade tx
    /// @dev Only useful for patch upgrades, the above `_composeUpgradeTx` must be used otherwise.
    function _composeEmptyUpgradeTx() internal virtual returns (L2CanonicalTransaction memory transaction) {
        transaction = L2CanonicalTransaction({
            txType: 0,
            from: uint256(0),
            to: uint256(0),
            gasLimit: 0,
            gasPerPubdataByteLimit: 0,
            maxFeePerGas: 0,
            maxPriorityFeePerGas: 0,
            paymaster: uint256(uint160(address(0))),
            nonce: 0,
            value: 0,
            reserved: [uint256(0), uint256(0), uint256(0), uint256(0)],
            data: new bytes(0),
            signature: new bytes(0),
            factoryDeps: new uint256[](0),
            paymasterInput: new bytes(0),
            // Reserved dynamic type for the future use-case. Using it should be avoided,
            // But it is still here, just in case we want to enable some additional functionality
            reservedDynamic: new bytes(0)
        });
    }

    function _getL2UpgradeTargetAndData(
        IL2ContractDeployer.ForceDeployment[] memory _forceDeployments
    ) internal virtual returns (address, bytes memory) {
        return (
            address(L2_DEPLOYER_SYSTEM_CONTRACT_ADDR),
            abi.encodeCall(IL2ContractDeployer.forceDeployOnAddresses, (_forceDeployments))
        );
    }

    function getNewProtocolVersion() public virtual returns (uint256) {
        return config.contracts.chainCreationParams.latestProtocolVersion;
    }

    function getProtocolUpgradeNonce() public virtual returns (uint256) {
        return (getNewProtocolVersion() >> 32);
    }

    function getOldProtocolDeadline() public virtual returns (uint256) {
        // Note, that it is this way by design, on stage2 it
        // will be set to 0
        return type(uint256).max;
    }

    function getOldProtocolVersion() public virtual returns (uint256) {
        return newConfig.oldProtocolVersion;
    }

    function isPatchUpgrade() public virtual returns (bool) {
        (uint32 _major, uint32 _minor, uint32 patch) = SemVer.unpackSemVer(SafeCast.toUint96(getNewProtocolVersion()));
        return patch != 0;
    }

    /// @notice Generate upgrade cut data
    function generateUpgradeCutData(
        StateTransitionDeployedAddresses memory stateTransition
    ) public virtual returns (Diamond.DiamondCutData memory upgradeCutData) {
        require(upgradeConfig.factoryDepsPublished, "Factory deps not published");

        Diamond.FacetCut[] memory facetCutsForDeletion = getFacetCutsForDeletion();

        Diamond.FacetCut[] memory facetCuts;
        facetCuts = getUpgradeAddedFacetCuts(stateTransition);
        facetCuts = mergeFacets(facetCutsForDeletion, facetCuts);

        ProposedUpgrade memory proposedUpgrade = getProposedUpgrade(stateTransition);

        upgradeCutData = Diamond.DiamondCutData({
            facetCuts: facetCuts,
            initAddress: stateTransition.defaultUpgrade,
            initCalldata: abi.encodeCall(DefaultUpgrade.upgrade, (proposedUpgrade))
        });

        if (!stateTransition.isOnGateway) {
            newlyGeneratedData.upgradeCutData = abi.encode(upgradeCutData);
        } else {
            gatewayConfig.upgradeCutData = abi.encode(upgradeCutData);
        }
    }

    function getProposedPatchUpgrade(
        StateTransitionDeployedAddresses memory stateTransition
    ) public virtual returns (ProposedUpgrade memory proposedUpgrade) {
        VerifierParams memory verifierParams = getVerifierParams();
        proposedUpgrade = ProposedUpgrade({
            l2ProtocolUpgradeTx: _emptyUpgradeTx(),
            bootloaderHash: bytes32(0),
            defaultAccountHash: bytes32(0),
            evmEmulatorHash: bytes32(0),
            verifier: stateTransition.verifier,
            verifierParams: verifierParams,
            l1ContractsUpgradeCalldata: new bytes(0),
            postUpgradeCalldata: new bytes(0),
            upgradeTimestamp: 0,
            newProtocolVersion: getNewProtocolVersion()
        });
    }

    function getProposedUpgrade(
        StateTransitionDeployedAddresses memory stateTransition
    ) public virtual returns (ProposedUpgrade memory proposedUpgrade) {
        VerifierParams memory verifierParams = getVerifierParams();

        IL2ContractDeployer.ForceDeployment[] memory baseForceDeployments = SystemContractsProcessing
            .getBaseForceDeployments(config.l1ChainId, config.ownerAddress);

        // Additional force deployments after Gateway
        IL2ContractDeployer.ForceDeployment[] memory additionalForceDeployments = getAdditionalForceDeployments();

        IL2ContractDeployer.ForceDeployment[] memory forceDeployments = SystemContractsProcessing.mergeForceDeployments(
            baseForceDeployments,
            additionalForceDeployments
        );

        proposedUpgrade = ProposedUpgrade({
            l2ProtocolUpgradeTx: _composeUpgradeTx(forceDeployments),
            bootloaderHash: config.contracts.chainCreationParams.bootloaderHash,
            defaultAccountHash: config.contracts.chainCreationParams.defaultAAHash,
            evmEmulatorHash: config.contracts.chainCreationParams.evmEmulatorHash,
            verifier: stateTransition.verifier,
            verifierParams: verifierParams,
            l1ContractsUpgradeCalldata: new bytes(0),
            postUpgradeCalldata: encodePostUpgradeCalldata(stateTransition),
            upgradeTimestamp: 0,
            newProtocolVersion: getNewProtocolVersion()
        });
    }

    function getForceDeployment(
        string memory contractName
    ) public virtual returns (IL2ContractDeployer.ForceDeployment memory forceDeployment) {
        return
            IL2ContractDeployer.ForceDeployment({
                bytecodeHash: getL2BytecodeHash(contractName),
                newAddress: getExpectedL2Address(contractName),
                callConstructor: false,
                value: 0,
                input: ""
            });
    }

    function getAdditionalForceDeployments()
        internal
        returns (IL2ContractDeployer.ForceDeployment[] memory additionalForceDeployments)
    {
        string[] memory forceDeploymentNames = getForceDeploymentNames();
        additionalForceDeployments = new IL2ContractDeployer.ForceDeployment[](forceDeploymentNames.length);
        for (uint256 i; i < forceDeploymentNames.length; i++) {
            additionalForceDeployments[i] = getForceDeployment(forceDeploymentNames[i]);
        }
        return additionalForceDeployments;
    }

    function getAdditionalDependenciesNames() internal virtual returns (string[] memory forceDeploymentNames) {
        return new string[](0);
    }

    function getForceDeploymentNames() internal virtual returns (string[] memory forceDeploymentNames) {
        forceDeploymentNames = new string[](0);
    }

    function getEcosystemAdmin() external virtual returns (address) {
        return newConfig.ecosystemAdminAddress;
    }

    function initializeConfig(string memory newConfigPath) internal virtual override {
        string memory toml = vm.readFile(newConfigPath);

        bytes32 create2FactorySalt = toml.readBytes32("$.contracts.create2_factory_salt");
        address create2FactoryAddr;
        if (vm.keyExistsToml(toml, "$.contracts.create2_factory_addr")) {
            create2FactoryAddr = toml.readAddress("$.contracts.create2_factory_addr");
        }
        _initCreate2FactoryParams(create2FactoryAddr, create2FactorySalt);

        config.eraChainId = toml.readUint("$.era_chain_id");
        nonDisoverable.bytecodesSupplier = toml.readAddress("$.contracts.l1_bytecodes_supplier_addr");
        nonDisoverable.rollupDAManager = toml.readAddress("$.contracts.rollup_da_manager");
        bridgehub = L1Bridgehub(toml.readAddress("$.contracts.bridgehub_proxy_address"));
        if (toml.keyExists("$.is_zk_sync_os")) {
            config.isZKsyncOS = toml.readBool("$.is_zk_sync_os");
        }
        setAddressesBasedOnBridgehub();

        config.l1ChainId = block.chainid;
        config.deployerAddress = msg.sender;
        config.ownerAddress = discoveredBridgehub.governance;

        (bool ok, bytes memory data) = discoveredEraZkChain.verifier.staticcall(
            abi.encodeWithSignature("isTestnetVerifier()")
        );
        if (ok) {
            config.testnetVerifier = abi.decode(data, (bool));
        }

        config.contracts.governanceSecurityCouncilAddress = Governance(payable(discoveredBridgehub.governance))
            .securityCouncil();
        config.contracts.governanceMinDelay = Governance(payable(discoveredBridgehub.governance)).minDelay();
        config.contracts.maxNumberOfChains = bridgehub.MAX_NUMBER_OF_ZK_CHAINS();

        config.contracts.validatorTimelockExecutionDelay = ValidatorTimelock(discoveredCTM.validatorTimelockPostV29)
            .executionDelay();

        // Default values for initializing the chain. They are part of the chain creation params,
        // meanwhile they are not saved anywhere
        config.contracts.chainCreationParams.latestProtocolVersion = toml.readUint(
            "$.contracts.latest_protocol_version"
        );
        config.contracts.chainCreationParams.priorityTxMaxGasLimit = toml.readUint(
            "$.contracts.priority_tx_max_gas_limit"
        );

        config.contracts.chainCreationParams.diamondInitPubdataPricingMode = PubdataPricingMode(
            toml.readUint("$.contracts.diamond_init_pubdata_pricing_mode")
        );
        config.contracts.chainCreationParams.diamondInitBatchOverheadL1Gas = toml.readUint(
            "$.contracts.diamond_init_batch_overhead_l1_gas"
        );
        config.contracts.chainCreationParams.diamondInitMaxPubdataPerBatch = toml.readUint(
            "$.contracts.diamond_init_max_pubdata_per_batch"
        );
        config.contracts.chainCreationParams.diamondInitMaxL2GasPerBatch = toml.readUint(
            "$.contracts.diamond_init_max_l2_gas_per_batch"
        );
        config.contracts.chainCreationParams.diamondInitPriorityTxMaxPubdata = toml.readUint(
            "$.contracts.diamond_init_priority_tx_max_pubdata"
        );
        config.contracts.chainCreationParams.diamondInitMinimalL2GasPrice = toml.readUint(
            "$.contracts.diamond_init_minimal_l2_gas_price"
        );

        // Protocol specific params for the entire CTM
        config.contracts.chainCreationParams.genesisRoot = toml.readBytes32("$.contracts.genesis_root");
        config.contracts.chainCreationParams.genesisRollupLeafIndex = toml.readUint(
            "$.contracts.genesis_rollup_leaf_index"
        );
        config.contracts.chainCreationParams.genesisBatchCommitment = toml.readBytes32(
            "$.contracts.genesis_batch_commitment"
        );
        config.contracts.chainCreationParams.defaultAAHash = toml.readBytes32("$.contracts.default_aa_hash");
        config.contracts.chainCreationParams.bootloaderHash = toml.readBytes32("$.contracts.bootloader_hash");
        config.contracts.chainCreationParams.evmEmulatorHash = toml.readBytes32("$.contracts.evm_emulator_hash");

        if (vm.keyExistsToml(toml, "$.contracts.avail_l1_da_validator")) {
            config.contracts.availL1DAValidator = toml.readAddress("$.contracts.avail_l1_da_validator");
        }

        newConfig.governanceUpgradeTimerInitialDelay = toml.readUint("$.governance_upgrade_timer_initial_delay");

        // L2 transactions params
        newConfig.priorityTxsL2GasLimit = toml.readUint("$.priority_txs_l2_gas_limit");
        newConfig.maxExpectedL1GasPrice = toml.readUint("$.max_expected_l1_gas_price");

        // Gateway params
        gatewayConfig.chainId = toml.readUint("$.gateway.chain_id");
        gatewayConfig.gatewayStateTransition.chainTypeManagerProxy = toml.readAddress(
            "$.gateway.gateway_state_transition.chain_type_manager_proxy_addr"
        );

        gatewayConfig.gatewayStateTransition.chainTypeManagerProxyAdmin = toml.readAddress(
            "$.gateway.gateway_state_transition.chain_type_manager_proxy_admin"
        );

        gatewayConfig.gatewayStateTransition.rollupDAManager = toml.readAddress(
            "$.gateway.gateway_state_transition.rollup_da_manager"
        );

        gatewayConfig.gatewayStateTransition.rollupSLDAValidator = toml.readAddress(
            "$.gateway.gateway_state_transition.rollup_sl_da_validator"
        );
        gatewayConfig.gatewayStateTransition.isOnGateway = true;
    }

    function getBridgehubAdmin() public virtual returns (address admin) {
        admin = discoveredBridgehub.admin;
    }

    /// @notice This function is meant to only be used in tests
    function prepareCreateNewChainCall(uint256 chainId) public view virtual returns (Call[] memory result) {
        require(bridgehubAddresses.bridgehubProxy != address(0), "bridgehubProxyAddress is zero in newConfig");

        bytes32 newChainAssetId = L1Bridgehub(discoveredBridgehub.bridgehubProxy).baseTokenAssetId(
            gatewayConfig.chainId
        );
        result = new Call[](1);
        result[0] = Call({
            target: discoveredBridgehub.bridgehubProxy,
            value: 0,
            data: abi.encodeCall(
                IL1Bridgehub.createNewChain,
                (
                    chainId,
                    discoveredCTM.ctmProxy,
                    newChainAssetId,
                    5,
                    msg.sender,
                    abi.encode(newlyGeneratedData.diamondCutData, newlyGeneratedData.fixedForceDeploymentsData),
                    new bytes[](0)
                )
            )
        });
    }

    function setAddressesBasedOnBridgehub() internal virtual {
        discoveredBridgehub = AddressIntrospector.getBridgehubAddresses(bridgehub);
        config.ownerAddress = discoveredBridgehub.governance;
        address ctm = bridgehub.chainTypeManager(config.eraChainId);
        discoveredCTM = AddressIntrospector.getCTMAddresses(ChainTypeManagerBase(ctm));
        discoveredEraZkChain = AddressIntrospector.getZkChainAddresses(
            IZKChain(bridgehub.getZKChain(config.eraChainId))
        );

        addresses.daAddresses.l1RollupDAValidator = discoveredEraZkChain.l1DAValidator;
        uint256 ctmProtocolVersion = IChainTypeManager(ctm).protocolVersion();
        newConfig.oldProtocolVersion = ctmProtocolVersion;
        require(
            ctmProtocolVersion != getNewProtocolVersion(),
            "The new protocol version is already present on the ChainTypeManager"
        );
<<<<<<< HEAD
        bridges.l1AssetRouterProxy = discoveredBridgehub.assetRouter;
=======
        addresses.bridges.l1AssetRouterProxy = address(L1Bridgehub(addresses.bridgehub.bridgehubProxy).assetRouter());
        addresses.stateTransition.genesisUpgrade = address(IChainTypeManager(ctm).l1GenesisUpgrade());

        addresses.vaults.l1NativeTokenVaultProxy = address(
            L1AssetRouter(addresses.bridges.l1AssetRouterProxy).nativeTokenVault()
        );
        addresses.bridges.l1NullifierProxy = address(
            L1AssetRouter(addresses.bridges.l1AssetRouterProxy).L1_NULLIFIER()
        );
        addresses.bridges.erc20BridgeProxy = address(
            L1AssetRouter(addresses.bridges.l1AssetRouterProxy).legacyBridge()
        );

        addresses.bridgehub.ctmDeploymentTrackerProxy = address(
            L1Bridgehub(addresses.bridgehub.bridgehubProxy).l1CtmDeployer()
        );
>>>>>>> 831b639d

        bridges.l1NullifierProxy = address(L1AssetRouter(bridges.l1AssetRouterProxy).L1_NULLIFIER());
        bridges.erc20BridgeProxy = address(L1AssetRouter(bridges.l1AssetRouterProxy).legacyBridge());

<<<<<<< HEAD
        newConfig.oldValidatorTimelock = discoveredCTM.validatorTimelockPostV29;
        newConfig.ecosystemAdminAddress = discoveredBridgehub.admin;
=======
        addresses.bridgehub.chainAssetHandlerProxy = address(
            L1Bridgehub(addresses.bridgehub.bridgehubProxy).chainAssetHandler()
        );

        addresses.bridges.erc20BridgeProxy = address(
            L1AssetRouter(addresses.bridges.l1AssetRouterProxy).legacyBridge()
        );
        newConfig.oldValidatorTimelock = IChainTypeManager(addresses.stateTransition.chainTypeManagerProxy)
            .validatorTimelock();
        addresses.stateTransition.serverNotifierProxy = IChainTypeManager(
            addresses.stateTransition.chainTypeManagerProxy
        ).serverNotifierAddress();

        newConfig.ecosystemAdminAddress = L1Bridgehub(addresses.bridgehub.bridgehubProxy).admin();

        address eraDiamondProxy = L1Bridgehub(addresses.bridgehub.bridgehubProxy).getZKChain(config.eraChainId);
        (addresses.daAddresses.l1RollupDAValidator, ) = GettersFacet(eraDiamondProxy).getDAValidatorPair();
>>>>>>> 831b639d
    }

    function generateFixedForceDeploymentsData() internal virtual {
        FixedForceDeploymentsData memory forceDeploymentsData = prepareFixedForceDeploymentsData();

        newlyGeneratedData.fixedForceDeploymentsData = abi.encode(forceDeploymentsData);
        generatedData.forceDeploymentsData = abi.encode(forceDeploymentsData);
        upgradeConfig.fixedForceDeploymentsDataGenerated = true;
    }

    function getExpectedL2Address(string memory contractName) public virtual returns (address) {
        string[2] memory expectedCreate2Deployed = ["RollupL2DAValidator", "NoDAL2DAValidator"];

        for (uint256 i; i < expectedCreate2Deployed.length; i++) {
            if (compareStrings(contractName, expectedCreate2Deployed[i])) {
                return Utils.getL2AddressViaCreate2Factory(bytes32(0), getL2BytecodeHash(contractName), hex"");
            }
        }

        revert(string.concat("No expected L2 address for: ", contractName));
    }

    function getGovernanceUpgradeInitialDelay() external view virtual returns (uint256) {
        return newConfig.governanceUpgradeTimerInitialDelay;
    }

    function getFullListOfFactoryDependencies() internal virtual returns (bytes[] memory factoryDeps) {
        bytes[] memory basicDependencies = SystemContractsProcessing.getBaseListOfDependencies();

        string[] memory additionalForceDeployments = getAdditionalDependenciesNames();

        bytes[] memory additionalDependencies = new bytes[](7 + additionalForceDeployments.length); // Deps after Gateway upgrade
        additionalDependencies[0] = ContractsBytecodesLib.getCreationCode("L2SharedBridgeLegacy");
        additionalDependencies[1] = ContractsBytecodesLib.getCreationCode("BridgedStandardERC20");
        additionalDependencies[2] = ContractsBytecodesLib.getCreationCode("RollupL2DAValidator");
        // TODO(refactor): do we need this?
        additionalDependencies[4] = ContractsBytecodesLib.getCreationCode("DiamondProxy");
        additionalDependencies[5] = ContractsBytecodesLib.getCreationCode("L2V29Upgrade");
        additionalDependencies[6] = ContractsBytecodesLib.getCreationCode("ProxyAdmin");

        for (uint256 i; i < additionalForceDeployments.length; i++) {
            additionalDependencies[6 + i] = ContractsBytecodesLib.getCreationCode(additionalForceDeployments[i]);
        }

        factoryDeps = SystemContractsProcessing.mergeBytesArrays(basicDependencies, additionalDependencies);
        factoryDeps = SystemContractsProcessing.deduplicateBytecodes(factoryDeps);
    }

    function prepareFixedForceDeploymentsData() public view virtual returns (FixedForceDeploymentsData memory data) {
        require(config.ownerAddress != address(0), "owner not set");

        data = FixedForceDeploymentsData({
            l1ChainId: config.l1ChainId,
            eraChainId: config.eraChainId,
            gatewayChainId: config.gatewayChainId,
            l1AssetRouter: discoveredBridgehub.assetRouter,
            l2TokenProxyBytecodeHash: getL2BytecodeHash("BeaconProxy"),
            aliasedL1Governance: AddressAliasHelper.applyL1ToL2Alias(config.ownerAddress),
            maxNumberOfZKChains: config.contracts.maxNumberOfChains,
            bridgehubBytecodeInfo: abi.encode(getL2BytecodeHash("L2Bridgehub")),
            l2AssetRouterBytecodeInfo: abi.encode(getL2BytecodeHash("L2AssetRouter")),
            l2NtvBytecodeInfo: abi.encode(getL2BytecodeHash("L2NativeTokenVault")),
            messageRootBytecodeInfo: abi.encode(getL2BytecodeHash("L2MessageRoot")),
            chainAssetHandlerBytecodeInfo: abi.encode(getL2BytecodeHash("L2ChainAssetHandler")),
            beaconDeployerInfo: abi.encode(getL2BytecodeHash("UpgradeableBeaconDeployer")),
            interopCenterBytecodeInfo: abi.encode(getL2BytecodeHash("InteropCenter")),
            interopHandlerBytecodeInfo: abi.encode(getL2BytecodeHash("InteropHandler")),
            assetTrackerBytecodeInfo: abi.encode(getL2BytecodeHash("AssetTracker")),
            l2SharedBridgeLegacyImpl: address(0),
            l2BridgedStandardERC20Impl: address(0),
            aliasedChainRegistrationSender: AddressAliasHelper.applyL1ToL2Alias(
                discoveredBridgehub.chainRegistrationSenderProxy
            ),
            // upgradeAddresses.expectedL2Addresses.l2BridgedStandardERC20Impl,
            dangerousTestOnlyForcedBeacon: address(0)
        });
    }

    function saveOutputVersionSpecific() internal virtual {}

    function getUpgradeAddedFacetCuts(
        StateTransitionDeployedAddresses memory stateTransition
    ) internal virtual returns (Diamond.FacetCut[] memory facetCuts) {
        return getChainCreationFacetCuts(stateTransition);
    }

    function saveOutput(string memory outputPath) internal virtual {
        // Serialize bridgehub addresses
        vm.serializeAddress("bridgehub", "bridgehub_proxy_addr", discoveredBridgehub.bridgehubProxy);
        vm.serializeAddress("bridgehub", "bridgehub_implementation_addr", bridgehubAddresses.bridgehubImplementation);
        vm.serializeAddress(
            "bridgehub",
            "ctm_deployment_tracker_implementation_addr",
            bridgehubAddresses.ctmDeploymentTrackerImplementation
        );
        vm.serializeAddress(
            "bridgehub",
            "ctm_deployment_tracker_proxy_addr",
            bridgehubAddresses.ctmDeploymentTrackerProxy
        );
        vm.serializeAddress(
            "bridgehub",
            "chain_asset_handler_implementation_addr",
            bridgehubAddresses.chainAssetHandlerImplementation
        );
        vm.serializeAddress("bridgehub", "chain_asset_handler_proxy_addr", bridgehubAddresses.chainAssetHandlerProxy);
        vm.serializeAddress("bridgehub", "message_root_proxy_addr", bridgehubAddresses.messageRootProxy);
        string memory bridgehub = vm.serializeAddress(
            "bridgehub",
            "message_root_implementation_addr",
            bridgehubAddresses.messageRootImplementation
        );

        // Serialize state transition addresses
        vm.serializeAddress(
            "state_transition",
            "chain_type_manager_implementation_addr",
            addresses.stateTransition.chainTypeManagerImplementation
        );
        vm.serializeAddress("state_transition", "verifier_addr", addresses.stateTransition.verifier);
        vm.serializeAddress("state_transition", "admin_facet_addr", addresses.stateTransition.adminFacet);
        vm.serializeAddress("state_transition", "mailbox_facet_addr", addresses.stateTransition.mailboxFacet);
        vm.serializeAddress("state_transition", "executor_facet_addr", addresses.stateTransition.executorFacet);
        vm.serializeAddress("state_transition", "getters_facet_addr", addresses.stateTransition.gettersFacet);
        vm.serializeAddress("state_transition", "diamond_init_addr", addresses.stateTransition.diamondInit);
        vm.serializeAddress("state_transition", "genesis_upgrade_addr", addresses.stateTransition.genesisUpgrade);
        vm.serializeAddress("state_transition", "verifier_fflonk_addr", addresses.stateTransition.verifierFflonk);
        vm.serializeAddress("state_transition", "verifier_plonk_addr", addresses.stateTransition.verifierPlonk);
        string memory stateTransition = vm.serializeAddress(
            "state_transition",
            "default_upgrade_addr",
            addresses.stateTransition.defaultUpgrade
        );

        // Serialize gateway state transition addresses
        vm.serializeAddress(
            "gateway_state_transition",
            "chain_type_manager_implementation_addr",
            gatewayConfig.gatewayStateTransition.chainTypeManagerImplementation
        );
        vm.serializeAddress(
            "gateway_state_transition",
            "chain_type_manager_proxy",
            gatewayConfig.gatewayStateTransition.chainTypeManagerProxy
        );
        vm.serializeAddress(
            "gateway_state_transition",
            "chain_type_manager_proxy_admin",
            gatewayConfig.gatewayStateTransition.chainTypeManagerProxyAdmin
        );
        vm.serializeAddress(
            "gateway_state_transition",
            "rollup_da_manager",
            gatewayConfig.gatewayStateTransition.rollupDAManager
        );
        vm.serializeAddress(
            "gateway_state_transition",
            "rollup_l2_da_validator",
            gatewayConfig.gatewayStateTransition.rollupSLDAValidator
        );
        vm.serializeAddress(
            "gateway_state_transition",
            "admin_facet_addr",
            gatewayConfig.gatewayStateTransition.adminFacet
        );
        vm.serializeAddress(
            "gateway_state_transition",
            "mailbox_facet_addr",
            gatewayConfig.gatewayStateTransition.mailboxFacet
        );
        vm.serializeAddress(
            "gateway_state_transition",
            "executor_facet_addr",
            gatewayConfig.gatewayStateTransition.executorFacet
        );
        vm.serializeAddress(
            "gateway_state_transition",
            "getters_facet_addr",
            gatewayConfig.gatewayStateTransition.gettersFacet
        );
        vm.serializeAddress(
            "gateway_state_transition",
            "diamond_init_addr",
            gatewayConfig.gatewayStateTransition.diamondInit
        );
        vm.serializeAddress(
            "gateway_state_transition",
            "default_upgrade_addr",
            gatewayConfig.gatewayStateTransition.defaultUpgrade
        );
        vm.serializeAddress(
            "gateway_state_transition",
            "genesis_upgrade_addr",
            gatewayConfig.gatewayStateTransition.genesisUpgrade
        );
        vm.serializeAddress("gateway_state_transition", "verifier_addr", gatewayConfig.gatewayStateTransition.verifier);
        vm.serializeAddress(
            "gateway_state_transition",
            "verifier_fflonk_addr",
            gatewayConfig.gatewayStateTransition.verifierFflonk
        );
        vm.serializeAddress(
            "gateway_state_transition",
            "validator_timelock_implementation_addr",
            gatewayConfig.gatewayStateTransition.validatorTimelockImplementation
        );
        vm.serializeAddress(
            "gateway_state_transition",
            "validator_timelock_addr",
            gatewayConfig.gatewayStateTransition.validatorTimelock
        );

        string memory gateway_state_transition = vm.serializeAddress(
            "gateway_state_transition",
            "verifier_plonk_addr",
            gatewayConfig.gatewayStateTransition.verifierPlonk
        );

        // Serialize gateway configuration
        vm.serializeBytes("gateway", "diamond_cut_data", gatewayConfig.facetCutsData);
        vm.serializeBytes("gateway", "upgrade_cut_data", gatewayConfig.upgradeCutData);
        string memory gateway = vm.serializeString("gateway", "gateway_state_transition", gateway_state_transition);

        // Serialize root configuration
        vm.serializeUint("root", "gateway_chain_id", gatewayConfig.chainId);
        vm.serializeUint("root", "priority_txs_l2_gas_limit", newConfig.priorityTxsL2GasLimit);
        vm.serializeUint("root", "max_expected_l1_gas_price", newConfig.maxExpectedL1GasPrice);

        // Serialize bridges addresses
        vm.serializeAddress("bridges", "erc20_bridge_implementation_addr", bridges.erc20BridgeImplementation);
        vm.serializeAddress("bridges", "erc20_bridge_proxy_addr", bridges.erc20BridgeProxy);
        vm.serializeAddress("bridges", "l1_nullifier_proxy_addr", bridges.l1NullifierProxy);
        vm.serializeAddress("bridges", "l1_nullifier_implementation_addr", bridges.l1NullifierImplementation);
        vm.serializeAddress("bridges", "l1_asset_router_implementation_addr", bridges.l1AssetRouterImplementation);
        vm.serializeAddress("bridges", "l1_asset_router_proxy_addr", bridges.l1AssetRouterProxy);
        // TODO: legacy name
        vm.serializeAddress("bridges", "shared_bridge_implementation_addr", bridges.l1AssetRouterImplementation);
        vm.serializeAddress("bridges", "bridged_standard_erc20_impl", bridges.bridgedStandardERC20Implementation);

        string memory bridgesSerialized = vm.serializeAddress(
            "bridges",
            "bridged_token_beacon",
            bridges.bridgedTokenBeacon
        );

        // Serialize contracts configuration
        vm.serializeUint(
            "contracts_newConfig",
            "diamond_init_max_l2_gas_per_batch",
            config.contracts.chainCreationParams.diamondInitMaxL2GasPerBatch
        );
        vm.serializeUint(
            "contracts_newConfig",
            "diamond_init_batch_overhead_l1_gas",
            config.contracts.chainCreationParams.diamondInitBatchOverheadL1Gas
        );
        vm.serializeUint(
            "contracts_newConfig",
            "diamond_init_max_pubdata_per_batch",
            config.contracts.chainCreationParams.diamondInitMaxPubdataPerBatch
        );
        vm.serializeUint(
            "contracts_newConfig",
            "diamond_init_minimal_l2_gas_price",
            config.contracts.chainCreationParams.diamondInitMinimalL2GasPrice
        );
        vm.serializeUint(
            "contracts_newConfig",
            "diamond_init_priority_tx_max_pubdata",
            config.contracts.chainCreationParams.diamondInitPriorityTxMaxPubdata
        );
        vm.serializeUint(
            "contracts_newConfig",
            "diamond_init_pubdata_pricing_mode",
            uint256(config.contracts.chainCreationParams.diamondInitPubdataPricingMode)
        );
        vm.serializeUint(
            "contracts_newConfig",
            "priority_tx_max_gas_limit",
            config.contracts.chainCreationParams.priorityTxMaxGasLimit
        );

        // Serialize upgrade addresses
        vm.serializeAddress(
            "contracts_newConfig",
            "expected_rollup_l2_da_validator",
            getExpectedL2Address("RollupL2DAValidator")
        );
        vm.serializeAddress(
            "contracts_newConfig",
            "expected_validium_l2_da_validator",
            getExpectedL2Address("NoDAL2DAValidator")
        );
        vm.serializeBytes("contracts_newConfig", "diamond_cut_data", newlyGeneratedData.diamondCutData);

        vm.serializeBytes(
            "contracts_newConfig",
            "force_deployments_data",
            newlyGeneratedData.fixedForceDeploymentsData
        );

        vm.serializeUint("contracts_newConfig", "new_protocol_version", getNewProtocolVersion());

        vm.serializeUint("contracts_newConfig", "old_protocol_version", newConfig.oldProtocolVersion);

        vm.serializeAddress("contracts_newConfig", "old_validator_timelock", newConfig.oldValidatorTimelock);

        string memory contractsConfig = vm.serializeAddress(
            "contracts_newConfig",
            "l1_legacy_shared_bridge",
            bridges.l1AssetRouterProxy
        );

        vm.serializeAddress(
            "deployed_addresses",
            "validator_timelock_implementation_addr",
            addresses.stateTransition.validatorTimelockImplementation
        );
        vm.serializeAddress(
            "deployed_addresses",
            "validator_timelock_addr",
            addresses.stateTransition.validatorTimelock
        );
        vm.serializeAddress("deployed_addresses", "chain_admin", addresses.chainAdmin);
        vm.serializeAddress(
            "deployed_addresses",
            "access_control_restriction_addr",
            addresses.accessControlRestrictionAddress
        );
        vm.serializeString("deployed_addresses", "bridgehub", bridgehub);
        vm.serializeString("deployed_addresses", "bridges", bridgesSerialized);
        vm.serializeString("deployed_addresses", "state_transition", stateTransition);
        vm.serializeAddress(
            "deployed_addresses",
            "l1_bytecodes_supplier_addr",
            addresses.stateTransition.bytecodesSupplier
        );
        vm.serializeAddress(
            "deployed_addresses",
            "native_token_vault_addr",
            discoveredBridgehub.assetRouterAddresses.nativeTokenVault
        );
        vm.serializeAddress(
            "deployed_addresses",
            "native_token_vault_implementation_addr",
            upgradeAddresses.nativeTokenVaultImplementation
        );

        vm.serializeAddress(
            "deployed_addresses",
            "rollup_l1_da_validator_addr",
            addresses.daAddresses.l1RollupDAValidator
        );
        vm.serializeAddress(
            "deployed_addresses",
            "validium_l1_da_validator_addr",
            addresses.daAddresses.noDAValidiumL1DAValidator
        );
        vm.serializeAddress("deployed_addresses", "l1_transitionary_owner", upgradeAddresses.transitionaryOwner);
        vm.serializeAddress("deployed_addresses", "upgrade_stage_validator", upgradeAddresses.upgradeStageValidator);
        vm.serializeAddress("deployed_addresses", "l1_rollup_da_manager", addresses.daAddresses.rollupDAManager);
        vm.serializeAddress(
            "deployed_addresses",
            "l2_wrapped_base_token_store_addr",
            upgradeAddresses.l2WrappedBaseTokenStore
        );

        string memory deployedAddresses = vm.serializeAddress(
            "deployed_addresses",
            "l1_governance_upgrade_timer",
            upgradeAddresses.upgradeTimer
        );

        vm.serializeAddress("root", "create2_factory_addr", create2FactoryState.create2FactoryAddress);
        vm.serializeBytes32("root", "create2_factory_salt", create2FactoryParams.factorySalt);
        vm.serializeUint("root", "l1_chain_id", config.l1ChainId);
        vm.serializeUint("root", "era_chain_id", config.eraChainId);
        vm.serializeAddress("root", "deployer_addr", config.deployerAddress);
        vm.serializeString("root", "deployed_addresses", deployedAddresses);
        vm.serializeString("root", "contracts_config", contractsConfig);
        vm.serializeAddress("root", "owner_address", config.ownerAddress);
        vm.serializeAddress("root", "transparent_proxy_admin", addresses.transparentProxyAdmin);
        vm.serializeString("root", "gateway", gateway);

        vm.serializeBytes("root", "governance_calls", new bytes(0)); // Will be populated later
        vm.serializeBytes("root", "ecosystem_admin_calls", new bytes(0)); // Will be populated later
        vm.serializeBytes("root", "test_upgrade_calls", new bytes(0)); // Will be populated later
        vm.serializeBytes("root", "v29", new bytes(0)); // Will be populated later

        vm.serializeUint(
            "root",
            "governance_upgrade_timer_initial_delay",
            newConfig.governanceUpgradeTimerInitialDelay
        );

        string memory toml = vm.serializeBytes("root", "chain_upgrade_diamond_cut", newlyGeneratedData.upgradeCutData);

        vm.writeToml(toml, outputPath);

        saveOutputVersionSpecific();
    }

    /////////////////////////// Blockchain interactions ////////////////////////////

    function publishBytecodes() public virtual {
        bytes[] memory allDeps = getFullListOfFactoryDependencies();
        uint256[] memory factoryDeps = new uint256[](allDeps.length);
        require(factoryDeps.length <= 64, "Too many deps");

        BytecodePublisher.publishBytecodesInBatches(BytecodesSupplier(nonDisoverable.bytecodesSupplier), allDeps);

        for (uint256 i = 0; i < allDeps.length; i++) {
            bytes32 bytecodeHash = L2ContractHelper.hashL2Bytecode(allDeps[i]);
            factoryDeps[i] = uint256(bytecodeHash);
            isHashInFactoryDeps[bytecodeHash] = true;
        }

        // Double check for consistency:
        require(
            bytes32(factoryDeps[0]) == config.contracts.chainCreationParams.bootloaderHash,
            "bootloader hash factory dep mismatch"
        );
        require(
            bytes32(factoryDeps[1]) == config.contracts.chainCreationParams.defaultAAHash,
            "default aa hash factory dep mismatch"
        );
        require(
            bytes32(factoryDeps[2]) == config.contracts.chainCreationParams.evmEmulatorHash,
            "EVM emulator hash factory dep mismatch"
        );

        factoryDepsHashes = factoryDeps;

        upgradeConfig.factoryDepsPublished = true;
    }

    ////////////////////////////// Preparing calls /////////////////////////////////

    function prepareDefaultGovernanceCalls()
        public
        virtual
        returns (Call[] memory stage0Calls, Call[] memory stage1Calls, Call[] memory stage2Calls)
    {
        // Default upgrade is done it 3 stages:
        // 0. Pause migration to/from Gateway
        // 1. Perform upgrade
        // 2. Unpause migration to/from Gateway
        stage0Calls = prepareStage0GovernanceCalls();
        vm.serializeBytes("governance_calls", "stage0_calls", abi.encode(stage0Calls));
        stage1Calls = prepareStage1GovernanceCalls();
        vm.serializeBytes("governance_calls", "stage1_calls", abi.encode(stage1Calls));
        stage2Calls = prepareStage2GovernanceCalls();

        string memory governanceCallsSerialized = vm.serializeBytes(
            "governance_calls",
            "stage2_calls",
            abi.encode(stage2Calls)
        );

        vm.writeToml(governanceCallsSerialized, upgradeConfig.outputPath, ".governance_calls");
    }

    function prepareDefaultEcosystemAdminCalls() public virtual returns (Call[] memory calls) {
        Call[][] memory allCalls = new Call[][](1);
        allCalls[0] = prepareUpgradeServerNotifierCall();
        calls = mergeCallsArray(allCalls);

        string memory ecosystemAdminCallsSerialized = vm.serializeBytes(
            "ecosystem_admin_calls",
            "server_notifier_upgrade",
            abi.encode(calls)
        );

        vm.writeToml(ecosystemAdminCallsSerialized, upgradeConfig.outputPath, ".ecosystem_admin_calls");
    }

    function prepareDefaultTestUpgradeCalls() public {
        (Call[] memory testUpgradeChainCall, address ZKChainAdmin) = TESTONLY_prepareTestUpgradeChainCall();
        vm.serializeAddress("test_upgrade_calls", "test_upgrade_chain_caller", ZKChainAdmin);
        vm.serializeBytes("test_upgrade_calls", "test_upgrade_chain", abi.encode(testUpgradeChainCall));
        (Call[] memory testCreateChainCall, address bridgehubAdmin) = TESTONLY_prepareCreateChainCall();
        vm.serializeAddress("test_upgrade_calls", "test_create_chain_caller", bridgehubAdmin);

        string memory testUpgradeCallsSerialized = vm.serializeBytes(
            "test_upgrade_calls",
            "test_create_chain",
            abi.encode(testCreateChainCall)
        );

        vm.writeToml(testUpgradeCallsSerialized, upgradeConfig.outputPath, ".test_upgrade_calls");
    }

    function prepareUpgradeServerNotifierCall() public virtual returns (Call[] memory calls) {
        address serverNotifierProxyAdmin = address(uint160(uint256(vm.load(discoveredCTM.serverNotifier, ADMIN_SLOT))));

        Call memory call = Call({
            target: serverNotifierProxyAdmin,
            data: abi.encodeCall(
                ProxyAdmin.upgrade,
                (
                    ITransparentUpgradeableProxy(payable(discoveredCTM.serverNotifier)),
                    addresses.stateTransition.serverNotifierImplementation
                )
            ),
            value: 0
        });

        calls = new Call[](1);
        calls[0] = call;
    }

    /// @notice The zeroth step of upgrade. By default it just stops gateway migrations
    function prepareStage0GovernanceCalls() public virtual returns (Call[] memory calls) {
        Call[][] memory allCalls = new Call[][](4);

        allCalls[0] = preparePauseGatewayMigrationsCall();
        allCalls[1] = prepareVersionSpecificStage0GovernanceCallsL1();
        allCalls[2] = prepareGatewaySpecificStage0GovernanceCalls();
        allCalls[3] = prepareGovernanceUpgradeTimerStartCall();

        calls = mergeCallsArray(allCalls);
    }

    /// @notice The first step of upgrade. It upgrades the proxies and sets the new version upgrade
    function prepareStage1GovernanceCalls() public virtual returns (Call[] memory calls) {
        Call[][] memory allCalls = new Call[][](8);

        allCalls[0] = prepareGovernanceUpgradeTimerCheckCall();
        allCalls[1] = prepareCheckMigrationsPausedCalls();
        console.log("prepareStage1GovernanceCalls: prepareUpgradeProxiesCalls");
        allCalls[2] = prepareUpgradeProxiesCalls();
        console.log("prepareStage1GovernanceCalls: prepareNewChainCreationParamsCall");
        allCalls[3] = prepareNewChainCreationParamsCall();
        console.log("prepareStage1GovernanceCalls: provideSetNewVersionUpgradeCall");
        allCalls[4] = provideSetNewVersionUpgradeCall();
        console.log("prepareStage1GovernanceCalls: prepareDAValidatorCall");
        allCalls[5] = prepareDAValidatorCall();
        console.log("prepareStage1GovernanceCalls: prepareGatewaySpecificStage1GovernanceCalls");
        allCalls[6] = prepareVersionSpecificStage1GovernanceCallsL1();
        allCalls[7] = prepareGatewaySpecificStage1GovernanceCalls();

        calls = mergeCallsArray(allCalls);
    }

    /// @notice The second step of upgrade. By default it unpauses migrations.
    function prepareStage2GovernanceCalls() public virtual returns (Call[] memory calls) {
        Call[][] memory allCalls = new Call[][](5);

        allCalls[0] = prepareCheckUpgradeIsPresent();
        allCalls[1] = prepareUnpauseGatewayMigrationsCall();
        allCalls[2] = prepareVersionSpecificStage2GovernanceCallsL1();
        allCalls[3] = prepareGatewaySpecificStage2GovernanceCalls();
        allCalls[4] = prepareCheckMigrationsUnpausedCalls();

        calls = mergeCallsArray(allCalls);
    }

    function prepareVersionSpecificStage0GovernanceCallsL1() public virtual returns (Call[] memory calls) {
        // Empty by default.
        return calls;
    }

    function prepareVersionSpecificStage0GovernanceCallsGW(
        uint256 priorityTxsL2GasLimit,
        uint256 maxExpectedL1GasPrice
    ) public virtual returns (Call[] memory calls) {
        // Empty by default.
        return calls;
    }

    function prepareVersionSpecificStage1GovernanceCallsL1() public virtual returns (Call[] memory calls) {
        // Empty by default.
        return calls;
    }

    function prepareVersionSpecificStage1GovernanceCallsGW(
        uint256 priorityTxsL2GasLimit,
        uint256 maxExpectedL1GasPrice
    ) public virtual returns (Call[] memory calls) {
        // Empty by default.
        return calls;
    }

    function prepareVersionSpecificStage2GovernanceCallsL1() public virtual returns (Call[] memory calls) {
        // Empty by default.
        return calls;
    }

    function prepareVersionSpecificStage2GovernanceCallsGW(
        uint256 priorityTxsL2GasLimit,
        uint256 maxExpectedL1GasPrice
    ) public virtual returns (Call[] memory calls) {
        // Empty by default.
        return calls;
    }

    function provideSetNewVersionUpgradeCall() public virtual returns (Call[] memory calls) {
        require(discoveredCTM.ctmProxy != address(0), "stateTransitionManagerAddress is zero in newConfig");

        // Just retrieved it from the contract
        uint256 previousProtocolVersion = getOldProtocolVersion();
        uint256 deadline = getOldProtocolDeadline();
        uint256 newProtocolVersion = getNewProtocolVersion();
        Diamond.DiamondCutData memory upgradeCut = abi.decode(
            newlyGeneratedData.upgradeCutData,
            (Diamond.DiamondCutData)
        );
        Call memory ctmCall = Call({
            target: discoveredCTM.ctmProxy,
            data: abi.encodeCall(
                IChainTypeManager.setNewVersionUpgrade,
                (upgradeCut, previousProtocolVersion, deadline, newProtocolVersion)
            ),
            value: 0
        });

        calls = new Call[](1);
        calls[0] = ctmCall;
    }

    function preparePauseGatewayMigrationsCall() public view virtual returns (Call[] memory result) {
<<<<<<< HEAD
        require(discoveredBridgehub.bridgehubProxy != address(0), "bridgehubProxyAddress is zero in newConfig");

        result = new Call[](1);
        result[0] = Call({
            target: discoveredBridgehub.bridgehubProxy,
=======
        require(
            addresses.bridgehub.chainAssetHandlerProxy != address(0),
            "chainAssetHandlerProxy is zero in newConfig"
        );

        result = new Call[](1);
        result[0] = Call({
            target: addresses.bridgehub.chainAssetHandlerProxy,
>>>>>>> 831b639d
            value: 0,
            data: abi.encodeCall(IChainAssetHandler.pauseMigration, ())
        });
    }

    function prepareUnpauseGatewayMigrationsCall() public view virtual returns (Call[] memory result) {
<<<<<<< HEAD
        require(discoveredBridgehub.bridgehubProxy != address(0), "bridgehubProxyAddress is zero in newConfig");

        result = new Call[](1);
        result[0] = Call({
            target: discoveredBridgehub.bridgehubProxy,
=======
        require(
            addresses.bridgehub.chainAssetHandlerProxy != address(0),
            "chainAssetHandlerProxy is zero in newConfig"
        );

        result = new Call[](1);
        result[0] = Call({
            target: addresses.bridgehub.chainAssetHandlerProxy,
>>>>>>> 831b639d
            value: 0,
            data: abi.encodeCall(IChainAssetHandler.unpauseMigration, ())
        });
    }

    function prepareGatewaySpecificStage0GovernanceCalls() public virtual returns (Call[] memory calls) {
        if (gatewayConfig.chainId == 0) return calls; // Gateway is unknown

        // Note: gas price can fluctuate, so we need to be sure that upgrade won't be broken because of that
        uint256 priorityTxsL2GasLimit = newConfig.priorityTxsL2GasLimit;
        uint256 maxExpectedL1GasPrice = newConfig.maxExpectedL1GasPrice;

        Call[][] memory allCalls = new Call[][](2);
        allCalls[0] = preparePauseMigrationCallForGateway(priorityTxsL2GasLimit, maxExpectedL1GasPrice);
        allCalls[1] = prepareVersionSpecificStage0GovernanceCallsGW(priorityTxsL2GasLimit, maxExpectedL1GasPrice);

        calls = mergeCallsArray(allCalls);
    }

    function deployUsedUpgradeContractGW() internal virtual returns (address) {
        return deployGWContract("DefaultUpgrade");
    }

    /// @notice Deploy everything that should be deployed for GW
    function deployNewEcosystemContractsGW() public virtual {
        require(upgradeConfig.initialized, "Not initialized");

        gatewayConfig.gatewayStateTransition.verifierFflonk = deployGWContract("EraVerifierFflonk");
        gatewayConfig.gatewayStateTransition.verifierPlonk = deployGWContract("EraVerifierPlonk");
        gatewayConfig.gatewayStateTransition.verifier = deployGWContract("Verifier");

        gatewayConfig.gatewayStateTransition.executorFacet = deployGWContract("ExecutorFacet");
        gatewayConfig.gatewayStateTransition.adminFacet = deployGWContract("AdminFacet");
        gatewayConfig.gatewayStateTransition.mailboxFacet = deployGWContract("MailboxFacet");
        gatewayConfig.gatewayStateTransition.gettersFacet = deployGWContract("GettersFacet");
        gatewayConfig.gatewayStateTransition.diamondInit = deployGWContract("DiamondInit");
        gatewayConfig.gatewayStateTransition.defaultUpgrade = deployUsedUpgradeContractGW();
        gatewayConfig.gatewayStateTransition.genesisUpgrade = deployGWContract("L1GenesisUpgrade");

        string memory gwCtmContractName = config.isZKsyncOS ? "ZKsyncOSChainTypeManager" : "EraChainTypeManager";
        gatewayConfig.gatewayStateTransition.chainTypeManagerImplementation = deployGWContract(gwCtmContractName);

        deployUpgradeSpecificContractsGW();
    }

    function deployUpgradeSpecificContractsGW() internal virtual {
        // Empty by default.
    }

    function prepareGatewaySpecificStage1GovernanceCalls() public virtual returns (Call[] memory calls) {
        if (gatewayConfig.chainId == 0) return calls; // Gateway is unknown

        Call[][] memory allCalls = new Call[][](5);

        // Note: gas price can fluctuate, so we need to be sure that upgrade won't be broken because of that
        uint256 priorityTxsL2GasLimit = newConfig.priorityTxsL2GasLimit;
        uint256 maxExpectedL1GasPrice = newConfig.maxExpectedL1GasPrice;

        allCalls[0] = provideSetNewVersionUpgradeCallForGateway(priorityTxsL2GasLimit, maxExpectedL1GasPrice);
        allCalls[1] = prepareNewChainCreationParamsCallForGateway(priorityTxsL2GasLimit, maxExpectedL1GasPrice);
        allCalls[2] = prepareCTMImplementationUpgrade(priorityTxsL2GasLimit, maxExpectedL1GasPrice);
        allCalls[3] = prepareDAValidatorCallGW(priorityTxsL2GasLimit, maxExpectedL1GasPrice);
        allCalls[4] = prepareVersionSpecificStage1GovernanceCallsGW(priorityTxsL2GasLimit, maxExpectedL1GasPrice);

        calls = mergeCallsArray(allCalls);
    }

    function prepareGatewaySpecificStage2GovernanceCalls() public virtual returns (Call[] memory calls) {
        if (gatewayConfig.chainId == 0) return calls; // Gateway is unknown

        Call[][] memory allCalls = new Call[][](2);

        // Note: gas price can fluctuate, so we need to be sure that upgrade won't be broken because of that
        uint256 priorityTxsL2GasLimit = newConfig.priorityTxsL2GasLimit;
        uint256 maxExpectedL1GasPrice = newConfig.maxExpectedL1GasPrice;

        allCalls[0] = prepareUnpauseMigrationCallForGateway(priorityTxsL2GasLimit, maxExpectedL1GasPrice);
        allCalls[1] = prepareVersionSpecificStage2GovernanceCallsGW(priorityTxsL2GasLimit, maxExpectedL1GasPrice);

        calls = mergeCallsArray(allCalls);
    }

    function provideSetNewVersionUpgradeCallForGateway(
        uint256 l2GasLimit,
        uint256 l1GasPrice
    ) public virtual returns (Call[] memory calls) {
        require(
            gatewayConfig.gatewayStateTransition.chainTypeManagerProxy != address(0),
            "chainTypeManager on gateway is zero in newConfig"
        );

        uint256 previousProtocolVersion = getOldProtocolVersion();
        uint256 deadline = getOldProtocolDeadline();
        uint256 newProtocolVersion = getNewProtocolVersion();
        Diamond.DiamondCutData memory upgradeCut = generateUpgradeCutData(gatewayConfig.gatewayStateTransition);

        bytes memory l2Calldata = abi.encodeCall(
            IChainTypeManager.setNewVersionUpgrade,
            (upgradeCut, previousProtocolVersion, deadline, newProtocolVersion)
        );

        calls = _prepareL1ToGatewayCall(
            l2Calldata,
            l2GasLimit,
            l1GasPrice,
            gatewayConfig.gatewayStateTransition.chainTypeManagerProxy
        );
    }

    function preparePauseMigrationCallForGateway(
        uint256 l2GasLimit,
        uint256 l1GasPrice
    ) public virtual returns (Call[] memory calls) {
        bytes memory l2Calldata = abi.encodeCall(IChainAssetHandler.pauseMigration, ());

        calls = _prepareL1ToGatewayCall(l2Calldata, l2GasLimit, l1GasPrice, L2_CHAIN_ASSET_HANDLER_ADDR);
    }

    function prepareUnpauseMigrationCallForGateway(
        uint256 l2GasLimit,
        uint256 l1GasPrice
    ) public virtual returns (Call[] memory calls) {
        bytes memory l2Calldata = abi.encodeCall(IChainAssetHandler.unpauseMigration, ());

        calls = _prepareL1ToGatewayCall(l2Calldata, l2GasLimit, l1GasPrice, L2_CHAIN_ASSET_HANDLER_ADDR);
    }

    function prepareNewChainCreationParamsCallForGateway(
        uint256 l2GasLimit,
        uint256 l1GasPrice
    ) public virtual returns (Call[] memory calls) {
        require(
            gatewayConfig.gatewayStateTransition.chainTypeManagerProxy != address(0),
            "chainTypeManager on gateway is zero in newConfig"
        );

        bytes memory l2Calldata = abi.encodeCall(
            IChainTypeManager.setChainCreationParams,
            (getChainCreationParams(gatewayConfig.gatewayStateTransition))
        );

        calls = _prepareL1ToGatewayCall(
            l2Calldata,
            l2GasLimit,
            l1GasPrice,
            gatewayConfig.gatewayStateTransition.chainTypeManagerProxy
        );
    }

    function prepareCTMImplementationUpgrade(
        uint256 l2GasLimit,
        uint256 l1GasPrice
    ) public virtual returns (Call[] memory calls) {
        require(
            gatewayConfig.gatewayStateTransition.chainTypeManagerProxy != address(0),
            "chainTypeManager on gateway is zero in newConfig"
        );

        bytes memory l2Calldata = abi.encodeCall(
            ProxyAdmin.upgrade,
            (
                ITransparentUpgradeableProxy(payable(gatewayConfig.gatewayStateTransition.chainTypeManagerProxy)),
                gatewayConfig.gatewayStateTransition.chainTypeManagerImplementation
            )
        );

        calls = _prepareL1ToGatewayCall(
            l2Calldata,
            l2GasLimit,
            l1GasPrice,
            gatewayConfig.gatewayStateTransition.chainTypeManagerProxyAdmin
        );
    }

    function _prepareL1ToGatewayCall(
        bytes memory l2Calldata,
        uint256 l2GasLimit,
        uint256 l1GasPrice,
        address dstAddress
    ) internal view returns (Call[] memory calls) {
        require(gatewayConfig.chainId != 0, "Chain id of gateway is zero in newConfig");

        require(discoveredBridgehub.bridgehubProxy != address(0), "bridgehubProxyAddress is zero in newConfig");
        require(discoveredBridgehub.assetRouter != address(0), "l1AssetRouterProxyAddress is zero in newConfig");

        calls = Utils.prepareGovernanceL1L2DirectTransaction(
            l1GasPrice,
            l2Calldata,
            l2GasLimit,
            new bytes[](0),
            dstAddress,
            gatewayConfig.chainId,
            discoveredBridgehub.bridgehubProxy,
            discoveredBridgehub.assetRouter,
            msg.sender
        );
    }

    function prepareApproveGatewayBaseTokenCall(
        address spender,
        uint256 amount
    ) public virtual returns (Call[] memory calls) {
        address token = IL1Bridgehub(discoveredBridgehub.bridgehubProxy).baseToken(gatewayConfig.chainId);
        require(token != address(0), "Base token for Gateway is zero");
        calls = new Call[](1);
        calls[0] = Call({target: token, data: abi.encodeCall(IERC20.approve, (spender, amount)), value: 0});
    }

    /// @notice Start the upgrade timer.
    function prepareGovernanceUpgradeTimerStartCall() public virtual returns (Call[] memory calls) {
        require(upgradeAddresses.upgradeTimer != address(0), "upgradeTimer is zero");
        calls = new Call[](1);

        calls[0] = Call({
            target: upgradeAddresses.upgradeTimer,
            data: abi.encodeCall(GovernanceUpgradeTimer.startTimer, ()),
            value: 0
        });
    }

    /// @notice Double checking that the deadline has passed.
    function prepareGovernanceUpgradeTimerCheckCall() public virtual returns (Call[] memory calls) {
        require(upgradeAddresses.upgradeTimer != address(0), "upgradeTimer is zero");
        calls = new Call[](1);

        calls[0] = Call({
            target: upgradeAddresses.upgradeTimer,
            // Double checking that the deadline has passed.
            data: abi.encodeCall(GovernanceUpgradeTimer.checkDeadline, ()),
            value: 0
        });
    }

    function prepareNewChainCreationParamsCall() public virtual returns (Call[] memory calls) {
        require(discoveredCTM.ctmProxy != address(0), "stateTransitionManagerAddress is zero in newConfig");
        calls = new Call[](1);

        calls[0] = Call({
            target: discoveredCTM.ctmProxy,
            data: abi.encodeCall(
                IChainTypeManager.setChainCreationParams,
                (getChainCreationParams(addresses.stateTransition))
            ),
            value: 0
        });
    }

    /// @notice Checks to make sure that migrations are paused
    function prepareCheckMigrationsPausedCalls() public virtual returns (Call[] memory calls) {
        require(upgradeAddresses.upgradeStageValidator != address(0), "upgradeStageValidator is zero");
        calls = new Call[](1);

        calls[0] = Call({
            target: upgradeAddresses.upgradeStageValidator,
            // Double checking migrations are paused
            data: abi.encodeCall(UpgradeStageValidator.checkMigrationsPaused, ()),
            value: 0
        });
    }

    /// @notice Checks to make sure that migrations are paused
    function prepareCheckMigrationsUnpausedCalls() public virtual returns (Call[] memory calls) {
        require(upgradeAddresses.upgradeStageValidator != address(0), "upgradeStageValidator is zero");
        calls = new Call[](1);

        calls[0] = Call({
            target: upgradeAddresses.upgradeStageValidator,
            // Double checking migrations are unpaused
            data: abi.encodeCall(UpgradeStageValidator.checkMigrationsUnpaused, ()),
            value: 0
        });
    }

    /// @notice Checks to make sure that the upgrade has happened.
    function prepareCheckUpgradeIsPresent() public virtual returns (Call[] memory calls) {
        require(upgradeAddresses.upgradeStageValidator != address(0), "upgradeStageValidator is zero");
        calls = new Call[](1);

        calls[0] = Call({
            target: upgradeAddresses.upgradeStageValidator,
            // Double checking the presence of the upgrade
            data: abi.encodeCall(UpgradeStageValidator.checkProtocolUpgradePresence, ()),
            value: 0
        });
    }

    /// @notice Update implementations in proxies
    function prepareUpgradeProxiesCalls() public virtual returns (Call[] memory calls) {
        calls = new Call[](8);

        calls[0] = _buildCallProxyUpgrade(
            discoveredCTM.ctmProxy,
            addresses.stateTransition.chainTypeManagerImplementation
        );

        calls[1] = _buildCallProxyUpgrade(
            discoveredBridgehub.bridgehubProxy,
            bridgehubAddresses.bridgehubImplementation
        );

        // Note, that we do not need to run the initializer
        calls[2] = _buildCallProxyUpgrade(bridges.l1NullifierProxy, bridges.l1NullifierImplementation);

        calls[3] = _buildCallProxyUpgrade(bridges.l1AssetRouterProxy, bridges.l1AssetRouterImplementation);

        calls[4] = _buildCallProxyUpgrade(
            discoveredBridgehub.assetRouterAddresses.nativeTokenVault,
            upgradeAddresses.nativeTokenVaultImplementation
        );

        calls[5] = _buildCallProxyUpgrade(
            discoveredBridgehub.messageRoot,
            bridgehubAddresses.messageRootImplementation
        );

        calls[6] = _buildCallProxyUpgrade(
            discoveredBridgehub.l1CtmDeployer,
            bridgehubAddresses.ctmDeploymentTrackerImplementation
        );

        calls[7] = _buildCallProxyUpgrade(bridges.erc20BridgeProxy, bridges.erc20BridgeImplementation);
    }

    function _buildCallProxyUpgrade(
        address proxyAddress,
        address newImplementationAddress
    ) internal virtual returns (Call memory call) {
        require(discoveredBridgehub.transparentProxyAdmin != address(0), "transparentProxyAdmin not newConfigured");

        call = Call({
            target: discoveredBridgehub.transparentProxyAdmin,
            data: abi.encodeCall(
                ProxyAdmin.upgrade,
                (ITransparentUpgradeableProxy(payable(proxyAddress)), newImplementationAddress)
            ),
            value: 0
        });
    }

    function _buildCallBeaconProxyUpgrade(
        address proxyAddress,
        address newImplementationAddress
    ) internal virtual returns (Call memory call) {
        call = Call({
            target: proxyAddress,
            data: abi.encodeCall(UpgradeableBeacon.upgradeTo, (newImplementationAddress)),
            value: 0
        });
    }

    /// @notice Additional calls to newConfigure contracts
    function prepareDAValidatorCall() public virtual returns (Call[] memory calls) {
        calls = new Call[](1);

        calls[0] = Call({
            target: nonDisoverable.rollupDAManager,
            data: abi.encodeCall(
                RollupDAManager.updateDAPair,
<<<<<<< HEAD
                (addresses.daAddresses.l1RollupDAValidator, L2DACommitmentScheme.BLOBS_AND_PUBDATA_KECCAK256, true)
=======
                (addresses.daAddresses.l1RollupDAValidator, getRollupL2DACommitmentScheme(), true)
>>>>>>> 831b639d
            ),
            value: 0
        });
    }

    function prepareDAValidatorCallGW(
        uint256 l2GasLimit,
        uint256 l1GasPrice
    ) public virtual returns (Call[] memory calls) {
        bytes memory l2Calldata = abi.encodeCall(
            RollupDAManager.updateDAPair,
            (
                gatewayConfig.gatewayStateTransition.rollupSLDAValidator,
                L2DACommitmentScheme.BLOBS_AND_PUBDATA_KECCAK256,
                true
            )
        );

        calls = _prepareL1ToGatewayCall(
            l2Calldata,
            l2GasLimit,
            l1GasPrice,
            gatewayConfig.gatewayStateTransition.rollupDAManager
        );
    }

    function getAddresses() public view returns (DeployedAddresses memory) {
        return addresses;
    }

    /// @notice Tests that it is possible to upgrade a chain to the new version
    function TESTONLY_prepareTestUpgradeChainCall() private returns (Call[] memory calls, address admin) {
        address chainDiamondProxyAddress = L1Bridgehub(discoveredBridgehub.bridgehubProxy).getZKChain(
            gatewayConfig.chainId
        );
        uint256 oldProtocolVersion = getOldProtocolVersion();
        Diamond.DiamondCutData memory upgradeCutData = generateUpgradeCutData(getAddresses().stateTransition);

        admin = IZKChain(chainDiamondProxyAddress).getAdmin();

        calls = new Call[](1);
        calls[0] = Call({
            target: chainDiamondProxyAddress,
            data: abi.encodeCall(IAdmin.upgradeChainFromVersion, (oldProtocolVersion, upgradeCutData)),
            value: 0
        });
    }

    /// @notice Tests that it is possible to create a new chain with the new version
    function TESTONLY_prepareCreateChainCall() private returns (Call[] memory calls, address admin) {
        admin = getBridgehubAdmin();
        calls = new Call[](1);
        calls[0] = prepareCreateNewChainCall(555)[0];
    }

    function getCreationCode(
        string memory contractName,
        bool isZKBytecode
    ) internal view virtual override returns (bytes memory) {
        if (!isZKBytecode) {
            if (compareStrings(contractName, "DiamondProxy")) {
                return type(DiamondProxy).creationCode;
            } else if (compareStrings(contractName, "DefaultUpgrade")) {
                return type(DefaultUpgrade).creationCode;
            } else if (compareStrings(contractName, "BytecodesSupplier")) {
                return type(BytecodesSupplier).creationCode;
            } else if (compareStrings(contractName, "TransitionaryOwner")) {
                return type(TransitionaryOwner).creationCode;
            } else if (compareStrings(contractName, "GovernanceUpgradeTimer")) {
                return type(GovernanceUpgradeTimer).creationCode;
            } else if (compareStrings(contractName, "L2StandardERC20")) {
                return ContractsBytecodesLib.getCreationCode("BridgedStandardERC20");
            } else if (compareStrings(contractName, "RollupL2DAValidator")) {
                return ContractsBytecodesLib.getCreationCode("RollupL2DAValidator");
            } else if (compareStrings(contractName, "NoDAL2DAValidator")) {
                return ContractsBytecodesLib.getCreationCode("ValidiumL2DAValidator");
            } else if (compareStrings(contractName, "ValidatorTimelock")) {
                return type(ValidatorTimelock).creationCode;
            }
        } else {
            if (compareStrings(contractName, "DefaultUpgrade")) {
                return Utils.readZKFoundryBytecodeL1("DefaultUpgrade.sol", "DefaultUpgrade");
            } else if (compareStrings(contractName, "BytecodesSupplier")) {
                return Utils.readZKFoundryBytecodeL1("BytecodesSupplier.sol", "BytecodesSupplier");
            } else if (compareStrings(contractName, "TransitionaryOwner")) {
                return Utils.readZKFoundryBytecodeL1("TransitionaryOwner.sol", "TransitionaryOwner");
            } else if (compareStrings(contractName, "GovernanceUpgradeTimer")) {
                return Utils.readZKFoundryBytecodeL1("GovernanceUpgradeTimer.sol", "GovernanceUpgradeTimer");
            } else if (compareStrings(contractName, "L2LegacySharedBridge")) {
                return ContractsBytecodesLib.getCreationCode("L2SharedBridgeLegacy");
            } else if (compareStrings(contractName, "L2StandardERC20")) {
                return ContractsBytecodesLib.getCreationCode("BridgedStandardERC20");
            } else if (compareStrings(contractName, "RollupL2DAValidator")) {
                return ContractsBytecodesLib.getCreationCode("RollupL2DAValidator");
            } else if (compareStrings(contractName, "NoDAL2DAValidator")) {
                return ContractsBytecodesLib.getCreationCode("ValidiumL2DAValidator");
            } else if (compareStrings(contractName, "ValidatorTimelock")) {
                return ContractsBytecodesLib.getCreationCode("ValidatorTimelock");
            }
        }
        return super.getCreationCode(contractName, isZKBytecode);
    }

<<<<<<< HEAD
=======
    function getCreationCalldata(
        string memory contractName,
        bool isZKBytecode
    ) internal view virtual override returns (bytes memory) {
        if (compareStrings(contractName, "DefaultUpgrade")) {
            return abi.encode();
        } else if (compareStrings(contractName, "BytecodesSupplier")) {
            return abi.encode();
        } else if (compareStrings(contractName, "TransitionaryOwner")) {
            return abi.encode(config.ownerAddress);
        } else if (compareStrings(contractName, "GovernanceUpgradeTimer")) {
            uint256 initialDelay = newConfig.governanceUpgradeTimerInitialDelay;
            return abi.encode(initialDelay, MAX_ADDITIONAL_DELAY, config.ownerAddress, newConfig.ecosystemAdminAddress);
        } else if (compareStrings(contractName, "L2LegacySharedBridge")) {
            return abi.encode();
        } else if (compareStrings(contractName, "L2StandardERC20")) {
            return abi.encode();
        } else if (compareStrings(contractName, "RollupL2DAValidator")) {
            return abi.encode();
        } else if (compareStrings(contractName, "NoDAL2DAValidator")) {
            return abi.encode();
        } else if (
            compareStrings(contractName, "EraChainTypeManager") ||
            compareStrings(contractName, "ZKsyncOSChainTypeManager")
        ) {
            if (!isZKBytecode) {
                return abi.encode(addresses.bridgehub.bridgehubProxy);
            } else {
                return abi.encode(L2_BRIDGEHUB_ADDR);
            }
        } else if (compareStrings(contractName, "EraVerifierFflonk")) {
            return abi.encode();
        } else if (compareStrings(contractName, "EraVerifierPlonk")) {
            return abi.encode();
        } else if (compareStrings(contractName, "ZKsyncOSVerifierFflonk")) {
            return abi.encode();
        } else if (compareStrings(contractName, "ZKsyncOSVerifierPlonk")) {
            return abi.encode();
        } else if (compareStrings(contractName, "Verifier")) {
            if (!isZKBytecode) {
                return abi.encode(addresses.stateTransition.verifierFflonk, addresses.stateTransition.verifierPlonk);
            } else {
                return
                    abi.encode(
                        gatewayConfig.gatewayStateTransition.verifierFflonk,
                        gatewayConfig.gatewayStateTransition.verifierPlonk
                    );
            }
        } else if (compareStrings(contractName, "AdminFacet")) {
            if (!isZKBytecode) {
                return abi.encode(config.l1ChainId, addresses.daAddresses.rollupDAManager);
            } else {
                return abi.encode(config.l1ChainId, gatewayConfig.gatewayStateTransition.rollupDAManager);
            }
        } else if (compareStrings(contractName, "UpgradeStageValidator")) {
            return abi.encode(addresses.stateTransition.chainTypeManagerProxy, config.contracts.latestProtocolVersion);
        } else if (compareStrings(contractName, "DiamondProxy")) {
            Diamond.FacetCut[] memory facetCuts = new Diamond.FacetCut[](0);
            Diamond.DiamondCutData memory diamondCut = Diamond.DiamondCutData({
                facetCuts: facetCuts,
                initAddress: address(0),
                initCalldata: ""
            });
            return abi.encode(block.chainid, diamondCut);
        } else if (compareStrings(contractName, "ValidatorTimelock")) {
            if (!isZKBytecode) {
                return abi.encode(addresses.bridgehub.bridgehubProxy);
            } else {
                return abi.encode(L2_BRIDGEHUB_ADDR);
            }
        } else {
            return super.getCreationCalldata(contractName, isZKBytecode);
        }
    }

>>>>>>> 831b639d
    function deployUpgradeStageValidator() internal {
        upgradeAddresses.upgradeStageValidator = deploySimpleContract("UpgradeStageValidator", false);
    }

    ////////////////////////////// Misc utils /////////////////////////////////

    function mergeCalls(Call[] memory a, Call[] memory b) public pure returns (Call[] memory result) {
        result = new Call[](a.length + b.length);
        for (uint256 i = 0; i < a.length; i++) {
            result[i] = a[i];
        }
        for (uint256 i = 0; i < b.length; i++) {
            result[a.length + i] = b[i];
        }
    }

    function mergeCallsArray(Call[][] memory a) public pure returns (Call[] memory result) {
        uint256 resultLength;

        for (uint256 i; i < a.length; i++) {
            resultLength += a[i].length;
        }

        result = new Call[](resultLength);

        uint256 counter;
        for (uint256 i; i < a.length; i++) {
            for (uint256 j; j < a[i].length; j++) {
                result[counter] = a[i][j];
                counter++;
            }
        }
    }

    function mergeFacets(
        Diamond.FacetCut[] memory a,
        Diamond.FacetCut[] memory b
    ) public pure returns (Diamond.FacetCut[] memory result) {
        result = new Diamond.FacetCut[](a.length + b.length);
        for (uint256 i = 0; i < a.length; i++) {
            result[i] = a[i];
        }
        for (uint256 i = 0; i < b.length; i++) {
            result[a.length + i] = b[i];
        }
    }

    // add this to be excluded from coverage report
    function test() internal override {}
}<|MERGE_RESOLUTION|>--- conflicted
+++ resolved
@@ -12,24 +12,11 @@
 import {ITransparentUpgradeableProxy, TransparentUpgradeableProxy} from "@openzeppelin/contracts-v4/proxy/transparent/TransparentUpgradeableProxy.sol";
 import {IERC20} from "@openzeppelin/contracts-v4/token/ERC20/IERC20.sol";
 import {UpgradeableBeacon} from "@openzeppelin/contracts-v4/proxy/beacon/UpgradeableBeacon.sol";
-<<<<<<< HEAD
 import {Utils} from "../Utils.sol";
 import {StateTransitionDeployedAddresses} from "../Types.sol";
 import {L2_BRIDGEHUB_ADDR, L2_DEPLOYER_SYSTEM_CONTRACT_ADDR, L2_FORCE_DEPLOYER_ADDR, L2_CHAIN_ASSET_HANDLER_ADDR} from "contracts/common/l2-helpers/L2ContractAddresses.sol";
 import {IL1Bridgehub} from "contracts/bridgehub/IL1Bridgehub.sol";
 import {IBridgehubBase} from "contracts/bridgehub/IBridgehubBase.sol";
-=======
-import {StateTransitionDeployedAddresses, Utils} from "../Utils.sol";
-import {L2_BRIDGEHUB_ADDR, L2_DEPLOYER_SYSTEM_CONTRACT_ADDR, L2_FORCE_DEPLOYER_ADDR, L2_CHAIN_ASSET_HANDLER_ADDR} from "contracts/common/l2-helpers/L2ContractAddresses.sol";
-import {IL1Bridgehub} from "contracts/bridgehub/IL1Bridgehub.sol";
-import {IBridgehubBase} from "contracts/bridgehub/IBridgehubBase.sol";
-import {IChainAssetHandler} from "contracts/bridgehub/IChainAssetHandler.sol";
-
-import {EraVerifierFflonk} from "contracts/state-transition/verifiers/EraVerifierFflonk.sol";
-import {EraVerifierPlonk} from "contracts/state-transition/verifiers/EraVerifierPlonk.sol";
-import {ZKsyncOSVerifierFflonk} from "contracts/state-transition/verifiers/ZKsyncOSVerifierFflonk.sol";
-import {ZKsyncOSVerifierPlonk} from "contracts/state-transition/verifiers/ZKsyncOSVerifierPlonk.sol";
->>>>>>> 831b639d
 import {VerifierParams} from "contracts/state-transition/chain-interfaces/IVerifier.sol";
 import {DefaultUpgrade} from "contracts/upgrades/DefaultUpgrade.sol";
 import {L1GenesisUpgrade} from "contracts/upgrades/L1GenesisUpgrade.sol";
@@ -43,20 +30,13 @@
 import {GettersFacet} from "contracts/state-transition/chain-deps/facets/Getters.sol";
 import {DiamondInit} from "contracts/state-transition/chain-deps/DiamondInit.sol";
 import {ChainCreationParams, IChainTypeManager} from "contracts/state-transition/IChainTypeManager.sol";
-<<<<<<< HEAD
 import {ChainTypeManagerBase} from "contracts/state-transition/ChainTypeManagerBase.sol";
-=======
->>>>>>> 831b639d
 import {Diamond} from "contracts/state-transition/libraries/Diamond.sol";
 import {L1AssetRouter} from "contracts/bridge/asset-router/L1AssetRouter.sol";
 import {L1Nullifier} from "contracts/bridge/L1Nullifier.sol";
 import {DiamondProxy} from "contracts/state-transition/chain-deps/DiamondProxy.sol";
-<<<<<<< HEAD
 import {FeeParams, PubdataPricingMode} from "contracts/state-transition/chain-deps/ZKChainStorage.sol";
 import {Governance} from "contracts/governance/Governance.sol";
-=======
-import {IL1AssetRouter} from "contracts/bridge/asset-router/IL1AssetRouter.sol";
->>>>>>> 831b639d
 import {BridgedStandardERC20} from "contracts/bridge/BridgedStandardERC20.sol";
 import {SYSTEM_UPGRADE_L2_TX_TYPE} from "contracts/common/Config.sol";
 import {IL2ContractDeployer} from "contracts/common/interfaces/IL2ContractDeployer.sol";
@@ -207,49 +187,7 @@
     }
 
     /// @notice Deploy everything that should be deployed
-<<<<<<< HEAD
     function deployNewEcosystemContractsL1() public virtual {}
-=======
-    function deployNewEcosystemContractsL1() public virtual {
-        require(upgradeConfig.initialized, "Not initialized");
-
-        instantiateCreate2Factory();
-
-        deployVerifiers();
-        deployUpgradeStageValidator();
-
-        // Note, that this is the upgrade that will be used, despite the naming of the variable here.
-        // To use the custom upgrade simply override the `deployUsedUpgradeContract` function.
-        (addresses.stateTransition.defaultUpgrade) = deployUsedUpgradeContract();
-        (addresses.stateTransition.genesisUpgrade) = deploySimpleContract("L1GenesisUpgrade", false);
-
-        addresses.bridgehub.bridgehubImplementation = deploySimpleContract("L1Bridgehub", false);
-
-        addresses.bridges.l1NullifierImplementation = deploySimpleContract("L1Nullifier", false);
-        addresses.bridges.l1AssetRouterImplementation = deploySimpleContract("L1AssetRouter", false);
-        addresses.vaults.l1NativeTokenVaultImplementation = deploySimpleContract("L1NativeTokenVault", false);
-        addresses.bridges.erc20BridgeImplementation = deploySimpleContract("L1ERC20Bridge", false);
-        addresses.bridges.bridgedStandardERC20Implementation = deploySimpleContract("BridgedStandardERC20", false);
-
-        upgradeAddresses.upgradeTimer = deploySimpleContract("GovernanceUpgradeTimer", false);
-        addresses.bridgehub.messageRootImplementation = deploySimpleContract("L1MessageRoot", false);
-        addresses.bridgehub.ctmDeploymentTrackerImplementation = deploySimpleContract("CTMDeploymentTracker", false);
-
-        deployStateTransitionDiamondFacets();
-
-        string memory ctmContractName = config.isZKsyncOS ? "ZKsyncOSChainTypeManager" : "EraChainTypeManager";
-        addresses.stateTransition.chainTypeManagerImplementation = deploySimpleContract(ctmContractName, false);
-
-        addresses.stateTransition.serverNotifierImplementation = deploySimpleContract("ServerNotifier", false);
-
-        /// for forge verification.
-        deploySimpleContract("DiamondProxy", false);
-
-        deployUpgradeSpecificContractsL1();
-
-        upgradeConfig.ecosystemContractsDeployed = true;
-    }
->>>>>>> 831b639d
 
     function deployUpgradeSpecificContractsL1() internal virtual {
         // Empty by default.
@@ -358,13 +296,7 @@
 
     /// @notice Get facet cuts that should be removed
     function getFacetCutsForDeletion() internal virtual returns (Diamond.FacetCut[] memory facetCuts) {
-<<<<<<< HEAD
         address diamondProxy = discoveredEraZkChain.zkChainProxy;
-=======
-        address diamondProxy = IChainTypeManager(addresses.stateTransition.chainTypeManagerProxy).getHyperchain(
-            config.eraChainId
-        );
->>>>>>> 831b639d
         IZKChain.Facet[] memory facets = IZKChain(diamondProxy).facets();
 
         // Freezability does not matter when deleting, so we just put false everywhere
@@ -761,52 +693,13 @@
             ctmProtocolVersion != getNewProtocolVersion(),
             "The new protocol version is already present on the ChainTypeManager"
         );
-<<<<<<< HEAD
         bridges.l1AssetRouterProxy = discoveredBridgehub.assetRouter;
-=======
-        addresses.bridges.l1AssetRouterProxy = address(L1Bridgehub(addresses.bridgehub.bridgehubProxy).assetRouter());
-        addresses.stateTransition.genesisUpgrade = address(IChainTypeManager(ctm).l1GenesisUpgrade());
-
-        addresses.vaults.l1NativeTokenVaultProxy = address(
-            L1AssetRouter(addresses.bridges.l1AssetRouterProxy).nativeTokenVault()
-        );
-        addresses.bridges.l1NullifierProxy = address(
-            L1AssetRouter(addresses.bridges.l1AssetRouterProxy).L1_NULLIFIER()
-        );
-        addresses.bridges.erc20BridgeProxy = address(
-            L1AssetRouter(addresses.bridges.l1AssetRouterProxy).legacyBridge()
-        );
-
-        addresses.bridgehub.ctmDeploymentTrackerProxy = address(
-            L1Bridgehub(addresses.bridgehub.bridgehubProxy).l1CtmDeployer()
-        );
->>>>>>> 831b639d
 
         bridges.l1NullifierProxy = address(L1AssetRouter(bridges.l1AssetRouterProxy).L1_NULLIFIER());
         bridges.erc20BridgeProxy = address(L1AssetRouter(bridges.l1AssetRouterProxy).legacyBridge());
 
-<<<<<<< HEAD
         newConfig.oldValidatorTimelock = discoveredCTM.validatorTimelockPostV29;
         newConfig.ecosystemAdminAddress = discoveredBridgehub.admin;
-=======
-        addresses.bridgehub.chainAssetHandlerProxy = address(
-            L1Bridgehub(addresses.bridgehub.bridgehubProxy).chainAssetHandler()
-        );
-
-        addresses.bridges.erc20BridgeProxy = address(
-            L1AssetRouter(addresses.bridges.l1AssetRouterProxy).legacyBridge()
-        );
-        newConfig.oldValidatorTimelock = IChainTypeManager(addresses.stateTransition.chainTypeManagerProxy)
-            .validatorTimelock();
-        addresses.stateTransition.serverNotifierProxy = IChainTypeManager(
-            addresses.stateTransition.chainTypeManagerProxy
-        ).serverNotifierAddress();
-
-        newConfig.ecosystemAdminAddress = L1Bridgehub(addresses.bridgehub.bridgehubProxy).admin();
-
-        address eraDiamondProxy = L1Bridgehub(addresses.bridgehub.bridgehubProxy).getZKChain(config.eraChainId);
-        (addresses.daAddresses.l1RollupDAValidator, ) = GettersFacet(eraDiamondProxy).getDAValidatorPair();
->>>>>>> 831b639d
     }
 
     function generateFixedForceDeploymentsData() internal virtual {
@@ -1428,44 +1321,25 @@
     }
 
     function preparePauseGatewayMigrationsCall() public view virtual returns (Call[] memory result) {
-<<<<<<< HEAD
-        require(discoveredBridgehub.bridgehubProxy != address(0), "bridgehubProxyAddress is zero in newConfig");
+        require(
+            discoveredBridgehub.chainAssetHandler!= address(0),
+            "chainAssetHandlerProxy is zero in newConfig"
+        );
 
         result = new Call[](1);
         result[0] = Call({
             target: discoveredBridgehub.bridgehubProxy,
-=======
-        require(
-            addresses.bridgehub.chainAssetHandlerProxy != address(0),
-            "chainAssetHandlerProxy is zero in newConfig"
-        );
-
-        result = new Call[](1);
-        result[0] = Call({
-            target: addresses.bridgehub.chainAssetHandlerProxy,
->>>>>>> 831b639d
             value: 0,
             data: abi.encodeCall(IChainAssetHandler.pauseMigration, ())
         });
     }
 
     function prepareUnpauseGatewayMigrationsCall() public view virtual returns (Call[] memory result) {
-<<<<<<< HEAD
         require(discoveredBridgehub.bridgehubProxy != address(0), "bridgehubProxyAddress is zero in newConfig");
 
         result = new Call[](1);
         result[0] = Call({
             target: discoveredBridgehub.bridgehubProxy,
-=======
-        require(
-            addresses.bridgehub.chainAssetHandlerProxy != address(0),
-            "chainAssetHandlerProxy is zero in newConfig"
-        );
-
-        result = new Call[](1);
-        result[0] = Call({
-            target: addresses.bridgehub.chainAssetHandlerProxy,
->>>>>>> 831b639d
             value: 0,
             data: abi.encodeCall(IChainAssetHandler.unpauseMigration, ())
         });
@@ -1824,11 +1698,7 @@
             target: nonDisoverable.rollupDAManager,
             data: abi.encodeCall(
                 RollupDAManager.updateDAPair,
-<<<<<<< HEAD
-                (addresses.daAddresses.l1RollupDAValidator, L2DACommitmentScheme.BLOBS_AND_PUBDATA_KECCAK256, true)
-=======
                 (addresses.daAddresses.l1RollupDAValidator, getRollupL2DACommitmentScheme(), true)
->>>>>>> 831b639d
             ),
             value: 0
         });
@@ -1842,7 +1712,7 @@
             RollupDAManager.updateDAPair,
             (
                 gatewayConfig.gatewayStateTransition.rollupSLDAValidator,
-                L2DACommitmentScheme.BLOBS_AND_PUBDATA_KECCAK256,
+                getRollupL2DACommitmentScheme(),
                 true
             )
         );
@@ -1932,84 +1802,6 @@
         return super.getCreationCode(contractName, isZKBytecode);
     }
 
-<<<<<<< HEAD
-=======
-    function getCreationCalldata(
-        string memory contractName,
-        bool isZKBytecode
-    ) internal view virtual override returns (bytes memory) {
-        if (compareStrings(contractName, "DefaultUpgrade")) {
-            return abi.encode();
-        } else if (compareStrings(contractName, "BytecodesSupplier")) {
-            return abi.encode();
-        } else if (compareStrings(contractName, "TransitionaryOwner")) {
-            return abi.encode(config.ownerAddress);
-        } else if (compareStrings(contractName, "GovernanceUpgradeTimer")) {
-            uint256 initialDelay = newConfig.governanceUpgradeTimerInitialDelay;
-            return abi.encode(initialDelay, MAX_ADDITIONAL_DELAY, config.ownerAddress, newConfig.ecosystemAdminAddress);
-        } else if (compareStrings(contractName, "L2LegacySharedBridge")) {
-            return abi.encode();
-        } else if (compareStrings(contractName, "L2StandardERC20")) {
-            return abi.encode();
-        } else if (compareStrings(contractName, "RollupL2DAValidator")) {
-            return abi.encode();
-        } else if (compareStrings(contractName, "NoDAL2DAValidator")) {
-            return abi.encode();
-        } else if (
-            compareStrings(contractName, "EraChainTypeManager") ||
-            compareStrings(contractName, "ZKsyncOSChainTypeManager")
-        ) {
-            if (!isZKBytecode) {
-                return abi.encode(addresses.bridgehub.bridgehubProxy);
-            } else {
-                return abi.encode(L2_BRIDGEHUB_ADDR);
-            }
-        } else if (compareStrings(contractName, "EraVerifierFflonk")) {
-            return abi.encode();
-        } else if (compareStrings(contractName, "EraVerifierPlonk")) {
-            return abi.encode();
-        } else if (compareStrings(contractName, "ZKsyncOSVerifierFflonk")) {
-            return abi.encode();
-        } else if (compareStrings(contractName, "ZKsyncOSVerifierPlonk")) {
-            return abi.encode();
-        } else if (compareStrings(contractName, "Verifier")) {
-            if (!isZKBytecode) {
-                return abi.encode(addresses.stateTransition.verifierFflonk, addresses.stateTransition.verifierPlonk);
-            } else {
-                return
-                    abi.encode(
-                        gatewayConfig.gatewayStateTransition.verifierFflonk,
-                        gatewayConfig.gatewayStateTransition.verifierPlonk
-                    );
-            }
-        } else if (compareStrings(contractName, "AdminFacet")) {
-            if (!isZKBytecode) {
-                return abi.encode(config.l1ChainId, addresses.daAddresses.rollupDAManager);
-            } else {
-                return abi.encode(config.l1ChainId, gatewayConfig.gatewayStateTransition.rollupDAManager);
-            }
-        } else if (compareStrings(contractName, "UpgradeStageValidator")) {
-            return abi.encode(addresses.stateTransition.chainTypeManagerProxy, config.contracts.latestProtocolVersion);
-        } else if (compareStrings(contractName, "DiamondProxy")) {
-            Diamond.FacetCut[] memory facetCuts = new Diamond.FacetCut[](0);
-            Diamond.DiamondCutData memory diamondCut = Diamond.DiamondCutData({
-                facetCuts: facetCuts,
-                initAddress: address(0),
-                initCalldata: ""
-            });
-            return abi.encode(block.chainid, diamondCut);
-        } else if (compareStrings(contractName, "ValidatorTimelock")) {
-            if (!isZKBytecode) {
-                return abi.encode(addresses.bridgehub.bridgehubProxy);
-            } else {
-                return abi.encode(L2_BRIDGEHUB_ADDR);
-            }
-        } else {
-            return super.getCreationCalldata(contractName, isZKBytecode);
-        }
-    }
-
->>>>>>> 831b639d
     function deployUpgradeStageValidator() internal {
         upgradeAddresses.upgradeStageValidator = deploySimpleContract("UpgradeStageValidator", false);
     }
