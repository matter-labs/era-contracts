--- conflicted
+++ resolved
@@ -1728,11 +1728,7 @@
             target: addresses.daAddresses.rollupDAManager,
             data: abi.encodeCall(
                 RollupDAManager.updateDAPair,
-<<<<<<< HEAD
-                (addresses.daAddresses.l1RollupDAValidator, getRollupL2DACommitmentScheme(), true) //
-=======
                 (addresses.daAddresses.l1RollupDAValidator, getRollupL2DACommitmentScheme(), true)
->>>>>>> bef6c91d
             ),
             value: 0
         });
