--- conflicted
+++ resolved
@@ -83,20 +83,12 @@
 import {ContractsConfig, DeployedAddresses, TokensConfig} from "../DeployUtils.s.sol";
 import {FixedForceDeploymentsData} from "contracts/state-transition/l2-deps/IL2GenesisUpgrade.sol";
 
-<<<<<<< HEAD
-import {DeployL1Script} from "../DeployL1.s.sol";
-import {DeployL1Additional} from "../DeployL1Additional.s.sol";
+import {DeployCTMScript} from "../DeployCTM.s.sol";
+import {DeployCTMAdditional} from "../DeployCTMAdditional.s.sol";
 
 /// @notice Script used for default upgrade flow
 /// @dev For more complex upgrades, this script can be inherited and its functionality overridden if needed.
-contract DefaultEcosystemUpgrade is Script, DeployL1Additional {
-=======
-import {DeployCTMScript} from "../DeployCTM.s.sol";
-
-/// @notice Script used for default upgrade flow
-/// @dev For more complex upgrades, this script can be inherited and its functionality overridden if needed.
-contract DefaultEcosystemUpgrade is Script, DeployCTMScript {
->>>>>>> fd930cf8
+contract DefaultEcosystemUpgrade is Script, DeployCTMAdditional {
     using stdToml for string;
 
     /**
