--- conflicted
+++ resolved
@@ -700,13 +700,10 @@
             chainAssetHandlerBytecodeHash: getL2BytecodeHash("ChainAssetHandler"),
             l2SharedBridgeLegacyImpl: address(0),
             l2BridgedStandardERC20Impl: address(0),
-<<<<<<< HEAD
             aliasedChainRegistrationSender: AddressAliasHelper.applyL1ToL2Alias(
                 addresses.bridgehub.chainRegistrationSenderProxy
             ),
             // upgradeAddresses.expectedL2Addresses.l2BridgedStandardERC20Impl,
-=======
->>>>>>> 085eb552
             dangerousTestOnlyForcedBeacon: address(0)
         });
     }
