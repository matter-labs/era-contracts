--- conflicted
+++ resolved
@@ -657,10 +657,7 @@
             "The new protocol version is already present on the ChainTypeManager"
         );
         addresses.bridges.l1AssetRouterProxy = L1Bridgehub(addresses.bridgehub.bridgehubProxy).assetRouter();
-<<<<<<< HEAD
-=======
         addresses.stateTransition.genesisUpgrade = address(ChainTypeManager(ctm).l1GenesisUpgrade());
->>>>>>> 139fac50
 
         addresses.vaults.l1NativeTokenVaultProxy = address(
             L1AssetRouter(addresses.bridges.l1AssetRouterProxy).nativeTokenVault()
