--- conflicted
+++ resolved
@@ -89,7 +89,7 @@
 
 /// @notice Script used for default upgrade flow
 /// @dev For more complex upgrades, this script can be inherited and its functionality overridden if needed.
-contract DefaultEcosystemUpgrade is Script, DeployCTMAdditional {
+contract DefaultEcosystemUpgrade is Script, DeployCTMScript {
     using stdToml for string;
 
     /**
@@ -284,7 +284,7 @@
         bytes memory proxyCreationCalldata = abi.encode(
             implementationAddress,
             gatewayConfig.gatewayStateTransition.chainTypeManagerProxyAdmin,
-            getInitializeCalldata(contractName)
+            getInitializeCalldata(contractName, true)
         );
         proxyAddress = Utils.deployThroughL1Deterministic(
             ContractsBytecodesLib.getCreationCode("TransparentUpgradeableProxy"),
@@ -480,22 +480,13 @@
     ) public virtual returns (Diamond.DiamondCutData memory upgradeCutData) {
         require(upgradeConfig.factoryDepsPublished, "Factory deps not published");
 
+        Diamond.FacetCut[] memory facetCutsForDeletion = getFacetCutsForDeletion();
+
         Diamond.FacetCut[] memory facetCuts;
-<<<<<<< HEAD
         facetCuts = getUpgradeAddedFacetCuts(stateTransition);
         facetCuts = mergeFacets(facetCutsForDeletion, facetCuts);
-=======
->>>>>>> ef6ab9ce
-
-        ProposedUpgrade memory proposedUpgrade;
-        if (isPatchUpgrade()) {
-            proposedUpgrade = getProposedPatchUpgrade(stateTransition);
-        } else {
-            proposedUpgrade = getProposedUpgrade(stateTransition);
-            Diamond.FacetCut[] memory facetCutsForDeletion = getFacetCutsForDeletion();
-            facetCuts = formatFacetCuts(getFacetCuts(stateTransition));
-            facetCuts = mergeFacets(facetCutsForDeletion, facetCuts);
-        }
+
+        ProposedUpgrade memory proposedUpgrade = getProposedUpgrade(stateTransition);
 
         upgradeCutData = Diamond.DiamondCutData({
             facetCuts: facetCuts,
@@ -505,7 +496,6 @@
 
         if (!stateTransition.isOnGateway) {
             newlyGeneratedData.upgradeCutData = abi.encode(upgradeCutData);
-            upgradeConfig.upgradeCutPrepared = true;
         } else {
             gatewayConfig.upgradeCutData = abi.encode(upgradeCutData);
         }
@@ -708,13 +698,10 @@
         );
 
         addresses.bridgehub.messageRootProxy = address(L1Bridgehub(addresses.bridgehub.bridgehubProxy).messageRoot());
-<<<<<<< HEAD
 
         addresses.bridgehub.chainAssetHandlerProxy = address(
             L1Bridgehub(addresses.bridgehub.bridgehubProxy).chainAssetHandler()
         );
-=======
->>>>>>> ef6ab9ce
 
         addresses.bridges.erc20BridgeProxy = address(
             L1AssetRouter(addresses.bridges.l1AssetRouterProxy).legacyBridge()
