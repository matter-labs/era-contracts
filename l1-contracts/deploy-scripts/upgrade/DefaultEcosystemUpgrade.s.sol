--- conflicted
+++ resolved
@@ -217,12 +217,8 @@
         addresses.bridges.bridgedStandardERC20Implementation = deploySimpleContract("BridgedStandardERC20", false);
 
         upgradeAddresses.upgradeTimer = deploySimpleContract("GovernanceUpgradeTimer", false);
-<<<<<<< HEAD
         addresses.bridgehub.messageRootImplementation = deploySimpleContract("L1MessageRoot", false);
-=======
-        addresses.bridgehub.messageRootImplementation = deploySimpleContract("MessageRoot", false);
         addresses.bridgehub.ctmDeploymentTrackerImplementation = deploySimpleContract("CTMDeploymentTracker", false);
->>>>>>> 085eb552
 
         deployStateTransitionDiamondFacets();
 
