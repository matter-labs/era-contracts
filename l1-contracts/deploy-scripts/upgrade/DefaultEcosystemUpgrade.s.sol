--- conflicted
+++ resolved
@@ -36,22 +36,13 @@
 import {MailboxFacet} from "contracts/state-transition/chain-deps/facets/Mailbox.sol";
 import {GettersFacet} from "contracts/state-transition/chain-deps/facets/Getters.sol";
 import {DiamondInit} from "contracts/state-transition/chain-deps/DiamondInit.sol";
-<<<<<<< HEAD
-import {ChainTypeManager} from "contracts/state-transition/ChainTypeManager.sol";
-import {IChainTypeManager} from "contracts/state-transition/IChainTypeManager.sol";
-=======
 import {ChainCreationParams, IChainTypeManager} from "contracts/state-transition/IChainTypeManager.sol";
->>>>>>> a88002c9
 import {Diamond} from "contracts/state-transition/libraries/Diamond.sol";
 import {L1AssetRouter} from "contracts/bridge/asset-router/L1AssetRouter.sol";
 import {L1ERC20Bridge} from "contracts/bridge/L1ERC20Bridge.sol";
 import {L1Nullifier} from "contracts/bridge/L1Nullifier.sol";
 import {DiamondProxy} from "contracts/state-transition/chain-deps/DiamondProxy.sol";
-<<<<<<< HEAD
-
-=======
 import {IL1AssetRouter} from "contracts/bridge/asset-router/IL1AssetRouter.sol";
->>>>>>> a88002c9
 import {BridgedStandardERC20} from "contracts/bridge/BridgedStandardERC20.sol";
 
 import {SYSTEM_UPGRADE_L2_TX_TYPE, ZKSYNC_OS_SYSTEM_UPGRADE_L2_TX_TYPE} from "contracts/common/Config.sol";
@@ -1190,11 +1181,7 @@
         (Call[] memory testUpgradeChainCall, address ZKChainAdmin) = TESTONLY_prepareTestUpgradeChainCall();
         vm.serializeAddress("test_upgrade_calls", "test_upgrade_chain_caller", ZKChainAdmin);
         vm.serializeBytes("test_upgrade_calls", "test_upgrade_chain", abi.encode(testUpgradeChainCall));
-<<<<<<< HEAD
-        (Call[] memory testCreateChainCall, address bridgehubAdmin) = TESTONLY_prepareTestCreateChainCall();
-=======
         (Call[] memory testCreateChainCall, address bridgehubAdmin) = TESTONLY_prepareCreateChainCall();
->>>>>>> a88002c9
         vm.serializeAddress("test_upgrade_calls", "test_create_chain_caller", bridgehubAdmin);
 
         string memory testUpgradeCallsSerialized = vm.serializeBytes(
@@ -1726,11 +1713,7 @@
             target: addresses.daAddresses.rollupDAManager,
             data: abi.encodeCall(
                 RollupDAManager.updateDAPair,
-<<<<<<< HEAD
-                (addresses.daAddresses.l1RollupDAValidator, getRollupL2DACommitmentScheme(), true) //
-=======
                 (addresses.daAddresses.l1RollupDAValidator, getRollupL2DACommitmentScheme(), true)
->>>>>>> a88002c9
             ),
             value: 0
         });
@@ -1772,11 +1755,7 @@
     }
 
     /// @notice Tests that it is possible to create a new chain with the new version
-<<<<<<< HEAD
-    function TESTONLY_prepareTestCreateChainCall() private returns (Call[] memory calls, address admin) {
-=======
     function TESTONLY_prepareCreateChainCall() private returns (Call[] memory calls, address admin) {
->>>>>>> a88002c9
         admin = getBridgehubAdmin();
         calls = new Call[](1);
         calls[0] = prepareCreateNewChainCall(555)[0];
