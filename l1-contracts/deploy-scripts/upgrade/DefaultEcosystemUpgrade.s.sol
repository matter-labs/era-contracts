// SPDX-License-Identifier: MIT
pragma solidity 0.8.28;

// solhint-disable no-console, gas-custom-errors

import {Script, console2 as console} from "forge-std/Script.sol";

import {stdToml} from "forge-std/StdToml.sol";
import {ProxyAdmin} from "@openzeppelin/contracts-v4/proxy/transparent/ProxyAdmin.sol";
import {SafeCast} from "@openzeppelin/contracts-v4/utils/math/SafeCast.sol";

import {ITransparentUpgradeableProxy, TransparentUpgradeableProxy} from "@openzeppelin/contracts-v4/proxy/transparent/TransparentUpgradeableProxy.sol";
import {IERC20} from "@openzeppelin/contracts-v4/token/ERC20/IERC20.sol";
import {UpgradeableBeacon} from "@openzeppelin/contracts-v4/proxy/beacon/UpgradeableBeacon.sol";
import {StateTransitionDeployedAddresses, Utils} from "../Utils.sol";
import {L2_BRIDGEHUB_ADDR, L2_DEPLOYER_SYSTEM_CONTRACT_ADDR, L2_FORCE_DEPLOYER_ADDR} from "contracts/common/l2-helpers/L2ContractAddresses.sol";
import {IL1Bridgehub} from "contracts/bridgehub/IL1Bridgehub.sol";
import {IBridgehubBase} from "contracts/bridgehub/IBridgehubBase.sol";

import {EraVerifierFflonk} from "contracts/state-transition/verifiers/EraVerifierFflonk.sol";
import {EraVerifierPlonk} from "contracts/state-transition/verifiers/EraVerifierPlonk.sol";
import {ZKsyncOSVerifierFflonk} from "contracts/state-transition/verifiers/ZKsyncOSVerifierFflonk.sol";
import {ZKsyncOSVerifierPlonk} from "contracts/state-transition/verifiers/ZKsyncOSVerifierPlonk.sol";
import {VerifierParams} from "contracts/state-transition/chain-interfaces/IVerifier.sol";
import {DefaultUpgrade} from "contracts/upgrades/DefaultUpgrade.sol";
import {Governance} from "contracts/governance/Governance.sol";
import {L1GenesisUpgrade} from "contracts/upgrades/L1GenesisUpgrade.sol";
import {GatewayUpgrade, GatewayUpgradeEncodedInput} from "contracts/upgrades/GatewayUpgrade.sol";
import {ChainAdmin} from "contracts/governance/ChainAdmin.sol";
import {ValidatorTimelock} from "contracts/state-transition/ValidatorTimelock.sol";
import {L1Bridgehub} from "contracts/bridgehub/L1Bridgehub.sol";
import {L1MessageRoot} from "contracts/bridgehub/L1MessageRoot.sol";
import {CTMDeploymentTracker} from "contracts/bridgehub/CTMDeploymentTracker.sol";
import {L1NativeTokenVault} from "contracts/bridge/ntv/L1NativeTokenVault.sol";
import {IAdmin} from "contracts/state-transition/chain-interfaces/IAdmin.sol";
import {ExecutorFacet} from "contracts/state-transition/chain-deps/facets/Executor.sol";
import {AdminFacet} from "contracts/state-transition/chain-deps/facets/Admin.sol";
import {MailboxFacet} from "contracts/state-transition/chain-deps/facets/Mailbox.sol";
import {GettersFacet} from "contracts/state-transition/chain-deps/facets/Getters.sol";
import {DiamondInit} from "contracts/state-transition/chain-deps/DiamondInit.sol";
import {ChainCreationParams, IChainTypeManager} from "contracts/state-transition/IChainTypeManager.sol";
import {Diamond} from "contracts/state-transition/libraries/Diamond.sol";
import {InitializeDataNewChain as DiamondInitializeDataNewChain} from "contracts/state-transition/chain-interfaces/IDiamondInit.sol";
import {FeeParams, PubdataPricingMode} from "contracts/state-transition/chain-deps/ZKChainStorage.sol";
import {L1AssetRouter} from "contracts/bridge/asset-router/L1AssetRouter.sol";
import {L1ERC20Bridge} from "contracts/bridge/L1ERC20Bridge.sol";
import {IL1Nullifier, L1Nullifier} from "contracts/bridge/L1Nullifier.sol";
import {DiamondProxy} from "contracts/state-transition/chain-deps/DiamondProxy.sol";
import {IL1AssetRouter} from "contracts/bridge/asset-router/IL1AssetRouter.sol";
import {BridgedStandardERC20} from "contracts/bridge/BridgedStandardERC20.sol";
import {AddressHasNoCode} from "../ZkSyncScriptErrors.sol";
import {ICTMDeploymentTracker} from "contracts/bridgehub/ICTMDeploymentTracker.sol";
import {IMessageRoot} from "contracts/bridgehub/IMessageRoot.sol";
import {SYSTEM_UPGRADE_L2_TX_TYPE, ZKSYNC_OS_SYSTEM_UPGRADE_L2_TX_TYPE} from "contracts/common/Config.sol";
import {IL2ContractDeployer} from "contracts/common/interfaces/IL2ContractDeployer.sol";
import {L2ContractHelper} from "contracts/common/l2-helpers/L2ContractHelper.sol";
import {AddressAliasHelper} from "contracts/vendor/AddressAliasHelper.sol";
import {IL1NativeTokenVault} from "contracts/bridge/ntv/IL1NativeTokenVault.sol";
import {L1NullifierDev} from "contracts/dev-contracts/L1NullifierDev.sol";
import {AccessControlRestriction} from "contracts/governance/AccessControlRestriction.sol";
import {PermanentRestriction} from "contracts/governance/PermanentRestriction.sol";
import {IAssetRouterBase} from "contracts/bridge/asset-router/IAssetRouterBase.sol";
import {ContractsBytecodesLib} from "../ContractsBytecodesLib.sol";
import {ValidiumL1DAValidator} from "contracts/state-transition/data-availability/ValidiumL1DAValidator.sol";
import {Call} from "contracts/governance/Common.sol";
import {Ownable2StepUpgradeable} from "@openzeppelin/contracts-upgradeable-v4/access/Ownable2StepUpgradeable.sol";
import {IZKChain} from "contracts/state-transition/chain-interfaces/IZKChain.sol";
import {ProposedUpgrade} from "contracts/upgrades/BaseZkSyncUpgrade.sol";
import {UpgradeStageValidator} from "contracts/upgrades/UpgradeStageValidator.sol";
import {SemVer} from "contracts/common/libraries/SemVer.sol";

import {L2CanonicalTransaction} from "contracts/common/Messaging.sol";
import {IComplexUpgrader} from "contracts/state-transition/l2-deps/IComplexUpgrader.sol";
import {TransitionaryOwner} from "contracts/governance/TransitionaryOwner.sol";
import {SystemContractsProcessing} from "./SystemContractsProcessing.s.sol";
import {BytecodePublisher} from "./BytecodePublisher.s.sol";
import {BytecodesSupplier} from "contracts/upgrades/BytecodesSupplier.sol";
import {GovernanceUpgradeTimer} from "contracts/upgrades/GovernanceUpgradeTimer.sol";
import {L2WrappedBaseTokenStore} from "contracts/bridge/L2WrappedBaseTokenStore.sol";
import {RollupDAManager} from "contracts/state-transition/data-availability/RollupDAManager.sol";
import {Create2AndTransfer} from "../Create2AndTransfer.sol";

import {ContractsConfig, DeployedAddresses, TokensConfig} from "../DeployUtils.s.sol";
import {FixedForceDeploymentsData} from "contracts/state-transition/l2-deps/IL2GenesisUpgrade.sol";

import {DeployCTMScript} from "../DeployCTM.s.sol";
import {DeployCTMAdditional} from "../DeployCTMAdditional.s.sol";

/// @notice Script used for default upgrade flow
/// @dev For more complex upgrades, this script can be inherited and its functionality overridden if needed.
contract DefaultEcosystemUpgrade is Script, DeployCTMAdditional {
    using stdToml for string;

    /**
     * @dev Storage slot with the admin of the contract.
     * This is the keccak-256 hash of "eip1967.proxy.admin" subtracted by 1, and is
     * validated in the constructor.
     */
    bytes32 internal constant ADMIN_SLOT = 0xb53127684a568b3173ae13b9f8a6016e243e63b6e8ee1178d6a717850b5d6103;

    uint256 internal constant MAX_ADDITIONAL_DELAY = 2 weeks;

    // solhint-disable-next-line gas-struct-packing
    struct UpgradeDeployedAddresses {
        ExpectedL2Addresses expectedL2Addresses;
        address gatewayUpgrade;
        address transitionaryOwner;
        address upgradeTimer;
        address bytecodesSupplier;
        address l2WrappedBaseTokenStore;
        address upgradeStageValidator;
    }

    struct ExpectedL2Addresses {
        address expectedRollupL2DAValidator;
        address expectedValidiumL2DAValidator;
        address l2SharedBridgeLegacyImpl;
        address l2BridgedStandardERC20Impl;
    }

    // solhint-disable-next-line gas-struct-packing
    struct AdditionalConfig {
        // This is the address of the ecosystem admin.
        // Note, that it is not the owner, but rather the address that is responsible
        // for facilitating partially trusted, but not critical tasks.
        address ecosystemAdminAddress;
        uint256 governanceUpgradeTimerInitialDelay;
        uint256 oldProtocolVersion;
        address oldValidatorTimelock;
        uint256 priorityTxsL2GasLimit;
        uint256 maxExpectedL1GasPrice;
    }

    // solhint-disable-next-line gas-struct-packing
    struct Gateway {
        StateTransitionDeployedAddresses gatewayStateTransition;
        bytes facetCutsData;
        bytes additionalForceDeployments;
        uint256 chainId;
        address baseToken;
        bytes upgradeCutData;
    }

    // solhint-disable-next-line gas-struct-packing
    struct NewlyGeneratedData {
        bytes fixedForceDeploymentsData;
        bytes diamondCutData;
        bytes upgradeCutData;
    }

    /// @notice Internal state of the upgrade script
    struct EcosystemUpgradeConfig {
        bool initialized;
        bool expectedL2AddressesInitialized;
        bool fixedForceDeploymentsDataGenerated;
        bool diamondCutPrepared;
        bool upgradeCutPrepared;
        bool factoryDepsPublished;
        bool ecosystemContractsDeployed;
        string outputPath;
    }

    AdditionalConfig internal newConfig;
    Gateway internal gatewayConfig;
    NewlyGeneratedData internal newlyGeneratedData;
    UpgradeDeployedAddresses internal upgradeAddresses;

    uint256[] internal factoryDepsHashes;
    mapping(bytes32 => bool) internal isHashInFactoryDeps;

    EcosystemUpgradeConfig internal upgradeConfig;

    function initialize(string memory newConfigPath, string memory _outputPath) public virtual {
        string memory root = vm.projectRoot();
        newConfigPath = string.concat(root, newConfigPath);

        initializeConfig(newConfigPath);

        console.log("Initialized config from %s", newConfigPath);
        upgradeConfig.outputPath = string.concat(root, _outputPath);
        upgradeConfig.initialized = true;
    }

    /// @notice Full default upgrade preparation flow
    function prepareEcosystemUpgrade() public virtual {
        deployNewEcosystemContractsL1();
        console.log("Ecosystem contracts are deployed!");
        deployNewEcosystemContractsGW();
        console.log("Ecosystem contracts for GW are deployed!");
        publishBytecodes();
        console.log("Bytecodes published!");
        generateUpgradeData();
        console.log("Upgrade data generated!");
    }

    function deployUsedUpgradeContract() internal virtual returns (address) {
        return deploySimpleContract("DefaultUpgrade", false);
    }

    /// @notice Deploy everything that should be deployed
    function deployNewEcosystemContractsL1() public virtual {
        require(upgradeConfig.initialized, "Not initialized");

        instantiateCreate2Factory();

        deployVerifiers();
        deployUpgradeStageValidator();

        // Note, that this is the upgrade that will be used, despite the naming of the variable here.
        // To use the custom upgrade simply override the `deployUsedUpgradeContract` function.
        (addresses.stateTransition.defaultUpgrade) = deployUsedUpgradeContract();
        (addresses.stateTransition.genesisUpgrade) = deploySimpleContract("L1GenesisUpgrade", false);

        addresses.bridgehub.bridgehubImplementation = deploySimpleContract("L1Bridgehub", false);

        addresses.bridges.l1NullifierImplementation = deploySimpleContract("L1Nullifier", false);
        addresses.bridges.l1AssetRouterImplementation = deploySimpleContract("L1AssetRouter", false);
        addresses.vaults.l1NativeTokenVaultImplementation = deploySimpleContract("L1NativeTokenVault", false);
        addresses.bridges.erc20BridgeImplementation = deploySimpleContract("L1ERC20Bridge", false);
        addresses.bridges.bridgedStandardERC20Implementation = deploySimpleContract("BridgedStandardERC20", false);

        upgradeAddresses.upgradeTimer = deploySimpleContract("GovernanceUpgradeTimer", false);
        addresses.bridgehub.messageRootImplementation = deploySimpleContract("L1MessageRoot", false);
        addresses.bridgehub.ctmDeploymentTrackerImplementation = deploySimpleContract("CTMDeploymentTracker", false);

        deployStateTransitionDiamondFacets();

        string memory ctmContractName = config.isZKsyncOS ? "ZKsyncOSChainTypeManager" : "EraChainTypeManager";
        addresses.stateTransition.chainTypeManagerImplementation = deploySimpleContract(ctmContractName, false);

        addresses.stateTransition.serverNotifierImplementation = deploySimpleContract("ServerNotifier", false);

        /// for forge verification.
        deploySimpleContract("DiamondProxy", false);

        deployUpgradeSpecificContractsL1();

        upgradeConfig.ecosystemContractsDeployed = true;
    }

    function deployUpgradeSpecificContractsL1() internal virtual {
        // Empty by default.
    }

    /// @notice Encode calldata that will be passed to `_postUpgrade`
    /// in the on‑chain contract. Override in concrete upgrades.
    function encodePostUpgradeCalldata(
        StateTransitionDeployedAddresses memory
    ) internal virtual returns (bytes memory) {
        return new bytes(0);
    }

    function deployGWContract(string memory contractName) internal returns (address contractAddress) {
        bytes memory creationCalldata = getCreationCalldata(contractName, true);
        contractAddress = Utils.deployThroughL1Deterministic(
            getCreationCode(contractName, true),
            creationCalldata,
            0,
            newConfig.priorityTxsL2GasLimit,
            new bytes[](0),
            gatewayConfig.chainId,
            addresses.bridgehub.bridgehubProxy,
            addresses.bridges.l1AssetRouterProxy
        );
        notifyAboutDeployment(contractAddress, contractName, creationCalldata, contractName, true);
    }

    function deployGWTuppWithContract(
        string memory contractName
    ) internal returns (address implementationAddress, address proxyAddress) {
        bytes memory creationCalldata = getCreationCalldata(contractName, true);
        address implementationAddress = Utils.deployThroughL1Deterministic(
            getCreationCode(contractName, true),
            creationCalldata,
            0,
            newConfig.priorityTxsL2GasLimit,
            new bytes[](0),
            gatewayConfig.chainId,
            addresses.bridgehub.bridgehubProxy,
            addresses.bridges.l1AssetRouterProxy
        );
        notifyAboutDeployment(implementationAddress, contractName, creationCalldata, contractName, true);

        bytes memory proxyCreationCalldata = abi.encode(
            implementationAddress,
            gatewayConfig.gatewayStateTransition.chainTypeManagerProxyAdmin,
            getInitializeCalldata(contractName, true)
        );
        proxyAddress = Utils.deployThroughL1Deterministic(
            ContractsBytecodesLib.getCreationCode("TransparentUpgradeableProxy"),
            proxyCreationCalldata,
            0,
            newConfig.priorityTxsL2GasLimit,
            new bytes[](0),
            gatewayConfig.chainId,
            addresses.bridgehub.bridgehubProxy,
            addresses.bridges.l1AssetRouterProxy
        );
        notifyAboutDeployment(
            proxyAddress,
            contractName,
            proxyCreationCalldata,
            string.concat(contractName, " Proxy"),
            true
        );
    }

    /// @notice Generate data required for the upgrade
    function generateUpgradeData() public virtual {
        require(upgradeConfig.initialized, "Not initialized");
        require(upgradeConfig.ecosystemContractsDeployed, "Ecosystem contracts not deployed");

        // Important, this must come after the initializeExpectedL2Addresses
        generateFixedForceDeploymentsData();
        console.log("Generated fixed force deployments data");
        getChainCreationDiamondCutData(addresses.stateTransition);
        newlyGeneratedData.diamondCutData = config.contracts.diamondCutData;
        gatewayConfig.facetCutsData = abi.encode(getChainCreationDiamondCutData(gatewayConfig.gatewayStateTransition));
        console.log("Prepared diamond cut data");
        generateUpgradeCutData(addresses.stateTransition);
        generateUpgradeCutData(gatewayConfig.gatewayStateTransition);
        upgradeConfig.upgradeCutPrepared = true;
        console.log("UpgradeCutGenerated");
        saveOutput(upgradeConfig.outputPath);
    }

    /// @notice E2e upgrade generation
    function run() public virtual override {
        initialize(vm.envString("UPGRADE_ECOSYSTEM_INPUT"), vm.envString("UPGRADE_ECOSYSTEM_OUTPUT"));
        prepareEcosystemUpgrade();

        prepareDefaultGovernanceCalls();
        prepareDefaultEcosystemAdminCalls();

        prepareDefaultTestUpgradeCalls();
    }

    function getOwnerAddress() public virtual returns (address) {
        return config.ownerAddress;
    }

    /// @notice Get facet cuts that should be removed
    function getFacetCutsForDeletion() internal virtual returns (Diamond.FacetCut[] memory facetCuts) {
        address diamondProxy = IChainTypeManager(addresses.stateTransition.chainTypeManagerProxy).getHyperchain(
            config.eraChainId
        );
        IZKChain.Facet[] memory facets = IZKChain(diamondProxy).facets();

        // Freezability does not matter when deleting, so we just put false everywhere
        facetCuts = new Diamond.FacetCut[](facets.length);
        for (uint i = 0; i < facets.length; i++) {
            facetCuts[i] = Diamond.FacetCut({
                facet: address(0),
                action: Diamond.Action.Remove,
                isFreezable: false,
                selectors: facets[i].selectors
            });
        }
    }

    function _emptyUpgradeTx() internal virtual returns (L2CanonicalTransaction memory transaction) {
        uint256[4] memory reserved;
        uint256[] memory factoryDeps = new uint256[](1);
        transaction = L2CanonicalTransaction({
            txType: 0,
            from: 0,
            to: 0,
            gasLimit: 0,
            gasPerPubdataByteLimit: 0,
            maxFeePerGas: 0,
            maxPriorityFeePerGas: 0,
            paymaster: 0,
            nonce: 0,
            value: 0,
            reserved: reserved,
            data: "",
            signature: "",
            factoryDeps: factoryDeps,
            paymasterInput: "",
            reservedDynamic: ""
        });
    }

    /// @notice Build L1 -> L2 upgrade tx
    function _composeUpgradeTx(
        IL2ContractDeployer.ForceDeployment[] memory forceDeployments
    ) internal virtual returns (L2CanonicalTransaction memory transaction) {
        // Sanity check
        for (uint256 i; i < forceDeployments.length; i++) {
            require(isHashInFactoryDeps[forceDeployments[i].bytecodeHash], "Bytecode hash not in factory deps");
        }

        (address target, bytes memory data) = _getL2UpgradeTargetAndData(forceDeployments);

        uint256 txType = config.isZKsyncOS ? ZKSYNC_OS_SYSTEM_UPGRADE_L2_TX_TYPE : SYSTEM_UPGRADE_L2_TX_TYPE;
        transaction = L2CanonicalTransaction({
            txType: txType,
            from: uint256(uint160(L2_FORCE_DEPLOYER_ADDR)),
            to: uint256(uint160(target)),
            // TODO: dont use hardcoded values
            gasLimit: 72_000_000,
            gasPerPubdataByteLimit: 800,
            maxFeePerGas: 0,
            maxPriorityFeePerGas: 0,
            paymaster: uint256(uint160(address(0))),
            nonce: getProtocolUpgradeNonce(),
            value: 0,
            reserved: [uint256(0), uint256(0), uint256(0), uint256(0)],
            data: data,
            signature: new bytes(0),
            // All factory deps should've been published before
            factoryDeps: factoryDepsHashes,
            paymasterInput: new bytes(0),
            // Reserved dynamic type for the future use-case. Using it should be avoided,
            // But it is still here, just in case we want to enable some additional functionality
            reservedDynamic: new bytes(0)
        });
    }

    /// @notice Build empty L1 -> L2 upgrade tx
    /// @dev Only useful for patch upgrades, the above `_composeUpgradeTx` must be used otherwise.
    function _composeEmptyUpgradeTx() internal virtual returns (L2CanonicalTransaction memory transaction) {
        transaction = L2CanonicalTransaction({
            txType: 0,
            from: uint256(0),
            to: uint256(0),
            gasLimit: 0,
            gasPerPubdataByteLimit: 0,
            maxFeePerGas: 0,
            maxPriorityFeePerGas: 0,
            paymaster: uint256(uint160(address(0))),
            nonce: 0,
            value: 0,
            reserved: [uint256(0), uint256(0), uint256(0), uint256(0)],
            data: new bytes(0),
            signature: new bytes(0),
            factoryDeps: new uint256[](0),
            paymasterInput: new bytes(0),
            // Reserved dynamic type for the future use-case. Using it should be avoided,
            // But it is still here, just in case we want to enable some additional functionality
            reservedDynamic: new bytes(0)
        });
    }

    function _getL2UpgradeTargetAndData(
        IL2ContractDeployer.ForceDeployment[] memory _forceDeployments
    ) internal virtual returns (address, bytes memory) {
        return (
            address(L2_DEPLOYER_SYSTEM_CONTRACT_ADDR),
            abi.encodeCall(IL2ContractDeployer.forceDeployOnAddresses, (_forceDeployments))
        );
    }

    function getNewProtocolVersion() public virtual returns (uint256) {
        return config.contracts.latestProtocolVersion;
    }

    function getProtocolUpgradeNonce() public virtual returns (uint256) {
        return (getNewProtocolVersion() >> 32);
    }

    function getOldProtocolDeadline() public virtual returns (uint256) {
        // Note, that it is this way by design, on stage2 it
        // will be set to 0
        return type(uint256).max;
    }

    function getOldProtocolVersion() public virtual returns (uint256) {
        return newConfig.oldProtocolVersion;
    }

    function isPatchUpgrade() public virtual returns (bool) {
        (uint32 _major, uint32 _minor, uint32 patch) = SemVer.unpackSemVer(SafeCast.toUint96(getNewProtocolVersion()));
        return patch != 0;
    }

    /// @notice Generate upgrade cut data
    function generateUpgradeCutData(
        StateTransitionDeployedAddresses memory stateTransition
    ) public virtual returns (Diamond.DiamondCutData memory upgradeCutData) {
        require(upgradeConfig.factoryDepsPublished, "Factory deps not published");

        Diamond.FacetCut[] memory facetCutsForDeletion = getFacetCutsForDeletion();

        Diamond.FacetCut[] memory facetCuts;
        facetCuts = getUpgradeAddedFacetCuts(stateTransition);
        facetCuts = mergeFacets(facetCutsForDeletion, facetCuts);

        ProposedUpgrade memory proposedUpgrade = getProposedUpgrade(stateTransition);

        upgradeCutData = Diamond.DiamondCutData({
            facetCuts: facetCuts,
            initAddress: stateTransition.defaultUpgrade,
            initCalldata: abi.encodeCall(DefaultUpgrade.upgrade, (proposedUpgrade))
        });

        if (!stateTransition.isOnGateway) {
            newlyGeneratedData.upgradeCutData = abi.encode(upgradeCutData);
            upgradeConfig.upgradeCutPrepared = true;
        } else {
            gatewayConfig.upgradeCutData = abi.encode(upgradeCutData);
        }
    }

    function getProposedPatchUpgrade(
        StateTransitionDeployedAddresses memory stateTransition
    ) public virtual returns (ProposedUpgrade memory proposedUpgrade) {
        VerifierParams memory verifierParams = getVerifierParams();
        proposedUpgrade = ProposedUpgrade({
            l2ProtocolUpgradeTx: _emptyUpgradeTx(),
            bootloaderHash: bytes32(0),
            defaultAccountHash: bytes32(0),
            evmEmulatorHash: bytes32(0),
            verifier: stateTransition.verifier,
            verifierParams: verifierParams,
            l1ContractsUpgradeCalldata: new bytes(0),
            postUpgradeCalldata: new bytes(0),
            upgradeTimestamp: 0,
            newProtocolVersion: getNewProtocolVersion()
        });
    }

    function getProposedUpgrade(
        StateTransitionDeployedAddresses memory stateTransition
    ) public virtual returns (ProposedUpgrade memory proposedUpgrade) {
        VerifierParams memory verifierParams = getVerifierParams();

        IL2ContractDeployer.ForceDeployment[] memory baseForceDeployments = SystemContractsProcessing
            .getBaseForceDeployments(config.l1ChainId, config.ownerAddress);

        // Additional force deployments after Gateway
        IL2ContractDeployer.ForceDeployment[] memory additionalForceDeployments = getAdditionalForceDeployments();

        IL2ContractDeployer.ForceDeployment[] memory forceDeployments = SystemContractsProcessing.mergeForceDeployments(
            baseForceDeployments,
            additionalForceDeployments
        );

        proposedUpgrade = ProposedUpgrade({
            l2ProtocolUpgradeTx: _composeUpgradeTx(forceDeployments),
            bootloaderHash: config.contracts.bootloaderHash,
            defaultAccountHash: config.contracts.defaultAAHash,
            evmEmulatorHash: config.contracts.evmEmulatorHash,
            verifier: stateTransition.verifier,
            verifierParams: verifierParams,
            l1ContractsUpgradeCalldata: new bytes(0),
            postUpgradeCalldata: encodePostUpgradeCalldata(stateTransition),
            upgradeTimestamp: 0,
            newProtocolVersion: getNewProtocolVersion()
        });
    }

    function getForceDeployment(
        string memory contractName
    ) public virtual returns (IL2ContractDeployer.ForceDeployment memory forceDeployment) {
        return
            IL2ContractDeployer.ForceDeployment({
                bytecodeHash: getL2BytecodeHash(contractName),
                newAddress: getExpectedL2Address(contractName),
                callConstructor: false,
                value: 0,
                input: ""
            });
    }

    function getAdditionalForceDeployments()
        internal
        returns (IL2ContractDeployer.ForceDeployment[] memory additionalForceDeployments)
    {
        string[] memory forceDeploymentNames = getForceDeploymentNames();
        additionalForceDeployments = new IL2ContractDeployer.ForceDeployment[](forceDeploymentNames.length);
        for (uint256 i; i < forceDeploymentNames.length; i++) {
            additionalForceDeployments[i] = getForceDeployment(forceDeploymentNames[i]);
        }
        return additionalForceDeployments;
    }

    function getAdditionalDependenciesNames() internal virtual returns (string[] memory forceDeploymentNames) {
        return new string[](0);
    }

    function getForceDeploymentNames() internal virtual returns (string[] memory forceDeploymentNames) {
        forceDeploymentNames = new string[](0);
    }

    function getEcosystemAdmin() external virtual returns (address) {
        return newConfig.ecosystemAdminAddress;
    }

    function initializeConfig(string memory newConfigPath) internal virtual override {
        super.initializeConfig(newConfigPath);
        string memory toml = vm.readFile(newConfigPath);

        addresses.stateTransition.bytecodesSupplier = toml.readAddress("$.contracts.l1_bytecodes_supplier_addr");

        addresses.bridgehub.bridgehubProxy = toml.readAddress("$.contracts.bridgehub_proxy_address");

        setAddressesBasedOnBridgehub();

        addresses.transparentProxyAdmin = address(
            uint160(uint256(vm.load(addresses.bridgehub.bridgehubProxy, ADMIN_SLOT)))
        );

        require(
            Ownable2StepUpgradeable(addresses.bridgehub.bridgehubProxy).owner() == config.ownerAddress,
            "Incorrect owner"
        );

        config.tokens.tokenWethAddress = toml.readAddress("$.tokens.token_weth_address");
        newConfig.governanceUpgradeTimerInitialDelay = toml.readUint("$.governance_upgrade_timer_initial_delay");

        newConfig.oldProtocolVersion = toml.readUint("$.old_protocol_version");

        newConfig.priorityTxsL2GasLimit = toml.readUint("$.priority_txs_l2_gas_limit");
        newConfig.maxExpectedL1GasPrice = toml.readUint("$.max_expected_l1_gas_price");

        addresses.daAddresses.rollupDAManager = toml.readAddress("$.contracts.rollup_da_manager");

        gatewayConfig.gatewayStateTransition.chainTypeManagerProxy = toml.readAddress(
            "$.gateway.gateway_state_transition.chain_type_manager_proxy_addr"
        );

        gatewayConfig.gatewayStateTransition.chainTypeManagerProxyAdmin = toml.readAddress(
            "$.gateway.gateway_state_transition.chain_type_manager_proxy_admin"
        );

        gatewayConfig.gatewayStateTransition.rollupDAManager = toml.readAddress(
            "$.gateway.gateway_state_transition.rollup_da_manager"
        );

        gatewayConfig.gatewayStateTransition.rollupSLDAValidator = toml.readAddress(
            "$.gateway.gateway_state_transition.rollup_sl_da_validator"
        );

        gatewayConfig.gatewayStateTransition.isOnGateway = true;

        gatewayConfig.chainId = toml.readUint("$.gateway.chain_id");
        config.gatewayChainId = gatewayConfig.chainId;
    }

    function getBridgehubAdmin() public virtual returns (address admin) {
        admin = L1Bridgehub(addresses.bridgehub.bridgehubProxy).admin();
    }

    /// @notice This function is meant to only be used in tests
    function prepareCreateNewChainCall(uint256 chainId) public view virtual returns (Call[] memory result) {
        require(addresses.bridgehub.bridgehubProxy != address(0), "bridgehubProxyAddress is zero in newConfig");

        bytes32 newChainAssetId = L1Bridgehub(addresses.bridgehub.bridgehubProxy).baseTokenAssetId(
            gatewayConfig.chainId
        );
        result = new Call[](1);
        result[0] = Call({
            target: addresses.bridgehub.bridgehubProxy,
            value: 0,
            data: abi.encodeCall(
                IL1Bridgehub.createNewChain,
                (
                    chainId,
                    addresses.stateTransition.chainTypeManagerProxy,
                    newChainAssetId,
                    5,
                    msg.sender,
                    abi.encode(newlyGeneratedData.diamondCutData, newlyGeneratedData.fixedForceDeploymentsData),
                    new bytes[](0)
                )
            )
        });
    }

    function setAddressesBasedOnBridgehub() internal virtual {
        config.ownerAddress = L1Bridgehub(addresses.bridgehub.bridgehubProxy).owner();
        address ctm = IL1Bridgehub(addresses.bridgehub.bridgehubProxy).chainTypeManager(config.eraChainId);
        addresses.stateTransition.chainTypeManagerProxy = ctm;
        // We have to set the diamondProxy address here - as it is used by multiple constructors (for example L1Nullifier etc)
        addresses.stateTransition.diamondProxy = IL1Bridgehub(addresses.bridgehub.bridgehubProxy).getZKChain(
            config.eraChainId
        );
        uint256 ctmProtocolVersion = IChainTypeManager(ctm).protocolVersion();
        require(
            ctmProtocolVersion != getNewProtocolVersion(),
            "The new protocol version is already present on the ChainTypeManager"
        );
        addresses.bridges.l1AssetRouterProxy = L1Bridgehub(addresses.bridgehub.bridgehubProxy).assetRouter();
        addresses.stateTransition.genesisUpgrade = address(IChainTypeManager(ctm).l1GenesisUpgrade());

        addresses.vaults.l1NativeTokenVaultProxy = address(
            L1AssetRouter(addresses.bridges.l1AssetRouterProxy).nativeTokenVault()
        );
        addresses.bridges.l1NullifierProxy = address(
            L1AssetRouter(addresses.bridges.l1AssetRouterProxy).L1_NULLIFIER()
        );
        addresses.bridges.erc20BridgeProxy = address(
            L1AssetRouter(addresses.bridges.l1AssetRouterProxy).legacyBridge()
        );

        addresses.bridgehub.ctmDeploymentTrackerProxy = address(
            L1Bridgehub(addresses.bridgehub.bridgehubProxy).l1CtmDeployer()
        );

        addresses.bridgehub.messageRootProxy = address(L1Bridgehub(addresses.bridgehub.bridgehubProxy).messageRoot());

        addresses.bridgehub.chainAssetHandlerProxy = address(
            L1Bridgehub(addresses.bridgehub.bridgehubProxy).chainAssetHandler()
        );

        addresses.bridgehub.chainAssetHandlerProxy = address(
            Bridgehub(addresses.bridgehub.bridgehubProxy).chainAssetHandler()
        );

        addresses.bridges.erc20BridgeProxy = address(
            L1AssetRouter(addresses.bridges.l1AssetRouterProxy).legacyBridge()
        );
        newConfig.oldValidatorTimelock = IChainTypeManager(addresses.stateTransition.chainTypeManagerProxy)
            .validatorTimelock();
        addresses.stateTransition.serverNotifierProxy = IChainTypeManager(
            addresses.stateTransition.chainTypeManagerProxy
        ).serverNotifierAddress();

        newConfig.ecosystemAdminAddress = L1Bridgehub(addresses.bridgehub.bridgehubProxy).admin();

        address eraDiamondProxy = L1Bridgehub(addresses.bridgehub.bridgehubProxy).getZKChain(config.eraChainId);
        (addresses.daAddresses.l1RollupDAValidator, ) = GettersFacet(eraDiamondProxy).getDAValidatorPair();
    }

    function generateFixedForceDeploymentsData() internal virtual {
        FixedForceDeploymentsData memory forceDeploymentsData = prepareFixedForceDeploymentsData();

        newlyGeneratedData.fixedForceDeploymentsData = abi.encode(forceDeploymentsData);
        generatedData.forceDeploymentsData = abi.encode(forceDeploymentsData);
        upgradeConfig.fixedForceDeploymentsDataGenerated = true;
    }

    function getExpectedL2Address(string memory contractName) public virtual returns (address) {
        string[2] memory expectedCreate2Deployed = ["RollupL2DAValidator", "NoDAL2DAValidator"];

        for (uint256 i; i < expectedCreate2Deployed.length; i++) {
            if (compareStrings(contractName, expectedCreate2Deployed[i])) {
                return Utils.getL2AddressViaCreate2Factory(bytes32(0), getL2BytecodeHash(contractName), hex"");
            }
        }

        revert(string.concat("No expected L2 address for: ", contractName));
    }

    function getGovernanceUpgradeInitialDelay() external view virtual returns (uint256) {
        return newConfig.governanceUpgradeTimerInitialDelay;
    }

    function getFullListOfFactoryDependencies() internal virtual returns (bytes[] memory factoryDeps) {
        bytes[] memory basicDependencies = SystemContractsProcessing.getBaseListOfDependencies();

        string[] memory additionalForceDeployments = getAdditionalDependenciesNames();

        bytes[] memory additionalDependencies = new bytes[](7 + additionalForceDeployments.length); // Deps after Gateway upgrade
        additionalDependencies[0] = ContractsBytecodesLib.getCreationCode("L2SharedBridgeLegacy");
        additionalDependencies[1] = ContractsBytecodesLib.getCreationCode("BridgedStandardERC20");
        additionalDependencies[2] = ContractsBytecodesLib.getCreationCode("RollupL2DAValidator");
        additionalDependencies[3] = ContractsBytecodesLib.getCreationCode("ValidiumL2DAValidator");
        // TODO(refactor): do we need this?
        additionalDependencies[4] = ContractsBytecodesLib.getCreationCode("DiamondProxy");
        additionalDependencies[5] = ContractsBytecodesLib.getCreationCode("L2V29Upgrade");
        additionalDependencies[6] = Utils.readSystemContractsBytecode("ProxyAdmin");

        for (uint256 i; i < additionalForceDeployments.length; i++) {
            additionalDependencies[6 + i] = ContractsBytecodesLib.getCreationCode(additionalForceDeployments[i]);
        }

        factoryDeps = SystemContractsProcessing.mergeBytesArrays(basicDependencies, additionalDependencies);
        factoryDeps = SystemContractsProcessing.deduplicateBytecodes(factoryDeps);
    }

    function prepareFixedForceDeploymentsData() public view virtual returns (FixedForceDeploymentsData memory data) {
        require(config.ownerAddress != address(0), "owner not set");

        data = FixedForceDeploymentsData({
            l1ChainId: config.l1ChainId,
            eraChainId: config.eraChainId,
            l1AssetRouter: addresses.bridges.l1AssetRouterProxy,
            l2TokenProxyBytecodeHash: getL2BytecodeHash("BeaconProxy"),
            aliasedL1Governance: AddressAliasHelper.applyL1ToL2Alias(config.ownerAddress),
            maxNumberOfZKChains: config.contracts.maxNumberOfChains,
            bridgehubBytecodeInfo: abi.encode(getL2BytecodeHash("L2Bridgehub")),
            l2AssetRouterBytecodeInfo: abi.encode(getL2BytecodeHash("L2AssetRouter")),
            l2NtvBytecodeInfo: abi.encode(getL2BytecodeHash("L2NativeTokenVault")),
            messageRootBytecodeInfo: abi.encode(getL2BytecodeHash("L2MessageRoot")),
            chainAssetHandlerBytecodeInfo: abi.encode(getL2BytecodeHash("L2ChainAssetHandler")),
            beaconDeployerInfo: abi.encode(getL2BytecodeHash("UpgradeableBeaconDeployer")),
            l2SharedBridgeLegacyImpl: address(0),
            l2BridgedStandardERC20Impl: address(0),
            dangerousTestOnlyForcedBeacon: address(0)
        });
    }

    function saveOutputVersionSpecific() internal virtual {}

    function saveOutput(string memory outputPath) internal virtual override {
        vm.serializeAddress("bridgehub", "bridgehub_proxy_addr", addresses.bridgehub.bridgehubProxy);
        vm.serializeAddress("bridgehub", "bridgehub_implementation_addr", addresses.bridgehub.bridgehubImplementation);
        vm.serializeAddress(
            "bridgehub",
            "ctm_deployment_tracker_implementation_addr",
            addresses.bridgehub.ctmDeploymentTrackerImplementation
        );
        vm.serializeAddress(
            "bridgehub",
            "ctm_deployment_tracker_proxy_addr",
            addresses.bridgehub.ctmDeploymentTrackerProxy
        );
        vm.serializeAddress(
            "bridgehub",
            "chain_asset_handler_implementation_addr",
            addresses.bridgehub.chainAssetHandlerImplementation
        );
        vm.serializeAddress("bridgehub", "chain_asset_handler_proxy_addr", addresses.bridgehub.chainAssetHandlerProxy);
        vm.serializeAddress("bridgehub", "message_root_proxy_addr", addresses.bridgehub.messageRootProxy);
        string memory bridgehub = vm.serializeAddress(
            "bridgehub",
            "message_root_implementation_addr",
            addresses.bridgehub.messageRootImplementation
        );

        // TODO(EVM-744): this has to be renamed to chain type manager
        vm.serializeAddress(
            "state_transition",
            "state_transition_implementation_addr",
            addresses.stateTransition.chainTypeManagerImplementation
        );
        vm.serializeAddress(
            "state_transition",
            "chain_type_manager_implementation_addr",
            addresses.stateTransition.chainTypeManagerImplementation
        );
        vm.serializeAddress("state_transition", "verifier_addr", addresses.stateTransition.verifier);
        vm.serializeAddress("state_transition", "admin_facet_addr", addresses.stateTransition.adminFacet);
        vm.serializeAddress("state_transition", "mailbox_facet_addr", addresses.stateTransition.mailboxFacet);
        vm.serializeAddress("state_transition", "executor_facet_addr", addresses.stateTransition.executorFacet);
        vm.serializeAddress("state_transition", "getters_facet_addr", addresses.stateTransition.gettersFacet);
        vm.serializeAddress("state_transition", "diamond_init_addr", addresses.stateTransition.diamondInit);
        vm.serializeAddress("state_transition", "genesis_upgrade_addr", addresses.stateTransition.genesisUpgrade);
        vm.serializeAddress("state_transition", "verifier_fflonk_addr", addresses.stateTransition.verifierFflonk);
        vm.serializeAddress("state_transition", "verifier_plonk_addr", addresses.stateTransition.verifierPlonk);
        string memory stateTransition = vm.serializeAddress(
            "state_transition",
            "default_upgrade_addr",
            addresses.stateTransition.defaultUpgrade
        );

        vm.serializeAddress(
            "gateway_state_transition",
            "chain_type_manager_implementation_addr",
            gatewayConfig.gatewayStateTransition.chainTypeManagerImplementation
        );
        vm.serializeAddress(
            "gateway_state_transition",
            "chain_type_manager_proxy",
            gatewayConfig.gatewayStateTransition.chainTypeManagerProxy
        );
        vm.serializeAddress(
            "gateway_state_transition",
            "chain_type_manager_proxy_admin",
            gatewayConfig.gatewayStateTransition.chainTypeManagerProxyAdmin
        );
        vm.serializeAddress(
            "gateway_state_transition",
            "rollup_da_manager",
            gatewayConfig.gatewayStateTransition.rollupDAManager
        );
        vm.serializeAddress(
            "gateway_state_transition",
            "rollup_l2_da_validator",
            gatewayConfig.gatewayStateTransition.rollupSLDAValidator
        );
        vm.serializeAddress(
            "gateway_state_transition",
            "admin_facet_addr",
            gatewayConfig.gatewayStateTransition.adminFacet
        );
        vm.serializeAddress(
            "gateway_state_transition",
            "mailbox_facet_addr",
            gatewayConfig.gatewayStateTransition.mailboxFacet
        );
        vm.serializeAddress(
            "gateway_state_transition",
            "executor_facet_addr",
            gatewayConfig.gatewayStateTransition.executorFacet
        );
        vm.serializeAddress(
            "gateway_state_transition",
            "getters_facet_addr",
            gatewayConfig.gatewayStateTransition.gettersFacet
        );
        vm.serializeAddress(
            "gateway_state_transition",
            "diamond_init_addr",
            gatewayConfig.gatewayStateTransition.diamondInit
        );
        vm.serializeAddress(
            "gateway_state_transition",
            "default_upgrade_addr",
            gatewayConfig.gatewayStateTransition.defaultUpgrade
        );
        vm.serializeAddress(
            "gateway_state_transition",
            "genesis_upgrade_addr",
            gatewayConfig.gatewayStateTransition.genesisUpgrade
        );
        vm.serializeAddress("gateway_state_transition", "verifier_addr", gatewayConfig.gatewayStateTransition.verifier);
        vm.serializeAddress(
            "gateway_state_transition",
            "verifier_fflonk_addr",
            gatewayConfig.gatewayStateTransition.verifierFflonk
        );
        vm.serializeAddress(
            "gateway_state_transition",
            "validator_timelock_implementation_addr",
            gatewayConfig.gatewayStateTransition.validatorTimelockImplementation
        );
        vm.serializeAddress(
            "gateway_state_transition",
            "validator_timelock_addr",
            gatewayConfig.gatewayStateTransition.validatorTimelock
        );

        string memory gateway_state_transition = vm.serializeAddress(
            "gateway_state_transition",
            "verifier_plonk_addr",
            gatewayConfig.gatewayStateTransition.verifierPlonk
        );

        vm.serializeBytes("gateway", "diamond_cut_data", gatewayConfig.facetCutsData);
        vm.serializeBytes("gateway", "upgrade_cut_data", gatewayConfig.upgradeCutData);
        string memory gateway = vm.serializeString("gateway", "gateway_state_transition", gateway_state_transition);

        vm.serializeUint("root", "gateway_chain_id", gatewayConfig.chainId);
        vm.serializeUint("root", "priority_txs_l2_gas_limit", newConfig.priorityTxsL2GasLimit);
        vm.serializeUint("root", "max_expected_l1_gas_price", newConfig.maxExpectedL1GasPrice);

        vm.serializeAddress("bridges", "erc20_bridge_implementation_addr", addresses.bridges.erc20BridgeImplementation);
        vm.serializeAddress("bridges", "erc20_bridge_proxy_addr", addresses.bridges.erc20BridgeProxy);
        vm.serializeAddress("bridges", "l1_nullifier_proxy_addr", addresses.bridges.l1NullifierProxy);
        vm.serializeAddress("bridges", "l1_nullifier_implementation_addr", addresses.bridges.l1NullifierImplementation);
        vm.serializeAddress(
            "bridges",
            "l1_asset_router_implementation_addr",
            addresses.bridges.l1AssetRouterImplementation
        );
        vm.serializeAddress("bridges", "l1_asset_router_proxy_addr", addresses.bridges.l1AssetRouterProxy);
        // TODO: legacy name
        vm.serializeAddress(
            "bridges",
            "shared_bridge_implementation_addr",
            addresses.bridges.l1AssetRouterImplementation
        );
        vm.serializeAddress(
            "bridges",
            "bridged_standard_erc20_impl",
            addresses.bridges.bridgedStandardERC20Implementation
        );

        string memory bridges = vm.serializeAddress(
            "bridges",
            "bridged_token_beacon",
            addresses.bridges.bridgedTokenBeacon
        );

        vm.serializeUint(
            "contracts_newConfig",
            "diamond_init_max_l2_gas_per_batch",
            config.contracts.diamondInitMaxL2GasPerBatch
        );
        vm.serializeUint(
            "contracts_newConfig",
            "diamond_init_batch_overhead_l1_gas",
            config.contracts.diamondInitBatchOverheadL1Gas
        );
        vm.serializeUint(
            "contracts_newConfig",
            "diamond_init_max_pubdata_per_batch",
            config.contracts.diamondInitMaxPubdataPerBatch
        );
        vm.serializeUint(
            "contracts_newConfig",
            "diamond_init_minimal_l2_gas_price",
            config.contracts.diamondInitMinimalL2GasPrice
        );
        vm.serializeUint(
            "contracts_newConfig",
            "diamond_init_priority_tx_max_pubdata",
            config.contracts.diamondInitPriorityTxMaxPubdata
        );
        vm.serializeUint(
            "contracts_newConfig",
            "diamond_init_pubdata_pricing_mode",
            uint256(config.contracts.diamondInitPubdataPricingMode)
        );
        vm.serializeUint("contracts_newConfig", "priority_tx_max_gas_limit", config.contracts.priorityTxMaxGasLimit);
        vm.serializeBytes32(
            "contracts_newConfig",
            "recursion_circuits_set_vks_hash",
            config.contracts.recursionCircuitsSetVksHash
        );
        vm.serializeBytes32(
            "contracts_newConfig",
            "recursion_leaf_level_vk_hash",
            config.contracts.recursionLeafLevelVkHash
        );
        vm.serializeBytes32(
            "contracts_newConfig",
            "recursion_node_level_vk_hash",
            config.contracts.recursionNodeLevelVkHash
        );

        vm.serializeAddress(
            "contracts_newConfig",
            "expected_rollup_l2_da_validator",
            getExpectedL2Address("RollupL2DAValidator")
        );
        vm.serializeAddress(
            "contracts_newConfig",
            "expected_validium_l2_da_validator",
            getExpectedL2Address("NoDAL2DAValidator")
        );
        vm.serializeBytes("contracts_newConfig", "diamond_cut_data", newlyGeneratedData.diamondCutData);

        vm.serializeBytes(
            "contracts_newConfig",
            "force_deployments_data",
            newlyGeneratedData.fixedForceDeploymentsData
        );

        vm.serializeUint("contracts_newConfig", "new_protocol_version", getNewProtocolVersion());

        vm.serializeUint("contracts_newConfig", "old_protocol_version", newConfig.oldProtocolVersion);

        vm.serializeAddress("contracts_newConfig", "old_validator_timelock", newConfig.oldValidatorTimelock);

        string memory contractsConfig = vm.serializeAddress(
            "contracts_newConfig",
            "l1_legacy_shared_bridge",
            addresses.bridges.l1AssetRouterProxy
        );

        vm.serializeAddress(
            "deployed_addresses",
            "validator_timelock_implementation_addr",
            addresses.stateTransition.validatorTimelockImplementation
        );
        vm.serializeAddress(
            "deployed_addresses",
            "validator_timelock_addr",
            addresses.stateTransition.validatorTimelock
        );
        vm.serializeAddress("deployed_addresses", "chain_admin", addresses.chainAdmin);
        vm.serializeAddress(
            "deployed_addresses",
            "access_control_restriction_addr",
            addresses.accessControlRestrictionAddress
        );
        vm.serializeString("deployed_addresses", "bridgehub", bridgehub);
        vm.serializeString("deployed_addresses", "bridges", bridges);
        vm.serializeString("deployed_addresses", "state_transition", stateTransition);
        vm.serializeAddress(
            "deployed_addresses",
            "l1_bytecodes_supplier_addr",
            addresses.stateTransition.bytecodesSupplier
        );
        vm.serializeAddress("deployed_addresses", "native_token_vault_addr", addresses.vaults.l1NativeTokenVaultProxy);
        vm.serializeAddress(
            "deployed_addresses",
            "native_token_vault_implementation_addr",
            addresses.vaults.l1NativeTokenVaultImplementation
        );

        vm.serializeAddress(
            "deployed_addresses",
            "rollup_l1_da_validator_addr",
            addresses.daAddresses.l1RollupDAValidator
        );
        vm.serializeAddress(
            "deployed_addresses",
            "validium_l1_da_validator_addr",
            addresses.daAddresses.noDAValidiumL1DAValidator
        );
        vm.serializeAddress("deployed_addresses", "l1_gateway_upgrade", upgradeAddresses.gatewayUpgrade);
        vm.serializeAddress("deployed_addresses", "l1_transitionary_owner", upgradeAddresses.transitionaryOwner);
        vm.serializeAddress("deployed_addresses", "upgrade_stage_validator", upgradeAddresses.upgradeStageValidator);
        vm.serializeAddress("deployed_addresses", "l1_rollup_da_manager", addresses.daAddresses.rollupDAManager);
        vm.serializeAddress(
            "deployed_addresses",
            "l2_wrapped_base_token_store_addr",
            upgradeAddresses.l2WrappedBaseTokenStore
        );

        string memory deployedAddresses = vm.serializeAddress(
            "deployed_addresses",
            "l1_governance_upgrade_timer",
            upgradeAddresses.upgradeTimer
        );

        vm.serializeAddress("root", "create2_factory_addr", create2FactoryState.create2FactoryAddress);
        vm.serializeBytes32("root", "create2_factory_salt", create2FactoryParams.factorySalt);
        vm.serializeUint("root", "l1_chain_id", config.l1ChainId);
        vm.serializeUint("root", "era_chain_id", config.eraChainId);
        vm.serializeAddress("root", "deployer_addr", config.deployerAddress);
        vm.serializeString("root", "deployed_addresses", deployedAddresses);
        vm.serializeString("root", "contracts_config", contractsConfig);
        vm.serializeAddress("root", "owner_address", config.ownerAddress);
        vm.serializeAddress("root", "transparent_proxy_admin", addresses.transparentProxyAdmin);
        vm.serializeString("root", "gateway", gateway);

        vm.serializeBytes("root", "governance_calls", new bytes(0)); // Will be populated later
        vm.serializeBytes("root", "ecosystem_admin_calls", new bytes(0)); // Will be populated later
        vm.serializeBytes("root", "test_upgrade_calls", new bytes(0)); // Will be populated later
        vm.serializeBytes("root", "v29", new bytes(0)); // Will be populated later

        vm.serializeUint(
            "root",
            "governance_upgrade_timer_initial_delay",
            newConfig.governanceUpgradeTimerInitialDelay
        );

        string memory toml = vm.serializeBytes("root", "chain_upgrade_diamond_cut", newlyGeneratedData.upgradeCutData);

        vm.writeToml(toml, outputPath);

        saveOutputVersionSpecific();
    }

    /////////////////////////// Blockchain interactions ////////////////////////////

    function publishBytecodes() public virtual {
        bytes[] memory allDeps = getFullListOfFactoryDependencies();
        uint256[] memory factoryDeps = new uint256[](allDeps.length);
        require(factoryDeps.length <= 64, "Too many deps");

        BytecodePublisher.publishBytecodesInBatches(
            BytecodesSupplier(addresses.stateTransition.bytecodesSupplier),
            allDeps
        );

        for (uint256 i = 0; i < allDeps.length; i++) {
            bytes32 bytecodeHash = L2ContractHelper.hashL2Bytecode(allDeps[i]);
            factoryDeps[i] = uint256(bytecodeHash);
            isHashInFactoryDeps[bytecodeHash] = true;
        }

        // Double check for consistency:
        require(bytes32(factoryDeps[0]) == config.contracts.bootloaderHash, "bootloader hash factory dep mismatch");
        require(bytes32(factoryDeps[1]) == config.contracts.defaultAAHash, "default aa hash factory dep mismatch");
        require(bytes32(factoryDeps[2]) == config.contracts.evmEmulatorHash, "EVM emulator hash factory dep mismatch");

        factoryDepsHashes = factoryDeps;

        upgradeConfig.factoryDepsPublished = true;
    }

    ////////////////////////////// Preparing calls /////////////////////////////////

    function prepareDefaultGovernanceCalls()
        public
        virtual
        returns (Call[] memory stage0Calls, Call[] memory stage1Calls, Call[] memory stage2Calls)
    {
        // Default upgrade is done it 3 stages:
        // 0. Pause migration to/from Gateway
        // 1. Perform upgrade
        // 2. Unpause migration to/from Gateway
        stage0Calls = prepareStage0GovernanceCalls();
        vm.serializeBytes("governance_calls", "stage0_calls", abi.encode(stage0Calls));
        stage1Calls = prepareStage1GovernanceCalls();
        vm.serializeBytes("governance_calls", "stage1_calls", abi.encode(stage1Calls));
        stage2Calls = prepareStage2GovernanceCalls();

        string memory governanceCallsSerialized = vm.serializeBytes(
            "governance_calls",
            "stage2_calls",
            abi.encode(stage2Calls)
        );

        vm.writeToml(governanceCallsSerialized, upgradeConfig.outputPath, ".governance_calls");
    }

    function prepareDefaultEcosystemAdminCalls() public virtual returns (Call[] memory calls) {
        Call[][] memory allCalls = new Call[][](1);
        allCalls[0] = prepareUpgradeServerNotifierCall();
        calls = mergeCallsArray(allCalls);

        string memory ecosystemAdminCallsSerialized = vm.serializeBytes(
            "ecosystem_admin_calls",
            "server_notifier_upgrade",
            abi.encode(calls)
        );

        vm.writeToml(ecosystemAdminCallsSerialized, upgradeConfig.outputPath, ".ecosystem_admin_calls");
    }

    function prepareDefaultTestUpgradeCalls() public {
        (Call[] memory testUpgradeChainCall, address ZKChainAdmin) = TESTONLY_prepareTestUpgradeChainCall();
        vm.serializeAddress("test_upgrade_calls", "test_upgrade_chain_caller", ZKChainAdmin);
        vm.serializeBytes("test_upgrade_calls", "test_upgrade_chain", abi.encode(testUpgradeChainCall));
<<<<<<< HEAD
        (Call[] memory testCreateChainCall, address bridgehubAdmin) = TESTONLY_prepareCreateChainCall();
=======
        (Call[] memory testCreateChainCall, address bridgehubAdmin) = TESTONLY_prepareTestCreateChainCall();
>>>>>>> dbfc9b5a
        vm.serializeAddress("test_upgrade_calls", "test_create_chain_caller", bridgehubAdmin);

        string memory testUpgradeCallsSerialized = vm.serializeBytes(
            "test_upgrade_calls",
            "test_create_chain",
            abi.encode(testCreateChainCall)
        );

        vm.writeToml(testUpgradeCallsSerialized, upgradeConfig.outputPath, ".test_upgrade_calls");
    }

    function prepareUpgradeServerNotifierCall() public virtual returns (Call[] memory calls) {
        address serverNotifierProxyAdmin = address(
            uint160(uint256(vm.load(addresses.stateTransition.serverNotifierProxy, ADMIN_SLOT)))
        );

        Call memory call = Call({
            target: serverNotifierProxyAdmin,
            data: abi.encodeCall(
                ProxyAdmin.upgrade,
                (
                    ITransparentUpgradeableProxy(payable(addresses.stateTransition.serverNotifierProxy)),
                    addresses.stateTransition.serverNotifierImplementation
                )
            ),
            value: 0
        });

        calls = new Call[](1);
        calls[0] = call;
    }

    /// @notice The zeroth step of upgrade. By default it just stops gateway migrations
    function prepareStage0GovernanceCalls() public virtual returns (Call[] memory calls) {
        Call[][] memory allCalls = new Call[][](4);

        allCalls[0] = preparePauseGatewayMigrationsCall();
        allCalls[1] = prepareVersionSpecificStage0GovernanceCallsL1();
        allCalls[2] = prepareGatewaySpecificStage0GovernanceCalls();
        allCalls[3] = prepareGovernanceUpgradeTimerStartCall();

        calls = mergeCallsArray(allCalls);
    }

    /// @notice The first step of upgrade. It upgrades the proxies and sets the new version upgrade
    function prepareStage1GovernanceCalls() public virtual returns (Call[] memory calls) {
        Call[][] memory allCalls = new Call[][](8);

        allCalls[0] = prepareGovernanceUpgradeTimerCheckCall();
        allCalls[1] = prepareCheckMigrationsPausedCalls();
        console.log("prepareStage1GovernanceCalls: prepareUpgradeProxiesCalls");
        allCalls[2] = prepareUpgradeProxiesCalls();
        console.log("prepareStage1GovernanceCalls: prepareNewChainCreationParamsCall");
        allCalls[3] = prepareNewChainCreationParamsCall();
        console.log("prepareStage1GovernanceCalls: provideSetNewVersionUpgradeCall");
        allCalls[4] = provideSetNewVersionUpgradeCall();
        console.log("prepareStage1GovernanceCalls: prepareDAValidatorCall");
        allCalls[5] = prepareDAValidatorCall();
        console.log("prepareStage1GovernanceCalls: prepareGatewaySpecificStage1GovernanceCalls");
        allCalls[6] = prepareVersionSpecificStage1GovernanceCallsL1();
        allCalls[7] = prepareGatewaySpecificStage1GovernanceCalls();

        calls = mergeCallsArray(allCalls);
    }

    /// @notice The second step of upgrade. By default it unpauses migrations.
    function prepareStage2GovernanceCalls() public virtual returns (Call[] memory calls) {
        Call[][] memory allCalls = new Call[][](5);

        allCalls[0] = prepareCheckUpgradeIsPresent();
        allCalls[1] = prepareUnpauseGatewayMigrationsCall();
        allCalls[2] = prepareVersionSpecificStage2GovernanceCallsL1();
        allCalls[3] = prepareGatewaySpecificStage2GovernanceCalls();
        allCalls[4] = prepareCheckMigrationsUnpausedCalls();

        calls = mergeCallsArray(allCalls);
    }

    function prepareVersionSpecificStage0GovernanceCallsL1() public virtual returns (Call[] memory calls) {
        // Empty by default.
        return calls;
    }

    function prepareVersionSpecificStage0GovernanceCallsGW(
        uint256 priorityTxsL2GasLimit,
        uint256 maxExpectedL1GasPrice
    ) public virtual returns (Call[] memory calls) {
        // Empty by default.
        return calls;
    }

    function prepareVersionSpecificStage1GovernanceCallsL1() public virtual returns (Call[] memory calls) {
        // Empty by default.
        return calls;
    }

    function prepareVersionSpecificStage1GovernanceCallsGW(
        uint256 priorityTxsL2GasLimit,
        uint256 maxExpectedL1GasPrice
    ) public virtual returns (Call[] memory calls) {
        // Empty by default.
        return calls;
    }

    function prepareVersionSpecificStage2GovernanceCallsL1() public virtual returns (Call[] memory calls) {
        // Empty by default.
        return calls;
    }

    function prepareVersionSpecificStage2GovernanceCallsGW(
        uint256 priorityTxsL2GasLimit,
        uint256 maxExpectedL1GasPrice
    ) public virtual returns (Call[] memory calls) {
        // Empty by default.
        return calls;
    }

    function provideSetNewVersionUpgradeCall() public virtual returns (Call[] memory calls) {
        require(
            addresses.stateTransition.chainTypeManagerProxy != address(0),
            "stateTransitionManagerAddress is zero in newConfig"
        );

        // Just retrieved it from the contract
        uint256 previousProtocolVersion = getOldProtocolVersion();
        uint256 deadline = getOldProtocolDeadline();
        uint256 newProtocolVersion = getNewProtocolVersion();
        Diamond.DiamondCutData memory upgradeCut = abi.decode(
            newlyGeneratedData.upgradeCutData,
            (Diamond.DiamondCutData)
        );
        Call memory ctmCall = Call({
            target: addresses.stateTransition.chainTypeManagerProxy,
            data: abi.encodeCall(
                IChainTypeManager.setNewVersionUpgrade,
                (upgradeCut, previousProtocolVersion, deadline, newProtocolVersion)
            ),
            value: 0
        });

        calls = new Call[](1);
        calls[0] = ctmCall;
    }

    function preparePauseGatewayMigrationsCall() public view virtual returns (Call[] memory result) {
        require(addresses.bridgehub.bridgehubProxy != address(0), "bridgehubProxyAddress is zero in newConfig");

        result = new Call[](1);
        result[0] = Call({
            target: addresses.bridgehub.bridgehubProxy,
            value: 0,
            data: abi.encodeCall(IBridgehubBase.pauseMigration, ())
        });
    }

    function prepareUnpauseGatewayMigrationsCall() public view virtual returns (Call[] memory result) {
        require(addresses.bridgehub.bridgehubProxy != address(0), "bridgehubProxyAddress is zero in newConfig");

        result = new Call[](1);
        result[0] = Call({
            target: addresses.bridgehub.bridgehubProxy,
            value: 0,
            data: abi.encodeCall(IBridgehubBase.unpauseMigration, ())
        });
    }

    function prepareGatewaySpecificStage0GovernanceCalls() public virtual returns (Call[] memory calls) {
        if (gatewayConfig.chainId == 0) return calls; // Gateway is unknown

        // Note: gas price can fluctuate, so we need to be sure that upgrade won't be broken because of that
        uint256 priorityTxsL2GasLimit = newConfig.priorityTxsL2GasLimit;
        uint256 maxExpectedL1GasPrice = newConfig.maxExpectedL1GasPrice;

        Call[][] memory allCalls = new Call[][](2);
        allCalls[0] = preparePauseMigrationCallForGateway(priorityTxsL2GasLimit, maxExpectedL1GasPrice);
        allCalls[1] = prepareVersionSpecificStage0GovernanceCallsGW(priorityTxsL2GasLimit, maxExpectedL1GasPrice);

        calls = mergeCallsArray(allCalls);
    }

    function deployUsedUpgradeContractGW() internal virtual returns (address) {
        return deployGWContract("DefaultUpgrade");
    }

    /// @notice Deploy everything that should be deployed for GW
    function deployNewEcosystemContractsGW() public virtual {
        require(upgradeConfig.initialized, "Not initialized");

        gatewayConfig.gatewayStateTransition.verifierFflonk = deployGWContract("EraVerifierFflonk");
        gatewayConfig.gatewayStateTransition.verifierPlonk = deployGWContract("EraVerifierPlonk");
        gatewayConfig.gatewayStateTransition.verifier = deployGWContract("Verifier");

        gatewayConfig.gatewayStateTransition.executorFacet = deployGWContract("ExecutorFacet");
        gatewayConfig.gatewayStateTransition.adminFacet = deployGWContract("AdminFacet");
        gatewayConfig.gatewayStateTransition.mailboxFacet = deployGWContract("MailboxFacet");
        gatewayConfig.gatewayStateTransition.gettersFacet = deployGWContract("GettersFacet");
        gatewayConfig.gatewayStateTransition.diamondInit = deployGWContract("DiamondInit");
        gatewayConfig.gatewayStateTransition.defaultUpgrade = deployUsedUpgradeContractGW();
        gatewayConfig.gatewayStateTransition.genesisUpgrade = deployGWContract("L1GenesisUpgrade");

        string memory gwCtmContractName = config.isZKsyncOS ? "ZKsyncOSChainTypeManager" : "EraChainTypeManager";
        gatewayConfig.gatewayStateTransition.chainTypeManagerImplementation = deployGWContract(gwCtmContractName);

        deployUpgradeSpecificContractsGW();
    }

    function deployUpgradeSpecificContractsGW() internal virtual {
        // Empty by default.
    }

    function prepareGatewaySpecificStage1GovernanceCalls() public virtual returns (Call[] memory calls) {
        if (gatewayConfig.chainId == 0) return calls; // Gateway is unknown

        Call[][] memory allCalls = new Call[][](5);

        // Note: gas price can fluctuate, so we need to be sure that upgrade won't be broken because of that
        uint256 priorityTxsL2GasLimit = newConfig.priorityTxsL2GasLimit;
        uint256 maxExpectedL1GasPrice = newConfig.maxExpectedL1GasPrice;

        allCalls[0] = provideSetNewVersionUpgradeCallForGateway(priorityTxsL2GasLimit, maxExpectedL1GasPrice);
        allCalls[1] = prepareNewChainCreationParamsCallForGateway(priorityTxsL2GasLimit, maxExpectedL1GasPrice);
        allCalls[2] = prepareCTMImplementationUpgrade(priorityTxsL2GasLimit, maxExpectedL1GasPrice);
        allCalls[3] = prepareDAValidatorCallGW(priorityTxsL2GasLimit, maxExpectedL1GasPrice);
        allCalls[4] = prepareVersionSpecificStage1GovernanceCallsGW(priorityTxsL2GasLimit, maxExpectedL1GasPrice);

        calls = mergeCallsArray(allCalls);
    }

    function prepareGatewaySpecificStage2GovernanceCalls() public virtual returns (Call[] memory calls) {
        if (gatewayConfig.chainId == 0) return calls; // Gateway is unknown

        Call[][] memory allCalls = new Call[][](2);

        // Note: gas price can fluctuate, so we need to be sure that upgrade won't be broken because of that
        uint256 priorityTxsL2GasLimit = newConfig.priorityTxsL2GasLimit;
        uint256 maxExpectedL1GasPrice = newConfig.maxExpectedL1GasPrice;

        allCalls[0] = prepareUnpauseMigrationCallForGateway(priorityTxsL2GasLimit, maxExpectedL1GasPrice);
        allCalls[1] = prepareVersionSpecificStage2GovernanceCallsGW(priorityTxsL2GasLimit, maxExpectedL1GasPrice);

        calls = mergeCallsArray(allCalls);
    }

    function provideSetNewVersionUpgradeCallForGateway(
        uint256 l2GasLimit,
        uint256 l1GasPrice
    ) public virtual returns (Call[] memory calls) {
        require(
            gatewayConfig.gatewayStateTransition.chainTypeManagerProxy != address(0),
            "chainTypeManager on gateway is zero in newConfig"
        );

        uint256 previousProtocolVersion = getOldProtocolVersion();
        uint256 deadline = getOldProtocolDeadline();
        uint256 newProtocolVersion = getNewProtocolVersion();
        Diamond.DiamondCutData memory upgradeCut = generateUpgradeCutData(gatewayConfig.gatewayStateTransition);

        bytes memory l2Calldata = abi.encodeCall(
            IChainTypeManager.setNewVersionUpgrade,
            (upgradeCut, previousProtocolVersion, deadline, newProtocolVersion)
        );

        calls = _prepareL1ToGatewayCall(
            l2Calldata,
            l2GasLimit,
            l1GasPrice,
            gatewayConfig.gatewayStateTransition.chainTypeManagerProxy
        );
    }

    function preparePauseMigrationCallForGateway(
        uint256 l2GasLimit,
        uint256 l1GasPrice
    ) public virtual returns (Call[] memory calls) {
        bytes memory l2Calldata = abi.encodeCall(IBridgehubBase.pauseMigration, ());

        calls = _prepareL1ToGatewayCall(l2Calldata, l2GasLimit, l1GasPrice, L2_BRIDGEHUB_ADDR);
    }

    function prepareUnpauseMigrationCallForGateway(
        uint256 l2GasLimit,
        uint256 l1GasPrice
    ) public virtual returns (Call[] memory calls) {
        bytes memory l2Calldata = abi.encodeCall(IBridgehubBase.unpauseMigration, ());

        calls = _prepareL1ToGatewayCall(l2Calldata, l2GasLimit, l1GasPrice, L2_BRIDGEHUB_ADDR);
    }

    function prepareNewChainCreationParamsCallForGateway(
        uint256 l2GasLimit,
        uint256 l1GasPrice
    ) public virtual returns (Call[] memory calls) {
        require(
            gatewayConfig.gatewayStateTransition.chainTypeManagerProxy != address(0),
            "chainTypeManager on gateway is zero in newConfig"
        );

        bytes memory l2Calldata = abi.encodeCall(
            IChainTypeManager.setChainCreationParams,
            (getChainCreationParams(gatewayConfig.gatewayStateTransition))
        );

        calls = _prepareL1ToGatewayCall(
            l2Calldata,
            l2GasLimit,
            l1GasPrice,
            gatewayConfig.gatewayStateTransition.chainTypeManagerProxy
        );
    }

    function prepareCTMImplementationUpgrade(
        uint256 l2GasLimit,
        uint256 l1GasPrice
    ) public virtual returns (Call[] memory calls) {
        require(
            gatewayConfig.gatewayStateTransition.chainTypeManagerProxy != address(0),
            "chainTypeManager on gateway is zero in newConfig"
        );

        bytes memory l2Calldata = abi.encodeCall(
            ProxyAdmin.upgrade,
            (
                ITransparentUpgradeableProxy(payable(gatewayConfig.gatewayStateTransition.chainTypeManagerProxy)),
                gatewayConfig.gatewayStateTransition.chainTypeManagerImplementation
            )
        );

        calls = _prepareL1ToGatewayCall(
            l2Calldata,
            l2GasLimit,
            l1GasPrice,
            gatewayConfig.gatewayStateTransition.chainTypeManagerProxyAdmin
        );
    }

    function _prepareL1ToGatewayCall(
        bytes memory l2Calldata,
        uint256 l2GasLimit,
        uint256 l1GasPrice,
        address dstAddress
    ) internal view returns (Call[] memory calls) {
        require(gatewayConfig.chainId != 0, "Chain id of gateway is zero in newConfig");

        require(addresses.bridgehub.bridgehubProxy != address(0), "bridgehubProxyAddress is zero in newConfig");
        require(addresses.bridges.l1AssetRouterProxy != address(0), "l1AssetRouterProxyAddress is zero in newConfig");

        calls = Utils.prepareGovernanceL1L2DirectTransaction(
            l1GasPrice,
            l2Calldata,
            l2GasLimit,
            new bytes[](0),
            dstAddress,
            gatewayConfig.chainId,
            addresses.bridgehub.bridgehubProxy,
            addresses.bridges.l1AssetRouterProxy,
            msg.sender
        );
    }

    function prepareApproveGatewayBaseTokenCall(
        address spender,
        uint256 amount
    ) public virtual returns (Call[] memory calls) {
        address token = IL1Bridgehub(addresses.bridgehub.bridgehubProxy).baseToken(gatewayConfig.chainId);
        require(token != address(0), "Base token for Gateway is zero");
        calls = new Call[](1);
        calls[0] = Call({target: token, data: abi.encodeCall(IERC20.approve, (spender, amount)), value: 0});
    }

    /// @notice Start the upgrade timer.
    function prepareGovernanceUpgradeTimerStartCall() public virtual returns (Call[] memory calls) {
        require(upgradeAddresses.upgradeTimer != address(0), "upgradeTimer is zero");
        calls = new Call[](1);

        calls[0] = Call({
            target: upgradeAddresses.upgradeTimer,
            data: abi.encodeCall(GovernanceUpgradeTimer.startTimer, ()),
            value: 0
        });
    }

    /// @notice Double checking that the deadline has passed.
    function prepareGovernanceUpgradeTimerCheckCall() public virtual returns (Call[] memory calls) {
        require(upgradeAddresses.upgradeTimer != address(0), "upgradeTimer is zero");
        calls = new Call[](1);

        calls[0] = Call({
            target: upgradeAddresses.upgradeTimer,
            // Double checking that the deadline has passed.
            data: abi.encodeCall(GovernanceUpgradeTimer.checkDeadline, ()),
            value: 0
        });
    }

    function prepareNewChainCreationParamsCall() public virtual returns (Call[] memory calls) {
        require(
            addresses.stateTransition.chainTypeManagerProxy != address(0),
            "stateTransitionManagerAddress is zero in newConfig"
        );
        calls = new Call[](1);

        calls[0] = Call({
            target: addresses.stateTransition.chainTypeManagerProxy,
            data: abi.encodeCall(
                IChainTypeManager.setChainCreationParams,
                (getChainCreationParams(addresses.stateTransition))
            ),
            value: 0
        });
    }

    /// @notice Checks to make sure that migrations are paused
    function prepareCheckMigrationsPausedCalls() public virtual returns (Call[] memory calls) {
        require(upgradeAddresses.upgradeStageValidator != address(0), "upgradeStageValidator is zero");
        calls = new Call[](1);

        calls[0] = Call({
            target: upgradeAddresses.upgradeStageValidator,
            // Double checking migrations are paused
            data: abi.encodeCall(UpgradeStageValidator.checkMigrationsPaused, ()),
            value: 0
        });
    }

    /// @notice Checks to make sure that migrations are paused
    function prepareCheckMigrationsUnpausedCalls() public virtual returns (Call[] memory calls) {
        require(upgradeAddresses.upgradeStageValidator != address(0), "upgradeStageValidator is zero");
        calls = new Call[](1);

        calls[0] = Call({
            target: upgradeAddresses.upgradeStageValidator,
            // Double checking migrations are unpaused
            data: abi.encodeCall(UpgradeStageValidator.checkMigrationsUnpaused, ()),
            value: 0
        });
    }

    /// @notice Checks to make sure that the upgrade has happened.
    function prepareCheckUpgradeIsPresent() public virtual returns (Call[] memory calls) {
        require(upgradeAddresses.upgradeStageValidator != address(0), "upgradeStageValidator is zero");
        calls = new Call[](1);

        calls[0] = Call({
            target: upgradeAddresses.upgradeStageValidator,
            // Double checking the presence of the upgrade
            data: abi.encodeCall(UpgradeStageValidator.checkProtocolUpgradePresence, ()),
            value: 0
        });
    }

    /// @notice Update implementations in proxies
    function prepareUpgradeProxiesCalls() public virtual returns (Call[] memory calls) {
        calls = new Call[](8);

        calls[0] = _buildCallProxyUpgrade(
            addresses.stateTransition.chainTypeManagerProxy,
            addresses.stateTransition.chainTypeManagerImplementation
        );

        calls[1] = _buildCallProxyUpgrade(
            addresses.bridgehub.bridgehubProxy,
            addresses.bridgehub.bridgehubImplementation
        );

        // Note, that we do not need to run the initializer
        calls[2] = _buildCallProxyUpgrade(
            addresses.bridges.l1NullifierProxy,
            addresses.bridges.l1NullifierImplementation
        );

        calls[3] = _buildCallProxyUpgrade(
            addresses.bridges.l1AssetRouterProxy,
            addresses.bridges.l1AssetRouterImplementation
        );

        calls[4] = _buildCallProxyUpgrade(
            addresses.vaults.l1NativeTokenVaultProxy,
            addresses.vaults.l1NativeTokenVaultImplementation
        );

        calls[5] = _buildCallProxyUpgrade(
            addresses.bridgehub.messageRootProxy,
            addresses.bridgehub.messageRootImplementation
        );

        calls[6] = _buildCallProxyUpgrade(
            addresses.bridgehub.ctmDeploymentTrackerProxy,
            addresses.bridgehub.ctmDeploymentTrackerImplementation
        );

        calls[7] = _buildCallProxyUpgrade(
            addresses.bridges.erc20BridgeProxy,
            addresses.bridges.erc20BridgeImplementation
        );
    }

    function _buildCallProxyUpgrade(
        address proxyAddress,
        address newImplementationAddress
    ) internal virtual returns (Call memory call) {
        require(addresses.transparentProxyAdmin != address(0), "transparentProxyAdmin not newConfigured");

        call = Call({
            target: addresses.transparentProxyAdmin,
            data: abi.encodeCall(
                ProxyAdmin.upgrade,
                (ITransparentUpgradeableProxy(payable(proxyAddress)), newImplementationAddress)
            ),
            value: 0
        });
    }

    function _buildCallBeaconProxyUpgrade(
        address proxyAddress,
        address newImplementationAddress
    ) internal virtual returns (Call memory call) {
        call = Call({
            target: proxyAddress,
            data: abi.encodeCall(UpgradeableBeacon.upgradeTo, (newImplementationAddress)),
            value: 0
        });
    }

    /// @notice Additional calls to newConfigure contracts
    function prepareDAValidatorCall() public virtual returns (Call[] memory calls) {
        calls = new Call[](1);

        calls[0] = Call({
            target: addresses.daAddresses.rollupDAManager,
            data: abi.encodeCall(
                RollupDAManager.updateDAPair,
                (addresses.daAddresses.l1RollupDAValidator, getRollupL2DACommitmentScheme(), true)
            ),
            value: 0
        });
    }

    function prepareDAValidatorCallGW(
        uint256 l2GasLimit,
        uint256 l1GasPrice
    ) public virtual returns (Call[] memory calls) {
        bytes memory l2Calldata = abi.encodeCall(
            RollupDAManager.updateDAPair,
            (gatewayConfig.gatewayStateTransition.rollupSLDAValidator, getRollupL2DACommitmentScheme(), true)
        );

        calls = _prepareL1ToGatewayCall(
            l2Calldata,
            l2GasLimit,
            l1GasPrice,
            gatewayConfig.gatewayStateTransition.rollupDAManager
        );
    }

    /// @notice Tests that it is possible to upgrade a chain to the new version
    function TESTONLY_prepareTestUpgradeChainCall() private returns (Call[] memory calls, address admin) {
<<<<<<< HEAD
        address chainDiamondProxyAddress = L1Bridgehub(addresses.bridgehub.bridgehubProxy).getZKChain(
=======
        address chainDiamondProxyAddress = Bridgehub(addresses.bridgehub.bridgehubProxy).getZKChain(
>>>>>>> dbfc9b5a
            config.gatewayChainId
        );
        uint256 oldProtocolVersion = getOldProtocolVersion();
        Diamond.DiamondCutData memory upgradeCutData = generateUpgradeCutData(getAddresses().stateTransition);

        admin = IZKChain(chainDiamondProxyAddress).getAdmin();

        calls = new Call[](1);
        calls[0] = Call({
            target: chainDiamondProxyAddress,
            data: abi.encodeCall(IAdmin.upgradeChainFromVersion, (oldProtocolVersion, upgradeCutData)),
            value: 0
        });
    }

    /// @notice Tests that it is possible to create a new chain with the new version
<<<<<<< HEAD
    function TESTONLY_prepareCreateChainCall() private returns (Call[] memory calls, address admin) {
=======
    function TESTONLY_prepareTestCreateChainCall() private returns (Call[] memory calls, address admin) {
>>>>>>> dbfc9b5a
        admin = getBridgehubAdmin();
        calls = new Call[](1);
        calls[0] = prepareCreateNewChainCall(555)[0];
    }

    function getCreationCode(
        string memory contractName,
        bool isZKBytecode
    ) internal view virtual override returns (bytes memory) {
        if (!isZKBytecode) {
            if (compareStrings(contractName, "DiamondProxy")) {
                return type(DiamondProxy).creationCode;
            } else if (compareStrings(contractName, "DefaultUpgrade")) {
                return type(DefaultUpgrade).creationCode;
            } else if (compareStrings(contractName, "BytecodesSupplier")) {
                return type(BytecodesSupplier).creationCode;
            } else if (compareStrings(contractName, "TransitionaryOwner")) {
                return type(TransitionaryOwner).creationCode;
            } else if (compareStrings(contractName, "GovernanceUpgradeTimer")) {
                return type(GovernanceUpgradeTimer).creationCode;
            } else if (compareStrings(contractName, "L2StandardERC20")) {
                return ContractsBytecodesLib.getCreationCode("BridgedStandardERC20");
            } else if (compareStrings(contractName, "RollupL2DAValidator")) {
                return ContractsBytecodesLib.getCreationCode("RollupL2DAValidator");
            } else if (compareStrings(contractName, "NoDAL2DAValidator")) {
                return ContractsBytecodesLib.getCreationCode("ValidiumL2DAValidator");
            } else if (compareStrings(contractName, "ValidatorTimelock")) {
                return type(ValidatorTimelock).creationCode;
            }
        } else {
            if (compareStrings(contractName, "GatewayUpgrade")) {
                return Utils.readZKFoundryBytecodeL1("GatewayUpgrade.sol", "GatewayUpgrade");
            } else if (compareStrings(contractName, "DefaultUpgrade")) {
                return Utils.readZKFoundryBytecodeL1("DefaultUpgrade.sol", "DefaultUpgrade");
            } else if (compareStrings(contractName, "BytecodesSupplier")) {
                return Utils.readZKFoundryBytecodeL1("BytecodesSupplier.sol", "BytecodesSupplier");
            } else if (compareStrings(contractName, "TransitionaryOwner")) {
                return Utils.readZKFoundryBytecodeL1("TransitionaryOwner.sol", "TransitionaryOwner");
            } else if (compareStrings(contractName, "GovernanceUpgradeTimer")) {
                return Utils.readZKFoundryBytecodeL1("GovernanceUpgradeTimer.sol", "GovernanceUpgradeTimer");
            } else if (compareStrings(contractName, "L2LegacySharedBridge")) {
                return ContractsBytecodesLib.getCreationCode("L2SharedBridgeLegacy");
            } else if (compareStrings(contractName, "L2StandardERC20")) {
                return ContractsBytecodesLib.getCreationCode("BridgedStandardERC20");
            } else if (compareStrings(contractName, "RollupL2DAValidator")) {
                return ContractsBytecodesLib.getCreationCode("RollupL2DAValidator");
            } else if (compareStrings(contractName, "NoDAL2DAValidator")) {
                return ContractsBytecodesLib.getCreationCode("ValidiumL2DAValidator");
            } else if (compareStrings(contractName, "ValidatorTimelock")) {
                return ContractsBytecodesLib.getCreationCode("ValidatorTimelock");
            }
        }
        return super.getCreationCode(contractName, isZKBytecode);
    }

    function getCreationCalldata(
        string memory contractName,
        bool isZKBytecode
    ) internal view virtual override returns (bytes memory) {
        if (compareStrings(contractName, "GatewayUpgrade")) {
            return abi.encode();
        } else if (compareStrings(contractName, "DefaultUpgrade")) {
            return abi.encode();
        } else if (compareStrings(contractName, "BytecodesSupplier")) {
            return abi.encode();
        } else if (compareStrings(contractName, "TransitionaryOwner")) {
            return abi.encode(config.ownerAddress);
        } else if (compareStrings(contractName, "GovernanceUpgradeTimer")) {
            uint256 initialDelay = newConfig.governanceUpgradeTimerInitialDelay;
            return abi.encode(initialDelay, MAX_ADDITIONAL_DELAY, config.ownerAddress, newConfig.ecosystemAdminAddress);
        } else if (compareStrings(contractName, "L2LegacySharedBridge")) {
            return abi.encode();
        } else if (compareStrings(contractName, "L2StandardERC20")) {
            return abi.encode();
        } else if (compareStrings(contractName, "RollupL2DAValidator")) {
            return abi.encode();
        } else if (compareStrings(contractName, "NoDAL2DAValidator")) {
            return abi.encode();
        } else if (
            compareStrings(contractName, "EraChainTypeManager") ||
            compareStrings(contractName, "ZKsyncOSChainTypeManager")
        ) {
            if (!isZKBytecode) {
                return abi.encode(addresses.bridgehub.bridgehubProxy);
            } else {
                return abi.encode(L2_BRIDGEHUB_ADDR);
            }
        } else if (compareStrings(contractName, "EraVerifierFflonk")) {
            return abi.encode();
        } else if (compareStrings(contractName, "EraVerifierPlonk")) {
            return abi.encode();
        } else if (compareStrings(contractName, "ZKsyncOSVerifierFflonk")) {
            return abi.encode();
        } else if (compareStrings(contractName, "ZKsyncOSVerifierPlonk")) {
            return abi.encode();
        } else if (compareStrings(contractName, "Verifier")) {
            if (!isZKBytecode) {
                return abi.encode(addresses.stateTransition.verifierFflonk, addresses.stateTransition.verifierPlonk);
            } else {
                return
                    abi.encode(
                        gatewayConfig.gatewayStateTransition.verifierFflonk,
                        gatewayConfig.gatewayStateTransition.verifierPlonk
                    );
            }
        } else if (compareStrings(contractName, "AdminFacet")) {
            if (!isZKBytecode) {
                return abi.encode(config.l1ChainId, addresses.daAddresses.rollupDAManager);
            } else {
                return abi.encode(config.l1ChainId, gatewayConfig.gatewayStateTransition.rollupDAManager);
            }
        } else if (compareStrings(contractName, "UpgradeStageValidator")) {
            return abi.encode(addresses.stateTransition.chainTypeManagerProxy, config.contracts.latestProtocolVersion);
        } else if (compareStrings(contractName, "DiamondProxy")) {
            Diamond.FacetCut[] memory facetCuts = new Diamond.FacetCut[](0);
            Diamond.DiamondCutData memory diamondCut = Diamond.DiamondCutData({
                facetCuts: facetCuts,
                initAddress: address(0),
                initCalldata: ""
            });
            return abi.encode(block.chainid, diamondCut);
        } else if (compareStrings(contractName, "ValidatorTimelock")) {
            if (!isZKBytecode) {
                return abi.encode(addresses.bridgehub.bridgehubProxy);
            } else {
                return abi.encode(L2_BRIDGEHUB_ADDR);
            }
        } else {
            return super.getCreationCalldata(contractName, isZKBytecode);
        }
    }

    function deployUpgradeStageValidator() internal {
        upgradeAddresses.upgradeStageValidator = deploySimpleContract("UpgradeStageValidator", false);
    }

    ////////////////////////////// Misc utils /////////////////////////////////

    function mergeCalls(Call[] memory a, Call[] memory b) public pure returns (Call[] memory result) {
        result = new Call[](a.length + b.length);
        for (uint256 i = 0; i < a.length; i++) {
            result[i] = a[i];
        }
        for (uint256 i = 0; i < b.length; i++) {
            result[a.length + i] = b[i];
        }
    }

    function mergeCallsArray(Call[][] memory a) public pure returns (Call[] memory result) {
        uint256 resultLength;

        for (uint256 i; i < a.length; i++) {
            resultLength += a[i].length;
        }

        result = new Call[](resultLength);

        uint256 counter;
        for (uint256 i; i < a.length; i++) {
            for (uint256 j; j < a[i].length; j++) {
                result[counter] = a[i][j];
                counter++;
            }
        }
    }

    function mergeFacets(
        Diamond.FacetCut[] memory a,
        Diamond.FacetCut[] memory b
    ) public pure returns (Diamond.FacetCut[] memory result) {
        result = new Diamond.FacetCut[](a.length + b.length);
        for (uint256 i = 0; i < a.length; i++) {
            result[i] = a[i];
        }
        for (uint256 i = 0; i < b.length; i++) {
            result[a.length + i] = b[i];
        }
    }

    // add this to be excluded from coverage report
    function test() internal override {}
}<|MERGE_RESOLUTION|>--- conflicted
+++ resolved
@@ -704,10 +704,6 @@
             L1Bridgehub(addresses.bridgehub.bridgehubProxy).chainAssetHandler()
         );
 
-        addresses.bridgehub.chainAssetHandlerProxy = address(
-            Bridgehub(addresses.bridgehub.bridgehubProxy).chainAssetHandler()
-        );
-
         addresses.bridges.erc20BridgeProxy = address(
             L1AssetRouter(addresses.bridges.l1AssetRouterProxy).legacyBridge()
         );
@@ -1200,11 +1196,7 @@
         (Call[] memory testUpgradeChainCall, address ZKChainAdmin) = TESTONLY_prepareTestUpgradeChainCall();
         vm.serializeAddress("test_upgrade_calls", "test_upgrade_chain_caller", ZKChainAdmin);
         vm.serializeBytes("test_upgrade_calls", "test_upgrade_chain", abi.encode(testUpgradeChainCall));
-<<<<<<< HEAD
-        (Call[] memory testCreateChainCall, address bridgehubAdmin) = TESTONLY_prepareCreateChainCall();
-=======
         (Call[] memory testCreateChainCall, address bridgehubAdmin) = TESTONLY_prepareTestCreateChainCall();
->>>>>>> dbfc9b5a
         vm.serializeAddress("test_upgrade_calls", "test_create_chain_caller", bridgehubAdmin);
 
         string memory testUpgradeCallsSerialized = vm.serializeBytes(
@@ -1761,11 +1753,7 @@
 
     /// @notice Tests that it is possible to upgrade a chain to the new version
     function TESTONLY_prepareTestUpgradeChainCall() private returns (Call[] memory calls, address admin) {
-<<<<<<< HEAD
         address chainDiamondProxyAddress = L1Bridgehub(addresses.bridgehub.bridgehubProxy).getZKChain(
-=======
-        address chainDiamondProxyAddress = Bridgehub(addresses.bridgehub.bridgehubProxy).getZKChain(
->>>>>>> dbfc9b5a
             config.gatewayChainId
         );
         uint256 oldProtocolVersion = getOldProtocolVersion();
@@ -1782,11 +1770,7 @@
     }
 
     /// @notice Tests that it is possible to create a new chain with the new version
-<<<<<<< HEAD
-    function TESTONLY_prepareCreateChainCall() private returns (Call[] memory calls, address admin) {
-=======
     function TESTONLY_prepareTestCreateChainCall() private returns (Call[] memory calls, address admin) {
->>>>>>> dbfc9b5a
         admin = getBridgehubAdmin();
         calls = new Call[](1);
         calls[0] = prepareCreateNewChainCall(555)[0];
