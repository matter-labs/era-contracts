--- conflicted
+++ resolved
@@ -7,14 +7,10 @@
 import {stdToml} from "forge-std/StdToml.sol";
 import {ProxyAdmin} from "@openzeppelin/contracts-v4/proxy/transparent/ProxyAdmin.sol";
 
-<<<<<<< HEAD
 import {Utils} from "../Utils.sol";
 import {StateTransitionDeployedAddresses} from "../Types.sol";
-
-=======
-import {StateTransitionDeployedAddresses, Utils} from "../Utils.sol";
 import {IL1Bridgehub} from "contracts/bridgehub/IL1Bridgehub.sol";
->>>>>>> 1470c718
+
 import {IBridgehubBase} from "contracts/bridgehub/IBridgehubBase.sol";
 
 import {Governance} from "contracts/governance/Governance.sol";
@@ -335,13 +331,8 @@
         );
 
         calls[0] = Call({
-<<<<<<< HEAD
             target: discoveredCTM.ctmProxy,
-            data: abi.encodeCall(ChainTypeManager.setUpgradeDiamondCut, (upgradeCut, oldProtocolVersion)),
-=======
-            target: addresses.stateTransition.chainTypeManagerProxy,
             data: abi.encodeCall(IChainTypeManager.setUpgradeDiamondCut, (upgradeCut, oldProtocolVersion)),
->>>>>>> 1470c718
             value: 0
         });
     }
