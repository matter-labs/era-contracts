--- conflicted
+++ resolved
@@ -823,13 +823,9 @@
 
         cachedBytecodeHashes = CachedBytecodeHashes({
             sharedL2LegacyBridgeBytecodeHash: L2ContractHelper.hashL2Bytecode(upgradeSpecificDependencies[1]),
-<<<<<<< HEAD
             erc20StandardImplBytecodeHash: L2ContractHelper.hashL2Bytecode(upgradeSpecificDependencies[2]),
             rollupL2DAValidatorBytecodeHash: L2ContractHelper.hashL2Bytecode(upgradeSpecificDependencies[5]),
             validiumL2DAValidatorBytecodeHash: L2ContractHelper.hashL2Bytecode(upgradeSpecificDependencies[6])
-=======
-            erc20StandardImplBytecodeHash: L2ContractHelper.hashL2Bytecode(upgradeSpecificDependencies[2])
->>>>>>> f5bb8528
         });
 
         factoryDeps = SystemContractsProcessing.mergeBytesArrays(basicDependencies, upgradeSpecificDependencies);
