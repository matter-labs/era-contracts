--- conflicted
+++ resolved
@@ -826,11 +826,8 @@
         cachedBytecodeHashes = CachedBytecodeHashes({
             sharedL2LegacyBridgeBytecodeHash: L2ContractHelper.hashL2Bytecode(upgradeSpecificDependencies[1]),
             erc20StandardImplBytecodeHash: L2ContractHelper.hashL2Bytecode(upgradeSpecificDependencies[2]),
-<<<<<<< HEAD
-=======
             rollupL2DAValidatorBytecodeHash: L2ContractHelper.hashL2Bytecode(upgradeSpecificDependencies[5]),
             validiumL2DAValidatorBytecodeHash: L2ContractHelper.hashL2Bytecode(upgradeSpecificDependencies[6])
->>>>>>> 4a279534
         });
 
         factoryDeps = SystemContractsProcessing.mergeBytesArrays(basicDependencies, upgradeSpecificDependencies);
