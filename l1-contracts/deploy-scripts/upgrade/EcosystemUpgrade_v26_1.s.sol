// SPDX-License-Identifier: MIT
pragma solidity 0.8.28;

// solhint-disable no-console, gas-custom-errors

import {Script, console2 as console} from "forge-std/Script.sol";
import {stdToml} from "forge-std/StdToml.sol";
import {ProxyAdmin} from "@openzeppelin/contracts-v4/proxy/transparent/ProxyAdmin.sol";
import {ITransparentUpgradeableProxy, TransparentUpgradeableProxy} from "@openzeppelin/contracts-v4/proxy/transparent/TransparentUpgradeableProxy.sol";
import {UpgradeableBeacon} from "@openzeppelin/contracts-v4/proxy/beacon/UpgradeableBeacon.sol";
import {Utils} from "../Utils.sol";
import {Multicall3} from "contracts/dev-contracts/Multicall3.sol";
import {Verifier} from "contracts/state-transition/Verifier.sol";
import {TestnetVerifier} from "contracts/state-transition/TestnetVerifier.sol";
import {IVerifier, VerifierParams} from "contracts/state-transition/chain-interfaces/IVerifier.sol";
import {DefaultUpgrade} from "contracts/upgrades/DefaultUpgrade.sol";
import {Governance} from "contracts/governance/Governance.sol";
import {L1GenesisUpgrade} from "contracts/upgrades/L1GenesisUpgrade.sol";
import {GatewayUpgrade, GatewayUpgradeEncodedInput} from "contracts/upgrades/GatewayUpgrade.sol";
import {ChainAdmin} from "contracts/governance/ChainAdmin.sol";
import {ValidatorTimelock} from "contracts/state-transition/ValidatorTimelock.sol";
import {L1Bridgehub} from "contracts/bridgehub/L1Bridgehub.sol";
import {L1MessageRoot} from "contracts/bridgehub/L1MessageRoot.sol";
import {CTMDeploymentTracker} from "contracts/bridgehub/CTMDeploymentTracker.sol";
import {L1NativeTokenVault} from "contracts/bridge/ntv/L1NativeTokenVault.sol";
import {ExecutorFacet} from "contracts/state-transition/chain-deps/facets/Executor.sol";
import {AdminFacet} from "contracts/state-transition/chain-deps/facets/Admin.sol";
import {MailboxFacet} from "contracts/state-transition/chain-deps/facets/Mailbox.sol";
import {GettersFacet} from "contracts/state-transition/chain-deps/facets/Getters.sol";
import {DiamondInit} from "contracts/state-transition/chain-deps/DiamondInit.sol";
import {ChainTypeManager} from "contracts/state-transition/ChainTypeManager.sol";
import {ChainCreationParams, ChainTypeManagerInitializeData, IChainTypeManager} from "contracts/state-transition/IChainTypeManager.sol";
import {Diamond} from "contracts/state-transition/libraries/Diamond.sol";
import {InitializeDataNewChain as DiamondInitializeDataNewChain} from "contracts/state-transition/chain-interfaces/IDiamondInit.sol";
import {FeeParams, PubdataPricingMode} from "contracts/state-transition/chain-deps/ZKChainStorage.sol";
import {L1AssetRouter} from "contracts/bridge/asset-router/L1AssetRouter.sol";
import {L1ERC20Bridge} from "contracts/bridge/L1ERC20Bridge.sol";
import {IL1Nullifier, L1Nullifier} from "contracts/bridge/L1Nullifier.sol";
import {DiamondProxy} from "contracts/state-transition/chain-deps/DiamondProxy.sol";
import {IL1AssetRouter} from "contracts/bridge/asset-router/IL1AssetRouter.sol";
import {INativeTokenVault} from "contracts/bridge/ntv/INativeTokenVault.sol";
import {BridgedStandardERC20} from "contracts/bridge/BridgedStandardERC20.sol";
import {AddressHasNoCode} from "../ZkSyncScriptErrors.sol";
import {ICTMDeploymentTracker} from "contracts/bridgehub/ICTMDeploymentTracker.sol";
import {IMessageRoot} from "contracts/bridgehub/IMessageRoot.sol";
import {IL2ContractDeployer} from "contracts/common/interfaces/IL2ContractDeployer.sol";
import {L2ContractHelper} from "contracts/common/l2-helpers/L2ContractHelper.sol";
import {AddressAliasHelper} from "contracts/vendor/AddressAliasHelper.sol";
import {IL1NativeTokenVault} from "contracts/bridge/ntv/IL1NativeTokenVault.sol";
import {L1NullifierDev} from "contracts/dev-contracts/L1NullifierDev.sol";
import {AccessControlRestriction} from "contracts/governance/AccessControlRestriction.sol";
import {PermanentRestriction} from "contracts/governance/PermanentRestriction.sol";
import {IAssetRouterBase} from "contracts/bridge/asset-router/IAssetRouterBase.sol";
import {ContractsBytecodesLib} from "../ContractsBytecodesLib.sol";
import {ValidiumL1DAValidator} from "contracts/state-transition/data-availability/ValidiumL1DAValidator.sol";
import {Call} from "contracts/governance/Common.sol";
import {Ownable2StepUpgradeable} from "@openzeppelin/contracts-upgradeable-v4/access/Ownable2StepUpgradeable.sol";
import {IZKChain} from "contracts/state-transition/chain-interfaces/IZKChain.sol";
import {ProposedUpgrade} from "contracts/upgrades/BaseZkSyncUpgrade.sol";

import {L2CanonicalTransaction} from "contracts/common/Messaging.sol";
import {L2_COMPLEX_UPGRADER_ADDR, L2_DEPLOYER_SYSTEM_CONTRACT_ADDR, L2_FORCE_DEPLOYER_ADDR} from "contracts/common/l2-helpers/L2ContractAddresses.sol";
import {IComplexUpgrader} from "contracts/state-transition/l2-deps/IComplexUpgrader.sol";
import {TransitionaryOwner} from "contracts/governance/TransitionaryOwner.sol";
import {SystemContractsProcessing} from "./SystemContractsProcessing.s.sol";
import {BytecodePublisher} from "./BytecodePublisher.s.sol";
import {BytecodesSupplier} from "contracts/upgrades/BytecodesSupplier.sol";
import {GovernanceUpgradeTimer} from "contracts/upgrades/GovernanceUpgradeTimer.sol";
import {L2WrappedBaseTokenStore} from "contracts/bridge/L2WrappedBaseTokenStore.sol";
import {RollupDAManager} from "contracts/state-transition/data-availability/RollupDAManager.sol";
import {Create2AndTransfer} from "../Create2AndTransfer.sol";

interface IBridgehubLegacy {
    function stateTransitionManager(uint256 chainId) external returns (address);
}

interface StateTransitionManagerLegacy {
    // Unlike the creation params for the new `ChainTypeManager`, it does not contain force deployments
    // fata.
    struct ChainCreationParams {
        address genesisUpgrade;
        bytes32 genesisBatchHash;
        uint64 genesisIndexRepeatedStorageChanges;
        bytes32 genesisBatchCommitment;
        Diamond.DiamondCutData diamondCut;
    }
    function setChainCreationParams(ChainCreationParams calldata _chainCreationParams) external;
}

<<<<<<< HEAD
struct FixedForceDeploymentsData {
    uint256 l1ChainId;
    uint256 eraChainId;
    address l1AssetRouter;
    bytes32 l2TokenProxyBytecodeHash;
    address aliasedL1Governance;
    uint256 maxNumberOfZKChains;
    bytes bridgehubBytecodeOrInfo;
    bytes l2AssetRouterBytecodeOrInfo;
    bytes l2NtvBytecodeOrInfo;
    bytes messageRootBytecodeOrInfo;
    bytes beaconDeployerInfo;
    address l2SharedBridgeLegacyImpl;
    address l2BridgedStandardERC20Impl;
    // The forced beacon address. It is needed only for internal testing.
    // MUST be equal to 0 in production.
    // It will be the job of the governance to ensure that this value is set correctly.
    address dangerousTestOnlyForcedBeacon;
}

=======
>>>>>>> 49c31562
// A subset of the ones used for tests
struct StateTransitionDeployedAddresses {
    address chainTypeManagerImplementation;
    address verifier;
    address adminFacet;
    address mailboxFacet;
    address executorFacet;
    address gettersFacet;
    address diamondInit;
    address genesisUpgrade;
    address defaultUpgrade;
    address validatorTimelock;
}

contract EcosystemUpgrade_v26_1 is Script {
    using stdToml for string;

    address internal constant ADDRESS_ONE = 0x0000000000000000000000000000000000000001;
    address internal constant DETERMINISTIC_CREATE2_ADDR = 0x4e59b44847b379578588920cA78FbF26c0B4956C;

    // solhint-disable-next-line gas-struct-packing
    struct DeployedAddresses {
        BridgehubDeployedAddresses bridgehub;
        StateTransitionDeployedAddresses stateTransition;
        BridgesDeployedAddresses bridges;
        L1NativeTokenVaultAddresses vaults;
        DataAvailabilityDeployedAddresses daAddresses;
        ExpectedL2Addresses expectedL2Addresses;
        address chainAdmin;
        address accessControlRestrictionAddress;
        address validatorTimelock;
        address gatewayUpgrade;
        address create2Factory;
        address transitionaryOwner;
        address upgradeTimer;
        address bytecodesSupplier;
        address l2WrappedBaseTokenStore;
    }

    struct ExpectedL2Addresses {
        address expectedRollupL2DAValidator;
        address expectedValidiumL2DAValidator;
        address l2SharedBridgeLegacyImpl;
        address l2BridgedStandardERC20Impl;
    }

    // solhint-disable-next-line gas-struct-packing
    struct L1NativeTokenVaultAddresses {
        address l1NativeTokenVaultImplementation;
        address l1NativeTokenVaultProxy;
    }

    struct DataAvailabilityDeployedAddresses {
        address rollupDAManager;
        address l1RollupDAValidator;
        address l1ValidiumDAValidator;
    }

    // solhint-disable-next-line gas-struct-packing
    struct BridgehubDeployedAddresses {
        address bridgehubImplementation;
        address ctmDeploymentTrackerImplementation;
        address ctmDeploymentTrackerProxy;
        address messageRootImplementation;
        address messageRootProxy;
    }

    // solhint-disable-next-line gas-struct-packing
    struct BridgesDeployedAddresses {
        address erc20BridgeImplementation;
        address sharedBridgeProxy;
        address sharedBridgeImplementation;
        address l1NullifierImplementation;
        address bridgedStandardERC20Implementation;
        address bridgedTokenBeacon;
    }

    // solhint-disable-next-line gas-struct-packing
    struct Config {
        uint256 l1ChainId;
        address deployerAddress;
        uint256 eraChainId;
        address protocolUpgradeHandlerProxyAddress;
        // This is the address of the ecosystem admin.
        // Note, that it is not the owner, but rather the address that is responsible
        // for facilitating partially trusted, but not critical tasks.
        address ecosystemAdminAddress;
        bool testnetVerifier;
        uint256 governanceUpgradeTimerInitialDelay;
        bytes v26ChainCreationParams;
        ContractsConfig contracts;
        TokensConfig tokens;
    }

    // solhint-disable-next-line gas-struct-packing
    struct GeneratedData {
        bytes forceDeploymentsData;
        bytes diamondCutData;
    }

    // solhint-disable-next-line gas-struct-packing
    struct ContractsConfig {
        bytes32 create2FactorySalt;
        address create2FactoryAddr;
        uint256 validatorTimelockExecutionDelay;
        bytes32 genesisRoot;
        uint256 genesisRollupLeafIndex;
        bytes32 genesisBatchCommitment;
        bytes32 recursionNodeLevelVkHash;
        bytes32 recursionLeafLevelVkHash;
        bytes32 recursionCircuitsSetVksHash;
        uint256 priorityTxMaxGasLimit;
        PubdataPricingMode diamondInitPubdataPricingMode;
        uint256 diamondInitBatchOverheadL1Gas;
        uint256 diamondInitMaxPubdataPerBatch;
        uint256 diamondInitMaxL2GasPerBatch;
        uint256 diamondInitPriorityTxMaxPubdata;
        uint256 diamondInitMinimalL2GasPrice;
        uint256 maxNumberOfChains;
        bytes32 bootloaderHash;
        bytes32 defaultAAHash;
        address oldValidatorTimelock;
        address legacyErc20BridgeAddress;
        address bridgehubProxyAddress;
        address oldSharedBridgeProxyAddress;
        address stateTransitionManagerAddress;
        address transparentProxyAdmin;
        address eraDiamondProxy;
        uint256 newProtocolVersion;
        uint256 oldProtocolVersion;
        address l1LegacySharedBridge;
    }

    struct TokensConfig {
        address tokenWethAddress;
    }

    Config internal config;
    GeneratedData internal generatedData;
    DeployedAddresses internal addresses;

    uint256[] factoryDepsHashes;

    struct CachedBytecodeHashes {
        bytes32 sharedL2LegacyBridgeBytecodeHash;
        bytes32 erc20StandardImplBytecodeHash;
        bytes32 rollupL2DAValidatorBytecodeHash;
        bytes32 validiumL2DAValidatorBytecodeHash;
        bytes32 transparentUpgradableProxyBytecodeHash;
    }

    CachedBytecodeHashes internal cachedBytecodeHashes;

    // Just reads the input data for the script.
    function testInitialize(string memory configPath, string memory outputPath) public {
        string memory root = vm.projectRoot();
        configPath = string.concat(root, configPath);
        outputPath = string.concat(root, outputPath);
        initializeConfig(configPath);
    }

    function prepareEcosystemContracts(string memory configPath, string memory outputPath) public {
        string memory root = vm.projectRoot();
        configPath = string.concat(root, configPath);
        outputPath = string.concat(root, outputPath);

        initializeConfig(configPath);
        instantiateCreate2Factory();

        deployGenesisUpgrade();

        saveOutput(outputPath);
    }

    function run() public {
        prepareEcosystemContracts(
            vm.envString("GATEWAY_UPGRADE_ECOSYSTEM_INPUT"),
            vm.envString("GATEWAY_UPGRADE_ECOSYSTEM_OUTPUT")
        );
    }

    function getProtocolUpgradeHandlerAddress() public view returns (address) {
        return config.protocolUpgradeHandlerProxyAddress;
    }

    function getTransparentProxyAdmin() public view returns (address) {
        return config.contracts.transparentProxyAdmin;
    }

    function getNewProtocolVersion() public pure returns (uint256) {
        return 0x1a00000001;
    }

    function getProtocolUpgradeNonce() public pure returns (uint256) {
        return (getNewProtocolVersion() >> 32);
    }

    function getOldProtocolDeadline() public pure returns (uint256) {
        // It is by design
        return type(uint256).max;
    }

    function getOldProtocolVersion() public pure returns (uint256) {
        return 0x1a00000000;
    }

    function getUpgradeCalls() public returns (Call[] memory calls) {
        // Note, that we will also need to turn off the ability to create new chains
        // in the interim of the upgrade.
        Call memory setCreationParamsCall = Call({
            target: config.contracts.stateTransitionManagerAddress,
            data: abi.encodeCall(ChainTypeManager.setChainCreationParams, (prepareNewChainCreationParams())),
            value: 0
        });

        calls = new Call[](1);
        calls[0] = setCreationParamsCall;
    }

    function getEcosystemAdmin() external view returns (address) {
        return config.ecosystemAdminAddress;
    }

    function getBridgehub() external view returns (address) {
        return config.contracts.bridgehubProxyAddress;
    }

    function getChainTypeManager() external view returns (address) {
        return config.contracts.stateTransitionManagerAddress;
    }

    function getL1LegacySharedBridge() external view returns (address) {
        return config.contracts.l1LegacySharedBridge;
    }

    function getDiamondCutData() external view returns (bytes memory) {
        return generatedData.diamondCutData;
    }

    function initializeConfig(string memory configPath) internal {
        string memory toml = vm.readFile(configPath);

        config.l1ChainId = block.chainid;
        config.deployerAddress = msg.sender;

        // Config file must be parsed key by key, otherwise values returned
        // are parsed alfabetically and not by key.
        // https://book.getfoundry.sh/cheatcodes/parse-toml
        config.eraChainId = toml.readUint("$.era_chain_id");
        config.testnetVerifier = toml.readBool("$.testnet_verifier");
        config.v26ChainCreationParams = toml.readBytes("$.v26_chain_creation_params");

        config.contracts.maxNumberOfChains = toml.readUint("$.contracts.max_number_of_chains");
        config.contracts.create2FactorySalt = toml.readBytes32("$.contracts.create2_factory_salt");
        if (vm.keyExistsToml(toml, "$.contracts.create2_factory_addr")) {
            config.contracts.create2FactoryAddr = toml.readAddress("$.contracts.create2_factory_addr");
        }
        config.contracts.validatorTimelockExecutionDelay = toml.readUint(
            "$.contracts.validator_timelock_execution_delay"
        );
        config.contracts.genesisRoot = toml.readBytes32("$.contracts.genesis_root");
        config.contracts.genesisRollupLeafIndex = toml.readUint("$.contracts.genesis_rollup_leaf_index");
        config.contracts.genesisBatchCommitment = toml.readBytes32("$.contracts.genesis_batch_commitment");
        config.contracts.recursionNodeLevelVkHash = toml.readBytes32("$.contracts.recursion_node_level_vk_hash");
        config.contracts.recursionLeafLevelVkHash = toml.readBytes32("$.contracts.recursion_leaf_level_vk_hash");
        config.contracts.recursionCircuitsSetVksHash = toml.readBytes32("$.contracts.recursion_circuits_set_vks_hash");
        config.contracts.priorityTxMaxGasLimit = toml.readUint("$.contracts.priority_tx_max_gas_limit");
        config.contracts.diamondInitPubdataPricingMode = PubdataPricingMode(
            toml.readUint("$.contracts.diamond_init_pubdata_pricing_mode")
        );
        config.contracts.diamondInitBatchOverheadL1Gas = toml.readUint(
            "$.contracts.diamond_init_batch_overhead_l1_gas"
        );
        config.contracts.diamondInitMaxPubdataPerBatch = toml.readUint(
            "$.contracts.diamond_init_max_pubdata_per_batch"
        );
        config.contracts.diamondInitMaxL2GasPerBatch = toml.readUint("$.contracts.diamond_init_max_l2_gas_per_batch");
        config.contracts.diamondInitPriorityTxMaxPubdata = toml.readUint(
            "$.contracts.diamond_init_priority_tx_max_pubdata"
        );
        config.contracts.diamondInitMinimalL2GasPrice = toml.readUint("$.contracts.diamond_init_minimal_l2_gas_price");
        config.contracts.defaultAAHash = toml.readBytes32("$.contracts.default_aa_hash");
        config.contracts.bootloaderHash = toml.readBytes32("$.contracts.bootloader_hash");

        config.contracts.bridgehubProxyAddress = toml.readAddress("$.contracts.bridgehub_proxy_address");

        config.protocolUpgradeHandlerProxyAddress = toml.readAddress(
            "$.contracts.protocol_upgrade_handler_proxy_address"
        );

        address ctmAddress;

        try IBridgehubLegacy(config.contracts.bridgehubProxyAddress).stateTransitionManager(config.eraChainId) returns (
            address addr
        ) {
            ctmAddress = addr;
        } catch {
            ctmAddress = L1Bridgehub(config.contracts.bridgehubProxyAddress).chainTypeManager(config.eraChainId);
        }
        config.contracts.stateTransitionManagerAddress = ctmAddress;
        config.contracts.eraDiamondProxy = ChainTypeManager(config.contracts.stateTransitionManagerAddress)
            .getHyperchain(config.eraChainId);

        config.contracts.transparentProxyAdmin = toml.readAddress("$.contracts.transparent_proxy_admin");

        config.ecosystemAdminAddress = L1Bridgehub(config.contracts.bridgehubProxyAddress).admin();
    }

    function instantiateCreate2Factory() internal {
        address contractAddress;

        bool isDeterministicDeployed = DETERMINISTIC_CREATE2_ADDR.code.length > 0;
        bool isConfigured = config.contracts.create2FactoryAddr != address(0);

        if (isConfigured) {
            if (config.contracts.create2FactoryAddr.code.length == 0) {
                revert AddressHasNoCode(config.contracts.create2FactoryAddr);
            }
            contractAddress = config.contracts.create2FactoryAddr;
            console.log("Using configured Create2Factory address:", contractAddress);
        } else if (isDeterministicDeployed) {
            contractAddress = DETERMINISTIC_CREATE2_ADDR;
            console.log("Using deterministic Create2Factory address:", contractAddress);
        } else {
            contractAddress = Utils.deployCreate2Factory();
            console.log("Create2Factory deployed at:", contractAddress);
        }

        addresses.create2Factory = contractAddress;
    }

    function deployGenesisUpgrade() internal {
        bytes memory bytecode = abi.encodePacked(type(L1GenesisUpgrade).creationCode);
        address contractAddress = deployViaCreate2(bytecode);
        notifyAboutDeployment(contractAddress, "L1GenesisUpgrade", hex"");
        addresses.stateTransition.genesisUpgrade = contractAddress;
    }

    function prepareForceDeploymentsData() public view returns (bytes memory) {
        ChainCreationParams memory v26ChainCreationParams = abi.decode(
            config.v26ChainCreationParams,
            (ChainCreationParams)
        );

        return v26ChainCreationParams.forceDeploymentsData;
    }

    function prepareNewChainCreationParams() internal returns (ChainCreationParams memory chainCreationParams) {
        ChainCreationParams memory v26ChainCreationParams = abi.decode(
            config.v26ChainCreationParams,
            (ChainCreationParams)
        );

        // Diamond cut does not change.
        generatedData.diamondCutData = abi.encode(v26ChainCreationParams.diamondCut);
        generatedData.forceDeploymentsData = v26ChainCreationParams.forceDeploymentsData;

        chainCreationParams = ChainCreationParams({
            genesisUpgrade: addresses.stateTransition.genesisUpgrade,
            genesisBatchHash: config.contracts.genesisRoot,
            genesisIndexRepeatedStorageChanges: uint64(config.contracts.genesisRollupLeafIndex),
            genesisBatchCommitment: config.contracts.genesisBatchCommitment,
            // DiamondCut and forceDeploymentsData dont change.
            diamondCut: v26ChainCreationParams.diamondCut,
            forceDeploymentsData: v26ChainCreationParams.forceDeploymentsData
        });
    }

    function notifyAboutDeployment(
        address contractAddr,
        string memory contractName,
        bytes memory constructorParams
    ) internal {
        notifyAboutDeployment(contractAddr, contractName, constructorParams, contractName);
    }

    function notifyAboutDeployment(
        address contractAddr,
        string memory contractName,
        bytes memory constructorParams,
        string memory displayName
    ) internal {
        string memory basicMessage = string.concat(displayName, " has been deployed at ", vm.toString(contractAddr));
        console.log(basicMessage);

        string memory forgeMessage;
        if (constructorParams.length == 0) {
            forgeMessage = string.concat("forge verify-contract ", vm.toString(contractAddr), " ", contractName);
        } else {
            forgeMessage = string.concat(
                "forge verify-contract ",
                vm.toString(contractAddr),
                " ",
                contractName,
                " --constructor-args ",
                vm.toString(constructorParams)
            );
        }

        console.log(forgeMessage);
    }

    function saveOutput(string memory outputPath) internal {
        prepareNewChainCreationParams();

        vm.serializeAddress("state_transition", "admin_facet_addr", addresses.stateTransition.adminFacet);
        vm.serializeAddress("state_transition", "mailbox_facet_addr", addresses.stateTransition.mailboxFacet);
        vm.serializeAddress("state_transition", "executor_facet_addr", addresses.stateTransition.executorFacet);
        vm.serializeAddress("state_transition", "getters_facet_addr", addresses.stateTransition.gettersFacet);
        vm.serializeAddress("state_transition", "genesis_upgrade_addr", addresses.stateTransition.genesisUpgrade);
        string memory stateTransition = vm.serializeAddress(
            "state_transition",
            "default_upgrade_addr",
            addresses.stateTransition.defaultUpgrade
        );

        vm.serializeUint(
            "contracts_config",
            "diamond_init_max_l2_gas_per_batch",
            config.contracts.diamondInitMaxL2GasPerBatch
        );
        vm.serializeUint(
            "contracts_config",
            "diamond_init_batch_overhead_l1_gas",
            config.contracts.diamondInitBatchOverheadL1Gas
        );
        vm.serializeUint(
            "contracts_config",
            "diamond_init_max_pubdata_per_batch",
            config.contracts.diamondInitMaxPubdataPerBatch
        );
        vm.serializeUint(
            "contracts_config",
            "diamond_init_minimal_l2_gas_price",
            config.contracts.diamondInitMinimalL2GasPrice
        );
        vm.serializeUint(
            "contracts_config",
            "diamond_init_priority_tx_max_pubdata",
            config.contracts.diamondInitPriorityTxMaxPubdata
        );
        vm.serializeUint(
            "contracts_config",
            "diamond_init_pubdata_pricing_mode",
            uint256(config.contracts.diamondInitPubdataPricingMode)
        );
        vm.serializeUint("contracts_config", "priority_tx_max_gas_limit", config.contracts.priorityTxMaxGasLimit);
        vm.serializeBytes32(
            "contracts_config",
            "recursion_circuits_set_vks_hash",
            config.contracts.recursionCircuitsSetVksHash
        );
        vm.serializeBytes32(
            "contracts_config",
            "recursion_leaf_level_vk_hash",
            config.contracts.recursionLeafLevelVkHash
        );
        vm.serializeBytes32(
            "contracts_config",
            "recursion_node_level_vk_hash",
            config.contracts.recursionNodeLevelVkHash
        );

        vm.serializeBytes("contracts_config", "diamond_cut_data", generatedData.diamondCutData);

        vm.serializeBytes("contracts_config", "force_deployments_data", generatedData.forceDeploymentsData);

        vm.serializeUint("contracts_config", "new_protocol_version", config.contracts.newProtocolVersion);

        string memory contractsConfig = vm.serializeUint(
            "contracts_config",
            "old_protocol_version",
            config.contracts.oldProtocolVersion
        );

        string memory deployedAddresses = vm.serializeString("deployed_addresses", "state_transition", stateTransition);

        vm.serializeAddress("root", "create2_factory_addr", addresses.create2Factory);
        vm.serializeBytes32("root", "create2_factory_salt", config.contracts.create2FactorySalt);
        vm.serializeUint("root", "l1_chain_id", config.l1ChainId);
        vm.serializeUint("root", "era_chain_id", config.eraChainId);
        vm.serializeAddress("root", "deployer_addr", config.deployerAddress);
        vm.serializeString("root", "deployed_addresses", deployedAddresses);
        vm.serializeString("root", "contracts_config", contractsConfig);

        vm.serializeBytes("root", "governance_upgrade_calls", abi.encode(getUpgradeCalls()));

        string memory toml = vm.serializeAddress(
            "root",
            "protocol_upgrade_handler_proxy_address",
            config.protocolUpgradeHandlerProxyAddress
        );

        vm.writeToml(toml, outputPath);
    }

    function deployViaCreate2(bytes memory _bytecode) internal returns (address) {
        return Utils.deployViaCreate2(_bytecode, config.contracts.create2FactorySalt, addresses.create2Factory);
    }

    function mergeCalls(Call[] memory a, Call[] memory b) internal pure returns (Call[] memory result) {
        result = new Call[](a.length + b.length);
        for (uint256 i = 0; i < a.length; i++) {
            result[i] = a[i];
        }
        for (uint256 i = 0; i < b.length; i++) {
            result[a.length + i] = b[i];
        }
    }

    // add this to be excluded from coverage report
    function test() internal {}
}<|MERGE_RESOLUTION|>--- conflicted
+++ resolved
@@ -87,29 +87,6 @@
     function setChainCreationParams(ChainCreationParams calldata _chainCreationParams) external;
 }
 
-<<<<<<< HEAD
-struct FixedForceDeploymentsData {
-    uint256 l1ChainId;
-    uint256 eraChainId;
-    address l1AssetRouter;
-    bytes32 l2TokenProxyBytecodeHash;
-    address aliasedL1Governance;
-    uint256 maxNumberOfZKChains;
-    bytes bridgehubBytecodeOrInfo;
-    bytes l2AssetRouterBytecodeOrInfo;
-    bytes l2NtvBytecodeOrInfo;
-    bytes messageRootBytecodeOrInfo;
-    bytes beaconDeployerInfo;
-    address l2SharedBridgeLegacyImpl;
-    address l2BridgedStandardERC20Impl;
-    // The forced beacon address. It is needed only for internal testing.
-    // MUST be equal to 0 in production.
-    // It will be the job of the governance to ensure that this value is set correctly.
-    address dangerousTestOnlyForcedBeacon;
-}
-
-=======
->>>>>>> 49c31562
 // A subset of the ones used for tests
 struct StateTransitionDeployedAddresses {
     address chainTypeManagerImplementation;
