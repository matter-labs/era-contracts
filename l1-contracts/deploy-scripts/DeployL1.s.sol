// SPDX-License-Identifier: MIT
pragma solidity ^0.8.24;

// solhint-disable no-console, gas-custom-errors

import {Script, console2 as console} from "forge-std/Script.sol";
import {stdToml} from "forge-std/StdToml.sol";
import {TransparentUpgradeableProxy} from "@openzeppelin/contracts-v4/proxy/transparent/TransparentUpgradeableProxy.sol";
import {UpgradeableBeacon} from "@openzeppelin/contracts-v4/proxy/beacon/UpgradeableBeacon.sol";
import {Action, FacetCut, StateTransitionDeployedAddresses, Utils} from "./Utils.sol";
import {Multicall3} from "contracts/dev-contracts/Multicall3.sol";

import {IBridgehub} from "contracts/bridgehub/IBridgehub.sol";
import {IL1AssetRouter} from "contracts/bridge/asset-router/IL1AssetRouter.sol";
import {INativeTokenVault} from "contracts/bridge/ntv/INativeTokenVault.sol";
import {AddressHasNoCode} from "./ZkSyncScriptErrors.sol";
import {L2ContractHelper} from "contracts/common/l2-helpers/L2ContractHelper.sol";
import {AddressAliasHelper} from "contracts/vendor/AddressAliasHelper.sol";
import {IL1Nullifier, L1Nullifier} from "contracts/bridge/L1Nullifier.sol";
import {IL1NativeTokenVault} from "contracts/bridge/ntv/IL1NativeTokenVault.sol";
import {L1NullifierDev} from "contracts/dev-contracts/L1NullifierDev.sol";
import {IL1ERC20Bridge} from "contracts/bridge/interfaces/IL1ERC20Bridge.sol";
import {AccessControlRestriction} from "contracts/governance/AccessControlRestriction.sol";
import {ICTMDeploymentTracker} from "contracts/bridgehub/ICTMDeploymentTracker.sol";
import {IMessageRoot} from "contracts/bridgehub/IMessageRoot.sol";
import {ChainCreationParams, ChainTypeManagerInitializeData, IChainTypeManager} from "contracts/state-transition/IChainTypeManager.sol";
import {Diamond} from "contracts/state-transition/libraries/Diamond.sol";
import {DiamondProxy} from "contracts/state-transition/chain-deps/DiamondProxy.sol";
import {IRollupDAManager} from "./interfaces/IRollupDAManager.sol";
import {ChainRegistrar} from "contracts/chain-registrar/ChainRegistrar.sol";
import {L2LegacySharedBridgeTestHelper} from "./L2LegacySharedBridgeTestHelper.sol";
import {ContractsBytecodesLib} from "./ContractsBytecodesLib.sol";
import {IOwnable} from "contracts/common/interfaces/IOwnable.sol";

import {ProxyAdmin} from "@openzeppelin/contracts-v4/proxy/transparent/ProxyAdmin.sol";
import {DualVerifier} from "contracts/state-transition/verifiers/DualVerifier.sol";
import {L1VerifierPlonk} from "contracts/state-transition/verifiers/L1VerifierPlonk.sol";
import {L1VerifierFflonk} from "contracts/state-transition/verifiers/L1VerifierFflonk.sol";
import {TestnetVerifier} from "contracts/state-transition/verifiers/TestnetVerifier.sol";
import {IVerifier, VerifierParams} from "contracts/state-transition/chain-interfaces/IVerifier.sol";
import {DefaultUpgrade} from "contracts/upgrades/DefaultUpgrade.sol";
import {Governance} from "contracts/governance/Governance.sol";
import {L1GenesisUpgrade} from "contracts/upgrades/L1GenesisUpgrade.sol";
import {ChainAdmin} from "contracts/governance/ChainAdmin.sol";
import {ValidatorTimelock} from "contracts/state-transition/ValidatorTimelock.sol";
import {L1Bridgehub} from "contracts/bridgehub/L1Bridgehub.sol";
import {L1MessageRoot} from "contracts/bridgehub/L1MessageRoot.sol";
import {ICTMDeploymentTracker} from "contracts/bridgehub/ICTMDeploymentTracker.sol";
<<<<<<< HEAD
=======
import {CTMDeploymentTracker} from "contracts/bridgehub/CTMDeploymentTracker.sol";
import {L1ChainAssetHandler} from "contracts/bridgehub/L1ChainAssetHandler.sol";
>>>>>>> 49c31562
import {L1NativeTokenVault} from "contracts/bridge/ntv/L1NativeTokenVault.sol";
import {ExecutorFacet} from "contracts/state-transition/chain-deps/facets/Executor.sol";
import {AdminFacet} from "contracts/state-transition/chain-deps/facets/Admin.sol";
import {MailboxFacet} from "contracts/state-transition/chain-deps/facets/Mailbox.sol";
import {GettersFacet} from "contracts/state-transition/chain-deps/facets/Getters.sol";
import {DiamondInit} from "contracts/state-transition/chain-deps/DiamondInit.sol";
import {ChainTypeManager} from "contracts/state-transition/ChainTypeManager.sol";
import {InitializeDataNewChain as DiamondInitializeDataNewChain} from "contracts/state-transition/chain-interfaces/IDiamondInit.sol";
import {FeeParams, PubdataPricingMode} from "contracts/state-transition/chain-deps/ZKChainStorage.sol";
import {L1AssetRouter} from "contracts/bridge/asset-router/L1AssetRouter.sol";
import {L1ERC20Bridge} from "contracts/bridge/L1ERC20Bridge.sol";
import {BridgedStandardERC20} from "contracts/bridge/BridgedStandardERC20.sol";
import {ValidiumL1DAValidator} from "contracts/state-transition/data-availability/ValidiumL1DAValidator.sol";
import {RollupDAManager} from "contracts/state-transition/data-availability/RollupDAManager.sol";
import {BytecodesSupplier} from "contracts/upgrades/BytecodesSupplier.sol";
import {ChainAdminOwnable} from "contracts/governance/ChainAdminOwnable.sol";
import {ServerNotifier} from "contracts/governance/ServerNotifier.sol";
import {UpgradeStageValidator} from "contracts/upgrades/UpgradeStageValidator.sol";

import {Config, DeployUtils, DeployedAddresses, GeneratedData} from "./DeployUtils.s.sol";
import {FixedForceDeploymentsData} from "contracts/state-transition/l2-deps/IL2GenesisUpgrade.sol";

import {L2AssetRouter} from "contracts/bridge/asset-router/L2AssetRouter.sol";
import {L2NativeTokenVaultZKOS} from "contracts/bridge/ntv/L2NativeTokenVaultZKOS.sol";

import {L2MessageRoot} from "contracts/bridgehub/L2MessageRoot.sol";
import {L2Bridgehub} from "contracts/bridgehub/L2Bridgehub.sol";
import {CTMDeploymentTracker} from "contracts/bridgehub/CTMDeploymentTracker.sol";

import {L2AssetRouter} from "contracts/bridge/asset-router/L2AssetRouter.sol";
import {L2NativeTokenVaultZKOS} from "contracts/bridge/ntv/L2NativeTokenVaultZKOS.sol";

import {L2MessageRoot} from "contracts/bridgehub/L2MessageRoot.sol";
import {L2Bridgehub} from "contracts/bridgehub/L2Bridgehub.sol";
import {CTMDeploymentTracker} from "contracts/bridgehub/CTMDeploymentTracker.sol";

contract DeployL1Script is Script, DeployUtils {
    using stdToml for string;

    function run() public virtual {
        console.log("Deploying L1 contracts");

        runInner("/script-config/config-deploy-l1.toml", "/script-out/output-deploy-l1.toml");
    }

    function runForTest() public {
        runInner(vm.envString("L1_CONFIG"), vm.envString("L1_OUTPUT"));

        // In the production environment, there will be a separate script dedicated to accepting the adminship
        // but for testing purposes we'll have to do it here.
        L1Bridgehub bridgehub = L1Bridgehub(addresses.bridgehub.bridgehubProxy);
        vm.broadcast(addresses.chainAdmin);
        bridgehub.acceptAdmin();
    }

    function getAddresses() public view returns (DeployedAddresses memory) {
        return addresses;
    }

    function getConfig() public view returns (Config memory) {
        return config;
    }

    function runInner(string memory inputPath, string memory outputPath) internal {
        string memory root = vm.projectRoot();
        inputPath = string.concat(root, inputPath);
        outputPath = string.concat(root, outputPath);

        initializeConfig(inputPath);

        instantiateCreate2Factory();
        deployIfNeededMulticall3();

        addresses.stateTransition.bytecodesSupplier = deploySimpleContract("BytecodesSupplier", false);

        deployVerifiers();

        (addresses.stateTransition.defaultUpgrade) = deploySimpleContract("DefaultUpgrade", false);
        (addresses.stateTransition.genesisUpgrade) = deploySimpleContract("L1GenesisUpgrade", false);
        deployDAValidators();
        (addresses.governance) = deploySimpleContract("Governance", false);
        (addresses.chainAdmin) = deploySimpleContract("ChainAdminOwnable", false);
        addresses.transparentProxyAdmin = deployWithCreate2AndOwner("ProxyAdmin", addresses.governance, false);

        // The single owner chainAdmin does not have a separate control restriction contract.
        // We set to it to zero explicitly so that it is clear to the reader.
        addresses.accessControlRestrictionAddress = address(0);
        (addresses.bridgehub.bridgehubImplementation, addresses.bridgehub.bridgehubProxy) = deployTuppWithContract(
            "L1Bridgehub",
            false
        );
        (addresses.bridgehub.messageRootImplementation, addresses.bridgehub.messageRootProxy) = deployTuppWithContract(
            "L1MessageRoot",
            false
        );

        (, addresses.stateTransition.validatorTimelock) = deployTuppWithContract("ValidatorTimelock", false);

        (
            addresses.stateTransition.serverNotifierImplementation,
            addresses.stateTransition.serverNotifierProxy
        ) = deployServerNotifier();

        (addresses.bridges.l1NullifierImplementation, addresses.bridges.l1NullifierProxy) = deployTuppWithContract(
            "L1Nullifier",
            false
        );
        (addresses.bridges.l1AssetRouterImplementation, addresses.bridges.l1AssetRouterProxy) = deployTuppWithContract(
            "L1AssetRouter",
            false
        );
        (addresses.bridges.bridgedStandardERC20Implementation) = deploySimpleContract("BridgedStandardERC20", false);
        addresses.bridges.bridgedTokenBeacon = deployWithCreate2AndOwner(
            "BridgedTokenBeacon",
            config.ownerAddress,
            false
        );
        (
            addresses.vaults.l1NativeTokenVaultImplementation,
            addresses.vaults.l1NativeTokenVaultProxy
        ) = deployTuppWithContract("L1NativeTokenVault", false);
        setL1NativeTokenVaultParams();

        (addresses.bridges.erc20BridgeImplementation, addresses.bridges.erc20BridgeProxy) = deployTuppWithContract(
            "L1ERC20Bridge",
            false
        );
        updateSharedBridge();
        // deployChainRegistrar(); // TODO: enable after ChainRegistrar is reviewed
        (
            addresses.bridgehub.ctmDeploymentTrackerImplementation,
            addresses.bridgehub.ctmDeploymentTrackerProxy
        ) = deployTuppWithContract("CTMDeploymentTracker", false);

        (
            addresses.bridgehub.chainAssetHandlerImplementation,
            addresses.bridgehub.chainAssetHandlerProxy
        ) = deployTuppWithContract("L1ChainAssetHandler", false);
        setBridgehubParams();

        initializeGeneratedData();

        deployStateTransitionDiamondFacets();
        (
            addresses.stateTransition.chainTypeManagerImplementation,
            addresses.stateTransition.chainTypeManagerProxy
        ) = deployTuppWithContract("ChainTypeManager", false);
        registerChainTypeManager();
        setChainTypeManagerInServerNotifier();

        updateOwners();

        saveOutput(outputPath);
    }

    function initializeGeneratedData() internal {
        generatedData.forceDeploymentsData = prepareForceDeploymentsData();
    }

    function deployIfNeededMulticall3() internal {
        // Multicall3 is already deployed on public networks
        if (MULTICALL3_ADDRESS.code.length == 0) {
            address contractAddress = deployViaCreate2(type(Multicall3).creationCode, "");
            console.log("Multicall3 deployed at:", contractAddress);
            config.contracts.multicall3Addr = contractAddress;
        } else {
            config.contracts.multicall3Addr = MULTICALL3_ADDRESS;
        }
    }

    function getL2ValidatorAddress(string memory contractName) internal returns (address) {
        return Utils.getL2AddressViaCreate2Factory(bytes32(0), getL2BytecodeHash(contractName), hex"");
    }

    function getL2BytecodeHash(string memory contractName) public view virtual returns (bytes32) {
        return L2ContractHelper.hashL2Bytecode(getCreationCode(contractName, true));
    }

    function deployVerifiers() internal {
        (addresses.stateTransition.verifierFflonk) = deploySimpleContract("VerifierFflonk", false);
        (addresses.stateTransition.verifierPlonk) = deploySimpleContract("VerifierPlonk", false);
        (addresses.stateTransition.verifier) = deploySimpleContract("Verifier", false);
    }

    function setChainTypeManagerInServerNotifier() internal {
        ServerNotifier serverNotifier = ServerNotifier(addresses.stateTransition.serverNotifierProxy);
        vm.broadcast(msg.sender);
        serverNotifier.setChainTypeManager(IChainTypeManager(addresses.stateTransition.chainTypeManagerProxy));
        console.log("ChainTypeManager set in ServerNotifier");
    }

    function deployDAValidators() internal {
        addresses.daAddresses.rollupDAManager = deployWithCreate2AndOwner("RollupDAManager", msg.sender, false);
        updateRollupDAManager();

        // This contract is located in the `da-contracts` folder, we output it the same way for consistency/ease of use.
        addresses.daAddresses.l1RollupDAValidator = deploySimpleContract("RollupL1DAValidator", false);

        addresses.daAddresses.noDAValidiumL1DAValidator = deploySimpleContract("ValidiumL1DAValidator", false);

        if (config.contracts.availL1DAValidator == address(0)) {
            addresses.daAddresses.availBridge = deploySimpleContract("DummyAvailBridge", false);
            addresses.daAddresses.availL1DAValidator = deploySimpleContract("AvailL1DAValidator", false);
        } else {
            addresses.daAddresses.availL1DAValidator = config.contracts.availL1DAValidator;
        }
        vm.startBroadcast(msg.sender);
        IRollupDAManager rollupDAManager = IRollupDAManager(addresses.daAddresses.rollupDAManager);
        rollupDAManager.updateDAPair(
            addresses.daAddresses.l1RollupDAValidator,
            getL2ValidatorAddress("RollupL2DAValidator"),
            true
        );
        vm.stopBroadcast();
    }

    function updateRollupDAManager() internal virtual {
        IOwnable rollupDAManager = IOwnable(addresses.daAddresses.rollupDAManager);
        if (rollupDAManager.owner() != address(msg.sender)) {
            if (rollupDAManager.pendingOwner() == address(msg.sender)) {
                vm.broadcast(msg.sender);
                rollupDAManager.acceptOwnership();
            } else {
                require(rollupDAManager.owner() == config.ownerAddress, "Ownership was not set correctly");
            }
        }
    }

    function registerChainTypeManager() internal {
        IBridgehub bridgehub = IBridgehub(addresses.bridgehub.bridgehubProxy);
        vm.startBroadcast(msg.sender);
        bridgehub.addChainTypeManager(addresses.stateTransition.chainTypeManagerProxy);
        console.log("ChainTypeManager registered");
        ICTMDeploymentTracker ctmDT = ICTMDeploymentTracker(addresses.bridgehub.ctmDeploymentTrackerProxy);
        IL1AssetRouter sharedBridge = IL1AssetRouter(addresses.bridges.l1AssetRouterProxy);
        sharedBridge.setAssetDeploymentTracker(
            bytes32(uint256(uint160(addresses.stateTransition.chainTypeManagerProxy))),
            address(ctmDT)
        );
        console.log("CTM DT whitelisted");

        ctmDT.registerCTMAssetOnL1(addresses.stateTransition.chainTypeManagerProxy);
        vm.stopBroadcast();
        console.log("CTM registered in CTMDeploymentTracker");

        bytes32 assetId = bridgehub.ctmAssetIdFromAddress(addresses.stateTransition.chainTypeManagerProxy);
        console.log(
            "CTM in router 1",
            sharedBridge.assetHandlerAddress(assetId),
            bridgehub.ctmAssetIdToAddress(assetId)
        );
    }

    function deployDiamondProxy() internal {
        Diamond.FacetCut[] memory facetCuts = new Diamond.FacetCut[](1);
        facetCuts[0] = Diamond.FacetCut({
            facet: addresses.stateTransition.adminFacet,
            action: Diamond.Action.Add,
            isFreezable: false,
            selectors: Utils.getAllSelectors(addresses.stateTransition.adminFacet.code)
        });
        Diamond.DiamondCutData memory diamondCut = Diamond.DiamondCutData({
            facetCuts: facetCuts,
            initAddress: address(0),
            initCalldata: ""
        });
        address contractAddress = deployViaCreate2(
            type(DiamondProxy).creationCode,
            abi.encode(config.l1ChainId, diamondCut)
        );
        console.log("DiamondProxy deployed at:", contractAddress);
        addresses.stateTransition.diamondProxy = contractAddress;
    }

    function setBridgehubParams() internal {
        IBridgehub bridgehub = IBridgehub(addresses.bridgehub.bridgehubProxy);
        vm.startBroadcast(msg.sender);
        bridgehub.addTokenAssetId(bridgehub.baseTokenAssetId(config.eraChainId));
        bridgehub.setAddresses(
            addresses.bridges.l1AssetRouterProxy,
            ICTMDeploymentTracker(addresses.bridgehub.ctmDeploymentTrackerProxy),
            IMessageRoot(addresses.bridgehub.messageRootProxy),
            addresses.bridgehub.chainAssetHandlerProxy
        );
        vm.stopBroadcast();
        console.log("SharedBridge registered");
    }

    function updateSharedBridge() internal {
        IL1AssetRouter sharedBridge = IL1AssetRouter(addresses.bridges.l1AssetRouterProxy);
        vm.broadcast(msg.sender);
        sharedBridge.setL1Erc20Bridge(IL1ERC20Bridge(addresses.bridges.erc20BridgeProxy));
        console.log("SharedBridge updated with ERC20Bridge address");
    }

    function setL1NativeTokenVaultParams() internal {
        IL1AssetRouter sharedBridge = IL1AssetRouter(addresses.bridges.l1AssetRouterProxy);
        IL1Nullifier l1Nullifier = IL1Nullifier(addresses.bridges.l1NullifierProxy);
        // Ownable ownable = Ownable(addresses.bridges.l1AssetRouterProxy);
        vm.broadcast(msg.sender);
        sharedBridge.setNativeTokenVault(INativeTokenVault(addresses.vaults.l1NativeTokenVaultProxy));
        vm.broadcast(msg.sender);
        l1Nullifier.setL1NativeTokenVault(IL1NativeTokenVault(addresses.vaults.l1NativeTokenVaultProxy));
        vm.broadcast(msg.sender);
        l1Nullifier.setL1AssetRouter(addresses.bridges.l1AssetRouterProxy);

        vm.broadcast(msg.sender);
        IL1NativeTokenVault(addresses.vaults.l1NativeTokenVaultProxy).registerEthToken();
    }

    function updateOwners() internal {
        vm.startBroadcast(msg.sender);

        ValidatorTimelock validatorTimelock = ValidatorTimelock(addresses.stateTransition.validatorTimelock);
        validatorTimelock.transferOwnership(config.ownerAddress);

        IBridgehub bridgehub = IBridgehub(addresses.bridgehub.bridgehubProxy);
        IOwnable(address(bridgehub)).transferOwnership(addresses.governance);
        bridgehub.setPendingAdmin(addresses.chainAdmin);

        IL1AssetRouter sharedBridge = IL1AssetRouter(addresses.bridges.l1AssetRouterProxy);
        IOwnable(address(sharedBridge)).transferOwnership(addresses.governance);

        IChainTypeManager ctm = IChainTypeManager(addresses.stateTransition.chainTypeManagerProxy);
        IOwnable(address(ctm)).transferOwnership(addresses.governance);
        ctm.setPendingAdmin(addresses.chainAdmin);

        ICTMDeploymentTracker ctmDeploymentTracker = ICTMDeploymentTracker(
            addresses.bridgehub.ctmDeploymentTrackerProxy
        );
        IOwnable(address(ctmDeploymentTracker)).transferOwnership(addresses.governance);

        IOwnable(addresses.daAddresses.rollupDAManager).transferOwnership(addresses.governance);

        IOwnable(addresses.stateTransition.serverNotifierProxy).transferOwnership(addresses.chainAdmin);

        vm.stopBroadcast();
        console.log("Owners updated");
    }

    function saveOutput(string memory outputPath) internal virtual {
        vm.serializeAddress("bridgehub", "bridgehub_proxy_addr", addresses.bridgehub.bridgehubProxy);
        vm.serializeAddress("bridgehub", "bridgehub_implementation_addr", addresses.bridgehub.bridgehubImplementation);
        vm.serializeAddress(
            "bridgehub",
            "ctm_deployment_tracker_proxy_addr",
            addresses.bridgehub.ctmDeploymentTrackerProxy
        );
        vm.serializeAddress(
            "bridgehub",
            "ctm_deployment_tracker_implementation_addr",
            addresses.bridgehub.ctmDeploymentTrackerImplementation
        );
        vm.serializeAddress("bridgehub", "message_root_proxy_addr", addresses.bridgehub.messageRootProxy);
        string memory bridgehub = vm.serializeAddress(
            "bridgehub",
            "message_root_implementation_addr",
            addresses.bridgehub.messageRootImplementation
        );

        // TODO(EVM-744): this has to be renamed to chain type manager
        vm.serializeAddress(
            "state_transition",
            "state_transition_proxy_addr",
            addresses.stateTransition.chainTypeManagerProxy
        );
        vm.serializeAddress(
            "state_transition",
            "state_transition_implementation_addr",
            addresses.stateTransition.chainTypeManagerImplementation
        );
        vm.serializeAddress("state_transition", "verifier_addr", addresses.stateTransition.verifier);
        vm.serializeAddress("state_transition", "admin_facet_addr", addresses.stateTransition.adminFacet);
        vm.serializeAddress("state_transition", "mailbox_facet_addr", addresses.stateTransition.mailboxFacet);
        vm.serializeAddress("state_transition", "executor_facet_addr", addresses.stateTransition.executorFacet);
        vm.serializeAddress("state_transition", "getters_facet_addr", addresses.stateTransition.gettersFacet);
        vm.serializeAddress("state_transition", "diamond_init_addr", addresses.stateTransition.diamondInit);
        vm.serializeAddress("state_transition", "genesis_upgrade_addr", addresses.stateTransition.genesisUpgrade);
        vm.serializeAddress("state_transition", "default_upgrade_addr", addresses.stateTransition.defaultUpgrade);
        vm.serializeAddress("state_transition", "bytecodes_supplier_addr", addresses.stateTransition.bytecodesSupplier);
        string memory stateTransition = vm.serializeAddress(
            "state_transition",
            "diamond_proxy_addr",
            addresses.stateTransition.diamondProxy
        );

        vm.serializeAddress("bridges", "erc20_bridge_implementation_addr", addresses.bridges.erc20BridgeImplementation);
        vm.serializeAddress("bridges", "erc20_bridge_proxy_addr", addresses.bridges.erc20BridgeProxy);
        vm.serializeAddress("bridges", "l1_nullifier_implementation_addr", addresses.bridges.l1NullifierImplementation);
        vm.serializeAddress("bridges", "l1_nullifier_proxy_addr", addresses.bridges.l1NullifierProxy);
        vm.serializeAddress(
            "bridges",
            "shared_bridge_implementation_addr",
            addresses.bridges.l1AssetRouterImplementation
        );
        string memory bridges = vm.serializeAddress(
            "bridges",
            "shared_bridge_proxy_addr",
            addresses.bridges.l1AssetRouterProxy
        );

        vm.serializeUint(
            "contracts_config",
            "diamond_init_max_l2_gas_per_batch",
            config.contracts.diamondInitMaxL2GasPerBatch
        );
        vm.serializeUint(
            "contracts_config",
            "diamond_init_batch_overhead_l1_gas",
            config.contracts.diamondInitBatchOverheadL1Gas
        );
        vm.serializeUint(
            "contracts_config",
            "diamond_init_max_pubdata_per_batch",
            config.contracts.diamondInitMaxPubdataPerBatch
        );
        vm.serializeUint(
            "contracts_config",
            "diamond_init_minimal_l2_gas_price",
            config.contracts.diamondInitMinimalL2GasPrice
        );
        vm.serializeUint(
            "contracts_config",
            "diamond_init_priority_tx_max_pubdata",
            config.contracts.diamondInitPriorityTxMaxPubdata
        );
        vm.serializeUint(
            "contracts_config",
            "diamond_init_pubdata_pricing_mode",
            uint256(config.contracts.diamondInitPubdataPricingMode)
        );
        vm.serializeUint("contracts_config", "priority_tx_max_gas_limit", config.contracts.priorityTxMaxGasLimit);
        vm.serializeBytes32(
            "contracts_config",
            "recursion_circuits_set_vks_hash",
            config.contracts.recursionCircuitsSetVksHash
        );
        vm.serializeBytes32(
            "contracts_config",
            "recursion_leaf_level_vk_hash",
            config.contracts.recursionLeafLevelVkHash
        );
        vm.serializeBytes32(
            "contracts_config",
            "recursion_node_level_vk_hash",
            config.contracts.recursionNodeLevelVkHash
        );
        vm.serializeBytes("contracts_config", "diamond_cut_data", config.contracts.diamondCutData);

        string memory contractsConfig = vm.serializeBytes(
            "contracts_config",
            "force_deployments_data",
            generatedData.forceDeploymentsData
        );

        vm.serializeAddress(
            "deployed_addresses",
            "server_notifier_proxy_addr",
            addresses.stateTransition.serverNotifierProxy
        );
        vm.serializeAddress(
            "deployed_addresses",
            "server_notifier_implementation_address",
            addresses.stateTransition.serverNotifierImplementation
        );
        vm.serializeAddress("deployed_addresses", "governance_addr", addresses.governance);
        vm.serializeAddress("deployed_addresses", "transparent_proxy_admin_addr", addresses.transparentProxyAdmin);

        vm.serializeAddress(
            "deployed_addresses",
            "validator_timelock_addr",
            addresses.stateTransition.validatorTimelock
        );
        vm.serializeAddress("deployed_addresses", "chain_admin", addresses.chainAdmin);
        vm.serializeAddress(
            "deployed_addresses",
            "access_control_restriction_addr",
            addresses.accessControlRestrictionAddress
        );
        vm.serializeString("deployed_addresses", "bridgehub", bridgehub);
        vm.serializeString("deployed_addresses", "bridges", bridges);
        vm.serializeString("deployed_addresses", "state_transition", stateTransition);

        //vm.serializeAddress("deployed_addresses", "chain_registrar", addresses.chainRegistrar); // TODO: enable after ChainRegistrar is reviewed
        vm.serializeAddress("deployed_addresses", "l1_rollup_da_manager", addresses.daAddresses.rollupDAManager);
        vm.serializeAddress(
            "deployed_addresses",
            "rollup_l1_da_validator_addr",
            addresses.daAddresses.l1RollupDAValidator
        );
        vm.serializeAddress(
            "deployed_addresses",
            "no_da_validium_l1_validator_addr",
            addresses.daAddresses.noDAValidiumL1DAValidator
        );
        vm.serializeAddress(
            "deployed_addresses",
            "avail_l1_da_validator_addr",
            addresses.daAddresses.availL1DAValidator
        );

        string memory deployedAddresses = vm.serializeAddress(
            "deployed_addresses",
            "native_token_vault_addr",
            addresses.vaults.l1NativeTokenVaultProxy
        );

        vm.serializeAddress("root", "create2_factory_addr", create2FactoryState.create2FactoryAddress);
        vm.serializeBytes32("root", "create2_factory_salt", create2FactoryParams.factorySalt);
        vm.serializeAddress("root", "multicall3_addr", config.contracts.multicall3Addr);
        vm.serializeUint("root", "l1_chain_id", config.l1ChainId);
        vm.serializeUint("root", "era_chain_id", config.eraChainId);
        vm.serializeAddress("root", "deployer_addr", config.deployerAddress);
        vm.serializeString("root", "deployed_addresses", deployedAddresses);
        vm.serializeString("root", "contracts_config", contractsConfig);
        vm.serializeAddress(
            "root",
            "expected_rollup_l2_da_validator_addr",
            getL2ValidatorAddress("RollupL2DAValidator")
        );
        vm.serializeAddress(
            "root",
            "expected_no_da_validium_l2_validator_addr",
            getL2ValidatorAddress("ValidiumL2DAValidator")
        );
        vm.serializeAddress("root", "expected_avail_l2_da_validator_addr", getL2ValidatorAddress("AvailL2DAValidator"));
        string memory toml = vm.serializeAddress("root", "owner_address", config.ownerAddress);

        vm.writeToml(toml, outputPath);
    }

    function prepareForceDeploymentsData() internal returns (bytes memory) {
        require(addresses.governance != address(0), "Governance address is not set");

        address dangerousTestOnlyForcedBeacon;
        if (config.supportL2LegacySharedBridgeTest) {
            (dangerousTestOnlyForcedBeacon, ) = L2LegacySharedBridgeTestHelper.calculateTestL2TokenBeaconAddress(
                addresses.bridges.erc20BridgeProxy,
                addresses.bridges.l1NullifierProxy,
                addresses.governance
            );
        }

        FixedForceDeploymentsData memory data = FixedForceDeploymentsData({
            l1ChainId: config.l1ChainId,
            eraChainId: config.eraChainId,
            l1AssetRouter: addresses.bridges.l1AssetRouterProxy,
            l2TokenProxyBytecodeHash: getL2BytecodeHash("BeaconProxy"),
            aliasedL1Governance: AddressAliasHelper.applyL1ToL2Alias(addresses.governance),
            maxNumberOfZKChains: config.contracts.maxNumberOfChains,
<<<<<<< HEAD
            bridgehubBytecodeOrInfo: Utils.getZKOSBytecodeInfoForContract("L2Bridgehub.sol", "L2Bridgehub"),
            l2AssetRouterBytecodeOrInfo: Utils.getZKOSBytecodeInfoForContract("L2AssetRouter.sol", "L2AssetRouter"),
            l2NtvBytecodeOrInfo: Utils.getZKOSBytecodeInfoForContract(
                "L2NativeTokenVaultZKOS.sol",
                "L2NativeTokenVaultZKOS"
            ),
            messageRootBytecodeOrInfo: Utils.getZKOSBytecodeInfoForContract("L2MessageRoot.sol", "L2MessageRoot"),
            beaconDeployerInfo: Utils.getZKOSBytecodeInfoForContract(
                "UpgradeableBeaconDeployer.sol",
                "UpgradeableBeaconDeployer"
            ),
=======
            bridgehubBytecodeInfo: config.isZKsyncOS
                ? Utils.getZKOSBytecodeInfoForContract("L2Bridgehub.sol", "L2Bridgehub")
                : abi.encode(getL2BytecodeHash("L2Bridgehub")),
            l2AssetRouterBytecodeInfo: config.isZKsyncOS
                ? Utils.getZKOSBytecodeInfoForContract("L2AssetRouter.sol", "L2AssetRouter")
                : abi.encode(getL2BytecodeHash("L2AssetRouter")),
            l2NtvBytecodeInfo: config.isZKsyncOS
                ? Utils.getZKOSBytecodeInfoForContract("L2NativeTokenVaultZKOS.sol", "L2NativeTokenVaultZKOS")
                : abi.encode(getL2BytecodeHash("L2NativeTokenVault")),
            messageRootBytecodeInfo: config.isZKsyncOS
                ? Utils.getZKOSBytecodeInfoForContract("L2MessageRoot.sol", "L2MessageRoot")
                : abi.encode(getL2BytecodeHash("L2MessageRoot")),
            beaconDeployerInfo: config.isZKsyncOS
                ? Utils.getZKOSBytecodeInfoForContract("UpgradeableBeaconDeployer.sol", "UpgradeableBeaconDeployer")
                : abi.encode(getL2BytecodeHash("UpgradeableBeaconDeployer")),
            chainAssetHandlerBytecodeInfo: config.isZKsyncOS
                ? Utils.getZKOSBytecodeInfoForContract("L2ChainAssetHandler.sol", "L2ChainAssetHandler")
                : abi.encode(getL2BytecodeHash("L2ChainAssetHandler")),
>>>>>>> 49c31562
            // For newly created chains it it is expected that the following bridges are not present at the moment
            // of creation of the chain
            l2SharedBridgeLegacyImpl: address(0),
            l2BridgedStandardERC20Impl: address(0),
            dangerousTestOnlyForcedBeacon: dangerousTestOnlyForcedBeacon
        });

        return abi.encode(data);
    }

    function deployTuppWithContract(
        string memory contractName,
        bool isZKBytecode
    ) internal virtual override returns (address implementation, address proxy) {
        (implementation, proxy) = deployTuppWithContractAndProxyAdmin(
            contractName,
            addresses.transparentProxyAdmin,
            isZKBytecode
        );
    }

    function deployTuppWithContractAndProxyAdmin(
        string memory contractName,
        address proxyAdmin,
        bool isZKBytecode
    ) internal returns (address implementation, address proxy) {
        implementation = deployViaCreate2AndNotify(
            getCreationCode(contractName, false),
            getCreationCalldata(contractName, false),
            contractName,
            string.concat(contractName, " Implementation"),
            isZKBytecode
        );

        proxy = deployViaCreate2AndNotify(
            type(TransparentUpgradeableProxy).creationCode,
            abi.encode(implementation, proxyAdmin, getInitializeCalldata(contractName)),
            contractName,
            string.concat(contractName, " Proxy"),
            isZKBytecode
        );
        return (implementation, proxy);
    }

    function deployServerNotifier() internal returns (address implementation, address proxy) {
        // We will not store the address of the ProxyAdmin as it is trivial to query if needed.
        address ecosystemProxyAdmin = deployWithCreate2AndOwner("ProxyAdmin", addresses.chainAdmin, false);

        (implementation, proxy) = deployTuppWithContractAndProxyAdmin("ServerNotifier", ecosystemProxyAdmin, false);
    }

    function saveDiamondSelectors() public {
        AdminFacet adminFacet = new AdminFacet(1, RollupDAManager(address(0)));
        GettersFacet gettersFacet = new GettersFacet();
        MailboxFacet mailboxFacet = new MailboxFacet(1, 1);
        ExecutorFacet executorFacet = new ExecutorFacet(1);
        bytes4[] memory adminFacetSelectors = Utils.getAllSelectors(address(adminFacet).code);
        bytes4[] memory gettersFacetSelectors = Utils.getAllSelectors(address(gettersFacet).code);
        bytes4[] memory mailboxFacetSelectors = Utils.getAllSelectors(address(mailboxFacet).code);
        bytes4[] memory executorFacetSelectors = Utils.getAllSelectors(address(executorFacet).code);

        string memory root = vm.projectRoot();
        string memory outputPath = string.concat(root, "/script-out/diamond-selectors.toml");

        bytes memory adminFacetSelectorsBytes = abi.encode(adminFacetSelectors);
        bytes memory gettersFacetSelectorsBytes = abi.encode(gettersFacetSelectors);
        bytes memory mailboxFacetSelectorsBytes = abi.encode(mailboxFacetSelectors);
        bytes memory executorFacetSelectorsBytes = abi.encode(executorFacetSelectors);

        vm.serializeBytes("diamond_selectors", "admin_facet_selectors", adminFacetSelectorsBytes);
        vm.serializeBytes("diamond_selectors", "getters_facet_selectors", gettersFacetSelectorsBytes);
        vm.serializeBytes("diamond_selectors", "mailbox_facet_selectors", mailboxFacetSelectorsBytes);
        string memory toml = vm.serializeBytes(
            "diamond_selectors",
            "executor_facet_selectors",
            executorFacetSelectorsBytes
        );

        vm.writeToml(toml, outputPath);
    }

    /// @notice Get new facet cuts
    function getFacetCuts(
        StateTransitionDeployedAddresses memory stateTransition
    ) internal virtual override returns (FacetCut[] memory facetCuts) {
        // Note: we use the provided stateTransition for the facet address, but not to get the selectors, as we use this feature for Gateway, which we cannot query.
        // If we start to use different selectors for Gateway, we should change this.
        facetCuts = new FacetCut[](4);
        facetCuts[0] = FacetCut({
            facet: stateTransition.adminFacet,
            action: Action.Add,
            isFreezable: false,
            selectors: Utils.getAllSelectors(addresses.stateTransition.adminFacet.code)
        });
        facetCuts[1] = FacetCut({
            facet: stateTransition.gettersFacet,
            action: Action.Add,
            isFreezable: false,
            selectors: Utils.getAllSelectors(addresses.stateTransition.gettersFacet.code)
        });
        facetCuts[2] = FacetCut({
            facet: stateTransition.mailboxFacet,
            action: Action.Add,
            isFreezable: true,
            selectors: Utils.getAllSelectors(addresses.stateTransition.mailboxFacet.code)
        });
        facetCuts[3] = FacetCut({
            facet: stateTransition.executorFacet,
            action: Action.Add,
            isFreezable: true,
            selectors: Utils.getAllSelectors(addresses.stateTransition.executorFacet.code)
        });
    }

    ////////////////////////////// GetContract data  /////////////////////////////////

    function getCreationCode(
        string memory contractName,
        bool isZKBytecode
    ) internal view virtual override returns (bytes memory) {
        if (!isZKBytecode) {
            if (compareStrings(contractName, "ChainRegistrar")) {
                return type(ChainRegistrar).creationCode;
            } else if (compareStrings(contractName, "L1Bridgehub")) {
<<<<<<< HEAD
                // Bridgehub is a special case because its bytecode was generated using a low optimizer runs setting.
                return Utils.readFoundryBytecodeL1("L1Bridgehub.sol", "L1Bridgehub");
=======
                return type(L1Bridgehub).creationCode;
            } else if (compareStrings(contractName, "L1ChainAssetHandler")) {
                return type(L1ChainAssetHandler).creationCode;
>>>>>>> 49c31562
            } else if (compareStrings(contractName, "L1MessageRoot")) {
                return type(L1MessageRoot).creationCode;
            } else if (compareStrings(contractName, "CTMDeploymentTracker")) {
                return type(CTMDeploymentTracker).creationCode;
            } else if (compareStrings(contractName, "L1Nullifier")) {
                if (config.supportL2LegacySharedBridgeTest) {
                    return type(L1NullifierDev).creationCode;
                } else {
                    return type(L1Nullifier).creationCode;
                }
            } else if (compareStrings(contractName, "L1AssetRouter")) {
                return type(L1AssetRouter).creationCode;
            } else if (compareStrings(contractName, "L1ERC20Bridge")) {
                return type(L1ERC20Bridge).creationCode;
            } else if (compareStrings(contractName, "L1NativeTokenVault")) {
                return type(L1NativeTokenVault).creationCode;
            } else if (compareStrings(contractName, "BridgedStandardERC20")) {
                return type(BridgedStandardERC20).creationCode;
            } else if (compareStrings(contractName, "BridgedTokenBeacon")) {
                return type(UpgradeableBeacon).creationCode;
            } else if (compareStrings(contractName, "RollupDAManager")) {
                return type(RollupDAManager).creationCode;
            } else if (compareStrings(contractName, "ValidiumL1DAValidator")) {
                return type(ValidiumL1DAValidator).creationCode;
            } else if (compareStrings(contractName, "Verifier")) {
                if (config.testnetVerifier) {
                    return type(TestnetVerifier).creationCode;
                } else {
                    return type(DualVerifier).creationCode;
                }
            } else if (compareStrings(contractName, "VerifierFflonk")) {
                return type(L1VerifierFflonk).creationCode;
            } else if (compareStrings(contractName, "VerifierPlonk")) {
                return type(L1VerifierPlonk).creationCode;
            } else if (compareStrings(contractName, "DefaultUpgrade")) {
                return type(DefaultUpgrade).creationCode;
            } else if (compareStrings(contractName, "L1GenesisUpgrade")) {
                return type(L1GenesisUpgrade).creationCode;
            } else if (compareStrings(contractName, "ValidatorTimelock")) {
                return type(ValidatorTimelock).creationCode;
            } else if (compareStrings(contractName, "Governance")) {
                return type(Governance).creationCode;
            } else if (compareStrings(contractName, "ChainAdminOwnable")) {
                return type(ChainAdminOwnable).creationCode;
            } else if (compareStrings(contractName, "AccessControlRestriction")) {
                // TODO(EVM-924): this function is unused
                return type(AccessControlRestriction).creationCode;
            } else if (compareStrings(contractName, "ChainAdmin")) {
                return type(ChainAdmin).creationCode;
            } else if (compareStrings(contractName, "ChainTypeManager")) {
                return type(ChainTypeManager).creationCode;
            } else if (compareStrings(contractName, "BytecodesSupplier")) {
                return type(BytecodesSupplier).creationCode;
            } else if (compareStrings(contractName, "ProxyAdmin")) {
                return type(ProxyAdmin).creationCode;
            } else if (compareStrings(contractName, "ExecutorFacet")) {
                return type(ExecutorFacet).creationCode;
            } else if (compareStrings(contractName, "AdminFacet")) {
                return type(AdminFacet).creationCode;
            } else if (compareStrings(contractName, "MailboxFacet")) {
                return type(MailboxFacet).creationCode;
            } else if (compareStrings(contractName, "GettersFacet")) {
                return type(GettersFacet).creationCode;
            } else if (compareStrings(contractName, "DiamondInit")) {
                return type(DiamondInit).creationCode;
            } else if (compareStrings(contractName, "ServerNotifier")) {
                return type(ServerNotifier).creationCode;
            } else if (compareStrings(contractName, "UpgradeStageValidator")) {
                return type(UpgradeStageValidator).creationCode;
            }
        } else {
<<<<<<< HEAD
            if (compareStrings(contractName, "ChainRegistrar")) {
                return Utils.readZKFoundryBytecodeL1("ChainRegistrar.sol", "ChainRegistrar");
            } else if (compareStrings(contractName, "L2Bridgehub")) {
                return Utils.readZKFoundryBytecodeL1("L2Bridgehub.sol", "L2Bridgehub");
            } else if (compareStrings(contractName, "L2MessageRoot")) {
                return Utils.readZKFoundryBytecodeL1("L2MessageRoot.sol", "L2MessageRoot");
            } else if (compareStrings(contractName, "ICTMDeploymentTracker")) {
                return Utils.readZKFoundryBytecodeL1("ICTMDeploymentTracker.sol", "ICTMDeploymentTracker");
            } else if (compareStrings(contractName, "L2AssetRouter")) {
                return Utils.readZKFoundryBytecodeL1("L2AssetRouter.sol", "L2AssetRouter");
            } else if (compareStrings(contractName, "L1ERC20Bridge")) {
                return Utils.readZKFoundryBytecodeL1("L1ERC20Bridge.sol", "L1ERC20Bridge");
            } else if (compareStrings(contractName, "L2NativeTokenVault")) {
                return Utils.readZKFoundryBytecodeL1("L2NativeTokenVault.sol", "L2NativeTokenVault");
            } else if (compareStrings(contractName, "BridgedStandardERC20")) {
                return Utils.readZKFoundryBytecodeL1("BridgedStandardERC20.sol", "BridgedStandardERC20");
            } else if (compareStrings(contractName, "BridgedTokenBeacon")) {
                return Utils.readZKFoundryBytecodeL1("UpgradeableBeacon.sol", "UpgradeableBeacon");
            } else if (compareStrings(contractName, "BlobVersionedHashRetriever")) {
                return hex"600b600b5f39600b5ff3fe5f358049805f5260205ff3";
            } else if (compareStrings(contractName, "RollupDAManager")) {
                return Utils.readZKFoundryBytecodeL1("RollupDAManager.sol", "RollupDAManager");
            } else if (compareStrings(contractName, "ValidiumL1DAValidator")) {
                return Utils.readZKFoundryBytecodeL1("ValidiumL1DAValidator.sol", "ValidiumL1DAValidator");
            } else if (compareStrings(contractName, "Verifier")) {
=======
            if (compareStrings(contractName, "Verifier")) {
>>>>>>> 49c31562
                if (config.testnetVerifier) {
                    return getCreationCode("TestnetVerifier", true);
                } else {
                    return getCreationCode("DualVerifier", true);
                }
            } else if (compareStrings(contractName, "VerifierFflonk")) {
                return Utils.readZKFoundryBytecodeL1("L1VerifierFflonk.sol", "L1VerifierFflonk");
            } else if (compareStrings(contractName, "VerifierPlonk")) {
                return Utils.readZKFoundryBytecodeL1("L1VerifierPlonk.sol", "L1VerifierPlonk");
            } else if (compareStrings(contractName, "DefaultUpgrade")) {
                return Utils.readZKFoundryBytecodeL1("DefaultUpgrade.sol", "DefaultUpgrade");
            } else if (compareStrings(contractName, "L1GenesisUpgrade")) {
                return Utils.readZKFoundryBytecodeL1("L1GenesisUpgrade.sol", "L1GenesisUpgrade");
            } else if (compareStrings(contractName, "ValidatorTimelock")) {
                return Utils.readZKFoundryBytecodeL1("ValidatorTimelock.sol", "ValidatorTimelock");
            } else if (compareStrings(contractName, "Governance")) {
                return Utils.readZKFoundryBytecodeL1("Governance.sol", "Governance");
            } else if (compareStrings(contractName, "ChainAdminOwnable")) {
                return Utils.readZKFoundryBytecodeL1("ChainAdminOwnable.sol", "ChainAdminOwnable");
            } else if (compareStrings(contractName, "AccessControlRestriction")) {
                // TODO(EVM-924): this function is unused
                return Utils.readZKFoundryBytecodeL1("AccessControlRestriction.sol", "AccessControlRestriction");
            } else if (compareStrings(contractName, "ChainAdmin")) {
                return Utils.readZKFoundryBytecodeL1("ChainAdmin.sol", "ChainAdmin");
            } else if (compareStrings(contractName, "ChainTypeManager")) {
                return Utils.readZKFoundryBytecodeL1("ChainTypeManager.sol", "ChainTypeManager");
            } else if (compareStrings(contractName, "BytecodesSupplier")) {
                return Utils.readZKFoundryBytecodeL1("BytecodesSupplier.sol", "BytecodesSupplier");
            } else if (compareStrings(contractName, "ProxyAdmin")) {
                return Utils.readZKFoundryBytecodeL1("ProxyAdmin.sol", "ProxyAdmin");
            } else if (compareStrings(contractName, "ExecutorFacet")) {
                return Utils.readZKFoundryBytecodeL1("Executor.sol", "ExecutorFacet");
            } else if (compareStrings(contractName, "AdminFacet")) {
                return Utils.readZKFoundryBytecodeL1("Admin.sol", "AdminFacet");
            } else if (compareStrings(contractName, "MailboxFacet")) {
                return Utils.readZKFoundryBytecodeL1("Mailbox.sol", "MailboxFacet");
            } else if (compareStrings(contractName, "GettersFacet")) {
                return Utils.readZKFoundryBytecodeL1("Getters.sol", "GettersFacet");
            } else if (compareStrings(contractName, "DiamondInit")) {
                return Utils.readZKFoundryBytecodeL1("DiamondInit.sol", "DiamondInit");
            } else if (compareStrings(contractName, "ServerNotifier")) {
                return Utils.readZKFoundryBytecodeL1("ServerNotifier.sol", "ServerNotifier");
            } else if (compareStrings(contractName, "BeaconProxy")) {
                return Utils.readZKFoundryBytecodeL1("BeaconProxy.sol", "BeaconProxy");
            } else if (compareStrings(contractName, "RollupL2DAValidator")) {
                return Utils.readZKFoundryBytecodeL2("RollupL2DAValidator.sol", "RollupL2DAValidator");
            } else if (compareStrings(contractName, "ValidiumL2DAValidator")) {
                return Utils.readZKFoundryBytecodeL2("ValidiumL2DAValidator.sol", "ValidiumL2DAValidator");
            } else if (compareStrings(contractName, "AvailL2DAValidator")) {
                return Utils.readZKFoundryBytecodeL2("AvailL2DAValidator.sol", "AvailL2DAValidator");
            } else {
                revert(string.concat("Contract ", contractName, " creation code not set"));
            }
        }
        return ContractsBytecodesLib.getCreationCode(contractName, isZKBytecode);
    }

    function getInitializeCalldata(string memory contractName) internal virtual override returns (bytes memory) {
        if (compareStrings(contractName, "L1Bridgehub")) {
            return abi.encodeCall(L1Bridgehub.initialize, (config.deployerAddress));
        } else if (compareStrings(contractName, "L1MessageRoot")) {
            return abi.encodeCall(L1MessageRoot.initialize, ());
<<<<<<< HEAD
=======
        } else if (compareStrings(contractName, "L1ChainAssetHandler")) {
            return abi.encode();
>>>>>>> 49c31562
        } else if (compareStrings(contractName, "CTMDeploymentTracker")) {
            return abi.encodeCall(CTMDeploymentTracker.initialize, (config.deployerAddress));
        } else if (compareStrings(contractName, "L1Nullifier")) {
            return abi.encodeCall(L1Nullifier.initialize, (config.deployerAddress, 1, 1, 1, 0));
        } else if (compareStrings(contractName, "L1AssetRouter")) {
            return abi.encodeCall(L1AssetRouter.initialize, (config.deployerAddress));
        } else if (compareStrings(contractName, "L1ERC20Bridge")) {
            return abi.encodeCall(L1ERC20Bridge.initialize, ());
        } else if (compareStrings(contractName, "L1NativeTokenVault")) {
            return
                abi.encodeCall(
                    L1NativeTokenVault.initialize,
                    (config.ownerAddress, addresses.bridges.bridgedTokenBeacon)
                );
        } else if (compareStrings(contractName, "ChainTypeManager")) {
            return
                abi.encodeCall(
                    ChainTypeManager.initialize,
                    getChainTypeManagerInitializeData(addresses.stateTransition)
                );
        } else if (compareStrings(contractName, "ChainRegistrar")) {
            return
                abi.encodeCall(
                    ChainRegistrar.initialize,
                    (addresses.bridgehub.bridgehubProxy, config.deployerAddress, config.ownerAddress)
                );
        } else if (compareStrings(contractName, "ServerNotifier")) {
            return abi.encodeCall(ServerNotifier.initialize, (msg.sender));
        } else if (compareStrings(contractName, "ValidatorTimelock")) {
            return
                abi.encodeCall(
                    ValidatorTimelock.initialize,
                    (config.deployerAddress, uint32(config.contracts.validatorTimelockExecutionDelay))
                );
        } else {
            revert(string.concat("Contract ", contractName, " initialize calldata not set"));
        }
    }

    // add this to be excluded from coverage report
    function test() internal virtual override {}
}<|MERGE_RESOLUTION|>--- conflicted
+++ resolved
@@ -46,11 +46,8 @@
 import {L1Bridgehub} from "contracts/bridgehub/L1Bridgehub.sol";
 import {L1MessageRoot} from "contracts/bridgehub/L1MessageRoot.sol";
 import {ICTMDeploymentTracker} from "contracts/bridgehub/ICTMDeploymentTracker.sol";
-<<<<<<< HEAD
-=======
 import {CTMDeploymentTracker} from "contracts/bridgehub/CTMDeploymentTracker.sol";
 import {L1ChainAssetHandler} from "contracts/bridgehub/L1ChainAssetHandler.sol";
->>>>>>> 49c31562
 import {L1NativeTokenVault} from "contracts/bridge/ntv/L1NativeTokenVault.sol";
 import {ExecutorFacet} from "contracts/state-transition/chain-deps/facets/Executor.sol";
 import {AdminFacet} from "contracts/state-transition/chain-deps/facets/Admin.sol";
@@ -80,13 +77,6 @@
 import {L2Bridgehub} from "contracts/bridgehub/L2Bridgehub.sol";
 import {CTMDeploymentTracker} from "contracts/bridgehub/CTMDeploymentTracker.sol";
 
-import {L2AssetRouter} from "contracts/bridge/asset-router/L2AssetRouter.sol";
-import {L2NativeTokenVaultZKOS} from "contracts/bridge/ntv/L2NativeTokenVaultZKOS.sol";
-
-import {L2MessageRoot} from "contracts/bridgehub/L2MessageRoot.sol";
-import {L2Bridgehub} from "contracts/bridgehub/L2Bridgehub.sol";
-import {CTMDeploymentTracker} from "contracts/bridgehub/CTMDeploymentTracker.sol";
-
 contract DeployL1Script is Script, DeployUtils {
     using stdToml for string;
 
@@ -601,19 +591,6 @@
             l2TokenProxyBytecodeHash: getL2BytecodeHash("BeaconProxy"),
             aliasedL1Governance: AddressAliasHelper.applyL1ToL2Alias(addresses.governance),
             maxNumberOfZKChains: config.contracts.maxNumberOfChains,
-<<<<<<< HEAD
-            bridgehubBytecodeOrInfo: Utils.getZKOSBytecodeInfoForContract("L2Bridgehub.sol", "L2Bridgehub"),
-            l2AssetRouterBytecodeOrInfo: Utils.getZKOSBytecodeInfoForContract("L2AssetRouter.sol", "L2AssetRouter"),
-            l2NtvBytecodeOrInfo: Utils.getZKOSBytecodeInfoForContract(
-                "L2NativeTokenVaultZKOS.sol",
-                "L2NativeTokenVaultZKOS"
-            ),
-            messageRootBytecodeOrInfo: Utils.getZKOSBytecodeInfoForContract("L2MessageRoot.sol", "L2MessageRoot"),
-            beaconDeployerInfo: Utils.getZKOSBytecodeInfoForContract(
-                "UpgradeableBeaconDeployer.sol",
-                "UpgradeableBeaconDeployer"
-            ),
-=======
             bridgehubBytecodeInfo: config.isZKsyncOS
                 ? Utils.getZKOSBytecodeInfoForContract("L2Bridgehub.sol", "L2Bridgehub")
                 : abi.encode(getL2BytecodeHash("L2Bridgehub")),
@@ -632,7 +609,6 @@
             chainAssetHandlerBytecodeInfo: config.isZKsyncOS
                 ? Utils.getZKOSBytecodeInfoForContract("L2ChainAssetHandler.sol", "L2ChainAssetHandler")
                 : abi.encode(getL2BytecodeHash("L2ChainAssetHandler")),
->>>>>>> 49c31562
             // For newly created chains it it is expected that the following bridges are not present at the moment
             // of creation of the chain
             l2SharedBridgeLegacyImpl: address(0),
@@ -757,14 +733,9 @@
             if (compareStrings(contractName, "ChainRegistrar")) {
                 return type(ChainRegistrar).creationCode;
             } else if (compareStrings(contractName, "L1Bridgehub")) {
-<<<<<<< HEAD
-                // Bridgehub is a special case because its bytecode was generated using a low optimizer runs setting.
-                return Utils.readFoundryBytecodeL1("L1Bridgehub.sol", "L1Bridgehub");
-=======
                 return type(L1Bridgehub).creationCode;
             } else if (compareStrings(contractName, "L1ChainAssetHandler")) {
                 return type(L1ChainAssetHandler).creationCode;
->>>>>>> 49c31562
             } else if (compareStrings(contractName, "L1MessageRoot")) {
                 return type(L1MessageRoot).creationCode;
             } else if (compareStrings(contractName, "CTMDeploymentTracker")) {
@@ -836,35 +807,7 @@
                 return type(UpgradeStageValidator).creationCode;
             }
         } else {
-<<<<<<< HEAD
-            if (compareStrings(contractName, "ChainRegistrar")) {
-                return Utils.readZKFoundryBytecodeL1("ChainRegistrar.sol", "ChainRegistrar");
-            } else if (compareStrings(contractName, "L2Bridgehub")) {
-                return Utils.readZKFoundryBytecodeL1("L2Bridgehub.sol", "L2Bridgehub");
-            } else if (compareStrings(contractName, "L2MessageRoot")) {
-                return Utils.readZKFoundryBytecodeL1("L2MessageRoot.sol", "L2MessageRoot");
-            } else if (compareStrings(contractName, "ICTMDeploymentTracker")) {
-                return Utils.readZKFoundryBytecodeL1("ICTMDeploymentTracker.sol", "ICTMDeploymentTracker");
-            } else if (compareStrings(contractName, "L2AssetRouter")) {
-                return Utils.readZKFoundryBytecodeL1("L2AssetRouter.sol", "L2AssetRouter");
-            } else if (compareStrings(contractName, "L1ERC20Bridge")) {
-                return Utils.readZKFoundryBytecodeL1("L1ERC20Bridge.sol", "L1ERC20Bridge");
-            } else if (compareStrings(contractName, "L2NativeTokenVault")) {
-                return Utils.readZKFoundryBytecodeL1("L2NativeTokenVault.sol", "L2NativeTokenVault");
-            } else if (compareStrings(contractName, "BridgedStandardERC20")) {
-                return Utils.readZKFoundryBytecodeL1("BridgedStandardERC20.sol", "BridgedStandardERC20");
-            } else if (compareStrings(contractName, "BridgedTokenBeacon")) {
-                return Utils.readZKFoundryBytecodeL1("UpgradeableBeacon.sol", "UpgradeableBeacon");
-            } else if (compareStrings(contractName, "BlobVersionedHashRetriever")) {
-                return hex"600b600b5f39600b5ff3fe5f358049805f5260205ff3";
-            } else if (compareStrings(contractName, "RollupDAManager")) {
-                return Utils.readZKFoundryBytecodeL1("RollupDAManager.sol", "RollupDAManager");
-            } else if (compareStrings(contractName, "ValidiumL1DAValidator")) {
-                return Utils.readZKFoundryBytecodeL1("ValidiumL1DAValidator.sol", "ValidiumL1DAValidator");
-            } else if (compareStrings(contractName, "Verifier")) {
-=======
             if (compareStrings(contractName, "Verifier")) {
->>>>>>> 49c31562
                 if (config.testnetVerifier) {
                     return getCreationCode("TestnetVerifier", true);
                 } else {
@@ -927,11 +870,8 @@
             return abi.encodeCall(L1Bridgehub.initialize, (config.deployerAddress));
         } else if (compareStrings(contractName, "L1MessageRoot")) {
             return abi.encodeCall(L1MessageRoot.initialize, ());
-<<<<<<< HEAD
-=======
         } else if (compareStrings(contractName, "L1ChainAssetHandler")) {
             return abi.encode();
->>>>>>> 49c31562
         } else if (compareStrings(contractName, "CTMDeploymentTracker")) {
             return abi.encodeCall(CTMDeploymentTracker.initialize, (config.deployerAddress));
         } else if (compareStrings(contractName, "L1Nullifier")) {
