// SPDX-License-Identifier: MIT
pragma solidity 0.8.24;

// solhint-disable no-console, gas-custom-errors

import {Script, console2 as console} from "forge-std/Script.sol";
import {stdToml} from "forge-std/StdToml.sol";
import {ProxyAdmin} from "@openzeppelin/contracts-v4/proxy/transparent/ProxyAdmin.sol";
import {TransparentUpgradeableProxy} from "@openzeppelin/contracts-v4/proxy/transparent/TransparentUpgradeableProxy.sol";
import {UpgradeableBeacon} from "@openzeppelin/contracts-v4/proxy/beacon/UpgradeableBeacon.sol";
<<<<<<< HEAD
import {Utils} from "./Utils.sol";
=======
import {StateTransitionDeployedAddresses, Utils, L2_BRIDGEHUB_ADDRESS, L2_ASSET_ROUTER_ADDRESS, L2_NATIVE_TOKEN_VAULT_ADDRESS, L2_MESSAGE_ROOT_ADDRESS} from "./Utils.sol";
>>>>>>> 45cf28c6
import {Multicall3} from "contracts/dev-contracts/Multicall3.sol";
import {Verifier} from "contracts/state-transition/Verifier.sol";
import {TestnetVerifier} from "contracts/state-transition/TestnetVerifier.sol";
import {VerifierParams, IVerifier} from "contracts/state-transition/chain-interfaces/IVerifier.sol";
import {DefaultUpgrade} from "contracts/upgrades/DefaultUpgrade.sol";
import {Governance} from "contracts/governance/Governance.sol";
import {L1GenesisUpgrade} from "contracts/upgrades/L1GenesisUpgrade.sol";
import {ChainAdmin} from "contracts/governance/ChainAdmin.sol";
import {AccessControlRestriction} from "contracts/governance/AccessControlRestriction.sol";
import {ValidatorTimelock} from "contracts/state-transition/ValidatorTimelock.sol";
import {Bridgehub} from "contracts/bridgehub/Bridgehub.sol";
import {MessageRoot} from "contracts/bridgehub/MessageRoot.sol";
import {CTMDeploymentTracker} from "contracts/bridgehub/CTMDeploymentTracker.sol";
import {L1NativeTokenVault} from "contracts/bridge/ntv/L1NativeTokenVault.sol";
import {ExecutorFacet} from "contracts/state-transition/chain-deps/facets/Executor.sol";
import {AdminFacet} from "contracts/state-transition/chain-deps/facets/Admin.sol";
import {MailboxFacet} from "contracts/state-transition/chain-deps/facets/Mailbox.sol";
import {GettersFacet} from "contracts/state-transition/chain-deps/facets/Getters.sol";
import {DiamondInit} from "contracts/state-transition/chain-deps/DiamondInit.sol";
import {ChainTypeManager} from "contracts/state-transition/ChainTypeManager.sol";
import {ChainTypeManagerInitializeData, ChainCreationParams} from "contracts/state-transition/IChainTypeManager.sol";
import {IChainTypeManager} from "contracts/state-transition/IChainTypeManager.sol";
import {Diamond} from "contracts/state-transition/libraries/Diamond.sol";
import {InitializeDataNewChain as DiamondInitializeDataNewChain} from "contracts/state-transition/chain-interfaces/IDiamondInit.sol";
import {FeeParams, PubdataPricingMode} from "contracts/state-transition/chain-deps/ZKChainStorage.sol";
import {L1AssetRouter} from "contracts/bridge/asset-router/L1AssetRouter.sol";
import {L1ERC20Bridge} from "contracts/bridge/L1ERC20Bridge.sol";
import {L1Nullifier} from "contracts/bridge/L1Nullifier.sol";
import {DiamondProxy} from "contracts/state-transition/chain-deps/DiamondProxy.sol";
import {IL1AssetRouter} from "contracts/bridge/asset-router/IL1AssetRouter.sol";
import {INativeTokenVault} from "contracts/bridge/ntv/INativeTokenVault.sol";
import {BridgedStandardERC20} from "contracts/bridge/BridgedStandardERC20.sol";
import {AddressHasNoCode} from "./ZkSyncScriptErrors.sol";
<<<<<<< HEAD
import {IL1Nullifier} from "contracts/bridge/L1Nullifier.sol";
import {IL1NativeTokenVault} from "contracts/bridge/ntv/IL1NativeTokenVault.sol";

import {ICTMDeploymentTracker} from "contracts/bridgehub/ICTMDeploymentTracker.sol";
import {IMessageRoot} from "contracts/bridgehub/IMessageRoot.sol";
import {IAssetRouterBase} from "contracts/bridge/asset-router/IAssetRouterBase.sol";
=======
import {ICTMDeploymentTracker} from "contracts/bridgehub/ICTMDeploymentTracker.sol";
import {IMessageRoot} from "contracts/bridgehub/IMessageRoot.sol";
import {L2ContractHelper} from "contracts/common/libraries/L2ContractHelper.sol";
import {AddressAliasHelper} from "contracts/vendor/AddressAliasHelper.sol";
import {IL1Nullifier} from "contracts/bridge/L1Nullifier.sol";
import {IL1NativeTokenVault} from "contracts/bridge/ntv/IL1NativeTokenVault.sol";
import {L1NullifierDev} from "contracts/dev-contracts/L1NullifierDev.sol";
import {AccessControlRestriction} from "contracts/governance/AccessControlRestriction.sol";
import {ICTMDeploymentTracker} from "contracts/bridgehub/ICTMDeploymentTracker.sol";
import {IMessageRoot} from "contracts/bridgehub/IMessageRoot.sol";
import {IAssetRouterBase} from "contracts/bridge/asset-router/IAssetRouterBase.sol";
import {L2ContractsBytecodesLib} from "./L2ContractsBytecodesLib.sol";
import {ValidiumL1DAValidator} from "contracts/state-transition/data-availability/ValidiumL1DAValidator.sol";
import {RollupDAManager} from "contracts/state-transition/data-availability/RollupDAManager.sol";
import {BytecodesSupplier} from "contracts/upgrades/BytecodesSupplier.sol";

import {DeployUtils, GeneratedData, Config, DeployedAddresses, FixedForceDeploymentsData} from "./DeployUtils.s.sol";
>>>>>>> 45cf28c6

contract DeployL1Script is Script, DeployUtils {
    using stdToml for string;

    address expectedRollupL2DAValidator;

    address internal constant ADDRESS_ONE = 0x0000000000000000000000000000000000000001;
<<<<<<< HEAD
    address internal constant DETERMINISTIC_CREATE2_ADDRESS = 0x4e59b44847b379578588920cA78FbF26c0B4956C;

    // solhint-disable-next-line gas-struct-packing
    struct DeployedAddresses {
        BridgehubDeployedAddresses bridgehub;
        StateTransitionDeployedAddresses stateTransition;
        BridgesDeployedAddresses bridges;
        L1NativeTokenVaultAddresses vaults;
        address transparentProxyAdmin;
        address governance;
        address chainAdmin;
        address blobVersionedHashRetriever;
        address validatorTimelock;
        address create2Factory;
    }

    // solhint-disable-next-line gas-struct-packing
    struct L1NativeTokenVaultAddresses {
        address l1NativeTokenVaultImplementation;
        address l1NativeTokenVaultProxy;
    }

    // solhint-disable-next-line gas-struct-packing
    struct BridgehubDeployedAddresses {
        address bridgehubImplementation;
        address bridgehubProxy;
        address ctmDeploymentTrackerImplementation;
        address ctmDeploymentTrackerProxy;
        address messageRootImplementation;
        address messageRootProxy;
    }

    // solhint-disable-next-line gas-struct-packing
    struct StateTransitionDeployedAddresses {
        address stateTransitionProxy;
        address stateTransitionImplementation;
        address verifier;
        address adminFacet;
        address mailboxFacet;
        address executorFacet;
        address gettersFacet;
        address diamondInit;
        address genesisUpgrade;
        address defaultUpgrade;
        address diamondProxy;
    }

    // solhint-disable-next-line gas-struct-packing
    struct BridgesDeployedAddresses {
        address erc20BridgeImplementation;
        address erc20BridgeProxy;
        address sharedBridgeImplementation;
        address sharedBridgeProxy;
        address l1NullifierImplementation;
        address l1NullifierProxy;
        address bridgedStandardERC20Implementation;
        address bridgedTokenBeacon;
    }

    // solhint-disable-next-line gas-struct-packing
    struct Config {
        uint256 l1ChainId;
        uint256 eraChainId;
        address deployerAddress;
        address ownerAddress;
        bool testnetVerifier;
        ContractsConfig contracts;
        TokensConfig tokens;
    }

    // solhint-disable-next-line gas-struct-packing
    struct ContractsConfig {
        bytes32 create2FactorySalt;
        address create2FactoryAddr;
        address multicall3Addr;
        uint256 validatorTimelockExecutionDelay;
        bytes32 genesisRoot;
        uint256 genesisRollupLeafIndex;
        bytes32 genesisBatchCommitment;
        uint256 latestProtocolVersion;
        bytes32 recursionNodeLevelVkHash;
        bytes32 recursionLeafLevelVkHash;
        bytes32 recursionCircuitsSetVksHash;
        uint256 priorityTxMaxGasLimit;
        PubdataPricingMode diamondInitPubdataPricingMode;
        uint256 diamondInitBatchOverheadL1Gas;
        uint256 diamondInitMaxPubdataPerBatch;
        uint256 diamondInitMaxL2GasPerBatch;
        uint256 diamondInitPriorityTxMaxPubdata;
        uint256 diamondInitMinimalL2GasPrice;
        address governanceSecurityCouncilAddress;
        uint256 governanceMinDelay;
        uint256 maxNumberOfChains;
        bytes diamondCutData;
        bytes32 bootloaderHash;
        bytes32 defaultAAHash;
        bytes forceDeploymentsData;
    }

    struct TokensConfig {
        address tokenWethAddress;
    }

    Config internal config;
    DeployedAddresses internal addresses;
=======
>>>>>>> 45cf28c6

    function run() public {
        console.log("Deploying L1 contracts");

        runInner("/script-config/config-deploy-l1.toml", "/script-out/output-deploy-l1.toml");
    }

    function runForTest() public {
        runInner(vm.envString("L1_CONFIG"), vm.envString("L1_OUTPUT"));
    }

    function getAddresses() public view returns (DeployedAddresses memory) {
        return addresses;
    }

    function getConfig() public view returns (Config memory) {
        return config;
    }

    function runInner(string memory inputPath, string memory outputPath) internal {
        string memory root = vm.projectRoot();
        inputPath = string.concat(root, inputPath);
        outputPath = string.concat(root, outputPath);

        saveDiamondSelectors();
        initializeConfig(inputPath);

        instantiateCreate2Factory();
        deployIfNeededMulticall3();

        deployBytecodesSupplier();

        initializeExpectedL2Addresses();

        deployVerifier();

        deployDefaultUpgrade();
        deployGenesisUpgrade();
        deployDAValidators();
        deployValidatorTimelock();

        deployGovernance();
        deployChainAdmin();
        deployTransparentProxyAdmin();
        deployBridgehubContract();
        deployMessageRootContract();

        deployL1NullifierContracts();
        deploySharedBridgeContracts();
        deployBridgedStandardERC20Implementation();
        deployBridgedTokenBeacon();
        deployL1NativeTokenVaultImplementation();
        deployL1NativeTokenVaultProxy();
        deployErc20BridgeImplementation();
        deployErc20BridgeProxy();
        updateSharedBridge();
        deployCTMDeploymentTracker();
<<<<<<< HEAD
        registerSharedBridge();

        deployBlobVersionedHashRetriever();
        deployChainTypeManagerContract();
        setChainTypeManagerInValidatorTimelock();
=======
        setBridgehubParams();

        initializeGeneratedData();
>>>>>>> 45cf28c6

        deployBlobVersionedHashRetriever();
        deployChainTypeManagerContract(addresses.daAddresses.rollupDAManager);
        registerChainTypeManager();
        setChainTypeManagerInValidatorTimelock();

        updateOwners();

<<<<<<< HEAD
        saveOutput();
    }

    function getBridgehubProxyAddress() public view returns (address) {
        return addresses.bridgehub.bridgehubProxy;
    }

    function getSharedBridgeProxyAddress() public view returns (address) {
        return addresses.bridges.sharedBridgeProxy;
    }

    function getNativeTokenVaultProxyAddress() public view returns (address) {
        return addresses.vaults.l1NativeTokenVaultProxy;
    }

    function getL1NullifierProxyAddress() public view returns (address) {
        return addresses.bridges.l1NullifierProxy;
    }

    function getOwnerAddress() public view returns (address) {
        return config.ownerAddress;
    }

    function getCTM() public view returns (address) {
        return addresses.stateTransition.stateTransitionProxy;
    }

    function getInitialDiamondCutData() public view returns (bytes memory) {
        return config.contracts.diamondCutData;
    }

    function initializeConfig() internal {
        string memory root = vm.projectRoot();
        string memory path = string.concat(root, vm.envString("L1_CONFIG"));
        string memory toml = vm.readFile(path);

        config.l1ChainId = block.chainid;
        config.deployerAddress = msg.sender;

        // Config file must be parsed key by key, otherwise values returned
        // are parsed alfabetically and not by key.
        // https://book.getfoundry.sh/cheatcodes/parse-toml
        config.eraChainId = toml.readUint("$.era_chain_id");
        config.ownerAddress = toml.readAddress("$.owner_address");
        config.testnetVerifier = toml.readBool("$.testnet_verifier");

        config.contracts.governanceSecurityCouncilAddress = toml.readAddress(
            "$.contracts.governance_security_council_address"
        );
        config.contracts.governanceMinDelay = toml.readUint("$.contracts.governance_min_delay");
        config.contracts.maxNumberOfChains = toml.readUint("$.contracts.max_number_of_chains");
        config.contracts.create2FactorySalt = toml.readBytes32("$.contracts.create2_factory_salt");
        if (vm.keyExistsToml(toml, "$.contracts.create2_factory_addr")) {
            config.contracts.create2FactoryAddr = toml.readAddress("$.contracts.create2_factory_addr");
        }
        config.contracts.validatorTimelockExecutionDelay = toml.readUint(
            "$.contracts.validator_timelock_execution_delay"
        );
        config.contracts.genesisRoot = toml.readBytes32("$.contracts.genesis_root");
        config.contracts.genesisRollupLeafIndex = toml.readUint("$.contracts.genesis_rollup_leaf_index");
        config.contracts.genesisBatchCommitment = toml.readBytes32("$.contracts.genesis_batch_commitment");
        config.contracts.latestProtocolVersion = toml.readUint("$.contracts.latest_protocol_version");
        config.contracts.recursionNodeLevelVkHash = toml.readBytes32("$.contracts.recursion_node_level_vk_hash");
        config.contracts.recursionLeafLevelVkHash = toml.readBytes32("$.contracts.recursion_leaf_level_vk_hash");
        config.contracts.recursionCircuitsSetVksHash = toml.readBytes32("$.contracts.recursion_circuits_set_vks_hash");
        config.contracts.priorityTxMaxGasLimit = toml.readUint("$.contracts.priority_tx_max_gas_limit");
        config.contracts.diamondInitPubdataPricingMode = PubdataPricingMode(
            toml.readUint("$.contracts.diamond_init_pubdata_pricing_mode")
        );
        config.contracts.diamondInitBatchOverheadL1Gas = toml.readUint(
            "$.contracts.diamond_init_batch_overhead_l1_gas"
        );
        config.contracts.diamondInitMaxPubdataPerBatch = toml.readUint(
            "$.contracts.diamond_init_max_pubdata_per_batch"
        );
        config.contracts.diamondInitMaxL2GasPerBatch = toml.readUint("$.contracts.diamond_init_max_l2_gas_per_batch");
        config.contracts.diamondInitPriorityTxMaxPubdata = toml.readUint(
            "$.contracts.diamond_init_priority_tx_max_pubdata"
        );
        config.contracts.diamondInitMinimalL2GasPrice = toml.readUint("$.contracts.diamond_init_minimal_l2_gas_price");
        config.contracts.defaultAAHash = toml.readBytes32("$.contracts.default_aa_hash");
        config.contracts.bootloaderHash = toml.readBytes32("$.contracts.bootloader_hash");

        config.tokens.tokenWethAddress = toml.readAddress("$.tokens.token_weth_address");

        config.contracts.forceDeploymentsData = toml.readBytes("$.contracts.force_deployments_data");
    }

    function instantiateCreate2Factory() internal {
        address contractAddress;

        bool isDeterministicDeployed = DETERMINISTIC_CREATE2_ADDRESS.code.length > 0;
        bool isConfigured = config.contracts.create2FactoryAddr != address(0);

        if (isConfigured) {
            if (config.contracts.create2FactoryAddr.code.length == 0) {
                revert AddressHasNoCode(config.contracts.create2FactoryAddr);
            }
            contractAddress = config.contracts.create2FactoryAddr;
            console.log("Using configured Create2Factory address:", contractAddress);
        } else if (isDeterministicDeployed) {
            contractAddress = DETERMINISTIC_CREATE2_ADDRESS;
            console.log("Using deterministic Create2Factory address:", contractAddress);
        } else {
            contractAddress = Utils.deployCreate2Factory();
            console.log("Create2Factory deployed at:", contractAddress);
        }

        addresses.create2Factory = contractAddress;
=======
        saveOutput(outputPath);
    }

    function initializeGeneratedData() internal {
        generatedData.forceDeploymentsData = prepareForceDeploymentsData();
>>>>>>> 45cf28c6
    }

    function deployIfNeededMulticall3() internal {
        // Multicall3 is already deployed on public networks
        if (MULTICALL3_ADDRESS.code.length == 0) {
            address contractAddress = deployViaCreate2(type(Multicall3).creationCode, "");
            console.log("Multicall3 deployed at:", contractAddress);
            config.contracts.multicall3Addr = contractAddress;
        } else {
            config.contracts.multicall3Addr = MULTICALL3_ADDRESS;
        }
    }

    function initializeExpectedL2Addresses() internal {
        expectedRollupL2DAValidator = Utils.getL2AddressViaCreate2Factory(
            bytes32(0),
            L2ContractHelper.hashL2Bytecode(L2ContractsBytecodesLib.readRollupL2DAValidatorBytecode()),
            hex""
        );
    }

    function deployDAValidators() internal {
        vm.broadcast(msg.sender);
        address rollupDAManager = address(new RollupDAManager());
        addresses.daAddresses.rollupDAManager = rollupDAManager;

<<<<<<< HEAD
    function deployChainAdmin() internal {
        bytes memory accessControlRestrictionBytecode = abi.encodePacked(
            type(ChainAdmin).creationCode,
            abi.encode(uint256(0), config.ownerAddress)
        );

        address accessControlRestriction = deployViaCreate2(accessControlRestrictionBytecode);
        console.log("Access control restriction deployed at:", accessControlRestriction);
        address[] memory restrictions = new address[](1);
        restrictions[0] = accessControlRestriction;

        bytes memory bytecode = abi.encodePacked(type(ChainAdmin).creationCode, abi.encode(restrictions));
        address contractAddress = deployViaCreate2(bytecode);
        console.log("ChainAdmin deployed at:", contractAddress);
        addresses.chainAdmin = contractAddress;
    }
=======
        address rollupDAValidator = deployViaCreate2(Utils.readRollupDAValidatorBytecode(), "");
        console.log("L1RollupDAValidator deployed at:", rollupDAValidator);
        addresses.daAddresses.l1RollupDAValidator = rollupDAValidator;
>>>>>>> 45cf28c6

        address validiumDAValidator = deployViaCreate2(type(ValidiumL1DAValidator).creationCode, "");
        console.log("L1ValidiumDAValidator deployed at:", validiumDAValidator);
        addresses.daAddresses.l1ValidiumDAValidator = validiumDAValidator;

        vm.broadcast(msg.sender);
        RollupDAManager(rollupDAManager).updateDAPair(address(rollupDAValidator), expectedRollupL2DAValidator, true);
    }
    function deployBridgehubContract() internal {
        address bridgehubImplementation = deployViaCreate2(
            type(Bridgehub).creationCode,
            abi.encode(config.l1ChainId, config.ownerAddress, (config.contracts.maxNumberOfChains))
        );
        console.log("Bridgehub Implementation deployed at:", bridgehubImplementation);
        addresses.bridgehub.bridgehubImplementation = bridgehubImplementation;

        address bridgehubProxy = deployViaCreate2(
            type(TransparentUpgradeableProxy).creationCode,
            abi.encode(
                bridgehubImplementation,
                addresses.transparentProxyAdmin,
                abi.encodeCall(Bridgehub.initialize, (config.deployerAddress))
            )
        );
        console.log("Bridgehub Proxy deployed at:", bridgehubProxy);
        addresses.bridgehub.bridgehubProxy = bridgehubProxy;
    }

    function deployMessageRootContract() internal {
        address messageRootImplementation = deployViaCreate2(
            type(MessageRoot).creationCode,
            abi.encode(addresses.bridgehub.bridgehubProxy)
        );
        console.log("MessageRoot Implementation deployed at:", messageRootImplementation);
        addresses.bridgehub.messageRootImplementation = messageRootImplementation;

        address messageRootProxy = deployViaCreate2(
            type(TransparentUpgradeableProxy).creationCode,
            abi.encode(
                messageRootImplementation,
                addresses.transparentProxyAdmin,
                abi.encodeCall(MessageRoot.initialize, ())
            )
        );
        console.log("Message Root Proxy deployed at:", messageRootProxy);
        addresses.bridgehub.messageRootProxy = messageRootProxy;
    }

    function deployCTMDeploymentTracker() internal {
<<<<<<< HEAD
        bytes memory ctmDTBytecode = abi.encodePacked(
            type(CTMDeploymentTracker).creationCode,
            abi.encode(addresses.bridgehub.bridgehubProxy, addresses.bridges.sharedBridgeProxy)
        );
        address ctmDTImplementation = deployViaCreate2(ctmDTBytecode);
=======
        address ctmDTImplementation = deployViaCreate2(
            type(CTMDeploymentTracker).creationCode,
            abi.encode(addresses.bridgehub.bridgehubProxy, addresses.bridges.sharedBridgeProxy)
        );
>>>>>>> 45cf28c6
        console.log("CTM Deployment Tracker Implementation deployed at:", ctmDTImplementation);
        addresses.bridgehub.ctmDeploymentTrackerImplementation = ctmDTImplementation;

        address ctmDTProxy = deployViaCreate2(
            type(TransparentUpgradeableProxy).creationCode,
            abi.encode(
                ctmDTImplementation,
                addresses.transparentProxyAdmin,
                abi.encodeCall(CTMDeploymentTracker.initialize, (config.deployerAddress))
            )
        );
<<<<<<< HEAD
        address ctmDTProxy = deployViaCreate2(bytecode);
=======
>>>>>>> 45cf28c6
        console.log("CTM Deployment Tracker Proxy deployed at:", ctmDTProxy);
        addresses.bridgehub.ctmDeploymentTrackerProxy = ctmDTProxy;
    }

    function deployBlobVersionedHashRetriever() internal {
        // solc contracts/state-transition/utils/blobVersionedHashRetriever.yul --strict-assembly --bin
        bytes memory bytecode = hex"600b600b5f39600b5ff3fe5f358049805f5260205ff3";
        address contractAddress = deployViaCreate2(bytecode, "");
        console.log("BlobVersionedHashRetriever deployed at:", contractAddress);
        addresses.blobVersionedHashRetriever = contractAddress;
    }
<<<<<<< HEAD

    function deployChainTypeManagerContract() internal {
        deployStateTransitionDiamondFacets();
        deployChainTypeManagerImplementation();
        deployChainTypeManagerProxy();
        registerChainTypeManager();
    }

    function deployStateTransitionDiamondFacets() internal {
        address executorFacet = deployViaCreate2(type(ExecutorFacet).creationCode);
        console.log("ExecutorFacet deployed at:", executorFacet);
        addresses.stateTransition.executorFacet = executorFacet;

        address adminFacet = deployViaCreate2(
            abi.encodePacked(type(AdminFacet).creationCode, abi.encode(config.l1ChainId))
        );
        console.log("AdminFacet deployed at:", adminFacet);
        addresses.stateTransition.adminFacet = adminFacet;

        address mailboxFacet = deployViaCreate2(
            abi.encodePacked(type(MailboxFacet).creationCode, abi.encode(config.eraChainId, config.l1ChainId))
        );
        console.log("MailboxFacet deployed at:", mailboxFacet);
        addresses.stateTransition.mailboxFacet = mailboxFacet;

        address gettersFacet = deployViaCreate2(type(GettersFacet).creationCode);
        console.log("GettersFacet deployed at:", gettersFacet);
        addresses.stateTransition.gettersFacet = gettersFacet;

        address diamondInit = deployViaCreate2(type(DiamondInit).creationCode);
        console.log("DiamondInit deployed at:", diamondInit);
        addresses.stateTransition.diamondInit = diamondInit;
    }

    function deployChainTypeManagerImplementation() internal {
        bytes memory bytecode = abi.encodePacked(
            type(ChainTypeManager).creationCode,
            abi.encode(addresses.bridgehub.bridgehubProxy)
        );
        address contractAddress = deployViaCreate2(bytecode);
        console.log("ChainTypeManagerImplementation deployed at:", contractAddress);
        addresses.stateTransition.stateTransitionImplementation = contractAddress;
    }

    function deployChainTypeManagerProxy() internal {
        Diamond.FacetCut[] memory facetCuts = new Diamond.FacetCut[](4);
        facetCuts[0] = Diamond.FacetCut({
            facet: addresses.stateTransition.adminFacet,
            action: Diamond.Action.Add,
            isFreezable: false,
            selectors: Utils.getAllSelectors(addresses.stateTransition.adminFacet.code)
        });
        facetCuts[1] = Diamond.FacetCut({
            facet: addresses.stateTransition.gettersFacet,
            action: Diamond.Action.Add,
            isFreezable: false,
            selectors: Utils.getAllSelectors(addresses.stateTransition.gettersFacet.code)
        });
        facetCuts[2] = Diamond.FacetCut({
            facet: addresses.stateTransition.mailboxFacet,
            action: Diamond.Action.Add,
            isFreezable: true,
            selectors: Utils.getAllSelectors(addresses.stateTransition.mailboxFacet.code)
        });
        facetCuts[3] = Diamond.FacetCut({
            facet: addresses.stateTransition.executorFacet,
            action: Diamond.Action.Add,
            isFreezable: true,
            selectors: Utils.getAllSelectors(addresses.stateTransition.executorFacet.code)
        });

        VerifierParams memory verifierParams = VerifierParams({
            recursionNodeLevelVkHash: config.contracts.recursionNodeLevelVkHash,
            recursionLeafLevelVkHash: config.contracts.recursionLeafLevelVkHash,
            recursionCircuitsSetVksHash: config.contracts.recursionCircuitsSetVksHash
        });

        FeeParams memory feeParams = FeeParams({
            pubdataPricingMode: config.contracts.diamondInitPubdataPricingMode,
            batchOverheadL1Gas: uint32(config.contracts.diamondInitBatchOverheadL1Gas),
            maxPubdataPerBatch: uint32(config.contracts.diamondInitMaxPubdataPerBatch),
            maxL2GasPerBatch: uint32(config.contracts.diamondInitMaxL2GasPerBatch),
            priorityTxMaxPubdata: uint32(config.contracts.diamondInitPriorityTxMaxPubdata),
            minimalL2GasPrice: uint64(config.contracts.diamondInitMinimalL2GasPrice)
        });

        DiamondInitializeDataNewChain memory initializeData = DiamondInitializeDataNewChain({
            verifier: IVerifier(addresses.stateTransition.verifier),
            verifierParams: verifierParams,
            l2BootloaderBytecodeHash: config.contracts.bootloaderHash,
            l2DefaultAccountBytecodeHash: config.contracts.defaultAAHash,
            priorityTxMaxGasLimit: config.contracts.priorityTxMaxGasLimit,
            feeParams: feeParams,
            blobVersionedHashRetriever: addresses.blobVersionedHashRetriever
        });

        Diamond.DiamondCutData memory diamondCut = Diamond.DiamondCutData({
            facetCuts: facetCuts,
            initAddress: addresses.stateTransition.diamondInit,
            initCalldata: abi.encode(initializeData)
        });

        config.contracts.diamondCutData = abi.encode(diamondCut);

        ChainCreationParams memory chainCreationParams = ChainCreationParams({
            genesisUpgrade: addresses.stateTransition.genesisUpgrade,
            genesisBatchHash: config.contracts.genesisRoot,
            genesisIndexRepeatedStorageChanges: uint64(config.contracts.genesisRollupLeafIndex),
            genesisBatchCommitment: config.contracts.genesisBatchCommitment,
            diamondCut: diamondCut,
            forceDeploymentsData: config.contracts.forceDeploymentsData
        });

        ChainTypeManagerInitializeData memory diamondInitData = ChainTypeManagerInitializeData({
            owner: msg.sender,
            validatorTimelock: addresses.validatorTimelock,
            chainCreationParams: chainCreationParams,
            protocolVersion: config.contracts.latestProtocolVersion
        });

        address contractAddress = deployViaCreate2(
            abi.encodePacked(
                type(TransparentUpgradeableProxy).creationCode,
                abi.encode(
                    addresses.stateTransition.stateTransitionImplementation,
                    addresses.transparentProxyAdmin,
                    abi.encodeCall(ChainTypeManager.initialize, (diamondInitData))
                )
            )
        );
        console.log("ChainTypeManagerProxy deployed at:", contractAddress);
        addresses.stateTransition.stateTransitionProxy = contractAddress;
    }

    function registerChainTypeManager() internal {
        Bridgehub bridgehub = Bridgehub(addresses.bridgehub.bridgehubProxy);
        vm.startBroadcast(msg.sender);
        bridgehub.addChainTypeManager(addresses.stateTransition.stateTransitionProxy);
=======
    function registerChainTypeManager() internal {
        Bridgehub bridgehub = Bridgehub(addresses.bridgehub.bridgehubProxy);
        vm.startBroadcast(msg.sender);
        bridgehub.addChainTypeManager(addresses.stateTransition.chainTypeManagerProxy);
>>>>>>> 45cf28c6
        console.log("ChainTypeManager registered");
        CTMDeploymentTracker ctmDT = CTMDeploymentTracker(addresses.bridgehub.ctmDeploymentTrackerProxy);
        // vm.startBroadcast(msg.sender);
        L1AssetRouter sharedBridge = L1AssetRouter(addresses.bridges.sharedBridgeProxy);
        sharedBridge.setAssetDeploymentTracker(
<<<<<<< HEAD
            bytes32(uint256(uint160(addresses.stateTransition.stateTransitionProxy))),
=======
            bytes32(uint256(uint160(addresses.stateTransition.chainTypeManagerProxy))),
>>>>>>> 45cf28c6
            address(ctmDT)
        );
        console.log("CTM DT whitelisted");

<<<<<<< HEAD
        ctmDT.registerCTMAssetOnL1(addresses.stateTransition.stateTransitionProxy);
        vm.stopBroadcast();
        console.log("CTM registered in CTMDeploymentTracker");

        bytes32 assetId = bridgehub.ctmAssetIdFromAddress(addresses.stateTransition.stateTransitionProxy);
=======
        ctmDT.registerCTMAssetOnL1(addresses.stateTransition.chainTypeManagerProxy);
        vm.stopBroadcast();
        console.log("CTM registered in CTMDeploymentTracker");

        bytes32 assetId = bridgehub.ctmAssetIdFromAddress(addresses.stateTransition.chainTypeManagerProxy);
>>>>>>> 45cf28c6
        // console.log(address(bridgehub.ctmDeployer()), addresses.bridgehub.ctmDeploymentTrackerProxy);
        // console.log(address(bridgehub.ctmDeployer().BRIDGE_HUB()), addresses.bridgehub.bridgehubProxy);
        console.log(
            "CTM in router 1",
            sharedBridge.assetHandlerAddress(assetId),
            bridgehub.ctmAssetIdToAddress(assetId)
        );
    }

    function setChainTypeManagerInValidatorTimelock() internal {
        ValidatorTimelock validatorTimelock = ValidatorTimelock(addresses.validatorTimelock);
        vm.broadcast(msg.sender);
<<<<<<< HEAD
        validatorTimelock.setChainTypeManager(IChainTypeManager(addresses.stateTransition.stateTransitionProxy));
=======
        validatorTimelock.setChainTypeManager(IChainTypeManager(addresses.stateTransition.chainTypeManagerProxy));
>>>>>>> 45cf28c6
        console.log("ChainTypeManager set in ValidatorTimelock");
    }

    function deployDiamondProxy() internal {
        Diamond.FacetCut[] memory facetCuts = new Diamond.FacetCut[](1);
        facetCuts[0] = Diamond.FacetCut({
            facet: addresses.stateTransition.adminFacet,
            action: Diamond.Action.Add,
            isFreezable: false,
            selectors: Utils.getAllSelectors(addresses.stateTransition.adminFacet.code)
        });
        Diamond.DiamondCutData memory diamondCut = Diamond.DiamondCutData({
            facetCuts: facetCuts,
            initAddress: address(0),
            initCalldata: ""
        });
        address contractAddress = deployViaCreate2(
            type(DiamondProxy).creationCode,
            abi.encode(config.l1ChainId, diamondCut)
        );
        console.log("DiamondProxy deployed at:", contractAddress);
        addresses.stateTransition.diamondProxy = contractAddress;
    }

    function deploySharedBridgeContracts() internal {
        deploySharedBridgeImplementation();
        deploySharedBridgeProxy();
    }

    function deployL1NullifierContracts() internal {
        deployL1NullifierImplementation();
        deployL1NullifierProxy();
    }

    function deployL1NullifierImplementation() internal {
<<<<<<< HEAD
        bytes memory bytecode = abi.encodePacked(
            type(L1Nullifier).creationCode,
            // solhint-disable-next-line func-named-parameters
            abi.encode(addresses.bridgehub.bridgehubProxy, config.eraChainId, addresses.stateTransition.diamondProxy)
        );
        address contractAddress = deployViaCreate2(bytecode);
=======
        // TODO(EVM-743): allow non-dev nullifier in the local deployment
        address contractAddress = deployViaCreate2(
            type(L1NullifierDev).creationCode,
            // solhint-disable-next-line func-named-parameters
            abi.encode(addresses.bridgehub.bridgehubProxy, config.eraChainId, addresses.stateTransition.diamondProxy)
        );
>>>>>>> 45cf28c6
        console.log("L1NullifierImplementation deployed at:", contractAddress);
        addresses.bridges.l1NullifierImplementation = contractAddress;
    }

    function deployL1NullifierProxy() internal {
        bytes memory initCalldata = abi.encodeCall(L1Nullifier.initialize, (config.deployerAddress, 1, 1, 1, 0));
<<<<<<< HEAD
        bytes memory bytecode = abi.encodePacked(
            type(TransparentUpgradeableProxy).creationCode,
            abi.encode(addresses.bridges.l1NullifierImplementation, addresses.transparentProxyAdmin, initCalldata)
        );
        address contractAddress = deployViaCreate2(bytecode);
=======
        address contractAddress = deployViaCreate2(
            type(TransparentUpgradeableProxy).creationCode,
            abi.encode(addresses.bridges.l1NullifierImplementation, addresses.transparentProxyAdmin, initCalldata)
        );
>>>>>>> 45cf28c6
        console.log("L1NullifierProxy deployed at:", contractAddress);
        addresses.bridges.l1NullifierProxy = contractAddress;
    }

    function deploySharedBridgeImplementation() internal {
        address contractAddress = deployViaCreate2(
            type(L1AssetRouter).creationCode,
            // solhint-disable-next-line func-named-parameters
            abi.encode(
                config.tokens.tokenWethAddress,
                addresses.bridgehub.bridgehubProxy,
                addresses.bridges.l1NullifierProxy,
                config.eraChainId,
                addresses.stateTransition.diamondProxy
            )
        );
        console.log("SharedBridgeImplementation deployed at:", contractAddress);
        addresses.bridges.sharedBridgeImplementation = contractAddress;
    }

    function deploySharedBridgeProxy() internal {
        bytes memory initCalldata = abi.encodeCall(L1AssetRouter.initialize, (config.deployerAddress));
<<<<<<< HEAD
        bytes memory bytecode = abi.encodePacked(
=======
        address contractAddress = deployViaCreate2(
>>>>>>> 45cf28c6
            type(TransparentUpgradeableProxy).creationCode,
            abi.encode(addresses.bridges.sharedBridgeImplementation, addresses.transparentProxyAdmin, initCalldata)
        );
        console.log("SharedBridgeProxy deployed at:", contractAddress);
        addresses.bridges.sharedBridgeProxy = contractAddress;
    }

    function setBridgehubParams() internal {
        Bridgehub bridgehub = Bridgehub(addresses.bridgehub.bridgehubProxy);
        vm.startBroadcast(msg.sender);
        bridgehub.addTokenAssetId(bridgehub.baseTokenAssetId(config.eraChainId));
        // bridgehub.setSharedBridge(addresses.bridges.sharedBridgeProxy);
        bridgehub.setAddresses(
            addresses.bridges.sharedBridgeProxy,
            ICTMDeploymentTracker(addresses.bridgehub.ctmDeploymentTrackerProxy),
            IMessageRoot(addresses.bridgehub.messageRootProxy)
        );
        vm.stopBroadcast();
        console.log("SharedBridge registered");
    }

    function deployErc20BridgeImplementation() internal {
        address contractAddress = deployViaCreate2(
            type(L1ERC20Bridge).creationCode,
            abi.encode(
                addresses.bridges.l1NullifierProxy,
                addresses.bridges.sharedBridgeProxy,
                addresses.vaults.l1NativeTokenVaultProxy,
                config.eraChainId
            )
        );
        console.log("Erc20BridgeImplementation deployed at:", contractAddress);
        addresses.bridges.erc20BridgeImplementation = contractAddress;
    }

    function deployErc20BridgeProxy() internal {
        bytes memory initCalldata = abi.encodeCall(L1ERC20Bridge.initialize, ());
        address contractAddress = deployViaCreate2(
            type(TransparentUpgradeableProxy).creationCode,
            abi.encode(addresses.bridges.erc20BridgeImplementation, addresses.transparentProxyAdmin, initCalldata)
        );
        console.log("Erc20BridgeProxy deployed at:", contractAddress);
        addresses.bridges.erc20BridgeProxy = contractAddress;
    }

    function updateSharedBridge() internal {
        L1AssetRouter sharedBridge = L1AssetRouter(addresses.bridges.sharedBridgeProxy);
        vm.broadcast(msg.sender);
        sharedBridge.setL1Erc20Bridge(L1ERC20Bridge(addresses.bridges.erc20BridgeProxy));
        console.log("SharedBridge updated with ERC20Bridge address");
    }

    function deployBridgedStandardERC20Implementation() internal {
<<<<<<< HEAD
        bytes memory bytecode = abi.encodePacked(
=======
        address contractAddress = deployViaCreate2(
>>>>>>> 45cf28c6
            type(BridgedStandardERC20).creationCode,
            // solhint-disable-next-line func-named-parameters
            abi.encode()
        );
<<<<<<< HEAD
        address contractAddress = deployViaCreate2(bytecode);
=======
>>>>>>> 45cf28c6
        console.log("BridgedStandardERC20Implementation deployed at:", contractAddress);
        addresses.bridges.bridgedStandardERC20Implementation = contractAddress;
    }

    function deployBridgedTokenBeacon() internal {
<<<<<<< HEAD
        bytes memory bytecode = abi.encodePacked(
            type(UpgradeableBeacon).creationCode,
            // solhint-disable-next-line func-named-parameters
            abi.encode(addresses.bridges.bridgedStandardERC20Implementation)
        );
        UpgradeableBeacon beacon = new UpgradeableBeacon(addresses.bridges.bridgedStandardERC20Implementation);
        address contractAddress = address(beacon);
=======
        /// Note we cannot use create2 as the deployer is the owner.
        vm.broadcast();
        UpgradeableBeacon beacon = new UpgradeableBeacon(addresses.bridges.bridgedStandardERC20Implementation);
        address contractAddress = address(beacon);
        vm.broadcast();
>>>>>>> 45cf28c6
        beacon.transferOwnership(config.ownerAddress);
        console.log("BridgedTokenBeacon deployed at:", contractAddress);
        addresses.bridges.bridgedTokenBeacon = contractAddress;
    }

    function deployL1NativeTokenVaultImplementation() internal {
        address contractAddress = deployViaCreate2(
            type(L1NativeTokenVault).creationCode,
            // solhint-disable-next-line func-named-parameters
            abi.encode(
                config.tokens.tokenWethAddress,
                addresses.bridges.sharedBridgeProxy,
                addresses.bridges.l1NullifierProxy
            )
        );
        console.log("L1NativeTokenVaultImplementation deployed at:", contractAddress);
        addresses.vaults.l1NativeTokenVaultImplementation = contractAddress;
    }

    function deployL1NativeTokenVaultProxy() internal {
        bytes memory initCalldata = abi.encodeCall(
            L1NativeTokenVault.initialize,
            (config.ownerAddress, addresses.bridges.bridgedTokenBeacon)
        );
<<<<<<< HEAD
        bytes memory bytecode = abi.encodePacked(
=======
        address contractAddress = deployViaCreate2(
>>>>>>> 45cf28c6
            type(TransparentUpgradeableProxy).creationCode,
            abi.encode(addresses.vaults.l1NativeTokenVaultImplementation, addresses.transparentProxyAdmin, initCalldata)
        );
        console.log("L1NativeTokenVaultProxy deployed at:", contractAddress);
        addresses.vaults.l1NativeTokenVaultProxy = contractAddress;

        IL1AssetRouter sharedBridge = IL1AssetRouter(addresses.bridges.sharedBridgeProxy);
        IL1Nullifier l1Nullifier = IL1Nullifier(addresses.bridges.l1NullifierProxy);
        // Ownable ownable = Ownable(addresses.bridges.sharedBridgeProxy);

        vm.broadcast(msg.sender);
        sharedBridge.setNativeTokenVault(INativeTokenVault(addresses.vaults.l1NativeTokenVaultProxy));
        vm.broadcast(msg.sender);
        l1Nullifier.setL1NativeTokenVault(IL1NativeTokenVault(addresses.vaults.l1NativeTokenVaultProxy));
        vm.broadcast(msg.sender);
        l1Nullifier.setL1AssetRouter(addresses.bridges.sharedBridgeProxy);

        vm.broadcast(msg.sender);
        IL1NativeTokenVault(addresses.vaults.l1NativeTokenVaultProxy).registerEthToken();
<<<<<<< HEAD

        // bytes memory data = abi.encodeCall(sharedBridge.setNativeTokenVault, (IL1NativeTokenVault(addresses.vaults.l1NativeTokenVaultProxy)));
        // Utils.executeUpgrade({
        //     _governor: ownable.owner(),
        //     _salt: bytes32(0),
        //     _target: addresses.bridges.sharedBridgeProxy,
        //     _data: data,
        //     _value: 0,
        //     _delay: 0
        // });
=======
>>>>>>> 45cf28c6
    }

    function updateOwners() internal {
        vm.startBroadcast(msg.sender);

        ValidatorTimelock validatorTimelock = ValidatorTimelock(addresses.validatorTimelock);
        validatorTimelock.transferOwnership(config.ownerAddress);

        Bridgehub bridgehub = Bridgehub(addresses.bridgehub.bridgehubProxy);
        bridgehub.transferOwnership(addresses.governance);
        bridgehub.setPendingAdmin(addresses.chainAdmin);

        L1AssetRouter sharedBridge = L1AssetRouter(addresses.bridges.sharedBridgeProxy);
        sharedBridge.transferOwnership(addresses.governance);

<<<<<<< HEAD
        ChainTypeManager ctm = ChainTypeManager(addresses.stateTransition.stateTransitionProxy);
        ctm.transferOwnership(addresses.governance);
=======
        ChainTypeManager ctm = ChainTypeManager(addresses.stateTransition.chainTypeManagerProxy);
        ctm.transferOwnership(addresses.governance);
        ctm.setPendingAdmin(addresses.chainAdmin);

        CTMDeploymentTracker ctmDeploymentTracker = CTMDeploymentTracker(addresses.bridgehub.ctmDeploymentTrackerProxy);
        ctmDeploymentTracker.transferOwnership(addresses.governance);

        RollupDAManager(addresses.daAddresses.rollupDAManager).transferOwnership(addresses.governance);
>>>>>>> 45cf28c6

        vm.stopBroadcast();
        console.log("Owners updated");
    }

    function saveDiamondSelectors() public {
        AdminFacet adminFacet = new AdminFacet(1, RollupDAManager(address(0)));
        GettersFacet gettersFacet = new GettersFacet();
        MailboxFacet mailboxFacet = new MailboxFacet(1, 1);
        ExecutorFacet executorFacet = new ExecutorFacet(1);
        bytes4[] memory adminFacetSelectors = Utils.getAllSelectors(address(adminFacet).code);
        bytes4[] memory gettersFacetSelectors = Utils.getAllSelectors(address(gettersFacet).code);
        bytes4[] memory mailboxFacetSelectors = Utils.getAllSelectors(address(mailboxFacet).code);
        bytes4[] memory executorFacetSelectors = Utils.getAllSelectors(address(executorFacet).code);

        string memory root = vm.projectRoot();
        string memory outputPath = string.concat(root, "/script-out/diamond-selectors.toml");

        bytes memory adminFacetSelectorsBytes = abi.encode(adminFacetSelectors);
        bytes memory gettersFacetSelectorsBytes = abi.encode(gettersFacetSelectors);
        bytes memory mailboxFacetSelectorsBytes = abi.encode(mailboxFacetSelectors);
        bytes memory executorFacetSelectorsBytes = abi.encode(executorFacetSelectors);

        vm.serializeBytes("diamond_selectors", "admin_facet_selectors", adminFacetSelectorsBytes);
        vm.serializeBytes("diamond_selectors", "getters_facet_selectors", gettersFacetSelectorsBytes);
        vm.serializeBytes("diamond_selectors", "mailbox_facet_selectors", mailboxFacetSelectorsBytes);
        string memory toml = vm.serializeBytes(
            "diamond_selectors",
            "executor_facet_selectors",
            executorFacetSelectorsBytes
        );

        vm.writeToml(toml, outputPath);
    }

    function saveOutput(string memory outputPath) internal {
        vm.serializeAddress("bridgehub", "bridgehub_proxy_addr", addresses.bridgehub.bridgehubProxy);
        vm.serializeAddress("bridgehub", "bridgehub_implementation_addr", addresses.bridgehub.bridgehubImplementation);
        vm.serializeAddress(
            "bridgehub",
            "ctm_deployment_tracker_proxy_addr",
            addresses.bridgehub.ctmDeploymentTrackerProxy
        );
        vm.serializeAddress(
            "bridgehub",
            "ctm_deployment_tracker_implementation_addr",
            addresses.bridgehub.ctmDeploymentTrackerImplementation
        );
        vm.serializeAddress("bridgehub", "message_root_proxy_addr", addresses.bridgehub.messageRootProxy);
        string memory bridgehub = vm.serializeAddress(
            "bridgehub",
            "message_root_implementation_addr",
            addresses.bridgehub.messageRootImplementation
        );

        // TODO(EVM-744): this has to be renamed to chain type manager
        vm.serializeAddress(
            "state_transition",
            "state_transition_proxy_addr",
            addresses.stateTransition.chainTypeManagerProxy
        );
        vm.serializeAddress(
            "state_transition",
            "state_transition_implementation_addr",
            addresses.stateTransition.chainTypeManagerImplementation
        );
        vm.serializeAddress("state_transition", "verifier_addr", addresses.stateTransition.verifier);
        vm.serializeAddress("state_transition", "admin_facet_addr", addresses.stateTransition.adminFacet);
        vm.serializeAddress("state_transition", "mailbox_facet_addr", addresses.stateTransition.mailboxFacet);
        vm.serializeAddress("state_transition", "executor_facet_addr", addresses.stateTransition.executorFacet);
        vm.serializeAddress("state_transition", "getters_facet_addr", addresses.stateTransition.gettersFacet);
        vm.serializeAddress("state_transition", "diamond_init_addr", addresses.stateTransition.diamondInit);
        vm.serializeAddress("state_transition", "genesis_upgrade_addr", addresses.stateTransition.genesisUpgrade);
        vm.serializeAddress("state_transition", "default_upgrade_addr", addresses.stateTransition.defaultUpgrade);
        vm.serializeAddress("state_transition", "bytecodes_supplier_addr", addresses.stateTransition.bytecodesSupplier);
        string memory stateTransition = vm.serializeAddress(
            "state_transition",
            "diamond_proxy_addr",
            addresses.stateTransition.diamondProxy
        );

        vm.serializeAddress("bridges", "erc20_bridge_implementation_addr", addresses.bridges.erc20BridgeImplementation);
        vm.serializeAddress("bridges", "erc20_bridge_proxy_addr", addresses.bridges.erc20BridgeProxy);
        vm.serializeAddress("bridges", "l1_nullifier_implementation_addr", addresses.bridges.l1NullifierImplementation);
        vm.serializeAddress("bridges", "l1_nullifier_proxy_addr", addresses.bridges.l1NullifierProxy);
        vm.serializeAddress(
            "bridges",
            "shared_bridge_implementation_addr",
            addresses.bridges.sharedBridgeImplementation
        );
        string memory bridges = vm.serializeAddress(
            "bridges",
            "shared_bridge_proxy_addr",
            addresses.bridges.sharedBridgeProxy
        );

        vm.serializeUint(
            "contracts_config",
            "diamond_init_max_l2_gas_per_batch",
            config.contracts.diamondInitMaxL2GasPerBatch
        );
        vm.serializeUint(
            "contracts_config",
            "diamond_init_batch_overhead_l1_gas",
            config.contracts.diamondInitBatchOverheadL1Gas
        );
        vm.serializeUint(
            "contracts_config",
            "diamond_init_max_pubdata_per_batch",
            config.contracts.diamondInitMaxPubdataPerBatch
        );
        vm.serializeUint(
            "contracts_config",
            "diamond_init_minimal_l2_gas_price",
            config.contracts.diamondInitMinimalL2GasPrice
        );
        vm.serializeUint(
            "contracts_config",
            "diamond_init_priority_tx_max_pubdata",
            config.contracts.diamondInitPriorityTxMaxPubdata
        );
        vm.serializeUint(
            "contracts_config",
            "diamond_init_pubdata_pricing_mode",
            uint256(config.contracts.diamondInitPubdataPricingMode)
        );
        vm.serializeUint("contracts_config", "priority_tx_max_gas_limit", config.contracts.priorityTxMaxGasLimit);
        vm.serializeBytes32(
            "contracts_config",
            "recursion_circuits_set_vks_hash",
            config.contracts.recursionCircuitsSetVksHash
        );
        vm.serializeBytes32(
            "contracts_config",
            "recursion_leaf_level_vk_hash",
            config.contracts.recursionLeafLevelVkHash
        );
        vm.serializeBytes32(
            "contracts_config",
            "recursion_node_level_vk_hash",
            config.contracts.recursionNodeLevelVkHash
        );
        vm.serializeBytes("contracts_config", "diamond_cut_data", config.contracts.diamondCutData);

        string memory contractsConfig = vm.serializeBytes(
            "contracts_config",
            "force_deployments_data",
            generatedData.forceDeploymentsData
        );

        vm.serializeAddress(
            "deployed_addresses",
            "blob_versioned_hash_retriever_addr",
            addresses.blobVersionedHashRetriever
        );
        vm.serializeAddress("deployed_addresses", "governance_addr", addresses.governance);
        vm.serializeAddress("deployed_addresses", "transparent_proxy_admin_addr", addresses.transparentProxyAdmin);

        vm.serializeAddress("deployed_addresses", "validator_timelock_addr", addresses.validatorTimelock);
        vm.serializeAddress("deployed_addresses", "chain_admin", addresses.chainAdmin);
        vm.serializeAddress(
            "deployed_addresses",
            "access_control_restriction_addr",
            addresses.accessControlRestrictionAddress
        );
        vm.serializeString("deployed_addresses", "bridgehub", bridgehub);
        vm.serializeString("deployed_addresses", "bridges", bridges);
        vm.serializeString("deployed_addresses", "state_transition", stateTransition);

        vm.serializeAddress("deployed_addresses", "l1_rollup_da_manager", addresses.daAddresses.rollupDAManager);
        vm.serializeAddress(
            "deployed_addresses",
            "rollup_l1_da_validator_addr",
            addresses.daAddresses.l1RollupDAValidator
        );
        vm.serializeAddress(
            "deployed_addresses",
            "validium_l1_da_validator_addr",
            addresses.daAddresses.l1ValidiumDAValidator
        );

        string memory deployedAddresses = vm.serializeAddress(
            "deployed_addresses",
            "native_token_vault_addr",
            addresses.vaults.l1NativeTokenVaultProxy
        );

        vm.serializeAddress("root", "create2_factory_addr", addresses.create2Factory);
        vm.serializeBytes32("root", "create2_factory_salt", config.contracts.create2FactorySalt);
        vm.serializeAddress("root", "multicall3_addr", config.contracts.multicall3Addr);
        vm.serializeUint("root", "l1_chain_id", config.l1ChainId);
        vm.serializeUint("root", "era_chain_id", config.eraChainId);
        vm.serializeAddress("root", "deployer_addr", config.deployerAddress);
        vm.serializeString("root", "deployed_addresses", deployedAddresses);
        vm.serializeString("root", "contracts_config", contractsConfig);
        vm.serializeAddress("root", "expected_rollup_l2_da_validator_addr", expectedRollupL2DAValidator);
        string memory toml = vm.serializeAddress("root", "owner_address", config.ownerAddress);

        vm.writeToml(toml, outputPath);
    }

    function prepareForceDeploymentsData() internal view returns (bytes memory) {
        require(addresses.governance != address(0), "Governance address is not set");

        FixedForceDeploymentsData memory data = FixedForceDeploymentsData({
            l1ChainId: config.l1ChainId,
            eraChainId: config.eraChainId,
            l1AssetRouter: addresses.bridges.sharedBridgeProxy,
            l2TokenProxyBytecodeHash: L2ContractHelper.hashL2Bytecode(
                L2ContractsBytecodesLib.readBeaconProxyBytecode()
            ),
            aliasedL1Governance: AddressAliasHelper.applyL1ToL2Alias(addresses.governance),
            maxNumberOfZKChains: config.contracts.maxNumberOfChains,
            bridgehubBytecodeHash: L2ContractHelper.hashL2Bytecode(L2ContractsBytecodesLib.readBridgehubBytecode()),
            l2AssetRouterBytecodeHash: L2ContractHelper.hashL2Bytecode(
                L2ContractsBytecodesLib.readL2AssetRouterBytecode()
            ),
            l2NtvBytecodeHash: L2ContractHelper.hashL2Bytecode(
                L2ContractsBytecodesLib.readL2NativeTokenVaultBytecode()
            ),
            messageRootBytecodeHash: L2ContractHelper.hashL2Bytecode(L2ContractsBytecodesLib.readMessageRootBytecode()),
            // For newly created chains it it is expected that the following bridges are not present at the moment
            // of creation of the chain
            l2SharedBridgeLegacyImpl: address(0),
            l2BridgedStandardERC20Impl: address(0)
        });

        return abi.encode(data);
    }

    // add this to be excluded from coverage report
    function test() internal virtual override {}
}<|MERGE_RESOLUTION|>--- conflicted
+++ resolved
@@ -8,11 +8,7 @@
 import {ProxyAdmin} from "@openzeppelin/contracts-v4/proxy/transparent/ProxyAdmin.sol";
 import {TransparentUpgradeableProxy} from "@openzeppelin/contracts-v4/proxy/transparent/TransparentUpgradeableProxy.sol";
 import {UpgradeableBeacon} from "@openzeppelin/contracts-v4/proxy/beacon/UpgradeableBeacon.sol";
-<<<<<<< HEAD
-import {Utils} from "./Utils.sol";
-=======
 import {StateTransitionDeployedAddresses, Utils, L2_BRIDGEHUB_ADDRESS, L2_ASSET_ROUTER_ADDRESS, L2_NATIVE_TOKEN_VAULT_ADDRESS, L2_MESSAGE_ROOT_ADDRESS} from "./Utils.sol";
->>>>>>> 45cf28c6
 import {Multicall3} from "contracts/dev-contracts/Multicall3.sol";
 import {Verifier} from "contracts/state-transition/Verifier.sol";
 import {TestnetVerifier} from "contracts/state-transition/TestnetVerifier.sol";
@@ -46,14 +42,6 @@
 import {INativeTokenVault} from "contracts/bridge/ntv/INativeTokenVault.sol";
 import {BridgedStandardERC20} from "contracts/bridge/BridgedStandardERC20.sol";
 import {AddressHasNoCode} from "./ZkSyncScriptErrors.sol";
-<<<<<<< HEAD
-import {IL1Nullifier} from "contracts/bridge/L1Nullifier.sol";
-import {IL1NativeTokenVault} from "contracts/bridge/ntv/IL1NativeTokenVault.sol";
-
-import {ICTMDeploymentTracker} from "contracts/bridgehub/ICTMDeploymentTracker.sol";
-import {IMessageRoot} from "contracts/bridgehub/IMessageRoot.sol";
-import {IAssetRouterBase} from "contracts/bridge/asset-router/IAssetRouterBase.sol";
-=======
 import {ICTMDeploymentTracker} from "contracts/bridgehub/ICTMDeploymentTracker.sol";
 import {IMessageRoot} from "contracts/bridgehub/IMessageRoot.sol";
 import {L2ContractHelper} from "contracts/common/libraries/L2ContractHelper.sol";
@@ -71,7 +59,6 @@
 import {BytecodesSupplier} from "contracts/upgrades/BytecodesSupplier.sol";
 
 import {DeployUtils, GeneratedData, Config, DeployedAddresses, FixedForceDeploymentsData} from "./DeployUtils.s.sol";
->>>>>>> 45cf28c6
 
 contract DeployL1Script is Script, DeployUtils {
     using stdToml for string;
@@ -79,114 +66,6 @@
     address expectedRollupL2DAValidator;
 
     address internal constant ADDRESS_ONE = 0x0000000000000000000000000000000000000001;
-<<<<<<< HEAD
-    address internal constant DETERMINISTIC_CREATE2_ADDRESS = 0x4e59b44847b379578588920cA78FbF26c0B4956C;
-
-    // solhint-disable-next-line gas-struct-packing
-    struct DeployedAddresses {
-        BridgehubDeployedAddresses bridgehub;
-        StateTransitionDeployedAddresses stateTransition;
-        BridgesDeployedAddresses bridges;
-        L1NativeTokenVaultAddresses vaults;
-        address transparentProxyAdmin;
-        address governance;
-        address chainAdmin;
-        address blobVersionedHashRetriever;
-        address validatorTimelock;
-        address create2Factory;
-    }
-
-    // solhint-disable-next-line gas-struct-packing
-    struct L1NativeTokenVaultAddresses {
-        address l1NativeTokenVaultImplementation;
-        address l1NativeTokenVaultProxy;
-    }
-
-    // solhint-disable-next-line gas-struct-packing
-    struct BridgehubDeployedAddresses {
-        address bridgehubImplementation;
-        address bridgehubProxy;
-        address ctmDeploymentTrackerImplementation;
-        address ctmDeploymentTrackerProxy;
-        address messageRootImplementation;
-        address messageRootProxy;
-    }
-
-    // solhint-disable-next-line gas-struct-packing
-    struct StateTransitionDeployedAddresses {
-        address stateTransitionProxy;
-        address stateTransitionImplementation;
-        address verifier;
-        address adminFacet;
-        address mailboxFacet;
-        address executorFacet;
-        address gettersFacet;
-        address diamondInit;
-        address genesisUpgrade;
-        address defaultUpgrade;
-        address diamondProxy;
-    }
-
-    // solhint-disable-next-line gas-struct-packing
-    struct BridgesDeployedAddresses {
-        address erc20BridgeImplementation;
-        address erc20BridgeProxy;
-        address sharedBridgeImplementation;
-        address sharedBridgeProxy;
-        address l1NullifierImplementation;
-        address l1NullifierProxy;
-        address bridgedStandardERC20Implementation;
-        address bridgedTokenBeacon;
-    }
-
-    // solhint-disable-next-line gas-struct-packing
-    struct Config {
-        uint256 l1ChainId;
-        uint256 eraChainId;
-        address deployerAddress;
-        address ownerAddress;
-        bool testnetVerifier;
-        ContractsConfig contracts;
-        TokensConfig tokens;
-    }
-
-    // solhint-disable-next-line gas-struct-packing
-    struct ContractsConfig {
-        bytes32 create2FactorySalt;
-        address create2FactoryAddr;
-        address multicall3Addr;
-        uint256 validatorTimelockExecutionDelay;
-        bytes32 genesisRoot;
-        uint256 genesisRollupLeafIndex;
-        bytes32 genesisBatchCommitment;
-        uint256 latestProtocolVersion;
-        bytes32 recursionNodeLevelVkHash;
-        bytes32 recursionLeafLevelVkHash;
-        bytes32 recursionCircuitsSetVksHash;
-        uint256 priorityTxMaxGasLimit;
-        PubdataPricingMode diamondInitPubdataPricingMode;
-        uint256 diamondInitBatchOverheadL1Gas;
-        uint256 diamondInitMaxPubdataPerBatch;
-        uint256 diamondInitMaxL2GasPerBatch;
-        uint256 diamondInitPriorityTxMaxPubdata;
-        uint256 diamondInitMinimalL2GasPrice;
-        address governanceSecurityCouncilAddress;
-        uint256 governanceMinDelay;
-        uint256 maxNumberOfChains;
-        bytes diamondCutData;
-        bytes32 bootloaderHash;
-        bytes32 defaultAAHash;
-        bytes forceDeploymentsData;
-    }
-
-    struct TokensConfig {
-        address tokenWethAddress;
-    }
-
-    Config internal config;
-    DeployedAddresses internal addresses;
-=======
->>>>>>> 45cf28c6
 
     function run() public {
         console.log("Deploying L1 contracts");
@@ -244,17 +123,9 @@
         deployErc20BridgeProxy();
         updateSharedBridge();
         deployCTMDeploymentTracker();
-<<<<<<< HEAD
-        registerSharedBridge();
-
-        deployBlobVersionedHashRetriever();
-        deployChainTypeManagerContract();
-        setChainTypeManagerInValidatorTimelock();
-=======
         setBridgehubParams();
 
         initializeGeneratedData();
->>>>>>> 45cf28c6
 
         deployBlobVersionedHashRetriever();
         deployChainTypeManagerContract(addresses.daAddresses.rollupDAManager);
@@ -263,123 +134,11 @@
 
         updateOwners();
 
-<<<<<<< HEAD
-        saveOutput();
-    }
-
-    function getBridgehubProxyAddress() public view returns (address) {
-        return addresses.bridgehub.bridgehubProxy;
-    }
-
-    function getSharedBridgeProxyAddress() public view returns (address) {
-        return addresses.bridges.sharedBridgeProxy;
-    }
-
-    function getNativeTokenVaultProxyAddress() public view returns (address) {
-        return addresses.vaults.l1NativeTokenVaultProxy;
-    }
-
-    function getL1NullifierProxyAddress() public view returns (address) {
-        return addresses.bridges.l1NullifierProxy;
-    }
-
-    function getOwnerAddress() public view returns (address) {
-        return config.ownerAddress;
-    }
-
-    function getCTM() public view returns (address) {
-        return addresses.stateTransition.stateTransitionProxy;
-    }
-
-    function getInitialDiamondCutData() public view returns (bytes memory) {
-        return config.contracts.diamondCutData;
-    }
-
-    function initializeConfig() internal {
-        string memory root = vm.projectRoot();
-        string memory path = string.concat(root, vm.envString("L1_CONFIG"));
-        string memory toml = vm.readFile(path);
-
-        config.l1ChainId = block.chainid;
-        config.deployerAddress = msg.sender;
-
-        // Config file must be parsed key by key, otherwise values returned
-        // are parsed alfabetically and not by key.
-        // https://book.getfoundry.sh/cheatcodes/parse-toml
-        config.eraChainId = toml.readUint("$.era_chain_id");
-        config.ownerAddress = toml.readAddress("$.owner_address");
-        config.testnetVerifier = toml.readBool("$.testnet_verifier");
-
-        config.contracts.governanceSecurityCouncilAddress = toml.readAddress(
-            "$.contracts.governance_security_council_address"
-        );
-        config.contracts.governanceMinDelay = toml.readUint("$.contracts.governance_min_delay");
-        config.contracts.maxNumberOfChains = toml.readUint("$.contracts.max_number_of_chains");
-        config.contracts.create2FactorySalt = toml.readBytes32("$.contracts.create2_factory_salt");
-        if (vm.keyExistsToml(toml, "$.contracts.create2_factory_addr")) {
-            config.contracts.create2FactoryAddr = toml.readAddress("$.contracts.create2_factory_addr");
-        }
-        config.contracts.validatorTimelockExecutionDelay = toml.readUint(
-            "$.contracts.validator_timelock_execution_delay"
-        );
-        config.contracts.genesisRoot = toml.readBytes32("$.contracts.genesis_root");
-        config.contracts.genesisRollupLeafIndex = toml.readUint("$.contracts.genesis_rollup_leaf_index");
-        config.contracts.genesisBatchCommitment = toml.readBytes32("$.contracts.genesis_batch_commitment");
-        config.contracts.latestProtocolVersion = toml.readUint("$.contracts.latest_protocol_version");
-        config.contracts.recursionNodeLevelVkHash = toml.readBytes32("$.contracts.recursion_node_level_vk_hash");
-        config.contracts.recursionLeafLevelVkHash = toml.readBytes32("$.contracts.recursion_leaf_level_vk_hash");
-        config.contracts.recursionCircuitsSetVksHash = toml.readBytes32("$.contracts.recursion_circuits_set_vks_hash");
-        config.contracts.priorityTxMaxGasLimit = toml.readUint("$.contracts.priority_tx_max_gas_limit");
-        config.contracts.diamondInitPubdataPricingMode = PubdataPricingMode(
-            toml.readUint("$.contracts.diamond_init_pubdata_pricing_mode")
-        );
-        config.contracts.diamondInitBatchOverheadL1Gas = toml.readUint(
-            "$.contracts.diamond_init_batch_overhead_l1_gas"
-        );
-        config.contracts.diamondInitMaxPubdataPerBatch = toml.readUint(
-            "$.contracts.diamond_init_max_pubdata_per_batch"
-        );
-        config.contracts.diamondInitMaxL2GasPerBatch = toml.readUint("$.contracts.diamond_init_max_l2_gas_per_batch");
-        config.contracts.diamondInitPriorityTxMaxPubdata = toml.readUint(
-            "$.contracts.diamond_init_priority_tx_max_pubdata"
-        );
-        config.contracts.diamondInitMinimalL2GasPrice = toml.readUint("$.contracts.diamond_init_minimal_l2_gas_price");
-        config.contracts.defaultAAHash = toml.readBytes32("$.contracts.default_aa_hash");
-        config.contracts.bootloaderHash = toml.readBytes32("$.contracts.bootloader_hash");
-
-        config.tokens.tokenWethAddress = toml.readAddress("$.tokens.token_weth_address");
-
-        config.contracts.forceDeploymentsData = toml.readBytes("$.contracts.force_deployments_data");
-    }
-
-    function instantiateCreate2Factory() internal {
-        address contractAddress;
-
-        bool isDeterministicDeployed = DETERMINISTIC_CREATE2_ADDRESS.code.length > 0;
-        bool isConfigured = config.contracts.create2FactoryAddr != address(0);
-
-        if (isConfigured) {
-            if (config.contracts.create2FactoryAddr.code.length == 0) {
-                revert AddressHasNoCode(config.contracts.create2FactoryAddr);
-            }
-            contractAddress = config.contracts.create2FactoryAddr;
-            console.log("Using configured Create2Factory address:", contractAddress);
-        } else if (isDeterministicDeployed) {
-            contractAddress = DETERMINISTIC_CREATE2_ADDRESS;
-            console.log("Using deterministic Create2Factory address:", contractAddress);
-        } else {
-            contractAddress = Utils.deployCreate2Factory();
-            console.log("Create2Factory deployed at:", contractAddress);
-        }
-
-        addresses.create2Factory = contractAddress;
-=======
         saveOutput(outputPath);
     }
 
     function initializeGeneratedData() internal {
         generatedData.forceDeploymentsData = prepareForceDeploymentsData();
->>>>>>> 45cf28c6
     }
 
     function deployIfNeededMulticall3() internal {
@@ -406,28 +165,9 @@
         address rollupDAManager = address(new RollupDAManager());
         addresses.daAddresses.rollupDAManager = rollupDAManager;
 
-<<<<<<< HEAD
-    function deployChainAdmin() internal {
-        bytes memory accessControlRestrictionBytecode = abi.encodePacked(
-            type(ChainAdmin).creationCode,
-            abi.encode(uint256(0), config.ownerAddress)
-        );
-
-        address accessControlRestriction = deployViaCreate2(accessControlRestrictionBytecode);
-        console.log("Access control restriction deployed at:", accessControlRestriction);
-        address[] memory restrictions = new address[](1);
-        restrictions[0] = accessControlRestriction;
-
-        bytes memory bytecode = abi.encodePacked(type(ChainAdmin).creationCode, abi.encode(restrictions));
-        address contractAddress = deployViaCreate2(bytecode);
-        console.log("ChainAdmin deployed at:", contractAddress);
-        addresses.chainAdmin = contractAddress;
-    }
-=======
         address rollupDAValidator = deployViaCreate2(Utils.readRollupDAValidatorBytecode(), "");
         console.log("L1RollupDAValidator deployed at:", rollupDAValidator);
         addresses.daAddresses.l1RollupDAValidator = rollupDAValidator;
->>>>>>> 45cf28c6
 
         address validiumDAValidator = deployViaCreate2(type(ValidiumL1DAValidator).creationCode, "");
         console.log("L1ValidiumDAValidator deployed at:", validiumDAValidator);
@@ -477,18 +217,10 @@
     }
 
     function deployCTMDeploymentTracker() internal {
-<<<<<<< HEAD
-        bytes memory ctmDTBytecode = abi.encodePacked(
-            type(CTMDeploymentTracker).creationCode,
-            abi.encode(addresses.bridgehub.bridgehubProxy, addresses.bridges.sharedBridgeProxy)
-        );
-        address ctmDTImplementation = deployViaCreate2(ctmDTBytecode);
-=======
         address ctmDTImplementation = deployViaCreate2(
             type(CTMDeploymentTracker).creationCode,
             abi.encode(addresses.bridgehub.bridgehubProxy, addresses.bridges.sharedBridgeProxy)
         );
->>>>>>> 45cf28c6
         console.log("CTM Deployment Tracker Implementation deployed at:", ctmDTImplementation);
         addresses.bridgehub.ctmDeploymentTrackerImplementation = ctmDTImplementation;
 
@@ -500,10 +232,6 @@
                 abi.encodeCall(CTMDeploymentTracker.initialize, (config.deployerAddress))
             )
         );
-<<<<<<< HEAD
-        address ctmDTProxy = deployViaCreate2(bytecode);
-=======
->>>>>>> 45cf28c6
         console.log("CTM Deployment Tracker Proxy deployed at:", ctmDTProxy);
         addresses.bridgehub.ctmDeploymentTrackerProxy = ctmDTProxy;
     }
@@ -515,178 +243,25 @@
         console.log("BlobVersionedHashRetriever deployed at:", contractAddress);
         addresses.blobVersionedHashRetriever = contractAddress;
     }
-<<<<<<< HEAD
-
-    function deployChainTypeManagerContract() internal {
-        deployStateTransitionDiamondFacets();
-        deployChainTypeManagerImplementation();
-        deployChainTypeManagerProxy();
-        registerChainTypeManager();
-    }
-
-    function deployStateTransitionDiamondFacets() internal {
-        address executorFacet = deployViaCreate2(type(ExecutorFacet).creationCode);
-        console.log("ExecutorFacet deployed at:", executorFacet);
-        addresses.stateTransition.executorFacet = executorFacet;
-
-        address adminFacet = deployViaCreate2(
-            abi.encodePacked(type(AdminFacet).creationCode, abi.encode(config.l1ChainId))
-        );
-        console.log("AdminFacet deployed at:", adminFacet);
-        addresses.stateTransition.adminFacet = adminFacet;
-
-        address mailboxFacet = deployViaCreate2(
-            abi.encodePacked(type(MailboxFacet).creationCode, abi.encode(config.eraChainId, config.l1ChainId))
-        );
-        console.log("MailboxFacet deployed at:", mailboxFacet);
-        addresses.stateTransition.mailboxFacet = mailboxFacet;
-
-        address gettersFacet = deployViaCreate2(type(GettersFacet).creationCode);
-        console.log("GettersFacet deployed at:", gettersFacet);
-        addresses.stateTransition.gettersFacet = gettersFacet;
-
-        address diamondInit = deployViaCreate2(type(DiamondInit).creationCode);
-        console.log("DiamondInit deployed at:", diamondInit);
-        addresses.stateTransition.diamondInit = diamondInit;
-    }
-
-    function deployChainTypeManagerImplementation() internal {
-        bytes memory bytecode = abi.encodePacked(
-            type(ChainTypeManager).creationCode,
-            abi.encode(addresses.bridgehub.bridgehubProxy)
-        );
-        address contractAddress = deployViaCreate2(bytecode);
-        console.log("ChainTypeManagerImplementation deployed at:", contractAddress);
-        addresses.stateTransition.stateTransitionImplementation = contractAddress;
-    }
-
-    function deployChainTypeManagerProxy() internal {
-        Diamond.FacetCut[] memory facetCuts = new Diamond.FacetCut[](4);
-        facetCuts[0] = Diamond.FacetCut({
-            facet: addresses.stateTransition.adminFacet,
-            action: Diamond.Action.Add,
-            isFreezable: false,
-            selectors: Utils.getAllSelectors(addresses.stateTransition.adminFacet.code)
-        });
-        facetCuts[1] = Diamond.FacetCut({
-            facet: addresses.stateTransition.gettersFacet,
-            action: Diamond.Action.Add,
-            isFreezable: false,
-            selectors: Utils.getAllSelectors(addresses.stateTransition.gettersFacet.code)
-        });
-        facetCuts[2] = Diamond.FacetCut({
-            facet: addresses.stateTransition.mailboxFacet,
-            action: Diamond.Action.Add,
-            isFreezable: true,
-            selectors: Utils.getAllSelectors(addresses.stateTransition.mailboxFacet.code)
-        });
-        facetCuts[3] = Diamond.FacetCut({
-            facet: addresses.stateTransition.executorFacet,
-            action: Diamond.Action.Add,
-            isFreezable: true,
-            selectors: Utils.getAllSelectors(addresses.stateTransition.executorFacet.code)
-        });
-
-        VerifierParams memory verifierParams = VerifierParams({
-            recursionNodeLevelVkHash: config.contracts.recursionNodeLevelVkHash,
-            recursionLeafLevelVkHash: config.contracts.recursionLeafLevelVkHash,
-            recursionCircuitsSetVksHash: config.contracts.recursionCircuitsSetVksHash
-        });
-
-        FeeParams memory feeParams = FeeParams({
-            pubdataPricingMode: config.contracts.diamondInitPubdataPricingMode,
-            batchOverheadL1Gas: uint32(config.contracts.diamondInitBatchOverheadL1Gas),
-            maxPubdataPerBatch: uint32(config.contracts.diamondInitMaxPubdataPerBatch),
-            maxL2GasPerBatch: uint32(config.contracts.diamondInitMaxL2GasPerBatch),
-            priorityTxMaxPubdata: uint32(config.contracts.diamondInitPriorityTxMaxPubdata),
-            minimalL2GasPrice: uint64(config.contracts.diamondInitMinimalL2GasPrice)
-        });
-
-        DiamondInitializeDataNewChain memory initializeData = DiamondInitializeDataNewChain({
-            verifier: IVerifier(addresses.stateTransition.verifier),
-            verifierParams: verifierParams,
-            l2BootloaderBytecodeHash: config.contracts.bootloaderHash,
-            l2DefaultAccountBytecodeHash: config.contracts.defaultAAHash,
-            priorityTxMaxGasLimit: config.contracts.priorityTxMaxGasLimit,
-            feeParams: feeParams,
-            blobVersionedHashRetriever: addresses.blobVersionedHashRetriever
-        });
-
-        Diamond.DiamondCutData memory diamondCut = Diamond.DiamondCutData({
-            facetCuts: facetCuts,
-            initAddress: addresses.stateTransition.diamondInit,
-            initCalldata: abi.encode(initializeData)
-        });
-
-        config.contracts.diamondCutData = abi.encode(diamondCut);
-
-        ChainCreationParams memory chainCreationParams = ChainCreationParams({
-            genesisUpgrade: addresses.stateTransition.genesisUpgrade,
-            genesisBatchHash: config.contracts.genesisRoot,
-            genesisIndexRepeatedStorageChanges: uint64(config.contracts.genesisRollupLeafIndex),
-            genesisBatchCommitment: config.contracts.genesisBatchCommitment,
-            diamondCut: diamondCut,
-            forceDeploymentsData: config.contracts.forceDeploymentsData
-        });
-
-        ChainTypeManagerInitializeData memory diamondInitData = ChainTypeManagerInitializeData({
-            owner: msg.sender,
-            validatorTimelock: addresses.validatorTimelock,
-            chainCreationParams: chainCreationParams,
-            protocolVersion: config.contracts.latestProtocolVersion
-        });
-
-        address contractAddress = deployViaCreate2(
-            abi.encodePacked(
-                type(TransparentUpgradeableProxy).creationCode,
-                abi.encode(
-                    addresses.stateTransition.stateTransitionImplementation,
-                    addresses.transparentProxyAdmin,
-                    abi.encodeCall(ChainTypeManager.initialize, (diamondInitData))
-                )
-            )
-        );
-        console.log("ChainTypeManagerProxy deployed at:", contractAddress);
-        addresses.stateTransition.stateTransitionProxy = contractAddress;
-    }
-
-    function registerChainTypeManager() internal {
-        Bridgehub bridgehub = Bridgehub(addresses.bridgehub.bridgehubProxy);
-        vm.startBroadcast(msg.sender);
-        bridgehub.addChainTypeManager(addresses.stateTransition.stateTransitionProxy);
-=======
     function registerChainTypeManager() internal {
         Bridgehub bridgehub = Bridgehub(addresses.bridgehub.bridgehubProxy);
         vm.startBroadcast(msg.sender);
         bridgehub.addChainTypeManager(addresses.stateTransition.chainTypeManagerProxy);
->>>>>>> 45cf28c6
         console.log("ChainTypeManager registered");
         CTMDeploymentTracker ctmDT = CTMDeploymentTracker(addresses.bridgehub.ctmDeploymentTrackerProxy);
         // vm.startBroadcast(msg.sender);
         L1AssetRouter sharedBridge = L1AssetRouter(addresses.bridges.sharedBridgeProxy);
         sharedBridge.setAssetDeploymentTracker(
-<<<<<<< HEAD
-            bytes32(uint256(uint160(addresses.stateTransition.stateTransitionProxy))),
-=======
             bytes32(uint256(uint160(addresses.stateTransition.chainTypeManagerProxy))),
->>>>>>> 45cf28c6
             address(ctmDT)
         );
         console.log("CTM DT whitelisted");
 
-<<<<<<< HEAD
-        ctmDT.registerCTMAssetOnL1(addresses.stateTransition.stateTransitionProxy);
-        vm.stopBroadcast();
-        console.log("CTM registered in CTMDeploymentTracker");
-
-        bytes32 assetId = bridgehub.ctmAssetIdFromAddress(addresses.stateTransition.stateTransitionProxy);
-=======
         ctmDT.registerCTMAssetOnL1(addresses.stateTransition.chainTypeManagerProxy);
         vm.stopBroadcast();
         console.log("CTM registered in CTMDeploymentTracker");
 
         bytes32 assetId = bridgehub.ctmAssetIdFromAddress(addresses.stateTransition.chainTypeManagerProxy);
->>>>>>> 45cf28c6
         // console.log(address(bridgehub.ctmDeployer()), addresses.bridgehub.ctmDeploymentTrackerProxy);
         // console.log(address(bridgehub.ctmDeployer().BRIDGE_HUB()), addresses.bridgehub.bridgehubProxy);
         console.log(
@@ -699,11 +274,7 @@
     function setChainTypeManagerInValidatorTimelock() internal {
         ValidatorTimelock validatorTimelock = ValidatorTimelock(addresses.validatorTimelock);
         vm.broadcast(msg.sender);
-<<<<<<< HEAD
-        validatorTimelock.setChainTypeManager(IChainTypeManager(addresses.stateTransition.stateTransitionProxy));
-=======
         validatorTimelock.setChainTypeManager(IChainTypeManager(addresses.stateTransition.chainTypeManagerProxy));
->>>>>>> 45cf28c6
         console.log("ChainTypeManager set in ValidatorTimelock");
     }
 
@@ -739,39 +310,22 @@
     }
 
     function deployL1NullifierImplementation() internal {
-<<<<<<< HEAD
-        bytes memory bytecode = abi.encodePacked(
-            type(L1Nullifier).creationCode,
-            // solhint-disable-next-line func-named-parameters
-            abi.encode(addresses.bridgehub.bridgehubProxy, config.eraChainId, addresses.stateTransition.diamondProxy)
-        );
-        address contractAddress = deployViaCreate2(bytecode);
-=======
         // TODO(EVM-743): allow non-dev nullifier in the local deployment
         address contractAddress = deployViaCreate2(
             type(L1NullifierDev).creationCode,
             // solhint-disable-next-line func-named-parameters
             abi.encode(addresses.bridgehub.bridgehubProxy, config.eraChainId, addresses.stateTransition.diamondProxy)
         );
->>>>>>> 45cf28c6
         console.log("L1NullifierImplementation deployed at:", contractAddress);
         addresses.bridges.l1NullifierImplementation = contractAddress;
     }
 
     function deployL1NullifierProxy() internal {
         bytes memory initCalldata = abi.encodeCall(L1Nullifier.initialize, (config.deployerAddress, 1, 1, 1, 0));
-<<<<<<< HEAD
-        bytes memory bytecode = abi.encodePacked(
+        address contractAddress = deployViaCreate2(
             type(TransparentUpgradeableProxy).creationCode,
             abi.encode(addresses.bridges.l1NullifierImplementation, addresses.transparentProxyAdmin, initCalldata)
         );
-        address contractAddress = deployViaCreate2(bytecode);
-=======
-        address contractAddress = deployViaCreate2(
-            type(TransparentUpgradeableProxy).creationCode,
-            abi.encode(addresses.bridges.l1NullifierImplementation, addresses.transparentProxyAdmin, initCalldata)
-        );
->>>>>>> 45cf28c6
         console.log("L1NullifierProxy deployed at:", contractAddress);
         addresses.bridges.l1NullifierProxy = contractAddress;
     }
@@ -794,11 +348,7 @@
 
     function deploySharedBridgeProxy() internal {
         bytes memory initCalldata = abi.encodeCall(L1AssetRouter.initialize, (config.deployerAddress));
-<<<<<<< HEAD
-        bytes memory bytecode = abi.encodePacked(
-=======
-        address contractAddress = deployViaCreate2(
->>>>>>> 45cf28c6
+        address contractAddress = deployViaCreate2(
             type(TransparentUpgradeableProxy).creationCode,
             abi.encode(addresses.bridges.sharedBridgeImplementation, addresses.transparentProxyAdmin, initCalldata)
         );
@@ -852,39 +402,21 @@
     }
 
     function deployBridgedStandardERC20Implementation() internal {
-<<<<<<< HEAD
-        bytes memory bytecode = abi.encodePacked(
-=======
-        address contractAddress = deployViaCreate2(
->>>>>>> 45cf28c6
+        address contractAddress = deployViaCreate2(
             type(BridgedStandardERC20).creationCode,
             // solhint-disable-next-line func-named-parameters
             abi.encode()
         );
-<<<<<<< HEAD
-        address contractAddress = deployViaCreate2(bytecode);
-=======
->>>>>>> 45cf28c6
         console.log("BridgedStandardERC20Implementation deployed at:", contractAddress);
         addresses.bridges.bridgedStandardERC20Implementation = contractAddress;
     }
 
     function deployBridgedTokenBeacon() internal {
-<<<<<<< HEAD
-        bytes memory bytecode = abi.encodePacked(
-            type(UpgradeableBeacon).creationCode,
-            // solhint-disable-next-line func-named-parameters
-            abi.encode(addresses.bridges.bridgedStandardERC20Implementation)
-        );
-        UpgradeableBeacon beacon = new UpgradeableBeacon(addresses.bridges.bridgedStandardERC20Implementation);
-        address contractAddress = address(beacon);
-=======
         /// Note we cannot use create2 as the deployer is the owner.
         vm.broadcast();
         UpgradeableBeacon beacon = new UpgradeableBeacon(addresses.bridges.bridgedStandardERC20Implementation);
         address contractAddress = address(beacon);
         vm.broadcast();
->>>>>>> 45cf28c6
         beacon.transferOwnership(config.ownerAddress);
         console.log("BridgedTokenBeacon deployed at:", contractAddress);
         addresses.bridges.bridgedTokenBeacon = contractAddress;
@@ -909,11 +441,7 @@
             L1NativeTokenVault.initialize,
             (config.ownerAddress, addresses.bridges.bridgedTokenBeacon)
         );
-<<<<<<< HEAD
-        bytes memory bytecode = abi.encodePacked(
-=======
-        address contractAddress = deployViaCreate2(
->>>>>>> 45cf28c6
+        address contractAddress = deployViaCreate2(
             type(TransparentUpgradeableProxy).creationCode,
             abi.encode(addresses.vaults.l1NativeTokenVaultImplementation, addresses.transparentProxyAdmin, initCalldata)
         );
@@ -933,19 +461,6 @@
 
         vm.broadcast(msg.sender);
         IL1NativeTokenVault(addresses.vaults.l1NativeTokenVaultProxy).registerEthToken();
-<<<<<<< HEAD
-
-        // bytes memory data = abi.encodeCall(sharedBridge.setNativeTokenVault, (IL1NativeTokenVault(addresses.vaults.l1NativeTokenVaultProxy)));
-        // Utils.executeUpgrade({
-        //     _governor: ownable.owner(),
-        //     _salt: bytes32(0),
-        //     _target: addresses.bridges.sharedBridgeProxy,
-        //     _data: data,
-        //     _value: 0,
-        //     _delay: 0
-        // });
-=======
->>>>>>> 45cf28c6
     }
 
     function updateOwners() internal {
@@ -961,10 +476,6 @@
         L1AssetRouter sharedBridge = L1AssetRouter(addresses.bridges.sharedBridgeProxy);
         sharedBridge.transferOwnership(addresses.governance);
 
-<<<<<<< HEAD
-        ChainTypeManager ctm = ChainTypeManager(addresses.stateTransition.stateTransitionProxy);
-        ctm.transferOwnership(addresses.governance);
-=======
         ChainTypeManager ctm = ChainTypeManager(addresses.stateTransition.chainTypeManagerProxy);
         ctm.transferOwnership(addresses.governance);
         ctm.setPendingAdmin(addresses.chainAdmin);
@@ -973,7 +484,6 @@
         ctmDeploymentTracker.transferOwnership(addresses.governance);
 
         RollupDAManager(addresses.daAddresses.rollupDAManager).transferOwnership(addresses.governance);
->>>>>>> 45cf28c6
 
         vm.stopBroadcast();
         console.log("Owners updated");
