// SPDX-License-Identifier: MIT
pragma solidity 0.8.24;

// solhint-disable no-console, gas-custom-errors

import {Script, console2 as console} from "forge-std/Script.sol";
import {stdToml} from "forge-std/StdToml.sol";
import {ProxyAdmin} from "@openzeppelin/contracts-v4/proxy/transparent/ProxyAdmin.sol";
import {TransparentUpgradeableProxy} from "@openzeppelin/contracts-v4/proxy/transparent/TransparentUpgradeableProxy.sol";
import {UpgradeableBeacon} from "@openzeppelin/contracts-v4/proxy/beacon/UpgradeableBeacon.sol";
import {StateTransitionDeployedAddresses, Utils, L2_BRIDGEHUB_ADDRESS, L2_ASSET_ROUTER_ADDRESS, L2_NATIVE_TOKEN_VAULT_ADDRESS, L2_MESSAGE_ROOT_ADDRESS} from "./Utils.sol";
import {Multicall3} from "contracts/dev-contracts/Multicall3.sol";
import {Verifier} from "contracts/state-transition/Verifier.sol";
import {TestnetVerifier} from "contracts/state-transition/TestnetVerifier.sol";
import {VerifierParams, IVerifier} from "contracts/state-transition/chain-interfaces/IVerifier.sol";
import {DefaultUpgrade} from "contracts/upgrades/DefaultUpgrade.sol";
import {Governance} from "contracts/governance/Governance.sol";
import {L1GenesisUpgrade} from "contracts/upgrades/L1GenesisUpgrade.sol";
import {ChainAdmin} from "contracts/governance/ChainAdmin.sol";
import {AccessControlRestriction} from "contracts/governance/AccessControlRestriction.sol";
import {ValidatorTimelock} from "contracts/state-transition/ValidatorTimelock.sol";
import {Bridgehub} from "contracts/bridgehub/Bridgehub.sol";
import {MessageRoot} from "contracts/bridgehub/MessageRoot.sol";
import {CTMDeploymentTracker} from "contracts/bridgehub/CTMDeploymentTracker.sol";
import {L1NativeTokenVault} from "contracts/bridge/ntv/L1NativeTokenVault.sol";
import {ExecutorFacet} from "contracts/state-transition/chain-deps/facets/Executor.sol";
import {AdminFacet} from "contracts/state-transition/chain-deps/facets/Admin.sol";
import {MailboxFacet} from "contracts/state-transition/chain-deps/facets/Mailbox.sol";
import {GettersFacet} from "contracts/state-transition/chain-deps/facets/Getters.sol";
import {DiamondInit} from "contracts/state-transition/chain-deps/DiamondInit.sol";
import {ChainTypeManager} from "contracts/state-transition/ChainTypeManager.sol";
import {ChainTypeManagerInitializeData, ChainCreationParams} from "contracts/state-transition/IChainTypeManager.sol";
import {IChainTypeManager} from "contracts/state-transition/IChainTypeManager.sol";
import {Diamond} from "contracts/state-transition/libraries/Diamond.sol";
import {InitializeDataNewChain as DiamondInitializeDataNewChain} from "contracts/state-transition/chain-interfaces/IDiamondInit.sol";
import {FeeParams, PubdataPricingMode} from "contracts/state-transition/chain-deps/ZKChainStorage.sol";
import {L1AssetRouter} from "contracts/bridge/asset-router/L1AssetRouter.sol";
import {L1ERC20Bridge} from "contracts/bridge/L1ERC20Bridge.sol";
import {L1Nullifier} from "contracts/bridge/L1Nullifier.sol";
import {DiamondProxy} from "contracts/state-transition/chain-deps/DiamondProxy.sol";
import {IL1AssetRouter} from "contracts/bridge/asset-router/IL1AssetRouter.sol";
import {INativeTokenVault} from "contracts/bridge/ntv/INativeTokenVault.sol";
import {BridgedStandardERC20} from "contracts/bridge/BridgedStandardERC20.sol";
import {AddressHasNoCode} from "./ZkSyncScriptErrors.sol";
import {ICTMDeploymentTracker} from "contracts/bridgehub/ICTMDeploymentTracker.sol";
import {IMessageRoot} from "contracts/bridgehub/IMessageRoot.sol";
import {IL2ContractDeployer} from "contracts/common/interfaces/IL2ContractDeployer.sol";
import {L2ContractHelper} from "contracts/common/libraries/L2ContractHelper.sol";
import {AddressAliasHelper} from "contracts/vendor/AddressAliasHelper.sol";
import {IL1Nullifier} from "contracts/bridge/L1Nullifier.sol";
import {IL1NativeTokenVault} from "contracts/bridge/ntv/IL1NativeTokenVault.sol";
import {L1NullifierDev} from "contracts/dev-contracts/L1NullifierDev.sol";
import {AccessControlRestriction} from "contracts/governance/AccessControlRestriction.sol";
import {ICTMDeploymentTracker} from "contracts/bridgehub/ICTMDeploymentTracker.sol";
import {IMessageRoot} from "contracts/bridgehub/IMessageRoot.sol";
import {IAssetRouterBase} from "contracts/bridge/asset-router/IAssetRouterBase.sol";
import {L2ContractsBytecodesLib} from "./L2ContractsBytecodesLib.sol";
import {ValidiumL1DAValidator} from "contracts/state-transition/data-availability/ValidiumL1DAValidator.sol";

import {DeployUtils, GeneratedData, Config, DeployedAddresses, FixedForceDeploymentsData} from "./DeployUtils.s.sol";

contract DeployL1Script is Script, DeployUtils {
    using stdToml for string;

    address internal constant ADDRESS_ONE = 0x0000000000000000000000000000000000000001;

    function run() public {
        console.log("Deploying L1 contracts");

        runInner("/script-config/config-deploy-l1.toml", "/script-out/output-deploy-l1.toml");
    }

    function runForTest() public {
        runInner(vm.envString("L1_CONFIG"), vm.envString("L1_OUTPUT"));
    }

    function getAddresses() public view returns (DeployedAddresses memory) {
        return addresses;
    }

    function getConfig() public view returns (Config memory) {
        return config;
    }

    function runInner(string memory inputPath, string memory outputPath) internal {
        string memory root = vm.projectRoot();
        inputPath = string.concat(root, inputPath);
        outputPath = string.concat(root, outputPath);

        saveDiamondSelectors();
        initializeConfig(inputPath);

        instantiateCreate2Factory();
        deployIfNeededMulticall3();

        deployVerifier();

        deployDefaultUpgrade();
        deployGenesisUpgrade();
        deployDAValidators();
        deployValidatorTimelock();

        deployGovernance();
        deployChainAdmin();
        deployTransparentProxyAdmin();
        deployBridgehubContract();
        deployMessageRootContract();

        deployL1NullifierContracts();
        deploySharedBridgeContracts();
        deployBridgedStandardERC20Implementation();
        deployBridgedTokenBeacon();
        deployL1NativeTokenVaultImplementation();
        deployL1NativeTokenVaultProxy();
        deployErc20BridgeImplementation();
        deployErc20BridgeProxy();
        updateSharedBridge();
        deployCTMDeploymentTracker();
        setBridgehubParams();

        initializeGeneratedData();

        deployBlobVersionedHashRetriever();
        deployChainTypeManagerContract();
        registerChainTypeManager();
        setChainTypeManagerInValidatorTimelock();

        updateOwners();

        saveOutput(outputPath);
    }

    function initializeGeneratedData() internal {
        generatedData.forceDeploymentsData = prepareForceDeploymentsData();
    }

    function deployIfNeededMulticall3() internal {
        // Multicall3 is already deployed on public networks
        if (MULTICALL3_ADDRESS.code.length == 0) {
            address contractAddress = deployViaCreate2(type(Multicall3).creationCode, "");
            console.log("Multicall3 deployed at:", contractAddress);
            config.contracts.multicall3Addr = contractAddress;
        } else {
            config.contracts.multicall3Addr = MULTICALL3_ADDRESS;
        }
    }
    function deployDAValidators() internal {
        address contractAddress = deployViaCreate2(Utils.readRollupDAValidatorBytecode(), "");
        console.log("L1RollupDAValidator deployed at:", contractAddress);
        addresses.daAddresses.l1RollupDAValidator = contractAddress;

        contractAddress = deployViaCreate2(type(ValidiumL1DAValidator).creationCode, "");
        console.log("L1ValidiumDAValidator deployed at:", contractAddress);
        addresses.daAddresses.l1ValidiumDAValidator = contractAddress;
    }
    function deployBridgehubContract() internal {
        address bridgehubImplementation = deployViaCreate2(
            type(Bridgehub).creationCode,
            abi.encode(config.l1ChainId, config.ownerAddress, (config.contracts.maxNumberOfChains))
        );
        console.log("Bridgehub Implementation deployed at:", bridgehubImplementation);
        addresses.bridgehub.bridgehubImplementation = bridgehubImplementation;

        address bridgehubProxy = deployViaCreate2(
            type(TransparentUpgradeableProxy).creationCode,
            abi.encode(
                bridgehubImplementation,
                addresses.transparentProxyAdmin,
                abi.encodeCall(Bridgehub.initialize, (config.deployerAddress))
            )
        );
        console.log("Bridgehub Proxy deployed at:", bridgehubProxy);
        addresses.bridgehub.bridgehubProxy = bridgehubProxy;
    }

    function deployMessageRootContract() internal {
        address messageRootImplementation = deployViaCreate2(
            type(MessageRoot).creationCode,
            abi.encode(addresses.bridgehub.bridgehubProxy)
        );
        console.log("MessageRoot Implementation deployed at:", messageRootImplementation);
        addresses.bridgehub.messageRootImplementation = messageRootImplementation;

        address messageRootProxy = deployViaCreate2(
            type(TransparentUpgradeableProxy).creationCode,
            abi.encode(
                messageRootImplementation,
                addresses.transparentProxyAdmin,
                abi.encodeCall(MessageRoot.initialize, ())
            )
        );
        console.log("Message Root Proxy deployed at:", messageRootProxy);
        addresses.bridgehub.messageRootProxy = messageRootProxy;
    }

    function deployCTMDeploymentTracker() internal {
        address ctmDTImplementation = deployViaCreate2(
            type(CTMDeploymentTracker).creationCode,
            abi.encode(addresses.bridgehub.bridgehubProxy, addresses.bridges.sharedBridgeProxy)
        );
        console.log("CTM Deployment Tracker Implementation deployed at:", ctmDTImplementation);
        addresses.bridgehub.ctmDeploymentTrackerImplementation = ctmDTImplementation;

        address ctmDTProxy = deployViaCreate2(
            type(TransparentUpgradeableProxy).creationCode,
            abi.encode(
                ctmDTImplementation,
                addresses.transparentProxyAdmin,
                abi.encodeCall(CTMDeploymentTracker.initialize, (config.deployerAddress))
            )
        );
        console.log("CTM Deployment Tracker Proxy deployed at:", ctmDTProxy);
        addresses.bridgehub.ctmDeploymentTrackerProxy = ctmDTProxy;
    }

    function deployBlobVersionedHashRetriever() internal {
        // solc contracts/state-transition/utils/blobVersionedHashRetriever.yul --strict-assembly --bin
        bytes memory bytecode = hex"600b600b5f39600b5ff3fe5f358049805f5260205ff3";
        address contractAddress = deployViaCreate2(bytecode, "");
        console.log("BlobVersionedHashRetriever deployed at:", contractAddress);
        addresses.blobVersionedHashRetriever = contractAddress;
    }
    function registerChainTypeManager() internal {
        Bridgehub bridgehub = Bridgehub(addresses.bridgehub.bridgehubProxy);
        vm.startBroadcast(msg.sender);
        bridgehub.addChainTypeManager(addresses.stateTransition.chainTypeManagerProxy);
        console.log("ChainTypeManager registered");
        CTMDeploymentTracker ctmDT = CTMDeploymentTracker(addresses.bridgehub.ctmDeploymentTrackerProxy);
        // vm.startBroadcast(msg.sender);
        L1AssetRouter sharedBridge = L1AssetRouter(addresses.bridges.sharedBridgeProxy);
        sharedBridge.setAssetDeploymentTracker(
            bytes32(uint256(uint160(addresses.stateTransition.chainTypeManagerProxy))),
            address(ctmDT)
        );
        console.log("CTM DT whitelisted");

        ctmDT.registerCTMAssetOnL1(addresses.stateTransition.chainTypeManagerProxy);
        vm.stopBroadcast();
        console.log("CTM registered in CTMDeploymentTracker");

<<<<<<< HEAD
        bytes32 assetId = bridgehub.ctmAssetIdFromAddress(addresses.stateTransition.stateTransitionProxy);
=======
        bytes32 assetId = bridgehub.ctmAssetIdFromAddress(addresses.stateTransition.chainTypeManagerProxy);
>>>>>>> ebe620fe
        // console.log(address(bridgehub.ctmDeployer()), addresses.bridgehub.ctmDeploymentTrackerProxy);
        // console.log(address(bridgehub.ctmDeployer().BRIDGE_HUB()), addresses.bridgehub.bridgehubProxy);
        console.log(
            "CTM in router 1",
            sharedBridge.assetHandlerAddress(assetId),
            bridgehub.ctmAssetIdToAddress(assetId)
        );
    }

    function setChainTypeManagerInValidatorTimelock() internal {
        ValidatorTimelock validatorTimelock = ValidatorTimelock(addresses.validatorTimelock);
        vm.broadcast(msg.sender);
        validatorTimelock.setChainTypeManager(IChainTypeManager(addresses.stateTransition.chainTypeManagerProxy));
        console.log("ChainTypeManager set in ValidatorTimelock");
    }

    function deployDiamondProxy() internal {
        Diamond.FacetCut[] memory facetCuts = new Diamond.FacetCut[](1);
        facetCuts[0] = Diamond.FacetCut({
            facet: addresses.stateTransition.adminFacet,
            action: Diamond.Action.Add,
            isFreezable: false,
            selectors: Utils.getAllSelectors(addresses.stateTransition.adminFacet.code)
        });
        Diamond.DiamondCutData memory diamondCut = Diamond.DiamondCutData({
            facetCuts: facetCuts,
            initAddress: address(0),
            initCalldata: ""
        });
        address contractAddress = deployViaCreate2(
            type(DiamondProxy).creationCode,
            abi.encode(config.l1ChainId, diamondCut)
        );
        console.log("DiamondProxy deployed at:", contractAddress);
        addresses.stateTransition.diamondProxy = contractAddress;
    }

    function deploySharedBridgeContracts() internal {
        deploySharedBridgeImplementation();
        deploySharedBridgeProxy();
    }

    function deployL1NullifierContracts() internal {
        deployL1NullifierImplementation();
        deployL1NullifierProxy();
    }

    function deployL1NullifierImplementation() internal {
        // TODO(EVM-743): allow non-dev nullifier in the local deployment
        address contractAddress = deployViaCreate2(
            type(L1NullifierDev).creationCode,
            // solhint-disable-next-line func-named-parameters
            abi.encode(addresses.bridgehub.bridgehubProxy, config.eraChainId, addresses.stateTransition.diamondProxy)
        );
        console.log("L1NullifierImplementation deployed at:", contractAddress);
        addresses.bridges.l1NullifierImplementation = contractAddress;
    }

    function deployL1NullifierProxy() internal {
        bytes memory initCalldata = abi.encodeCall(L1Nullifier.initialize, (config.deployerAddress, 1, 1, 1, 0));
        address contractAddress = deployViaCreate2(
            type(TransparentUpgradeableProxy).creationCode,
            abi.encode(addresses.bridges.l1NullifierImplementation, addresses.transparentProxyAdmin, initCalldata)
        );
        console.log("L1NullifierProxy deployed at:", contractAddress);
        addresses.bridges.l1NullifierProxy = contractAddress;
    }

    function deploySharedBridgeImplementation() internal {
        address contractAddress = deployViaCreate2(
            type(L1AssetRouter).creationCode,
            // solhint-disable-next-line func-named-parameters
            abi.encode(
                config.tokens.tokenWethAddress,
                addresses.bridgehub.bridgehubProxy,
                addresses.bridges.l1NullifierProxy,
                config.eraChainId,
                addresses.stateTransition.diamondProxy
            )
        );
        console.log("SharedBridgeImplementation deployed at:", contractAddress);
        addresses.bridges.sharedBridgeImplementation = contractAddress;
    }

    function deploySharedBridgeProxy() internal {
        bytes memory initCalldata = abi.encodeCall(L1AssetRouter.initialize, (config.deployerAddress));
        address contractAddress = deployViaCreate2(
            type(TransparentUpgradeableProxy).creationCode,
            abi.encode(addresses.bridges.sharedBridgeImplementation, addresses.transparentProxyAdmin, initCalldata)
        );
        console.log("SharedBridgeProxy deployed at:", contractAddress);
        addresses.bridges.sharedBridgeProxy = contractAddress;
    }

    function setBridgehubParams() internal {
        Bridgehub bridgehub = Bridgehub(addresses.bridgehub.bridgehubProxy);
        vm.startBroadcast(msg.sender);
        bridgehub.addTokenAssetId(bridgehub.baseTokenAssetId(config.eraChainId));
        // bridgehub.setSharedBridge(addresses.bridges.sharedBridgeProxy);
        bridgehub.setAddresses(
            addresses.bridges.sharedBridgeProxy,
            ICTMDeploymentTracker(addresses.bridgehub.ctmDeploymentTrackerProxy),
            IMessageRoot(addresses.bridgehub.messageRootProxy)
        );
        vm.stopBroadcast();
        console.log("SharedBridge registered");
    }

    function deployErc20BridgeImplementation() internal {
        address contractAddress = deployViaCreate2(
            type(L1ERC20Bridge).creationCode,
            abi.encode(
                addresses.bridges.l1NullifierProxy,
                addresses.bridges.sharedBridgeProxy,
                addresses.vaults.l1NativeTokenVaultProxy,
                config.eraChainId
            )
        );
        console.log("Erc20BridgeImplementation deployed at:", contractAddress);
        addresses.bridges.erc20BridgeImplementation = contractAddress;
    }

    function deployErc20BridgeProxy() internal {
        bytes memory initCalldata = abi.encodeCall(L1ERC20Bridge.initialize, ());
        address contractAddress = deployViaCreate2(
            type(TransparentUpgradeableProxy).creationCode,
            abi.encode(addresses.bridges.erc20BridgeImplementation, addresses.transparentProxyAdmin, initCalldata)
        );
        console.log("Erc20BridgeProxy deployed at:", contractAddress);
        addresses.bridges.erc20BridgeProxy = contractAddress;
    }

    function updateSharedBridge() internal {
        L1AssetRouter sharedBridge = L1AssetRouter(addresses.bridges.sharedBridgeProxy);
        vm.broadcast(msg.sender);
        sharedBridge.setL1Erc20Bridge(L1ERC20Bridge(addresses.bridges.erc20BridgeProxy));
        console.log("SharedBridge updated with ERC20Bridge address");
    }

    function deployBridgedStandardERC20Implementation() internal {
        address contractAddress = deployViaCreate2(
            type(BridgedStandardERC20).creationCode,
            // solhint-disable-next-line func-named-parameters
            abi.encode()
        );
        console.log("BridgedStandardERC20Implementation deployed at:", contractAddress);
        addresses.bridges.bridgedStandardERC20Implementation = contractAddress;
    }

    function deployBridgedTokenBeacon() internal {
        /// Note we cannot use create2 as the deployer is the owner.
        vm.broadcast();
        UpgradeableBeacon beacon = new UpgradeableBeacon(addresses.bridges.bridgedStandardERC20Implementation);
        address contractAddress = address(beacon);
        vm.broadcast();
        beacon.transferOwnership(config.ownerAddress);
        console.log("BridgedTokenBeacon deployed at:", contractAddress);
        addresses.bridges.bridgedTokenBeacon = contractAddress;
    }

    function deployL1NativeTokenVaultImplementation() internal {
        address contractAddress = deployViaCreate2(
            type(L1NativeTokenVault).creationCode,
            // solhint-disable-next-line func-named-parameters
            abi.encode(
                config.tokens.tokenWethAddress,
                addresses.bridges.sharedBridgeProxy,
                config.eraChainId,
                addresses.bridges.l1NullifierProxy
            )
        );
        console.log("L1NativeTokenVaultImplementation deployed at:", contractAddress);
        addresses.vaults.l1NativeTokenVaultImplementation = contractAddress;
    }

    function deployL1NativeTokenVaultProxy() internal {
        bytes memory initCalldata = abi.encodeCall(
            L1NativeTokenVault.initialize,
            (config.ownerAddress, addresses.bridges.bridgedTokenBeacon)
        );
        address contractAddress = deployViaCreate2(
            type(TransparentUpgradeableProxy).creationCode,
            abi.encode(addresses.vaults.l1NativeTokenVaultImplementation, addresses.transparentProxyAdmin, initCalldata)
        );
        console.log("L1NativeTokenVaultProxy deployed at:", contractAddress);
        addresses.vaults.l1NativeTokenVaultProxy = contractAddress;

        IL1AssetRouter sharedBridge = IL1AssetRouter(addresses.bridges.sharedBridgeProxy);
        IL1Nullifier l1Nullifier = IL1Nullifier(addresses.bridges.l1NullifierProxy);
        // Ownable ownable = Ownable(addresses.bridges.sharedBridgeProxy);

        vm.broadcast(msg.sender);
        sharedBridge.setNativeTokenVault(INativeTokenVault(addresses.vaults.l1NativeTokenVaultProxy));
        vm.broadcast(msg.sender);
        l1Nullifier.setL1NativeTokenVault(IL1NativeTokenVault(addresses.vaults.l1NativeTokenVaultProxy));
        vm.broadcast(msg.sender);
        l1Nullifier.setL1AssetRouter(addresses.bridges.sharedBridgeProxy);

        vm.broadcast(msg.sender);
        IL1NativeTokenVault(addresses.vaults.l1NativeTokenVaultProxy).registerEthToken();

        // bytes memory data = abi.encodeCall(sharedBridge.setNativeTokenVault, (IL1NativeTokenVault(addresses.vaults.l1NativeTokenVaultProxy)));
        // Utils.executeUpgrade({
        //     _governor: ownable.owner(),
        //     _salt: bytes32(0),
        //     _target: addresses.bridges.sharedBridgeProxy,
        //     _data: data,
        //     _value: 0,
        //     _delay: 0
        // });
    }

    function updateOwners() internal {
        vm.startBroadcast(msg.sender);

        ValidatorTimelock validatorTimelock = ValidatorTimelock(addresses.validatorTimelock);
        validatorTimelock.transferOwnership(config.ownerAddress);

        Bridgehub bridgehub = Bridgehub(addresses.bridgehub.bridgehubProxy);
        bridgehub.transferOwnership(addresses.governance);
        bridgehub.setPendingAdmin(addresses.chainAdmin);

        L1AssetRouter sharedBridge = L1AssetRouter(addresses.bridges.sharedBridgeProxy);
        sharedBridge.transferOwnership(addresses.governance);

        ChainTypeManager ctm = ChainTypeManager(addresses.stateTransition.chainTypeManagerProxy);
        ctm.transferOwnership(addresses.governance);
        ctm.setPendingAdmin(addresses.chainAdmin);

        CTMDeploymentTracker ctmDeploymentTracker = CTMDeploymentTracker(addresses.bridgehub.ctmDeploymentTrackerProxy);
        ctmDeploymentTracker.transferOwnership(addresses.governance);

        vm.stopBroadcast();
        console.log("Owners updated");
    }

    function saveDiamondSelectors() public {
        AdminFacet adminFacet = new AdminFacet(1);
        GettersFacet gettersFacet = new GettersFacet();
        MailboxFacet mailboxFacet = new MailboxFacet(1, 1);
        ExecutorFacet executorFacet = new ExecutorFacet();
        bytes4[] memory adminFacetSelectors = Utils.getAllSelectors(address(adminFacet).code);
        bytes4[] memory gettersFacetSelectors = Utils.getAllSelectors(address(gettersFacet).code);
        bytes4[] memory mailboxFacetSelectors = Utils.getAllSelectors(address(mailboxFacet).code);
        bytes4[] memory executorFacetSelectors = Utils.getAllSelectors(address(executorFacet).code);

        string memory root = vm.projectRoot();
        string memory outputPath = string.concat(root, "/script-out/diamond-selectors.toml");

        bytes memory adminFacetSelectorsBytes = abi.encode(adminFacetSelectors);
        bytes memory gettersFacetSelectorsBytes = abi.encode(gettersFacetSelectors);
        bytes memory mailboxFacetSelectorsBytes = abi.encode(mailboxFacetSelectors);
        bytes memory executorFacetSelectorsBytes = abi.encode(executorFacetSelectors);

        vm.serializeBytes("diamond_selectors", "admin_facet_selectors", adminFacetSelectorsBytes);
        vm.serializeBytes("diamond_selectors", "getters_facet_selectors", gettersFacetSelectorsBytes);
        vm.serializeBytes("diamond_selectors", "mailbox_facet_selectors", mailboxFacetSelectorsBytes);
        string memory toml = vm.serializeBytes(
            "diamond_selectors",
            "executor_facet_selectors",
            executorFacetSelectorsBytes
        );

        vm.writeToml(toml, outputPath);
    }

    function saveOutput(string memory outputPath) internal {
        vm.serializeAddress("bridgehub", "bridgehub_proxy_addr", addresses.bridgehub.bridgehubProxy);
        vm.serializeAddress("bridgehub", "bridgehub_implementation_addr", addresses.bridgehub.bridgehubImplementation);
        vm.serializeAddress(
            "bridgehub",
            "ctm_deployment_tracker_proxy_addr",
            addresses.bridgehub.ctmDeploymentTrackerProxy
        );
        vm.serializeAddress(
            "bridgehub",
            "ctm_deployment_tracker_implementation_addr",
            addresses.bridgehub.ctmDeploymentTrackerImplementation
        );
        vm.serializeAddress("bridgehub", "message_root_proxy_addr", addresses.bridgehub.messageRootProxy);
        string memory bridgehub = vm.serializeAddress(
            "bridgehub",
            "message_root_implementation_addr",
            addresses.bridgehub.messageRootImplementation
        );

        // TODO(EVM-744): this has to be renamed to chain type manager
        vm.serializeAddress(
            "state_transition",
            "state_transition_proxy_addr",
            addresses.stateTransition.chainTypeManagerProxy
        );
        vm.serializeAddress(
            "state_transition",
            "state_transition_implementation_addr",
            addresses.stateTransition.chainTypeManagerImplementation
        );
        vm.serializeAddress("state_transition", "verifier_addr", addresses.stateTransition.verifier);
        vm.serializeAddress("state_transition", "admin_facet_addr", addresses.stateTransition.adminFacet);
        vm.serializeAddress("state_transition", "mailbox_facet_addr", addresses.stateTransition.mailboxFacet);
        vm.serializeAddress("state_transition", "executor_facet_addr", addresses.stateTransition.executorFacet);
        vm.serializeAddress("state_transition", "getters_facet_addr", addresses.stateTransition.gettersFacet);
        vm.serializeAddress("state_transition", "diamond_init_addr", addresses.stateTransition.diamondInit);
        vm.serializeAddress("state_transition", "genesis_upgrade_addr", addresses.stateTransition.genesisUpgrade);
        vm.serializeAddress("state_transition", "default_upgrade_addr", addresses.stateTransition.defaultUpgrade);
        string memory stateTransition = vm.serializeAddress(
            "state_transition",
            "diamond_proxy_addr",
            addresses.stateTransition.diamondProxy
        );

        vm.serializeAddress("bridges", "erc20_bridge_implementation_addr", addresses.bridges.erc20BridgeImplementation);
        vm.serializeAddress("bridges", "erc20_bridge_proxy_addr", addresses.bridges.erc20BridgeProxy);
        vm.serializeAddress("bridges", "l1_nullifier_implementation_addr", addresses.bridges.l1NullifierImplementation);
        vm.serializeAddress("bridges", "l1_nullifier_proxy_addr", addresses.bridges.l1NullifierProxy);
        vm.serializeAddress(
            "bridges",
            "shared_bridge_implementation_addr",
            addresses.bridges.sharedBridgeImplementation
        );
        string memory bridges = vm.serializeAddress(
            "bridges",
            "shared_bridge_proxy_addr",
            addresses.bridges.sharedBridgeProxy
        );

        vm.serializeUint(
            "contracts_config",
            "diamond_init_max_l2_gas_per_batch",
            config.contracts.diamondInitMaxL2GasPerBatch
        );
        vm.serializeUint(
            "contracts_config",
            "diamond_init_batch_overhead_l1_gas",
            config.contracts.diamondInitBatchOverheadL1Gas
        );
        vm.serializeUint(
            "contracts_config",
            "diamond_init_max_pubdata_per_batch",
            config.contracts.diamondInitMaxPubdataPerBatch
        );
        vm.serializeUint(
            "contracts_config",
            "diamond_init_minimal_l2_gas_price",
            config.contracts.diamondInitMinimalL2GasPrice
        );
        vm.serializeUint(
            "contracts_config",
            "diamond_init_priority_tx_max_pubdata",
            config.contracts.diamondInitPriorityTxMaxPubdata
        );
        vm.serializeUint(
            "contracts_config",
            "diamond_init_pubdata_pricing_mode",
            uint256(config.contracts.diamondInitPubdataPricingMode)
        );
        vm.serializeUint("contracts_config", "priority_tx_max_gas_limit", config.contracts.priorityTxMaxGasLimit);
        vm.serializeBytes32(
            "contracts_config",
            "recursion_circuits_set_vks_hash",
            config.contracts.recursionCircuitsSetVksHash
        );
        vm.serializeBytes32(
            "contracts_config",
            "recursion_leaf_level_vk_hash",
            config.contracts.recursionLeafLevelVkHash
        );
        vm.serializeBytes32(
            "contracts_config",
            "recursion_node_level_vk_hash",
            config.contracts.recursionNodeLevelVkHash
        );
        vm.serializeBytes("contracts_config", "diamond_cut_data", config.contracts.diamondCutData);

        string memory contractsConfig = vm.serializeBytes(
            "contracts_config",
            "force_deployments_data",
            generatedData.forceDeploymentsData
        );

        vm.serializeAddress(
            "deployed_addresses",
            "blob_versioned_hash_retriever_addr",
            addresses.blobVersionedHashRetriever
        );
        vm.serializeAddress("deployed_addresses", "governance_addr", addresses.governance);
        vm.serializeAddress("deployed_addresses", "transparent_proxy_admin_addr", addresses.transparentProxyAdmin);

        vm.serializeAddress("deployed_addresses", "validator_timelock_addr", addresses.validatorTimelock);
        vm.serializeAddress("deployed_addresses", "chain_admin", addresses.chainAdmin);
        vm.serializeAddress(
            "deployed_addresses",
            "access_control_restriction_addr",
            addresses.accessControlRestrictionAddress
        );
        vm.serializeString("deployed_addresses", "bridgehub", bridgehub);
        vm.serializeString("deployed_addresses", "bridges", bridges);
        vm.serializeString("deployed_addresses", "state_transition", stateTransition);

        vm.serializeAddress(
            "deployed_addresses",
            "rollup_l1_da_validator_addr",
            addresses.daAddresses.l1RollupDAValidator
        );
        vm.serializeAddress(
            "deployed_addresses",
            "validium_l1_da_validator_addr",
            addresses.daAddresses.l1ValidiumDAValidator
        );

        string memory deployedAddresses = vm.serializeAddress(
            "deployed_addresses",
            "native_token_vault_addr",
            addresses.vaults.l1NativeTokenVaultProxy
        );

        vm.serializeAddress("root", "create2_factory_addr", addresses.create2Factory);
        vm.serializeBytes32("root", "create2_factory_salt", config.contracts.create2FactorySalt);
        vm.serializeAddress("root", "multicall3_addr", config.contracts.multicall3Addr);
        vm.serializeUint("root", "l1_chain_id", config.l1ChainId);
        vm.serializeUint("root", "era_chain_id", config.eraChainId);
        vm.serializeAddress("root", "deployer_addr", config.deployerAddress);
        vm.serializeString("root", "deployed_addresses", deployedAddresses);
        vm.serializeString("root", "contracts_config", contractsConfig);
        string memory toml = vm.serializeAddress("root", "owner_address", config.ownerAddress);

        vm.writeToml(toml, outputPath);
    }

    function prepareForceDeploymentsData() internal view returns (bytes memory) {
        require(addresses.governance != address(0), "Governance address is not set");

        FixedForceDeploymentsData memory data = FixedForceDeploymentsData({
            l1ChainId: config.l1ChainId,
            eraChainId: config.eraChainId,
            l1AssetRouter: addresses.bridges.sharedBridgeProxy,
            l2TokenProxyBytecodeHash: L2ContractHelper.hashL2Bytecode(
                L2ContractsBytecodesLib.readBeaconProxyBytecode()
            ),
            aliasedL1Governance: AddressAliasHelper.applyL1ToL2Alias(addresses.governance),
            maxNumberOfZKChains: config.contracts.maxNumberOfChains,
            bridgehubBytecodeHash: L2ContractHelper.hashL2Bytecode(L2ContractsBytecodesLib.readBridgehubBytecode()),
            l2AssetRouterBytecodeHash: L2ContractHelper.hashL2Bytecode(
                L2ContractsBytecodesLib.readL2AssetRouterBytecode()
            ),
            l2NtvBytecodeHash: L2ContractHelper.hashL2Bytecode(
                L2ContractsBytecodesLib.readL2NativeTokenVaultBytecode()
            ),
            messageRootBytecodeHash: L2ContractHelper.hashL2Bytecode(L2ContractsBytecodesLib.readMessageRootBytecode()),
            // For newly created chains it it is expected that the following bridges are not present
            l2SharedBridgeLegacyImpl: address(0),
            l2BridgedStandardERC20Impl: address(0),
            l2BridgeProxyOwnerAddress: address(0),
            l2BridgedStandardERC20ProxyOwnerAddress: address(0)
        });

        return abi.encode(data);
    }

    // add this to be excluded from coverage report
    function test() internal virtual override {}
}<|MERGE_RESOLUTION|>--- conflicted
+++ resolved
@@ -238,11 +238,7 @@
         vm.stopBroadcast();
         console.log("CTM registered in CTMDeploymentTracker");
 
-<<<<<<< HEAD
-        bytes32 assetId = bridgehub.ctmAssetIdFromAddress(addresses.stateTransition.stateTransitionProxy);
-=======
         bytes32 assetId = bridgehub.ctmAssetIdFromAddress(addresses.stateTransition.chainTypeManagerProxy);
->>>>>>> ebe620fe
         // console.log(address(bridgehub.ctmDeployer()), addresses.bridgehub.ctmDeploymentTrackerProxy);
         // console.log(address(bridgehub.ctmDeployer().BRIDGE_HUB()), addresses.bridgehub.bridgehubProxy);
         console.log(
