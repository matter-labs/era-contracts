// SPDX-License-Identifier: MIT
pragma solidity 0.8.24;

// solhint-disable no-console

import {Script, console2 as console} from "forge-std/Script.sol";
import {stdToml} from "forge-std/StdToml.sol";
import {ProxyAdmin} from "@openzeppelin/contracts/proxy/transparent/ProxyAdmin.sol";
import {TransparentUpgradeableProxy} from "@openzeppelin/contracts/proxy/transparent/TransparentUpgradeableProxy.sol";

import {Utils} from "./Utils.sol";
import {Multicall3} from "contracts/dev-contracts/Multicall3.sol";
import {Verifier} from "contracts/state-transition/Verifier.sol";
import {TestnetVerifier} from "contracts/state-transition/TestnetVerifier.sol";
import {VerifierParams, IVerifier} from "contracts/state-transition/chain-interfaces/IVerifier.sol";
import {DefaultUpgrade} from "contracts/upgrades/DefaultUpgrade.sol";
import {Governance} from "contracts/governance/Governance.sol";
import {L1GenesisUpgrade} from "contracts/upgrades/L1GenesisUpgrade.sol";
import {ValidatorTimelock} from "contracts/state-transition/ValidatorTimelock.sol";
import {Bridgehub} from "contracts/bridgehub/Bridgehub.sol";
import {L1NativeTokenVault} from "contracts/bridge/L1NativeTokenVault.sol";
import {ExecutorFacet} from "contracts/state-transition/chain-deps/facets/Executor.sol";
import {AdminFacet} from "contracts/state-transition/chain-deps/facets/Admin.sol";
import {MailboxFacet} from "contracts/state-transition/chain-deps/facets/Mailbox.sol";
import {GettersFacet} from "contracts/state-transition/chain-deps/facets/Getters.sol";
import {DiamondInit} from "contracts/state-transition/chain-deps/DiamondInit.sol";
import {StateTransitionManager} from "contracts/state-transition/StateTransitionManager.sol";
import {StateTransitionManagerInitializeData, ChainCreationParams} from "contracts/state-transition/IStateTransitionManager.sol";
import {IStateTransitionManager} from "contracts/state-transition/IStateTransitionManager.sol";
import {Diamond} from "contracts/state-transition/libraries/Diamond.sol";
import {InitializeDataNewChain as DiamondInitializeDataNewChain} from "contracts/state-transition/chain-interfaces/IDiamondInit.sol";
import {FeeParams, PubdataPricingMode} from "contracts/state-transition/chain-deps/ZkSyncHyperchainStorage.sol";
import {L1AssetRouter} from "contracts/bridge/L1AssetRouter.sol";
import {L1ERC20Bridge} from "contracts/bridge/L1ERC20Bridge.sol";
import {DiamondProxy} from "contracts/state-transition/chain-deps/DiamondProxy.sol";
import {AddressHasNoCode} from "./ZkSyncScriptErrors.sol";

contract DeployL1Script is Script {
    using stdToml for string;

    address internal constant ADDRESS_ONE = 0x0000000000000000000000000000000000000001;
    address internal constant DETERMINISTIC_CREATE2_ADDRESS = 0x4e59b44847b379578588920cA78FbF26c0B4956C;

    // solhint-disable-next-line gas-struct-packing
    struct DeployedAddresses {
        BridgehubDeployedAddresses bridgehub;
        StateTransitionDeployedAddresses stateTransition;
        BridgesDeployedAddresses bridges;
        L1NativeTokenVaultAddresses vaults;
        address transparentProxyAdmin;
        address governance;
        address blobVersionedHashRetriever;
        address validatorTimelock;
        address create2Factory;
    }

    // solhint-disable-next-line gas-struct-packing
    struct L1NativeTokenVaultAddresses {
        address l1NativeTokenVaultImplementation;
        address l1NativeTokenVaultProxy;
    }

    // solhint-disable-next-line gas-struct-packing
    struct BridgehubDeployedAddresses {
        address bridgehubImplementation;
        address bridgehubProxy;
    }

    // solhint-disable-next-line gas-struct-packing
    struct StateTransitionDeployedAddresses {
        address stateTransitionProxy;
        address stateTransitionImplementation;
        address verifier;
        address adminFacet;
        address mailboxFacet;
        address executorFacet;
        address gettersFacet;
        address diamondInit;
        address genesisUpgrade;
        address defaultUpgrade;
        address diamondProxy;
    }

    // solhint-disable-next-line gas-struct-packing
    struct BridgesDeployedAddresses {
        address erc20BridgeImplementation;
        address erc20BridgeProxy;
        address sharedBridgeImplementation;
        address sharedBridgeProxy;
    }

    // solhint-disable-next-line gas-struct-packing
    struct Config {
        uint256 l1ChainId;
        uint256 eraChainId;
        address deployerAddress;
        address ownerAddress;
        bool testnetVerifier;
        ContractsConfig contracts;
        TokensConfig tokens;
    }

    // solhint-disable-next-line gas-struct-packing
    struct ContractsConfig {
        bytes32 create2FactorySalt;
        address create2FactoryAddr;
        address multicall3Addr;
        uint256 validatorTimelockExecutionDelay;
        bytes32 genesisRoot;
        uint256 genesisRollupLeafIndex;
        bytes32 genesisBatchCommitment;
        uint256 latestProtocolVersion;
        bytes32 recursionNodeLevelVkHash;
        bytes32 recursionLeafLevelVkHash;
        bytes32 recursionCircuitsSetVksHash;
        uint256 priorityTxMaxGasLimit;
        PubdataPricingMode diamondInitPubdataPricingMode;
        uint256 diamondInitBatchOverheadL1Gas;
        uint256 diamondInitMaxPubdataPerBatch;
        uint256 diamondInitMaxL2GasPerBatch;
        uint256 diamondInitPriorityTxMaxPubdata;
        uint256 diamondInitMinimalL2GasPrice;
        address governanceSecurityCouncilAddress;
        uint256 governanceMinDelay;
        uint256 maxNumberOfChains;
        bytes diamondCutData;
        bytes32 bootloaderHash;
        bytes32 defaultAAHash;
        bytes forceDeploymentsData;
    }

    struct TokensConfig {
        address tokenWethAddress;
    }

    Config internal config;
    DeployedAddresses internal addresses;

    function run() public {
        console.log("Deploying L1 contracts");

        initializeConfig();

        instantiateCreate2Factory();
        deployIfNeededMulticall3();

        deployVerifier();

        deployDefaultUpgrade();
        deployGenesisUpgrade();
        deployValidatorTimelock();

        deployGovernance();
        deployTransparentProxyAdmin();
        deployBridgehubContract();
        deployBlobVersionedHashRetriever();
        deployStateTransitionManagerContract();
        setStateTransitionManagerInValidatorTimelock();

        deployDiamondProxy();

        deploySharedBridgeContracts();
        deployL1NativeTokenVaultImplementation();
        deployL1NativeTokenVaultProxy();
        deployErc20BridgeImplementation();
        deployErc20BridgeProxy();
        updateSharedBridge();

        updateOwners();

        saveOutput();
    }

    function getBridgehubProxyAddress() public view returns (address) {
        return addresses.bridgehub.bridgehubProxy;
    }

    function getSharedBridgeProxyAddress() public view returns (address) {
        return addresses.bridges.sharedBridgeProxy;
    }

    function initializeConfig() internal {
        string memory root = vm.projectRoot();
        string memory path = string.concat(root, vm.envString("L1_CONFIG"));
        string memory toml = vm.readFile(path);

        config.l1ChainId = block.chainid;
        config.deployerAddress = msg.sender;

        // Config file must be parsed key by key, otherwise values returned
        // are parsed alfabetically and not by key.
        // https://book.getfoundry.sh/cheatcodes/parse-toml
        config.eraChainId = toml.readUint("$.era_chain_id");
        config.ownerAddress = toml.readAddress("$.owner_address");
        config.testnetVerifier = toml.readBool("$.testnet_verifier");

        config.contracts.governanceSecurityCouncilAddress = toml.readAddress(
            "$.contracts.governance_security_council_address"
        );
        config.contracts.governanceMinDelay = toml.readUint("$.contracts.governance_min_delay");
        config.contracts.maxNumberOfChains = toml.readUint("$.contracts.max_number_of_chains");
        config.contracts.create2FactorySalt = toml.readBytes32("$.contracts.create2_factory_salt");
        if (vm.keyExistsToml(toml, "$.contracts.create2_factory_addr")) {
            config.contracts.create2FactoryAddr = toml.readAddress("$.contracts.create2_factory_addr");
        }
        config.contracts.validatorTimelockExecutionDelay = toml.readUint(
            "$.contracts.validator_timelock_execution_delay"
        );
        config.contracts.genesisRoot = toml.readBytes32("$.contracts.genesis_root");
        config.contracts.genesisRollupLeafIndex = toml.readUint("$.contracts.genesis_rollup_leaf_index");
        config.contracts.genesisBatchCommitment = toml.readBytes32("$.contracts.genesis_batch_commitment");
        config.contracts.latestProtocolVersion = toml.readUint("$.contracts.latest_protocol_version");
        config.contracts.recursionNodeLevelVkHash = toml.readBytes32("$.contracts.recursion_node_level_vk_hash");
        config.contracts.recursionLeafLevelVkHash = toml.readBytes32("$.contracts.recursion_leaf_level_vk_hash");
        config.contracts.recursionCircuitsSetVksHash = toml.readBytes32("$.contracts.recursion_circuits_set_vks_hash");
        config.contracts.priorityTxMaxGasLimit = toml.readUint("$.contracts.priority_tx_max_gas_limit");
        config.contracts.diamondInitPubdataPricingMode = PubdataPricingMode(
            toml.readUint("$.contracts.diamond_init_pubdata_pricing_mode")
        );
        config.contracts.diamondInitBatchOverheadL1Gas = toml.readUint(
            "$.contracts.diamond_init_batch_overhead_l1_gas"
        );
        config.contracts.diamondInitMaxPubdataPerBatch = toml.readUint(
            "$.contracts.diamond_init_max_pubdata_per_batch"
        );
        config.contracts.diamondInitMaxL2GasPerBatch = toml.readUint("$.contracts.diamond_init_max_l2_gas_per_batch");
        config.contracts.diamondInitPriorityTxMaxPubdata = toml.readUint(
            "$.contracts.diamond_init_priority_tx_max_pubdata"
        );
        config.contracts.diamondInitMinimalL2GasPrice = toml.readUint("$.contracts.diamond_init_minimal_l2_gas_price");
        config.contracts.defaultAAHash = toml.readBytes32("$.contracts.default_aa_hash");
        config.contracts.bootloaderHash = toml.readBytes32("$.contracts.bootloader_hash");

        config.tokens.tokenWethAddress = toml.readAddress("$.tokens.token_weth_address");

        config.contracts.forceDeploymentsData = toml.readBytes("$.contracts.force_deployments_data");
    }

    function instantiateCreate2Factory() internal {
        address contractAddress;

        bool isDeterministicDeployed = DETERMINISTIC_CREATE2_ADDRESS.code.length > 0;
        bool isConfigured = config.contracts.create2FactoryAddr != address(0);

        if (isConfigured) {
            if (config.contracts.create2FactoryAddr.code.length == 0) {
                revert AddressHasNoCode(config.contracts.create2FactoryAddr);
            }
            contractAddress = config.contracts.create2FactoryAddr;
            console.log("Using configured Create2Factory address:", contractAddress);
        } else if (isDeterministicDeployed) {
            contractAddress = DETERMINISTIC_CREATE2_ADDRESS;
            console.log("Using deterministic Create2Factory address:", contractAddress);
        } else {
            contractAddress = Utils.deployCreate2Factory();
            console.log("Create2Factory deployed at:", contractAddress);
        }

        addresses.create2Factory = contractAddress;
    }

    function deployIfNeededMulticall3() internal {
        // Multicall3 is already deployed on public networks
        if (MULTICALL3_ADDRESS.code.length == 0) {
            address contractAddress = deployViaCreate2(type(Multicall3).creationCode);
            console.log("Multicall3 deployed at:", contractAddress);
            config.contracts.multicall3Addr = contractAddress;
        } else {
            config.contracts.multicall3Addr = MULTICALL3_ADDRESS;
        }
    }

    function deployVerifier() internal {
        bytes memory code;
        if (config.testnetVerifier) {
            code = type(TestnetVerifier).creationCode;
        } else {
            code = type(Verifier).creationCode;
        }
        address contractAddress = deployViaCreate2(code);
        console.log("Verifier deployed at:", contractAddress);
        addresses.stateTransition.verifier = contractAddress;
    }

    function deployDefaultUpgrade() internal {
        address contractAddress = deployViaCreate2(type(DefaultUpgrade).creationCode);
        console.log("DefaultUpgrade deployed at:", contractAddress);
        addresses.stateTransition.defaultUpgrade = contractAddress;
    }

    function deployGenesisUpgrade() internal {
        address contractAddress = deployViaCreate2(type(L1GenesisUpgrade).creationCode);
        console.log("GenesisUpgrade deployed at:", contractAddress);
        addresses.stateTransition.genesisUpgrade = contractAddress;
    }

    function deployValidatorTimelock() internal {
        uint32 executionDelay = uint32(config.contracts.validatorTimelockExecutionDelay);
        bytes memory bytecode = abi.encodePacked(
            type(ValidatorTimelock).creationCode,
            abi.encode(config.deployerAddress, executionDelay, config.eraChainId)
        );
        address contractAddress = deployViaCreate2(bytecode);
        console.log("ValidatorTimelock deployed at:", contractAddress);
        addresses.validatorTimelock = contractAddress;
    }

    function deployGovernance() internal {
        bytes memory bytecode = abi.encodePacked(
            type(Governance).creationCode,
            abi.encode(
                config.ownerAddress,
                config.contracts.governanceSecurityCouncilAddress,
                config.contracts.governanceMinDelay
            )
        );
        address contractAddress = deployViaCreate2(bytecode);
        console.log("Governance deployed at:", contractAddress);
        addresses.governance = contractAddress;
    }

    function deployTransparentProxyAdmin() internal {
        vm.startBroadcast();
        ProxyAdmin proxyAdmin = new ProxyAdmin();
        proxyAdmin.transferOwnership(addresses.governance);
        vm.stopBroadcast();
        console.log("Transparent Proxy Admin deployed at:", address(proxyAdmin));
        addresses.transparentProxyAdmin = address(proxyAdmin);
    }

    function deployBridgehubContract() internal {
        bytes memory bridgeHubBytecode = abi.encodePacked(
            type(Bridgehub).creationCode,
            abi.encode(config.eraChainId, config.ownerAddress)
        );
        address bridgehubImplementation = deployViaCreate2(bridgeHubBytecode);
        console.log("Bridgehub Implementation deployed at:", bridgehubImplementation);
        addresses.bridgehub.bridgehubImplementation = bridgehubImplementation;

        bytes memory bytecode = abi.encodePacked(
            type(TransparentUpgradeableProxy).creationCode,
            abi.encode(
                bridgehubImplementation,
                addresses.transparentProxyAdmin,
                abi.encodeCall(Bridgehub.initialize, (config.deployerAddress))
            )
        );
        address bridgehubProxy = deployViaCreate2(bytecode);
        console.log("Bridgehub Proxy deployed at:", bridgehubProxy);
        addresses.bridgehub.bridgehubProxy = bridgehubProxy;
    }

    function deployBlobVersionedHashRetriever() internal {
        // solc contracts/state-transition/utils/blobVersionedHashRetriever.yul --strict-assembly --bin
        bytes memory bytecode = hex"600b600b5f39600b5ff3fe5f358049805f5260205ff3";
        address contractAddress = deployViaCreate2(bytecode);
        console.log("BlobVersionedHashRetriever deployed at:", contractAddress);
        addresses.blobVersionedHashRetriever = contractAddress;
    }

    function deployStateTransitionManagerContract() internal {
        deployStateTransitionDiamondFacets();
        deployStateTransitionManagerImplementation();
        deployStateTransitionManagerProxy();
        registerStateTransitionManager();
    }

    function deployStateTransitionDiamondFacets() internal {
        address executorFacet = deployViaCreate2(type(ExecutorFacet).creationCode);
        console.log("ExecutorFacet deployed at:", executorFacet);
        addresses.stateTransition.executorFacet = executorFacet;

        address adminFacet = deployViaCreate2(type(AdminFacet).creationCode);
        console.log("AdminFacet deployed at:", adminFacet);
        addresses.stateTransition.adminFacet = adminFacet;

        address mailboxFacet = deployViaCreate2(
            abi.encodePacked(type(MailboxFacet).creationCode, abi.encode(config.eraChainId))
        );
        console.log("MailboxFacet deployed at:", mailboxFacet);
        addresses.stateTransition.mailboxFacet = mailboxFacet;

        address gettersFacet = deployViaCreate2(type(GettersFacet).creationCode);
        console.log("GettersFacet deployed at:", gettersFacet);
        addresses.stateTransition.gettersFacet = gettersFacet;

        address diamondInit = deployViaCreate2(type(DiamondInit).creationCode);
        console.log("DiamondInit deployed at:", diamondInit);
        addresses.stateTransition.diamondInit = diamondInit;
    }

    function deployStateTransitionManagerImplementation() internal {
        bytes memory bytecode = abi.encodePacked(
            type(StateTransitionManager).creationCode,
            abi.encode(addresses.bridgehub.bridgehubProxy),
            abi.encode(config.contracts.maxNumberOfChains)
        );
        address contractAddress = deployViaCreate2(bytecode);
        console.log("StateTransitionManagerImplementation deployed at:", contractAddress);
        addresses.stateTransition.stateTransitionImplementation = contractAddress;
    }

    function deployStateTransitionManagerProxy() internal {
        Diamond.FacetCut[] memory facetCuts = new Diamond.FacetCut[](4);
        facetCuts[0] = Diamond.FacetCut({
            facet: addresses.stateTransition.adminFacet,
            action: Diamond.Action.Add,
            isFreezable: false,
            selectors: Utils.getAllSelectors(addresses.stateTransition.adminFacet.code)
        });
        facetCuts[1] = Diamond.FacetCut({
            facet: addresses.stateTransition.gettersFacet,
            action: Diamond.Action.Add,
            isFreezable: false,
            selectors: Utils.getAllSelectors(addresses.stateTransition.gettersFacet.code)
        });
        facetCuts[2] = Diamond.FacetCut({
            facet: addresses.stateTransition.mailboxFacet,
            action: Diamond.Action.Add,
            isFreezable: true,
            selectors: Utils.getAllSelectors(addresses.stateTransition.mailboxFacet.code)
        });
        facetCuts[3] = Diamond.FacetCut({
            facet: addresses.stateTransition.executorFacet,
            action: Diamond.Action.Add,
            isFreezable: true,
            selectors: Utils.getAllSelectors(addresses.stateTransition.executorFacet.code)
        });

        VerifierParams memory verifierParams = VerifierParams({
            recursionNodeLevelVkHash: config.contracts.recursionNodeLevelVkHash,
            recursionLeafLevelVkHash: config.contracts.recursionLeafLevelVkHash,
            recursionCircuitsSetVksHash: config.contracts.recursionCircuitsSetVksHash
        });

        FeeParams memory feeParams = FeeParams({
            pubdataPricingMode: config.contracts.diamondInitPubdataPricingMode,
            batchOverheadL1Gas: uint32(config.contracts.diamondInitBatchOverheadL1Gas),
            maxPubdataPerBatch: uint32(config.contracts.diamondInitMaxPubdataPerBatch),
            maxL2GasPerBatch: uint32(config.contracts.diamondInitMaxL2GasPerBatch),
            priorityTxMaxPubdata: uint32(config.contracts.diamondInitPriorityTxMaxPubdata),
            minimalL2GasPrice: uint64(config.contracts.diamondInitMinimalL2GasPrice)
        });

        DiamondInitializeDataNewChain memory initializeData = DiamondInitializeDataNewChain({
            verifier: IVerifier(addresses.stateTransition.verifier),
            verifierParams: verifierParams,
            l2BootloaderBytecodeHash: config.contracts.bootloaderHash,
            l2DefaultAccountBytecodeHash: config.contracts.defaultAAHash,
            priorityTxMaxGasLimit: config.contracts.priorityTxMaxGasLimit,
            feeParams: feeParams,
            blobVersionedHashRetriever: addresses.blobVersionedHashRetriever
        });

        Diamond.DiamondCutData memory diamondCut = Diamond.DiamondCutData({
            facetCuts: facetCuts,
            initAddress: addresses.stateTransition.diamondInit,
            initCalldata: abi.encode(initializeData)
        });

        config.contracts.diamondCutData = abi.encode(diamondCut);

        ChainCreationParams memory chainCreationParams = ChainCreationParams({
            genesisUpgrade: addresses.stateTransition.genesisUpgrade,
            genesisBatchHash: config.contracts.genesisRoot,
            genesisIndexRepeatedStorageChanges: uint64(config.contracts.genesisRollupLeafIndex),
            genesisBatchCommitment: config.contracts.genesisBatchCommitment,
            diamondCut: diamondCut,
            forceDeploymentsData: config.contracts.forceDeploymentsData
        });

        StateTransitionManagerInitializeData memory diamondInitData = StateTransitionManagerInitializeData({
            owner: config.ownerAddress,
            validatorTimelock: addresses.validatorTimelock,
            chainCreationParams: chainCreationParams,
            protocolVersion: config.contracts.latestProtocolVersion
        });

        address contractAddress = deployViaCreate2(
            abi.encodePacked(
                type(TransparentUpgradeableProxy).creationCode,
                abi.encode(
                    addresses.stateTransition.stateTransitionImplementation,
                    addresses.transparentProxyAdmin,
                    abi.encodeCall(StateTransitionManager.initialize, (diamondInitData))
                )
            )
        );
        console.log("StateTransitionManagerProxy deployed at:", contractAddress);
        addresses.stateTransition.stateTransitionProxy = contractAddress;
    }

    function registerStateTransitionManager() internal {
        Bridgehub bridgehub = Bridgehub(addresses.bridgehub.bridgehubProxy);
        vm.broadcast(msg.sender);
        bridgehub.addStateTransitionManager(addresses.stateTransition.stateTransitionProxy);
        console.log("StateTransitionManager registered");
    }

    function setStateTransitionManagerInValidatorTimelock() internal {
        ValidatorTimelock validatorTimelock = ValidatorTimelock(addresses.validatorTimelock);
        vm.broadcast(msg.sender);
        validatorTimelock.setStateTransitionManager(
            IStateTransitionManager(addresses.stateTransition.stateTransitionProxy)
        );
        console.log("StateTransitionManager set in ValidatorTimelock");
    }

    function deployDiamondProxy() internal {
        Diamond.FacetCut[] memory facetCuts = new Diamond.FacetCut[](1);
        facetCuts[0] = Diamond.FacetCut({
            facet: addresses.stateTransition.adminFacet,
            action: Diamond.Action.Add,
            isFreezable: false,
            selectors: Utils.getAllSelectors(addresses.stateTransition.adminFacet.code)
        });
        Diamond.DiamondCutData memory diamondCut = Diamond.DiamondCutData({
            facetCuts: facetCuts,
            initAddress: address(0),
            initCalldata: ""
        });
        bytes memory bytecode = abi.encodePacked(
            type(DiamondProxy).creationCode,
            abi.encode(config.l1ChainId, diamondCut)
        );
        address contractAddress = deployViaCreate2(bytecode);
        console.log("DiamondProxy deployed at:", contractAddress);
        addresses.stateTransition.diamondProxy = contractAddress;
    }

    function deploySharedBridgeContracts() internal {
        deploySharedBridgeImplementation();
        deploySharedBridgeProxy();
        registerSharedBridge();
    }

    function deploySharedBridgeImplementation() internal {
        bytes memory bytecode = abi.encodePacked(
            type(L1AssetRouter).creationCode,
            // solhint-disable-next-line func-named-parameters
            abi.encode(
                config.tokens.tokenWethAddress,
                addresses.bridgehub.bridgehubProxy,
                config.eraChainId,
                addresses.stateTransition.diamondProxy
            )
        );
        address contractAddress = deployViaCreate2(bytecode);
        console.log("SharedBridgeImplementation deployed at:", contractAddress);
        addresses.bridges.sharedBridgeImplementation = contractAddress;
    }

    function deploySharedBridgeProxy() internal {
        bytes memory initCalldata = abi.encodeCall(L1AssetRouter.initialize, (config.deployerAddress, 1, 1, 1, 0));
        bytes memory bytecode = abi.encodePacked(
            type(TransparentUpgradeableProxy).creationCode,
            abi.encode(addresses.bridges.sharedBridgeImplementation, addresses.transparentProxyAdmin, initCalldata)
        );
        address contractAddress = deployViaCreate2(bytecode);
        console.log("SharedBridgeProxy deployed at:", contractAddress);
        addresses.bridges.sharedBridgeProxy = contractAddress;
    }

    function registerSharedBridge() internal {
        Bridgehub bridgehub = Bridgehub(addresses.bridgehub.bridgehubProxy);
        vm.startBroadcast(msg.sender);
        bridgehub.addToken(ADDRESS_ONE);
        bridgehub.setSharedBridge(addresses.bridges.sharedBridgeProxy);
        vm.stopBroadcast();
        console.log("SharedBridge registered");
    }

    function deployErc20BridgeImplementation() internal {
        bytes memory bytecode = abi.encodePacked(
            type(L1ERC20Bridge).creationCode,
            abi.encode(addresses.bridges.sharedBridgeProxy, addresses.vaults.l1NativeTokenVaultProxy)
        );
        address contractAddress = deployViaCreate2(bytecode);
        console.log("Erc20BridgeImplementation deployed at:", contractAddress);
        addresses.bridges.erc20BridgeImplementation = contractAddress;
    }

    function deployErc20BridgeProxy() internal {
        bytes memory initCalldata = abi.encodeCall(L1ERC20Bridge.initialize, ());
        bytes memory bytecode = abi.encodePacked(
            type(TransparentUpgradeableProxy).creationCode,
            abi.encode(addresses.bridges.erc20BridgeImplementation, addresses.transparentProxyAdmin, initCalldata)
        );
        address contractAddress = deployViaCreate2(bytecode);
        console.log("Erc20BridgeProxy deployed at:", contractAddress);
        addresses.bridges.erc20BridgeProxy = contractAddress;
    }

    function updateSharedBridge() internal {
<<<<<<< HEAD
        L1AssetRouter sharedBridge = L1AssetRouter(addresses.bridges.sharedBridgeProxy);
        vm.broadcast();
=======
        L1SharedBridge sharedBridge = L1SharedBridge(addresses.bridges.sharedBridgeProxy);
        vm.broadcast(msg.sender);
>>>>>>> ca3eb8a2
        sharedBridge.setL1Erc20Bridge(addresses.bridges.erc20BridgeProxy);
        console.log("SharedBridge updated with ERC20Bridge address");
    }

    function deployL1NativeTokenVaultImplementation() internal {
        bytes memory bytecode = abi.encodePacked(
            type(L1NativeTokenVault).creationCode,
            abi.encode(config.tokens.tokenWethAddress, addresses.bridges.sharedBridgeProxy, config.eraChainId)
        );
        address contractAddress = deployViaCreate2(bytecode);
        console.log("L1NativeTokenVaultImplementation deployed at:", contractAddress);
        addresses.vaults.l1NativeTokenVaultImplementation = contractAddress;
    }

    function deployL1NativeTokenVaultProxy() internal {
        bytes memory initCalldata = abi.encodeCall(L1NativeTokenVault.initialize, config.ownerAddress);
        bytes memory bytecode = abi.encodePacked(
            type(TransparentUpgradeableProxy).creationCode,
            abi.encode(addresses.vaults.l1NativeTokenVaultImplementation, addresses.transparentProxyAdmin, initCalldata)
        );
        address contractAddress = deployViaCreate2(bytecode);
        console.log("L1NativeTokenVaultProxy deployed at:", contractAddress);
        addresses.vaults.l1NativeTokenVaultProxy = contractAddress;
    }

    function updateOwners() internal {
        vm.startBroadcast(msg.sender);

        ValidatorTimelock validatorTimelock = ValidatorTimelock(addresses.validatorTimelock);
        validatorTimelock.transferOwnership(config.ownerAddress);

        Bridgehub bridgehub = Bridgehub(addresses.bridgehub.bridgehubProxy);
        bridgehub.transferOwnership(addresses.governance);

        L1AssetRouter sharedBridge = L1AssetRouter(addresses.bridges.sharedBridgeProxy);
        sharedBridge.transferOwnership(addresses.governance);

        vm.stopBroadcast();

        console.log("Owners updated");
    }

    function saveOutput() internal {
        vm.serializeAddress("bridgehub", "bridgehub_proxy_addr", addresses.bridgehub.bridgehubProxy);
        string memory bridgehub = vm.serializeAddress(
            "bridgehub",
            "bridgehub_implementation_addr",
            addresses.bridgehub.bridgehubImplementation
        );

        vm.serializeAddress(
            "state_transition",
            "state_transition_proxy_addr",
            addresses.stateTransition.stateTransitionProxy
        );
        vm.serializeAddress(
            "state_transition",
            "state_transition_implementation_addr",
            addresses.stateTransition.stateTransitionImplementation
        );
        vm.serializeAddress("state_transition", "verifier_addr", addresses.stateTransition.verifier);
        vm.serializeAddress("state_transition", "admin_facet_addr", addresses.stateTransition.adminFacet);
        vm.serializeAddress("state_transition", "mailbox_facet_addr", addresses.stateTransition.mailboxFacet);
        vm.serializeAddress("state_transition", "executor_facet_addr", addresses.stateTransition.executorFacet);
        vm.serializeAddress("state_transition", "getters_facet_addr", addresses.stateTransition.gettersFacet);
        vm.serializeAddress("state_transition", "diamond_init_addr", addresses.stateTransition.diamondInit);
        vm.serializeAddress("state_transition", "genesis_upgrade_addr", addresses.stateTransition.genesisUpgrade);
        vm.serializeAddress("state_transition", "default_upgrade_addr", addresses.stateTransition.defaultUpgrade);
        string memory stateTransition = vm.serializeAddress(
            "state_transition",
            "diamond_proxy_addr",
            addresses.stateTransition.diamondProxy
        );

        vm.serializeAddress("bridges", "erc20_bridge_implementation_addr", addresses.bridges.erc20BridgeImplementation);
        vm.serializeAddress("bridges", "erc20_bridge_proxy_addr", addresses.bridges.erc20BridgeProxy);
        vm.serializeAddress(
            "bridges",
            "shared_bridge_implementation_addr",
            addresses.bridges.sharedBridgeImplementation
        );
        string memory bridges = vm.serializeAddress(
            "bridges",
            "shared_bridge_proxy_addr",
            addresses.bridges.sharedBridgeProxy
        );

        vm.serializeUint(
            "contracts_config",
            "diamond_init_pubdata_pricing_mode",
            uint256(config.contracts.diamondInitPubdataPricingMode)
        );
        vm.serializeUint(
            "contracts_config",
            "diamond_init_batch_overhead_l1_gas",
            config.contracts.diamondInitBatchOverheadL1Gas
        );
        vm.serializeUint(
            "contracts_config",
            "diamond_init_max_pubdata_per_batch",
            config.contracts.diamondInitMaxPubdataPerBatch
        );
        vm.serializeUint(
            "contracts_config",
            "diamond_init_max_l2_gas_per_batch",
            config.contracts.diamondInitMaxL2GasPerBatch
        );
        vm.serializeUint(
            "contracts_config",
            "diamond_init_priority_tx_max_pubdata",
            config.contracts.diamondInitPriorityTxMaxPubdata
        );
        vm.serializeUint(
            "contracts_config",
            "diamond_init_minimal_l2_gas_price",
            config.contracts.diamondInitMinimalL2GasPrice
        );
        vm.serializeBytes32(
            "contracts_config",
            "recursion_node_level_vk_hash",
            config.contracts.recursionNodeLevelVkHash
        );
        vm.serializeBytes32(
            "contracts_config",
            "recursion_leaf_level_vk_hash",
            config.contracts.recursionLeafLevelVkHash
        );
        vm.serializeBytes32(
            "contracts_config",
            "recursion_circuits_set_vks_hash",
            config.contracts.recursionCircuitsSetVksHash
        );
        vm.serializeUint("contracts_config", "priority_tx_max_gas_limit", config.contracts.priorityTxMaxGasLimit);
        string memory contractsConfig = vm.serializeBytes(
            "contracts_config",
            "diamond_cut_data",
            config.contracts.diamondCutData
        );

        vm.serializeAddress("deployed_addresses", "transparent_proxy_admin_addr", addresses.transparentProxyAdmin);
        vm.serializeAddress("deployed_addresses", "governance_addr", addresses.governance);
        vm.serializeAddress(
            "deployed_addresses",
            "blob_versioned_hash_retriever_addr",
            addresses.blobVersionedHashRetriever
        );
        vm.serializeAddress("deployed_addresses", "validator_timelock_addr", addresses.validatorTimelock);
        vm.serializeString("deployed_addresses", "bridgehub", bridgehub);
        vm.serializeString("deployed_addresses", "state_transition", stateTransition);
        string memory deployedAddresses = vm.serializeString("deployed_addresses", "bridges", bridges);

        vm.serializeAddress("root", "create2_factory_addr", addresses.create2Factory);
        vm.serializeBytes32("root", "create2_factory_salt", config.contracts.create2FactorySalt);
        vm.serializeAddress("root", "multicall3_addr", config.contracts.multicall3Addr);
        vm.serializeUint("root", "l1_chain_id", config.l1ChainId);
        vm.serializeUint("root", "era_chain_id", config.eraChainId);
        vm.serializeAddress("root", "deployer_addr", config.deployerAddress);
        vm.serializeString("root", "deployed_addresses", deployedAddresses);
        vm.serializeString("root", "contracts_config", contractsConfig);
        string memory toml = vm.serializeAddress("root", "owner_addr", config.ownerAddress);

        string memory path = string.concat(vm.projectRoot(), vm.envString("L1_OUTPUT"));
        vm.writeToml(toml, path);
    }

    function deployViaCreate2(bytes memory _bytecode) internal returns (address) {
        return Utils.deployViaCreate2(_bytecode, config.contracts.create2FactorySalt, addresses.create2Factory);
    }
}<|MERGE_RESOLUTION|>--- conflicted
+++ resolved
@@ -592,13 +592,8 @@
     }
 
     function updateSharedBridge() internal {
-<<<<<<< HEAD
         L1AssetRouter sharedBridge = L1AssetRouter(addresses.bridges.sharedBridgeProxy);
-        vm.broadcast();
-=======
-        L1SharedBridge sharedBridge = L1SharedBridge(addresses.bridges.sharedBridgeProxy);
         vm.broadcast(msg.sender);
->>>>>>> ca3eb8a2
         sharedBridge.setL1Erc20Bridge(addresses.bridges.erc20BridgeProxy);
         console.log("SharedBridge updated with ERC20Bridge address");
     }
