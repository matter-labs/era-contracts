--- conflicted
+++ resolved
@@ -46,11 +46,8 @@
 import {L1Bridgehub} from "contracts/bridgehub/L1Bridgehub.sol";
 import {L1MessageRoot} from "contracts/bridgehub/L1MessageRoot.sol";
 import {ICTMDeploymentTracker} from "contracts/bridgehub/ICTMDeploymentTracker.sol";
-<<<<<<< HEAD
 import {CTMDeploymentTracker} from "contracts/bridgehub/CTMDeploymentTracker.sol";
 import {L1ChainAssetHandler} from "contracts/bridgehub/L1ChainAssetHandler.sol";
-=======
->>>>>>> 62278402
 import {L1NativeTokenVault} from "contracts/bridge/ntv/L1NativeTokenVault.sol";
 import {ExecutorFacet} from "contracts/state-transition/chain-deps/facets/Executor.sol";
 import {AdminFacet} from "contracts/state-transition/chain-deps/facets/Admin.sol";
@@ -78,7 +75,6 @@
 
 import {L2MessageRoot} from "contracts/bridgehub/L2MessageRoot.sol";
 import {L2Bridgehub} from "contracts/bridgehub/L2Bridgehub.sol";
-import {CTMDeploymentTracker} from "contracts/bridgehub/CTMDeploymentTracker.sol";
 
 import {L2AssetRouter} from "contracts/bridge/asset-router/L2AssetRouter.sol";
 import {L2NativeTokenVaultZKOS} from "contracts/bridge/ntv/L2NativeTokenVaultZKOS.sol";
@@ -86,6 +82,8 @@
 import {L2MessageRoot} from "contracts/bridgehub/L2MessageRoot.sol";
 import {L2Bridgehub} from "contracts/bridgehub/L2Bridgehub.sol";
 import {CTMDeploymentTracker} from "contracts/bridgehub/CTMDeploymentTracker.sol";
+
+import {Utils} from "./Utils.sol";
 
 contract DeployL1Script is Script, DeployUtils {
     using stdToml for string;
@@ -601,7 +599,6 @@
             l2TokenProxyBytecodeHash: getL2BytecodeHash("BeaconProxy"),
             aliasedL1Governance: AddressAliasHelper.applyL1ToL2Alias(addresses.governance),
             maxNumberOfZKChains: config.contracts.maxNumberOfChains,
-<<<<<<< HEAD
             bridgehubBytecodeInfo: config.isZKsyncOS
                 ? Utils.getZKOSBytecodeInfoForContract("L2Bridgehub.sol", "L2Bridgehub")
                 : abi.encode(getL2BytecodeHash("L2Bridgehub")),
@@ -620,19 +617,6 @@
             chainAssetHandlerBytecodeInfo: config.isZKsyncOS
                 ? Utils.getZKOSBytecodeInfoForContract("L2ChainAssetHandler.sol", "L2ChainAssetHandler")
                 : abi.encode(getL2BytecodeHash("L2ChainAssetHandler")),
-=======
-            bridgehubBytecodeOrInfo: Utils.getZKOSBytecodeInfoForContract("L2Bridgehub.sol", "L2Bridgehub"),
-            l2AssetRouterBytecodeOrInfo: Utils.getZKOSBytecodeInfoForContract("L2AssetRouter.sol", "L2AssetRouter"),
-            l2NtvBytecodeOrInfo: Utils.getZKOSBytecodeInfoForContract(
-                "L2NativeTokenVaultZKOS.sol",
-                "L2NativeTokenVaultZKOS"
-            ),
-            messageRootBytecodeOrInfo: Utils.getZKOSBytecodeInfoForContract("L2MessageRoot.sol", "L2MessageRoot"),
-            beaconDeployerInfo: Utils.getZKOSBytecodeInfoForContract(
-                "UpgradeableBeaconDeployer.sol",
-                "UpgradeableBeaconDeployer"
-            ),
->>>>>>> 62278402
             // For newly created chains it it is expected that the following bridges are not present at the moment
             // of creation of the chain
             l2SharedBridgeLegacyImpl: address(0),
@@ -757,14 +741,9 @@
             if (compareStrings(contractName, "ChainRegistrar")) {
                 return type(ChainRegistrar).creationCode;
             } else if (compareStrings(contractName, "L1Bridgehub")) {
-<<<<<<< HEAD
                 return type(L1Bridgehub).creationCode;
             } else if (compareStrings(contractName, "L1ChainAssetHandler")) {
                 return type(L1ChainAssetHandler).creationCode;
-=======
-                // Bridgehub is a special case because its bytecode was generated using a low optimizer runs setting.
-                return Utils.readFoundryBytecodeL1("L1Bridgehub.sol", "L1Bridgehub");
->>>>>>> 62278402
             } else if (compareStrings(contractName, "L1MessageRoot")) {
                 return type(L1MessageRoot).creationCode;
             } else if (compareStrings(contractName, "CTMDeploymentTracker")) {
@@ -836,9 +815,6 @@
                 return type(UpgradeStageValidator).creationCode;
             }
         } else {
-<<<<<<< HEAD
-            if (compareStrings(contractName, "Verifier")) {
-=======
             if (compareStrings(contractName, "ChainRegistrar")) {
                 return Utils.readZKFoundryBytecodeL1("ChainRegistrar.sol", "ChainRegistrar");
             } else if (compareStrings(contractName, "L2Bridgehub")) {
@@ -864,7 +840,6 @@
             } else if (compareStrings(contractName, "ValidiumL1DAValidator")) {
                 return Utils.readZKFoundryBytecodeL1("ValidiumL1DAValidator.sol", "ValidiumL1DAValidator");
             } else if (compareStrings(contractName, "Verifier")) {
->>>>>>> 62278402
                 if (config.testnetVerifier) {
                     return getCreationCode("TestnetVerifier", true);
                 } else {
@@ -927,11 +902,8 @@
             return abi.encodeCall(L1Bridgehub.initialize, (config.deployerAddress));
         } else if (compareStrings(contractName, "L1MessageRoot")) {
             return abi.encodeCall(L1MessageRoot.initialize, ());
-<<<<<<< HEAD
         } else if (compareStrings(contractName, "L1ChainAssetHandler")) {
             return abi.encode();
-=======
->>>>>>> 62278402
         } else if (compareStrings(contractName, "CTMDeploymentTracker")) {
             return abi.encodeCall(CTMDeploymentTracker.initialize, (config.deployerAddress));
         } else if (compareStrings(contractName, "L1Nullifier")) {
