// SPDX-License-Identifier: MIT
pragma solidity ^0.8.24;

// solhint-disable no-console, gas-custom-errors

import {Script, console2 as console} from "forge-std/Script.sol";
import {stdToml} from "forge-std/StdToml.sol";
import {TransparentUpgradeableProxy} from "@openzeppelin/contracts-v4/proxy/transparent/TransparentUpgradeableProxy.sol";
import {UpgradeableBeacon} from "@openzeppelin/contracts-v4/proxy/beacon/UpgradeableBeacon.sol";
import {Action, FacetCut, StateTransitionDeployedAddresses, Utils} from "./Utils.sol";
import {Multicall3} from "contracts/dev-contracts/Multicall3.sol";

import {Call} from "contracts/governance/Common.sol";
<<<<<<< HEAD
=======
import {IGovernance} from "contracts/governance/IGovernance.sol";
>>>>>>> 2283af81
import {IBridgehub} from "contracts/bridgehub/IBridgehub.sol";
import {IL1AssetRouter} from "contracts/bridge/asset-router/IL1AssetRouter.sol";
import {INativeTokenVault} from "contracts/bridge/ntv/INativeTokenVault.sol";
import {L2ContractHelper} from "contracts/common/l2-helpers/L2ContractHelper.sol";
import {L2DACommitmentScheme, ROLLUP_L2_DA_COMMITMENT_SCHEME} from "contracts/common/Config.sol";
import {AddressAliasHelper} from "contracts/vendor/AddressAliasHelper.sol";
import {IL1Nullifier, L1Nullifier} from "contracts/bridge/L1Nullifier.sol";
import {L1NullifierDev} from "contracts/dev-contracts/L1NullifierDev.sol";
import {AccessControlRestriction} from "contracts/governance/AccessControlRestriction.sol";
import {Diamond} from "contracts/state-transition/libraries/Diamond.sol";
import {DiamondProxy} from "contracts/state-transition/chain-deps/DiamondProxy.sol";
import {IRollupDAManager} from "./interfaces/IRollupDAManager.sol";
import {ChainRegistrar} from "contracts/chain-registrar/ChainRegistrar.sol";
import {L2LegacySharedBridgeTestHelper} from "./L2LegacySharedBridgeTestHelper.sol";
import {ContractsBytecodesLib} from "./ContractsBytecodesLib.sol";
import {IOwnable} from "contracts/common/interfaces/IOwnable.sol";

import {ProxyAdmin} from "@openzeppelin/contracts-v4/proxy/transparent/ProxyAdmin.sol";
import {DualVerifier} from "contracts/state-transition/verifiers/DualVerifier.sol";
import {VerifierPlonk} from "contracts/state-transition/verifiers/VerifierPlonk.sol";
import {VerifierFflonk} from "contracts/state-transition/verifiers/VerifierFflonk.sol";
import {TestnetVerifier} from "contracts/state-transition/verifiers/TestnetVerifier.sol";

import {DefaultUpgrade} from "contracts/upgrades/DefaultUpgrade.sol";
import {Governance} from "contracts/governance/Governance.sol";
import {L1GenesisUpgrade} from "contracts/upgrades/L1GenesisUpgrade.sol";
import {ChainAdmin} from "contracts/governance/ChainAdmin.sol";
import {ValidatorTimelock} from "contracts/state-transition/ValidatorTimelock.sol";
import {Bridgehub, IBridgehub} from "contracts/bridgehub/Bridgehub.sol";
import {ChainAssetHandler} from "contracts/bridgehub/ChainAssetHandler.sol";
import {ChainRegistrationSender} from "contracts/bridgehub/ChainRegistrationSender.sol";
import {IInteropCenter, InteropCenter} from "contracts/interop/InteropCenter.sol";
import {IMessageRoot, MessageRoot} from "contracts/bridgehub/MessageRoot.sol";
import {CTMDeploymentTracker, ICTMDeploymentTracker} from "contracts/bridgehub/CTMDeploymentTracker.sol";
import {IL1NativeTokenVault, L1NativeTokenVault} from "contracts/bridge/ntv/L1NativeTokenVault.sol";
import {ExecutorFacet} from "contracts/state-transition/chain-deps/facets/Executor.sol";
import {AdminFacet} from "contracts/state-transition/chain-deps/facets/Admin.sol";
import {MailboxFacet} from "contracts/state-transition/chain-deps/facets/Mailbox.sol";
import {GettersFacet} from "contracts/state-transition/chain-deps/facets/Getters.sol";
import {DiamondInit} from "contracts/state-transition/chain-deps/DiamondInit.sol";
import {ChainTypeManager, ChainTypeManagerInitializeData, IChainTypeManager} from "contracts/state-transition/ChainTypeManager.sol";
import {InitializeDataNewChain as DiamondInitializeDataNewChain} from "contracts/state-transition/chain-interfaces/IDiamondInit.sol";
import {PubdataPricingMode} from "contracts/state-transition/chain-deps/ZKChainStorage.sol";
import {L1AssetRouter} from "contracts/bridge/asset-router/L1AssetRouter.sol";
import {L1AssetTracker, IL1AssetTracker} from "contracts/bridge/asset-tracker/L1AssetTracker.sol";
import {L2AssetTracker} from "contracts/bridge/asset-tracker/L2AssetTracker.sol";
import {IL1ERC20Bridge, L1ERC20Bridge} from "contracts/bridge/L1ERC20Bridge.sol";
import {BridgedStandardERC20} from "contracts/bridge/BridgedStandardERC20.sol";
import {ValidiumL1DAValidator} from "contracts/state-transition/data-availability/ValidiumL1DAValidator.sol";
import {RollupDAManager} from "contracts/state-transition/data-availability/RollupDAManager.sol";
import {BytecodesSupplier} from "contracts/upgrades/BytecodesSupplier.sol";
import {ChainAdminOwnable} from "contracts/governance/ChainAdminOwnable.sol";
import {ServerNotifier} from "contracts/governance/ServerNotifier.sol";
import {UpgradeStageValidator} from "contracts/upgrades/UpgradeStageValidator.sol";

import {Config, DeployUtils, DeployedAddresses, GeneratedData} from "./DeployUtils.s.sol";
import {FixedForceDeploymentsData} from "contracts/state-transition/l2-deps/IL2GenesisUpgrade.sol";

contract DeployL1Script is Script, DeployUtils {
    using stdToml for string;

    function run() public virtual {
        console.log("Deploying L1 contracts");

<<<<<<< HEAD
        runInner("/script-config/config-deploy-l1.toml", "/script-out/output-deploy-l1.toml", address(0), false);
    }

    function runWithBridgehub(address bridgehub) public {
        console.log("Deploying L1 contracts with bridgehub", bridgehub);

        runInner("/script-config/config-deploy-l1.toml", "/script-out/output-deploy-l1.toml", bridgehub, false);
    }

    function runForTest(bool skipL1Deployments) public {
        runInner(vm.envString("L1_CONFIG"), vm.envString("L1_OUTPUT"), address(0), skipL1Deployments);
=======
        runInner("/script-config/config-deploy-l1.toml", "/script-out/output-deploy-l1.toml", address(0));
    }

    function runWithBridgehub(address bridgehub) public {
        console.log("Deploying L1 contracts");

        runInner("/script-config/config-deploy-l1.toml", "/script-out/output-deploy-l1.toml", bridgehub);
    }

    function runForTest() public {
        runInner(vm.envString("L1_CONFIG"), vm.envString("L1_OUTPUT"), address(0));
>>>>>>> 2283af81
    }

    function getAddresses() public view returns (DeployedAddresses memory) {
        return addresses;
    }

    function getConfig() public view returns (Config memory) {
        return config;
    }

<<<<<<< HEAD
    function runInner(
        string memory inputPath,
        string memory outputPath,
        address bridgehub,
        bool skipL1Deployments
    ) internal {
=======
    function runInner(string memory inputPath, string memory outputPath, address bridgehub) internal {
>>>>>>> 2283af81
        string memory root = vm.projectRoot();
        inputPath = string.concat(root, inputPath);
        outputPath = string.concat(root, outputPath);

        initializeConfig(inputPath);

<<<<<<< HEAD
        if (!skipL1Deployments) {
            instantiateCreate2Factory();
        }
=======
        instantiateCreate2Factory();
>>>>>>> 2283af81

        if (bridgehub == address(0)) {
            initializeConfigIfEcosystemDeployedLocally(outputPath);
        } else {
            console.log("Initializing dynamically main contracts");
            IBridgehub bridgehubProxy = IBridgehub(bridgehub);
            L1AssetRouter assetRouter = L1AssetRouter(bridgehubProxy.assetRouter());
            address messageRoot = address(bridgehubProxy.messageRoot());
            address l1CtmDeployer = address(bridgehubProxy.l1CtmDeployer());
            address chainAssetHandler = address(bridgehubProxy.chainAssetHandler());
            address nativeTokenVault = address(assetRouter.nativeTokenVault());
            address erc20Bridge = address(assetRouter.legacyBridge());
            address l1Nullifier = address(assetRouter.L1_NULLIFIER());

            addresses.bridgehub.bridgehubProxy = bridgehub;
            addresses.bridgehub.ctmDeploymentTrackerProxy = l1CtmDeployer;
            addresses.bridgehub.messageRootProxy = messageRoot;
            addresses.bridgehub.chainAssetHandlerProxy = chainAssetHandler;

            // Bridges
            addresses.bridges.erc20BridgeProxy = erc20Bridge;
            addresses.bridges.l1NullifierProxy = l1Nullifier;
            addresses.bridges.l1AssetRouterProxy = address(assetRouter);
            addresses.vaults.l1NativeTokenVaultProxy = nativeTokenVault;

            addresses.daAddresses.rollupDAManager = deployWithCreate2AndOwner("RollupDAManager", msg.sender, false);
            updateRollupDAManager();
            addresses.daAddresses.l1RollupDAValidator = deploySimpleContract("RollupL1DAValidator", false);

            vm.startBroadcast(msg.sender);
            IRollupDAManager rollupDAManager = IRollupDAManager(addresses.daAddresses.rollupDAManager);
            rollupDAManager.updateDAPair(
                addresses.daAddresses.l1RollupDAValidator,
<<<<<<< HEAD
                getL2ValidatorAddress("RollupL2DAValidator"),
=======
                L2DACommitmentScheme.BLOBS_AND_PUBDATA_KECCAK256,
>>>>>>> 2283af81
                true
            );
            vm.stopBroadcast();

            deployIfNeededMulticall3();
        }

        addresses.stateTransition.bytecodesSupplier = deploySimpleContract("BytecodesSupplier", false);

        deployVerifiers();

        (addresses.stateTransition.defaultUpgrade) = deploySimpleContract("DefaultUpgrade", false);
        (addresses.stateTransition.genesisUpgrade) = deploySimpleContract("L1GenesisUpgrade", false);

        if (bridgehub != address(0)) {
            (addresses.governance) = deploySimpleContract("Governance", false);
            (addresses.chainAdmin) = deploySimpleContract("ChainAdminOwnable", false);
            addresses.transparentProxyAdmin = deployWithCreate2AndOwner("ProxyAdmin", addresses.governance, false);
        }

        // The single owner chainAdmin does not have a separate control restriction contract.
        // We set to it to zero explicitly so that it is clear to the reader.
        addresses.accessControlRestrictionAddress = address(0);

        (, addresses.stateTransition.validatorTimelock) = deployTuppWithContract("ValidatorTimelock", false);

        (
            addresses.stateTransition.serverNotifierImplementation,
            addresses.stateTransition.serverNotifierProxy
        ) = deployServerNotifier();

        initializeGeneratedData();

        deployStateTransitionDiamondFacets();
        (
            addresses.stateTransition.chainTypeManagerImplementation,
            addresses.stateTransition.chainTypeManagerProxy
        ) = deployTuppWithContract("ChainTypeManager", false);
        setChainTypeManagerInServerNotifier();

        updateOwners();

        saveOutput(outputPath);
    }

    function initializeGeneratedData() internal {
        generatedData.forceDeploymentsData = prepareForceDeploymentsData();
    }

    function deployIfNeededMulticall3() internal {
        // Multicall3 is already deployed on public networks
        if (MULTICALL3_ADDRESS.code.length == 0) {
            address contractAddress = deployViaCreate2(type(Multicall3).creationCode, "");
            console.log("Multicall3 deployed at:", contractAddress);
            config.contracts.multicall3Addr = contractAddress;
        } else {
            config.contracts.multicall3Addr = MULTICALL3_ADDRESS;
        }
    }

    function getRollupL2DACommitmentScheme() internal returns (L2DACommitmentScheme) {
        return ROLLUP_L2_DA_COMMITMENT_SCHEME;
    }

    function getL2BytecodeHash(string memory contractName) public view virtual returns (bytes32) {
        return L2ContractHelper.hashL2Bytecode(getCreationCode(contractName, true));
    }

    function deployVerifiers() internal {
        (addresses.stateTransition.verifierFflonk) = deploySimpleContract("VerifierFflonk", false);
        (addresses.stateTransition.verifierPlonk) = deploySimpleContract("VerifierPlonk", false);
        (addresses.stateTransition.verifier) = deploySimpleContract("Verifier", false);
    }

    function setChainTypeManagerInServerNotifier() internal {
        ServerNotifier serverNotifier = ServerNotifier(addresses.stateTransition.serverNotifierProxy);
        vm.broadcast(msg.sender);
        serverNotifier.setChainTypeManager(IChainTypeManager(addresses.stateTransition.chainTypeManagerProxy));
        console.log("ChainTypeManager set in ServerNotifier");
    }

    function deployDAValidators() internal {
        addresses.daAddresses.rollupDAManager = deployWithCreate2AndOwner("RollupDAManager", msg.sender, false);
        updateRollupDAManager();

        // This contract is located in the `da-contracts` folder, we output it the same way for consistency/ease of use.
        addresses.daAddresses.l1RollupDAValidator = deploySimpleContract("RollupL1DAValidator", false);

        addresses.daAddresses.noDAValidiumL1DAValidator = deploySimpleContract("ValidiumL1DAValidator", false);

        if (config.contracts.availL1DAValidator == address(0)) {
            addresses.daAddresses.availBridge = deploySimpleContract("DummyAvailBridge", false);
            addresses.daAddresses.availL1DAValidator = deploySimpleContract("AvailL1DAValidator", false);
        } else {
            addresses.daAddresses.availL1DAValidator = config.contracts.availL1DAValidator;
        }
        vm.startBroadcast(msg.sender);
        IRollupDAManager rollupDAManager = IRollupDAManager(addresses.daAddresses.rollupDAManager);
        rollupDAManager.updateDAPair(addresses.daAddresses.l1RollupDAValidator, getRollupL2DACommitmentScheme(), true);
        vm.stopBroadcast();
    }

    function updateRollupDAManager() internal virtual {
        IOwnable rollupDAManager = IOwnable(addresses.daAddresses.rollupDAManager);
        if (rollupDAManager.owner() != address(msg.sender)) {
            if (rollupDAManager.pendingOwner() == address(msg.sender)) {
                vm.broadcast(msg.sender);
                rollupDAManager.acceptOwnership();
            } else {
                require(rollupDAManager.owner() == config.ownerAddress, "Ownership was not set correctly");
            }
        }
    }

    function deployDiamondProxy() internal {
        Diamond.FacetCut[] memory facetCuts = new Diamond.FacetCut[](1);
        facetCuts[0] = Diamond.FacetCut({
            facet: addresses.stateTransition.adminFacet,
            action: Diamond.Action.Add,
            isFreezable: false,
            selectors: Utils.getAllSelectors(addresses.stateTransition.adminFacet.code)
        });
        Diamond.DiamondCutData memory diamondCut = Diamond.DiamondCutData({
            facetCuts: facetCuts,
            initAddress: address(0),
            initCalldata: ""
        });
        address contractAddress = deployViaCreate2(
            type(DiamondProxy).creationCode,
            abi.encode(config.l1ChainId, diamondCut)
        );
        console.log("DiamondProxy deployed at:", contractAddress);
        addresses.stateTransition.diamondProxy = contractAddress;
    }

    function setBridgehubParams() internal {
        IBridgehub bridgehub = IBridgehub(addresses.bridgehub.bridgehubProxy);
        IMessageRoot messageRoot = IMessageRoot(addresses.bridgehub.messageRootProxy);
        IL1AssetTracker assetTracker = L1AssetTracker(addresses.bridgehub.assetTrackerProxy);
        vm.startBroadcast(msg.sender);
        bridgehub.addTokenAssetId(bridgehub.baseTokenAssetId(config.eraChainId));
        bridgehub.setAddresses(
            addresses.bridges.l1AssetRouterProxy,
            ICTMDeploymentTracker(addresses.bridgehub.ctmDeploymentTrackerProxy),
            IMessageRoot(addresses.bridgehub.messageRootProxy),
            addresses.bridgehub.chainAssetHandlerProxy,
            addresses.bridgehub.chainRegistrationSenderProxy
        );
        assetTracker.setAddresses();
        vm.stopBroadcast();
        console.log("SharedBridge registered");
    }

    function updateSharedBridge() internal {
        IL1AssetRouter sharedBridge = IL1AssetRouter(addresses.bridges.l1AssetRouterProxy);
        vm.broadcast(msg.sender);
        sharedBridge.setL1Erc20Bridge(IL1ERC20Bridge(addresses.bridges.erc20BridgeProxy));
        console.log("SharedBridge updated with ERC20Bridge address");

        L1NativeTokenVault ntv = L1NativeTokenVault(payable(addresses.vaults.l1NativeTokenVaultProxy));
        vm.broadcast(msg.sender);
        ntv.setAssetTracker(addresses.bridgehub.assetTrackerProxy);
        console.log("L1NativeTokenVault updated with AssetTracker address");

        vm.broadcast(msg.sender);
        IL1NativeTokenVault(addresses.vaults.l1NativeTokenVaultProxy).registerEthToken();
    }

    function setL1NativeTokenVaultParams() internal {
        IL1AssetRouter sharedBridge = IL1AssetRouter(addresses.bridges.l1AssetRouterProxy);
        IL1Nullifier l1Nullifier = IL1Nullifier(addresses.bridges.l1NullifierProxy);
        // Ownable ownable = Ownable(addresses.bridges.l1AssetRouterProxy);
        vm.broadcast(msg.sender);
        sharedBridge.setNativeTokenVault(INativeTokenVault(addresses.vaults.l1NativeTokenVaultProxy));
        vm.broadcast(msg.sender);
        l1Nullifier.setL1NativeTokenVault(IL1NativeTokenVault(addresses.vaults.l1NativeTokenVaultProxy));
        vm.broadcast(msg.sender);
        l1Nullifier.setL1AssetRouter(addresses.bridges.l1AssetRouterProxy);
    }

    function updateOwners() internal {
        vm.startBroadcast(msg.sender);

        ValidatorTimelock validatorTimelock = ValidatorTimelock(addresses.stateTransition.validatorTimelock);
        validatorTimelock.transferOwnership(config.ownerAddress);

        IChainTypeManager ctm = IChainTypeManager(addresses.stateTransition.chainTypeManagerProxy);
        IOwnable(address(ctm)).transferOwnership(addresses.governance);
        ctm.setPendingAdmin(addresses.chainAdmin);

        IOwnable(addresses.stateTransition.serverNotifierProxy).transferOwnership(addresses.chainAdmin);

        vm.stopBroadcast();
        console.log("Owners updated");
    }

    function saveOutput(string memory outputPath) internal virtual {
        vm.serializeAddress("bridgehub", "bridgehub_proxy_addr", addresses.bridgehub.bridgehubProxy);
        vm.serializeAddress("bridgehub", "bridgehub_implementation_addr", addresses.bridgehub.bridgehubImplementation);
        vm.serializeAddress(
            "bridgehub",
            "chain_asset_handler_implementation_addr",
            addresses.bridgehub.chainAssetHandlerImplementation
        );
        vm.serializeAddress("bridgehub", "chain_asset_handler_proxy_addr", addresses.bridgehub.chainAssetHandlerProxy);
        vm.serializeAddress(
            "bridgehub",
            "ctm_deployment_tracker_proxy_addr",
            addresses.bridgehub.ctmDeploymentTrackerProxy
        );
        vm.serializeAddress(
            "bridgehub",
            "ctm_deployment_tracker_implementation_addr",
            addresses.bridgehub.ctmDeploymentTrackerImplementation
        );
        vm.serializeAddress(
            "bridgehub",
            "chain_registration_sender_proxy_addr",
            addresses.bridgehub.chainRegistrationSenderProxy
        );
        vm.serializeAddress(
            "bridgehub",
            "chain_registration_sender_implementation_addr",
            addresses.bridgehub.chainRegistrationSenderImplementation
        );
        vm.serializeAddress("bridgehub", "interop_center_proxy_addr", addresses.bridgehub.interopCenterProxy);
        vm.serializeAddress(
            "bridgehub",
            "interop_center_implementation_addr",
            addresses.bridgehub.interopCenterImplementation
        );
        vm.serializeAddress("bridgehub", "l1_asset_tracker_proxy_addr", addresses.bridgehub.assetTrackerProxy);
        vm.serializeAddress(
            "bridgehub",
            "asset_tracker_implementation_addr",
            addresses.bridgehub.assetTrackerImplementation
        );

        vm.serializeAddress("bridgehub", "message_root_proxy_addr", addresses.bridgehub.messageRootProxy);
        string memory bridgehub = vm.serializeAddress(
            "bridgehub",
            "message_root_implementation_addr",
            addresses.bridgehub.messageRootImplementation
        );

        // TODO(EVM-744): this has to be renamed to chain type manager
        vm.serializeAddress(
            "state_transition",
            "state_transition_proxy_addr",
            addresses.stateTransition.chainTypeManagerProxy
        );
        vm.serializeAddress(
            "state_transition",
            "state_transition_implementation_addr",
            addresses.stateTransition.chainTypeManagerImplementation
        );
        vm.serializeAddress("state_transition", "verifier_addr", addresses.stateTransition.verifier);
        vm.serializeAddress("state_transition", "admin_facet_addr", addresses.stateTransition.adminFacet);
        vm.serializeAddress("state_transition", "mailbox_facet_addr", addresses.stateTransition.mailboxFacet);
        vm.serializeAddress("state_transition", "executor_facet_addr", addresses.stateTransition.executorFacet);
        vm.serializeAddress("state_transition", "getters_facet_addr", addresses.stateTransition.gettersFacet);
        vm.serializeAddress("state_transition", "diamond_init_addr", addresses.stateTransition.diamondInit);
        vm.serializeAddress("state_transition", "genesis_upgrade_addr", addresses.stateTransition.genesisUpgrade);
        vm.serializeAddress("state_transition", "default_upgrade_addr", addresses.stateTransition.defaultUpgrade);
        vm.serializeAddress("state_transition", "bytecodes_supplier_addr", addresses.stateTransition.bytecodesSupplier);
        string memory stateTransition = vm.serializeAddress(
            "state_transition",
            "diamond_proxy_addr",
            addresses.stateTransition.diamondProxy
        );

        vm.serializeAddress("bridges", "erc20_bridge_implementation_addr", addresses.bridges.erc20BridgeImplementation);
        vm.serializeAddress("bridges", "erc20_bridge_proxy_addr", addresses.bridges.erc20BridgeProxy);
        vm.serializeAddress("bridges", "l1_nullifier_implementation_addr", addresses.bridges.l1NullifierImplementation);
        vm.serializeAddress("bridges", "l1_nullifier_proxy_addr", addresses.bridges.l1NullifierProxy);
        vm.serializeAddress(
            "bridges",
            "shared_bridge_implementation_addr",
            addresses.bridges.l1AssetRouterImplementation
        );
        string memory bridges = vm.serializeAddress(
            "bridges",
            "shared_bridge_proxy_addr",
            addresses.bridges.l1AssetRouterProxy
        );

        vm.serializeUint(
            "contracts_config",
            "diamond_init_max_l2_gas_per_batch",
            config.contracts.diamondInitMaxL2GasPerBatch
        );
        vm.serializeUint(
            "contracts_config",
            "diamond_init_batch_overhead_l1_gas",
            config.contracts.diamondInitBatchOverheadL1Gas
        );
        vm.serializeUint(
            "contracts_config",
            "diamond_init_max_pubdata_per_batch",
            config.contracts.diamondInitMaxPubdataPerBatch
        );
        vm.serializeUint(
            "contracts_config",
            "diamond_init_minimal_l2_gas_price",
            config.contracts.diamondInitMinimalL2GasPrice
        );
        vm.serializeUint(
            "contracts_config",
            "diamond_init_priority_tx_max_pubdata",
            config.contracts.diamondInitPriorityTxMaxPubdata
        );
        vm.serializeUint(
            "contracts_config",
            "diamond_init_pubdata_pricing_mode",
            uint256(config.contracts.diamondInitPubdataPricingMode)
        );
        vm.serializeUint("contracts_config", "priority_tx_max_gas_limit", config.contracts.priorityTxMaxGasLimit);
        vm.serializeBytes32(
            "contracts_config",
            "recursion_circuits_set_vks_hash",
            config.contracts.recursionCircuitsSetVksHash
        );
        vm.serializeBytes32(
            "contracts_config",
            "recursion_leaf_level_vk_hash",
            config.contracts.recursionLeafLevelVkHash
        );
        vm.serializeBytes32(
            "contracts_config",
            "recursion_node_level_vk_hash",
            config.contracts.recursionNodeLevelVkHash
        );
        vm.serializeBytes("contracts_config", "diamond_cut_data", config.contracts.diamondCutData);

        string memory contractsConfig = vm.serializeBytes(
            "contracts_config",
            "force_deployments_data",
            generatedData.forceDeploymentsData
        );

        vm.serializeAddress(
            "deployed_addresses",
            "server_notifier_proxy_addr",
            addresses.stateTransition.serverNotifierProxy
        );
        vm.serializeAddress(
            "deployed_addresses",
            "server_notifier_implementation_address",
            addresses.stateTransition.serverNotifierImplementation
        );
        vm.serializeAddress("deployed_addresses", "governance_addr", addresses.governance);
        vm.serializeAddress("deployed_addresses", "transparent_proxy_admin_addr", addresses.transparentProxyAdmin);

        vm.serializeAddress(
            "deployed_addresses",
            "validator_timelock_addr",
            addresses.stateTransition.validatorTimelock
        );
        vm.serializeAddress("deployed_addresses", "chain_admin", addresses.chainAdmin);
        vm.serializeAddress(
            "deployed_addresses",
            "access_control_restriction_addr",
            addresses.accessControlRestrictionAddress
        );
        vm.serializeString("deployed_addresses", "bridgehub", bridgehub);
        vm.serializeString("deployed_addresses", "bridges", bridges);
        vm.serializeString("deployed_addresses", "state_transition", stateTransition);

        //vm.serializeAddress("deployed_addresses", "chain_registrar", addresses.chainRegistrar); // TODO: enable after ChainRegistrar is reviewed
        vm.serializeAddress("deployed_addresses", "l1_rollup_da_manager", addresses.daAddresses.rollupDAManager);
        vm.serializeAddress(
            "deployed_addresses",
            "rollup_l1_da_validator_addr",
            addresses.daAddresses.l1RollupDAValidator
        );
        vm.serializeAddress(
            "deployed_addresses",
            "no_da_validium_l1_validator_addr",
            addresses.daAddresses.noDAValidiumL1DAValidator
        );
        vm.serializeAddress(
            "deployed_addresses",
            "avail_l1_da_validator_addr",
            addresses.daAddresses.availL1DAValidator
        );

        string memory deployedAddresses = vm.serializeAddress(
            "deployed_addresses",
            "native_token_vault_addr",
            addresses.vaults.l1NativeTokenVaultProxy
        );

        vm.serializeAddress("root", "create2_factory_addr", create2FactoryState.create2FactoryAddress);
        vm.serializeBytes32("root", "create2_factory_salt", create2FactoryParams.factorySalt);
        vm.serializeAddress("root", "multicall3_addr", config.contracts.multicall3Addr);
        vm.serializeUint("root", "l1_chain_id", config.l1ChainId);
        vm.serializeUint("root", "era_chain_id", config.eraChainId);
        vm.serializeAddress("root", "deployer_addr", config.deployerAddress);
        vm.serializeString("root", "deployed_addresses", deployedAddresses);
        vm.serializeString("root", "contracts_config", contractsConfig);
        string memory toml = vm.serializeAddress("root", "owner_address", config.ownerAddress);

        vm.writeToml(toml, outputPath);
    }

    function prepareForceDeploymentsData() internal view returns (bytes memory) {
        require(addresses.governance != address(0), "Governance address is not set");

        address dangerousTestOnlyForcedBeacon;
        if (config.supportL2LegacySharedBridgeTest) {
            (dangerousTestOnlyForcedBeacon, ) = L2LegacySharedBridgeTestHelper.calculateTestL2TokenBeaconAddress(
                addresses.bridges.erc20BridgeProxy,
                addresses.bridges.l1NullifierProxy,
                addresses.governance
            );
        }

        FixedForceDeploymentsData memory data = FixedForceDeploymentsData({
            l1ChainId: config.l1ChainId,
            gatewayChainId: config.gatewayChainId,
            eraChainId: config.eraChainId,
            l1AssetRouter: addresses.bridges.l1AssetRouterProxy,
            l2TokenProxyBytecodeHash: getL2BytecodeHash("BeaconProxy"),
            aliasedL1Governance: AddressAliasHelper.applyL1ToL2Alias(addresses.governance),
            maxNumberOfZKChains: config.contracts.maxNumberOfChains,
            bridgehubBytecodeHash: getL2BytecodeHash("Bridgehub"),
            l2AssetRouterBytecodeHash: getL2BytecodeHash("L2AssetRouter"),
            l2NtvBytecodeHash: getL2BytecodeHash("L2NativeTokenVault"),
            messageRootBytecodeHash: getL2BytecodeHash("MessageRoot"),
            chainAssetHandlerBytecodeHash: getL2BytecodeHash("ChainAssetHandler"),
            interopCenterBytecodeHash: getL2BytecodeHash("InteropCenter"),
            interopHandlerBytecodeHash: getL2BytecodeHash("InteropHandler"),
            assetTrackerBytecodeHash: getL2BytecodeHash("L2AssetTracker"),
            // For newly created chains it it is expected that the following bridges are not present at the moment
            // of creation of the chain
            l2SharedBridgeLegacyImpl: address(0),
            l2BridgedStandardERC20Impl: address(0),
            aliasedChainRegistrationSender: AddressAliasHelper.applyL1ToL2Alias(
                addresses.bridgehub.chainRegistrationSenderProxy
            ),
            dangerousTestOnlyForcedBeacon: dangerousTestOnlyForcedBeacon
        });

        return abi.encode(data);
    }

    function deployTuppWithContract(
        string memory contractName,
        bool isZKBytecode
    ) internal virtual override returns (address implementation, address proxy) {
        (implementation, proxy) = deployTuppWithContractAndProxyAdmin(
            contractName,
            addresses.transparentProxyAdmin,
            isZKBytecode
        );
    }

    function deployTuppWithContractAndProxyAdmin(
        string memory contractName,
        address proxyAdmin,
        bool isZKBytecode
    ) internal returns (address implementation, address proxy) {
        implementation = deployViaCreate2AndNotify(
            getCreationCode(contractName, false),
            getCreationCalldata(contractName, false),
            contractName,
            string.concat(contractName, " Implementation"),
            isZKBytecode
        );

        proxy = deployViaCreate2AndNotify(
            type(TransparentUpgradeableProxy).creationCode,
            abi.encode(implementation, proxyAdmin, getInitializeCalldata(contractName, false)),
            contractName,
            string.concat(contractName, " Proxy"),
            isZKBytecode
        );
        return (implementation, proxy);
    }

    function deployServerNotifier() internal returns (address implementation, address proxy) {
        // We will not store the address of the ProxyAdmin as it is trivial to query if needed.
        address ecosystemProxyAdmin = deployWithCreate2AndOwner("ProxyAdmin", addresses.chainAdmin, false);

        (implementation, proxy) = deployTuppWithContractAndProxyAdmin("ServerNotifier", ecosystemProxyAdmin, false);
    }

    function saveDiamondSelectors() public {
        AdminFacet adminFacet = new AdminFacet(1, RollupDAManager(address(0)));
        GettersFacet gettersFacet = new GettersFacet();
        MailboxFacet mailboxFacet = new MailboxFacet(1, 1);
        ExecutorFacet executorFacet = new ExecutorFacet(1);
        bytes4[] memory adminFacetSelectors = Utils.getAllSelectors(address(adminFacet).code);
        bytes4[] memory gettersFacetSelectors = Utils.getAllSelectors(address(gettersFacet).code);
        bytes4[] memory mailboxFacetSelectors = Utils.getAllSelectors(address(mailboxFacet).code);
        bytes4[] memory executorFacetSelectors = Utils.getAllSelectors(address(executorFacet).code);

        string memory root = vm.projectRoot();
        string memory outputPath = string.concat(root, "/script-out/diamond-selectors.toml");

        bytes memory adminFacetSelectorsBytes = abi.encode(adminFacetSelectors);
        bytes memory gettersFacetSelectorsBytes = abi.encode(gettersFacetSelectors);
        bytes memory mailboxFacetSelectorsBytes = abi.encode(mailboxFacetSelectors);
        bytes memory executorFacetSelectorsBytes = abi.encode(executorFacetSelectors);

        vm.serializeBytes("diamond_selectors", "admin_facet_selectors", adminFacetSelectorsBytes);
        vm.serializeBytes("diamond_selectors", "getters_facet_selectors", gettersFacetSelectorsBytes);
        vm.serializeBytes("diamond_selectors", "mailbox_facet_selectors", mailboxFacetSelectorsBytes);
        string memory toml = vm.serializeBytes(
            "diamond_selectors",
            "executor_facet_selectors",
            executorFacetSelectorsBytes
        );

        vm.writeToml(toml, outputPath);
    }

    /// @notice Get new facet cuts
    function getFacetCuts(
        StateTransitionDeployedAddresses memory stateTransition
    ) internal virtual override returns (FacetCut[] memory facetCuts) {
        // Note: we use the provided stateTransition for the facet address, but not to get the selectors, as we use this feature for Gateway, which we cannot query.
        // If we start to use different selectors for Gateway, we should change this.
        facetCuts = new FacetCut[](4);
        facetCuts[0] = FacetCut({
            facet: stateTransition.adminFacet,
            action: Action.Add,
            isFreezable: false,
            selectors: Utils.getAllSelectors(addresses.stateTransition.adminFacet.code)
        });
        facetCuts[1] = FacetCut({
            facet: stateTransition.gettersFacet,
            action: Action.Add,
            isFreezable: false,
            selectors: Utils.getAllSelectors(addresses.stateTransition.gettersFacet.code)
        });
        facetCuts[2] = FacetCut({
            facet: stateTransition.mailboxFacet,
            action: Action.Add,
            isFreezable: true,
            selectors: Utils.getAllSelectors(addresses.stateTransition.mailboxFacet.code)
        });
        facetCuts[3] = FacetCut({
            facet: stateTransition.executorFacet,
            action: Action.Add,
            isFreezable: true,
            selectors: Utils.getAllSelectors(addresses.stateTransition.executorFacet.code)
        });
    }

    ////////////////////////////// GetContract data  /////////////////////////////////

    function getCreationCode(
        string memory contractName,
        bool isZKBytecode
    ) internal view virtual override returns (bytes memory) {
        if (!isZKBytecode) {
            if (compareStrings(contractName, "L1AssetTracker")) {
                return type(L1AssetTracker).creationCode;
            } else if (compareStrings(contractName, "L2AssetTracker")) {
                return type(L2AssetTracker).creationCode;
            } else if (compareStrings(contractName, "ChainRegistrar")) {
                return type(ChainRegistrar).creationCode;
            } else if (compareStrings(contractName, "Bridgehub")) {
                return type(Bridgehub).creationCode;
            } else if (compareStrings(contractName, "ChainAssetHandler")) {
                return type(ChainAssetHandler).creationCode;
            } else if (compareStrings(contractName, "ChainRegistrationSender")) {
                return type(ChainRegistrationSender).creationCode;
            } else if (compareStrings(contractName, "MessageRoot")) {
                return type(MessageRoot).creationCode;
            } else if (compareStrings(contractName, "CTMDeploymentTracker")) {
                return type(CTMDeploymentTracker).creationCode;
            } else if (compareStrings(contractName, "L1Nullifier")) {
                if (config.supportL2LegacySharedBridgeTest) {
                    return type(L1NullifierDev).creationCode;
                } else {
                    return type(L1Nullifier).creationCode;
                }
            } else if (compareStrings(contractName, "InteropCenter")) {
                return type(InteropCenter).creationCode;
            } else if (compareStrings(contractName, "L1AssetRouter")) {
                return type(L1AssetRouter).creationCode;
            } else if (compareStrings(contractName, "L1ERC20Bridge")) {
                return type(L1ERC20Bridge).creationCode;
            } else if (compareStrings(contractName, "L1NativeTokenVault")) {
                return type(L1NativeTokenVault).creationCode;
            } else if (compareStrings(contractName, "BridgedStandardERC20")) {
                return type(BridgedStandardERC20).creationCode;
            } else if (compareStrings(contractName, "BridgedTokenBeacon")) {
                return type(UpgradeableBeacon).creationCode;
            } else if (compareStrings(contractName, "RollupDAManager")) {
                return type(RollupDAManager).creationCode;
            } else if (compareStrings(contractName, "ValidiumL1DAValidator")) {
                return type(ValidiumL1DAValidator).creationCode;
            } else if (compareStrings(contractName, "Verifier")) {
                if (config.testnetVerifier) {
                    return type(TestnetVerifier).creationCode;
                } else {
                    return type(DualVerifier).creationCode;
                }
            } else if (compareStrings(contractName, "VerifierFflonk")) {
                return type(VerifierFflonk).creationCode;
            } else if (compareStrings(contractName, "VerifierPlonk")) {
                return type(VerifierPlonk).creationCode;
            } else if (compareStrings(contractName, "DefaultUpgrade")) {
                return type(DefaultUpgrade).creationCode;
            } else if (compareStrings(contractName, "L1GenesisUpgrade")) {
                return type(L1GenesisUpgrade).creationCode;
            } else if (compareStrings(contractName, "ValidatorTimelock")) {
                return type(ValidatorTimelock).creationCode;
            } else if (compareStrings(contractName, "Governance")) {
                return type(Governance).creationCode;
            } else if (compareStrings(contractName, "ChainAdminOwnable")) {
                return type(ChainAdminOwnable).creationCode;
            } else if (compareStrings(contractName, "AccessControlRestriction")) {
                // TODO(EVM-924): this function is unused
                return type(AccessControlRestriction).creationCode;
            } else if (compareStrings(contractName, "ChainAdmin")) {
                return type(ChainAdmin).creationCode;
            } else if (compareStrings(contractName, "ChainTypeManager")) {
                return type(ChainTypeManager).creationCode;
            } else if (compareStrings(contractName, "BytecodesSupplier")) {
                return type(BytecodesSupplier).creationCode;
            } else if (compareStrings(contractName, "ProxyAdmin")) {
                return type(ProxyAdmin).creationCode;
            } else if (compareStrings(contractName, "ExecutorFacet")) {
                return type(ExecutorFacet).creationCode;
            } else if (compareStrings(contractName, "AdminFacet")) {
                return type(AdminFacet).creationCode;
            } else if (compareStrings(contractName, "MailboxFacet")) {
                return type(MailboxFacet).creationCode;
            } else if (compareStrings(contractName, "GettersFacet")) {
                return type(GettersFacet).creationCode;
            } else if (compareStrings(contractName, "DiamondInit")) {
                return type(DiamondInit).creationCode;
            } else if (compareStrings(contractName, "ServerNotifier")) {
                return type(ServerNotifier).creationCode;
            } else if (compareStrings(contractName, "UpgradeStageValidator")) {
                return type(UpgradeStageValidator).creationCode;
            }
        } else {
            if (compareStrings(contractName, "Verifier")) {
                if (config.testnetVerifier) {
                    return getCreationCode("TestnetVerifier", true);
                } else {
                    return getCreationCode("DualVerifier", true);
                }
            }
        }
        return ContractsBytecodesLib.getCreationCode(contractName, isZKBytecode);
    }

    function getInitializeCalldata(
        string memory contractName,
        bool isZKBytecode
    ) internal virtual override returns (bytes memory) {
        if (!isZKBytecode) {
            if (compareStrings(contractName, "Bridgehub")) {
                return abi.encodeCall(Bridgehub.initialize, (config.deployerAddress));
            } else if (compareStrings(contractName, "ChainRegistrationSender")) {
                return abi.encodeCall(ChainRegistrationSender.initialize, (config.deployerAddress));
            } else if (compareStrings(contractName, "MessageRoot")) {
                return abi.encodeCall(MessageRoot.initialize, ());
            } else if (compareStrings(contractName, "ChainAssetHandler")) {
                return abi.encode();
            } else if (compareStrings(contractName, "CTMDeploymentTracker")) {
                return abi.encodeCall(CTMDeploymentTracker.initialize, (config.deployerAddress));
            } else if (compareStrings(contractName, "L1Nullifier")) {
                return abi.encodeCall(L1Nullifier.initialize, (config.deployerAddress, 1, 1, 1, 0));
            } else if (compareStrings(contractName, "L1AssetRouter")) {
                return abi.encodeCall(L1AssetRouter.initialize, (config.deployerAddress));
            } else if (compareStrings(contractName, "L1ERC20Bridge")) {
                return abi.encodeCall(L1ERC20Bridge.initialize, ());
            } else if (compareStrings(contractName, "L1NativeTokenVault")) {
                return
                    abi.encodeCall(
                        L1NativeTokenVault.initialize,
                        (config.deployerAddress, addresses.bridges.bridgedTokenBeacon)
                    );
            } else if (compareStrings(contractName, "ChainTypeManager")) {
                return
                    abi.encodeCall(
                        ChainTypeManager.initialize,
                        getChainTypeManagerInitializeData(addresses.stateTransition)
                    );
            } else if (compareStrings(contractName, "ChainRegistrar")) {
                return
                    abi.encodeCall(
                        ChainRegistrar.initialize,
                        (addresses.bridgehub.bridgehubProxy, config.deployerAddress, config.ownerAddress)
                    );
            } else if (compareStrings(contractName, "ServerNotifier")) {
                return abi.encodeCall(ServerNotifier.initialize, (msg.sender));
            } else if (compareStrings(contractName, "L1AssetTracker")) {
                return abi.encodeCall(L1AssetTracker.initialize, (config.deployerAddress));
            } else if (compareStrings(contractName, "ValidatorTimelock")) {
                return
                    abi.encodeCall(
                        ValidatorTimelock.initialize,
                        (config.deployerAddress, uint32(config.contracts.validatorTimelockExecutionDelay))
                    );
            } else {
                revert(string.concat("Contract ", contractName, " initialize calldata not set"));
            }
        } else {
            revert(string.concat("Contract ", contractName, " ZK initialize calldata not set"));
        }
    }

    // add this to be excluded from coverage report
    function test() internal virtual override {}
}<|MERGE_RESOLUTION|>--- conflicted
+++ resolved
@@ -11,10 +11,6 @@
 import {Multicall3} from "contracts/dev-contracts/Multicall3.sol";
 
 import {Call} from "contracts/governance/Common.sol";
-<<<<<<< HEAD
-=======
-import {IGovernance} from "contracts/governance/IGovernance.sol";
->>>>>>> 2283af81
 import {IBridgehub} from "contracts/bridgehub/IBridgehub.sol";
 import {IL1AssetRouter} from "contracts/bridge/asset-router/IL1AssetRouter.sol";
 import {INativeTokenVault} from "contracts/bridge/ntv/INativeTokenVault.sol";
@@ -79,7 +75,6 @@
     function run() public virtual {
         console.log("Deploying L1 contracts");
 
-<<<<<<< HEAD
         runInner("/script-config/config-deploy-l1.toml", "/script-out/output-deploy-l1.toml", address(0), false);
     }
 
@@ -91,19 +86,6 @@
 
     function runForTest(bool skipL1Deployments) public {
         runInner(vm.envString("L1_CONFIG"), vm.envString("L1_OUTPUT"), address(0), skipL1Deployments);
-=======
-        runInner("/script-config/config-deploy-l1.toml", "/script-out/output-deploy-l1.toml", address(0));
-    }
-
-    function runWithBridgehub(address bridgehub) public {
-        console.log("Deploying L1 contracts");
-
-        runInner("/script-config/config-deploy-l1.toml", "/script-out/output-deploy-l1.toml", bridgehub);
-    }
-
-    function runForTest() public {
-        runInner(vm.envString("L1_CONFIG"), vm.envString("L1_OUTPUT"), address(0));
->>>>>>> 2283af81
     }
 
     function getAddresses() public view returns (DeployedAddresses memory) {
@@ -114,29 +96,21 @@
         return config;
     }
 
-<<<<<<< HEAD
     function runInner(
         string memory inputPath,
         string memory outputPath,
         address bridgehub,
         bool skipL1Deployments
     ) internal {
-=======
-    function runInner(string memory inputPath, string memory outputPath, address bridgehub) internal {
->>>>>>> 2283af81
         string memory root = vm.projectRoot();
         inputPath = string.concat(root, inputPath);
         outputPath = string.concat(root, outputPath);
 
         initializeConfig(inputPath);
 
-<<<<<<< HEAD
         if (!skipL1Deployments) {
             instantiateCreate2Factory();
         }
-=======
-        instantiateCreate2Factory();
->>>>>>> 2283af81
 
         if (bridgehub == address(0)) {
             initializeConfigIfEcosystemDeployedLocally(outputPath);
@@ -170,11 +144,7 @@
             IRollupDAManager rollupDAManager = IRollupDAManager(addresses.daAddresses.rollupDAManager);
             rollupDAManager.updateDAPair(
                 addresses.daAddresses.l1RollupDAValidator,
-<<<<<<< HEAD
-                getL2ValidatorAddress("RollupL2DAValidator"),
-=======
                 L2DACommitmentScheme.BLOBS_AND_PUBDATA_KECCAK256,
->>>>>>> 2283af81
                 true
             );
             vm.stopBroadcast();
