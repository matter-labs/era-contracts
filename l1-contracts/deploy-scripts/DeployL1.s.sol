--- conflicted
+++ resolved
@@ -48,11 +48,8 @@
 import {AccessControlRestriction} from "contracts/governance/AccessControlRestriction.sol";
 import {ValidatorTimelock} from "contracts/state-transition/ValidatorTimelock.sol";
 import {Bridgehub} from "contracts/bridgehub/Bridgehub.sol";
-<<<<<<< HEAD
+import {ChainAssetHandler} from "contracts/bridgehub/ChainAssetHandler.sol";
 import {InteropCenter} from "contracts/bridgehub/InteropCenter.sol";
-=======
-import {ChainAssetHandler} from "contracts/bridgehub/ChainAssetHandler.sol";
->>>>>>> 8fb99237
 import {MessageRoot} from "contracts/bridgehub/MessageRoot.sol";
 import {CTMDeploymentTracker} from "contracts/bridgehub/CTMDeploymentTracker.sol";
 import {L1NativeTokenVault} from "contracts/bridge/ntv/L1NativeTokenVault.sol";
@@ -148,7 +145,7 @@
         (
             addresses.bridgehub.interopCenterImplementation,
             addresses.bridgehub.interopCenterProxy
-        ) = deployTuppWithContract("InteropCenter");
+        ) = deployTuppWithContract("InteropCenter", false);
         (addresses.bridgehub.messageRootImplementation, addresses.bridgehub.messageRootProxy) = deployTuppWithContract(
             "MessageRoot",
             false
@@ -186,7 +183,7 @@
         (
             addresses.bridgehub.assetTrackerImplementation,
             addresses.bridgehub.assetTrackerProxy
-        ) = deployTuppWithContract("AssetTracker");
+        ) = deployTuppWithContract("AssetTracker", false);
         updateSharedBridge();
         // deployChainRegistrar(); // TODO: enable after ChainRegistrar is reviewed
         (
@@ -354,11 +351,8 @@
             addresses.bridges.l1AssetRouterProxy,
             ICTMDeploymentTracker(addresses.bridgehub.ctmDeploymentTrackerProxy),
             IMessageRoot(addresses.bridgehub.messageRootProxy),
-<<<<<<< HEAD
+            addresses.bridgehub.chainAssetHandlerProxy,
             addresses.bridgehub.interopCenterProxy
-=======
-            addresses.bridgehub.chainAssetHandlerProxy
->>>>>>> 8fb99237
         );
         interopCenter.setAddresses(addresses.bridges.l1AssetRouterProxy, addresses.bridgehub.assetTrackerProxy);
         messageRoot.setAddresses(addresses.bridgehub.assetTrackerProxy);
@@ -633,28 +627,13 @@
             l2TokenProxyBytecodeHash: getL2BytecodeHash("BeaconProxy"),
             aliasedL1Governance: AddressAliasHelper.applyL1ToL2Alias(addresses.governance),
             maxNumberOfZKChains: config.contracts.maxNumberOfChains,
-<<<<<<< HEAD
-            bridgehubBytecodeHash: L2ContractHelper.hashL2Bytecode(L2ContractsBytecodesLib.readBridgehubBytecode()),
-            l2AssetRouterBytecodeHash: L2ContractHelper.hashL2Bytecode(
-                L2ContractsBytecodesLib.readL2AssetRouterBytecode()
-            ),
-            l2NtvBytecodeHash: L2ContractHelper.hashL2Bytecode(
-                L2ContractsBytecodesLib.readL2NativeTokenVaultBytecode()
-            ),
-            messageRootBytecodeHash: L2ContractHelper.hashL2Bytecode(L2ContractsBytecodesLib.readMessageRootBytecode()),
-            interopCenterBytecodeHash: L2ContractHelper.hashL2Bytecode(
-                L2ContractsBytecodesLib.readInteropCenterBytecode()
-            ),
-            assetTrackerBytecodeHash: L2ContractHelper.hashL2Bytecode(
-                L2ContractsBytecodesLib.readAssetTrackerBytecode()
-            ),
-=======
             bridgehubBytecodeHash: getL2BytecodeHash("Bridgehub"),
             l2AssetRouterBytecodeHash: getL2BytecodeHash("L2AssetRouter"),
             l2NtvBytecodeHash: getL2BytecodeHash("L2NativeTokenVault"),
             messageRootBytecodeHash: getL2BytecodeHash("MessageRoot"),
             chainAssetHandlerBytecodeHash: getL2BytecodeHash("ChainAssetHandler"),
->>>>>>> 8fb99237
+            interopCenterBytecodeHash: getL2BytecodeHash("InteropCenter"),
+            assetTrackerBytecodeHash: getL2BytecodeHash("AssetTracker"),
             // For newly created chains it it is expected that the following bridges are not present at the moment
             // of creation of the chain
             l2SharedBridgeLegacyImpl: address(0),
@@ -852,50 +831,6 @@
             } else if (compareStrings(contractName, "UpgradeStageValidator")) {
                 return type(UpgradeStageValidator).creationCode;
             }
-<<<<<<< HEAD
-        } else if (compareStrings(contractName, "VerifierFflonk")) {
-            return type(L1VerifierFflonk).creationCode;
-        } else if (compareStrings(contractName, "VerifierPlonk")) {
-            return type(L1VerifierPlonk).creationCode;
-        } else if (compareStrings(contractName, "DefaultUpgrade")) {
-            return type(DefaultUpgrade).creationCode;
-        } else if (compareStrings(contractName, "L1GenesisUpgrade")) {
-            return type(L1GenesisUpgrade).creationCode;
-        } else if (compareStrings(contractName, "ValidatorTimelock")) {
-            return type(ValidatorTimelock).creationCode;
-        } else if (compareStrings(contractName, "Governance")) {
-            return type(Governance).creationCode;
-        } else if (compareStrings(contractName, "ChainAdminOwnable")) {
-            return type(ChainAdminOwnable).creationCode;
-        } else if (compareStrings(contractName, "AccessControlRestriction")) {
-            // TODO(EVM-924): this function is unused
-            return type(AccessControlRestriction).creationCode;
-        } else if (compareStrings(contractName, "ChainAdmin")) {
-            return type(ChainAdmin).creationCode;
-        } else if (compareStrings(contractName, "ChainTypeManager")) {
-            return type(ChainTypeManager).creationCode;
-        } else if (compareStrings(contractName, "BytecodesSupplier")) {
-            return type(BytecodesSupplier).creationCode;
-        } else if (compareStrings(contractName, "ProxyAdmin")) {
-            return type(ProxyAdmin).creationCode;
-        } else if (compareStrings(contractName, "ExecutorFacet")) {
-            return type(ExecutorFacet).creationCode;
-        } else if (compareStrings(contractName, "AdminFacet")) {
-            return type(AdminFacet).creationCode;
-        } else if (compareStrings(contractName, "MailboxFacet")) {
-            return type(MailboxFacet).creationCode;
-        } else if (compareStrings(contractName, "GettersFacet")) {
-            return type(GettersFacet).creationCode;
-        } else if (compareStrings(contractName, "DiamondInit")) {
-            return type(DiamondInit).creationCode;
-        } else if (compareStrings(contractName, "ServerNotifier")) {
-            return type(ServerNotifier).creationCode;
-        } else if (compareStrings(contractName, "AssetTracker")) {
-            return type(AssetTracker).creationCode;
-        } else if (compareStrings(contractName, "InteropCenter")) {
-            return type(InteropCenter).creationCode;
-=======
->>>>>>> 8fb99237
         } else {
             if (compareStrings(contractName, "Verifier")) {
                 if (config.testnetVerifier) {
