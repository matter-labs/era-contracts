--- conflicted
+++ resolved
@@ -351,14 +351,10 @@
     }
 
     function deployChainAdmin() internal {
-<<<<<<< HEAD
-        bytes memory bytecode = abi.encodePacked(type(ChainAdmin).creationCode, abi.encode(config.ownerAddress));
-=======
         bytes memory bytecode = abi.encodePacked(
             type(ChainAdmin).creationCode,
             abi.encode(config.ownerAddress, address(0))
         );
->>>>>>> 391fa4dd
         address contractAddress = deployViaCreate2(bytecode);
         console.log("ChainAdmin deployed at:", contractAddress);
         addresses.chainAdmin = contractAddress;
@@ -376,11 +372,7 @@
     function deployBridgehubContract() internal {
         bytes memory bridgeHubBytecode = abi.encodePacked(
             type(Bridgehub).creationCode,
-<<<<<<< HEAD
-            abi.encode(config.l1ChainId, config.ownerAddress)
-=======
             abi.encode(config.l1ChainId, config.ownerAddress, (config.contracts.maxNumberOfChains))
->>>>>>> 391fa4dd
         );
         address bridgehubImplementation = deployViaCreate2(bridgeHubBytecode);
         console.log("Bridgehub Implementation deployed at:", bridgehubImplementation);
@@ -589,15 +581,6 @@
         vm.startBroadcast(msg.sender);
         bridgehub.addStateTransitionManager(addresses.stateTransition.stateTransitionProxy);
         console.log("StateTransitionManager registered");
-<<<<<<< HEAD
-
-        STMDeploymentTracker stmDT = STMDeploymentTracker(addresses.bridgehub.stmDeploymentTrackerProxy);
-        // vm.startBroadcast(msg.sender);
-        stmDT.registerSTMAssetOnL1(addresses.stateTransition.stateTransitionProxy);
-        vm.stopBroadcast();
-        console.log("STM registered in STMDeploymentTracker");
-        L1AssetRouter sharedBridge = L1AssetRouter(addresses.bridges.sharedBridgeProxy);
-=======
         STMDeploymentTracker stmDT = STMDeploymentTracker(addresses.bridgehub.stmDeploymentTrackerProxy);
         // vm.startBroadcast(msg.sender);
         L1AssetRouter sharedBridge = L1AssetRouter(addresses.bridges.sharedBridgeProxy);
@@ -611,7 +594,6 @@
         vm.stopBroadcast();
         console.log("STM registered in STMDeploymentTracker");
 
->>>>>>> 391fa4dd
         bytes32 assetId = bridgehub.stmAssetId(addresses.stateTransition.stateTransitionProxy);
         // console.log(address(bridgehub.stmDeployer()), addresses.bridgehub.stmDeploymentTrackerProxy);
         // console.log(address(bridgehub.stmDeployer().BRIDGE_HUB()), addresses.bridgehub.bridgehubProxy);
@@ -688,11 +670,7 @@
     function registerSharedBridge() internal {
         Bridgehub bridgehub = Bridgehub(addresses.bridgehub.bridgehubProxy);
         vm.startBroadcast(msg.sender);
-<<<<<<< HEAD
-        bridgehub.addToken(ADDRESS_ONE);
-=======
         bridgehub.addTokenAssetId(bridgehub.baseTokenAssetId(config.eraChainId));
->>>>>>> 391fa4dd
         // bridgehub.setSharedBridge(addresses.bridges.sharedBridgeProxy);
         bridgehub.setAddresses(
             addresses.bridges.sharedBridgeProxy,
@@ -706,11 +684,7 @@
     function deployErc20BridgeImplementation() internal {
         bytes memory bytecode = abi.encodePacked(
             type(L1ERC20Bridge).creationCode,
-<<<<<<< HEAD
-            abi.encode(addresses.bridges.sharedBridgeProxy, addresses.vaults.l1NativeTokenVaultProxy)
-=======
             abi.encode(addresses.bridges.sharedBridgeProxy, addresses.vaults.l1NativeTokenVaultProxy, config.eraChainId)
->>>>>>> 391fa4dd
         );
         address contractAddress = deployViaCreate2(bytecode);
         console.log("Erc20BridgeImplementation deployed at:", contractAddress);
