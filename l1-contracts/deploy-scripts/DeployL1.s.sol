// SPDX-License-Identifier: MIT
pragma solidity 0.8.24;

// solhint-disable no-console, gas-custom-errors

import {Script, console2 as console} from "forge-std/Script.sol";
import {stdToml} from "forge-std/StdToml.sol";
import {ProxyAdmin} from "@openzeppelin/contracts-v4/proxy/transparent/ProxyAdmin.sol";
import {TransparentUpgradeableProxy} from "@openzeppelin/contracts-v4/proxy/transparent/TransparentUpgradeableProxy.sol";
import {UpgradeableBeacon} from "@openzeppelin/contracts-v4/proxy/beacon/UpgradeableBeacon.sol";
import {StateTransitionDeployedAddresses, Utils, L2_BRIDGEHUB_ADDRESS, L2_ASSET_ROUTER_ADDRESS, L2_NATIVE_TOKEN_VAULT_ADDRESS, L2_MESSAGE_ROOT_ADDRESS} from "./Utils.sol";
import {Multicall3} from "contracts/dev-contracts/Multicall3.sol";
import {DualVerifier} from "contracts/state-transition/verifiers/DualVerifier.sol";
import {VerifierPlonk} from "contracts/state-transition/verifiers/VerifierPlonk.sol";
import {VerifierFflonk} from "contracts/state-transition/verifiers/VerifierFflonk.sol";
import {TestnetVerifier} from "contracts/state-transition/verifiers/TestnetVerifier.sol";
import {VerifierParams, IVerifier} from "contracts/state-transition/chain-interfaces/IVerifier.sol";
import {DefaultUpgrade} from "contracts/upgrades/DefaultUpgrade.sol";
import {Governance} from "contracts/governance/Governance.sol";
import {L1GenesisUpgrade} from "contracts/upgrades/L1GenesisUpgrade.sol";
import {ChainAdmin} from "contracts/governance/ChainAdmin.sol";
import {AccessControlRestriction} from "contracts/governance/AccessControlRestriction.sol";
import {ValidatorTimelock} from "contracts/state-transition/ValidatorTimelock.sol";
import {Bridgehub} from "contracts/bridgehub/Bridgehub.sol";
import {MessageRoot} from "contracts/bridgehub/MessageRoot.sol";
import {CTMDeploymentTracker} from "contracts/bridgehub/CTMDeploymentTracker.sol";
import {L1NativeTokenVault} from "contracts/bridge/ntv/L1NativeTokenVault.sol";
import {ExecutorFacet} from "contracts/state-transition/chain-deps/facets/Executor.sol";
import {AdminFacet} from "contracts/state-transition/chain-deps/facets/Admin.sol";
import {MailboxFacet} from "contracts/state-transition/chain-deps/facets/Mailbox.sol";
import {GettersFacet} from "contracts/state-transition/chain-deps/facets/Getters.sol";
import {DiamondInit} from "contracts/state-transition/chain-deps/DiamondInit.sol";
import {ChainTypeManager} from "contracts/state-transition/ChainTypeManager.sol";
import {ChainTypeManagerInitializeData, ChainCreationParams} from "contracts/state-transition/IChainTypeManager.sol";
import {IChainTypeManager} from "contracts/state-transition/IChainTypeManager.sol";
import {Diamond} from "contracts/state-transition/libraries/Diamond.sol";
import {InitializeDataNewChain as DiamondInitializeDataNewChain} from "contracts/state-transition/chain-interfaces/IDiamondInit.sol";
import {FeeParams, PubdataPricingMode} from "contracts/state-transition/chain-deps/ZKChainStorage.sol";
import {L1AssetRouter} from "contracts/bridge/asset-router/L1AssetRouter.sol";
import {L1ERC20Bridge} from "contracts/bridge/L1ERC20Bridge.sol";
import {L1Nullifier} from "contracts/bridge/L1Nullifier.sol";
import {DiamondProxy} from "contracts/state-transition/chain-deps/DiamondProxy.sol";
import {IL1AssetRouter} from "contracts/bridge/asset-router/IL1AssetRouter.sol";
import {INativeTokenVault} from "contracts/bridge/ntv/INativeTokenVault.sol";
import {BridgedStandardERC20} from "contracts/bridge/BridgedStandardERC20.sol";
import {AddressHasNoCode} from "./ZkSyncScriptErrors.sol";
import {ICTMDeploymentTracker} from "contracts/bridgehub/ICTMDeploymentTracker.sol";
import {IMessageRoot} from "contracts/bridgehub/IMessageRoot.sol";
import {L2ContractHelper} from "contracts/common/libraries/L2ContractHelper.sol";
import {AddressAliasHelper} from "contracts/vendor/AddressAliasHelper.sol";
import {IL1Nullifier} from "contracts/bridge/L1Nullifier.sol";
import {IL1NativeTokenVault} from "contracts/bridge/ntv/IL1NativeTokenVault.sol";
import {L1NullifierDev} from "contracts/dev-contracts/L1NullifierDev.sol";
import {AccessControlRestriction} from "contracts/governance/AccessControlRestriction.sol";
import {ICTMDeploymentTracker} from "contracts/bridgehub/ICTMDeploymentTracker.sol";
import {IMessageRoot} from "contracts/bridgehub/IMessageRoot.sol";
import {IAssetRouterBase} from "contracts/bridge/asset-router/IAssetRouterBase.sol";
import {L2ContractsBytecodesLib} from "./L2ContractsBytecodesLib.sol";
import {ValidiumL1DAValidator} from "contracts/state-transition/data-availability/ValidiumL1DAValidator.sol";
import {RollupDAManager} from "contracts/state-transition/data-availability/RollupDAManager.sol";
import {BytecodesSupplier} from "contracts/upgrades/BytecodesSupplier.sol";
import {L2LegacySharedBridgeTestHelper} from "./L2LegacySharedBridgeTestHelper.sol";

import {DeployUtils, GeneratedData, Config, DeployedAddresses, FixedForceDeploymentsData} from "./DeployUtils.s.sol";

contract DeployL1Script is Script, DeployUtils {
    using stdToml for string;

    address internal constant ADDRESS_ONE = 0x0000000000000000000000000000000000000001;

    function run() public {
        console.log("Deploying L1 contracts");

        runInner("/script-config/config-deploy-l1.toml", "/script-out/output-deploy-l1.toml");
    }

    function runForTest() public {
        runInner(vm.envString("L1_CONFIG"), vm.envString("L1_OUTPUT"));
    }

    function getAddresses() public view returns (DeployedAddresses memory) {
        return addresses;
    }

    function getConfig() public view returns (Config memory) {
        return config;
    }

    function runInner(string memory inputPath, string memory outputPath) internal {
        string memory root = vm.projectRoot();
        inputPath = string.concat(root, inputPath);
        outputPath = string.concat(root, outputPath);

        saveDiamondSelectors();
        initializeConfig(inputPath);

        instantiateCreate2Factory();
        deployIfNeededMulticall3();

        deployBytecodesSupplier();

        deployVerifier();

        deployDefaultUpgrade();
        deployGenesisUpgrade();
        deployDAValidators();
        deployValidatorTimelock();

        deployGovernance();
        deployChainAdmin();
        deployTransparentProxyAdmin();
        deployBridgehubContract();
        deployMessageRootContract();

        deployL1NullifierContracts();
        deploySharedBridgeContracts();
        deployBridgedStandardERC20Implementation();
        deployBridgedTokenBeacon();
        deployL1NativeTokenVaultImplementation();
        deployL1NativeTokenVaultProxy();
        deployErc20BridgeImplementation();
        deployErc20BridgeProxy();
        updateSharedBridge();
        deployCTMDeploymentTracker();
        setBridgehubParams();

        initializeGeneratedData();

        deployBlobVersionedHashRetriever();
        deployChainTypeManagerContract();
        registerChainTypeManager();
        setChainTypeManagerInValidatorTimelock();

        updateOwners();

        saveOutput(outputPath);
    }

    function initializeGeneratedData() internal {
        generatedData.forceDeploymentsData = prepareForceDeploymentsData();
    }

    function deployIfNeededMulticall3() internal {
        // Multicall3 is already deployed on public networks
        if (MULTICALL3_ADDRESS.code.length == 0) {
            address contractAddress = deployViaCreate2(type(Multicall3).creationCode, "");
            console.log("Multicall3 deployed at:", contractAddress);
            config.contracts.multicall3Addr = contractAddress;
        } else {
            config.contracts.multicall3Addr = MULTICALL3_ADDRESS;
        }
    }

<<<<<<< HEAD
    function getRollupL2ValidatorAddress() internal returns (address) {
        return
            Utils.getL2AddressViaCreate2Factory(
                bytes32(0),
                L2ContractHelper.hashL2Bytecode(L2ContractsBytecodesLib.readRollupL2DAValidatorBytecode()),
                hex""
            );
    }

    function getNoDAValidiumL2ValidatorAddress() internal returns (address) {
        return
            Utils.getL2AddressViaCreate2Factory(
                bytes32(0),
                L2ContractHelper.hashL2Bytecode(L2ContractsBytecodesLib.readNoDAL2DAValidatorBytecode()),
                hex""
            );
=======
    function deployVerifier() internal {
        address verifierFflonk = deployVerifierFflonk();
        address verifierPlonk = deployVerifierPlonk();
        bytes memory code;
        if (config.testnetVerifier) {
            code = type(TestnetVerifier).creationCode;
        } else {
            code = type(DualVerifier).creationCode;
        }
        code = abi.encodePacked(code, abi.encode(verifierFflonk, verifierPlonk));
        address contractAddress = deployViaCreate2(code);
        console.log("Dual verifier deployed at:", contractAddress);
        addresses.stateTransition.verifier = contractAddress;
    }

    function deployVerifierFflonk() internal returns (address contractAddress) {
        bytes memory code = type(VerifierFflonk).creationCode;
        contractAddress = deployViaCreate2(code);
        console.log("FFLONK verifier deployed at:", contractAddress);
    }

    function deployVerifierPlonk() internal returns (address contractAddress) {
        bytes memory code = type(VerifierPlonk).creationCode;
        contractAddress = deployViaCreate2(code);
        console.log("Plonk verifier deployed at:", contractAddress);
    }

    function deployDefaultUpgrade() internal {
        address contractAddress = deployViaCreate2(type(DefaultUpgrade).creationCode);
        console.log("DefaultUpgrade deployed at:", contractAddress);
        addresses.stateTransition.defaultUpgrade = contractAddress;
>>>>>>> b4d5b984
    }

    function getAvailL2ValidatorAddress() internal returns (address) {
        return
            Utils.getL2AddressViaCreate2Factory(
                bytes32(0),
                L2ContractHelper.hashL2Bytecode(L2ContractsBytecodesLib.readAvailL2DAValidatorBytecode()),
                hex""
            );
    }

    function deployDAValidators() internal {
        vm.broadcast(msg.sender);
        address rollupDAManager = address(new RollupDAManager());
        addresses.daAddresses.rollupDAManager = rollupDAManager;

        address rollupDAValidator = deployViaCreate2(Utils.readRollupDAValidatorBytecode(), "");
        console.log("L1RollupDAValidator deployed at:", rollupDAValidator);
        addresses.daAddresses.l1RollupDAValidator = rollupDAValidator;

        addresses.daAddresses.noDAValidiumL1DAValidator = deployViaCreate2(
            type(ValidiumL1DAValidator).creationCode,
            ""
        );
        console.log("L1NoDAValidiumDAValidator deployed at:", addresses.daAddresses.noDAValidiumL1DAValidator);

        if (config.contracts.availL1DAValidator == address(0)) {
            address availBridge = deployViaCreate2(Utils.readDummyAvailBridgeBytecode(), "");
            addresses.daAddresses.availL1DAValidator = deployViaCreate2(
                Utils.readAvailL1DAValidatorBytecode(),
                abi.encode(availBridge)
            );
            console.log("AvailL1DAValidator deployed at:", addresses.daAddresses.availL1DAValidator);
        } else {
            addresses.daAddresses.availL1DAValidator = config.contracts.availL1DAValidator;
        }

        vm.startBroadcast(msg.sender);
        RollupDAManager(rollupDAManager).updateDAPair(address(rollupDAValidator), getRollupL2ValidatorAddress(), true);
        vm.stopBroadcast();
    }

    function deployBridgehubContract() internal {
        address bridgehubImplementation = deployViaCreate2(
            type(Bridgehub).creationCode,
            abi.encode(config.l1ChainId, config.ownerAddress, (config.contracts.maxNumberOfChains))
        );
        console.log("Bridgehub Implementation deployed at:", bridgehubImplementation);
        addresses.bridgehub.bridgehubImplementation = bridgehubImplementation;

        address bridgehubProxy = deployViaCreate2(
            type(TransparentUpgradeableProxy).creationCode,
            abi.encode(
                bridgehubImplementation,
                addresses.transparentProxyAdmin,
                abi.encodeCall(Bridgehub.initialize, (config.deployerAddress))
            )
        );
        console.log("Bridgehub Proxy deployed at:", bridgehubProxy);
        addresses.bridgehub.bridgehubProxy = bridgehubProxy;
    }

    function deployMessageRootContract() internal {
        address messageRootImplementation = deployViaCreate2(
            type(MessageRoot).creationCode,
            abi.encode(addresses.bridgehub.bridgehubProxy)
        );
        console.log("MessageRoot Implementation deployed at:", messageRootImplementation);
        addresses.bridgehub.messageRootImplementation = messageRootImplementation;

        address messageRootProxy = deployViaCreate2(
            type(TransparentUpgradeableProxy).creationCode,
            abi.encode(
                messageRootImplementation,
                addresses.transparentProxyAdmin,
                abi.encodeCall(MessageRoot.initialize, ())
            )
        );
        console.log("Message Root Proxy deployed at:", messageRootProxy);
        addresses.bridgehub.messageRootProxy = messageRootProxy;
    }

    function deployCTMDeploymentTracker() internal {
        address ctmDTImplementation = deployViaCreate2(
            type(CTMDeploymentTracker).creationCode,
            abi.encode(addresses.bridgehub.bridgehubProxy, addresses.bridges.sharedBridgeProxy)
        );
        console.log("CTM Deployment Tracker Implementation deployed at:", ctmDTImplementation);
        addresses.bridgehub.ctmDeploymentTrackerImplementation = ctmDTImplementation;

        address ctmDTProxy = deployViaCreate2(
            type(TransparentUpgradeableProxy).creationCode,
            abi.encode(
                ctmDTImplementation,
                addresses.transparentProxyAdmin,
                abi.encodeCall(CTMDeploymentTracker.initialize, (config.deployerAddress))
            )
        );
        console.log("CTM Deployment Tracker Proxy deployed at:", ctmDTProxy);
        addresses.bridgehub.ctmDeploymentTrackerProxy = ctmDTProxy;
    }

    function deployBlobVersionedHashRetriever() internal {
        // solc contracts/state-transition/utils/blobVersionedHashRetriever.yul --strict-assembly --bin
        bytes memory bytecode = hex"600b600b5f39600b5ff3fe5f358049805f5260205ff3";
        address contractAddress = deployViaCreate2(bytecode, "");
        console.log("BlobVersionedHashRetriever deployed at:", contractAddress);
        addresses.blobVersionedHashRetriever = contractAddress;
    }

    function registerChainTypeManager() internal {
        Bridgehub bridgehub = Bridgehub(addresses.bridgehub.bridgehubProxy);
        vm.startBroadcast(msg.sender);
        bridgehub.addChainTypeManager(addresses.stateTransition.chainTypeManagerProxy);
        console.log("ChainTypeManager registered");
        CTMDeploymentTracker ctmDT = CTMDeploymentTracker(addresses.bridgehub.ctmDeploymentTrackerProxy);
        L1AssetRouter sharedBridge = L1AssetRouter(addresses.bridges.sharedBridgeProxy);
        sharedBridge.setAssetDeploymentTracker(
            bytes32(uint256(uint160(addresses.stateTransition.chainTypeManagerProxy))),
            address(ctmDT)
        );
        console.log("CTM DT whitelisted");

        ctmDT.registerCTMAssetOnL1(addresses.stateTransition.chainTypeManagerProxy);
        vm.stopBroadcast();
        console.log("CTM registered in CTMDeploymentTracker");

        bytes32 assetId = bridgehub.ctmAssetIdFromAddress(addresses.stateTransition.chainTypeManagerProxy);
        console.log(
            "CTM in router 1",
            sharedBridge.assetHandlerAddress(assetId),
            bridgehub.ctmAssetIdToAddress(assetId)
        );
    }

    function setChainTypeManagerInValidatorTimelock() internal {
        ValidatorTimelock validatorTimelock = ValidatorTimelock(addresses.validatorTimelock);
        vm.broadcast(msg.sender);
        validatorTimelock.setChainTypeManager(IChainTypeManager(addresses.stateTransition.chainTypeManagerProxy));
        console.log("ChainTypeManager set in ValidatorTimelock");
    }

    function deployDiamondProxy() internal {
        Diamond.FacetCut[] memory facetCuts = new Diamond.FacetCut[](1);
        facetCuts[0] = Diamond.FacetCut({
            facet: addresses.stateTransition.adminFacet,
            action: Diamond.Action.Add,
            isFreezable: false,
            selectors: Utils.getAllSelectors(addresses.stateTransition.adminFacet.code)
        });
        Diamond.DiamondCutData memory diamondCut = Diamond.DiamondCutData({
            facetCuts: facetCuts,
            initAddress: address(0),
            initCalldata: ""
        });
        address contractAddress = deployViaCreate2(
            type(DiamondProxy).creationCode,
            abi.encode(config.l1ChainId, diamondCut)
        );
        console.log("DiamondProxy deployed at:", contractAddress);
        addresses.stateTransition.diamondProxy = contractAddress;
    }

    function deploySharedBridgeContracts() internal {
        deploySharedBridgeImplementation();
        deploySharedBridgeProxy();
    }

    function deployL1NullifierContracts() internal {
        deployL1NullifierImplementation();
        deployL1NullifierProxy();
    }

    function deployL1NullifierImplementation() internal {
        bytes memory bytecode;
        if (config.supportL2LegacySharedBridgeTest) {
            bytecode = type(L1NullifierDev).creationCode;
        } else {
            bytecode = type(L1Nullifier).creationCode;
        }

        address contractAddress = deployViaCreate2(
            bytecode,
            // solhint-disable-next-line func-named-parameters
            abi.encode(addresses.bridgehub.bridgehubProxy, config.eraChainId, addresses.stateTransition.diamondProxy)
        );
        console.log("L1NullifierImplementation deployed at:", contractAddress);
        addresses.bridges.l1NullifierImplementation = contractAddress;
    }

    function deployL1NullifierProxy() internal {
        bytes memory initCalldata = abi.encodeCall(L1Nullifier.initialize, (config.deployerAddress, 1, 1, 1, 0));
        address contractAddress = deployViaCreate2(
            type(TransparentUpgradeableProxy).creationCode,
            abi.encode(addresses.bridges.l1NullifierImplementation, addresses.transparentProxyAdmin, initCalldata)
        );
        console.log("L1NullifierProxy deployed at:", contractAddress);
        addresses.bridges.l1NullifierProxy = contractAddress;
    }

    function deploySharedBridgeImplementation() internal {
        address contractAddress = deployViaCreate2(
            type(L1AssetRouter).creationCode,
            // solhint-disable-next-line func-named-parameters
            abi.encode(
                config.tokens.tokenWethAddress,
                addresses.bridgehub.bridgehubProxy,
                addresses.bridges.l1NullifierProxy,
                config.eraChainId,
                addresses.stateTransition.diamondProxy
            )
        );
        console.log("SharedBridgeImplementation deployed at:", contractAddress);
        addresses.bridges.sharedBridgeImplementation = contractAddress;
    }

    function deploySharedBridgeProxy() internal {
        bytes memory initCalldata = abi.encodeCall(L1AssetRouter.initialize, (config.deployerAddress));
        address contractAddress = deployViaCreate2(
            type(TransparentUpgradeableProxy).creationCode,
            abi.encode(addresses.bridges.sharedBridgeImplementation, addresses.transparentProxyAdmin, initCalldata)
        );
        console.log("SharedBridgeProxy deployed at:", contractAddress);
        addresses.bridges.sharedBridgeProxy = contractAddress;
    }

    function setBridgehubParams() internal {
        Bridgehub bridgehub = Bridgehub(addresses.bridgehub.bridgehubProxy);
        vm.startBroadcast(msg.sender);
        bridgehub.addTokenAssetId(bridgehub.baseTokenAssetId(config.eraChainId));
        bridgehub.setAddresses(
            addresses.bridges.sharedBridgeProxy,
            ICTMDeploymentTracker(addresses.bridgehub.ctmDeploymentTrackerProxy),
            IMessageRoot(addresses.bridgehub.messageRootProxy)
        );
        vm.stopBroadcast();
        console.log("SharedBridge registered");
    }

    function deployErc20BridgeImplementation() internal {
        address contractAddress = deployViaCreate2(
            type(L1ERC20Bridge).creationCode,
            abi.encode(
                addresses.bridges.l1NullifierProxy,
                addresses.bridges.sharedBridgeProxy,
                addresses.vaults.l1NativeTokenVaultProxy,
                config.eraChainId
            )
        );
        console.log("Erc20BridgeImplementation deployed at:", contractAddress);
        addresses.bridges.erc20BridgeImplementation = contractAddress;
    }

    function deployErc20BridgeProxy() internal {
        bytes memory initCalldata = abi.encodeCall(L1ERC20Bridge.initialize, ());
        address contractAddress = deployViaCreate2(
            type(TransparentUpgradeableProxy).creationCode,
            abi.encode(addresses.bridges.erc20BridgeImplementation, addresses.transparentProxyAdmin, initCalldata)
        );
        console.log("Erc20BridgeProxy deployed at:", contractAddress);
        addresses.bridges.erc20BridgeProxy = contractAddress;
    }

    function updateSharedBridge() internal {
        L1AssetRouter sharedBridge = L1AssetRouter(addresses.bridges.sharedBridgeProxy);
        vm.broadcast(msg.sender);
        sharedBridge.setL1Erc20Bridge(L1ERC20Bridge(addresses.bridges.erc20BridgeProxy));
        console.log("SharedBridge updated with ERC20Bridge address");
    }

    function deployBridgedStandardERC20Implementation() internal {
        address contractAddress = deployViaCreate2(
            type(BridgedStandardERC20).creationCode,
            // solhint-disable-next-line func-named-parameters
            abi.encode()
        );
        console.log("BridgedStandardERC20Implementation deployed at:", contractAddress);
        addresses.bridges.bridgedStandardERC20Implementation = contractAddress;
    }

    function deployBridgedTokenBeacon() internal {
        /// Note we cannot use create2 as the deployer is the owner.
        vm.broadcast();
        UpgradeableBeacon beacon = new UpgradeableBeacon(addresses.bridges.bridgedStandardERC20Implementation);
        address contractAddress = address(beacon);
        vm.broadcast();
        beacon.transferOwnership(config.ownerAddress);
        console.log("BridgedTokenBeacon deployed at:", contractAddress);
        addresses.bridges.bridgedTokenBeacon = contractAddress;
    }

    function deployL1NativeTokenVaultImplementation() internal {
        address contractAddress = deployViaCreate2(
            type(L1NativeTokenVault).creationCode,
            // solhint-disable-next-line func-named-parameters
            abi.encode(
                config.tokens.tokenWethAddress,
                addresses.bridges.sharedBridgeProxy,
                addresses.bridges.l1NullifierProxy
            )
        );
        console.log("L1NativeTokenVaultImplementation deployed at:", contractAddress);
        addresses.vaults.l1NativeTokenVaultImplementation = contractAddress;
    }

    function deployL1NativeTokenVaultProxy() internal {
        bytes memory initCalldata = abi.encodeCall(
            L1NativeTokenVault.initialize,
            (config.ownerAddress, addresses.bridges.bridgedTokenBeacon)
        );
        address contractAddress = deployViaCreate2(
            type(TransparentUpgradeableProxy).creationCode,
            abi.encode(addresses.vaults.l1NativeTokenVaultImplementation, addresses.transparentProxyAdmin, initCalldata)
        );
        console.log("L1NativeTokenVaultProxy deployed at:", contractAddress);
        addresses.vaults.l1NativeTokenVaultProxy = contractAddress;

        IL1AssetRouter sharedBridge = IL1AssetRouter(addresses.bridges.sharedBridgeProxy);
        IL1Nullifier l1Nullifier = IL1Nullifier(addresses.bridges.l1NullifierProxy);
        // Ownable ownable = Ownable(addresses.bridges.sharedBridgeProxy);

        vm.broadcast(msg.sender);
        sharedBridge.setNativeTokenVault(INativeTokenVault(addresses.vaults.l1NativeTokenVaultProxy));
        vm.broadcast(msg.sender);
        l1Nullifier.setL1NativeTokenVault(IL1NativeTokenVault(addresses.vaults.l1NativeTokenVaultProxy));
        vm.broadcast(msg.sender);
        l1Nullifier.setL1AssetRouter(addresses.bridges.sharedBridgeProxy);

        vm.broadcast(msg.sender);
        IL1NativeTokenVault(addresses.vaults.l1NativeTokenVaultProxy).registerEthToken();
    }

    function updateOwners() internal {
        vm.startBroadcast(msg.sender);

        ValidatorTimelock validatorTimelock = ValidatorTimelock(addresses.validatorTimelock);
        validatorTimelock.transferOwnership(config.ownerAddress);

        Bridgehub bridgehub = Bridgehub(addresses.bridgehub.bridgehubProxy);
        bridgehub.transferOwnership(addresses.governance);
        bridgehub.setPendingAdmin(addresses.chainAdmin);

        L1AssetRouter sharedBridge = L1AssetRouter(addresses.bridges.sharedBridgeProxy);
        sharedBridge.transferOwnership(addresses.governance);

        ChainTypeManager ctm = ChainTypeManager(addresses.stateTransition.chainTypeManagerProxy);
        ctm.transferOwnership(addresses.governance);
        ctm.setPendingAdmin(addresses.chainAdmin);

        CTMDeploymentTracker ctmDeploymentTracker = CTMDeploymentTracker(addresses.bridgehub.ctmDeploymentTrackerProxy);
        ctmDeploymentTracker.transferOwnership(addresses.governance);

        RollupDAManager(addresses.daAddresses.rollupDAManager).transferOwnership(addresses.governance);

        vm.stopBroadcast();
        console.log("Owners updated");
    }

    function saveDiamondSelectors() public {
        AdminFacet adminFacet = new AdminFacet(1, RollupDAManager(address(0)));
        GettersFacet gettersFacet = new GettersFacet();
        MailboxFacet mailboxFacet = new MailboxFacet(1, 1);
        ExecutorFacet executorFacet = new ExecutorFacet(1);
        bytes4[] memory adminFacetSelectors = Utils.getAllSelectors(address(adminFacet).code);
        bytes4[] memory gettersFacetSelectors = Utils.getAllSelectors(address(gettersFacet).code);
        bytes4[] memory mailboxFacetSelectors = Utils.getAllSelectors(address(mailboxFacet).code);
        bytes4[] memory executorFacetSelectors = Utils.getAllSelectors(address(executorFacet).code);

        string memory root = vm.projectRoot();
        string memory outputPath = string.concat(root, "/script-out/diamond-selectors.toml");

        bytes memory adminFacetSelectorsBytes = abi.encode(adminFacetSelectors);
        bytes memory gettersFacetSelectorsBytes = abi.encode(gettersFacetSelectors);
        bytes memory mailboxFacetSelectorsBytes = abi.encode(mailboxFacetSelectors);
        bytes memory executorFacetSelectorsBytes = abi.encode(executorFacetSelectors);

        vm.serializeBytes("diamond_selectors", "admin_facet_selectors", adminFacetSelectorsBytes);
        vm.serializeBytes("diamond_selectors", "getters_facet_selectors", gettersFacetSelectorsBytes);
        vm.serializeBytes("diamond_selectors", "mailbox_facet_selectors", mailboxFacetSelectorsBytes);
        string memory toml = vm.serializeBytes(
            "diamond_selectors",
            "executor_facet_selectors",
            executorFacetSelectorsBytes
        );

        vm.writeToml(toml, outputPath);
    }

    function saveOutput(string memory outputPath) internal {
        vm.serializeAddress("bridgehub", "bridgehub_proxy_addr", addresses.bridgehub.bridgehubProxy);
        vm.serializeAddress("bridgehub", "bridgehub_implementation_addr", addresses.bridgehub.bridgehubImplementation);
        vm.serializeAddress(
            "bridgehub",
            "ctm_deployment_tracker_proxy_addr",
            addresses.bridgehub.ctmDeploymentTrackerProxy
        );
        vm.serializeAddress(
            "bridgehub",
            "ctm_deployment_tracker_implementation_addr",
            addresses.bridgehub.ctmDeploymentTrackerImplementation
        );
        vm.serializeAddress("bridgehub", "message_root_proxy_addr", addresses.bridgehub.messageRootProxy);
        string memory bridgehub = vm.serializeAddress(
            "bridgehub",
            "message_root_implementation_addr",
            addresses.bridgehub.messageRootImplementation
        );

        // TODO(EVM-744): this has to be renamed to chain type manager
        vm.serializeAddress(
            "state_transition",
            "state_transition_proxy_addr",
            addresses.stateTransition.chainTypeManagerProxy
        );
        vm.serializeAddress(
            "state_transition",
            "state_transition_implementation_addr",
            addresses.stateTransition.chainTypeManagerImplementation
        );
        vm.serializeAddress("state_transition", "verifier_addr", addresses.stateTransition.verifier);
        vm.serializeAddress("state_transition", "admin_facet_addr", addresses.stateTransition.adminFacet);
        vm.serializeAddress("state_transition", "mailbox_facet_addr", addresses.stateTransition.mailboxFacet);
        vm.serializeAddress("state_transition", "executor_facet_addr", addresses.stateTransition.executorFacet);
        vm.serializeAddress("state_transition", "getters_facet_addr", addresses.stateTransition.gettersFacet);
        vm.serializeAddress("state_transition", "diamond_init_addr", addresses.stateTransition.diamondInit);
        vm.serializeAddress("state_transition", "genesis_upgrade_addr", addresses.stateTransition.genesisUpgrade);
        vm.serializeAddress("state_transition", "default_upgrade_addr", addresses.stateTransition.defaultUpgrade);
        vm.serializeAddress("state_transition", "bytecodes_supplier_addr", addresses.stateTransition.bytecodesSupplier);
        string memory stateTransition = vm.serializeAddress(
            "state_transition",
            "diamond_proxy_addr",
            addresses.stateTransition.diamondProxy
        );

        vm.serializeAddress("bridges", "erc20_bridge_implementation_addr", addresses.bridges.erc20BridgeImplementation);
        vm.serializeAddress("bridges", "erc20_bridge_proxy_addr", addresses.bridges.erc20BridgeProxy);
        vm.serializeAddress("bridges", "l1_nullifier_implementation_addr", addresses.bridges.l1NullifierImplementation);
        vm.serializeAddress("bridges", "l1_nullifier_proxy_addr", addresses.bridges.l1NullifierProxy);
        vm.serializeAddress(
            "bridges",
            "shared_bridge_implementation_addr",
            addresses.bridges.sharedBridgeImplementation
        );
        string memory bridges = vm.serializeAddress(
            "bridges",
            "shared_bridge_proxy_addr",
            addresses.bridges.sharedBridgeProxy
        );

        vm.serializeUint(
            "contracts_config",
            "diamond_init_max_l2_gas_per_batch",
            config.contracts.diamondInitMaxL2GasPerBatch
        );
        vm.serializeUint(
            "contracts_config",
            "diamond_init_batch_overhead_l1_gas",
            config.contracts.diamondInitBatchOverheadL1Gas
        );
        vm.serializeUint(
            "contracts_config",
            "diamond_init_max_pubdata_per_batch",
            config.contracts.diamondInitMaxPubdataPerBatch
        );
        vm.serializeUint(
            "contracts_config",
            "diamond_init_minimal_l2_gas_price",
            config.contracts.diamondInitMinimalL2GasPrice
        );
        vm.serializeUint(
            "contracts_config",
            "diamond_init_priority_tx_max_pubdata",
            config.contracts.diamondInitPriorityTxMaxPubdata
        );
        vm.serializeUint(
            "contracts_config",
            "diamond_init_pubdata_pricing_mode",
            uint256(config.contracts.diamondInitPubdataPricingMode)
        );
        vm.serializeUint("contracts_config", "priority_tx_max_gas_limit", config.contracts.priorityTxMaxGasLimit);
        vm.serializeBytes32(
            "contracts_config",
            "recursion_circuits_set_vks_hash",
            config.contracts.recursionCircuitsSetVksHash
        );
        vm.serializeBytes32(
            "contracts_config",
            "recursion_leaf_level_vk_hash",
            config.contracts.recursionLeafLevelVkHash
        );
        vm.serializeBytes32(
            "contracts_config",
            "recursion_node_level_vk_hash",
            config.contracts.recursionNodeLevelVkHash
        );
        vm.serializeBytes("contracts_config", "diamond_cut_data", config.contracts.diamondCutData);

        string memory contractsConfig = vm.serializeBytes(
            "contracts_config",
            "force_deployments_data",
            generatedData.forceDeploymentsData
        );

        vm.serializeAddress(
            "deployed_addresses",
            "blob_versioned_hash_retriever_addr",
            addresses.blobVersionedHashRetriever
        );
        vm.serializeAddress("deployed_addresses", "governance_addr", addresses.governance);
        vm.serializeAddress("deployed_addresses", "transparent_proxy_admin_addr", addresses.transparentProxyAdmin);

        vm.serializeAddress("deployed_addresses", "validator_timelock_addr", addresses.validatorTimelock);
        vm.serializeAddress("deployed_addresses", "chain_admin", addresses.chainAdmin);
        vm.serializeAddress(
            "deployed_addresses",
            "access_control_restriction_addr",
            addresses.accessControlRestrictionAddress
        );
        vm.serializeString("deployed_addresses", "bridgehub", bridgehub);
        vm.serializeString("deployed_addresses", "bridges", bridges);
        vm.serializeString("deployed_addresses", "state_transition", stateTransition);

        vm.serializeAddress("deployed_addresses", "l1_rollup_da_manager", addresses.daAddresses.rollupDAManager);
        vm.serializeAddress(
            "deployed_addresses",
            "rollup_l1_da_validator_addr",
            addresses.daAddresses.l1RollupDAValidator
        );
        vm.serializeAddress(
            "deployed_addresses",
            "no_da_validium_l1_validator_addr",
            addresses.daAddresses.noDAValidiumL1DAValidator
        );
        vm.serializeAddress(
            "deployed_addresses",
            "avail_l1_da_validator_addr",
            addresses.daAddresses.availL1DAValidator
        );

        string memory deployedAddresses = vm.serializeAddress(
            "deployed_addresses",
            "native_token_vault_addr",
            addresses.vaults.l1NativeTokenVaultProxy
        );

        vm.serializeAddress("root", "create2_factory_addr", addresses.create2Factory);
        vm.serializeBytes32("root", "create2_factory_salt", config.contracts.create2FactorySalt);
        vm.serializeAddress("root", "multicall3_addr", config.contracts.multicall3Addr);
        vm.serializeUint("root", "l1_chain_id", config.l1ChainId);
        vm.serializeUint("root", "era_chain_id", config.eraChainId);
        vm.serializeAddress("root", "deployer_addr", config.deployerAddress);
        vm.serializeString("root", "deployed_addresses", deployedAddresses);
        vm.serializeString("root", "contracts_config", contractsConfig);
        vm.serializeAddress("root", "expected_rollup_l2_da_validator_addr", getRollupL2ValidatorAddress());
        vm.serializeAddress("root", "expected_no_da_validium_l2_validator_addr", getNoDAValidiumL2ValidatorAddress());
        vm.serializeAddress("root", "expected_avail_l2_da_validator_addr", getAvailL2ValidatorAddress());
        string memory toml = vm.serializeAddress("root", "owner_address", config.ownerAddress);

        vm.writeToml(toml, outputPath);
    }

    function prepareForceDeploymentsData() internal view returns (bytes memory) {
        require(addresses.governance != address(0), "Governance address is not set");

        address dangerousTestOnlyForcedBeacon;
        if (config.supportL2LegacySharedBridgeTest) {
            (dangerousTestOnlyForcedBeacon, ) = L2LegacySharedBridgeTestHelper.calculateTestL2TokenBeaconAddress(
                addresses.bridges.erc20BridgeProxy,
                addresses.bridges.l1NullifierProxy,
                addresses.governance
            );
        }

        FixedForceDeploymentsData memory data = FixedForceDeploymentsData({
            l1ChainId: config.l1ChainId,
            eraChainId: config.eraChainId,
            l1AssetRouter: addresses.bridges.sharedBridgeProxy,
            l2TokenProxyBytecodeHash: L2ContractHelper.hashL2Bytecode(
                L2ContractsBytecodesLib.readBeaconProxyBytecode()
            ),
            aliasedL1Governance: AddressAliasHelper.applyL1ToL2Alias(addresses.governance),
            maxNumberOfZKChains: config.contracts.maxNumberOfChains,
            bridgehubBytecodeHash: L2ContractHelper.hashL2Bytecode(L2ContractsBytecodesLib.readBridgehubBytecode()),
            l2AssetRouterBytecodeHash: L2ContractHelper.hashL2Bytecode(
                L2ContractsBytecodesLib.readL2AssetRouterBytecode()
            ),
            l2NtvBytecodeHash: L2ContractHelper.hashL2Bytecode(
                L2ContractsBytecodesLib.readL2NativeTokenVaultBytecode()
            ),
            messageRootBytecodeHash: L2ContractHelper.hashL2Bytecode(L2ContractsBytecodesLib.readMessageRootBytecode()),
            // For newly created chains it it is expected that the following bridges are not present at the moment
            // of creation of the chain
            l2SharedBridgeLegacyImpl: address(0),
            l2BridgedStandardERC20Impl: address(0),
            dangerousTestOnlyForcedBeacon: dangerousTestOnlyForcedBeacon
        });

        return abi.encode(data);
    }

    // add this to be excluded from coverage report
    function test() internal virtual override {}
}<|MERGE_RESOLUTION|>--- conflicted
+++ resolved
@@ -151,7 +151,6 @@
         }
     }
 
-<<<<<<< HEAD
     function getRollupL2ValidatorAddress() internal returns (address) {
         return
             Utils.getL2AddressViaCreate2Factory(
@@ -168,39 +167,6 @@
                 L2ContractHelper.hashL2Bytecode(L2ContractsBytecodesLib.readNoDAL2DAValidatorBytecode()),
                 hex""
             );
-=======
-    function deployVerifier() internal {
-        address verifierFflonk = deployVerifierFflonk();
-        address verifierPlonk = deployVerifierPlonk();
-        bytes memory code;
-        if (config.testnetVerifier) {
-            code = type(TestnetVerifier).creationCode;
-        } else {
-            code = type(DualVerifier).creationCode;
-        }
-        code = abi.encodePacked(code, abi.encode(verifierFflonk, verifierPlonk));
-        address contractAddress = deployViaCreate2(code);
-        console.log("Dual verifier deployed at:", contractAddress);
-        addresses.stateTransition.verifier = contractAddress;
-    }
-
-    function deployVerifierFflonk() internal returns (address contractAddress) {
-        bytes memory code = type(VerifierFflonk).creationCode;
-        contractAddress = deployViaCreate2(code);
-        console.log("FFLONK verifier deployed at:", contractAddress);
-    }
-
-    function deployVerifierPlonk() internal returns (address contractAddress) {
-        bytes memory code = type(VerifierPlonk).creationCode;
-        contractAddress = deployViaCreate2(code);
-        console.log("Plonk verifier deployed at:", contractAddress);
-    }
-
-    function deployDefaultUpgrade() internal {
-        address contractAddress = deployViaCreate2(type(DefaultUpgrade).creationCode);
-        console.log("DefaultUpgrade deployed at:", contractAddress);
-        addresses.stateTransition.defaultUpgrade = contractAddress;
->>>>>>> b4d5b984
     }
 
     function getAvailL2ValidatorAddress() internal returns (address) {
