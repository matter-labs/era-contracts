// SPDX-License-Identifier: MIT
pragma solidity ^0.8.24;

// solhint-disable no-console, gas-custom-errors

import {Script, console2 as console} from "forge-std/Script.sol";
import {stdToml} from "forge-std/StdToml.sol";
import {TransparentUpgradeableProxy} from "@openzeppelin/contracts-v4/proxy/transparent/TransparentUpgradeableProxy.sol";
import {UpgradeableBeacon} from "@openzeppelin/contracts-v4/proxy/beacon/UpgradeableBeacon.sol";
import {Action, FacetCut, StateTransitionDeployedAddresses, Utils} from "./Utils.sol";
import {Multicall3} from "contracts/dev-contracts/Multicall3.sol";

import {IBridgehub} from "contracts/bridgehub/IBridgehub.sol";
import {IL1AssetRouter} from "contracts/bridge/asset-router/IL1AssetRouter.sol";
import {INativeTokenVault} from "contracts/bridge/ntv/INativeTokenVault.sol";
import {AddressHasNoCode} from "./ZkSyncScriptErrors.sol";
import {L2ContractHelper} from "contracts/common/l2-helpers/L2ContractHelper.sol";
import {AddressAliasHelper} from "contracts/vendor/AddressAliasHelper.sol";
import {IL1Nullifier, L1Nullifier} from "contracts/bridge/L1Nullifier.sol";
import {IL1NativeTokenVault} from "contracts/bridge/ntv/IL1NativeTokenVault.sol";
import {L1NullifierDev} from "contracts/dev-contracts/L1NullifierDev.sol";
import {IL1ERC20Bridge} from "contracts/bridge/interfaces/IL1ERC20Bridge.sol";
import {AccessControlRestriction} from "contracts/governance/AccessControlRestriction.sol";
import {ICTMDeploymentTracker} from "contracts/bridgehub/ICTMDeploymentTracker.sol";
import {IMessageRoot} from "contracts/bridgehub/IMessageRoot.sol";
import {ChainCreationParams, ChainTypeManagerInitializeData, IChainTypeManager} from "contracts/state-transition/IChainTypeManager.sol";
import {Diamond} from "contracts/state-transition/libraries/Diamond.sol";
import {DiamondProxy} from "contracts/state-transition/chain-deps/DiamondProxy.sol";
import {IRollupDAManager} from "./interfaces/IRollupDAManager.sol";
import {ChainRegistrar} from "contracts/chain-registrar/ChainRegistrar.sol";
import {L2LegacySharedBridgeTestHelper} from "./L2LegacySharedBridgeTestHelper.sol";
import {ContractsBytecodesLib} from "./ContractsBytecodesLib.sol";
import {IOwnable} from "contracts/common/interfaces/IOwnable.sol";

import {ProxyAdmin} from "@openzeppelin/contracts-v4/proxy/transparent/ProxyAdmin.sol";
import {DualVerifier} from "contracts/state-transition/verifiers/DualVerifier.sol";
import {L1VerifierPlonk} from "contracts/state-transition/verifiers/L1VerifierPlonk.sol";
import {L1VerifierFflonk} from "contracts/state-transition/verifiers/L1VerifierFflonk.sol";
import {TestnetVerifier} from "contracts/state-transition/verifiers/TestnetVerifier.sol";
import {IVerifier, VerifierParams} from "contracts/state-transition/chain-interfaces/IVerifier.sol";
import {DefaultUpgrade} from "contracts/upgrades/DefaultUpgrade.sol";
import {Governance} from "contracts/governance/Governance.sol";
import {L1GenesisUpgrade} from "contracts/upgrades/L1GenesisUpgrade.sol";
import {ChainAdmin} from "contracts/governance/ChainAdmin.sol";
import {ValidatorTimelock} from "contracts/state-transition/ValidatorTimelock.sol";
<<<<<<< HEAD
import {L1Bridgehub} from "contracts/bridgehub/L1Bridgehub.sol";
import {L1MessageRoot} from "contracts/bridgehub/L1MessageRoot.sol";
import {ICTMDeploymentTracker} from "contracts/bridgehub/ICTMDeploymentTracker.sol";
=======
import {Bridgehub} from "contracts/bridgehub/Bridgehub.sol";
import {ChainAssetHandler} from "contracts/bridgehub/ChainAssetHandler.sol";
import {MessageRoot} from "contracts/bridgehub/MessageRoot.sol";
import {CTMDeploymentTracker} from "contracts/bridgehub/CTMDeploymentTracker.sol";
>>>>>>> 903cfed2
import {L1NativeTokenVault} from "contracts/bridge/ntv/L1NativeTokenVault.sol";
import {ExecutorFacet} from "contracts/state-transition/chain-deps/facets/Executor.sol";
import {AdminFacet} from "contracts/state-transition/chain-deps/facets/Admin.sol";
import {MailboxFacet} from "contracts/state-transition/chain-deps/facets/Mailbox.sol";
import {GettersFacet} from "contracts/state-transition/chain-deps/facets/Getters.sol";
import {DiamondInit} from "contracts/state-transition/chain-deps/DiamondInit.sol";
import {ChainTypeManager} from "contracts/state-transition/ChainTypeManager.sol";
import {InitializeDataNewChain as DiamondInitializeDataNewChain} from "contracts/state-transition/chain-interfaces/IDiamondInit.sol";
import {FeeParams, PubdataPricingMode} from "contracts/state-transition/chain-deps/ZKChainStorage.sol";
import {L1AssetRouter} from "contracts/bridge/asset-router/L1AssetRouter.sol";
import {L1ERC20Bridge} from "contracts/bridge/L1ERC20Bridge.sol";
import {BridgedStandardERC20} from "contracts/bridge/BridgedStandardERC20.sol";
import {ValidiumL1DAValidator} from "contracts/state-transition/data-availability/ValidiumL1DAValidator.sol";
import {RollupDAManager} from "contracts/state-transition/data-availability/RollupDAManager.sol";
import {BytecodesSupplier} from "contracts/upgrades/BytecodesSupplier.sol";
import {ChainAdminOwnable} from "contracts/governance/ChainAdminOwnable.sol";
import {ServerNotifier} from "contracts/governance/ServerNotifier.sol";
import {UpgradeStageValidator} from "contracts/upgrades/UpgradeStageValidator.sol";

import {Config, DeployUtils, DeployedAddresses, GeneratedData} from "./DeployUtils.s.sol";
import {FixedForceDeploymentsData} from "contracts/state-transition/l2-deps/IL2GenesisUpgrade.sol";

import {L2AssetRouter} from "contracts/bridge/asset-router/L2AssetRouter.sol";
import {L2NativeTokenVaultZKOS} from "contracts/bridge/ntv/L2NativeTokenVaultZKOS.sol";

import {L2MessageRoot} from "contracts/bridgehub/L2MessageRoot.sol";
import {L2Bridgehub} from "contracts/bridgehub/L2Bridgehub.sol";
import {CTMDeploymentTracker} from "contracts/bridgehub/CTMDeploymentTracker.sol";

contract DeployL1Script is Script, DeployUtils {
    using stdToml for string;

    function run() public virtual {
        console.log("Deploying L1 contracts");

        runInner("/script-config/config-deploy-l1.toml", "/script-out/output-deploy-l1.toml");
    }

    function runForTest() public {
        runInner(vm.envString("L1_CONFIG"), vm.envString("L1_OUTPUT"));

        // In the production environment, there will be a separate script dedicated to accepting the adminship
        // but for testing purposes we'll have to do it here.
        L1Bridgehub bridgehub = L1Bridgehub(addresses.bridgehub.bridgehubProxy);
        vm.broadcast(addresses.chainAdmin);
        bridgehub.acceptAdmin();
    }

    function getAddresses() public view returns (DeployedAddresses memory) {
        return addresses;
    }

    function getConfig() public view returns (Config memory) {
        return config;
    }

    function runInner(string memory inputPath, string memory outputPath) internal {
        string memory root = vm.projectRoot();
        inputPath = string.concat(root, inputPath);
        outputPath = string.concat(root, outputPath);

        initializeConfig(inputPath);

        instantiateCreate2Factory();
        deployIfNeededMulticall3();

        addresses.stateTransition.bytecodesSupplier = deploySimpleContract("BytecodesSupplier", false);

        deployVerifiers();

        (addresses.stateTransition.defaultUpgrade) = deploySimpleContract("DefaultUpgrade", false);
        (addresses.stateTransition.genesisUpgrade) = deploySimpleContract("L1GenesisUpgrade", false);
        deployDAValidators();
        (addresses.governance) = deploySimpleContract("Governance", false);
        (addresses.chainAdmin) = deploySimpleContract("ChainAdminOwnable", false);
        addresses.transparentProxyAdmin = deployWithCreate2AndOwner("ProxyAdmin", addresses.governance, false);

        // The single owner chainAdmin does not have a separate control restriction contract.
        // We set to it to zero explicitly so that it is clear to the reader.
        addresses.accessControlRestrictionAddress = address(0);
        (addresses.bridgehub.bridgehubImplementation, addresses.bridgehub.bridgehubProxy) = deployTuppWithContract(
            "L1Bridgehub",
            false
        );
        (addresses.bridgehub.messageRootImplementation, addresses.bridgehub.messageRootProxy) = deployTuppWithContract(
            "L1MessageRoot",
            false
        );

        (, addresses.stateTransition.validatorTimelock) = deployTuppWithContract("ValidatorTimelock", false);

        (
            addresses.stateTransition.serverNotifierImplementation,
            addresses.stateTransition.serverNotifierProxy
        ) = deployServerNotifier();

        (addresses.bridges.l1NullifierImplementation, addresses.bridges.l1NullifierProxy) = deployTuppWithContract(
            "L1Nullifier",
            false
        );
        (addresses.bridges.l1AssetRouterImplementation, addresses.bridges.l1AssetRouterProxy) = deployTuppWithContract(
            "L1AssetRouter",
            false
        );
        (addresses.bridges.bridgedStandardERC20Implementation) = deploySimpleContract("BridgedStandardERC20", false);
        addresses.bridges.bridgedTokenBeacon = deployWithCreate2AndOwner(
            "BridgedTokenBeacon",
            config.ownerAddress,
            false
        );
        (
            addresses.vaults.l1NativeTokenVaultImplementation,
            addresses.vaults.l1NativeTokenVaultProxy
        ) = deployTuppWithContract("L1NativeTokenVault", false);
        setL1NativeTokenVaultParams();

        (addresses.bridges.erc20BridgeImplementation, addresses.bridges.erc20BridgeProxy) = deployTuppWithContract(
            "L1ERC20Bridge",
            false
        );
        updateSharedBridge();
        // deployChainRegistrar(); // TODO: enable after ChainRegistrar is reviewed
        (
            addresses.bridgehub.ctmDeploymentTrackerImplementation,
            addresses.bridgehub.ctmDeploymentTrackerProxy
        ) = deployTuppWithContract("CTMDeploymentTracker", false);

        (
            addresses.bridgehub.chainAssetHandlerImplementation,
            addresses.bridgehub.chainAssetHandlerProxy
        ) = deployTuppWithContract("ChainAssetHandler", false);
        setBridgehubParams();

        initializeGeneratedData();

        deployStateTransitionDiamondFacets();
        (
            addresses.stateTransition.chainTypeManagerImplementation,
            addresses.stateTransition.chainTypeManagerProxy
        ) = deployTuppWithContract("ChainTypeManager", false);
        registerChainTypeManager();
        setChainTypeManagerInServerNotifier();

        updateOwners();

        saveOutput(outputPath);
    }

    function initializeGeneratedData() internal {
        generatedData.forceDeploymentsData = prepareForceDeploymentsData();
    }

    function deployIfNeededMulticall3() internal {
        // Multicall3 is already deployed on public networks
        if (MULTICALL3_ADDRESS.code.length == 0) {
            address contractAddress = deployViaCreate2(type(Multicall3).creationCode, "");
            console.log("Multicall3 deployed at:", contractAddress);
            config.contracts.multicall3Addr = contractAddress;
        } else {
            config.contracts.multicall3Addr = MULTICALL3_ADDRESS;
        }
    }

    function getL2ValidatorAddress(string memory contractName) internal returns (address) {
        return Utils.getL2AddressViaCreate2Factory(bytes32(0), getL2BytecodeHash(contractName), hex"");
    }

    function getL2BytecodeHash(string memory contractName) public view virtual returns (bytes32) {
        return L2ContractHelper.hashL2Bytecode(getCreationCode(contractName, true));
    }

    function deployVerifiers() internal {
        (addresses.stateTransition.verifierFflonk) = deploySimpleContract("VerifierFflonk", false);
        (addresses.stateTransition.verifierPlonk) = deploySimpleContract("VerifierPlonk", false);
        (addresses.stateTransition.verifier) = deploySimpleContract("Verifier", false);
    }

    function setChainTypeManagerInServerNotifier() internal {
        ServerNotifier serverNotifier = ServerNotifier(addresses.stateTransition.serverNotifierProxy);
        vm.broadcast(msg.sender);
        serverNotifier.setChainTypeManager(IChainTypeManager(addresses.stateTransition.chainTypeManagerProxy));
        console.log("ChainTypeManager set in ServerNotifier");
    }

    function deployDAValidators() internal {
        addresses.daAddresses.rollupDAManager = deployWithCreate2AndOwner("RollupDAManager", msg.sender, false);
        updateRollupDAManager();

        // This contract is located in the `da-contracts` folder, we output it the same way for consistency/ease of use.
        addresses.daAddresses.l1RollupDAValidator = deploySimpleContract("RollupL1DAValidator", false);

        addresses.daAddresses.noDAValidiumL1DAValidator = deploySimpleContract("ValidiumL1DAValidator", false);

        if (config.contracts.availL1DAValidator == address(0)) {
            addresses.daAddresses.availBridge = deploySimpleContract("DummyAvailBridge", false);
            addresses.daAddresses.availL1DAValidator = deploySimpleContract("AvailL1DAValidator", false);
        } else {
            addresses.daAddresses.availL1DAValidator = config.contracts.availL1DAValidator;
        }
        vm.startBroadcast(msg.sender);
        IRollupDAManager rollupDAManager = IRollupDAManager(addresses.daAddresses.rollupDAManager);
        rollupDAManager.updateDAPair(
            addresses.daAddresses.l1RollupDAValidator,
            getL2ValidatorAddress("RollupL2DAValidator"),
            true
        );
        vm.stopBroadcast();
    }

    function updateRollupDAManager() internal virtual {
        IOwnable rollupDAManager = IOwnable(addresses.daAddresses.rollupDAManager);
        if (rollupDAManager.owner() != address(msg.sender)) {
            if (rollupDAManager.pendingOwner() == address(msg.sender)) {
                vm.broadcast(msg.sender);
                rollupDAManager.acceptOwnership();
            } else {
                require(rollupDAManager.owner() == config.ownerAddress, "Ownership was not set correctly");
            }
        }
    }

    function registerChainTypeManager() internal {
        IBridgehub bridgehub = IBridgehub(addresses.bridgehub.bridgehubProxy);
        vm.startBroadcast(msg.sender);
        bridgehub.addChainTypeManager(addresses.stateTransition.chainTypeManagerProxy);
        console.log("ChainTypeManager registered");
        ICTMDeploymentTracker ctmDT = ICTMDeploymentTracker(addresses.bridgehub.ctmDeploymentTrackerProxy);
        IL1AssetRouter sharedBridge = IL1AssetRouter(addresses.bridges.l1AssetRouterProxy);
        sharedBridge.setAssetDeploymentTracker(
            bytes32(uint256(uint160(addresses.stateTransition.chainTypeManagerProxy))),
            address(ctmDT)
        );
        console.log("CTM DT whitelisted");

        ctmDT.registerCTMAssetOnL1(addresses.stateTransition.chainTypeManagerProxy);
        vm.stopBroadcast();
        console.log("CTM registered in CTMDeploymentTracker");

        bytes32 assetId = bridgehub.ctmAssetIdFromAddress(addresses.stateTransition.chainTypeManagerProxy);
        console.log(
            "CTM in router 1",
            sharedBridge.assetHandlerAddress(assetId),
            bridgehub.ctmAssetIdToAddress(assetId)
        );
    }

    function deployDiamondProxy() internal {
        Diamond.FacetCut[] memory facetCuts = new Diamond.FacetCut[](1);
        facetCuts[0] = Diamond.FacetCut({
            facet: addresses.stateTransition.adminFacet,
            action: Diamond.Action.Add,
            isFreezable: false,
            selectors: Utils.getAllSelectors(addresses.stateTransition.adminFacet.code)
        });
        Diamond.DiamondCutData memory diamondCut = Diamond.DiamondCutData({
            facetCuts: facetCuts,
            initAddress: address(0),
            initCalldata: ""
        });
        address contractAddress = deployViaCreate2(
            type(DiamondProxy).creationCode,
            abi.encode(config.l1ChainId, diamondCut)
        );
        console.log("DiamondProxy deployed at:", contractAddress);
        addresses.stateTransition.diamondProxy = contractAddress;
    }

    function setBridgehubParams() internal {
        IBridgehub bridgehub = IBridgehub(addresses.bridgehub.bridgehubProxy);
        vm.startBroadcast(msg.sender);
        bridgehub.addTokenAssetId(bridgehub.baseTokenAssetId(config.eraChainId));
        bridgehub.setAddresses(
            addresses.bridges.l1AssetRouterProxy,
            ICTMDeploymentTracker(addresses.bridgehub.ctmDeploymentTrackerProxy),
            IMessageRoot(addresses.bridgehub.messageRootProxy),
            addresses.bridgehub.chainAssetHandlerProxy
        );
        vm.stopBroadcast();
        console.log("SharedBridge registered");
    }

    function updateSharedBridge() internal {
        IL1AssetRouter sharedBridge = IL1AssetRouter(addresses.bridges.l1AssetRouterProxy);
        vm.broadcast(msg.sender);
        sharedBridge.setL1Erc20Bridge(IL1ERC20Bridge(addresses.bridges.erc20BridgeProxy));
        console.log("SharedBridge updated with ERC20Bridge address");
    }

    function setL1NativeTokenVaultParams() internal {
        IL1AssetRouter sharedBridge = IL1AssetRouter(addresses.bridges.l1AssetRouterProxy);
        IL1Nullifier l1Nullifier = IL1Nullifier(addresses.bridges.l1NullifierProxy);
        // Ownable ownable = Ownable(addresses.bridges.l1AssetRouterProxy);
        vm.broadcast(msg.sender);
        sharedBridge.setNativeTokenVault(INativeTokenVault(addresses.vaults.l1NativeTokenVaultProxy));
        vm.broadcast(msg.sender);
        l1Nullifier.setL1NativeTokenVault(IL1NativeTokenVault(addresses.vaults.l1NativeTokenVaultProxy));
        vm.broadcast(msg.sender);
        l1Nullifier.setL1AssetRouter(addresses.bridges.l1AssetRouterProxy);

        vm.broadcast(msg.sender);
        IL1NativeTokenVault(addresses.vaults.l1NativeTokenVaultProxy).registerEthToken();
    }

    function updateOwners() internal {
        vm.startBroadcast(msg.sender);

        ValidatorTimelock validatorTimelock = ValidatorTimelock(addresses.stateTransition.validatorTimelock);
        validatorTimelock.transferOwnership(config.ownerAddress);

        IBridgehub bridgehub = IBridgehub(addresses.bridgehub.bridgehubProxy);
        IOwnable(address(bridgehub)).transferOwnership(addresses.governance);
        bridgehub.setPendingAdmin(addresses.chainAdmin);

        IL1AssetRouter sharedBridge = IL1AssetRouter(addresses.bridges.l1AssetRouterProxy);
        IOwnable(address(sharedBridge)).transferOwnership(addresses.governance);

        IChainTypeManager ctm = IChainTypeManager(addresses.stateTransition.chainTypeManagerProxy);
        IOwnable(address(ctm)).transferOwnership(addresses.governance);
        ctm.setPendingAdmin(addresses.chainAdmin);

        ICTMDeploymentTracker ctmDeploymentTracker = ICTMDeploymentTracker(
            addresses.bridgehub.ctmDeploymentTrackerProxy
        );
        IOwnable(address(ctmDeploymentTracker)).transferOwnership(addresses.governance);

        IOwnable(addresses.daAddresses.rollupDAManager).transferOwnership(addresses.governance);

        IOwnable(addresses.stateTransition.serverNotifierProxy).transferOwnership(addresses.chainAdmin);

        vm.stopBroadcast();
        console.log("Owners updated");
    }

    function saveOutput(string memory outputPath) internal virtual {
        vm.serializeAddress("bridgehub", "bridgehub_proxy_addr", addresses.bridgehub.bridgehubProxy);
        vm.serializeAddress("bridgehub", "bridgehub_implementation_addr", addresses.bridgehub.bridgehubImplementation);
        vm.serializeAddress(
            "bridgehub",
            "ctm_deployment_tracker_proxy_addr",
            addresses.bridgehub.ctmDeploymentTrackerProxy
        );
        vm.serializeAddress(
            "bridgehub",
            "ctm_deployment_tracker_implementation_addr",
            addresses.bridgehub.ctmDeploymentTrackerImplementation
        );
        vm.serializeAddress("bridgehub", "message_root_proxy_addr", addresses.bridgehub.messageRootProxy);
        string memory bridgehub = vm.serializeAddress(
            "bridgehub",
            "message_root_implementation_addr",
            addresses.bridgehub.messageRootImplementation
        );

        // TODO(EVM-744): this has to be renamed to chain type manager
        vm.serializeAddress(
            "state_transition",
            "state_transition_proxy_addr",
            addresses.stateTransition.chainTypeManagerProxy
        );
        vm.serializeAddress(
            "state_transition",
            "state_transition_implementation_addr",
            addresses.stateTransition.chainTypeManagerImplementation
        );
        vm.serializeAddress("state_transition", "verifier_addr", addresses.stateTransition.verifier);
        vm.serializeAddress("state_transition", "admin_facet_addr", addresses.stateTransition.adminFacet);
        vm.serializeAddress("state_transition", "mailbox_facet_addr", addresses.stateTransition.mailboxFacet);
        vm.serializeAddress("state_transition", "executor_facet_addr", addresses.stateTransition.executorFacet);
        vm.serializeAddress("state_transition", "getters_facet_addr", addresses.stateTransition.gettersFacet);
        vm.serializeAddress("state_transition", "diamond_init_addr", addresses.stateTransition.diamondInit);
        vm.serializeAddress("state_transition", "genesis_upgrade_addr", addresses.stateTransition.genesisUpgrade);
        vm.serializeAddress("state_transition", "default_upgrade_addr", addresses.stateTransition.defaultUpgrade);
        vm.serializeAddress("state_transition", "bytecodes_supplier_addr", addresses.stateTransition.bytecodesSupplier);
        string memory stateTransition = vm.serializeAddress(
            "state_transition",
            "diamond_proxy_addr",
            addresses.stateTransition.diamondProxy
        );

        vm.serializeAddress("bridges", "erc20_bridge_implementation_addr", addresses.bridges.erc20BridgeImplementation);
        vm.serializeAddress("bridges", "erc20_bridge_proxy_addr", addresses.bridges.erc20BridgeProxy);
        vm.serializeAddress("bridges", "l1_nullifier_implementation_addr", addresses.bridges.l1NullifierImplementation);
        vm.serializeAddress("bridges", "l1_nullifier_proxy_addr", addresses.bridges.l1NullifierProxy);
        vm.serializeAddress(
            "bridges",
            "shared_bridge_implementation_addr",
            addresses.bridges.l1AssetRouterImplementation
        );
        string memory bridges = vm.serializeAddress(
            "bridges",
            "shared_bridge_proxy_addr",
            addresses.bridges.l1AssetRouterProxy
        );

        vm.serializeUint(
            "contracts_config",
            "diamond_init_max_l2_gas_per_batch",
            config.contracts.diamondInitMaxL2GasPerBatch
        );
        vm.serializeUint(
            "contracts_config",
            "diamond_init_batch_overhead_l1_gas",
            config.contracts.diamondInitBatchOverheadL1Gas
        );
        vm.serializeUint(
            "contracts_config",
            "diamond_init_max_pubdata_per_batch",
            config.contracts.diamondInitMaxPubdataPerBatch
        );
        vm.serializeUint(
            "contracts_config",
            "diamond_init_minimal_l2_gas_price",
            config.contracts.diamondInitMinimalL2GasPrice
        );
        vm.serializeUint(
            "contracts_config",
            "diamond_init_priority_tx_max_pubdata",
            config.contracts.diamondInitPriorityTxMaxPubdata
        );
        vm.serializeUint(
            "contracts_config",
            "diamond_init_pubdata_pricing_mode",
            uint256(config.contracts.diamondInitPubdataPricingMode)
        );
        vm.serializeUint("contracts_config", "priority_tx_max_gas_limit", config.contracts.priorityTxMaxGasLimit);
        vm.serializeBytes32(
            "contracts_config",
            "recursion_circuits_set_vks_hash",
            config.contracts.recursionCircuitsSetVksHash
        );
        vm.serializeBytes32(
            "contracts_config",
            "recursion_leaf_level_vk_hash",
            config.contracts.recursionLeafLevelVkHash
        );
        vm.serializeBytes32(
            "contracts_config",
            "recursion_node_level_vk_hash",
            config.contracts.recursionNodeLevelVkHash
        );
        vm.serializeBytes("contracts_config", "diamond_cut_data", config.contracts.diamondCutData);

        string memory contractsConfig = vm.serializeBytes(
            "contracts_config",
            "force_deployments_data",
            generatedData.forceDeploymentsData
        );

        vm.serializeAddress(
            "deployed_addresses",
            "server_notifier_proxy_addr",
            addresses.stateTransition.serverNotifierProxy
        );
        vm.serializeAddress(
            "deployed_addresses",
            "server_notifier_implementation_address",
            addresses.stateTransition.serverNotifierImplementation
        );
        vm.serializeAddress("deployed_addresses", "governance_addr", addresses.governance);
        vm.serializeAddress("deployed_addresses", "transparent_proxy_admin_addr", addresses.transparentProxyAdmin);

        vm.serializeAddress(
            "deployed_addresses",
            "validator_timelock_addr",
            addresses.stateTransition.validatorTimelock
        );
        vm.serializeAddress("deployed_addresses", "chain_admin", addresses.chainAdmin);
        vm.serializeAddress(
            "deployed_addresses",
            "access_control_restriction_addr",
            addresses.accessControlRestrictionAddress
        );
        vm.serializeString("deployed_addresses", "bridgehub", bridgehub);
        vm.serializeString("deployed_addresses", "bridges", bridges);
        vm.serializeString("deployed_addresses", "state_transition", stateTransition);

        //vm.serializeAddress("deployed_addresses", "chain_registrar", addresses.chainRegistrar); // TODO: enable after ChainRegistrar is reviewed
        vm.serializeAddress("deployed_addresses", "l1_rollup_da_manager", addresses.daAddresses.rollupDAManager);
        vm.serializeAddress(
            "deployed_addresses",
            "rollup_l1_da_validator_addr",
            addresses.daAddresses.l1RollupDAValidator
        );
        vm.serializeAddress(
            "deployed_addresses",
            "no_da_validium_l1_validator_addr",
            addresses.daAddresses.noDAValidiumL1DAValidator
        );
        vm.serializeAddress(
            "deployed_addresses",
            "avail_l1_da_validator_addr",
            addresses.daAddresses.availL1DAValidator
        );

        string memory deployedAddresses = vm.serializeAddress(
            "deployed_addresses",
            "native_token_vault_addr",
            addresses.vaults.l1NativeTokenVaultProxy
        );

        vm.serializeAddress("root", "create2_factory_addr", create2FactoryState.create2FactoryAddress);
        vm.serializeBytes32("root", "create2_factory_salt", create2FactoryParams.factorySalt);
        vm.serializeAddress("root", "multicall3_addr", config.contracts.multicall3Addr);
        vm.serializeUint("root", "l1_chain_id", config.l1ChainId);
        vm.serializeUint("root", "era_chain_id", config.eraChainId);
        vm.serializeAddress("root", "deployer_addr", config.deployerAddress);
        vm.serializeString("root", "deployed_addresses", deployedAddresses);
        vm.serializeString("root", "contracts_config", contractsConfig);
        vm.serializeAddress(
            "root",
            "expected_rollup_l2_da_validator_addr",
            getL2ValidatorAddress("RollupL2DAValidator")
        );
        vm.serializeAddress(
            "root",
            "expected_no_da_validium_l2_validator_addr",
            getL2ValidatorAddress("ValidiumL2DAValidator")
        );
        vm.serializeAddress("root", "expected_avail_l2_da_validator_addr", getL2ValidatorAddress("AvailL2DAValidator"));
        string memory toml = vm.serializeAddress("root", "owner_address", config.ownerAddress);

        vm.writeToml(toml, outputPath);
    }

    function prepareForceDeploymentsData() internal returns (bytes memory) {
        require(addresses.governance != address(0), "Governance address is not set");

        address dangerousTestOnlyForcedBeacon;
        if (config.supportL2LegacySharedBridgeTest) {
            (dangerousTestOnlyForcedBeacon, ) = L2LegacySharedBridgeTestHelper.calculateTestL2TokenBeaconAddress(
                addresses.bridges.erc20BridgeProxy,
                addresses.bridges.l1NullifierProxy,
                addresses.governance
            );
        }

        FixedForceDeploymentsData memory data = FixedForceDeploymentsData({
            l1ChainId: config.l1ChainId,
            eraChainId: config.eraChainId,
            l1AssetRouter: addresses.bridges.l1AssetRouterProxy,
            l2TokenProxyBytecodeHash: getL2BytecodeHash("BeaconProxy"),
            aliasedL1Governance: AddressAliasHelper.applyL1ToL2Alias(addresses.governance),
            maxNumberOfZKChains: config.contracts.maxNumberOfChains,
<<<<<<< HEAD
            bridgehubBytecodeOrInfo: Utils.getZKOSBytecodeInfoForContract("L2Bridgehub.sol", "L2Bridgehub"),
            l2AssetRouterBytecodeOrInfo: Utils.getZKOSBytecodeInfoForContract("L2AssetRouter.sol", "L2AssetRouter"),
            l2NtvBytecodeOrInfo: Utils.getZKOSBytecodeInfoForContract(
                "L2NativeTokenVaultZKOS.sol",
                "L2NativeTokenVaultZKOS"
            ),
            messageRootBytecodeOrInfo: Utils.getZKOSBytecodeInfoForContract("L2MessageRoot.sol", "L2MessageRoot"),
            beaconDeployerInfo: Utils.getZKOSBytecodeInfoForContract(
                "UpgradeableBeaconDeployer.sol",
                "UpgradeableBeaconDeployer"
            ),
=======
            bridgehubBytecodeHash: getL2BytecodeHash("Bridgehub"),
            l2AssetRouterBytecodeHash: getL2BytecodeHash("L2AssetRouter"),
            l2NtvBytecodeHash: getL2BytecodeHash("L2NativeTokenVault"),
            messageRootBytecodeHash: getL2BytecodeHash("MessageRoot"),
            chainAssetHandlerBytecodeHash: getL2BytecodeHash("ChainAssetHandler"),
>>>>>>> 903cfed2
            // For newly created chains it it is expected that the following bridges are not present at the moment
            // of creation of the chain
            l2SharedBridgeLegacyImpl: address(0),
            l2BridgedStandardERC20Impl: address(0),
            dangerousTestOnlyForcedBeacon: dangerousTestOnlyForcedBeacon
        });

        return abi.encode(data);
    }

    function deployTuppWithContract(
        string memory contractName,
        bool isZKBytecode
    ) internal virtual override returns (address implementation, address proxy) {
        (implementation, proxy) = deployTuppWithContractAndProxyAdmin(
            contractName,
            addresses.transparentProxyAdmin,
            isZKBytecode
        );
    }

    function deployTuppWithContractAndProxyAdmin(
        string memory contractName,
        address proxyAdmin,
        bool isZKBytecode
    ) internal returns (address implementation, address proxy) {
        implementation = deployViaCreate2AndNotify(
            getCreationCode(contractName, false),
            getCreationCalldata(contractName, false),
            contractName,
            string.concat(contractName, " Implementation"),
            isZKBytecode
        );

        proxy = deployViaCreate2AndNotify(
            type(TransparentUpgradeableProxy).creationCode,
            abi.encode(implementation, proxyAdmin, getInitializeCalldata(contractName)),
            contractName,
            string.concat(contractName, " Proxy"),
            isZKBytecode
        );
        return (implementation, proxy);
    }

    function deployServerNotifier() internal returns (address implementation, address proxy) {
        // We will not store the address of the ProxyAdmin as it is trivial to query if needed.
        address ecosystemProxyAdmin = deployWithCreate2AndOwner("ProxyAdmin", addresses.chainAdmin, false);

        (implementation, proxy) = deployTuppWithContractAndProxyAdmin("ServerNotifier", ecosystemProxyAdmin, false);
    }

    function saveDiamondSelectors() public {
        AdminFacet adminFacet = new AdminFacet(1, RollupDAManager(address(0)));
        GettersFacet gettersFacet = new GettersFacet();
        MailboxFacet mailboxFacet = new MailboxFacet(1, 1);
        ExecutorFacet executorFacet = new ExecutorFacet(1);
        bytes4[] memory adminFacetSelectors = Utils.getAllSelectors(address(adminFacet).code);
        bytes4[] memory gettersFacetSelectors = Utils.getAllSelectors(address(gettersFacet).code);
        bytes4[] memory mailboxFacetSelectors = Utils.getAllSelectors(address(mailboxFacet).code);
        bytes4[] memory executorFacetSelectors = Utils.getAllSelectors(address(executorFacet).code);

        string memory root = vm.projectRoot();
        string memory outputPath = string.concat(root, "/script-out/diamond-selectors.toml");

        bytes memory adminFacetSelectorsBytes = abi.encode(adminFacetSelectors);
        bytes memory gettersFacetSelectorsBytes = abi.encode(gettersFacetSelectors);
        bytes memory mailboxFacetSelectorsBytes = abi.encode(mailboxFacetSelectors);
        bytes memory executorFacetSelectorsBytes = abi.encode(executorFacetSelectors);

        vm.serializeBytes("diamond_selectors", "admin_facet_selectors", adminFacetSelectorsBytes);
        vm.serializeBytes("diamond_selectors", "getters_facet_selectors", gettersFacetSelectorsBytes);
        vm.serializeBytes("diamond_selectors", "mailbox_facet_selectors", mailboxFacetSelectorsBytes);
        string memory toml = vm.serializeBytes(
            "diamond_selectors",
            "executor_facet_selectors",
            executorFacetSelectorsBytes
        );

        vm.writeToml(toml, outputPath);
    }

    /// @notice Get new facet cuts
    function getFacetCuts(
        StateTransitionDeployedAddresses memory stateTransition
    ) internal virtual override returns (FacetCut[] memory facetCuts) {
        // Note: we use the provided stateTransition for the facet address, but not to get the selectors, as we use this feature for Gateway, which we cannot query.
        // If we start to use different selectors for Gateway, we should change this.
        facetCuts = new FacetCut[](4);
        facetCuts[0] = FacetCut({
            facet: stateTransition.adminFacet,
            action: Action.Add,
            isFreezable: false,
            selectors: Utils.getAllSelectors(addresses.stateTransition.adminFacet.code)
        });
        facetCuts[1] = FacetCut({
            facet: stateTransition.gettersFacet,
            action: Action.Add,
            isFreezable: false,
            selectors: Utils.getAllSelectors(addresses.stateTransition.gettersFacet.code)
        });
        facetCuts[2] = FacetCut({
            facet: stateTransition.mailboxFacet,
            action: Action.Add,
            isFreezable: true,
            selectors: Utils.getAllSelectors(addresses.stateTransition.mailboxFacet.code)
        });
        facetCuts[3] = FacetCut({
            facet: stateTransition.executorFacet,
            action: Action.Add,
            isFreezable: true,
            selectors: Utils.getAllSelectors(addresses.stateTransition.executorFacet.code)
        });
    }

    ////////////////////////////// GetContract data  /////////////////////////////////

    function getCreationCode(
        string memory contractName,
        bool isZKBytecode
    ) internal view virtual override returns (bytes memory) {
        if (!isZKBytecode) {
            if (compareStrings(contractName, "ChainRegistrar")) {
                return type(ChainRegistrar).creationCode;
<<<<<<< HEAD
            } else if (compareStrings(contractName, "L1Bridgehub")) {
                // Bridgehub is a special case because its bytecode was generated using a low optimizer runs setting.
                return Utils.readFoundryBytecodeL1("L1Bridgehub.sol", "L1Bridgehub");
            } else if (compareStrings(contractName, "L1MessageRoot")) {
                return type(L1MessageRoot).creationCode;
=======
            } else if (compareStrings(contractName, "Bridgehub")) {
                return type(Bridgehub).creationCode;
            } else if (compareStrings(contractName, "ChainAssetHandler")) {
                return type(ChainAssetHandler).creationCode;
            } else if (compareStrings(contractName, "MessageRoot")) {
                return type(MessageRoot).creationCode;
>>>>>>> 903cfed2
            } else if (compareStrings(contractName, "CTMDeploymentTracker")) {
                return type(CTMDeploymentTracker).creationCode;
            } else if (compareStrings(contractName, "L1Nullifier")) {
                if (config.supportL2LegacySharedBridgeTest) {
                    return type(L1NullifierDev).creationCode;
                } else {
                    return type(L1Nullifier).creationCode;
                }
            } else if (compareStrings(contractName, "L1AssetRouter")) {
                return type(L1AssetRouter).creationCode;
            } else if (compareStrings(contractName, "L1ERC20Bridge")) {
                return type(L1ERC20Bridge).creationCode;
            } else if (compareStrings(contractName, "L1NativeTokenVault")) {
                return type(L1NativeTokenVault).creationCode;
            } else if (compareStrings(contractName, "BridgedStandardERC20")) {
                return type(BridgedStandardERC20).creationCode;
            } else if (compareStrings(contractName, "BridgedTokenBeacon")) {
                return type(UpgradeableBeacon).creationCode;
            } else if (compareStrings(contractName, "RollupDAManager")) {
                return type(RollupDAManager).creationCode;
            } else if (compareStrings(contractName, "ValidiumL1DAValidator")) {
                return type(ValidiumL1DAValidator).creationCode;
            } else if (compareStrings(contractName, "Verifier")) {
                if (config.testnetVerifier) {
                    return type(TestnetVerifier).creationCode;
                } else {
                    return type(DualVerifier).creationCode;
                }
            } else if (compareStrings(contractName, "VerifierFflonk")) {
                return type(L1VerifierFflonk).creationCode;
            } else if (compareStrings(contractName, "VerifierPlonk")) {
                return type(L1VerifierPlonk).creationCode;
            } else if (compareStrings(contractName, "DefaultUpgrade")) {
                return type(DefaultUpgrade).creationCode;
            } else if (compareStrings(contractName, "L1GenesisUpgrade")) {
                return type(L1GenesisUpgrade).creationCode;
            } else if (compareStrings(contractName, "ValidatorTimelock")) {
                return type(ValidatorTimelock).creationCode;
            } else if (compareStrings(contractName, "Governance")) {
                return type(Governance).creationCode;
            } else if (compareStrings(contractName, "ChainAdminOwnable")) {
                return type(ChainAdminOwnable).creationCode;
            } else if (compareStrings(contractName, "AccessControlRestriction")) {
                // TODO(EVM-924): this function is unused
                return type(AccessControlRestriction).creationCode;
            } else if (compareStrings(contractName, "ChainAdmin")) {
                return type(ChainAdmin).creationCode;
            } else if (compareStrings(contractName, "ChainTypeManager")) {
                return type(ChainTypeManager).creationCode;
            } else if (compareStrings(contractName, "BytecodesSupplier")) {
                return type(BytecodesSupplier).creationCode;
            } else if (compareStrings(contractName, "ProxyAdmin")) {
                return type(ProxyAdmin).creationCode;
            } else if (compareStrings(contractName, "ExecutorFacet")) {
                return type(ExecutorFacet).creationCode;
            } else if (compareStrings(contractName, "AdminFacet")) {
                return type(AdminFacet).creationCode;
            } else if (compareStrings(contractName, "MailboxFacet")) {
                return type(MailboxFacet).creationCode;
            } else if (compareStrings(contractName, "GettersFacet")) {
                return type(GettersFacet).creationCode;
            } else if (compareStrings(contractName, "DiamondInit")) {
                return type(DiamondInit).creationCode;
            } else if (compareStrings(contractName, "ServerNotifier")) {
                return type(ServerNotifier).creationCode;
            } else if (compareStrings(contractName, "UpgradeStageValidator")) {
                return type(UpgradeStageValidator).creationCode;
            }
        } else {
<<<<<<< HEAD
            if (compareStrings(contractName, "ChainRegistrar")) {
                return Utils.readZKFoundryBytecodeL1("ChainRegistrar.sol", "ChainRegistrar");
            } else if (compareStrings(contractName, "L2Bridgehub")) {
                return Utils.readZKFoundryBytecodeL1("L2Bridgehub.sol", "L2Bridgehub");
            } else if (compareStrings(contractName, "L2MessageRoot")) {
                return Utils.readZKFoundryBytecodeL1("L2MessageRoot.sol", "L2MessageRoot");
            } else if (compareStrings(contractName, "ICTMDeploymentTracker")) {
                return Utils.readZKFoundryBytecodeL1("ICTMDeploymentTracker.sol", "ICTMDeploymentTracker");
            } else if (compareStrings(contractName, "L2AssetRouter")) {
                return Utils.readZKFoundryBytecodeL1("L2AssetRouter.sol", "L2AssetRouter");
            } else if (compareStrings(contractName, "L1ERC20Bridge")) {
                return Utils.readZKFoundryBytecodeL1("L1ERC20Bridge.sol", "L1ERC20Bridge");
            } else if (compareStrings(contractName, "L2NativeTokenVault")) {
                return Utils.readZKFoundryBytecodeL1("L2NativeTokenVault.sol", "L2NativeTokenVault");
            } else if (compareStrings(contractName, "BridgedStandardERC20")) {
                return Utils.readZKFoundryBytecodeL1("BridgedStandardERC20.sol", "BridgedStandardERC20");
            } else if (compareStrings(contractName, "BridgedTokenBeacon")) {
                return Utils.readZKFoundryBytecodeL1("UpgradeableBeacon.sol", "UpgradeableBeacon");
            } else if (compareStrings(contractName, "BlobVersionedHashRetriever")) {
                return hex"600b600b5f39600b5ff3fe5f358049805f5260205ff3";
            } else if (compareStrings(contractName, "RollupDAManager")) {
                return Utils.readZKFoundryBytecodeL1("RollupDAManager.sol", "RollupDAManager");
            } else if (compareStrings(contractName, "ValidiumL1DAValidator")) {
                return Utils.readZKFoundryBytecodeL1("ValidiumL1DAValidator.sol", "ValidiumL1DAValidator");
            } else if (compareStrings(contractName, "Verifier")) {
=======
            if (compareStrings(contractName, "Verifier")) {
>>>>>>> 903cfed2
                if (config.testnetVerifier) {
                    return getCreationCode("TestnetVerifier", true);
                } else {
                    return getCreationCode("DualVerifier", true);
                }
            }
        }
        return ContractsBytecodesLib.getCreationCode(contractName, isZKBytecode);
    }

    function getInitializeCalldata(string memory contractName) internal virtual override returns (bytes memory) {
<<<<<<< HEAD
        if (compareStrings(contractName, "L1Bridgehub")) {
            return abi.encodeCall(L1Bridgehub.initialize, (config.deployerAddress));
        } else if (compareStrings(contractName, "L1MessageRoot")) {
            return abi.encodeCall(L1MessageRoot.initialize, ());
=======
        if (compareStrings(contractName, "Bridgehub")) {
            return abi.encodeCall(Bridgehub.initialize, (config.deployerAddress));
        } else if (compareStrings(contractName, "MessageRoot")) {
            return abi.encodeCall(MessageRoot.initialize, ());
        } else if (compareStrings(contractName, "ChainAssetHandler")) {
            return abi.encode();
>>>>>>> 903cfed2
        } else if (compareStrings(contractName, "CTMDeploymentTracker")) {
            return abi.encodeCall(CTMDeploymentTracker.initialize, (config.deployerAddress));
        } else if (compareStrings(contractName, "L1Nullifier")) {
            return abi.encodeCall(L1Nullifier.initialize, (config.deployerAddress, 1, 1, 1, 0));
        } else if (compareStrings(contractName, "L1AssetRouter")) {
            return abi.encodeCall(L1AssetRouter.initialize, (config.deployerAddress));
        } else if (compareStrings(contractName, "L1ERC20Bridge")) {
            return abi.encodeCall(L1ERC20Bridge.initialize, ());
        } else if (compareStrings(contractName, "L1NativeTokenVault")) {
            return
                abi.encodeCall(
                    L1NativeTokenVault.initialize,
                    (config.ownerAddress, addresses.bridges.bridgedTokenBeacon)
                );
        } else if (compareStrings(contractName, "ChainTypeManager")) {
            return
                abi.encodeCall(
                    ChainTypeManager.initialize,
                    getChainTypeManagerInitializeData(addresses.stateTransition)
                );
        } else if (compareStrings(contractName, "ChainRegistrar")) {
            return
                abi.encodeCall(
                    ChainRegistrar.initialize,
                    (addresses.bridgehub.bridgehubProxy, config.deployerAddress, config.ownerAddress)
                );
        } else if (compareStrings(contractName, "ServerNotifier")) {
            return abi.encodeCall(ServerNotifier.initialize, (msg.sender));
        } else if (compareStrings(contractName, "ValidatorTimelock")) {
            return
                abi.encodeCall(
                    ValidatorTimelock.initialize,
                    (config.deployerAddress, uint32(config.contracts.validatorTimelockExecutionDelay))
                );
        } else {
            revert(string.concat("Contract ", contractName, " initialize calldata not set"));
        }
    }

    // add this to be excluded from coverage report
    function test() internal virtual override {}
}<|MERGE_RESOLUTION|>--- conflicted
+++ resolved
@@ -43,16 +43,11 @@
 import {L1GenesisUpgrade} from "contracts/upgrades/L1GenesisUpgrade.sol";
 import {ChainAdmin} from "contracts/governance/ChainAdmin.sol";
 import {ValidatorTimelock} from "contracts/state-transition/ValidatorTimelock.sol";
-<<<<<<< HEAD
 import {L1Bridgehub} from "contracts/bridgehub/L1Bridgehub.sol";
 import {L1MessageRoot} from "contracts/bridgehub/L1MessageRoot.sol";
 import {ICTMDeploymentTracker} from "contracts/bridgehub/ICTMDeploymentTracker.sol";
-=======
-import {Bridgehub} from "contracts/bridgehub/Bridgehub.sol";
+import {CTMDeploymentTracker} from "contracts/bridgehub/CTMDeploymentTracker.sol";
 import {ChainAssetHandler} from "contracts/bridgehub/ChainAssetHandler.sol";
-import {MessageRoot} from "contracts/bridgehub/MessageRoot.sol";
-import {CTMDeploymentTracker} from "contracts/bridgehub/CTMDeploymentTracker.sol";
->>>>>>> 903cfed2
 import {L1NativeTokenVault} from "contracts/bridge/ntv/L1NativeTokenVault.sol";
 import {ExecutorFacet} from "contracts/state-transition/chain-deps/facets/Executor.sol";
 import {AdminFacet} from "contracts/state-transition/chain-deps/facets/Admin.sol";
@@ -596,25 +591,21 @@
             l2TokenProxyBytecodeHash: getL2BytecodeHash("BeaconProxy"),
             aliasedL1Governance: AddressAliasHelper.applyL1ToL2Alias(addresses.governance),
             maxNumberOfZKChains: config.contracts.maxNumberOfChains,
-<<<<<<< HEAD
-            bridgehubBytecodeOrInfo: Utils.getZKOSBytecodeInfoForContract("L2Bridgehub.sol", "L2Bridgehub"),
-            l2AssetRouterBytecodeOrInfo: Utils.getZKOSBytecodeInfoForContract("L2AssetRouter.sol", "L2AssetRouter"),
-            l2NtvBytecodeOrInfo: Utils.getZKOSBytecodeInfoForContract(
+            bridgehubBytecodeInfo: config.isZKsyncOS ? Utils.getZKOSBytecodeInfoForContract("L2Bridgehub.sol", "L2Bridgehub") : abi.encode(getL2BytecodeHash("Bridgehub")),
+            l2AssetRouterBytecodeInfo: config.isZKsyncOS ? Utils.getZKOSBytecodeInfoForContract("L2AssetRouter.sol", "L2AssetRouter") : abi.encode(getL2BytecodeHash("L2AssetRouter")),
+            l2NtvBytecodeInfo: config.isZKsyncOS ? Utils.getZKOSBytecodeInfoForContract(
                 "L2NativeTokenVaultZKOS.sol",
                 "L2NativeTokenVaultZKOS"
-            ),
-            messageRootBytecodeOrInfo: Utils.getZKOSBytecodeInfoForContract("L2MessageRoot.sol", "L2MessageRoot"),
-            beaconDeployerInfo: Utils.getZKOSBytecodeInfoForContract(
+            ) : abi.encode(getL2BytecodeHash("L2NativeTokenVault")),
+            messageRootBytecodeInfo: config.isZKsyncOS ? Utils.getZKOSBytecodeInfoForContract("L2MessageRoot.sol", "L2MessageRoot") : abi.encode(getL2BytecodeHash("L2MessageRoot")),
+            beaconDeployerInfo: config.isZKsyncOS ? Utils.getZKOSBytecodeInfoForContract(
                 "UpgradeableBeaconDeployer.sol",
                 "UpgradeableBeaconDeployer"
-            ),
-=======
-            bridgehubBytecodeHash: getL2BytecodeHash("Bridgehub"),
-            l2AssetRouterBytecodeHash: getL2BytecodeHash("L2AssetRouter"),
-            l2NtvBytecodeHash: getL2BytecodeHash("L2NativeTokenVault"),
-            messageRootBytecodeHash: getL2BytecodeHash("MessageRoot"),
-            chainAssetHandlerBytecodeHash: getL2BytecodeHash("ChainAssetHandler"),
->>>>>>> 903cfed2
+            ) : abi.encode(getL2BytecodeHash("UpgradeableBeaconDeployer")),
+            chainAssetHandlerBytecodeInfo: config.isZKsyncOS ? Utils.getZKOSBytecodeInfoForContract(
+                "ChainAssetHandler.sol",
+                "ChainAssetHandler"
+            ) : abi.encode(getL2BytecodeHash("ChainAssetHandler")),
             // For newly created chains it it is expected that the following bridges are not present at the moment
             // of creation of the chain
             l2SharedBridgeLegacyImpl: address(0),
@@ -738,20 +729,12 @@
         if (!isZKBytecode) {
             if (compareStrings(contractName, "ChainRegistrar")) {
                 return type(ChainRegistrar).creationCode;
-<<<<<<< HEAD
             } else if (compareStrings(contractName, "L1Bridgehub")) {
-                // Bridgehub is a special case because its bytecode was generated using a low optimizer runs setting.
-                return Utils.readFoundryBytecodeL1("L1Bridgehub.sol", "L1Bridgehub");
+                return type(L1Bridgehub).creationCode;
+            } else if (compareStrings(contractName, "ChainAssetHandler")) {
+                return type(ChainAssetHandler).creationCode;
             } else if (compareStrings(contractName, "L1MessageRoot")) {
                 return type(L1MessageRoot).creationCode;
-=======
-            } else if (compareStrings(contractName, "Bridgehub")) {
-                return type(Bridgehub).creationCode;
-            } else if (compareStrings(contractName, "ChainAssetHandler")) {
-                return type(ChainAssetHandler).creationCode;
-            } else if (compareStrings(contractName, "MessageRoot")) {
-                return type(MessageRoot).creationCode;
->>>>>>> 903cfed2
             } else if (compareStrings(contractName, "CTMDeploymentTracker")) {
                 return type(CTMDeploymentTracker).creationCode;
             } else if (compareStrings(contractName, "L1Nullifier")) {
@@ -821,35 +804,7 @@
                 return type(UpgradeStageValidator).creationCode;
             }
         } else {
-<<<<<<< HEAD
-            if (compareStrings(contractName, "ChainRegistrar")) {
-                return Utils.readZKFoundryBytecodeL1("ChainRegistrar.sol", "ChainRegistrar");
-            } else if (compareStrings(contractName, "L2Bridgehub")) {
-                return Utils.readZKFoundryBytecodeL1("L2Bridgehub.sol", "L2Bridgehub");
-            } else if (compareStrings(contractName, "L2MessageRoot")) {
-                return Utils.readZKFoundryBytecodeL1("L2MessageRoot.sol", "L2MessageRoot");
-            } else if (compareStrings(contractName, "ICTMDeploymentTracker")) {
-                return Utils.readZKFoundryBytecodeL1("ICTMDeploymentTracker.sol", "ICTMDeploymentTracker");
-            } else if (compareStrings(contractName, "L2AssetRouter")) {
-                return Utils.readZKFoundryBytecodeL1("L2AssetRouter.sol", "L2AssetRouter");
-            } else if (compareStrings(contractName, "L1ERC20Bridge")) {
-                return Utils.readZKFoundryBytecodeL1("L1ERC20Bridge.sol", "L1ERC20Bridge");
-            } else if (compareStrings(contractName, "L2NativeTokenVault")) {
-                return Utils.readZKFoundryBytecodeL1("L2NativeTokenVault.sol", "L2NativeTokenVault");
-            } else if (compareStrings(contractName, "BridgedStandardERC20")) {
-                return Utils.readZKFoundryBytecodeL1("BridgedStandardERC20.sol", "BridgedStandardERC20");
-            } else if (compareStrings(contractName, "BridgedTokenBeacon")) {
-                return Utils.readZKFoundryBytecodeL1("UpgradeableBeacon.sol", "UpgradeableBeacon");
-            } else if (compareStrings(contractName, "BlobVersionedHashRetriever")) {
-                return hex"600b600b5f39600b5ff3fe5f358049805f5260205ff3";
-            } else if (compareStrings(contractName, "RollupDAManager")) {
-                return Utils.readZKFoundryBytecodeL1("RollupDAManager.sol", "RollupDAManager");
-            } else if (compareStrings(contractName, "ValidiumL1DAValidator")) {
-                return Utils.readZKFoundryBytecodeL1("ValidiumL1DAValidator.sol", "ValidiumL1DAValidator");
-            } else if (compareStrings(contractName, "Verifier")) {
-=======
             if (compareStrings(contractName, "Verifier")) {
->>>>>>> 903cfed2
                 if (config.testnetVerifier) {
                     return getCreationCode("TestnetVerifier", true);
                 } else {
@@ -861,19 +816,12 @@
     }
 
     function getInitializeCalldata(string memory contractName) internal virtual override returns (bytes memory) {
-<<<<<<< HEAD
         if (compareStrings(contractName, "L1Bridgehub")) {
             return abi.encodeCall(L1Bridgehub.initialize, (config.deployerAddress));
         } else if (compareStrings(contractName, "L1MessageRoot")) {
             return abi.encodeCall(L1MessageRoot.initialize, ());
-=======
-        if (compareStrings(contractName, "Bridgehub")) {
-            return abi.encodeCall(Bridgehub.initialize, (config.deployerAddress));
-        } else if (compareStrings(contractName, "MessageRoot")) {
-            return abi.encodeCall(MessageRoot.initialize, ());
         } else if (compareStrings(contractName, "ChainAssetHandler")) {
             return abi.encode();
->>>>>>> 903cfed2
         } else if (compareStrings(contractName, "CTMDeploymentTracker")) {
             return abi.encodeCall(CTMDeploymentTracker.initialize, (config.deployerAddress));
         } else if (compareStrings(contractName, "L1Nullifier")) {
