// SPDX-License-Identifier: MIT
pragma solidity ^0.8.24;

// solhint-disable no-console, gas-custom-errors

import {Script, console2 as console} from "forge-std/Script.sol";
import {stdToml} from "forge-std/StdToml.sol";
import {TransparentUpgradeableProxy} from "@openzeppelin/contracts-v4/proxy/transparent/TransparentUpgradeableProxy.sol";
import {UpgradeableBeacon} from "@openzeppelin/contracts-v4/proxy/beacon/UpgradeableBeacon.sol";
import {Action, FacetCut, StateTransitionDeployedAddresses, Utils} from "./Utils.sol";
import {Multicall3} from "contracts/dev-contracts/Multicall3.sol";

import {Call} from "contracts/governance/Common.sol";
import {IGovernance} from "contracts/governance/IGovernance.sol";
import {IBridgehub} from "contracts/bridgehub/IBridgehub.sol";
import {IL1AssetRouter} from "contracts/bridge/asset-router/IL1AssetRouter.sol";
import {INativeTokenVault} from "contracts/bridge/ntv/INativeTokenVault.sol";
import {AddressHasNoCode} from "./ZkSyncScriptErrors.sol";
import {L2ContractHelper} from "contracts/common/l2-helpers/L2ContractHelper.sol";
import {AddressAliasHelper} from "contracts/vendor/AddressAliasHelper.sol";
import {IL1Nullifier, L1Nullifier} from "contracts/bridge/L1Nullifier.sol";
import {IL1NativeTokenVault} from "contracts/bridge/ntv/IL1NativeTokenVault.sol";
import {L1NullifierDev} from "contracts/dev-contracts/L1NullifierDev.sol";
import {IL1ERC20Bridge} from "contracts/bridge/interfaces/IL1ERC20Bridge.sol";
import {AccessControlRestriction} from "contracts/governance/AccessControlRestriction.sol";
import {ICTMDeploymentTracker} from "contracts/bridgehub/ICTMDeploymentTracker.sol";
import {IMessageRoot} from "contracts/bridgehub/IMessageRoot.sol";
import {ChainCreationParams, ChainTypeManagerInitializeData, IChainTypeManager} from "contracts/state-transition/IChainTypeManager.sol";
import {Diamond} from "contracts/state-transition/libraries/Diamond.sol";
import {DiamondProxy} from "contracts/state-transition/chain-deps/DiamondProxy.sol";
import {IRollupDAManager} from "./interfaces/IRollupDAManager.sol";
import {ChainRegistrar} from "contracts/chain-registrar/ChainRegistrar.sol";
import {L2LegacySharedBridgeTestHelper} from "./L2LegacySharedBridgeTestHelper.sol";
import {ContractsBytecodesLib} from "./ContractsBytecodesLib.sol";
import {IOwnable} from "contracts/common/interfaces/IOwnable.sol";

import {ProxyAdmin} from "@openzeppelin/contracts-v4/proxy/transparent/ProxyAdmin.sol";
import {DualVerifier} from "contracts/state-transition/verifiers/DualVerifier.sol";
import {L1VerifierPlonk} from "contracts/state-transition/verifiers/L1VerifierPlonk.sol";
import {L1VerifierFflonk} from "contracts/state-transition/verifiers/L1VerifierFflonk.sol";
import {TestnetVerifier} from "contracts/state-transition/verifiers/TestnetVerifier.sol";
import {IVerifier, VerifierParams} from "contracts/state-transition/chain-interfaces/IVerifier.sol";
import {DefaultUpgrade} from "contracts/upgrades/DefaultUpgrade.sol";
import {Governance} from "contracts/governance/Governance.sol";
import {L1GenesisUpgrade} from "contracts/upgrades/L1GenesisUpgrade.sol";
import {ChainAdmin} from "contracts/governance/ChainAdmin.sol";
import {ValidatorTimelock} from "contracts/state-transition/ValidatorTimelock.sol";
import {L1Bridgehub} from "contracts/bridgehub/L1Bridgehub.sol";
import {L1MessageRoot} from "contracts/bridgehub/L1MessageRoot.sol";
import {ICTMDeploymentTracker} from "contracts/bridgehub/ICTMDeploymentTracker.sol";
import {CTMDeploymentTracker} from "contracts/bridgehub/CTMDeploymentTracker.sol";
import {L1ChainAssetHandler} from "contracts/bridgehub/L1ChainAssetHandler.sol";
import {L1NativeTokenVault} from "contracts/bridge/ntv/L1NativeTokenVault.sol";
import {ExecutorFacet} from "contracts/state-transition/chain-deps/facets/Executor.sol";
import {AdminFacet} from "contracts/state-transition/chain-deps/facets/Admin.sol";
import {MailboxFacet} from "contracts/state-transition/chain-deps/facets/Mailbox.sol";
import {GettersFacet} from "contracts/state-transition/chain-deps/facets/Getters.sol";
import {DiamondInit} from "contracts/state-transition/chain-deps/DiamondInit.sol";
import {ChainTypeManager} from "contracts/state-transition/ChainTypeManager.sol";
import {InitializeDataNewChain as DiamondInitializeDataNewChain} from "contracts/state-transition/chain-interfaces/IDiamondInit.sol";
import {FeeParams, PubdataPricingMode} from "contracts/state-transition/chain-deps/ZKChainStorage.sol";
import {L1AssetRouter} from "contracts/bridge/asset-router/L1AssetRouter.sol";
import {L1ERC20Bridge} from "contracts/bridge/L1ERC20Bridge.sol";
import {BridgedStandardERC20} from "contracts/bridge/BridgedStandardERC20.sol";
import {ValidiumL1DAValidator} from "contracts/state-transition/data-availability/ValidiumL1DAValidator.sol";
import {RollupDAManager} from "contracts/state-transition/data-availability/RollupDAManager.sol";
import {BytecodesSupplier} from "contracts/upgrades/BytecodesSupplier.sol";
import {ChainAdminOwnable} from "contracts/governance/ChainAdminOwnable.sol";
import {ServerNotifier} from "contracts/governance/ServerNotifier.sol";
import {UpgradeStageValidator} from "contracts/upgrades/UpgradeStageValidator.sol";

import {Config, DeployUtils, DeployedAddresses, GeneratedData} from "./DeployUtils.s.sol";
import {FixedForceDeploymentsData} from "contracts/state-transition/l2-deps/IL2GenesisUpgrade.sol";

import {L2AssetRouter} from "contracts/bridge/asset-router/L2AssetRouter.sol";
import {L2NativeTokenVaultZKOS} from "contracts/bridge/ntv/L2NativeTokenVaultZKOS.sol";

import {L2MessageRoot} from "contracts/bridgehub/L2MessageRoot.sol";
import {L2Bridgehub} from "contracts/bridgehub/L2Bridgehub.sol";

import {L2AssetRouter} from "contracts/bridge/asset-router/L2AssetRouter.sol";
import {L2NativeTokenVaultZKOS} from "contracts/bridge/ntv/L2NativeTokenVaultZKOS.sol";

import {L2MessageRoot} from "contracts/bridgehub/L2MessageRoot.sol";
import {L2Bridgehub} from "contracts/bridgehub/L2Bridgehub.sol";
import {CTMDeploymentTracker} from "contracts/bridgehub/CTMDeploymentTracker.sol";

import {Utils} from "./Utils.sol";

contract DeployL1Script is Script, DeployUtils {
    using stdToml for string;

    function run() public virtual {
        console.log("Deploying L1 contracts");

        runInner("/script-config/config-deploy-l1.toml", "/script-out/output-deploy-l1.toml", address(0));
    }

    function runWithBridgehub(address bridgehub) public {
        console.log("Deploying L1 contracts");

        runInner("/script-config/config-deploy-l1.toml", "/script-out/output-deploy-l1.toml", bridgehub);
    }

<<<<<<< HEAD
        // In the production environment, there will be a separate script dedicated to accepting the adminship
        // but for testing purposes we'll have to do it here.
        L1Bridgehub bridgehub = L1Bridgehub(addresses.bridgehub.bridgehubProxy);
        vm.broadcast(addresses.chainAdmin);
        bridgehub.acceptAdmin();
=======
    function runForTest() public {
        runInner(vm.envString("L1_CONFIG"), vm.envString("L1_OUTPUT"), address(0));
>>>>>>> 97cc706b
    }

    function getAddresses() public view returns (DeployedAddresses memory) {
        return addresses;
    }

    function getConfig() public view returns (Config memory) {
        return config;
    }

    function runInner(string memory inputPath, string memory outputPath, address bridgehub) internal {
        string memory root = vm.projectRoot();
        inputPath = string.concat(root, inputPath);
        outputPath = string.concat(root, outputPath);

        initializeConfig(inputPath);

        instantiateCreate2Factory();

        if (bridgehub == address(0)) {
            initializeConfigIfEcosystemDeployedLocally(outputPath);
        } else {
            console.log("Initializing dynamically main contracts");
            IBridgehub bridgehubProxy = IBridgehub(bridgehub);
            L1AssetRouter assetRouter = L1AssetRouter(bridgehubProxy.assetRouter());
            address messageRoot = address(bridgehubProxy.messageRoot());
            address l1CtmDeployer = address(bridgehubProxy.l1CtmDeployer());
            address chainAssetHandler = address(bridgehubProxy.chainAssetHandler());
            address nativeTokenVault = address(assetRouter.nativeTokenVault());
            address erc20Bridge = address(assetRouter.legacyBridge());
            address l1Nullifier = address(assetRouter.L1_NULLIFIER());

            addresses.bridgehub.bridgehubProxy = bridgehub;
            addresses.bridgehub.ctmDeploymentTrackerProxy = l1CtmDeployer;
            addresses.bridgehub.messageRootProxy = messageRoot;
            addresses.bridgehub.chainAssetHandlerProxy = chainAssetHandler;

            // Bridges
            addresses.bridges.erc20BridgeProxy = erc20Bridge;
            addresses.bridges.l1NullifierProxy = l1Nullifier;
            addresses.bridges.l1AssetRouterProxy = address(assetRouter);
            addresses.vaults.l1NativeTokenVaultProxy = nativeTokenVault;

            addresses.daAddresses.rollupDAManager = deployWithCreate2AndOwner("RollupDAManager", msg.sender, false);
            updateRollupDAManager();
            addresses.daAddresses.l1RollupDAValidator = deploySimpleContract("RollupL1DAValidator", false);

            vm.startBroadcast(msg.sender);
            IRollupDAManager rollupDAManager = IRollupDAManager(addresses.daAddresses.rollupDAManager);
            rollupDAManager.updateDAPair(
                addresses.daAddresses.l1RollupDAValidator,
                getL2ValidatorAddress("RollupL2DAValidator"),
                true
            );
            vm.stopBroadcast();

            deployIfNeededMulticall3();
        }

        addresses.stateTransition.bytecodesSupplier = deploySimpleContract("BytecodesSupplier", false);

        deployVerifiers();

        (addresses.stateTransition.defaultUpgrade) = deploySimpleContract("DefaultUpgrade", false);
        (addresses.stateTransition.genesisUpgrade) = deploySimpleContract("L1GenesisUpgrade", false);

        if (bridgehub != address(0)) {
            (addresses.governance) = deploySimpleContract("Governance", false);
            (addresses.chainAdmin) = deploySimpleContract("ChainAdminOwnable", false);
            addresses.transparentProxyAdmin = deployWithCreate2AndOwner("ProxyAdmin", addresses.governance, false);
        }

        // The single owner chainAdmin does not have a separate control restriction contract.
        // We set to it to zero explicitly so that it is clear to the reader.
        addresses.accessControlRestrictionAddress = address(0);
<<<<<<< HEAD
        (addresses.bridgehub.bridgehubImplementation, addresses.bridgehub.bridgehubProxy) = deployTuppWithContract(
            "L1Bridgehub",
            false
        );
        (addresses.bridgehub.messageRootImplementation, addresses.bridgehub.messageRootProxy) = deployTuppWithContract(
            "L1MessageRoot",
            false
        );
=======
>>>>>>> 97cc706b

        (, addresses.stateTransition.validatorTimelock) = deployTuppWithContract("ValidatorTimelock", false);

        (
            addresses.stateTransition.serverNotifierImplementation,
            addresses.stateTransition.serverNotifierProxy
        ) = deployServerNotifier();

<<<<<<< HEAD
        (addresses.bridges.l1NullifierImplementation, addresses.bridges.l1NullifierProxy) = deployTuppWithContract(
            "L1Nullifier",
            false
        );
        (addresses.bridges.l1AssetRouterImplementation, addresses.bridges.l1AssetRouterProxy) = deployTuppWithContract(
            "L1AssetRouter",
            false
        );
        (addresses.bridges.bridgedStandardERC20Implementation) = deploySimpleContract("BridgedStandardERC20", false);
        addresses.bridges.bridgedTokenBeacon = deployWithCreate2AndOwner(
            "BridgedTokenBeacon",
            config.ownerAddress,
            false
        );
        (
            addresses.vaults.l1NativeTokenVaultImplementation,
            addresses.vaults.l1NativeTokenVaultProxy
        ) = deployTuppWithContract("L1NativeTokenVault", false);
        setL1NativeTokenVaultParams();

        (addresses.bridges.erc20BridgeImplementation, addresses.bridges.erc20BridgeProxy) = deployTuppWithContract(
            "L1ERC20Bridge",
            false
        );
        updateSharedBridge();
        // deployChainRegistrar(); // TODO: enable after ChainRegistrar is reviewed
        (
            addresses.bridgehub.ctmDeploymentTrackerImplementation,
            addresses.bridgehub.ctmDeploymentTrackerProxy
        ) = deployTuppWithContract("CTMDeploymentTracker", false);

        (
            addresses.bridgehub.chainAssetHandlerImplementation,
            addresses.bridgehub.chainAssetHandlerProxy
        ) = deployTuppWithContract("L1ChainAssetHandler", false);
        setBridgehubParams();

=======
>>>>>>> 97cc706b
        initializeGeneratedData();

        deployStateTransitionDiamondFacets();
        (
            addresses.stateTransition.chainTypeManagerImplementation,
            addresses.stateTransition.chainTypeManagerProxy
        ) = deployTuppWithContract("ChainTypeManager", false);
        setChainTypeManagerInServerNotifier();

        updateOwners();

        saveOutput(outputPath);
    }

    function initializeGeneratedData() internal {
        generatedData.forceDeploymentsData = prepareForceDeploymentsData();
    }

    function deployIfNeededMulticall3() internal {
        // Multicall3 is already deployed on public networks
        if (MULTICALL3_ADDRESS.code.length == 0) {
            address contractAddress = deployViaCreate2(type(Multicall3).creationCode, "");
            console.log("Multicall3 deployed at:", contractAddress);
            config.contracts.multicall3Addr = contractAddress;
        } else {
            config.contracts.multicall3Addr = MULTICALL3_ADDRESS;
        }
    }

    function getL2ValidatorAddress(string memory contractName) internal returns (address) {
        return Utils.getL2AddressViaCreate2Factory(bytes32(0), getL2BytecodeHash(contractName), hex"");
    }

    function getL2BytecodeHash(string memory contractName) public view virtual returns (bytes32) {
        return L2ContractHelper.hashL2Bytecode(getCreationCode(contractName, true));
    }

    function deployVerifiers() internal {
        (addresses.stateTransition.verifierFflonk) = deploySimpleContract("VerifierFflonk", false);
        (addresses.stateTransition.verifierPlonk) = deploySimpleContract("VerifierPlonk", false);
        (addresses.stateTransition.verifier) = deploySimpleContract("Verifier", false);
    }

    function setChainTypeManagerInServerNotifier() internal {
        ServerNotifier serverNotifier = ServerNotifier(addresses.stateTransition.serverNotifierProxy);
        vm.broadcast(msg.sender);
        serverNotifier.setChainTypeManager(IChainTypeManager(addresses.stateTransition.chainTypeManagerProxy));
        console.log("ChainTypeManager set in ServerNotifier");
    }

    function deployDAValidators() internal {
        addresses.daAddresses.rollupDAManager = deployWithCreate2AndOwner("RollupDAManager", msg.sender, false);
        updateRollupDAManager();

        // This contract is located in the `da-contracts` folder, we output it the same way for consistency/ease of use.
        addresses.daAddresses.l1RollupDAValidator = deploySimpleContract("RollupL1DAValidator", false);

        addresses.daAddresses.noDAValidiumL1DAValidator = deploySimpleContract("ValidiumL1DAValidator", false);

        if (config.contracts.availL1DAValidator == address(0)) {
            addresses.daAddresses.availBridge = deploySimpleContract("DummyAvailBridge", false);
            addresses.daAddresses.availL1DAValidator = deploySimpleContract("AvailL1DAValidator", false);
        } else {
            addresses.daAddresses.availL1DAValidator = config.contracts.availL1DAValidator;
        }
        vm.startBroadcast(msg.sender);
        IRollupDAManager rollupDAManager = IRollupDAManager(addresses.daAddresses.rollupDAManager);
        rollupDAManager.updateDAPair(
            addresses.daAddresses.l1RollupDAValidator,
            getL2ValidatorAddress("RollupL2DAValidator"),
            true
        );
        vm.stopBroadcast();
    }

    function updateRollupDAManager() internal virtual {
        IOwnable rollupDAManager = IOwnable(addresses.daAddresses.rollupDAManager);
        if (rollupDAManager.owner() != address(msg.sender)) {
            if (rollupDAManager.pendingOwner() == address(msg.sender)) {
                vm.broadcast(msg.sender);
                rollupDAManager.acceptOwnership();
            } else {
                require(rollupDAManager.owner() == config.ownerAddress, "Ownership was not set correctly");
            }
        }
    }

    function deployDiamondProxy() internal {
        Diamond.FacetCut[] memory facetCuts = new Diamond.FacetCut[](1);
        facetCuts[0] = Diamond.FacetCut({
            facet: addresses.stateTransition.adminFacet,
            action: Diamond.Action.Add,
            isFreezable: false,
            selectors: Utils.getAllSelectors(addresses.stateTransition.adminFacet.code)
        });
        Diamond.DiamondCutData memory diamondCut = Diamond.DiamondCutData({
            facetCuts: facetCuts,
            initAddress: address(0),
            initCalldata: ""
        });
        address contractAddress = deployViaCreate2(
            type(DiamondProxy).creationCode,
            abi.encode(config.l1ChainId, diamondCut)
        );
        console.log("DiamondProxy deployed at:", contractAddress);
        addresses.stateTransition.diamondProxy = contractAddress;
    }

    function setBridgehubParams() internal {
        IBridgehub bridgehub = IBridgehub(addresses.bridgehub.bridgehubProxy);
        vm.startBroadcast(msg.sender);
        bridgehub.addTokenAssetId(bridgehub.baseTokenAssetId(config.eraChainId));
        bridgehub.setAddresses(
            addresses.bridges.l1AssetRouterProxy,
            ICTMDeploymentTracker(addresses.bridgehub.ctmDeploymentTrackerProxy),
            IMessageRoot(addresses.bridgehub.messageRootProxy),
            addresses.bridgehub.chainAssetHandlerProxy
        );
        vm.stopBroadcast();
        console.log("SharedBridge registered");
    }

    function updateSharedBridge() internal {
        IL1AssetRouter sharedBridge = IL1AssetRouter(addresses.bridges.l1AssetRouterProxy);
        vm.broadcast(msg.sender);
        sharedBridge.setL1Erc20Bridge(IL1ERC20Bridge(addresses.bridges.erc20BridgeProxy));
        console.log("SharedBridge updated with ERC20Bridge address");
    }

    function setL1NativeTokenVaultParams() internal {
        IL1AssetRouter sharedBridge = IL1AssetRouter(addresses.bridges.l1AssetRouterProxy);
        IL1Nullifier l1Nullifier = IL1Nullifier(addresses.bridges.l1NullifierProxy);
        // Ownable ownable = Ownable(addresses.bridges.l1AssetRouterProxy);
        vm.broadcast(msg.sender);
        sharedBridge.setNativeTokenVault(INativeTokenVault(addresses.vaults.l1NativeTokenVaultProxy));
        vm.broadcast(msg.sender);
        l1Nullifier.setL1NativeTokenVault(IL1NativeTokenVault(addresses.vaults.l1NativeTokenVaultProxy));
        vm.broadcast(msg.sender);
        l1Nullifier.setL1AssetRouter(addresses.bridges.l1AssetRouterProxy);

        vm.broadcast(msg.sender);
        IL1NativeTokenVault(addresses.vaults.l1NativeTokenVaultProxy).registerEthToken();
    }

    function updateOwners() internal {
        vm.startBroadcast(msg.sender);

        ValidatorTimelock validatorTimelock = ValidatorTimelock(addresses.stateTransition.validatorTimelock);
        validatorTimelock.transferOwnership(config.ownerAddress);

        IChainTypeManager ctm = IChainTypeManager(addresses.stateTransition.chainTypeManagerProxy);
        IOwnable(address(ctm)).transferOwnership(addresses.governance);
        ctm.setPendingAdmin(addresses.chainAdmin);

        IOwnable(addresses.stateTransition.serverNotifierProxy).transferOwnership(addresses.chainAdmin);

        vm.stopBroadcast();
        console.log("Owners updated");
    }

    function saveOutput(string memory outputPath) internal virtual {
        vm.serializeAddress("bridgehub", "bridgehub_proxy_addr", addresses.bridgehub.bridgehubProxy);
        vm.serializeAddress("bridgehub", "bridgehub_implementation_addr", addresses.bridgehub.bridgehubImplementation);
        vm.serializeAddress(
            "bridgehub",
            "chain_asset_handler_implementation_addr",
            addresses.bridgehub.chainAssetHandlerImplementation
        );
        vm.serializeAddress("bridgehub", "chain_asset_handler_proxy_addr", addresses.bridgehub.chainAssetHandlerProxy);
        vm.serializeAddress(
            "bridgehub",
            "ctm_deployment_tracker_proxy_addr",
            addresses.bridgehub.ctmDeploymentTrackerProxy
        );
        vm.serializeAddress(
            "bridgehub",
            "ctm_deployment_tracker_implementation_addr",
            addresses.bridgehub.ctmDeploymentTrackerImplementation
        );
        vm.serializeAddress("bridgehub", "message_root_proxy_addr", addresses.bridgehub.messageRootProxy);
        string memory bridgehub = vm.serializeAddress(
            "bridgehub",
            "message_root_implementation_addr",
            addresses.bridgehub.messageRootImplementation
        );

        // TODO(EVM-744): this has to be renamed to chain type manager
        vm.serializeAddress(
            "state_transition",
            "state_transition_proxy_addr",
            addresses.stateTransition.chainTypeManagerProxy
        );
        vm.serializeAddress(
            "state_transition",
            "state_transition_implementation_addr",
            addresses.stateTransition.chainTypeManagerImplementation
        );
        vm.serializeAddress("state_transition", "verifier_addr", addresses.stateTransition.verifier);
        vm.serializeAddress("state_transition", "admin_facet_addr", addresses.stateTransition.adminFacet);
        vm.serializeAddress("state_transition", "mailbox_facet_addr", addresses.stateTransition.mailboxFacet);
        vm.serializeAddress("state_transition", "executor_facet_addr", addresses.stateTransition.executorFacet);
        vm.serializeAddress("state_transition", "getters_facet_addr", addresses.stateTransition.gettersFacet);
        vm.serializeAddress("state_transition", "diamond_init_addr", addresses.stateTransition.diamondInit);
        vm.serializeAddress("state_transition", "genesis_upgrade_addr", addresses.stateTransition.genesisUpgrade);
        vm.serializeAddress("state_transition", "default_upgrade_addr", addresses.stateTransition.defaultUpgrade);
        vm.serializeAddress("state_transition", "bytecodes_supplier_addr", addresses.stateTransition.bytecodesSupplier);
        string memory stateTransition = vm.serializeAddress(
            "state_transition",
            "diamond_proxy_addr",
            addresses.stateTransition.diamondProxy
        );

        vm.serializeAddress("bridges", "erc20_bridge_implementation_addr", addresses.bridges.erc20BridgeImplementation);
        vm.serializeAddress("bridges", "erc20_bridge_proxy_addr", addresses.bridges.erc20BridgeProxy);
        vm.serializeAddress("bridges", "l1_nullifier_implementation_addr", addresses.bridges.l1NullifierImplementation);
        vm.serializeAddress("bridges", "l1_nullifier_proxy_addr", addresses.bridges.l1NullifierProxy);
        vm.serializeAddress(
            "bridges",
            "shared_bridge_implementation_addr",
            addresses.bridges.l1AssetRouterImplementation
        );
        string memory bridges = vm.serializeAddress(
            "bridges",
            "shared_bridge_proxy_addr",
            addresses.bridges.l1AssetRouterProxy
        );

        vm.serializeUint(
            "contracts_config",
            "diamond_init_max_l2_gas_per_batch",
            config.contracts.diamondInitMaxL2GasPerBatch
        );
        vm.serializeUint(
            "contracts_config",
            "diamond_init_batch_overhead_l1_gas",
            config.contracts.diamondInitBatchOverheadL1Gas
        );
        vm.serializeUint(
            "contracts_config",
            "diamond_init_max_pubdata_per_batch",
            config.contracts.diamondInitMaxPubdataPerBatch
        );
        vm.serializeUint(
            "contracts_config",
            "diamond_init_minimal_l2_gas_price",
            config.contracts.diamondInitMinimalL2GasPrice
        );
        vm.serializeUint(
            "contracts_config",
            "diamond_init_priority_tx_max_pubdata",
            config.contracts.diamondInitPriorityTxMaxPubdata
        );
        vm.serializeUint(
            "contracts_config",
            "diamond_init_pubdata_pricing_mode",
            uint256(config.contracts.diamondInitPubdataPricingMode)
        );
        vm.serializeUint("contracts_config", "priority_tx_max_gas_limit", config.contracts.priorityTxMaxGasLimit);
        vm.serializeBytes32(
            "contracts_config",
            "recursion_circuits_set_vks_hash",
            config.contracts.recursionCircuitsSetVksHash
        );
        vm.serializeBytes32(
            "contracts_config",
            "recursion_leaf_level_vk_hash",
            config.contracts.recursionLeafLevelVkHash
        );
        vm.serializeBytes32(
            "contracts_config",
            "recursion_node_level_vk_hash",
            config.contracts.recursionNodeLevelVkHash
        );
        vm.serializeBytes("contracts_config", "diamond_cut_data", config.contracts.diamondCutData);

        string memory contractsConfig = vm.serializeBytes(
            "contracts_config",
            "force_deployments_data",
            generatedData.forceDeploymentsData
        );

        vm.serializeAddress(
            "deployed_addresses",
            "server_notifier_proxy_addr",
            addresses.stateTransition.serverNotifierProxy
        );
        vm.serializeAddress(
            "deployed_addresses",
            "server_notifier_implementation_address",
            addresses.stateTransition.serverNotifierImplementation
        );
        vm.serializeAddress("deployed_addresses", "governance_addr", addresses.governance);
        vm.serializeAddress("deployed_addresses", "transparent_proxy_admin_addr", addresses.transparentProxyAdmin);

        vm.serializeAddress(
            "deployed_addresses",
            "validator_timelock_addr",
            addresses.stateTransition.validatorTimelock
        );
        vm.serializeAddress("deployed_addresses", "chain_admin", addresses.chainAdmin);
        vm.serializeAddress(
            "deployed_addresses",
            "access_control_restriction_addr",
            addresses.accessControlRestrictionAddress
        );
        vm.serializeString("deployed_addresses", "bridgehub", bridgehub);
        vm.serializeString("deployed_addresses", "bridges", bridges);
        vm.serializeString("deployed_addresses", "state_transition", stateTransition);

        //vm.serializeAddress("deployed_addresses", "chain_registrar", addresses.chainRegistrar); // TODO: enable after ChainRegistrar is reviewed
        vm.serializeAddress("deployed_addresses", "l1_rollup_da_manager", addresses.daAddresses.rollupDAManager);
        vm.serializeAddress(
            "deployed_addresses",
            "rollup_l1_da_validator_addr",
            addresses.daAddresses.l1RollupDAValidator
        );
        vm.serializeAddress(
            "deployed_addresses",
            "no_da_validium_l1_validator_addr",
            addresses.daAddresses.noDAValidiumL1DAValidator
        );
        vm.serializeAddress(
            "deployed_addresses",
            "avail_l1_da_validator_addr",
            addresses.daAddresses.availL1DAValidator
        );

        string memory deployedAddresses = vm.serializeAddress(
            "deployed_addresses",
            "native_token_vault_addr",
            addresses.vaults.l1NativeTokenVaultProxy
        );

        vm.serializeAddress("root", "create2_factory_addr", create2FactoryState.create2FactoryAddress);
        vm.serializeBytes32("root", "create2_factory_salt", create2FactoryParams.factorySalt);
        vm.serializeAddress("root", "multicall3_addr", config.contracts.multicall3Addr);
        vm.serializeUint("root", "l1_chain_id", config.l1ChainId);
        vm.serializeUint("root", "era_chain_id", config.eraChainId);
        vm.serializeAddress("root", "deployer_addr", config.deployerAddress);
        vm.serializeString("root", "deployed_addresses", deployedAddresses);
        vm.serializeString("root", "contracts_config", contractsConfig);
        vm.serializeAddress(
            "root",
            "expected_rollup_l2_da_validator_addr",
            getL2ValidatorAddress("RollupL2DAValidator")
        );
        vm.serializeAddress(
            "root",
            "expected_no_da_validium_l2_validator_addr",
            getL2ValidatorAddress("ValidiumL2DAValidator")
        );
        vm.serializeAddress("root", "expected_avail_l2_da_validator_addr", getL2ValidatorAddress("AvailL2DAValidator"));
        string memory toml = vm.serializeAddress("root", "owner_address", config.ownerAddress);

        vm.writeToml(toml, outputPath);
    }

    function prepareForceDeploymentsData() internal returns (bytes memory) {
        require(addresses.governance != address(0), "Governance address is not set");

        address dangerousTestOnlyForcedBeacon;
        if (config.supportL2LegacySharedBridgeTest) {
            (dangerousTestOnlyForcedBeacon, ) = L2LegacySharedBridgeTestHelper.calculateTestL2TokenBeaconAddress(
                addresses.bridges.erc20BridgeProxy,
                addresses.bridges.l1NullifierProxy,
                addresses.governance
            );
        }

        FixedForceDeploymentsData memory data = FixedForceDeploymentsData({
            l1ChainId: config.l1ChainId,
            eraChainId: config.eraChainId,
            l1AssetRouter: addresses.bridges.l1AssetRouterProxy,
            l2TokenProxyBytecodeHash: getL2BytecodeHash("BeaconProxy"),
            aliasedL1Governance: AddressAliasHelper.applyL1ToL2Alias(addresses.governance),
            maxNumberOfZKChains: config.contracts.maxNumberOfChains,
            bridgehubBytecodeInfo: config.isZKsyncOS
                ? Utils.getZKOSBytecodeInfoForContract("L2Bridgehub.sol", "L2Bridgehub")
                : abi.encode(getL2BytecodeHash("L2Bridgehub")),
            l2AssetRouterBytecodeInfo: config.isZKsyncOS
                ? Utils.getZKOSBytecodeInfoForContract("L2AssetRouter.sol", "L2AssetRouter")
                : abi.encode(getL2BytecodeHash("L2AssetRouter")),
            l2NtvBytecodeInfo: config.isZKsyncOS
                ? Utils.getZKOSBytecodeInfoForContract("L2NativeTokenVaultZKOS.sol", "L2NativeTokenVaultZKOS")
                : abi.encode(getL2BytecodeHash("L2NativeTokenVault")),
            messageRootBytecodeInfo: config.isZKsyncOS
                ? Utils.getZKOSBytecodeInfoForContract("L2MessageRoot.sol", "L2MessageRoot")
                : abi.encode(getL2BytecodeHash("L2MessageRoot")),
            beaconDeployerInfo: config.isZKsyncOS
                ? Utils.getZKOSBytecodeInfoForContract("UpgradeableBeaconDeployer.sol", "UpgradeableBeaconDeployer")
                : abi.encode(getL2BytecodeHash("UpgradeableBeaconDeployer")),
            chainAssetHandlerBytecodeInfo: config.isZKsyncOS
                ? Utils.getZKOSBytecodeInfoForContract("L2ChainAssetHandler.sol", "L2ChainAssetHandler")
                : abi.encode(getL2BytecodeHash("L2ChainAssetHandler")),
            // For newly created chains it it is expected that the following bridges are not present at the moment
            // of creation of the chain
            l2SharedBridgeLegacyImpl: address(0),
            l2BridgedStandardERC20Impl: address(0),
            dangerousTestOnlyForcedBeacon: dangerousTestOnlyForcedBeacon
        });

        return abi.encode(data);
    }

    function deployTuppWithContract(
        string memory contractName,
        bool isZKBytecode
    ) internal virtual override returns (address implementation, address proxy) {
        (implementation, proxy) = deployTuppWithContractAndProxyAdmin(
            contractName,
            addresses.transparentProxyAdmin,
            isZKBytecode
        );
    }

    function deployTuppWithContractAndProxyAdmin(
        string memory contractName,
        address proxyAdmin,
        bool isZKBytecode
    ) internal returns (address implementation, address proxy) {
        implementation = deployViaCreate2AndNotify(
            getCreationCode(contractName, false),
            getCreationCalldata(contractName, false),
            contractName,
            string.concat(contractName, " Implementation"),
            isZKBytecode
        );

        proxy = deployViaCreate2AndNotify(
            type(TransparentUpgradeableProxy).creationCode,
            abi.encode(implementation, proxyAdmin, getInitializeCalldata(contractName)),
            contractName,
            string.concat(contractName, " Proxy"),
            isZKBytecode
        );
        return (implementation, proxy);
    }

    function deployServerNotifier() internal returns (address implementation, address proxy) {
        // We will not store the address of the ProxyAdmin as it is trivial to query if needed.
        address ecosystemProxyAdmin = deployWithCreate2AndOwner("ProxyAdmin", addresses.chainAdmin, false);

        (implementation, proxy) = deployTuppWithContractAndProxyAdmin("ServerNotifier", ecosystemProxyAdmin, false);
    }

    function saveDiamondSelectors() public {
        AdminFacet adminFacet = new AdminFacet(1, RollupDAManager(address(0)));
        GettersFacet gettersFacet = new GettersFacet();
        MailboxFacet mailboxFacet = new MailboxFacet(1, 1);
        ExecutorFacet executorFacet = new ExecutorFacet(1);
        bytes4[] memory adminFacetSelectors = Utils.getAllSelectors(address(adminFacet).code);
        bytes4[] memory gettersFacetSelectors = Utils.getAllSelectors(address(gettersFacet).code);
        bytes4[] memory mailboxFacetSelectors = Utils.getAllSelectors(address(mailboxFacet).code);
        bytes4[] memory executorFacetSelectors = Utils.getAllSelectors(address(executorFacet).code);

        string memory root = vm.projectRoot();
        string memory outputPath = string.concat(root, "/script-out/diamond-selectors.toml");

        bytes memory adminFacetSelectorsBytes = abi.encode(adminFacetSelectors);
        bytes memory gettersFacetSelectorsBytes = abi.encode(gettersFacetSelectors);
        bytes memory mailboxFacetSelectorsBytes = abi.encode(mailboxFacetSelectors);
        bytes memory executorFacetSelectorsBytes = abi.encode(executorFacetSelectors);

        vm.serializeBytes("diamond_selectors", "admin_facet_selectors", adminFacetSelectorsBytes);
        vm.serializeBytes("diamond_selectors", "getters_facet_selectors", gettersFacetSelectorsBytes);
        vm.serializeBytes("diamond_selectors", "mailbox_facet_selectors", mailboxFacetSelectorsBytes);
        string memory toml = vm.serializeBytes(
            "diamond_selectors",
            "executor_facet_selectors",
            executorFacetSelectorsBytes
        );

        vm.writeToml(toml, outputPath);
    }

    /// @notice Get new facet cuts
    function getFacetCuts(
        StateTransitionDeployedAddresses memory stateTransition
    ) internal virtual override returns (FacetCut[] memory facetCuts) {
        // Note: we use the provided stateTransition for the facet address, but not to get the selectors, as we use this feature for Gateway, which we cannot query.
        // If we start to use different selectors for Gateway, we should change this.
        facetCuts = new FacetCut[](4);
        facetCuts[0] = FacetCut({
            facet: stateTransition.adminFacet,
            action: Action.Add,
            isFreezable: false,
            selectors: Utils.getAllSelectors(addresses.stateTransition.adminFacet.code)
        });
        facetCuts[1] = FacetCut({
            facet: stateTransition.gettersFacet,
            action: Action.Add,
            isFreezable: false,
            selectors: Utils.getAllSelectors(addresses.stateTransition.gettersFacet.code)
        });
        facetCuts[2] = FacetCut({
            facet: stateTransition.mailboxFacet,
            action: Action.Add,
            isFreezable: true,
            selectors: Utils.getAllSelectors(addresses.stateTransition.mailboxFacet.code)
        });
        facetCuts[3] = FacetCut({
            facet: stateTransition.executorFacet,
            action: Action.Add,
            isFreezable: true,
            selectors: Utils.getAllSelectors(addresses.stateTransition.executorFacet.code)
        });
    }

    ////////////////////////////// GetContract data  /////////////////////////////////

    function getCreationCode(
        string memory contractName,
        bool isZKBytecode
    ) internal view virtual override returns (bytes memory) {
        if (!isZKBytecode) {
            if (compareStrings(contractName, "ChainRegistrar")) {
                return type(ChainRegistrar).creationCode;
            } else if (compareStrings(contractName, "L1Bridgehub")) {
                return type(L1Bridgehub).creationCode;
            } else if (compareStrings(contractName, "L1ChainAssetHandler")) {
                return type(L1ChainAssetHandler).creationCode;
            } else if (compareStrings(contractName, "L1MessageRoot")) {
                return type(L1MessageRoot).creationCode;
            } else if (compareStrings(contractName, "CTMDeploymentTracker")) {
                return type(CTMDeploymentTracker).creationCode;
            } else if (compareStrings(contractName, "L1Nullifier")) {
                if (config.supportL2LegacySharedBridgeTest) {
                    return type(L1NullifierDev).creationCode;
                } else {
                    return type(L1Nullifier).creationCode;
                }
            } else if (compareStrings(contractName, "L1AssetRouter")) {
                return type(L1AssetRouter).creationCode;
            } else if (compareStrings(contractName, "L1ERC20Bridge")) {
                return type(L1ERC20Bridge).creationCode;
            } else if (compareStrings(contractName, "L1NativeTokenVault")) {
                return type(L1NativeTokenVault).creationCode;
            } else if (compareStrings(contractName, "BridgedStandardERC20")) {
                return type(BridgedStandardERC20).creationCode;
            } else if (compareStrings(contractName, "BridgedTokenBeacon")) {
                return type(UpgradeableBeacon).creationCode;
            } else if (compareStrings(contractName, "RollupDAManager")) {
                return type(RollupDAManager).creationCode;
            } else if (compareStrings(contractName, "ValidiumL1DAValidator")) {
                return type(ValidiumL1DAValidator).creationCode;
            } else if (compareStrings(contractName, "Verifier")) {
                if (config.testnetVerifier) {
                    return type(TestnetVerifier).creationCode;
                } else {
                    return type(DualVerifier).creationCode;
                }
            } else if (compareStrings(contractName, "VerifierFflonk")) {
                return type(L1VerifierFflonk).creationCode;
            } else if (compareStrings(contractName, "VerifierPlonk")) {
                return type(L1VerifierPlonk).creationCode;
            } else if (compareStrings(contractName, "DefaultUpgrade")) {
                return type(DefaultUpgrade).creationCode;
            } else if (compareStrings(contractName, "L1GenesisUpgrade")) {
                return type(L1GenesisUpgrade).creationCode;
            } else if (compareStrings(contractName, "ValidatorTimelock")) {
                return type(ValidatorTimelock).creationCode;
            } else if (compareStrings(contractName, "Governance")) {
                return type(Governance).creationCode;
            } else if (compareStrings(contractName, "ChainAdminOwnable")) {
                return type(ChainAdminOwnable).creationCode;
            } else if (compareStrings(contractName, "AccessControlRestriction")) {
                // TODO(EVM-924): this function is unused
                return type(AccessControlRestriction).creationCode;
            } else if (compareStrings(contractName, "ChainAdmin")) {
                return type(ChainAdmin).creationCode;
            } else if (compareStrings(contractName, "ChainTypeManager")) {
                return type(ChainTypeManager).creationCode;
            } else if (compareStrings(contractName, "BytecodesSupplier")) {
                return type(BytecodesSupplier).creationCode;
            } else if (compareStrings(contractName, "ProxyAdmin")) {
                return type(ProxyAdmin).creationCode;
            } else if (compareStrings(contractName, "ExecutorFacet")) {
                return type(ExecutorFacet).creationCode;
            } else if (compareStrings(contractName, "AdminFacet")) {
                return type(AdminFacet).creationCode;
            } else if (compareStrings(contractName, "MailboxFacet")) {
                return type(MailboxFacet).creationCode;
            } else if (compareStrings(contractName, "GettersFacet")) {
                return type(GettersFacet).creationCode;
            } else if (compareStrings(contractName, "DiamondInit")) {
                return type(DiamondInit).creationCode;
            } else if (compareStrings(contractName, "ServerNotifier")) {
                return type(ServerNotifier).creationCode;
            } else if (compareStrings(contractName, "UpgradeStageValidator")) {
                return type(UpgradeStageValidator).creationCode;
            }
        } else {
            if (compareStrings(contractName, "ChainRegistrar")) {
                return Utils.readZKFoundryBytecodeL1("ChainRegistrar.sol", "ChainRegistrar");
            } else if (compareStrings(contractName, "L2Bridgehub")) {
                return Utils.readZKFoundryBytecodeL1("L2Bridgehub.sol", "L2Bridgehub");
            } else if (compareStrings(contractName, "L2MessageRoot")) {
                return Utils.readZKFoundryBytecodeL1("L2MessageRoot.sol", "L2MessageRoot");
            } else if (compareStrings(contractName, "ICTMDeploymentTracker")) {
                return Utils.readZKFoundryBytecodeL1("ICTMDeploymentTracker.sol", "ICTMDeploymentTracker");
            } else if (compareStrings(contractName, "L2AssetRouter")) {
                return Utils.readZKFoundryBytecodeL1("L2AssetRouter.sol", "L2AssetRouter");
            } else if (compareStrings(contractName, "L1ERC20Bridge")) {
                return Utils.readZKFoundryBytecodeL1("L1ERC20Bridge.sol", "L1ERC20Bridge");
            } else if (compareStrings(contractName, "L2NativeTokenVault")) {
                return Utils.readZKFoundryBytecodeL1("L2NativeTokenVault.sol", "L2NativeTokenVault");
            } else if (compareStrings(contractName, "BridgedStandardERC20")) {
                return Utils.readZKFoundryBytecodeL1("BridgedStandardERC20.sol", "BridgedStandardERC20");
            } else if (compareStrings(contractName, "BridgedTokenBeacon")) {
                return Utils.readZKFoundryBytecodeL1("UpgradeableBeacon.sol", "UpgradeableBeacon");
            } else if (compareStrings(contractName, "BlobVersionedHashRetriever")) {
                return hex"600b600b5f39600b5ff3fe5f358049805f5260205ff3";
            } else if (compareStrings(contractName, "RollupDAManager")) {
                return Utils.readZKFoundryBytecodeL1("RollupDAManager.sol", "RollupDAManager");
            } else if (compareStrings(contractName, "ValidiumL1DAValidator")) {
                return Utils.readZKFoundryBytecodeL1("ValidiumL1DAValidator.sol", "ValidiumL1DAValidator");
            } else if (compareStrings(contractName, "Verifier")) {
                if (config.testnetVerifier) {
                    return getCreationCode("TestnetVerifier", true);
                } else {
                    return getCreationCode("DualVerifier", true);
                }
            } else if (compareStrings(contractName, "VerifierFflonk")) {
                return Utils.readZKFoundryBytecodeL1("L1VerifierFflonk.sol", "L1VerifierFflonk");
            } else if (compareStrings(contractName, "VerifierPlonk")) {
                return Utils.readZKFoundryBytecodeL1("L1VerifierPlonk.sol", "L1VerifierPlonk");
            } else if (compareStrings(contractName, "DefaultUpgrade")) {
                return Utils.readZKFoundryBytecodeL1("DefaultUpgrade.sol", "DefaultUpgrade");
            } else if (compareStrings(contractName, "L1GenesisUpgrade")) {
                return Utils.readZKFoundryBytecodeL1("L1GenesisUpgrade.sol", "L1GenesisUpgrade");
            } else if (compareStrings(contractName, "ValidatorTimelock")) {
                return Utils.readZKFoundryBytecodeL1("ValidatorTimelock.sol", "ValidatorTimelock");
            } else if (compareStrings(contractName, "Governance")) {
                return Utils.readZKFoundryBytecodeL1("Governance.sol", "Governance");
            } else if (compareStrings(contractName, "ChainAdminOwnable")) {
                return Utils.readZKFoundryBytecodeL1("ChainAdminOwnable.sol", "ChainAdminOwnable");
            } else if (compareStrings(contractName, "AccessControlRestriction")) {
                // TODO(EVM-924): this function is unused
                return Utils.readZKFoundryBytecodeL1("AccessControlRestriction.sol", "AccessControlRestriction");
            } else if (compareStrings(contractName, "ChainAdmin")) {
                return Utils.readZKFoundryBytecodeL1("ChainAdmin.sol", "ChainAdmin");
            } else if (compareStrings(contractName, "ChainTypeManager")) {
                return Utils.readZKFoundryBytecodeL1("ChainTypeManager.sol", "ChainTypeManager");
            } else if (compareStrings(contractName, "BytecodesSupplier")) {
                return Utils.readZKFoundryBytecodeL1("BytecodesSupplier.sol", "BytecodesSupplier");
            } else if (compareStrings(contractName, "ProxyAdmin")) {
                return Utils.readZKFoundryBytecodeL1("ProxyAdmin.sol", "ProxyAdmin");
            } else if (compareStrings(contractName, "ExecutorFacet")) {
                return Utils.readZKFoundryBytecodeL1("Executor.sol", "ExecutorFacet");
            } else if (compareStrings(contractName, "AdminFacet")) {
                return Utils.readZKFoundryBytecodeL1("Admin.sol", "AdminFacet");
            } else if (compareStrings(contractName, "MailboxFacet")) {
                return Utils.readZKFoundryBytecodeL1("Mailbox.sol", "MailboxFacet");
            } else if (compareStrings(contractName, "GettersFacet")) {
                return Utils.readZKFoundryBytecodeL1("Getters.sol", "GettersFacet");
            } else if (compareStrings(contractName, "DiamondInit")) {
                return Utils.readZKFoundryBytecodeL1("DiamondInit.sol", "DiamondInit");
            } else if (compareStrings(contractName, "ServerNotifier")) {
                return Utils.readZKFoundryBytecodeL1("ServerNotifier.sol", "ServerNotifier");
            } else if (compareStrings(contractName, "BeaconProxy")) {
                return Utils.readZKFoundryBytecodeL1("BeaconProxy.sol", "BeaconProxy");
            } else if (compareStrings(contractName, "RollupL2DAValidator")) {
                return Utils.readZKFoundryBytecodeL2("RollupL2DAValidator.sol", "RollupL2DAValidator");
            } else if (compareStrings(contractName, "ValidiumL2DAValidator")) {
                return Utils.readZKFoundryBytecodeL2("ValidiumL2DAValidator.sol", "ValidiumL2DAValidator");
            } else if (compareStrings(contractName, "AvailL2DAValidator")) {
                return Utils.readZKFoundryBytecodeL2("AvailL2DAValidator.sol", "AvailL2DAValidator");
            } else {
                revert(string.concat("Contract ", contractName, " creation code not set"));
            }
        }
        return ContractsBytecodesLib.getCreationCode(contractName, isZKBytecode);
    }

    function getInitializeCalldata(string memory contractName) internal virtual override returns (bytes memory) {
        if (compareStrings(contractName, "L1Bridgehub")) {
            return abi.encodeCall(L1Bridgehub.initialize, (config.deployerAddress));
        } else if (compareStrings(contractName, "L1MessageRoot")) {
            return abi.encodeCall(L1MessageRoot.initialize, ());
        } else if (compareStrings(contractName, "L1ChainAssetHandler")) {
            return abi.encode();
        } else if (compareStrings(contractName, "CTMDeploymentTracker")) {
            return abi.encodeCall(CTMDeploymentTracker.initialize, (config.deployerAddress));
        } else if (compareStrings(contractName, "L1Nullifier")) {
            return abi.encodeCall(L1Nullifier.initialize, (config.deployerAddress, 1, 1, 1, 0));
        } else if (compareStrings(contractName, "L1AssetRouter")) {
            return abi.encodeCall(L1AssetRouter.initialize, (config.deployerAddress));
        } else if (compareStrings(contractName, "L1ERC20Bridge")) {
            return abi.encodeCall(L1ERC20Bridge.initialize, ());
        } else if (compareStrings(contractName, "L1NativeTokenVault")) {
            return
                abi.encodeCall(
                    L1NativeTokenVault.initialize,
                    (config.ownerAddress, addresses.bridges.bridgedTokenBeacon)
                );
        } else if (compareStrings(contractName, "ChainTypeManager")) {
            return
                abi.encodeCall(
                    ChainTypeManager.initialize,
                    getChainTypeManagerInitializeData(addresses.stateTransition)
                );
        } else if (compareStrings(contractName, "ChainRegistrar")) {
            return
                abi.encodeCall(
                    ChainRegistrar.initialize,
                    (addresses.bridgehub.bridgehubProxy, config.deployerAddress, config.ownerAddress)
                );
        } else if (compareStrings(contractName, "ServerNotifier")) {
            return abi.encodeCall(ServerNotifier.initialize, (msg.sender));
        } else if (compareStrings(contractName, "ValidatorTimelock")) {
            return
                abi.encodeCall(
                    ValidatorTimelock.initialize,
                    (config.deployerAddress, uint32(config.contracts.validatorTimelockExecutionDelay))
                );
        } else {
            revert(string.concat("Contract ", contractName, " ZK initialize calldata not set"));
        }
    }

    // add this to be excluded from coverage report
    function test() internal virtual override {}
}<|MERGE_RESOLUTION|>--- conflicted
+++ resolved
@@ -102,16 +102,8 @@
         runInner("/script-config/config-deploy-l1.toml", "/script-out/output-deploy-l1.toml", bridgehub);
     }
 
-<<<<<<< HEAD
-        // In the production environment, there will be a separate script dedicated to accepting the adminship
-        // but for testing purposes we'll have to do it here.
-        L1Bridgehub bridgehub = L1Bridgehub(addresses.bridgehub.bridgehubProxy);
-        vm.broadcast(addresses.chainAdmin);
-        bridgehub.acceptAdmin();
-=======
     function runForTest() public {
         runInner(vm.envString("L1_CONFIG"), vm.envString("L1_OUTPUT"), address(0));
->>>>>>> 97cc706b
     }
 
     function getAddresses() public view returns (DeployedAddresses memory) {
@@ -187,17 +179,6 @@
         // The single owner chainAdmin does not have a separate control restriction contract.
         // We set to it to zero explicitly so that it is clear to the reader.
         addresses.accessControlRestrictionAddress = address(0);
-<<<<<<< HEAD
-        (addresses.bridgehub.bridgehubImplementation, addresses.bridgehub.bridgehubProxy) = deployTuppWithContract(
-            "L1Bridgehub",
-            false
-        );
-        (addresses.bridgehub.messageRootImplementation, addresses.bridgehub.messageRootProxy) = deployTuppWithContract(
-            "L1MessageRoot",
-            false
-        );
-=======
->>>>>>> 97cc706b
 
         (, addresses.stateTransition.validatorTimelock) = deployTuppWithContract("ValidatorTimelock", false);
 
@@ -206,46 +187,6 @@
             addresses.stateTransition.serverNotifierProxy
         ) = deployServerNotifier();
 
-<<<<<<< HEAD
-        (addresses.bridges.l1NullifierImplementation, addresses.bridges.l1NullifierProxy) = deployTuppWithContract(
-            "L1Nullifier",
-            false
-        );
-        (addresses.bridges.l1AssetRouterImplementation, addresses.bridges.l1AssetRouterProxy) = deployTuppWithContract(
-            "L1AssetRouter",
-            false
-        );
-        (addresses.bridges.bridgedStandardERC20Implementation) = deploySimpleContract("BridgedStandardERC20", false);
-        addresses.bridges.bridgedTokenBeacon = deployWithCreate2AndOwner(
-            "BridgedTokenBeacon",
-            config.ownerAddress,
-            false
-        );
-        (
-            addresses.vaults.l1NativeTokenVaultImplementation,
-            addresses.vaults.l1NativeTokenVaultProxy
-        ) = deployTuppWithContract("L1NativeTokenVault", false);
-        setL1NativeTokenVaultParams();
-
-        (addresses.bridges.erc20BridgeImplementation, addresses.bridges.erc20BridgeProxy) = deployTuppWithContract(
-            "L1ERC20Bridge",
-            false
-        );
-        updateSharedBridge();
-        // deployChainRegistrar(); // TODO: enable after ChainRegistrar is reviewed
-        (
-            addresses.bridgehub.ctmDeploymentTrackerImplementation,
-            addresses.bridgehub.ctmDeploymentTrackerProxy
-        ) = deployTuppWithContract("CTMDeploymentTracker", false);
-
-        (
-            addresses.bridgehub.chainAssetHandlerImplementation,
-            addresses.bridgehub.chainAssetHandlerProxy
-        ) = deployTuppWithContract("L1ChainAssetHandler", false);
-        setBridgehubParams();
-
-=======
->>>>>>> 97cc706b
         initializeGeneratedData();
 
         deployStateTransitionDiamondFacets();
