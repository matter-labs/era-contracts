--- conflicted
+++ resolved
@@ -14,28 +14,6 @@
 import {Create2AndTransfer} from "./Create2AndTransfer.sol";
 
 import {Create2FactoryUtils} from "./Create2FactoryUtils.s.sol";
-<<<<<<< HEAD
-struct FixedForceDeploymentsData {
-    uint256 l1ChainId;
-    uint256 eraChainId;
-    address l1AssetRouter;
-    bytes32 l2TokenProxyBytecodeHash;
-    address aliasedL1Governance;
-    uint256 maxNumberOfZKChains;
-    bytes bridgehubBytecodeOrInfo;
-    bytes l2AssetRouterBytecodeOrInfo;
-    bytes l2NtvBytecodeOrInfo;
-    bytes messageRootBytecodeOrInfo;
-    bytes beaconDeployerInfo;
-    address l2SharedBridgeLegacyImpl;
-    address l2BridgedStandardERC20Impl;
-    // The forced beacon address. It is needed only for internal testing.
-    // MUST be equal to 0 in production.
-    // It will be the job of the governance to ensure that this value is set correctly.
-    address dangerousTestOnlyForcedBeacon;
-}
-=======
->>>>>>> 49c31562
 
 // solhint-disable-next-line gas-struct-packing
 struct DeployedAddresses {
