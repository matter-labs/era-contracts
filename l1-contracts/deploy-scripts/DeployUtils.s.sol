--- conflicted
+++ resolved
@@ -353,21 +353,14 @@
     ) internal view virtual returns (bytes memory) {
         if (compareStrings(contractName, "ChainRegistrar")) {
             return abi.encode();
-<<<<<<< HEAD
-        } else if (compareStrings(contractName, "Bridgehub")) {
-            return abi.encode(config.l1ChainId, config.ownerAddress, (config.contracts.maxNumberOfChains));
+        } else if (compareStrings(contractName, "L1Bridgehub")) {
+            return abi.encode(config.l1ChainId, config.ownerAddress, config.contracts.maxNumberOfChains);
+        } else if (compareStrings(contractName, "L1MessageRoot")) {
+            return abi.encode(addresses.bridgehub.bridgehubProxy, config.l1ChainId);
         } else if (compareStrings(contractName, "ChainRegistrationSender")) {
             return abi.encode(addresses.bridgehub.bridgehubProxy);
         } else if (compareStrings(contractName, "InteropCenter")) {
             return abi.encode(addresses.bridgehub.bridgehubProxy, config.l1ChainId, config.ownerAddress);
-        } else if (compareStrings(contractName, "MessageRoot")) {
-            return abi.encode(addresses.bridgehub.bridgehubProxy, config.l1ChainId, config.gatewayChainId);
-=======
-        } else if (compareStrings(contractName, "L1Bridgehub")) {
-            return abi.encode(config.l1ChainId, config.ownerAddress, config.contracts.maxNumberOfChains);
-        } else if (compareStrings(contractName, "L1MessageRoot")) {
-            return abi.encode(addresses.bridgehub.bridgehubProxy, config.l1ChainId);
->>>>>>> 348f7b91
         } else if (compareStrings(contractName, "CTMDeploymentTracker")) {
             return abi.encode(addresses.bridgehub.bridgehubProxy, addresses.bridges.l1AssetRouterProxy);
         } else if (compareStrings(contractName, "L1ChainAssetHandler")) {
@@ -478,8 +471,7 @@
         } else if (compareStrings(contractName, "ServerNotifier")) {
             return abi.encode();
         } else if (compareStrings(contractName, "DiamondInit")) {
-<<<<<<< HEAD
-            return abi.encode();
+            return abi.encode(config.isZKsyncOS);
         } else if (compareStrings(contractName, "L1AssetTracker")) {
             return
                 abi.encode(
@@ -489,9 +481,6 @@
                     addresses.vaults.l1NativeTokenVaultProxy,
                     addresses.bridgehub.messageRootProxy
                 );
-=======
-            return abi.encode(config.isZKsyncOS);
->>>>>>> 348f7b91
         } else {
             revert(string.concat("Contract ", contractName, " creation calldata not set"));
         }
