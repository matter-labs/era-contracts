--- conflicted
+++ resolved
@@ -351,15 +351,11 @@
         } else if (compareStrings(contractName, "L1Bridgehub")) {
             return abi.encode(config.ownerAddress, config.contracts.maxNumberOfChains);
         } else if (compareStrings(contractName, "L1MessageRoot")) {
-<<<<<<< HEAD
             return abi.encode(addresses.bridgehub.bridgehubProxy, config.l1ChainId, config.gatewayChainId);
         } else if (compareStrings(contractName, "ChainRegistrationSender")) {
             return abi.encode(addresses.bridgehub.bridgehubProxy);
         } else if (compareStrings(contractName, "InteropCenter")) {
             return abi.encode(addresses.bridgehub.bridgehubProxy, config.l1ChainId, config.ownerAddress);
-=======
-            return abi.encode(addresses.bridgehub.bridgehubProxy);
->>>>>>> 919ff231
         } else if (compareStrings(contractName, "CTMDeploymentTracker")) {
             return abi.encode(addresses.bridgehub.bridgehubProxy, addresses.bridges.l1AssetRouterProxy);
         } else if (compareStrings(contractName, "L1ChainAssetHandler")) {
