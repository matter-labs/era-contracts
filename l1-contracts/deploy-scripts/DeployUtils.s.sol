--- conflicted
+++ resolved
@@ -5,59 +5,6 @@
 
 import {Script, console2 as console} from "forge-std/Script.sol";
 import {stdToml} from "forge-std/StdToml.sol";
-<<<<<<< HEAD
-import {ProxyAdmin} from "@openzeppelin/contracts-v4/proxy/transparent/ProxyAdmin.sol";
-import {TransparentUpgradeableProxy} from "@openzeppelin/contracts-v4/proxy/transparent/TransparentUpgradeableProxy.sol";
-import {UpgradeableBeacon} from "@openzeppelin/contracts-v4/proxy/beacon/UpgradeableBeacon.sol";
-import {StateTransitionDeployedAddresses, Utils, L2_BRIDGEHUB_ADDRESS, L2_ASSET_ROUTER_ADDRESS, L2_NATIVE_TOKEN_VAULT_ADDRESS, L2_MESSAGE_ROOT_ADDRESS} from "./Utils.sol";
-import {Multicall3} from "../contracts/dev-contracts/Multicall3.sol";
-import {Verifier} from "../contracts/state-transition/Verifier.sol";
-import {TestnetVerifier} from "../contracts/state-transition/TestnetVerifier.sol";
-import {VerifierParams, IVerifier} from "../contracts/state-transition/chain-interfaces/IVerifier.sol";
-import {DefaultUpgrade} from "../contracts/upgrades/DefaultUpgrade.sol";
-import {Governance} from "../contracts/governance/Governance.sol";
-import {L1GenesisUpgrade} from "../contracts/upgrades/L1GenesisUpgrade.sol";
-import {ChainAdmin} from "../contracts/governance/ChainAdmin.sol";
-import {ValidatorTimelock} from "../contracts/state-transition/ValidatorTimelock.sol";
-import {Bridgehub} from "../contracts/bridgehub/Bridgehub.sol";
-import {MessageRoot} from "../contracts/bridgehub/MessageRoot.sol";
-import {CTMDeploymentTracker} from "../contracts/bridgehub/CTMDeploymentTracker.sol";
-import {L1NativeTokenVault} from "../contracts/bridge/ntv/L1NativeTokenVault.sol";
-import {ExecutorFacet} from "../contracts/state-transition/chain-deps/facets/Executor.sol";
-import {AdminFacet} from "../contracts/state-transition/chain-deps/facets/Admin.sol";
-import {MailboxFacet} from "../contracts/state-transition/chain-deps/facets/Mailbox.sol";
-import {GettersFacet} from "../contracts/state-transition/chain-deps/facets/Getters.sol";
-import {DiamondInit} from "../contracts/state-transition/chain-deps/DiamondInit.sol";
-import {ChainTypeManager} from "../contracts/state-transition/ChainTypeManager.sol";
-import {ChainTypeManagerInitializeData, ChainCreationParams} from "../contracts/state-transition/IChainTypeManager.sol";
-import {IChainTypeManager} from "../contracts/state-transition/IChainTypeManager.sol";
-import {Diamond} from "../contracts/state-transition/libraries/Diamond.sol";
-import {InitializeDataNewChain as DiamondInitializeDataNewChain} from "../contracts/state-transition/chain-interfaces/IDiamondInit.sol";
-import {FeeParams, PubdataPricingMode} from "../contracts/state-transition/chain-deps/ZKChainStorage.sol";
-import {L1AssetRouter} from "../contracts/bridge/asset-router/L1AssetRouter.sol";
-import {L1ERC20Bridge} from "../contracts/bridge/L1ERC20Bridge.sol";
-import {L1Nullifier} from "../contracts/bridge/L1Nullifier.sol";
-import {DiamondProxy} from "../contracts/state-transition/chain-deps/DiamondProxy.sol";
-import {IL1AssetRouter} from "../contracts/bridge/asset-router/IL1AssetRouter.sol";
-import {INativeTokenVault} from "../contracts/bridge/ntv/INativeTokenVault.sol";
-import {BridgedStandardERC20} from "../contracts/bridge/BridgedStandardERC20.sol";
-import {AddressHasNoCode} from "./ZkSyncScriptErrors.sol";
-import {ICTMDeploymentTracker} from "../contracts/bridgehub/ICTMDeploymentTracker.sol";
-import {IMessageRoot} from "../contracts/bridgehub/IMessageRoot.sol";
-import {IL2ContractDeployer} from "../contracts/common/interfaces/IL2ContractDeployer.sol";
-import {L2ContractHelper} from "../contracts/common/l2-helpers/L2ContractHelper.sol";
-import {AddressAliasHelper} from "../contracts/vendor/AddressAliasHelper.sol";
-import {IL1Nullifier} from "../contracts/bridge/L1Nullifier.sol";
-import {IL1NativeTokenVault} from "../contracts/bridge/ntv/IL1NativeTokenVault.sol";
-import {L1NullifierDev} from "../contracts/dev-contracts/L1NullifierDev.sol";
-import {AccessControlRestriction} from "../contracts/governance/AccessControlRestriction.sol";
-import {ICTMDeploymentTracker} from "../contracts/bridgehub/ICTMDeploymentTracker.sol";
-import {IMessageRoot} from "../contracts/bridgehub/IMessageRoot.sol";
-import {IAssetRouterBase} from "../contracts/bridge/asset-router/IAssetRouterBase.sol";
-import {L2ContractsBytecodesLib} from "./L2ContractsBytecodesLib.sol";
-import {BytecodesSupplier} from "contracts/upgrades/BytecodesSupplier.sol";
-import {ChainAdminOwnable} from "contracts/governance/ChainAdminOwnable.sol";
-=======
 import {StateTransitionDeployedAddresses, FacetCut, Utils, L2_BRIDGEHUB_ADDRESS, L2_ASSET_ROUTER_ADDRESS, L2_NATIVE_TOKEN_VAULT_ADDRESS, L2_MESSAGE_ROOT_ADDRESS, ADDRESS_ONE} from "./Utils.sol";
 import {VerifierParams, IVerifier} from "contracts/state-transition/chain-interfaces/IVerifier.sol";
 import {ChainTypeManagerInitializeData, ChainCreationParams} from "contracts/state-transition/IChainTypeManager.sol";
@@ -67,7 +14,6 @@
 import {FeeParams, PubdataPricingMode} from "contracts/state-transition/chain-deps/ZKChainStorage.sol";
 import {AddressHasNoCode} from "./ZkSyncScriptErrors.sol";
 import {Create2AndTransfer} from "./Create2AndTransfer.sol";
->>>>>>> fc26d9fc
 
 struct FixedForceDeploymentsData {
     uint256 l1ChainId;
@@ -383,26 +329,6 @@
             });
     }
 
-<<<<<<< HEAD
-    function deployChainAdmin() internal {
-        // TODO(EVM-924): provide an option to deploy a non-single owner ChainAdmin.
-        (address chainAdmin, address accessControlRestriction) = deployChainAdminOwnable();
-
-        addresses.accessControlRestrictionAddress = accessControlRestriction;
-        addresses.chainAdmin = chainAdmin;
-    }
-
-    function deployChainAdminOwnable() internal returns (address chainAdmin, address accessControlRestriction) {
-        chainAdmin = deployViaCreate2(
-            type(ChainAdminOwnable).creationCode,
-            abi.encode(config.ownerAddress, address(0))
-        );
-        // The single owner chainAdmin does not have a separate control restriction contract.
-        // We set to it to zero explicitly so that it is clear to the reader.
-        accessControlRestriction = address(0);
-
-        console.log("ChainAdminOwnable deployed at:", accessControlRestriction);
-=======
     function getInitializeData(
         StateTransitionDeployedAddresses memory stateTransition
     ) internal returns (DiamondInitializeDataNewChain memory) {
@@ -423,7 +349,6 @@
                     ? ADDRESS_ONE
                     : addresses.blobVersionedHashRetriever
             });
->>>>>>> fc26d9fc
     }
 
     ////////////////////////////// Contract deployment modes /////////////////////////////////
@@ -460,14 +385,22 @@
             return abi.encode();
         } else if (compareStrings(contractName, "Bridgehub")) {
             return abi.encode(config.l1ChainId, config.ownerAddress, (config.contracts.maxNumberOfChains));
+        } else if (compareStrings(contractName, "InteropCenter")) {
+            return abi.encode(addresses.bridgehub.bridgehubProxy, config.l1ChainId, config.ownerAddress);
         } else if (compareStrings(contractName, "MessageRoot")) {
             return abi.encode(addresses.bridgehub.bridgehubProxy);
         } else if (compareStrings(contractName, "CTMDeploymentTracker")) {
-            return abi.encode(addresses.bridgehub.bridgehubProxy, addresses.bridges.l1AssetRouterProxy);
+            return
+                abi.encode(
+                    addresses.bridgehub.bridgehubProxy,
+                    addresses.bridgehub.interopCenterProxy,
+                    addresses.bridges.l1AssetRouterProxy
+                );
         } else if (compareStrings(contractName, "L1Nullifier")) {
             return
                 abi.encode(
                     addresses.bridgehub.bridgehubProxy,
+                    addresses.bridgehub.interopCenterProxy,
                     config.eraChainId,
                     addresses.stateTransition.diamondProxy
                 );
@@ -476,6 +409,7 @@
                 abi.encode(
                     config.tokens.tokenWethAddress,
                     addresses.bridgehub.bridgehubProxy,
+                    addresses.bridgehub.interopCenterProxy,
                     addresses.bridges.l1NullifierProxy,
                     config.eraChainId,
                     addresses.stateTransition.diamondProxy
@@ -557,6 +491,14 @@
             return abi.encode(true);
         } else if (compareStrings(contractName, "DiamondInit")) {
             return abi.encode();
+        } else if (compareStrings(contractName, "AssetTracker")) {
+            return abi.encode(
+                config.l1ChainId,
+                addresses.bridgehub.bridgehubProxy,
+                addresses.bridges.sharedBridgeProxy,
+                addresses.vaults.l1NativeTokenVaultProxy,
+                addresses.bridgehub.messageRootProxy
+            );
         } else {
             revert(string.concat("Contract ", contractName, " creation calldata not set"));
         }
@@ -599,66 +541,6 @@
         notifyAboutDeployment(deployedAddress, contractName, _constructorParamsEncoded, displayName);
     }
 
-<<<<<<< HEAD
-    function deployChainTypeManagerImplementation() internal {
-        bytes memory bytecode = type(ChainTypeManager).creationCode;
-        bytes memory constructorArgs = abi.encode(
-            addresses.bridgehub.bridgehubProxy,
-            addresses.bridgehub.interopCenterProxy
-        );
-        address contractAddress = deployViaCreate2(bytecode, constructorArgs);
-        console.log("ChainTypeManagerImplementation deployed at:", contractAddress);
-        addresses.stateTransition.chainTypeManagerImplementation = contractAddress;
-    }
-
-    function deployChainTypeManagerProxy() internal {
-        string memory root = vm.projectRoot();
-        string memory CONTRACTS_PATH = vm.envString("CONTRACTS_PATH");
-        string memory inputPath = string.concat(
-            root,
-            "/",
-            CONTRACTS_PATH,
-            "/l1-contracts",
-            "/script-out/diamond-selectors.toml"
-        );
-        string memory toml = vm.readFile(inputPath);
-
-        bytes memory adminFacetSelectors = toml.readBytes("$.admin_facet_selectors");
-        bytes memory gettersFacetSelectors = toml.readBytes("$.getters_facet_selectors");
-        bytes memory mailboxFacetSelectors = toml.readBytes("$.mailbox_facet_selectors");
-        bytes memory executorFacetSelectors = toml.readBytes("$.executor_facet_selectors");
-
-        bytes4[] memory adminFacetSelectorsArray = abi.decode(adminFacetSelectors, (bytes4[]));
-        bytes4[] memory gettersFacetSelectorsArray = abi.decode(gettersFacetSelectors, (bytes4[]));
-        bytes4[] memory mailboxFacetSelectorsArray = abi.decode(mailboxFacetSelectors, (bytes4[]));
-        bytes4[] memory executorFacetSelectorsArray = abi.decode(executorFacetSelectors, (bytes4[]));
-
-        Diamond.FacetCut[] memory facetCuts = new Diamond.FacetCut[](4);
-        facetCuts[0] = Diamond.FacetCut({
-            facet: addresses.stateTransition.adminFacet,
-            action: Diamond.Action.Add,
-            isFreezable: false,
-            selectors: adminFacetSelectorsArray
-        });
-        facetCuts[1] = Diamond.FacetCut({
-            facet: addresses.stateTransition.gettersFacet,
-            action: Diamond.Action.Add,
-            isFreezable: false,
-            selectors: gettersFacetSelectorsArray
-        });
-        facetCuts[2] = Diamond.FacetCut({
-            facet: addresses.stateTransition.mailboxFacet,
-            action: Diamond.Action.Add,
-            isFreezable: true,
-            selectors: mailboxFacetSelectorsArray
-        });
-        facetCuts[3] = Diamond.FacetCut({
-            facet: addresses.stateTransition.executorFacet,
-            action: Diamond.Action.Add,
-            isFreezable: true,
-            selectors: executorFacetSelectorsArray
-        });
-=======
     function deployWithOwnerAndNotify(
         bytes memory initCode,
         bytes memory constructorParams,
@@ -675,7 +557,6 @@
             type(Create2AndTransfer).creationCode,
             abi.encode(initCode, config.contracts.create2FactorySalt, owner)
         );
->>>>>>> fc26d9fc
 
         address deployerAddr = deployViaCreate2(creatorInitCode);
 
