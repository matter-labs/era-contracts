// SPDX-License-Identifier: MIT
pragma solidity ^0.8.24;

// solhint-disable no-console, gas-custom-errors

import {console2 as console} from "forge-std/Script.sol";
import {stdToml} from "forge-std/StdToml.sol";
import {StateTransitionDeployedAddresses, Utils} from "./Utils.sol";
import {IVerifier, VerifierParams} from "contracts/state-transition/chain-interfaces/IVerifier.sol";
import {ChainCreationParams, ChainTypeManagerInitializeData} from "contracts/state-transition/IChainTypeManager.sol";
import {Diamond} from "contracts/state-transition/libraries/Diamond.sol";
import {InitializeDataNewChain as DiamondInitializeDataNewChain} from "contracts/state-transition/chain-interfaces/IDiamondInit.sol";
import {FeeParams, PubdataPricingMode} from "contracts/state-transition/chain-deps/ZKChainStorage.sol";
import {L2ContractHelper} from "contracts/common/l2-helpers/L2ContractHelper.sol";

import {Create2FactoryUtils} from "./Create2FactoryUtils.s.sol";

// solhint-disable-next-line gas-struct-packing
struct DeployedAddresses {
    BridgehubDeployedAddresses bridgehub;
    StateTransitionDeployedAddresses stateTransition;
    BridgesDeployedAddresses bridges;
    L1NativeTokenVaultAddresses vaults;
    DataAvailabilityDeployedAddresses daAddresses;
    address transparentProxyAdmin;
    address governance;
    address chainAdmin;
    address accessControlRestrictionAddress;
    address create2Factory;
    address chainRegistrar;
    address eip7702Checker;
}

// solhint-disable-next-line gas-struct-packing
struct L1NativeTokenVaultAddresses {
    address l1NativeTokenVaultImplementation;
    address l1NativeTokenVaultProxy;
}

struct DataAvailabilityDeployedAddresses {
    address rollupDAManager;
    address l1RollupDAValidator;
    address l1BlobsDAValidatorZKsyncOS;
    address noDAValidiumL1DAValidator;
    address availBridge;
    address availL1DAValidator;
}

// solhint-disable-next-line gas-struct-packing
struct BridgehubDeployedAddresses {
    address bridgehubImplementation;
    address bridgehubProxy;
    address ctmDeploymentTrackerImplementation;
    address ctmDeploymentTrackerProxy;
    address messageRootImplementation;
    address messageRootProxy;
    address chainAssetHandlerImplementation;
    address chainAssetHandlerProxy;
    address interopCenterImplementation;
    address interopCenterProxy;
    address assetTrackerImplementation;
    address assetTrackerProxy;
    address chainRegistrationSenderImplementation;
    address chainRegistrationSenderProxy;
}

// solhint-disable-next-line gas-struct-packing
struct BridgesDeployedAddresses {
    address erc20BridgeImplementation;
    address erc20BridgeProxy;
    address l1AssetRouterImplementation;
    address l1AssetRouterProxy;
    address l1NullifierImplementation;
    address l1NullifierProxy;
    address bridgedStandardERC20Implementation;
    address bridgedTokenBeacon;
}

// solhint-disable-next-line gas-struct-packing
struct Config {
    uint256 l1ChainId;
    address deployerAddress;
    uint256 eraChainId;
    uint256 gatewayChainId;
    address ownerAddress;
    bool testnetVerifier;
    bool supportL2LegacySharedBridgeTest;
    bool isZKsyncOS;
    ContractsConfig contracts;
    TokensConfig tokens;
}

// solhint-disable-next-line gas-struct-packing
struct ContractsConfig {
    address multicall3Addr;
    uint256 validatorTimelockExecutionDelay;
    bytes32 genesisRoot;
    uint256 genesisRollupLeafIndex;
    bytes32 genesisBatchCommitment;
    uint256 latestProtocolVersion;
    bytes32 recursionNodeLevelVkHash;
    bytes32 recursionLeafLevelVkHash;
    bytes32 recursionCircuitsSetVksHash;
    uint256 priorityTxMaxGasLimit;
    PubdataPricingMode diamondInitPubdataPricingMode;
    uint256 diamondInitBatchOverheadL1Gas;
    uint256 diamondInitMaxPubdataPerBatch;
    uint256 diamondInitMaxL2GasPerBatch;
    uint256 diamondInitPriorityTxMaxPubdata;
    uint256 diamondInitMinimalL2GasPrice;
    address governanceSecurityCouncilAddress;
    uint256 governanceMinDelay;
    uint256 maxNumberOfChains;
    bytes diamondCutData;
    bytes32 bootloaderHash;
    bytes32 defaultAAHash;
    bytes32 evmEmulatorHash;
    address availL1DAValidator;
}

struct TokensConfig {
    address tokenWethAddress;
}

// solhint-disable-next-line gas-struct-packing
struct GeneratedData {
    bytes forceDeploymentsData;
}

abstract contract DeployUtils is Create2FactoryUtils {
    using stdToml for string;

    Config public config;
    GeneratedData internal generatedData;
    DeployedAddresses internal addresses;

    function initializeConfig(string memory configPath) internal virtual {
        string memory toml = vm.readFile(configPath);

        config.l1ChainId = block.chainid;
        config.deployerAddress = msg.sender;

        // Config file must be parsed key by key, otherwise values returned
        // are parsed alfabetically and not by key.
        // https://book.getfoundry.sh/cheatcodes/parse-toml
        config.eraChainId = toml.readUint("$.era_chain_id");
        config.ownerAddress = toml.readAddress("$.owner_address");
        config.testnetVerifier = toml.readBool("$.testnet_verifier");
        config.supportL2LegacySharedBridgeTest = toml.readBool("$.support_l2_legacy_shared_bridge_test");
        config.isZKsyncOS = toml.readBool("$.is_zk_sync_os");

        config.contracts.governanceSecurityCouncilAddress = toml.readAddress(
            "$.contracts.governance_security_council_address"
        );
        config.contracts.governanceMinDelay = toml.readUint("$.contracts.governance_min_delay");
        config.contracts.maxNumberOfChains = toml.readUint("$.contracts.max_number_of_chains");

        bytes32 create2FactorySalt = toml.readBytes32("$.contracts.create2_factory_salt");
        address create2FactoryAddr;
        if (vm.keyExistsToml(toml, "$.contracts.create2_factory_addr")) {
            create2FactoryAddr = toml.readAddress("$.contracts.create2_factory_addr");
        }
        _initCreate2FactoryParams(create2FactoryAddr, create2FactorySalt);

        config.contracts.validatorTimelockExecutionDelay = toml.readUint(
            "$.contracts.validator_timelock_execution_delay"
        );
        config.contracts.genesisRoot = toml.readBytes32("$.contracts.genesis_root");
        config.contracts.genesisRollupLeafIndex = toml.readUint("$.contracts.genesis_rollup_leaf_index");
        config.contracts.genesisBatchCommitment = toml.readBytes32("$.contracts.genesis_batch_commitment");
        config.contracts.latestProtocolVersion = toml.readUint("$.contracts.latest_protocol_version");
        config.contracts.recursionNodeLevelVkHash = toml.readBytes32("$.contracts.recursion_node_level_vk_hash");
        config.contracts.recursionLeafLevelVkHash = toml.readBytes32("$.contracts.recursion_leaf_level_vk_hash");
        config.contracts.recursionCircuitsSetVksHash = toml.readBytes32("$.contracts.recursion_circuits_set_vks_hash");
        config.contracts.priorityTxMaxGasLimit = toml.readUint("$.contracts.priority_tx_max_gas_limit");
        config.contracts.diamondInitPubdataPricingMode = PubdataPricingMode(
            toml.readUint("$.contracts.diamond_init_pubdata_pricing_mode")
        );
        config.contracts.diamondInitBatchOverheadL1Gas = toml.readUint(
            "$.contracts.diamond_init_batch_overhead_l1_gas"
        );
        config.contracts.diamondInitMaxPubdataPerBatch = toml.readUint(
            "$.contracts.diamond_init_max_pubdata_per_batch"
        );
        config.contracts.diamondInitMaxL2GasPerBatch = toml.readUint("$.contracts.diamond_init_max_l2_gas_per_batch");
        config.contracts.diamondInitPriorityTxMaxPubdata = toml.readUint(
            "$.contracts.diamond_init_priority_tx_max_pubdata"
        );
        config.contracts.diamondInitMinimalL2GasPrice = toml.readUint("$.contracts.diamond_init_minimal_l2_gas_price");
        config.contracts.defaultAAHash = toml.readBytes32("$.contracts.default_aa_hash");
        config.contracts.bootloaderHash = toml.readBytes32("$.contracts.bootloader_hash");
        config.contracts.evmEmulatorHash = toml.readBytes32("$.contracts.evm_emulator_hash");

        if (vm.keyExistsToml(toml, "$.contracts.avail_l1_da_validator")) {
            config.contracts.availL1DAValidator = toml.readAddress("$.contracts.avail_l1_da_validator");
        }

        config.tokens.tokenWethAddress = toml.readAddress("$.tokens.token_weth_address");
    }

    function deployStateTransitionDiamondFacets() internal {
        addresses.stateTransition.executorFacet = deploySimpleContract("ExecutorFacet", false);
        addresses.stateTransition.adminFacet = deploySimpleContract("AdminFacet", false);
        addresses.stateTransition.mailboxFacet = deploySimpleContract("MailboxFacet", false);
        addresses.stateTransition.gettersFacet = deploySimpleContract("GettersFacet", false);
        addresses.stateTransition.diamondInit = deploySimpleContract("DiamondInit", false);
    }

    function getChainCreationFacetCuts(
        StateTransitionDeployedAddresses memory stateTransition
    ) internal virtual returns (Diamond.FacetCut[] memory facetCuts);

    function getUpgradeAddedFacetCuts(
        StateTransitionDeployedAddresses memory stateTransition
    ) internal virtual returns (Diamond.FacetCut[] memory facetCuts);

    function getChainCreationDiamondCutData(
        StateTransitionDeployedAddresses memory stateTransition
    ) internal returns (Diamond.DiamondCutData memory diamondCut) {
        Diamond.FacetCut[] memory facetCuts = getChainCreationFacetCuts(stateTransition);

        DiamondInitializeDataNewChain memory initializeData = getInitializeData(stateTransition);

        diamondCut = Diamond.DiamondCutData({
            facetCuts: facetCuts,
            initAddress: stateTransition.diamondInit,
            initCalldata: abi.encode(initializeData)
        });
        if (!stateTransition.isOnGateway) {
            config.contracts.diamondCutData = abi.encode(diamondCut);
        }
    }

    function getChainCreationParams(
        StateTransitionDeployedAddresses memory stateTransition
    ) internal returns (ChainCreationParams memory) {
        Diamond.DiamondCutData memory diamondCut = getChainCreationDiamondCutData(stateTransition);
        return
            ChainCreationParams({
                genesisUpgrade: stateTransition.genesisUpgrade,
                genesisBatchHash: config.contracts.genesisRoot,
                genesisIndexRepeatedStorageChanges: uint64(config.contracts.genesisRollupLeafIndex),
                genesisBatchCommitment: config.contracts.genesisBatchCommitment,
                diamondCut: diamondCut,
                forceDeploymentsData: generatedData.forceDeploymentsData
            });
    }

    function getChainTypeManagerInitializeData(
        StateTransitionDeployedAddresses memory stateTransition
    ) internal returns (ChainTypeManagerInitializeData memory) {
        ChainCreationParams memory chainCreationParams = getChainCreationParams(stateTransition);
        return
            ChainTypeManagerInitializeData({
                owner: msg.sender,
                validatorTimelock: stateTransition.validatorTimelock,
                chainCreationParams: chainCreationParams,
                protocolVersion: config.contracts.latestProtocolVersion,
                serverNotifier: stateTransition.serverNotifierProxy
            });
    }

    function getVerifierParams() internal returns (VerifierParams memory) {
        return
            VerifierParams({
                recursionNodeLevelVkHash: config.contracts.recursionNodeLevelVkHash,
                recursionLeafLevelVkHash: config.contracts.recursionLeafLevelVkHash,
                recursionCircuitsSetVksHash: config.contracts.recursionCircuitsSetVksHash
            });
    }

    function getFeeParams() internal returns (FeeParams memory) {
        return
            FeeParams({
                pubdataPricingMode: config.contracts.diamondInitPubdataPricingMode,
                batchOverheadL1Gas: uint32(config.contracts.diamondInitBatchOverheadL1Gas),
                maxPubdataPerBatch: uint32(config.contracts.diamondInitMaxPubdataPerBatch),
                maxL2GasPerBatch: uint32(config.contracts.diamondInitMaxL2GasPerBatch),
                priorityTxMaxPubdata: uint32(config.contracts.diamondInitPriorityTxMaxPubdata),
                minimalL2GasPrice: uint64(config.contracts.diamondInitMinimalL2GasPrice)
            });
    }

    function getInitializeData(
        StateTransitionDeployedAddresses memory stateTransition
    ) internal returns (DiamondInitializeDataNewChain memory) {
        VerifierParams memory verifierParams = getVerifierParams();

        FeeParams memory feeParams = getFeeParams();

        require(stateTransition.verifier != address(0), "verifier is zero");
        require(config.contracts.bootloaderHash != bytes32(0), "bootloader hash is zero");
        require(config.contracts.defaultAAHash != bytes32(0), "default aa hash is zero");
        require(config.contracts.evmEmulatorHash != bytes32(0), "evm emulator hash is zero");

        return
            DiamondInitializeDataNewChain({
                verifier: IVerifier(stateTransition.verifier),
                verifierParams: verifierParams,
                l2BootloaderBytecodeHash: config.contracts.bootloaderHash,
                l2DefaultAccountBytecodeHash: config.contracts.defaultAAHash,
                l2EvmEmulatorBytecodeHash: config.contracts.evmEmulatorHash,
                priorityTxMaxGasLimit: config.contracts.priorityTxMaxGasLimit,
                feeParams: feeParams
            });
    }

    ////////////////////////////// Contract deployment modes /////////////////////////////////

    function deploySimpleContract(
        string memory contractName,
        bool isZKBytecode
    ) internal returns (address contractAddress) {
        contractAddress = deployViaCreate2AndNotify(
            getCreationCode(contractName, false),
            getCreationCalldata(contractName, false),
            contractName,
            isZKBytecode
        );
    }

    function deployWithCreate2AndOwner(
        string memory contractName,
        address owner,
        bool isZKBytecode
    ) internal returns (address contractAddress) {
        contractAddress = deployWithOwnerAndNotify(
            getCreationCode(contractName, false),
            getCreationCalldata(contractName, false),
            owner,
            contractName,
            string.concat(contractName, " Implementation"),
            isZKBytecode
        );
    }

    function deployTuppWithContract(
        string memory contractName,
        bool isZKBytecode
    ) internal virtual returns (address implementation, address proxy);

    function getCreationCode(
        string memory contractName,
        bool isZKBytecode
    ) internal view virtual returns (bytes memory);

    function getCreationCalldata(
        string memory contractName,
        bool isZKBytecode
    ) internal view virtual returns (bytes memory) {
        if (compareStrings(contractName, "ChainRegistrar")) {
            return abi.encode();
        } else if (compareStrings(contractName, "L1Bridgehub")) {
            return abi.encode(config.ownerAddress, config.contracts.maxNumberOfChains);
        } else if (compareStrings(contractName, "L1MessageRoot")) {
            return abi.encode(addresses.bridgehub.bridgehubProxy, config.l1ChainId, config.gatewayChainId);
        } else if (compareStrings(contractName, "ChainRegistrationSender")) {
            return abi.encode(addresses.bridgehub.bridgehubProxy);
        } else if (compareStrings(contractName, "InteropCenter")) {
            return abi.encode(addresses.bridgehub.bridgehubProxy, config.l1ChainId, config.ownerAddress);
        } else if (compareStrings(contractName, "CTMDeploymentTracker")) {
            return abi.encode(addresses.bridgehub.bridgehubProxy, addresses.bridges.l1AssetRouterProxy);
        } else if (compareStrings(contractName, "L1ChainAssetHandler")) {
            return
                abi.encode(
                    config.ownerAddress,
                    addresses.bridgehub.bridgehubProxy,
                    addresses.bridges.l1AssetRouterProxy,
                    addresses.bridgehub.messageRootProxy,
                    addresses.bridgehub.assetTrackerProxy,
                    addresses.bridges.l1NullifierProxy
                );
        } else if (compareStrings(contractName, "L1Nullifier")) {
            return
                abi.encode(
                    addresses.bridgehub.bridgehubProxy,
                    addresses.bridgehub.messageRootProxy,
                    config.eraChainId,
                    addresses.stateTransition.diamondProxy
                );
        } else if (compareStrings(contractName, "L1AssetRouter")) {
            return
                abi.encode(
                    config.tokens.tokenWethAddress,
                    addresses.bridgehub.bridgehubProxy,
                    addresses.bridges.l1NullifierProxy,
                    config.eraChainId,
                    addresses.stateTransition.diamondProxy
                );
        } else if (compareStrings(contractName, "L1ERC20Bridge")) {
            return
                abi.encode(
                    addresses.bridges.l1NullifierProxy,
                    addresses.bridges.l1AssetRouterProxy,
                    addresses.vaults.l1NativeTokenVaultProxy,
                    config.eraChainId
                );
        } else if (compareStrings(contractName, "L1NativeTokenVault")) {
            return
                abi.encode(
                    config.tokens.tokenWethAddress,
                    addresses.bridges.l1AssetRouterProxy,
                    addresses.bridges.l1NullifierProxy
                );
        } else if (compareStrings(contractName, "BridgedStandardERC20")) {
            return abi.encode();
        } else if (compareStrings(contractName, "BridgedTokenBeacon")) {
            return abi.encode(addresses.bridges.bridgedStandardERC20Implementation);
        } else if (compareStrings(contractName, "RollupDAManager")) {
            return abi.encode();
        } else if (compareStrings(contractName, "RollupL1DAValidator")) {
            return abi.encode(addresses.daAddresses.l1RollupDAValidator);
        } else if (compareStrings(contractName, "BlobsL1DAValidatorZKsyncOS")) {
            return abi.encode();
        } else if (compareStrings(contractName, "ValidiumL1DAValidator")) {
            return abi.encode();
        } else if (compareStrings(contractName, "AvailL1DAValidator")) {
            return abi.encode(addresses.daAddresses.availBridge);
        } else if (compareStrings(contractName, "DummyAvailBridge")) {
            return abi.encode();
        } else if (compareStrings(contractName, "EIP7702Checker")) {
            return abi.encode();
        } else if (compareStrings(contractName, "MockEIP7702Checker")) {
            return abi.encode();
        } else if (compareStrings(contractName, "Verifier")) {
            if (config.isZKsyncOS) {
                return
                    abi.encode(
                        addresses.stateTransition.verifierFflonk,
                        addresses.stateTransition.verifierPlonk,
                        msg.sender
                    );
            } else {
                return abi.encode(addresses.stateTransition.verifierFflonk, addresses.stateTransition.verifierPlonk);
            }
        } else if (compareStrings(contractName, "EraVerifierFflonk")) {
            return abi.encode();
        } else if (compareStrings(contractName, "EraVerifierPlonk")) {
            return abi.encode();
        } else if (compareStrings(contractName, "ZKsyncOSVerifierFflonk")) {
            return abi.encode();
        } else if (compareStrings(contractName, "ZKsyncOSVerifierPlonk")) {
            return abi.encode();
        } else if (compareStrings(contractName, "DefaultUpgrade")) {
            return abi.encode();
        } else if (compareStrings(contractName, "L1GenesisUpgrade")) {
            return abi.encode();
        } else if (compareStrings(contractName, "ValidatorTimelock")) {
            return abi.encode(addresses.bridgehub.bridgehubProxy);
        } else if (compareStrings(contractName, "Governance")) {
            return
                abi.encode(
                    config.ownerAddress,
                    config.contracts.governanceSecurityCouncilAddress,
                    config.contracts.governanceMinDelay
                );
        } else if (compareStrings(contractName, "ChainAdminOwnable")) {
            return abi.encode(config.ownerAddress, address(0));
        } else if (compareStrings(contractName, "AccessControlRestriction")) {
            return abi.encode(uint256(0), config.ownerAddress);
        } else if (compareStrings(contractName, "ChainAdmin")) {
            address[] memory restrictions = new address[](1);
            restrictions[0] = addresses.accessControlRestrictionAddress;
            return abi.encode(restrictions);
        } else if (compareStrings(contractName, "ChainTypeManager")) {
<<<<<<< HEAD
            return abi.encode(addresses.bridgehub.bridgehubProxy, addresses.bridgehub.interopCenterProxy);
=======
            return abi.encode(addresses.bridgehub.bridgehubProxy);
        } else if (compareStrings(contractName, "EraChainTypeManager")) {
            return abi.encode(addresses.bridgehub.bridgehubProxy);
        } else if (compareStrings(contractName, "ZKsyncOSChainTypeManager")) {
            return abi.encode(addresses.bridgehub.bridgehubProxy);
>>>>>>> e320a0ec
        } else if (compareStrings(contractName, "BytecodesSupplier")) {
            return abi.encode();
        } else if (compareStrings(contractName, "ProxyAdmin")) {
            return abi.encode();
        } else if (compareStrings(contractName, "ExecutorFacet")) {
            return abi.encode(config.l1ChainId);
        } else if (compareStrings(contractName, "AdminFacet")) {
            return abi.encode(config.l1ChainId, addresses.daAddresses.rollupDAManager);
        } else if (compareStrings(contractName, "MailboxFacet")) {
            return abi.encode(config.eraChainId, config.l1ChainId, addresses.eip7702Checker);
        } else if (compareStrings(contractName, "GettersFacet")) {
            return abi.encode();
        } else if (compareStrings(contractName, "ServerNotifier")) {
            return abi.encode();
        } else if (compareStrings(contractName, "DiamondInit")) {
            return abi.encode(config.isZKsyncOS);
        } else if (compareStrings(contractName, "L1AssetTracker")) {
            return
                abi.encode(
                    config.l1ChainId,
                    addresses.bridgehub.bridgehubProxy,
                    addresses.bridges.l1AssetRouterProxy,
                    addresses.vaults.l1NativeTokenVaultProxy,
                    addresses.bridgehub.messageRootProxy
                );
        } else {
            revert(string.concat("Contract ", contractName, " creation calldata not set"));
        }
    }

    function calculateExpectedL2Address(string memory contractName) internal returns (address) {
        return Utils.getL2AddressViaCreate2Factory(bytes32(0), getL2BytecodeHash(contractName), hex"");
    }

    function getL2BytecodeHash(string memory contractName) public view virtual returns (bytes32) {
        return L2ContractHelper.hashL2Bytecode(getCreationCode(contractName, true));
    }

    function getInitializeCalldata(
        string memory contractName,
        bool isZKBytecode
    ) internal virtual returns (bytes memory);

    function test() internal virtual {}
}<|MERGE_RESOLUTION|>--- conflicted
+++ resolved
@@ -463,15 +463,11 @@
             restrictions[0] = addresses.accessControlRestrictionAddress;
             return abi.encode(restrictions);
         } else if (compareStrings(contractName, "ChainTypeManager")) {
-<<<<<<< HEAD
             return abi.encode(addresses.bridgehub.bridgehubProxy, addresses.bridgehub.interopCenterProxy);
-=======
-            return abi.encode(addresses.bridgehub.bridgehubProxy);
         } else if (compareStrings(contractName, "EraChainTypeManager")) {
-            return abi.encode(addresses.bridgehub.bridgehubProxy);
+            return abi.encode(addresses.bridgehub.bridgehubProxy, addresses.bridgehub.interopCenterProxy);
         } else if (compareStrings(contractName, "ZKsyncOSChainTypeManager")) {
-            return abi.encode(addresses.bridgehub.bridgehubProxy);
->>>>>>> e320a0ec
+            return abi.encode(addresses.bridgehub.bridgehubProxy, addresses.bridgehub.interopCenterProxy);
         } else if (compareStrings(contractName, "BytecodesSupplier")) {
             return abi.encode();
         } else if (compareStrings(contractName, "ProxyAdmin")) {
