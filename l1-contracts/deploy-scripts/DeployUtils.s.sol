--- conflicted
+++ resolved
@@ -194,76 +194,6 @@
         config.tokens.tokenWethAddress = toml.readAddress("$.tokens.token_weth_address");
     }
 
-<<<<<<< HEAD
-    function initializeConfigIfEcosystemDeployedLocally(string memory configPath) internal virtual {
-        string memory toml = vm.readFile(configPath);
-
-        // Bridgehub Related
-        addresses.bridgehub.bridgehubImplementation = toml.readAddress(
-            ".deployed_addresses.bridgehub.bridgehub_implementation_addr"
-        );
-        addresses.bridgehub.bridgehubProxy = toml.readAddress(".deployed_addresses.bridgehub.bridgehub_proxy_addr");
-        addresses.bridgehub.ctmDeploymentTrackerImplementation = toml.readAddress(
-            ".deployed_addresses.bridgehub.ctm_deployment_tracker_implementation_addr"
-        );
-        addresses.bridgehub.ctmDeploymentTrackerProxy = toml.readAddress(
-            ".deployed_addresses.bridgehub.ctm_deployment_tracker_proxy_addr"
-        );
-        addresses.bridgehub.chainAssetHandlerImplementation = toml.readAddress(
-            ".deployed_addresses.bridgehub.chain_asset_handler_implementation_addr"
-        );
-        addresses.bridgehub.chainAssetHandlerProxy = toml.readAddress(
-            ".deployed_addresses.bridgehub.chain_asset_handler_proxy_addr"
-        );
-        addresses.bridgehub.chainRegistrationSenderProxy = toml.readAddress(
-            ".deployed_addresses.bridgehub.chain_registration_sender_proxy_addr"
-        );
-        addresses.bridgehub.assetTrackerProxy = toml.readAddress(
-            ".deployed_addresses.bridgehub.l1_asset_tracker_proxy_addr"
-        );
-        addresses.bridgehub.messageRootImplementation = toml.readAddress(
-            ".deployed_addresses.bridgehub.message_root_implementation_addr"
-        );
-        addresses.bridgehub.messageRootProxy = toml.readAddress(
-            ".deployed_addresses.bridgehub.message_root_proxy_addr"
-        );
-
-        // Bridges
-        addresses.bridges.erc20BridgeImplementation = toml.readAddress(
-            ".deployed_addresses.bridges.erc20_bridge_implementation_addr"
-        );
-        addresses.bridges.erc20BridgeProxy = toml.readAddress(".deployed_addresses.bridges.erc20_bridge_proxy_addr");
-        addresses.bridges.l1NullifierImplementation = toml.readAddress(
-            ".deployed_addresses.bridges.l1_nullifier_implementation_addr"
-        );
-        addresses.bridges.l1NullifierProxy = toml.readAddress(".deployed_addresses.bridges.l1_nullifier_proxy_addr");
-        addresses.bridges.l1AssetRouterImplementation = toml.readAddress(
-            ".deployed_addresses.bridges.shared_bridge_implementation_addr"
-        );
-        addresses.bridges.l1AssetRouterProxy = toml.readAddress(".deployed_addresses.bridges.shared_bridge_proxy_addr");
-
-        // Other Important Deployed Addresses
-        addresses.governance = toml.readAddress(".deployed_addresses.governance_addr");
-        addresses.transparentProxyAdmin = toml.readAddress(".deployed_addresses.transparent_proxy_admin_addr");
-        addresses.chainAdmin = toml.readAddress(".deployed_addresses.chain_admin");
-        addresses.daAddresses.rollupDAManager = toml.readAddress(".deployed_addresses.l1_rollup_da_manager");
-        addresses.daAddresses.l1RollupDAValidator = toml.readAddress(".deployed_addresses.rollup_l1_da_validator_addr");
-        addresses.daAddresses.noDAValidiumL1DAValidator = toml.readAddress(
-            ".deployed_addresses.no_da_validium_l1_validator_addr"
-        );
-        addresses.daAddresses.availL1DAValidator = toml.readAddress(".deployed_addresses.avail_l1_da_validator_addr");
-        addresses.vaults.l1NativeTokenVaultProxy = toml.readAddress(".deployed_addresses.native_token_vault_addr");
-        config.contracts.multicall3Addr = toml.readAddress(".multicall3_addr");
-
-        if (vm.keyExistsToml(toml, "$.deployed_addresses.state_transition.state_transition_proxy_addr")) {
-            addresses.stateTransition.chainTypeManagerProxy = toml.readAddress(
-                ".deployed_addresses.state_transition.state_transition_proxy_addr"
-            );
-        }
-    }
-
-=======
->>>>>>> c8d8bcf4
     function deployStateTransitionDiamondFacets() internal {
         addresses.stateTransition.executorFacet = deploySimpleContract("ExecutorFacet", false);
         addresses.stateTransition.adminFacet = deploySimpleContract("AdminFacet", false);
