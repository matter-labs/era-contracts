// SPDX-License-Identifier: MIT
pragma solidity ^0.8.24;

// solhint-disable no-console, gas-custom-errors

import {Script, console2 as console} from "forge-std/Script.sol";
import {stdToml} from "forge-std/StdToml.sol";
import {StateTransitionDeployedAddresses, FacetCut, Utils, L2_BRIDGEHUB_ADDRESS, L2_ASSET_ROUTER_ADDRESS, L2_NATIVE_TOKEN_VAULT_ADDRESS, L2_MESSAGE_ROOT_ADDRESS, ADDRESS_ONE} from "./Utils.sol";
import {VerifierParams, IVerifier} from "contracts/state-transition/chain-interfaces/IVerifier.sol";
import {ChainTypeManagerInitializeData, ChainCreationParams} from "contracts/state-transition/IChainTypeManager.sol";
import {IChainTypeManager} from "contracts/state-transition/IChainTypeManager.sol";
import {Diamond} from "contracts/state-transition/libraries/Diamond.sol";
import {InitializeDataNewChain as DiamondInitializeDataNewChain} from "contracts/state-transition/chain-interfaces/IDiamondInit.sol";
import {FeeParams, PubdataPricingMode} from "contracts/state-transition/chain-deps/ZKChainStorage.sol";
import {AddressHasNoCode} from "./ZkSyncScriptErrors.sol";
import {Create2AndTransfer} from "./Create2AndTransfer.sol";

    struct FixedForceDeploymentsData {
        uint256 l1ChainId;
        uint256 eraChainId;
        address l1AssetRouter;
        bytes32 l2TokenProxyBytecodeHash;
        address aliasedL1Governance;
        uint256 maxNumberOfZKChains;
        bytes32 bridgehubBytecodeHash;
        bytes32 l2AssetRouterBytecodeHash;
        bytes32 l2NtvBytecodeHash;
        bytes32 messageRootBytecodeHash;
        address l2SharedBridgeLegacyImpl;
        address l2BridgedStandardERC20Impl;
        // The forced beacon address. It is needed only for internal testing.
        // MUST be equal to 0 in production.
        // It will be the job of the governance to ensure that this value is set correctly.
        address dangerousTestOnlyForcedBeacon;
    }

// solhint-disable-next-line gas-struct-packing
<<<<<<< HEAD
    struct DeployedAddresses {
        BridgehubDeployedAddresses bridgehub;
        StateTransitionDeployedAddresses stateTransition;
        BridgesDeployedAddresses bridges;
        L1NativeTokenVaultAddresses vaults;
        DataAvailabilityDeployedAddresses daAddresses;
        address transparentProxyAdmin;
        address governance;
        address chainAdmin;
        address accessControlRestrictionAddress;
        address blobVersionedHashRetriever;
        address create2Factory;
        address chainRegistrar;
        address serverNotifier;
    }
=======
struct DeployedAddresses {
    BridgehubDeployedAddresses bridgehub;
    StateTransitionDeployedAddresses stateTransition;
    BridgesDeployedAddresses bridges;
    L1NativeTokenVaultAddresses vaults;
    DataAvailabilityDeployedAddresses daAddresses;
    address transparentProxyAdmin;
    address governance;
    address chainAdmin;
    address accessControlRestrictionAddress;
    address blobVersionedHashRetriever;
    address create2Factory;
    address chainRegistrar;
    address protocolUpgradeHandlerProxy;
}
>>>>>>> d2255aba

// solhint-disable-next-line gas-struct-packing
    struct L1NativeTokenVaultAddresses {
        address l1NativeTokenVaultImplementation;
        address l1NativeTokenVaultProxy;
    }

    struct DataAvailabilityDeployedAddresses {
        address rollupDAManager;
        address l1RollupDAValidator;
        address noDAValidiumL1DAValidator;
        address availBridge;
        address availL1DAValidator;
    }

// solhint-disable-next-line gas-struct-packing
    struct BridgehubDeployedAddresses {
        address bridgehubImplementation;
        address bridgehubProxy;
        address ctmDeploymentTrackerImplementation;
        address ctmDeploymentTrackerProxy;
        address messageRootImplementation;
        address messageRootProxy;
    }

// solhint-disable-next-line gas-struct-packing
    struct BridgesDeployedAddresses {
        address erc20BridgeImplementation;
        address erc20BridgeProxy;
        address l1AssetRouterImplementation;
        address l1AssetRouterProxy;
        address l1NullifierImplementation;
        address l1NullifierProxy;
        address bridgedStandardERC20Implementation;
        address bridgedTokenBeacon;
    }

// solhint-disable-next-line gas-struct-packing
    struct Config {
        uint256 l1ChainId;
        address deployerAddress;
        uint256 eraChainId;
        address ownerAddress;
        bool testnetVerifier;
        bool supportL2LegacySharedBridgeTest;
        ContractsConfig contracts;
        TokensConfig tokens;
    }

// solhint-disable-next-line gas-struct-packing
    struct ContractsConfig {
        bytes32 create2FactorySalt;
        address create2FactoryAddr;
        address multicall3Addr;
        uint256 validatorTimelockExecutionDelay;
        bytes32 genesisRoot;
        uint256 genesisRollupLeafIndex;
        bytes32 genesisBatchCommitment;
        uint256 latestProtocolVersion;
        bytes32 recursionNodeLevelVkHash;
        bytes32 recursionLeafLevelVkHash;
        bytes32 recursionCircuitsSetVksHash;
        uint256 priorityTxMaxGasLimit;
        PubdataPricingMode diamondInitPubdataPricingMode;
        uint256 diamondInitBatchOverheadL1Gas;
        uint256 diamondInitMaxPubdataPerBatch;
        uint256 diamondInitMaxL2GasPerBatch;
        uint256 diamondInitPriorityTxMaxPubdata;
        uint256 diamondInitMinimalL2GasPrice;
        address governanceSecurityCouncilAddress;
        uint256 governanceMinDelay;
        uint256 maxNumberOfChains;
        bytes diamondCutData;
        bytes32 bootloaderHash;
        bytes32 defaultAAHash;
        bytes32 evmEmulatorHash;
        address availL1DAValidator;
    }

    struct TokensConfig {
        address tokenWethAddress;
    }

// solhint-disable-next-line gas-struct-packing
    struct GeneratedData {
        bytes forceDeploymentsData;
    }

abstract contract DeployUtils is Script {
    using stdToml for string;

    address internal constant DETERMINISTIC_CREATE2_ADDRESS = 0x4e59b44847b379578588920cA78FbF26c0B4956C;

    Config public config;
    GeneratedData internal generatedData;
    DeployedAddresses internal addresses;

    function initializeConfig(string memory configPath) internal virtual {
        string memory toml = vm.readFile(configPath);

        config.l1ChainId = block.chainid;
        config.deployerAddress = msg.sender;

        // Config file must be parsed key by key, otherwise values returned
        // are parsed alfabetically and not by key.
        // https://book.getfoundry.sh/cheatcodes/parse-toml
        config.eraChainId = toml.readUint("$.era_chain_id");
        config.ownerAddress = toml.readAddress("$.owner_address");
        config.testnetVerifier = toml.readBool("$.testnet_verifier");
        config.supportL2LegacySharedBridgeTest = toml.readBool("$.support_l2_legacy_shared_bridge_test");

        config.contracts.governanceSecurityCouncilAddress = toml.readAddress(
            "$.contracts.governance_security_council_address"
        );
        config.contracts.governanceMinDelay = toml.readUint("$.contracts.governance_min_delay");
        config.contracts.maxNumberOfChains = toml.readUint("$.contracts.max_number_of_chains");
        config.contracts.create2FactorySalt = toml.readBytes32("$.contracts.create2_factory_salt");
        if (vm.keyExistsToml(toml, "$.contracts.create2_factory_addr")) {
            config.contracts.create2FactoryAddr = toml.readAddress("$.contracts.create2_factory_addr");
        }
        config.contracts.validatorTimelockExecutionDelay = toml.readUint(
            "$.contracts.validator_timelock_execution_delay"
        );
        config.contracts.genesisRoot = toml.readBytes32("$.contracts.genesis_root");
        config.contracts.genesisRollupLeafIndex = toml.readUint("$.contracts.genesis_rollup_leaf_index");
        config.contracts.genesisBatchCommitment = toml.readBytes32("$.contracts.genesis_batch_commitment");
        config.contracts.latestProtocolVersion = toml.readUint("$.contracts.latest_protocol_version");
        config.contracts.recursionNodeLevelVkHash = toml.readBytes32("$.contracts.recursion_node_level_vk_hash");
        config.contracts.recursionLeafLevelVkHash = toml.readBytes32("$.contracts.recursion_leaf_level_vk_hash");
        config.contracts.recursionCircuitsSetVksHash = toml.readBytes32("$.contracts.recursion_circuits_set_vks_hash");
        config.contracts.priorityTxMaxGasLimit = toml.readUint("$.contracts.priority_tx_max_gas_limit");
        config.contracts.diamondInitPubdataPricingMode = PubdataPricingMode(
            toml.readUint("$.contracts.diamond_init_pubdata_pricing_mode")
        );
        config.contracts.diamondInitBatchOverheadL1Gas = toml.readUint(
            "$.contracts.diamond_init_batch_overhead_l1_gas"
        );
        config.contracts.diamondInitMaxPubdataPerBatch = toml.readUint(
            "$.contracts.diamond_init_max_pubdata_per_batch"
        );
        config.contracts.diamondInitMaxL2GasPerBatch = toml.readUint("$.contracts.diamond_init_max_l2_gas_per_batch");
        config.contracts.diamondInitPriorityTxMaxPubdata = toml.readUint(
            "$.contracts.diamond_init_priority_tx_max_pubdata"
        );
        config.contracts.diamondInitMinimalL2GasPrice = toml.readUint("$.contracts.diamond_init_minimal_l2_gas_price");
        config.contracts.defaultAAHash = toml.readBytes32("$.contracts.default_aa_hash");
        config.contracts.bootloaderHash = toml.readBytes32("$.contracts.bootloader_hash");
        config.contracts.evmEmulatorHash = toml.readBytes32("$.contracts.evm_emulator_hash");

        if (vm.keyExistsToml(toml, "$.contracts.avail_l1_da_validator")) {
            config.contracts.availL1DAValidator = toml.readAddress("$.contracts.avail_l1_da_validator");
        }

        config.tokens.tokenWethAddress = toml.readAddress("$.tokens.token_weth_address");
    }

    function instantiateCreate2Factory() internal {
        address contractAddress;

        bool isDeterministicDeployed = DETERMINISTIC_CREATE2_ADDRESS.code.length > 0;
        bool isConfigured = config.contracts.create2FactoryAddr != address(0);

        if (isConfigured) {
            if (config.contracts.create2FactoryAddr.code.length == 0) {
                revert AddressHasNoCode(config.contracts.create2FactoryAddr);
            }
            contractAddress = config.contracts.create2FactoryAddr;
            console.log("Using configured Create2Factory address:", contractAddress);
        } else if (isDeterministicDeployed) {
            contractAddress = DETERMINISTIC_CREATE2_ADDRESS;
            console.log("Using deterministic Create2Factory address:", contractAddress);
        } else {
            contractAddress = Utils.deployCreate2Factory();
            console.log("Create2Factory deployed at:", contractAddress);
        }

        addresses.create2Factory = contractAddress;
    }

    function deployStateTransitionDiamondFacets() internal {
        addresses.stateTransition.executorFacet = deploySimpleContract("ExecutorFacet");
        addresses.stateTransition.adminFacet = deploySimpleContract("AdminFacet");
        addresses.stateTransition.mailboxFacet = deploySimpleContract("MailboxFacet");
        addresses.stateTransition.gettersFacet = deploySimpleContract("GettersFacet");
        addresses.stateTransition.diamondInit = deploySimpleContract("DiamondInit");
    }

    function getFacetCuts(
        StateTransitionDeployedAddresses memory stateTransition
    ) internal virtual returns (FacetCut[] memory facetCuts);

    function formatFacetCuts(
        FacetCut[] memory facetCutsUnformatted
    ) internal returns (Diamond.FacetCut[] memory facetCuts) {
        facetCuts = new Diamond.FacetCut[](facetCutsUnformatted.length);
        for (uint256 i = 0; i < facetCutsUnformatted.length; i++) {
            facetCuts[i] = Diamond.FacetCut({
                facet: facetCutsUnformatted[i].facet,
                action: Diamond.Action(uint8(facetCutsUnformatted[i].action)),
                isFreezable: facetCutsUnformatted[i].isFreezable,
                selectors: facetCutsUnformatted[i].selectors
            });
        }
    }

    function getDiamondCutData(
        StateTransitionDeployedAddresses memory stateTransition
    ) internal returns (Diamond.DiamondCutData memory diamondCut) {
        FacetCut[] memory facetCutsUnformatted = getFacetCuts(stateTransition);
        Diamond.FacetCut[] memory facetCuts = formatFacetCuts(facetCutsUnformatted);

        DiamondInitializeDataNewChain memory initializeData = getInitializeData(stateTransition);

        diamondCut = Diamond.DiamondCutData({
            facetCuts: facetCuts,
            initAddress: stateTransition.diamondInit,
            initCalldata: abi.encode(initializeData)
        });
        if (!stateTransition.isOnGateway) {
            config.contracts.diamondCutData = abi.encode(diamondCut);
        }
    }

    function getChainCreationParams(
        StateTransitionDeployedAddresses memory stateTransition
    ) internal returns (ChainCreationParams memory) {
        Diamond.DiamondCutData memory diamondCut = getDiamondCutData(stateTransition);
        return
            ChainCreationParams({
            genesisUpgrade: stateTransition.genesisUpgrade,
            genesisBatchHash: config.contracts.genesisRoot,
            genesisIndexRepeatedStorageChanges: uint64(config.contracts.genesisRollupLeafIndex),
            genesisBatchCommitment: config.contracts.genesisBatchCommitment,
            diamondCut: diamondCut,
            forceDeploymentsData: generatedData.forceDeploymentsData
        });
    }

    function getChainTypeManagerInitializeData(
        StateTransitionDeployedAddresses memory stateTransition
    ) internal returns (ChainTypeManagerInitializeData memory) {
        ChainCreationParams memory chainCreationParams = getChainCreationParams(stateTransition);
        return
            ChainTypeManagerInitializeData({
            owner: msg.sender,
            validatorTimelock: stateTransition.validatorTimelock,
            chainCreationParams: chainCreationParams,
            protocolVersion: config.contracts.latestProtocolVersion,
            serverNotifier: addresses.serverNotifier
        });
    }

    function getVerifierParams() internal returns (VerifierParams memory) {
        return
            VerifierParams({
            recursionNodeLevelVkHash: config.contracts.recursionNodeLevelVkHash,
            recursionLeafLevelVkHash: config.contracts.recursionLeafLevelVkHash,
            recursionCircuitsSetVksHash: config.contracts.recursionCircuitsSetVksHash
        });
    }

    function getFeeParams() internal returns (FeeParams memory) {
        return
            FeeParams({
            pubdataPricingMode: config.contracts.diamondInitPubdataPricingMode,
            batchOverheadL1Gas: uint32(config.contracts.diamondInitBatchOverheadL1Gas),
            maxPubdataPerBatch: uint32(config.contracts.diamondInitMaxPubdataPerBatch),
            maxL2GasPerBatch: uint32(config.contracts.diamondInitMaxL2GasPerBatch),
            priorityTxMaxPubdata: uint32(config.contracts.diamondInitPriorityTxMaxPubdata),
            minimalL2GasPrice: uint64(config.contracts.diamondInitMinimalL2GasPrice)
        });
    }

    function getInitializeData(
        StateTransitionDeployedAddresses memory stateTransition
    ) internal returns (DiamondInitializeDataNewChain memory) {
        VerifierParams memory verifierParams = getVerifierParams();

        FeeParams memory feeParams = getFeeParams();

        return
            DiamondInitializeDataNewChain({
            verifier: IVerifier(stateTransition.verifier),
            verifierParams: verifierParams,
            l2BootloaderBytecodeHash: config.contracts.bootloaderHash,
            l2DefaultAccountBytecodeHash: config.contracts.defaultAAHash,
            l2EvmEmulatorBytecodeHash: config.contracts.evmEmulatorHash,
            priorityTxMaxGasLimit: config.contracts.priorityTxMaxGasLimit,
            feeParams: feeParams,
            blobVersionedHashRetriever: stateTransition.isOnGateway
            ? ADDRESS_ONE
            : addresses.blobVersionedHashRetriever
        });
    }

    ////////////////////////////// Contract deployment modes /////////////////////////////////

    function deploySimpleContract(string memory contractName) internal returns (address contractAddress) {
        contractAddress = deployViaCreate2AndNotify(
            getCreationCode(contractName),
            getCreationCalldata(contractName),
            contractName
        );
    }

    function deployWithCreate2AndOwner(
        string memory contractName,
        address owner
    ) internal returns (address contractAddress) {
        contractAddress = deployWithOwnerAndNotify(
            getCreationCode(contractName),
            getCreationCalldata(contractName),
            owner,
            contractName,
            string.concat(contractName, " Implementation")
        );
    }

    function deployTuppWithContract(
        string memory contractName
    ) internal virtual returns (address implementation, address proxy);

    function getCreationCode(string memory contractName) internal view virtual returns (bytes memory);

    function getCreationCalldata(string memory contractName) internal view virtual returns (bytes memory) {
        if (compareStrings(contractName, "ChainRegistrar")) {
            return abi.encode();
        } else if (compareStrings(contractName, "Bridgehub")) {
            return abi.encode(config.l1ChainId, config.ownerAddress, (config.contracts.maxNumberOfChains));
        } else if (compareStrings(contractName, "MessageRoot")) {
            return abi.encode(addresses.bridgehub.bridgehubProxy);
        } else if (compareStrings(contractName, "CTMDeploymentTracker")) {
            return abi.encode(addresses.bridgehub.bridgehubProxy, addresses.bridges.l1AssetRouterProxy);
        } else if (compareStrings(contractName, "L1Nullifier")) {
            return
                abi.encode(
                addresses.bridgehub.bridgehubProxy,
                config.eraChainId,
                addresses.stateTransition.diamondProxy
            );
        } else if (compareStrings(contractName, "L1AssetRouter")) {
            return
                abi.encode(
                config.tokens.tokenWethAddress,
                addresses.bridgehub.bridgehubProxy,
                addresses.bridges.l1NullifierProxy,
                config.eraChainId,
                addresses.stateTransition.diamondProxy
            );
        } else if (compareStrings(contractName, "L1ERC20Bridge")) {
            return
                abi.encode(
                addresses.bridges.l1NullifierProxy,
                addresses.bridges.l1AssetRouterProxy,
                addresses.vaults.l1NativeTokenVaultProxy,
                config.eraChainId
            );
        } else if (compareStrings(contractName, "L1NativeTokenVault")) {
            return
                abi.encode(
                config.tokens.tokenWethAddress,
                addresses.bridges.l1AssetRouterProxy,
                addresses.bridges.l1NullifierProxy
            );
        } else if (compareStrings(contractName, "BridgedStandardERC20")) {
            return abi.encode();
        } else if (compareStrings(contractName, "BridgedTokenBeacon")) {
            return abi.encode(addresses.bridges.bridgedStandardERC20Implementation);
        } else if (compareStrings(contractName, "BlobVersionedHashRetriever")) {
            return abi.encode();
        } else if (compareStrings(contractName, "RollupDAManager")) {
            return abi.encode();
        } else if (compareStrings(contractName, "RollupL1DAValidator")) {
            return abi.encode(addresses.daAddresses.l1RollupDAValidator);
        } else if (compareStrings(contractName, "ValidiumL1DAValidator")) {
            return abi.encode();
        } else if (compareStrings(contractName, "AvailL1DAValidator")) {
            return abi.encode(addresses.daAddresses.availBridge);
        } else if (compareStrings(contractName, "DummyAvailBridge")) {
            return abi.encode();
        } else if (compareStrings(contractName, "Verifier")) {
            return abi.encode(addresses.stateTransition.verifierFflonk, addresses.stateTransition.verifierPlonk);
        } else if (compareStrings(contractName, "VerifierFflonk")) {
            return abi.encode();
        } else if (compareStrings(contractName, "VerifierPlonk")) {
            return abi.encode();
        } else if (compareStrings(contractName, "DefaultUpgrade")) {
            return abi.encode();
        } else if (compareStrings(contractName, "L1GenesisUpgrade")) {
            return abi.encode();
        } else if (compareStrings(contractName, "ValidatorTimelock")) {
            uint32 executionDelay = uint32(config.contracts.validatorTimelockExecutionDelay);
            return abi.encode(config.deployerAddress, executionDelay);
        } else if (compareStrings(contractName, "Governance")) {
            return
                abi.encode(
                config.ownerAddress,
                config.contracts.governanceSecurityCouncilAddress,
                config.contracts.governanceMinDelay
            );
        } else if (compareStrings(contractName, "ChainAdminOwnable")) {
            return abi.encode(config.ownerAddress, address(0));
        } else if (compareStrings(contractName, "AccessControlRestriction")) {
            return abi.encode(uint256(0), config.ownerAddress);
        } else if (compareStrings(contractName, "ChainAdmin")) {
            address[] memory restrictions = new address[](1);
            restrictions[0] = addresses.accessControlRestrictionAddress;
            return abi.encode(restrictions);
        } else if (compareStrings(contractName, "ChainTypeManager")) {
            return abi.encode(addresses.bridgehub.bridgehubProxy);
        } else if (compareStrings(contractName, "BytecodesSupplier")) {
            return abi.encode();
        } else if (compareStrings(contractName, "ProxyAdmin")) {
            return abi.encode();
        } else if (compareStrings(contractName, "ExecutorFacet")) {
            return abi.encode(config.l1ChainId);
        } else if (compareStrings(contractName, "AdminFacet")) {
            return abi.encode(config.l1ChainId, addresses.daAddresses.rollupDAManager);
        } else if (compareStrings(contractName, "MailboxFacet")) {
            return abi.encode(config.eraChainId, config.l1ChainId);
        } else if (compareStrings(contractName, "GettersFacet")) {
            return abi.encode();
        } else if (compareStrings(contractName, "DiamondInit")) {
            return abi.encode();
        } else {
            revert(string.concat("Contract ", contractName, " creation calldata not set"));
        }
    }

    function getInitializeCalldata(string memory contractName) internal virtual returns (bytes memory);

    function getDeployedContractName(string memory contractName) internal view virtual returns (string memory) {
        if (compareStrings(contractName, "BridgedTokenBeacon")) {
            return "UpgradeableBeacon";
        } else {
            return contractName;
        }
    }

    ////////////////////////////// Create2 utils /////////////////////////////////

    function deployViaCreate2AndNotify(
        bytes memory _creationCode,
        bytes memory _constructorParamsEncoded,
        string memory contractName
    ) internal returns (address deployedAddress) {
        deployedAddress = deployViaCreate2AndNotify(
            _creationCode,
            _constructorParamsEncoded,
            contractName,
            contractName
        );
    }

    function deployViaCreate2AndNotify(
        bytes memory _creationCode,
        bytes memory _constructorParamsEncoded,
        string memory contractName,
        string memory displayName
    ) internal returns (address deployedAddress) {
        bytes memory bytecode = abi.encodePacked(_creationCode, _constructorParamsEncoded);

        deployedAddress = deployViaCreate2(bytecode);
        notifyAboutDeployment(deployedAddress, contractName, _constructorParamsEncoded, displayName);
    }

    function deployWithOwnerAndNotify(
        bytes memory initCode,
        bytes memory constructorParams,
        address owner,
        string memory contractName,
        string memory displayName
    ) internal returns (address contractAddress) {
        contractAddress = create2WithDeterministicOwner(abi.encodePacked(initCode, constructorParams), owner);
        notifyAboutDeployment(contractAddress, contractName, constructorParams, displayName);
    }

    function create2WithDeterministicOwner(bytes memory initCode, address owner) internal returns (address) {
        bytes memory creatorInitCode = abi.encodePacked(
            type(Create2AndTransfer).creationCode,
            abi.encode(initCode, config.contracts.create2FactorySalt, owner)
        );

        address deployerAddr = deployViaCreate2(creatorInitCode);

        return Create2AndTransfer(deployerAddr).deployedAddress();
    }

    function deployViaCreate2(bytes memory _bytecode) internal returns (address) {
        return Utils.deployViaCreate2(_bytecode, config.contracts.create2FactorySalt, addresses.create2Factory);
    }

    function deployViaCreate2(
        bytes memory creationCode,
        bytes memory constructorArgs
    ) internal virtual returns (address) {
        return
            Utils.deployViaCreate2(
            abi.encodePacked(creationCode, constructorArgs),
            config.contracts.create2FactorySalt,
            addresses.create2Factory
        );
    }

    ////////////////////////////// Misc utils /////////////////////////////////

    function notifyAboutDeployment(
        address contractAddr,
        string memory contractName,
        bytes memory constructorParams
    ) internal {
        notifyAboutDeployment(contractAddr, contractName, constructorParams, contractName);
    }

    function notifyAboutDeployment(
        address contractAddr,
        string memory contractName,
        bytes memory constructorParams,
        string memory displayName
    ) internal {
        string memory basicMessage = string.concat(displayName, " has been deployed at ", vm.toString(contractAddr));
        console.log(basicMessage);

        string memory forgeMessage;
        string memory deployedContractName = getDeployedContractName(contractName);
        if (constructorParams.length == 0) {
            forgeMessage = string.concat(
                "forge verify-contract ",
                vm.toString(contractAddr),
                " ",
                deployedContractName
            );
        } else {
            forgeMessage = string.concat(
                "forge verify-contract ",
                vm.toString(contractAddr),
                " ",
                deployedContractName,
                " --constructor-args ",
                vm.toString(constructorParams)
            );
        }

        console.log(forgeMessage);
    }

    function compareStrings(string memory a, string memory b) internal pure returns (bool) {
        return keccak256(abi.encodePacked(a)) == keccak256(abi.encodePacked(b));
    }

    function test() internal virtual {}
}<|MERGE_RESOLUTION|>--- conflicted
+++ resolved
@@ -35,23 +35,7 @@
     }
 
 // solhint-disable-next-line gas-struct-packing
-<<<<<<< HEAD
-    struct DeployedAddresses {
-        BridgehubDeployedAddresses bridgehub;
-        StateTransitionDeployedAddresses stateTransition;
-        BridgesDeployedAddresses bridges;
-        L1NativeTokenVaultAddresses vaults;
-        DataAvailabilityDeployedAddresses daAddresses;
-        address transparentProxyAdmin;
-        address governance;
-        address chainAdmin;
-        address accessControlRestrictionAddress;
-        address blobVersionedHashRetriever;
-        address create2Factory;
-        address chainRegistrar;
-        address serverNotifier;
-    }
-=======
+
 struct DeployedAddresses {
     BridgehubDeployedAddresses bridgehub;
     StateTransitionDeployedAddresses stateTransition;
@@ -66,8 +50,8 @@
     address create2Factory;
     address chainRegistrar;
     address protocolUpgradeHandlerProxy;
+    address serverNotifier;
 }
->>>>>>> d2255aba
 
 // solhint-disable-next-line gas-struct-packing
     struct L1NativeTokenVaultAddresses {
