// SPDX-License-Identifier: MIT
pragma solidity 0.8.24;

// solhint-disable no-console, gas-custom-errors, reason-string

import {Script, console2 as console} from "forge-std/Script.sol";
// import {Vm} from "forge-std/Vm.sol";
import {stdToml} from "forge-std/StdToml.sol";

import {TransparentUpgradeableProxy} from "@openzeppelin/contracts-v4/proxy/transparent/TransparentUpgradeableProxy.sol";

import {Ownable} from "@openzeppelin/contracts-v4/access/Ownable.sol";
import {IBridgehub, BridgehubBurnCTMAssetData} from "contracts/bridgehub/IBridgehub.sol";
import {IZKChain} from "contracts/state-transition/chain-interfaces/IZKChain.sol";
import {GatewayTransactionFilterer} from "contracts/transactionFilterer/GatewayTransactionFilterer.sol";
// import {ValidatorTimelock} from "contracts/state-transition/ValidatorTimelock.sol";
// import {Governance} from "contracts/governance/Governance.sol";
// import {Utils} from "./Utils.sol";
// import {PubdataPricingMode} from "contracts/state-transition/chain-deps/ZKChainStorage.sol";
// import {IL1NativeTokenVault} from "contracts/bridge/ntv/IL1NativeTokenVault.sol";
import {REQUIRED_L2_GAS_PRICE_PER_PUBDATA} from "contracts/common/Config.sol";
import {L2TransactionRequestTwoBridgesOuter} from "contracts/bridgehub/IBridgehub.sol";
import {L2_BRIDGEHUB_ADDR} from "contracts/common/L2ContractAddresses.sol";

// import {IL1AssetRouter} from "contracts/bridge/asset-router/IL1AssetRouter.sol";

contract GatewayScript is Script {
    using stdToml for string;

    address internal constant ADDRESS_ONE = 0x0000000000000000000000000000000000000001;
    bytes32 internal constant STATE_TRANSITION_NEW_CHAIN_HASH = keccak256("NewZKChain(uint256,address)");

    address deployerAddress;

    // solhint-disable-next-line gas-struct-packing
    struct Config {
        address bridgehub;
        address ctmDeploymentTracker;
        address nativeTokenVault;
        address stateTransitionProxy;
        address sharedBridgeProxy;
        uint256 chainChainId;
        bytes diamondCutData;
        bytes forceDeployments;
        address governance;
        uint256 gatewayChainId;
    }

    // The address of the validator timelock on gateway
    struct GatewayConfig {
        address validatorTimelock;
    }

    Config internal config;

    function run() public {
        console.log("Setting up the Gateway script");

        deployerAddress = msg.sender;

        initializeConfig();
    }

    function initializeConfig() internal {
        // Grab config from output of l1 deployment
        string memory root = vm.projectRoot();
        string memory path = string.concat(root, vm.envString("L1_OUTPUT")); //"/script-config/register-zkChain.toml");
        string memory toml = vm.readFile(path);

        // Config file must be parsed key by key, otherwise values returned
        // are parsed alfabetically and not by key.
        // https://book.getfoundry.sh/cheatcodes/parse-toml

<<<<<<< HEAD
        // config.bridgehub = toml.readAddress("$.deployed_addresses.bridgehub.bridgehub_proxy_addr");
        // config.stateTransitionProxy = toml.readAddress(
        //     "$.deployed_addresses.state_transition.state_transition_proxy_addr"
        // );
        // config.sharedBridgeProxy = toml.readAddress("$.deployed_addresses.bridges.shared_bridge_proxy_addr");
        // config.validatorTimelock = toml.readAddress("$.deployed_addresses.validator_timelock_addr");
        // // config.bridgehubGovernance = toml.readAddress("$.deployed_addresses.governance_addr");
        // config.nativeTokenVault = toml.readAddress("$.deployed_addresses.native_token_vault_addr");
        // config.diamondCutData = toml.readBytes("$.contracts_config.diamond_cut_data");
        // config.forceDeployments = toml.readBytes("$.contracts_config.force_deployments_data");
        // config.stmDeploymentTracker = toml.readAddress(
        //     "$.deployed_addresses.bridgehub.stm_deployment_tracker_proxy_addr"
        // );
        // path = string.concat(root, vm.envString("HYPERCHAIN_CONFIG"));
        // toml = vm.readFile(path);

        // config.chainChainId = toml.readUint("$.chain.chain_chain_id");

        // path = string.concat(root, vm.envString("GATEWAY_CONFIG"));
        // toml = vm.readFile(path);

        // config.gatewayChainId = toml.readUint("$.chain.chain_chain_id");
=======
        config.bridgehub = toml.readAddress("$.deployed_addresses.bridgehub.bridgehub_proxy_addr");
        config.stateTransitionProxy = toml.readAddress(
            "$.deployed_addresses.state_transition.state_transition_proxy_addr"
        );
        config.sharedBridgeProxy = toml.readAddress("$.deployed_addresses.bridges.shared_bridge_proxy_addr");
        config.validatorTimelock = toml.readAddress("$.deployed_addresses.validator_timelock_addr");
        // config.bridgehubGovernance = toml.readAddress("$.deployed_addresses.governance_addr");
        config.nativeTokenVault = toml.readAddress("$.deployed_addresses.native_token_vault_addr");
        config.diamondCutData = toml.readBytes("$.contracts_config.diamond_cut_data");
        config.forceDeployments = toml.readBytes("$.contracts_config.force_deployments_data");
        config.ctmDeploymentTracker = toml.readAddress(
            "$.deployed_addresses.bridgehub.ctm_deployment_tracker_proxy_addr"
        );
        path = string.concat(root, vm.envString("ZK_CHAIN_CONFIG"));
        toml = vm.readFile(path);

        config.ownerAddress = toml.readAddress("$.owner_address");

        config.chainChainId = toml.readUint("$.chain.chain_chain_id");
        config.bridgehubCreateNewChainSalt = toml.readUint("$.chain.bridgehub_create_new_chain_salt");
        config.baseToken = toml.readAddress("$.chain.base_token_addr");
        config.validiumMode = toml.readBool("$.chain.validium_mode");
        config.validatorSenderOperatorCommitEth = toml.readAddress("$.chain.validator_sender_operator_commit_eth");
        config.validatorSenderOperatorBlobsEth = toml.readAddress("$.chain.validator_sender_operator_blobs_eth");
        config.baseTokenGasPriceMultiplierNominator = uint128(
            toml.readUint("$.chain.base_token_gas_price_multiplier_nominator")
        );
        config.baseTokenGasPriceMultiplierDenominator = uint128(
            toml.readUint("$.chain.base_token_gas_price_multiplier_denominator")
        );
        config.governanceMinDelay = uint256(toml.readUint("$.chain.governance_min_delay"));
        config.governanceSecurityCouncilAddress = toml.readAddress("$.chain.governance_security_council_address");

        path = string.concat(root, vm.envString("GATEWAY_CONFIG"));
        toml = vm.readFile(path);

        config.gatewayChainId = toml.readUint("$.chain.chain_chain_id");
>>>>>>> 6b1f483f
    }

    function registerGateway() public {
        IBridgehub bridgehub = IBridgehub(config.bridgehub);
        Ownable ownable = Ownable(config.bridgehub);
        Ownable ownableStmDT = Ownable(config.ctmDeploymentTracker);
        IZKChain chainL2 = IZKChain(bridgehub.getZKChain(config.chainChainId));
        IZKChain chain = IZKChain(bridgehub.getZKChain(config.gatewayChainId));
        vm.startPrank(chain.getAdmin());
        GatewayTransactionFilterer transactionFiltererImplementation = new GatewayTransactionFilterer(
            IBridgehub(config.bridgehub),
            config.sharedBridgeProxy
        );
        address transactionFiltererProxy = address(
            new TransparentUpgradeableProxy(
                address(transactionFiltererImplementation),
                chain.getAdmin(),
                abi.encodeCall(GatewayTransactionFilterer.initialize, ownable.owner())
            )
        );
        chain.setTransactionFilterer(transactionFiltererProxy);
        vm.stopPrank();

        vm.startPrank(ownable.owner());
        GatewayTransactionFilterer(transactionFiltererProxy).grantWhitelist(ownableStmDT.owner());
        GatewayTransactionFilterer(transactionFiltererProxy).grantWhitelist(chainL2.getAdmin());
        GatewayTransactionFilterer(transactionFiltererProxy).grantWhitelist(config.sharedBridgeProxy);
        bridgehub.registerSettlementLayer(config.gatewayChainId, true);
<<<<<<< HEAD
        console.log("Gateway registered on STM");
=======

        vm.stopPrank();
        // bytes memory data = abi.encodeCall(stm.registerSettlementLayer, (config.chainChainId, true));
        // Utils.executeUpgrade({
        //     _governor: ownable.owner(),
        //     _salt: bytes32(config.bridgehubCreateNewChainSalt),
        //     _target: config.stateTransitionProxy,
        //     _data: data,
        //     _value: 0,
        //     _delay: 0
        // });
        console.log("Gateway registered on CTM");
>>>>>>> 6b1f483f
    }

    function moveChainToGateway() public {
        IBridgehub bridgehub = IBridgehub(config.bridgehub);
        // IL1AssetRouter router = IL1AssetRouter(config.sharedBridgeProxy);
        Ownable ownable = Ownable(config.bridgehub);

        uint256 gasPrice = 10; //Utils.bytesToUint256(vm.rpc("eth_gasPrice", "[]"));
        uint256 l2GasLimit = 72000000;

        uint256 expectedCost = bridgehub.l2TransactionBaseCost(
            config.gatewayChainId,
            gasPrice,
            l2GasLimit,
            REQUIRED_L2_GAS_PRICE_PER_PUBDATA
        ) * 2;

        address newAdmin = ownable.owner();
        console.log("newAdmin", newAdmin);
        IZKChain chain = IZKChain(bridgehub.getZKChain(config.chainChainId));
        console.log("chainAdmin", bridgehub.getZKChain(config.chainChainId), chain.getAdmin());
        bytes32 ctmAssetId = bridgehub.ctmAssetIdFromChainId(config.chainChainId);
        bytes memory diamondCutData = config.diamondCutData; // todo replace with config.zkDiamondCutData;
        bytes memory ctmData = abi.encode(newAdmin, diamondCutData);
        bytes memory chainData = abi.encode(chain.getProtocolVersion());
        BridgehubBurnCTMAssetData memory ctmAssetData = BridgehubBurnCTMAssetData({
            chainId: config.chainChainId,
            ctmData: ctmData,
            chainData: chainData
        });
        bytes memory bridgehubData = abi.encode(ctmAssetData);
        bytes memory routerData = bytes.concat(bytes1(0x01), abi.encode(ctmAssetId, bridgehubData));

        vm.startBroadcast(chain.getAdmin());
        L2TransactionRequestTwoBridgesOuter memory request = L2TransactionRequestTwoBridgesOuter({
            chainId: config.gatewayChainId,
            mintValue: expectedCost,
            l2Value: 0,
            l2GasLimit: l2GasLimit,
            l2GasPerPubdataByteLimit: REQUIRED_L2_GAS_PRICE_PER_PUBDATA,
            refundRecipient: newAdmin,
            secondBridgeAddress: config.sharedBridgeProxy,
            secondBridgeValue: 0,
            secondBridgeCalldata: routerData
        });
        bridgehub.requestL2TransactionTwoBridges{value: expectedCost}(request);
        vm.stopBroadcast();
        console.log("Chain moved to Gateway");
    }

    function registerL2Contracts() public {
        IBridgehub bridgehub = IBridgehub(config.bridgehub);
        Ownable ownable = Ownable(config.ctmDeploymentTracker);
        // IStateTransitionManager stm = IStateTransitionManager(config.stateTransitionProxy);

        uint256 gasPrice = 10;
        uint256 l2GasLimit = 72000000;

        uint256 expectedCost = bridgehub.l2TransactionBaseCost(
            config.chainChainId,
            gasPrice,
            l2GasLimit,
            REQUIRED_L2_GAS_PRICE_PER_PUBDATA
        ) * 2;
        bytes32 assetId = bridgehub.ctmAssetIdFromChainId(config.chainChainId);
        bytes memory routerData = bytes.concat(bytes1(0x02), abi.encode(assetId, L2_BRIDGEHUB_ADDR));
        L2TransactionRequestTwoBridgesOuter
            memory assetRouterRegistrationRequest = L2TransactionRequestTwoBridgesOuter({
                chainId: config.chainChainId,
                mintValue: expectedCost,
                l2Value: 0,
                l2GasLimit: l2GasLimit,
                l2GasPerPubdataByteLimit: REQUIRED_L2_GAS_PRICE_PER_PUBDATA,
                refundRecipient: ownable.owner(),
                secondBridgeAddress: config.sharedBridgeProxy,
                secondBridgeValue: 0,
                secondBridgeCalldata: routerData
            });

        L2TransactionRequestTwoBridgesOuter memory bridehubRegistrationRequest = L2TransactionRequestTwoBridgesOuter({
            chainId: config.chainChainId,
            mintValue: expectedCost,
            l2Value: 0,
            l2GasLimit: l2GasLimit,
            l2GasPerPubdataByteLimit: REQUIRED_L2_GAS_PRICE_PER_PUBDATA,
            refundRecipient: ownable.owner(),
            secondBridgeAddress: config.ctmDeploymentTracker,
            secondBridgeValue: 0,
            secondBridgeCalldata: bytes.concat(
                bytes1(0x01),
                abi.encode(config.stateTransitionProxy, config.stateTransitionProxy)
            )
        });
        vm.startBroadcast(ownable.owner());
        bridgehub.requestL2TransactionTwoBridges{value: expectedCost}(assetRouterRegistrationRequest);
        bridgehub.requestL2TransactionTwoBridges{value: expectedCost}(bridehubRegistrationRequest);
        vm.stopBroadcast();
    }
}<|MERGE_RESOLUTION|>--- conflicted
+++ resolved
@@ -71,7 +71,6 @@
         // are parsed alfabetically and not by key.
         // https://book.getfoundry.sh/cheatcodes/parse-toml
 
-<<<<<<< HEAD
         // config.bridgehub = toml.readAddress("$.deployed_addresses.bridgehub.bridgehub_proxy_addr");
         // config.stateTransitionProxy = toml.readAddress(
         //     "$.deployed_addresses.state_transition.state_transition_proxy_addr"
@@ -94,45 +93,6 @@
         // toml = vm.readFile(path);
 
         // config.gatewayChainId = toml.readUint("$.chain.chain_chain_id");
-=======
-        config.bridgehub = toml.readAddress("$.deployed_addresses.bridgehub.bridgehub_proxy_addr");
-        config.stateTransitionProxy = toml.readAddress(
-            "$.deployed_addresses.state_transition.state_transition_proxy_addr"
-        );
-        config.sharedBridgeProxy = toml.readAddress("$.deployed_addresses.bridges.shared_bridge_proxy_addr");
-        config.validatorTimelock = toml.readAddress("$.deployed_addresses.validator_timelock_addr");
-        // config.bridgehubGovernance = toml.readAddress("$.deployed_addresses.governance_addr");
-        config.nativeTokenVault = toml.readAddress("$.deployed_addresses.native_token_vault_addr");
-        config.diamondCutData = toml.readBytes("$.contracts_config.diamond_cut_data");
-        config.forceDeployments = toml.readBytes("$.contracts_config.force_deployments_data");
-        config.ctmDeploymentTracker = toml.readAddress(
-            "$.deployed_addresses.bridgehub.ctm_deployment_tracker_proxy_addr"
-        );
-        path = string.concat(root, vm.envString("ZK_CHAIN_CONFIG"));
-        toml = vm.readFile(path);
-
-        config.ownerAddress = toml.readAddress("$.owner_address");
-
-        config.chainChainId = toml.readUint("$.chain.chain_chain_id");
-        config.bridgehubCreateNewChainSalt = toml.readUint("$.chain.bridgehub_create_new_chain_salt");
-        config.baseToken = toml.readAddress("$.chain.base_token_addr");
-        config.validiumMode = toml.readBool("$.chain.validium_mode");
-        config.validatorSenderOperatorCommitEth = toml.readAddress("$.chain.validator_sender_operator_commit_eth");
-        config.validatorSenderOperatorBlobsEth = toml.readAddress("$.chain.validator_sender_operator_blobs_eth");
-        config.baseTokenGasPriceMultiplierNominator = uint128(
-            toml.readUint("$.chain.base_token_gas_price_multiplier_nominator")
-        );
-        config.baseTokenGasPriceMultiplierDenominator = uint128(
-            toml.readUint("$.chain.base_token_gas_price_multiplier_denominator")
-        );
-        config.governanceMinDelay = uint256(toml.readUint("$.chain.governance_min_delay"));
-        config.governanceSecurityCouncilAddress = toml.readAddress("$.chain.governance_security_council_address");
-
-        path = string.concat(root, vm.envString("GATEWAY_CONFIG"));
-        toml = vm.readFile(path);
-
-        config.gatewayChainId = toml.readUint("$.chain.chain_chain_id");
->>>>>>> 6b1f483f
     }
 
     function registerGateway() public {
@@ -161,22 +121,7 @@
         GatewayTransactionFilterer(transactionFiltererProxy).grantWhitelist(chainL2.getAdmin());
         GatewayTransactionFilterer(transactionFiltererProxy).grantWhitelist(config.sharedBridgeProxy);
         bridgehub.registerSettlementLayer(config.gatewayChainId, true);
-<<<<<<< HEAD
-        console.log("Gateway registered on STM");
-=======
-
-        vm.stopPrank();
-        // bytes memory data = abi.encodeCall(stm.registerSettlementLayer, (config.chainChainId, true));
-        // Utils.executeUpgrade({
-        //     _governor: ownable.owner(),
-        //     _salt: bytes32(config.bridgehubCreateNewChainSalt),
-        //     _target: config.stateTransitionProxy,
-        //     _data: data,
-        //     _value: 0,
-        //     _delay: 0
-        // });
         console.log("Gateway registered on CTM");
->>>>>>> 6b1f483f
     }
 
     function moveChainToGateway() public {
