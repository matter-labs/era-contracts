--- conflicted
+++ resolved
@@ -118,21 +118,15 @@
 
         if (mint > 0) {
             vm.broadcast();
-<<<<<<< HEAD
-            (bool success, ) = tokenAddress.call(
-                abi.encodeWithSignature("mint(address,uint256)", config.deployerAddress, mint)
-            );
-            if (!success) {
-                revert MintFailed();
-=======
             additionalAddressesForMinting.push(config.deployerAddress);
             for (uint256 i = 0; i < additionalAddressesForMinting.length; i++) {
                 (bool success, ) = tokenAddress.call(
                     abi.encodeWithSignature("mint(address,uint256)", additionalAddressesForMinting[i], mint)
                 );
-                require(success, "Mint failed");
+                if (!success) {
+                    revert MintFailed();
+                }
                 console.log("Minting to:", additionalAddressesForMinting[i]);
->>>>>>> b62ca535
             }
         }
 
