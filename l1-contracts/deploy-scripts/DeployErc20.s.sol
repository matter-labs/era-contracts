// SPDX-License-Identifier: MIT
pragma solidity 0.8.24;

// solhint-disable no-console

import {Script, console2 as console} from "forge-std/Script.sol";
import {stdToml} from "forge-std/StdToml.sol";

// It's required to disable lints to force the compiler to compile the contracts
// solhint-disable no-unused-import
import {TestnetERC20Token} from "contracts/dev-contracts/TestnetERC20Token.sol";
// solhint-disable no-unused-import
import {WETH9} from "contracts/dev-contracts/WETH9.sol";

import {Utils} from "./Utils.sol";
import {MintFailed} from "./ZkSyncScriptErrors.sol";

contract DeployErc20Script is Script {
    using stdToml for string;

    struct Config {
        TokenDescription[] tokens;
        address deployerAddress;
        address[] additionalAddressesForMinting;
        address create2FactoryAddr;
        bytes32 create2FactorySalt;
    }

    struct TokenDescription {
        address addr;
        string name;
        string symbol;
        uint256 decimals;
        string implementation;
        uint256 mint;
    }

    Config internal config;

    function run() public {
        console.log("Deploying ERC20 Tokens");

        initializeConfig();
        deployTokens();
        saveOutput();
    }

    function getTokensAddresses() public view returns (address[] memory) {
        uint256 tokensLength = config.tokens.length;
        address[] memory addresses = new address[](tokensLength);
        for (uint256 i = 0; i < tokensLength; ++i) {
            addresses[i] = config.tokens[i].addr;
        }
        return addresses;
    }

    function initializeConfig() internal {
        config.deployerAddress = msg.sender;

        string memory root = vm.projectRoot();

        // Grab config from output of l1 deployment
        string memory path = string.concat(root, vm.envString("L1_OUTPUT"));
        string memory toml = vm.readFile(path);

        // Config file must be parsed key by key, otherwise values returned
        // are parsed alfabetically and not by key.
        // https://book.getfoundry.sh/cheatcodes/parse-toml
        config.create2FactoryAddr = vm.parseTomlAddress(toml, "$.create2_factory_addr");
        config.create2FactorySalt = vm.parseTomlBytes32(toml, "$.create2_factory_salt");

        // Grab config from custom config file
        path = string.concat(root, vm.envString("TOKENS_CONFIG"));
        toml = vm.readFile(path);
        config.additionalAddressesForMinting = vm.parseTomlAddressArray(toml, "$.additional_addresses_for_minting");

        string[] memory tokens = vm.parseTomlKeys(toml, "$.tokens");

        uint256 tokensLength = tokens.length;
        for (uint256 i = 0; i < tokensLength; ++i) {
            TokenDescription memory token;
            string memory key = string.concat("$.tokens.", tokens[i]);
            token.name = toml.readString(string.concat(key, ".name"));
            token.symbol = toml.readString(string.concat(key, ".symbol"));
            token.decimals = toml.readUint(string.concat(key, ".decimals"));
            token.implementation = toml.readString(string.concat(key, ".implementation"));
            token.mint = toml.readUint(string.concat(key, ".mint"));
            config.tokens.push(token);
        }
    }

    function deployTokens() internal {
        uint256 tokensLength = config.tokens.length;
        for (uint256 i = 0; i < tokensLength; ++i) {
            TokenDescription storage token = config.tokens[i];
            console.log("Deploying token:", token.name);
            address tokenAddress = deployErc20({
                name: token.name,
                symbol: token.symbol,
                decimals: token.decimals,
                implementation: token.implementation,
                mint: token.mint,
                additionalAddressesForMinting: config.additionalAddressesForMinting
            });
            console.log("Token deployed at:", tokenAddress);
            token.addr = tokenAddress;
        }
    }

    function deployErc20(
        string memory name,
        string memory symbol,
        uint256 decimals,
        string memory implementation,
        uint256 mint,
        address[] storage additionalAddressesForMinting
    ) internal returns (address) {
        bytes memory args;
        // WETH9 constructor has no arguments
        if (keccak256(bytes(implementation)) != keccak256(bytes("WETH9.sol"))) {
            args = abi.encode(name, symbol, decimals);
        }

        bytes memory bytecode = abi.encodePacked(vm.getCode(implementation), args);

        address tokenAddress = deployViaCreate2(bytecode);

        if (mint > 0) {
            vm.broadcast();
<<<<<<< HEAD
            (bool success, ) = tokenAddress.call(
                abi.encodeWithSignature("mint(address,uint256)", config.deployerAddress, mint)
            );
            if (!success) {
                revert MintFailed();
=======
            additionalAddressesForMinting.push(config.deployerAddress);
            for (uint256 i = 0; i < additionalAddressesForMinting.length; i++) {
                (bool success, ) = tokenAddress.call(
                    abi.encodeWithSignature("mint(address,uint256)", additionalAddressesForMinting[i], mint)
                );
                require(success, "Mint failed");
                console.log("Minting to:", additionalAddressesForMinting[i]);
>>>>>>> 63e36060
            }
        }

        return tokenAddress;
    }

    function saveOutput() internal {
        string memory tokens = "";
        uint256 tokensLength = config.tokens.length;
        for (uint256 i = 0; i < tokensLength; ++i) {
            TokenDescription memory token = config.tokens[i];
            vm.serializeString(token.symbol, "name", token.name);
            vm.serializeString(token.symbol, "symbol", token.symbol);
            vm.serializeUint(token.symbol, "decimals", token.decimals);
            vm.serializeString(token.symbol, "implementation", token.implementation);
            vm.serializeUintToHex(token.symbol, "mint", token.mint);
            string memory tokenInfo = vm.serializeAddress(token.symbol, "address", token.addr);

            tokens = vm.serializeString("tokens", token.symbol, tokenInfo);
        }

        string memory toml = vm.serializeString("root", "tokens", tokens);
        string memory root = vm.projectRoot();
        string memory path = string.concat(root, "/script-out/output-deploy-erc20.toml");
        vm.writeToml(toml, path);
    }

    function deployViaCreate2(bytes memory _bytecode) internal returns (address) {
        return Utils.deployViaCreate2(_bytecode, config.create2FactorySalt, config.create2FactoryAddr);
    }

    // add this to be excluded from coverage report
    function test() internal {}
}<|MERGE_RESOLUTION|>--- conflicted
+++ resolved
@@ -127,21 +127,15 @@
 
         if (mint > 0) {
             vm.broadcast();
-<<<<<<< HEAD
-            (bool success, ) = tokenAddress.call(
-                abi.encodeWithSignature("mint(address,uint256)", config.deployerAddress, mint)
-            );
-            if (!success) {
-                revert MintFailed();
-=======
             additionalAddressesForMinting.push(config.deployerAddress);
             for (uint256 i = 0; i < additionalAddressesForMinting.length; i++) {
                 (bool success, ) = tokenAddress.call(
                     abi.encodeWithSignature("mint(address,uint256)", additionalAddressesForMinting[i], mint)
                 );
-                require(success, "Mint failed");
                 console.log("Minting to:", additionalAddressesForMinting[i]);
->>>>>>> 63e36060
+                if (!success) {
+                    revert MintFailed();
+                }
             }
         }
 
