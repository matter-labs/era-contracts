--- conflicted
+++ resolved
@@ -524,20 +524,7 @@
     }
 
     function getFactoryDeps() internal view returns (bytes[] memory) {
-<<<<<<< HEAD
         bytes[] memory factoryDeps = new bytes[](0);
-=======
-        bytes[] memory factoryDeps = new bytes[](6);
-        factoryDeps[0] = Utils.readFoundryDeployedBytecodeL1("L2Bridgehub.sol", "L2Bridgehub");
-        factoryDeps[1] = Utils.readFoundryDeployedBytecodeL1("L2AssetRouter.sol", "L2AssetRouter");
-        factoryDeps[2] = Utils.readFoundryDeployedBytecodeL1("L2NativeTokenVaultZKOS.sol", "L2NativeTokenVaultZKOS");
-        factoryDeps[3] = Utils.readFoundryDeployedBytecodeL1("L2MessageRoot.sol", "L2MessageRoot");
-        factoryDeps[4] = Utils.readFoundryDeployedBytecodeL1(
-            "UpgradeableBeaconDeployer.sol",
-            "UpgradeableBeaconDeployer"
-        );
-        factoryDeps[5] = Utils.readFoundryDeployedBytecodeL1("L2ChainAssetHandler.sol", "L2ChainAssetHandler");
->>>>>>> ef6ab9ce
         return factoryDeps;
     }
 
