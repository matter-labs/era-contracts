--- conflicted
+++ resolved
@@ -494,16 +494,6 @@
     }
 
     function getFactoryDeps() internal view returns (bytes[] memory) {
-<<<<<<< HEAD
-        bytes[] memory factoryDeps = new bytes[](4);
-        factoryDeps[0] = Utils.readFoundryDeployedBytecodeL1("L2Bridgehub.sol", "L2Bridgehub");
-        factoryDeps[1] = Utils.readFoundryDeployedBytecodeL1("L2AssetRouter.sol", "L2AssetRouter");
-        factoryDeps[2] = Utils.readFoundryDeployedBytecodeL1("L2MessageRoot.sol", "L2MessageRoot");
-        factoryDeps[3] = Utils.readFoundryDeployedBytecodeL1(
-            "UpgradeableBeaconDeployer.sol",
-            "UpgradeableBeaconDeployer"
-        );
-=======
         bytes[] memory factoryDeps = new bytes[](6);
         factoryDeps[0] = Utils.readFoundryDeployedBytecodeL1("L2Bridgehub.sol", "L2Bridgehub");
         factoryDeps[1] = Utils.readFoundryDeployedBytecodeL1("L2AssetRouter.sol", "L2AssetRouter");
@@ -511,7 +501,6 @@
         factoryDeps[3] = Utils.readFoundryDeployedBytecodeL1("L2MessageRoot.sol", "L2MessageRoot");
         factoryDeps[4] = Utils.readFoundryDeployedBytecodeL1("UpgradeableBeaconDeployer.sol", "UpgradeableBeaconDeployer");
         factoryDeps[5] = Utils.readFoundryDeployedBytecodeL1("L2ChainAssetHandler.sol", "L2ChainAssetHandler");
->>>>>>> 481a57dd
         return factoryDeps;
     }
 
