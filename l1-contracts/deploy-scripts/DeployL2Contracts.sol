// SPDX-License-Identifier: MIT

pragma solidity ^0.8.21;

import {Script} from "forge-std/Script.sol";
import {stdToml} from "forge-std/StdToml.sol";

import {Utils} from "./Utils.sol";
import {L2ContractHelper} from "contracts/common/libraries/L2ContractHelper.sol";
import {AddressAliasHelper} from "contracts/vendor/AddressAliasHelper.sol";
// import {L1AssetRouter} from "contracts/bridge/asset-router/L1AssetRouter.sol";

contract DeployL2Script is Script {
    using stdToml for string;

    Config internal config;
    ContractsBytecodes internal contracts;

    // solhint-disable-next-line gas-struct-packing
    struct Config {
        address bridgehubAddress;
        address l1SharedBridgeProxy;
        address governance;
        address erc20BridgeProxy;
        // The owner of the contract sets the validator/attester weights.
        // Can be the developer multisig wallet on mainnet.
        address consensusRegistryOwner;
        uint256 chainId;
        uint256 eraChainId;
        address l2SharedBridgeImplementation;
        address l2SharedBridgeProxy;
        address consensusRegistryImplementation;
        address consensusRegistryProxy;
        address forceDeployUpgraderAddress;
    }

    struct ContractsBytecodes {
        bytes l2StandardErc20FactoryBytecode;
        bytes beaconProxy;
        bytes l2StandardErc20Bytecode;
        bytes l2SharedBridgeBytecode;
        bytes l2SharedBridgeProxyBytecode;
        bytes consensusRegistryBytecode;
        bytes consensusRegistryProxyBytecode;
        bytes forceDeployUpgrader;
    }

    function run() public {
        initializeConfig();
        loadContracts();

        deployFactoryDeps();
        deploySharedBridge();
        deploySharedBridgeProxy();
        initializeChain();
        deployForceDeployer();
        deployConsensusRegistry();
        deployConsensusRegistryProxy();

        saveOutput();
    }

    function runDeploySharedBridge() public {
        initializeConfig();
        loadContracts();

        deployFactoryDeps();
        deploySharedBridge();
        deploySharedBridgeProxy();
        initializeChain();

        saveOutput();
    }

    function runDefaultUpgrader() public {
        initializeConfig();
        loadContracts();

        deployForceDeployer();

        saveOutput();
    }

    function runDeployConsensusRegistry() public {
        initializeConfig();
        loadContracts();

        deployConsensusRegistry();
        deployConsensusRegistryProxy();

        saveOutput();
    }

    function loadContracts() internal {
        //HACK: Meanwhile we are not integrated foundry zksync we use contracts that has been built using hardhat
        contracts.l2StandardErc20FactoryBytecode = Utils.readHardhatBytecode(
            "/artifacts-zk/@openzeppelin/contracts-v4/proxy/beacon/UpgradeableBeacon.sol/UpgradeableBeacon.json"
        );
        contracts.beaconProxy = Utils.readHardhatBytecode(
            "/artifacts-zk/@openzeppelin/contracts-v4/proxy/beacon/BeaconProxy.sol/BeaconProxy.json"
        );
        contracts.l2StandardErc20Bytecode = Utils.readHardhatBytecode(
            "/artifacts-zk/contracts/bridge/BridgedStandardERC20.sol/BridgedStandardERC20.json"
        );

<<<<<<< HEAD
        contracts.l2SharedBridgeBytecode = Utils.readFoundryBytecode("/zkout/L2SharedBridge.sol/L2SharedBridge.json");

=======
        contracts.l2SharedBridgeBytecode = Utils.readFoundryBytecode(
            "/../l2-contracts/zkout/L2SharedBridge.sol/L2SharedBridge.json"
        );
>>>>>>> b653ac80
        contracts.l2SharedBridgeProxyBytecode = Utils.readHardhatBytecode(
            "/artifacts-zk/@openzeppelin/contracts-v4/proxy/transparent/TransparentUpgradeableProxy.sol/TransparentUpgradeableProxy.json"
        );

        contracts.consensusRegistryBytecode = Utils.readHardhatBytecode(
            "/../l2-contracts/zkout/ConsensusRegistry.sol/ConsensusRegistry.json"
        );
        contracts.consensusRegistryProxyBytecode = Utils.readHardhatBytecode(
            "/../l2-contracts/zkout/TransparentUpgradeableProxy.sol/TransparentUpgradeableProxy.json"
        );

        contracts.forceDeployUpgrader = Utils.readHardhatBytecode(
            "/../l2-contracts/zkout/ForceDeployUpgrader.sol/ForceDeployUpgrader.json"
        );
    }

    function initializeConfig() internal {
        string memory root = vm.projectRoot();
        string memory path = string.concat(root, "/script-config/config-deploy-l2-contracts.toml");
        string memory toml = vm.readFile(path);
        config.bridgehubAddress = toml.readAddress("$.bridgehub");
        config.governance = toml.readAddress("$.governance");
        config.l1SharedBridgeProxy = toml.readAddress("$.l1_shared_bridge");
        config.erc20BridgeProxy = toml.readAddress("$.erc20_bridge");
        config.consensusRegistryOwner = toml.readAddress("$.consensus_registry_owner");
        config.chainId = toml.readUint("$.chain_id");
        config.eraChainId = toml.readUint("$.era_chain_id");
    }

    function saveOutput() internal {
        vm.serializeAddress("root", "l2_shared_bridge_implementation", config.l2SharedBridgeImplementation);
        vm.serializeAddress("root", "l2_shared_bridge_proxy", config.l2SharedBridgeProxy);
        vm.serializeAddress("root", "consensus_registry_implementation", config.consensusRegistryImplementation);
        vm.serializeAddress("root", "consensus_registry_proxy", config.consensusRegistryProxy);
        string memory toml = vm.serializeAddress("root", "l2_default_upgrader", config.forceDeployUpgraderAddress);
        string memory root = vm.projectRoot();
        string memory path = string.concat(root, "/script-out/output-deploy-l2-contracts.toml");
        vm.writeToml(toml, path);
    }

    function deployFactoryDeps() internal {
        bytes[] memory factoryDeps = new bytes[](3);
        factoryDeps[0] = contracts.l2StandardErc20FactoryBytecode;
        factoryDeps[1] = contracts.l2StandardErc20Bytecode;
        factoryDeps[2] = contracts.beaconProxy;
        Utils.publishBytecodes(factoryDeps, config.chainId, config.bridgehubAddress, config.l1SharedBridgeProxy);
    }

    function deploySharedBridge() internal {
        bytes[] memory factoryDeps = new bytes[](1);
        factoryDeps[0] = contracts.beaconProxy;

        bytes memory constructorData = abi.encode(config.eraChainId);

        config.l2SharedBridgeImplementation = Utils.deployThroughL1({
            bytecode: contracts.l2SharedBridgeBytecode,
            constructorargs: constructorData,
            create2salt: "",
            l2GasLimit: Utils.MAX_PRIORITY_TX_GAS,
            factoryDeps: factoryDeps,
            chainId: config.chainId,
            bridgehubAddress: config.bridgehubAddress,
            l1SharedBridgeProxy: config.l1SharedBridgeProxy
        });
    }

    function deployForceDeployer() internal {
        bytes[] memory factoryDeps = new bytes[](0);
        config.forceDeployUpgraderAddress = Utils.deployThroughL1({
            bytecode: contracts.forceDeployUpgrader,
            constructorargs: "",
            create2salt: "",
            l2GasLimit: Utils.MAX_PRIORITY_TX_GAS,
            factoryDeps: factoryDeps,
            chainId: config.chainId,
            bridgehubAddress: config.bridgehubAddress,
            l1SharedBridgeProxy: config.l1SharedBridgeProxy
        });
    }

    function deploySharedBridgeProxy() internal {
        address l2GovernorAddress = AddressAliasHelper.applyL1ToL2Alias(config.governance);
        bytes32 l2StandardErc20BytecodeHash = L2ContractHelper.hashL2Bytecode(contracts.beaconProxy);

        // solhint-disable-next-line func-named-parameters
        bytes memory proxyInitializationParams = abi.encodeWithSignature(
            "initialize(address,address,bytes32,address)",
            config.l1SharedBridgeProxy,
            config.erc20BridgeProxy,
            l2StandardErc20BytecodeHash,
            l2GovernorAddress
        );

        bytes memory l2SharedBridgeProxyConstructorData = abi.encode(
            config.l2SharedBridgeImplementation,
            l2GovernorAddress,
            proxyInitializationParams
        );

        config.l2SharedBridgeProxy = Utils.deployThroughL1({
            bytecode: contracts.l2SharedBridgeProxyBytecode,
            constructorargs: l2SharedBridgeProxyConstructorData,
            create2salt: "",
            l2GasLimit: Utils.MAX_PRIORITY_TX_GAS,
            factoryDeps: new bytes[](0),
            chainId: config.chainId,
            bridgehubAddress: config.bridgehubAddress,
            l1SharedBridgeProxy: config.l1SharedBridgeProxy
        });
    }

    // Deploy the ConsensusRegistry implementation and save its address into the config.
    function deployConsensusRegistry() internal {
        // ConsensusRegistry.sol doesn't have a constructor, just an initializer.
        bytes memory constructorData = "";

        config.consensusRegistryImplementation = Utils.deployThroughL1({
            bytecode: contracts.consensusRegistryBytecode,
            constructorargs: constructorData,
            create2salt: "",
            l2GasLimit: Utils.MAX_PRIORITY_TX_GAS,
            factoryDeps: new bytes[](0),
            chainId: config.chainId,
            bridgehubAddress: config.bridgehubAddress,
            l1SharedBridgeProxy: config.l1SharedBridgeProxy
        });
    }

    // Deploy a transparent upgradable proxy for the already deployed consensus registry
    // implementation and save its address into the config.
    function deployConsensusRegistryProxy() internal {
        // Admin for the proxy
        address l2GovernorAddress = AddressAliasHelper.applyL1ToL2Alias(config.governance);

        // Call ConsensusRegistry::initialize with the initial owner.
        // solhint-disable-next-line func-named-parameters
        bytes memory proxyInitializationParams = abi.encodeWithSignature(
            "initialize(address)",
            config.consensusRegistryOwner
        );

        bytes memory consensusRegistryProxyConstructorData = abi.encode(
            config.consensusRegistryImplementation, // _logic
            l2GovernorAddress, // admin_
            proxyInitializationParams // _data
        );

        config.consensusRegistryProxy = Utils.deployThroughL1({
            bytecode: contracts.consensusRegistryProxyBytecode,
            constructorargs: consensusRegistryProxyConstructorData,
            create2salt: "",
            l2GasLimit: Utils.MAX_PRIORITY_TX_GAS,
            factoryDeps: new bytes[](0),
            chainId: config.chainId,
            bridgehubAddress: config.bridgehubAddress,
            l1SharedBridgeProxy: config.l1SharedBridgeProxy
        });
    }

    function initializeChain() internal {
        L1SharedBridge bridge = L1SharedBridge(config.l1SharedBridgeProxy);

        Utils.executeUpgrade({
            _governor: bridge.owner(),
            _salt: bytes32(0),
            _target: config.l1SharedBridgeProxy,
            _data: abi.encodeCall(bridge.initializeChainGovernance, (config.chainId, config.l2SharedBridgeProxy)),
            _value: 0,
            _delay: 0
        });
    }
}<|MERGE_RESOLUTION|>--- conflicted
+++ resolved
@@ -103,14 +103,8 @@
             "/artifacts-zk/contracts/bridge/BridgedStandardERC20.sol/BridgedStandardERC20.json"
         );
 
-<<<<<<< HEAD
         contracts.l2SharedBridgeBytecode = Utils.readFoundryBytecode("/zkout/L2SharedBridge.sol/L2SharedBridge.json");
 
-=======
-        contracts.l2SharedBridgeBytecode = Utils.readFoundryBytecode(
-            "/../l2-contracts/zkout/L2SharedBridge.sol/L2SharedBridge.json"
-        );
->>>>>>> b653ac80
         contracts.l2SharedBridgeProxyBytecode = Utils.readHardhatBytecode(
             "/artifacts-zk/@openzeppelin/contracts-v4/proxy/transparent/TransparentUpgradeableProxy.sol/TransparentUpgradeableProxy.json"
         );
