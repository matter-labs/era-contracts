// SPDX-License-Identifier: MIT

pragma solidity ^0.8.21;

import {Script} from "forge-std/Script.sol";
import {stdToml} from "forge-std/StdToml.sol";

import {Utils} from "./Utils.sol";
import {L2ContractHelper} from "contracts/common/libraries/L2ContractHelper.sol";
import {AddressAliasHelper} from "contracts/vendor/AddressAliasHelper.sol";
<<<<<<< HEAD
=======
import {L2ContractsBytecodesLib} from "./L2ContractsBytecodesLib.sol";
>>>>>>> 45cf28c6
// import {L1AssetRouter} from "contracts/bridge/asset-router/L1AssetRouter.sol";

contract DeployL2Script is Script {
    using stdToml for string;

    Config internal config;
    DeployedContrats internal deployed;

    // solhint-disable-next-line gas-struct-packing
    struct Config {
        uint256 eraChainId;
        uint256 chainId;
        address l1SharedBridgeProxy;
        address bridgehubAddress;
        address governance;
        address erc20BridgeProxy;
<<<<<<< HEAD
        // The owner of the contract sets the validator/attester weights.
        // Can be the developer multisig wallet on mainnet.
        address consensusRegistryOwner;
        uint256 chainId;
        uint256 eraChainId;
        address l2SharedBridgeImplementation;
        address l2SharedBridgeProxy;
        address consensusRegistryImplementation;
        address consensusRegistryProxy;
        address forceDeployUpgraderAddress;
    }

    struct ContractsBytecodes {
        bytes l2StandardErc20FactoryBytecode;
        bytes beaconProxy;
        bytes l2StandardErc20Bytecode;
        bytes l2SharedBridgeBytecode;
        bytes l2SharedBridgeProxyBytecode;
        bytes consensusRegistryBytecode;
        bytes consensusRegistryProxyBytecode;
        bytes forceDeployUpgrader;
=======
        bool validiumMode;
        address consensusRegistryOwner;
    }

    struct DeployedContrats {
        address l2DaValidatorAddress;
        address forceDeployUpgraderAddress;
        address consensusRegistryImplementation;
        address consensusRegistryProxy;
        address multicall3;
>>>>>>> 45cf28c6
    }

    function run() public {
        deploy(false);
    }

    function runWithLegacyBridge() public {
        deploy(true);
    }

    function deploy(bool legacyBridge) public {
        initializeConfig();
<<<<<<< HEAD
        loadContracts(legacyBridge);

        deployFactoryDeps();
        deploySharedBridge();
        deploySharedBridgeProxy(legacyBridge);
        initializeChain();
        deployForceDeployer();
        deployConsensusRegistry();
        deployConsensusRegistryProxy();
=======

        // Note, that it is important that the first transaction is for setting the L2 DA validator
        deployL2DaValidator();

        deployForceDeployer();
        deployConsensusRegistry();
        deployConsensusRegistryProxy();
        deployMulticall3();
>>>>>>> 45cf28c6

        saveOutput();
    }

    function runDeployLegacySharedBridge() public {
        deploySharedBridge(true);
    }

    function runDeploySharedBridge() public {
        deploySharedBridge(false);
    }
<<<<<<< HEAD

    function deploySharedBridge(bool legacyBridge) internal {
        initializeConfig();
        loadContracts(legacyBridge);

        deployFactoryDeps();
        deploySharedBridge();
        deploySharedBridgeProxy(legacyBridge);
        initializeChain();
=======

    // TODO(EVM-745): port legacy contract tests to new contracts
    function deploySharedBridge(bool legacyBridge) internal {
        initializeConfig();
>>>>>>> 45cf28c6

        saveOutput();
    }

    function runDefaultUpgrader() public {
        initializeConfig();
<<<<<<< HEAD
        loadContracts(false);
=======
>>>>>>> 45cf28c6

        deployForceDeployer();

        saveOutput();
    }

    function runDeployConsensusRegistry() public {
        initializeConfig();
<<<<<<< HEAD
        loadContracts(false);

        deployConsensusRegistry();
        deployConsensusRegistryProxy();

        saveOutput();
    }

    function loadContracts(bool legacyBridge) internal {
        //HACK: Meanwhile we are not integrated foundry zksync we use contracts that has been built using hardhat
        contracts.l2StandardErc20FactoryBytecode = Utils.readHardhatBytecode(
            "/artifacts-zk/@openzeppelin/contracts-v4/proxy/beacon/UpgradeableBeacon.sol/UpgradeableBeacon.json"
        );
        contracts.beaconProxy = Utils.readHardhatBytecode(
            "/artifacts-zk/@openzeppelin/contracts-v4/proxy/beacon/BeaconProxy.sol/BeaconProxy.json"
        );
        contracts.l2StandardErc20Bytecode = Utils.readHardhatBytecode(
            "/artifacts-zk/contracts/bridge/BridgedStandardERC20.sol/BridgedStandardERC20.json"
        );

        if (legacyBridge) {
            contracts.l2SharedBridgeBytecode = Utils.readHardhatBytecode(
                "/../l2-contracts/artifacts-zk/contracts/dev-contracts/DevL2SharedBridge.sol/DevL2SharedBridge.json"
            );
        } else {
            contracts.l2SharedBridgeBytecode = Utils.readHardhatBytecode(
                "/../l2-contracts/zkout/L2SharedBridge.sol/L2SharedBridge.json"
            );
        }

        contracts.l2SharedBridgeProxyBytecode = Utils.readHardhatBytecode(
            "/artifacts-zk/@openzeppelin/contracts-v4/proxy/transparent/TransparentUpgradeableProxy.sol/TransparentUpgradeableProxy.json"
        );

        contracts.consensusRegistryBytecode = Utils.readHardhatBytecode(
            "/../l2-contracts/zkout/ConsensusRegistry.sol/ConsensusRegistry.json"
        );
        contracts.consensusRegistryProxyBytecode = Utils.readHardhatBytecode(
            "/../l2-contracts/zkout/TransparentUpgradeableProxy.sol/TransparentUpgradeableProxy.json"
        );

        contracts.forceDeployUpgrader = Utils.readHardhatBytecode(
            "/../l2-contracts/zkout/ForceDeployUpgrader.sol/ForceDeployUpgrader.json"
        );
=======

        deployConsensusRegistry();
        deployConsensusRegistryProxy();

        saveOutput();
    }

    function runDeployMulticall3() public {
        initializeConfig();

        deployMulticall3();

        saveOutput();
>>>>>>> 45cf28c6
    }

    function initializeConfig() internal {
        string memory root = vm.projectRoot();
        string memory path = string.concat(root, "/script-config/config-deploy-l2-contracts.toml");
        string memory toml = vm.readFile(path);
        config.validiumMode = toml.readBool("$.validium_mode");
        config.bridgehubAddress = toml.readAddress("$.bridgehub");
        config.governance = toml.readAddress("$.governance");
        config.l1SharedBridgeProxy = toml.readAddress("$.l1_shared_bridge");
        config.erc20BridgeProxy = toml.readAddress("$.erc20_bridge");
        config.consensusRegistryOwner = toml.readAddress("$.consensus_registry_owner");
        config.chainId = toml.readUint("$.chain_id");
        config.eraChainId = toml.readUint("$.era_chain_id");
    }

    function saveOutput() internal {
<<<<<<< HEAD
        vm.serializeAddress("root", "l2_shared_bridge_implementation", config.l2SharedBridgeImplementation);
        vm.serializeAddress("root", "l2_shared_bridge_proxy", config.l2SharedBridgeProxy);
        vm.serializeAddress("root", "consensus_registry_implementation", config.consensusRegistryImplementation);
        vm.serializeAddress("root", "consensus_registry_proxy", config.consensusRegistryProxy);
        string memory toml = vm.serializeAddress("root", "l2_default_upgrader", config.forceDeployUpgraderAddress);
=======
        vm.serializeAddress("root", "l2_da_validator_address", deployed.l2DaValidatorAddress);
        vm.serializeAddress("root", "multicall3", deployed.multicall3);
        vm.serializeAddress("root", "consensus_registry_implementation", deployed.consensusRegistryImplementation);
        vm.serializeAddress("root", "consensus_registry_proxy", deployed.consensusRegistryProxy);
        string memory toml = vm.serializeAddress("root", "l2_default_upgrader", deployed.forceDeployUpgraderAddress);

>>>>>>> 45cf28c6
        string memory root = vm.projectRoot();
        string memory path = string.concat(root, "/script-out/output-deploy-l2-contracts.toml");
        vm.writeToml(toml, path);
    }

    function deployL2DaValidator() internal {
        bytes memory bytecode;
        if (config.validiumMode) {
            bytecode = L2ContractsBytecodesLib.readValidiumL2DAValidatorBytecode();
        } else {
            bytecode = L2ContractsBytecodesLib.readRollupL2DAValidatorBytecode();
        }

        deployed.l2DaValidatorAddress = Utils.deployThroughL1Deterministic({
            bytecode: bytecode,
            constructorargs: bytes(""),
            create2salt: "",
            l2GasLimit: Utils.MAX_PRIORITY_TX_GAS,
            factoryDeps: new bytes[](0),
            chainId: config.chainId,
            bridgehubAddress: config.bridgehubAddress,
            l1SharedBridgeProxy: config.l1SharedBridgeProxy
        });
    }

    function deployForceDeployer() internal {
        bytes[] memory factoryDeps = new bytes[](0);
        deployed.forceDeployUpgraderAddress = Utils.deployThroughL1({
            bytecode: L2ContractsBytecodesLib.readForceDeployUpgraderBytecode(),
            constructorargs: "",
            create2salt: "",
            l2GasLimit: Utils.MAX_PRIORITY_TX_GAS,
            factoryDeps: factoryDeps,
            chainId: config.chainId,
            bridgehubAddress: config.bridgehubAddress,
            l1SharedBridgeProxy: config.l1SharedBridgeProxy
        });
    }

<<<<<<< HEAD
    function deploySharedBridgeProxy(bool legacyBridge) internal {
=======
    // Deploy the ConsensusRegistry implementation and save its address into the config.
    function deployConsensusRegistry() internal {
        // ConsensusRegistry.sol doesn't have a constructor, just an initializer.
        bytes memory constructorData = "";

        deployed.consensusRegistryImplementation = Utils.deployThroughL1({
            bytecode: L2ContractsBytecodesLib.readConsensusRegistryBytecode(),
            constructorargs: constructorData,
            create2salt: "",
            l2GasLimit: Utils.MAX_PRIORITY_TX_GAS,
            factoryDeps: new bytes[](0),
            chainId: config.chainId,
            bridgehubAddress: config.bridgehubAddress,
            l1SharedBridgeProxy: config.l1SharedBridgeProxy
        });
    }

    function deployMulticall3() internal {
        // Multicall3 doesn't have a constructor.
        bytes memory constructorData = "";

        deployed.multicall3 = Utils.deployThroughL1({
            bytecode: L2ContractsBytecodesLib.readMulticall3Bytecode(),
            constructorargs: constructorData,
            create2salt: "",
            l2GasLimit: Utils.MAX_PRIORITY_TX_GAS,
            factoryDeps: new bytes[](0),
            chainId: config.chainId,
            bridgehubAddress: config.bridgehubAddress,
            l1SharedBridgeProxy: config.l1SharedBridgeProxy
        });
    }

    // Deploy a transparent upgradable proxy for the already deployed consensus registry
    // implementation and save its address into the config.
    function deployConsensusRegistryProxy() internal {
        // Admin for the proxy
>>>>>>> 45cf28c6
        address l2GovernorAddress = AddressAliasHelper.applyL1ToL2Alias(config.governance);

<<<<<<< HEAD
        string memory functionSignature;

        if (legacyBridge) {
            functionSignature = "initializeDevBridge(address,address,bytes32,address)";
        } else {
            functionSignature = "initialize(address,address,bytes32,address)";
        }
        // solhint-disable-next-line func-named-parameters
        bytes memory proxyInitializationParams = abi.encodeWithSignature(
            functionSignature,
            config.l1SharedBridgeProxy,
            config.erc20BridgeProxy,
            l2StandardErc20BytecodeHash,
            l2GovernorAddress
=======
        // Call ConsensusRegistry::initialize with the initial owner.
        // solhint-disable-next-line func-named-parameters
        bytes memory proxyInitializationParams = abi.encodeWithSignature(
            "initialize(address)",
            config.consensusRegistryOwner
>>>>>>> 45cf28c6
        );

        bytes memory consensusRegistryProxyConstructorData = abi.encode(
            deployed.consensusRegistryImplementation, // _logic
            l2GovernorAddress, // admin_
            proxyInitializationParams // _data
        );

        deployed.consensusRegistryProxy = Utils.deployThroughL1({
            bytecode: L2ContractsBytecodesLib.readTransparentUpgradeableProxyBytecode(),
            constructorargs: consensusRegistryProxyConstructorData,
            create2salt: "",
            l2GasLimit: Utils.MAX_PRIORITY_TX_GAS,
            factoryDeps: new bytes[](0),
            chainId: config.chainId,
            bridgehubAddress: config.bridgehubAddress,
            l1SharedBridgeProxy: config.l1SharedBridgeProxy
        });
    }

    // Deploy the ConsensusRegistry implementation and save its address into the config.
    function deployConsensusRegistry() internal {
        // ConsensusRegistry.sol doesn't have a constructor, just an initializer.
        bytes memory constructorData = "";

        config.consensusRegistryImplementation = Utils.deployThroughL1({
            bytecode: contracts.consensusRegistryBytecode,
            constructorargs: constructorData,
            create2salt: "",
            l2GasLimit: Utils.MAX_PRIORITY_TX_GAS,
            factoryDeps: new bytes[](0),
            chainId: config.chainId,
            bridgehubAddress: config.bridgehubAddress,
            l1SharedBridgeProxy: config.l1SharedBridgeProxy
        });
    }

    // Deploy a transparent upgradable proxy for the already deployed consensus registry
    // implementation and save its address into the config.
    function deployConsensusRegistryProxy() internal {
        // Admin for the proxy
        address l2GovernorAddress = AddressAliasHelper.applyL1ToL2Alias(config.governance);

        // Call ConsensusRegistry::initialize with the initial owner.
        // solhint-disable-next-line func-named-parameters
        bytes memory proxyInitializationParams = abi.encodeWithSignature(
            "initialize(address)",
            config.consensusRegistryOwner
        );

        bytes memory consensusRegistryProxyConstructorData = abi.encode(
            config.consensusRegistryImplementation, // _logic
            l2GovernorAddress, // admin_
            proxyInitializationParams // _data
        );

        config.consensusRegistryProxy = Utils.deployThroughL1({
            bytecode: contracts.consensusRegistryProxyBytecode,
            constructorargs: consensusRegistryProxyConstructorData,
            create2salt: "",
            l2GasLimit: Utils.MAX_PRIORITY_TX_GAS,
            factoryDeps: new bytes[](0),
            chainId: config.chainId,
            bridgehubAddress: config.bridgehubAddress,
            l1SharedBridgeProxy: config.l1SharedBridgeProxy
        });
    }

    function initializeChain() internal {
        L1SharedBridge bridge = L1SharedBridge(config.l1SharedBridgeProxy);

        Utils.executeUpgrade({
            _governor: bridge.owner(),
            _salt: bytes32(0),
            _target: config.l1SharedBridgeProxy,
            _data: abi.encodeCall(bridge.initializeChainGovernance, (config.chainId, config.l2SharedBridgeProxy)),
            _value: 0,
            _delay: 0
        });
    }
}<|MERGE_RESOLUTION|>--- conflicted
+++ resolved
@@ -8,10 +8,7 @@
 import {Utils} from "./Utils.sol";
 import {L2ContractHelper} from "contracts/common/libraries/L2ContractHelper.sol";
 import {AddressAliasHelper} from "contracts/vendor/AddressAliasHelper.sol";
-<<<<<<< HEAD
-=======
 import {L2ContractsBytecodesLib} from "./L2ContractsBytecodesLib.sol";
->>>>>>> 45cf28c6
 // import {L1AssetRouter} from "contracts/bridge/asset-router/L1AssetRouter.sol";
 
 contract DeployL2Script is Script {
@@ -28,29 +25,6 @@
         address bridgehubAddress;
         address governance;
         address erc20BridgeProxy;
-<<<<<<< HEAD
-        // The owner of the contract sets the validator/attester weights.
-        // Can be the developer multisig wallet on mainnet.
-        address consensusRegistryOwner;
-        uint256 chainId;
-        uint256 eraChainId;
-        address l2SharedBridgeImplementation;
-        address l2SharedBridgeProxy;
-        address consensusRegistryImplementation;
-        address consensusRegistryProxy;
-        address forceDeployUpgraderAddress;
-    }
-
-    struct ContractsBytecodes {
-        bytes l2StandardErc20FactoryBytecode;
-        bytes beaconProxy;
-        bytes l2StandardErc20Bytecode;
-        bytes l2SharedBridgeBytecode;
-        bytes l2SharedBridgeProxyBytecode;
-        bytes consensusRegistryBytecode;
-        bytes consensusRegistryProxyBytecode;
-        bytes forceDeployUpgrader;
-=======
         bool validiumMode;
         address consensusRegistryOwner;
     }
@@ -61,7 +35,6 @@
         address consensusRegistryImplementation;
         address consensusRegistryProxy;
         address multicall3;
->>>>>>> 45cf28c6
     }
 
     function run() public {
@@ -74,17 +47,6 @@
 
     function deploy(bool legacyBridge) public {
         initializeConfig();
-<<<<<<< HEAD
-        loadContracts(legacyBridge);
-
-        deployFactoryDeps();
-        deploySharedBridge();
-        deploySharedBridgeProxy(legacyBridge);
-        initializeChain();
-        deployForceDeployer();
-        deployConsensusRegistry();
-        deployConsensusRegistryProxy();
-=======
 
         // Note, that it is important that the first transaction is for setting the L2 DA validator
         deployL2DaValidator();
@@ -93,7 +55,6 @@
         deployConsensusRegistry();
         deployConsensusRegistryProxy();
         deployMulticall3();
->>>>>>> 45cf28c6
 
         saveOutput();
     }
@@ -105,32 +66,16 @@
     function runDeploySharedBridge() public {
         deploySharedBridge(false);
     }
-<<<<<<< HEAD
-
-    function deploySharedBridge(bool legacyBridge) internal {
-        initializeConfig();
-        loadContracts(legacyBridge);
-
-        deployFactoryDeps();
-        deploySharedBridge();
-        deploySharedBridgeProxy(legacyBridge);
-        initializeChain();
-=======
 
     // TODO(EVM-745): port legacy contract tests to new contracts
     function deploySharedBridge(bool legacyBridge) internal {
         initializeConfig();
->>>>>>> 45cf28c6
 
         saveOutput();
     }
 
     function runDefaultUpgrader() public {
         initializeConfig();
-<<<<<<< HEAD
-        loadContracts(false);
-=======
->>>>>>> 45cf28c6
 
         deployForceDeployer();
 
@@ -139,8 +84,6 @@
 
     function runDeployConsensusRegistry() public {
         initializeConfig();
-<<<<<<< HEAD
-        loadContracts(false);
 
         deployConsensusRegistry();
         deployConsensusRegistryProxy();
@@ -148,57 +91,12 @@
         saveOutput();
     }
 
-    function loadContracts(bool legacyBridge) internal {
-        //HACK: Meanwhile we are not integrated foundry zksync we use contracts that has been built using hardhat
-        contracts.l2StandardErc20FactoryBytecode = Utils.readHardhatBytecode(
-            "/artifacts-zk/@openzeppelin/contracts-v4/proxy/beacon/UpgradeableBeacon.sol/UpgradeableBeacon.json"
-        );
-        contracts.beaconProxy = Utils.readHardhatBytecode(
-            "/artifacts-zk/@openzeppelin/contracts-v4/proxy/beacon/BeaconProxy.sol/BeaconProxy.json"
-        );
-        contracts.l2StandardErc20Bytecode = Utils.readHardhatBytecode(
-            "/artifacts-zk/contracts/bridge/BridgedStandardERC20.sol/BridgedStandardERC20.json"
-        );
-
-        if (legacyBridge) {
-            contracts.l2SharedBridgeBytecode = Utils.readHardhatBytecode(
-                "/../l2-contracts/artifacts-zk/contracts/dev-contracts/DevL2SharedBridge.sol/DevL2SharedBridge.json"
-            );
-        } else {
-            contracts.l2SharedBridgeBytecode = Utils.readHardhatBytecode(
-                "/../l2-contracts/zkout/L2SharedBridge.sol/L2SharedBridge.json"
-            );
-        }
-
-        contracts.l2SharedBridgeProxyBytecode = Utils.readHardhatBytecode(
-            "/artifacts-zk/@openzeppelin/contracts-v4/proxy/transparent/TransparentUpgradeableProxy.sol/TransparentUpgradeableProxy.json"
-        );
-
-        contracts.consensusRegistryBytecode = Utils.readHardhatBytecode(
-            "/../l2-contracts/zkout/ConsensusRegistry.sol/ConsensusRegistry.json"
-        );
-        contracts.consensusRegistryProxyBytecode = Utils.readHardhatBytecode(
-            "/../l2-contracts/zkout/TransparentUpgradeableProxy.sol/TransparentUpgradeableProxy.json"
-        );
-
-        contracts.forceDeployUpgrader = Utils.readHardhatBytecode(
-            "/../l2-contracts/zkout/ForceDeployUpgrader.sol/ForceDeployUpgrader.json"
-        );
-=======
-
-        deployConsensusRegistry();
-        deployConsensusRegistryProxy();
-
-        saveOutput();
-    }
-
     function runDeployMulticall3() public {
         initializeConfig();
 
         deployMulticall3();
 
         saveOutput();
->>>>>>> 45cf28c6
     }
 
     function initializeConfig() internal {
@@ -216,20 +114,12 @@
     }
 
     function saveOutput() internal {
-<<<<<<< HEAD
-        vm.serializeAddress("root", "l2_shared_bridge_implementation", config.l2SharedBridgeImplementation);
-        vm.serializeAddress("root", "l2_shared_bridge_proxy", config.l2SharedBridgeProxy);
-        vm.serializeAddress("root", "consensus_registry_implementation", config.consensusRegistryImplementation);
-        vm.serializeAddress("root", "consensus_registry_proxy", config.consensusRegistryProxy);
-        string memory toml = vm.serializeAddress("root", "l2_default_upgrader", config.forceDeployUpgraderAddress);
-=======
         vm.serializeAddress("root", "l2_da_validator_address", deployed.l2DaValidatorAddress);
         vm.serializeAddress("root", "multicall3", deployed.multicall3);
         vm.serializeAddress("root", "consensus_registry_implementation", deployed.consensusRegistryImplementation);
         vm.serializeAddress("root", "consensus_registry_proxy", deployed.consensusRegistryProxy);
         string memory toml = vm.serializeAddress("root", "l2_default_upgrader", deployed.forceDeployUpgraderAddress);
 
->>>>>>> 45cf28c6
         string memory root = vm.projectRoot();
         string memory path = string.concat(root, "/script-out/output-deploy-l2-contracts.toml");
         vm.writeToml(toml, path);
@@ -269,9 +159,6 @@
         });
     }
 
-<<<<<<< HEAD
-    function deploySharedBridgeProxy(bool legacyBridge) internal {
-=======
     // Deploy the ConsensusRegistry implementation and save its address into the config.
     function deployConsensusRegistry() internal {
         // ConsensusRegistry.sol doesn't have a constructor, just an initializer.
@@ -309,31 +196,13 @@
     // implementation and save its address into the config.
     function deployConsensusRegistryProxy() internal {
         // Admin for the proxy
->>>>>>> 45cf28c6
         address l2GovernorAddress = AddressAliasHelper.applyL1ToL2Alias(config.governance);
 
-<<<<<<< HEAD
-        string memory functionSignature;
-
-        if (legacyBridge) {
-            functionSignature = "initializeDevBridge(address,address,bytes32,address)";
-        } else {
-            functionSignature = "initialize(address,address,bytes32,address)";
-        }
-        // solhint-disable-next-line func-named-parameters
-        bytes memory proxyInitializationParams = abi.encodeWithSignature(
-            functionSignature,
-            config.l1SharedBridgeProxy,
-            config.erc20BridgeProxy,
-            l2StandardErc20BytecodeHash,
-            l2GovernorAddress
-=======
         // Call ConsensusRegistry::initialize with the initial owner.
         // solhint-disable-next-line func-named-parameters
         bytes memory proxyInitializationParams = abi.encodeWithSignature(
             "initialize(address)",
             config.consensusRegistryOwner
->>>>>>> 45cf28c6
         );
 
         bytes memory consensusRegistryProxyConstructorData = abi.encode(
