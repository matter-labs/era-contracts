// SPDX-License-Identifier: MIT

pragma solidity ^0.8.21;

import {Script} from "forge-std/Script.sol";
import {stdToml} from "forge-std/StdToml.sol";

import {Utils} from "./Utils.sol";
import {L2ContractHelper} from "contracts/common/libraries/L2ContractHelper.sol";
import {AddressAliasHelper} from "contracts/vendor/AddressAliasHelper.sol";
import {L1SharedBridge} from "contracts/bridge/L1SharedBridge.sol";

contract DeployL2Script is Script {
    using stdToml for string;

    Config internal config;
    ContractsBytecodes internal contracts;

    // solhint-disable-next-line gas-struct-packing
    struct Config {
        address bridgehubAddress;
        address l1SharedBridgeProxy;
        address governance;
        address erc20BridgeProxy;
        // The owner of the contract sets the validator/attester weights.
        // Can be the developer multisig wallet on mainnet.
        address consensusRegistryOwner;
        uint256 chainId;
        uint256 eraChainId;
        address l2SharedBridgeImplementation;
        address l2SharedBridgeProxy;
        address consensusRegistryImplementation;
        address consensusRegistryProxy;
        address multicall3;
        address forceDeployUpgraderAddress;
        address timestampAsserter;
    }

    struct ContractsBytecodes {
        bytes l2StandardErc20FactoryBytecode;
        bytes beaconProxy;
        bytes l2StandardErc20Bytecode;
        bytes l2SharedBridgeBytecode;
        bytes l2SharedBridgeProxyBytecode;
        bytes consensusRegistryBytecode;
        bytes consensusRegistryProxyBytecode;
        bytes multicall3Bytecode;
        bytes forceDeployUpgrader;
        bytes timestampAsserterBytecode;
    }

    function run() public {
        deploy(false);
    }

    function runWithLegacyBridge() public {
        deploy(true);
    }

    function deploy(bool legacyBridge) public {
        initializeConfig();
        loadContracts(legacyBridge);

        deployFactoryDeps();
        deploySharedBridge();
        deploySharedBridgeProxy(legacyBridge);
        initializeChain();
        deployForceDeployer();
        deployConsensusRegistry();
        deployConsensusRegistryProxy();
        deployMulticall3();
        deployTimestampAsserter();

        saveOutput();
    }

    function runDeployLegacySharedBridge() public {
        deploySharedBridge(true);
    }

    function runDeploySharedBridge() public {
        deploySharedBridge(false);
    }

    function deploySharedBridge(bool legacyBridge) internal {
        initializeConfig();
        loadContracts(legacyBridge);

        deployFactoryDeps();
        deploySharedBridge();
        deploySharedBridgeProxy(legacyBridge);
        initializeChain();

        saveOutput();
    }

    function runDefaultUpgrader() public {
        initializeConfig();
        loadContracts(false);

        deployForceDeployer();

        saveOutput();
    }

    function runDeployConsensusRegistry() public {
        initializeConfig();
        loadContracts(false);

        deployConsensusRegistry();
        deployConsensusRegistryProxy();

        saveOutput();
    }

<<<<<<< HEAD
    function loadContracts(bool legacyBridge) internal {
        //HACK: Meanwhile we are not integrated foundry zksync we use contracts that has been built using hardhat
        contracts.l2StandardErc20FactoryBytecode = Utils.readHardhatBytecode(
            "/../l2-contracts/artifacts-zk/@openzeppelin/contracts-v4/proxy/beacon/UpgradeableBeacon.sol/UpgradeableBeacon.json"
        );
        contracts.beaconProxy = Utils.readHardhatBytecode(
            "/../l2-contracts/artifacts-zk/@openzeppelin/contracts-v4/proxy/beacon/BeaconProxy.sol/BeaconProxy.json"
=======
    function runDeployMulticall3() public {
        initializeConfig();
        loadContracts(false);

        deployMulticall3();

        saveOutput();
    }

    function runDeployTimestampAsserter() public {
        initializeConfig();
        loadContracts(false);

        deployTimestampAsserter();

        saveOutput();
    }

    function loadContracts(bool legacyBridge) internal {
        //HACK: Meanwhile we are not integrated foundry zksync we use contracts that has been built using hardhat
        contracts.l2StandardErc20FactoryBytecode = Utils.readFoundryBytecode(
            "/../l2-contracts/zkout/UpgradeableBeacon.sol/UpgradeableBeacon.json"
        );
        contracts.beaconProxy = Utils.readFoundryBytecode("/../l2-contracts/zkout/BeaconProxy.sol/BeaconProxy.json");
        contracts.l2StandardErc20Bytecode = Utils.readFoundryBytecode(
            "/../l2-contracts/zkout/L2StandardERC20.sol/L2StandardERC20.json"
>>>>>>> 658713f3
        );

        if (legacyBridge) {
            contracts.l2SharedBridgeBytecode = Utils.readFoundryBytecode(
                "/../l2-contracts/zkout/DevL2SharedBridge.sol/DevL2SharedBridge.json"
            );
        } else {
            contracts.l2SharedBridgeBytecode = Utils.readFoundryBytecode(
                "/../l2-contracts/zkout/L2SharedBridge.sol/L2SharedBridge.json"
            );
        }

        contracts.l2SharedBridgeProxyBytecode = Utils.readFoundryBytecode(
            "/../l2-contracts/zkout/TransparentUpgradeableProxy.sol/TransparentUpgradeableProxy.json"
        );

<<<<<<< HEAD
        if (legacyBridge) {
            contracts.l2SharedBridgeBytecode = Utils.readHardhatBytecode(
                "/../l2-contracts/artifacts-zk/contracts/dev-contracts/DevL2SharedBridge.sol/DevL2SharedBridge.json"
            );
        } else {
            contracts.l2SharedBridgeBytecode = Utils.readHardhatBytecode(
                "/../l2-contracts/zkout/L2SharedBridge.sol/L2SharedBridge.json"
            );
        }

        contracts.l2SharedBridgeProxyBytecode = Utils.readHardhatBytecode(
            "/../l2-contracts/artifacts-zk/@openzeppelin/contracts-v4/proxy/transparent/TransparentUpgradeableProxy.sol/TransparentUpgradeableProxy.json"
        );

        contracts.consensusRegistryBytecode = Utils.readHardhatBytecode(
            "/../l2-contracts/zkout/ConsensusRegistry.sol/ConsensusRegistry.json"
        );
        contracts.consensusRegistryProxyBytecode = Utils.readHardhatBytecode(
            "/../l2-contracts/zkout/TransparentUpgradeableProxy.sol/TransparentUpgradeableProxy.json"
        );

        contracts.forceDeployUpgrader = Utils.readHardhatBytecode(
            "/../l2-contracts/zkout/ForceDeployUpgrader.sol/ForceDeployUpgrader.json"
=======
        contracts.consensusRegistryBytecode = Utils.readFoundryBytecode(
            "/../l2-contracts/zkout/ConsensusRegistry.sol/ConsensusRegistry.json"
        );
        contracts.consensusRegistryProxyBytecode = Utils.readFoundryBytecode(
            "/../l2-contracts/zkout/TransparentUpgradeableProxy.sol/TransparentUpgradeableProxy.json"
        );

        contracts.multicall3Bytecode = Utils.readFoundryBytecode(
            "/../l2-contracts/zkout/Multicall3.sol/Multicall3.json"
        );

        contracts.forceDeployUpgrader = Utils.readFoundryBytecode(
            "/../l2-contracts/zkout/ForceDeployUpgrader.sol/ForceDeployUpgrader.json"
        );

        contracts.timestampAsserterBytecode = Utils.readFoundryBytecode(
            "/../l2-contracts/zkout/TimestampAsserter.sol/TimestampAsserter.json"
>>>>>>> 658713f3
        );
    }

    function initializeConfig() internal {
        string memory root = vm.projectRoot();
        string memory path = string.concat(root, "/script-config/config-deploy-l2-contracts.toml");
        string memory toml = vm.readFile(path);
        config.bridgehubAddress = toml.readAddress("$.bridgehub");
        config.governance = toml.readAddress("$.governance");
        config.l1SharedBridgeProxy = toml.readAddress("$.l1_shared_bridge");
        config.erc20BridgeProxy = toml.readAddress("$.erc20_bridge");
        config.consensusRegistryOwner = toml.readAddress("$.consensus_registry_owner");
        config.chainId = toml.readUint("$.chain_id");
        config.eraChainId = toml.readUint("$.era_chain_id");
    }

    function saveOutput() internal {
        vm.serializeAddress("root", "l2_shared_bridge_implementation", config.l2SharedBridgeImplementation);
        vm.serializeAddress("root", "l2_shared_bridge_proxy", config.l2SharedBridgeProxy);
        vm.serializeAddress("root", "consensus_registry_implementation", config.consensusRegistryImplementation);
        vm.serializeAddress("root", "consensus_registry_proxy", config.consensusRegistryProxy);
        vm.serializeAddress("root", "multicall3", config.multicall3);
        vm.serializeAddress("root", "timestamp_asserter", config.timestampAsserter);
        string memory toml = vm.serializeAddress("root", "l2_default_upgrader", config.forceDeployUpgraderAddress);
        string memory root = vm.projectRoot();
        string memory path = string.concat(root, "/script-out/output-deploy-l2-contracts.toml");
        vm.writeToml(toml, path);
    }

    function deployFactoryDeps() internal {
        bytes[] memory factoryDeps = new bytes[](3);
        factoryDeps[0] = contracts.l2StandardErc20FactoryBytecode;
        factoryDeps[1] = contracts.l2StandardErc20Bytecode;
        factoryDeps[2] = contracts.beaconProxy;
        Utils.publishBytecodes(factoryDeps, config.chainId, config.bridgehubAddress, config.l1SharedBridgeProxy);
    }

    function deploySharedBridge() internal {
        bytes[] memory factoryDeps = new bytes[](1);
        factoryDeps[0] = contracts.beaconProxy;

        bytes memory constructorData = abi.encode(config.eraChainId);

        config.l2SharedBridgeImplementation = Utils.deployThroughL1({
            bytecode: contracts.l2SharedBridgeBytecode,
            constructorargs: constructorData,
            create2salt: "",
            l2GasLimit: Utils.MAX_PRIORITY_TX_GAS,
            factoryDeps: factoryDeps,
            chainId: config.chainId,
            bridgehubAddress: config.bridgehubAddress,
            l1SharedBridgeProxy: config.l1SharedBridgeProxy
        });
    }

    function deployForceDeployer() internal {
        bytes[] memory factoryDeps = new bytes[](0);
        config.forceDeployUpgraderAddress = Utils.deployThroughL1({
            bytecode: contracts.forceDeployUpgrader,
            constructorargs: "",
            create2salt: "",
            l2GasLimit: Utils.MAX_PRIORITY_TX_GAS,
            factoryDeps: factoryDeps,
            chainId: config.chainId,
            bridgehubAddress: config.bridgehubAddress,
            l1SharedBridgeProxy: config.l1SharedBridgeProxy
        });
    }

    function deploySharedBridgeProxy(bool legacyBridge) internal {
        address l2GovernorAddress = AddressAliasHelper.applyL1ToL2Alias(config.governance);
        bytes32 l2StandardErc20BytecodeHash = L2ContractHelper.hashL2Bytecode(contracts.beaconProxy);

        string memory functionSignature;

        if (legacyBridge) {
            functionSignature = "initializeDevBridge(address,address,bytes32,address)";
        } else {
            functionSignature = "initialize(address,address,bytes32,address)";
        }
        // solhint-disable-next-line func-named-parameters
        bytes memory proxyInitializationParams = abi.encodeWithSignature(
            functionSignature,
            config.l1SharedBridgeProxy,
            config.erc20BridgeProxy,
            l2StandardErc20BytecodeHash,
            l2GovernorAddress
        );

        bytes memory l2SharedBridgeProxyConstructorData = abi.encode(
            config.l2SharedBridgeImplementation,
            l2GovernorAddress,
            proxyInitializationParams
        );

        config.l2SharedBridgeProxy = Utils.deployThroughL1({
            bytecode: contracts.l2SharedBridgeProxyBytecode,
            constructorargs: l2SharedBridgeProxyConstructorData,
            create2salt: "",
            l2GasLimit: Utils.MAX_PRIORITY_TX_GAS,
            factoryDeps: new bytes[](0),
            chainId: config.chainId,
            bridgehubAddress: config.bridgehubAddress,
            l1SharedBridgeProxy: config.l1SharedBridgeProxy
        });
    }

    // Deploy the ConsensusRegistry implementation and save its address into the config.
    function deployConsensusRegistry() internal {
        // ConsensusRegistry.sol doesn't have a constructor, just an initializer.
        bytes memory constructorData = "";

        config.consensusRegistryImplementation = Utils.deployThroughL1({
            bytecode: contracts.consensusRegistryBytecode,
            constructorargs: constructorData,
            create2salt: "",
            l2GasLimit: Utils.MAX_PRIORITY_TX_GAS,
            factoryDeps: new bytes[](0),
            chainId: config.chainId,
            bridgehubAddress: config.bridgehubAddress,
            l1SharedBridgeProxy: config.l1SharedBridgeProxy
        });
    }

    function deployMulticall3() internal {
        // Multicall3 doesn't have a constructor.
        bytes memory constructorData = "";

        config.multicall3 = Utils.deployThroughL1({
            bytecode: contracts.multicall3Bytecode,
            constructorargs: constructorData,
            create2salt: "",
            l2GasLimit: Utils.MAX_PRIORITY_TX_GAS,
            factoryDeps: new bytes[](0),
            chainId: config.chainId,
            bridgehubAddress: config.bridgehubAddress,
            l1SharedBridgeProxy: config.l1SharedBridgeProxy
        });
    }

    function deployTimestampAsserter() internal {
        config.timestampAsserter = Utils.deployThroughL1({
            bytecode: contracts.timestampAsserterBytecode,
            constructorargs: hex"",
            create2salt: "",
            l2GasLimit: Utils.MAX_PRIORITY_TX_GAS,
            factoryDeps: new bytes[](0),
            chainId: config.chainId,
            bridgehubAddress: config.bridgehubAddress,
            l1SharedBridgeProxy: config.l1SharedBridgeProxy
        });
    }

    // Deploy a transparent upgradable proxy for the already deployed consensus registry
    // implementation and save its address into the config.
    function deployConsensusRegistryProxy() internal {
        // Admin for the proxy
        address l2GovernorAddress = AddressAliasHelper.applyL1ToL2Alias(config.governance);

        // Call ConsensusRegistry::initialize with the initial owner.
        // solhint-disable-next-line func-named-parameters
        bytes memory proxyInitializationParams = abi.encodeWithSignature(
            "initialize(address)",
            config.consensusRegistryOwner
        );

        bytes memory consensusRegistryProxyConstructorData = abi.encode(
            config.consensusRegistryImplementation, // _logic
            l2GovernorAddress, // admin_
            proxyInitializationParams // _data
        );

        config.consensusRegistryProxy = Utils.deployThroughL1({
            bytecode: contracts.consensusRegistryProxyBytecode,
            constructorargs: consensusRegistryProxyConstructorData,
            create2salt: "",
            l2GasLimit: Utils.MAX_PRIORITY_TX_GAS,
            factoryDeps: new bytes[](0),
            chainId: config.chainId,
            bridgehubAddress: config.bridgehubAddress,
            l1SharedBridgeProxy: config.l1SharedBridgeProxy
        });
    }

    function initializeChain() internal {
        L1SharedBridge bridge = L1SharedBridge(config.l1SharedBridgeProxy);

        Utils.chainAdminMulticall({
            _chainAdmin: bridge.admin(),
            _target: config.l1SharedBridgeProxy,
            _data: abi.encodeCall(bridge.initializeChainGovernance, (config.chainId, config.l2SharedBridgeProxy)),
            _value: 0
        });
    }
}<|MERGE_RESOLUTION|>--- conflicted
+++ resolved
@@ -113,15 +113,6 @@
         saveOutput();
     }
 
-<<<<<<< HEAD
-    function loadContracts(bool legacyBridge) internal {
-        //HACK: Meanwhile we are not integrated foundry zksync we use contracts that has been built using hardhat
-        contracts.l2StandardErc20FactoryBytecode = Utils.readHardhatBytecode(
-            "/../l2-contracts/artifacts-zk/@openzeppelin/contracts-v4/proxy/beacon/UpgradeableBeacon.sol/UpgradeableBeacon.json"
-        );
-        contracts.beaconProxy = Utils.readHardhatBytecode(
-            "/../l2-contracts/artifacts-zk/@openzeppelin/contracts-v4/proxy/beacon/BeaconProxy.sol/BeaconProxy.json"
-=======
     function runDeployMulticall3() public {
         initializeConfig();
         loadContracts(false);
@@ -148,7 +139,6 @@
         contracts.beaconProxy = Utils.readFoundryBytecode("/../l2-contracts/zkout/BeaconProxy.sol/BeaconProxy.json");
         contracts.l2StandardErc20Bytecode = Utils.readFoundryBytecode(
             "/../l2-contracts/zkout/L2StandardERC20.sol/L2StandardERC20.json"
->>>>>>> 658713f3
         );
 
         if (legacyBridge) {
@@ -165,31 +155,6 @@
             "/../l2-contracts/zkout/TransparentUpgradeableProxy.sol/TransparentUpgradeableProxy.json"
         );
 
-<<<<<<< HEAD
-        if (legacyBridge) {
-            contracts.l2SharedBridgeBytecode = Utils.readHardhatBytecode(
-                "/../l2-contracts/artifacts-zk/contracts/dev-contracts/DevL2SharedBridge.sol/DevL2SharedBridge.json"
-            );
-        } else {
-            contracts.l2SharedBridgeBytecode = Utils.readHardhatBytecode(
-                "/../l2-contracts/zkout/L2SharedBridge.sol/L2SharedBridge.json"
-            );
-        }
-
-        contracts.l2SharedBridgeProxyBytecode = Utils.readHardhatBytecode(
-            "/../l2-contracts/artifacts-zk/@openzeppelin/contracts-v4/proxy/transparent/TransparentUpgradeableProxy.sol/TransparentUpgradeableProxy.json"
-        );
-
-        contracts.consensusRegistryBytecode = Utils.readHardhatBytecode(
-            "/../l2-contracts/zkout/ConsensusRegistry.sol/ConsensusRegistry.json"
-        );
-        contracts.consensusRegistryProxyBytecode = Utils.readHardhatBytecode(
-            "/../l2-contracts/zkout/TransparentUpgradeableProxy.sol/TransparentUpgradeableProxy.json"
-        );
-
-        contracts.forceDeployUpgrader = Utils.readHardhatBytecode(
-            "/../l2-contracts/zkout/ForceDeployUpgrader.sol/ForceDeployUpgrader.json"
-=======
         contracts.consensusRegistryBytecode = Utils.readFoundryBytecode(
             "/../l2-contracts/zkout/ConsensusRegistry.sol/ConsensusRegistry.json"
         );
@@ -207,7 +172,6 @@
 
         contracts.timestampAsserterBytecode = Utils.readFoundryBytecode(
             "/../l2-contracts/zkout/TimestampAsserter.sol/TimestampAsserter.json"
->>>>>>> 658713f3
         );
     }
 
