// SPDX-License-Identifier: MIT

pragma solidity ^0.8.21;

import {Script} from "forge-std/Script.sol";
import {stdToml} from "forge-std/StdToml.sol";

import {Utils} from "./Utils.sol";
import {L2ContractHelper} from "contracts/common/l2-helpers/L2ContractHelper.sol";
import {AddressAliasHelper} from "contracts/vendor/AddressAliasHelper.sol";
import {ChainRegistrar} from "contracts/chain-registrar/ChainRegistrar.sol";
import {ContractsBytecodesLib} from "./ContractsBytecodesLib.sol";
import {IGovernance} from "contracts/governance/IGovernance.sol";
import {Ownable2Step} from "@openzeppelin/contracts-v4/access/Ownable2Step.sol";
import {Call} from "contracts/governance/Common.sol";
// import {L1AssetRouter} from "contracts/bridge/asset-router/L1AssetRouter.sol";

contract DeployL2Script is Script {
    using stdToml for string;

    Config internal config;
    DeployedContrats internal deployed;

    enum DAValidatorType {
        Rollup,
        NoDA,
        Avail
    }

    // solhint-disable-next-line gas-struct-packing
    struct Config {
        uint256 eraChainId;
        uint256 chainId;
        address l1SharedBridgeProxy;
        address bridgehubAddress;
        address governance;
        address erc20BridgeProxy;
        address chainRegistrar;
        address proposalAuthor;
        DAValidatorType validatorType;
        // The owner of the contract sets the validator/attester weights.
        // Can be the developer multisig wallet on mainnet.
        address consensusRegistryOwner;
    }

    struct DeployedContrats {
        address forceDeployUpgraderAddress;
        address consensusRegistryImplementation;
        address consensusRegistryProxy;
        address multicall3;
        address timestampAsserter;
    }

    function run() public {
        initializeConfig();

        deploy(false);
    }

    function governanceExecuteCalls(bytes memory callsToExecute, address governanceAddr) internal {
        IGovernance governance = IGovernance(governanceAddr);
        Ownable2Step ownable = Ownable2Step(governanceAddr);

        Call[] memory calls = abi.decode(callsToExecute, (Call[]));

        IGovernance.Operation memory operation = IGovernance.Operation({
            calls: calls,
            predecessor: bytes32(0),
            salt: bytes32(0)
        });

        vm.startPrank(ownable.owner());
        governance.scheduleTransparent(operation, 0);
        // We assume that the total value is 0
        governance.execute{value: 0}(operation);
        vm.stopPrank();
    }

    function runWithLegacyBridge() public {
        initializeConfig();
        deploy(true);
    }

    function deploy(bool legacyBridge) public {
        deployForceDeployer();
        deployConsensusRegistry();
        deployConsensusRegistryProxy();
        deployMulticall3();
        deployTimestampAsserter();

        saveOutput();
    }

    function runDefaultUpgrader() public {
        initializeConfig();

        deployForceDeployer();

        saveOutput();
    }

    function runDeployConsensusRegistry() public {
        initializeConfig();

        deployConsensusRegistry();
        deployConsensusRegistryProxy();

        saveOutput();
    }

    function runDeployMulticall3() public {
        initializeConfig();

        deployMulticall3();

        saveOutput();
    }

    function runDeployTimestampAsserter() public {
        initializeConfig();

        deployTimestampAsserter();

        saveOutput();
    }

    function initializeConfig() internal {
        string memory root = vm.projectRoot();
        string memory path = string.concat(root, "/script-config/config-deploy-l2-contracts.toml");
        string memory toml = vm.readFile(path);
        config.bridgehubAddress = toml.readAddress("$.bridgehub");
        config.governance = toml.readAddress("$.governance");
        config.l1SharedBridgeProxy = toml.readAddress("$.l1_shared_bridge");
        config.erc20BridgeProxy = toml.readAddress("$.erc20_bridge");
        config.consensusRegistryOwner = toml.readAddress("$.consensus_registry_owner");
        //config.chainRegistrar = toml.readAddress("$.chain_registrar");
        //config.proposalAuthor = toml.readAddress("$.proposal_author");
        config.chainId = toml.readUint("$.chain_id");
        config.eraChainId = toml.readUint("$.era_chain_id");

        uint256 validatorTypeUint = toml.readUint("$.da_validator_type");
        require(validatorTypeUint < 3, "Invalid DA validator type");
        config.validatorType = DAValidatorType(validatorTypeUint);
    }

    function saveOutput() internal {
        vm.serializeAddress("root", "multicall3", deployed.multicall3);
        vm.serializeAddress("root", "consensus_registry_implementation", deployed.consensusRegistryImplementation);
        vm.serializeAddress("root", "consensus_registry_proxy", deployed.consensusRegistryProxy);
        vm.serializeAddress("root", "timestamp_asserter", deployed.timestampAsserter);
        string memory toml = vm.serializeAddress("root", "l2_default_upgrader", deployed.forceDeployUpgraderAddress);

        string memory root = vm.projectRoot();
        string memory path = string.concat(root, "/script-out/output-deploy-l2-contracts.toml");
        vm.writeToml(toml, path);
    }

<<<<<<< HEAD
=======
    function deployL2DaValidator() internal {
        bytes memory bytecode;
        if (config.validatorType == DAValidatorType.Rollup) {
            bytecode = ContractsBytecodesLib.getCreationCode("RollupL2DAValidator");
        } else if (config.validatorType == DAValidatorType.NoDA) {
            bytecode = ContractsBytecodesLib.getCreationCode("ValidiumL2DAValidator");
        } else if (config.validatorType == DAValidatorType.Avail) {
            bytecode = ContractsBytecodesLib.getCreationCode("AvailL2DAValidator");
        } else {
            revert("Invalid DA validator type");
        }

        deployed.l2DaValidatorAddress = Utils.deployThroughL1Deterministic({
            bytecode: bytecode,
            constructorargs: bytes(""),
            create2salt: "",
            l2GasLimit: Utils.MAX_PRIORITY_TX_GAS,
            factoryDeps: new bytes[](0),
            chainId: config.chainId,
            bridgehubAddress: config.bridgehubAddress,
            l1SharedBridgeProxy: config.l1SharedBridgeProxy
        });
    }

>>>>>>> 59c9a330
    function deployForceDeployer() internal {
        bytes[] memory factoryDeps = new bytes[](0);
        deployed.forceDeployUpgraderAddress = Utils.deployThroughL1({
            bytecode: ContractsBytecodesLib.getCreationCode("ForceDeployUpgrader"),
            constructorargs: "",
            create2salt: "",
            l2GasLimit: Utils.MAX_PRIORITY_TX_GAS,
            factoryDeps: factoryDeps,
            chainId: config.chainId,
            bridgehubAddress: config.bridgehubAddress,
            l1SharedBridgeProxy: config.l1SharedBridgeProxy
        });
    }

    // Deploy the ConsensusRegistry implementation and save its address into the config.
    function deployConsensusRegistry() internal {
        // ConsensusRegistry.sol doesn't have a constructor, just an initializer.
        bytes memory constructorData = "";

        deployed.consensusRegistryImplementation = Utils.deployThroughL1({
            bytecode: ContractsBytecodesLib.getCreationCode("ConsensusRegistry"),
            constructorargs: constructorData,
            create2salt: "",
            l2GasLimit: Utils.MAX_PRIORITY_TX_GAS,
            factoryDeps: new bytes[](0),
            chainId: config.chainId,
            bridgehubAddress: config.bridgehubAddress,
            l1SharedBridgeProxy: config.l1SharedBridgeProxy
        });
    }

    function deployMulticall3() internal {
        // Multicall3 doesn't have a constructor.
        bytes memory constructorData = "";

        deployed.multicall3 = Utils.deployThroughL1({
            bytecode: ContractsBytecodesLib.getCreationCode("Multicall3"),
            constructorargs: constructorData,
            create2salt: "",
            l2GasLimit: Utils.MAX_PRIORITY_TX_GAS,
            factoryDeps: new bytes[](0),
            chainId: config.chainId,
            bridgehubAddress: config.bridgehubAddress,
            l1SharedBridgeProxy: config.l1SharedBridgeProxy
        });
    }

    function deployTimestampAsserter() internal {
        deployed.timestampAsserter = Utils.deployThroughL1({
            bytecode: ContractsBytecodesLib.getCreationCode("TimestampAsserter"),
            constructorargs: "",
            create2salt: "",
            l2GasLimit: Utils.MAX_PRIORITY_TX_GAS,
            factoryDeps: new bytes[](0),
            chainId: config.chainId,
            bridgehubAddress: config.bridgehubAddress,
            l1SharedBridgeProxy: config.l1SharedBridgeProxy
        });
    }

    // Deploy a transparent upgradable proxy for the already deployed consensus registry
    // implementation and save its address into the config.
    function deployConsensusRegistryProxy() internal {
        // Admin for the proxy
        address l2GovernorAddress = AddressAliasHelper.applyL1ToL2Alias(config.governance);

        // Call ConsensusRegistry::initialize with the initial owner.
        // solhint-disable-next-line func-named-parameters
        bytes memory proxyInitializationParams = abi.encodeWithSignature(
            "initialize(address)",
            config.consensusRegistryOwner
        );

        bytes memory consensusRegistryProxyConstructorData = abi.encode(
            deployed.consensusRegistryImplementation, // _logic
            l2GovernorAddress, // admin_
            proxyInitializationParams // _data
        );

        deployed.consensusRegistryProxy = Utils.deployThroughL1({
            bytecode: ContractsBytecodesLib.getCreationCode("TransparentUpgradeableProxy"),
            constructorargs: consensusRegistryProxyConstructorData,
            create2salt: "",
            l2GasLimit: Utils.MAX_PRIORITY_TX_GAS,
            factoryDeps: new bytes[](0),
            chainId: config.chainId,
            bridgehubAddress: config.bridgehubAddress,
            l1SharedBridgeProxy: config.l1SharedBridgeProxy
        });
    }
}<|MERGE_RESOLUTION|>--- conflicted
+++ resolved
@@ -155,33 +155,6 @@
         vm.writeToml(toml, path);
     }
 
-<<<<<<< HEAD
-=======
-    function deployL2DaValidator() internal {
-        bytes memory bytecode;
-        if (config.validatorType == DAValidatorType.Rollup) {
-            bytecode = ContractsBytecodesLib.getCreationCode("RollupL2DAValidator");
-        } else if (config.validatorType == DAValidatorType.NoDA) {
-            bytecode = ContractsBytecodesLib.getCreationCode("ValidiumL2DAValidator");
-        } else if (config.validatorType == DAValidatorType.Avail) {
-            bytecode = ContractsBytecodesLib.getCreationCode("AvailL2DAValidator");
-        } else {
-            revert("Invalid DA validator type");
-        }
-
-        deployed.l2DaValidatorAddress = Utils.deployThroughL1Deterministic({
-            bytecode: bytecode,
-            constructorargs: bytes(""),
-            create2salt: "",
-            l2GasLimit: Utils.MAX_PRIORITY_TX_GAS,
-            factoryDeps: new bytes[](0),
-            chainId: config.chainId,
-            bridgehubAddress: config.bridgehubAddress,
-            l1SharedBridgeProxy: config.l1SharedBridgeProxy
-        });
-    }
-
->>>>>>> 59c9a330
     function deployForceDeployer() internal {
         bytes[] memory factoryDeps = new bytes[](0);
         deployed.forceDeployUpgraderAddress = Utils.deployThroughL1({
