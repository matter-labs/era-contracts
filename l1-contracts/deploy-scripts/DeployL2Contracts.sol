--- conflicted
+++ resolved
@@ -111,14 +111,8 @@
     }
 
     function loadContracts(bool legacyBridge) internal {
-<<<<<<< HEAD
         contracts.l2StandardErc20FactoryBytecode = Utils.readFoundryBytecode(
             "/../l2-contracts/zkout/UpgradeableBeacon.sol/UpgradeableBeacon.json"
-=======
-        //HACK: Meanwhile we are not integrated foundry zksync we use contracts that has been built using hardhat
-        contracts.l2StandardErc20FactoryBytecode = Utils.readHardhatBytecode(
-            "/../l2-contracts/artifacts-zk/@openzeppelin/contracts/proxy/beacon/UpgradeableBeacon.sol/UpgradeableBeacon.json"
->>>>>>> bce4b2d0
         );
         contracts.beaconProxy = Utils.readFoundryBytecode("/../l2-contracts/zkout/BeaconProxy.sol/BeaconProxy.json");
         contracts.l2StandardErc20Bytecode = Utils.readFoundryBytecode(
@@ -126,26 +120,17 @@
         );
 
         if (legacyBridge) {
-            contracts.l2SharedBridgeBytecode = Utils.readHardhatBytecode(
+            contracts.l2SharedBridgeBytecode = Utils.readFoundryBytecode(
                 "/../l2-contracts/artifacts-zk/contracts/dev-contracts/DevL2SharedBridge.sol/DevL2SharedBridge.json"
             );
         } else {
-            contracts.l2SharedBridgeBytecode = Utils.readHardhatBytecode(
-<<<<<<< HEAD
+            contracts.l2SharedBridgeBytecode = Utils.readFoundryBytecode(
                 "/../l2-contracts/zkout/L2SharedBridge.sol/L2SharedBridge.json"
             );
         }
 
         contracts.l2SharedBridgeProxyBytecode = Utils.readFoundryBytecode(
             "/../l2-contracts/zkout/TransparentUpgradeableProxy.sol/TransparentUpgradeableProxy.json"
-=======
-                "/../l2-contracts/artifacts-zk/contracts/bridge/L2SharedBridge.sol/L2SharedBridge.json"
-            );
-        }
-
-        contracts.l2SharedBridgeProxyBytecode = Utils.readHardhatBytecode(
-            "/../l2-contracts/artifacts-zk/@openzeppelin/contracts/proxy/transparent/TransparentUpgradeableProxy.sol/TransparentUpgradeableProxy.json"
->>>>>>> bce4b2d0
         );
 
         contracts.consensusRegistryBytecode = Utils.readHardhatBytecode(
