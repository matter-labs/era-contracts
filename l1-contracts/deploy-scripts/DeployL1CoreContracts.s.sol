// SPDX-License-Identifier: MIT
pragma solidity ^0.8.24;

// solhint-disable no-console, gas-custom-errors

import {Script, console2 as console} from "forge-std/Script.sol";
import {stdToml} from "forge-std/StdToml.sol";
import {FacetCut, StateTransitionDeployedAddresses} from "./Utils.sol";

import {IBridgehub} from "contracts/bridgehub/IBridgehub.sol";
import {IL1AssetRouter} from "contracts/bridge/asset-router/IL1AssetRouter.sol";
import {INativeTokenVault} from "contracts/bridge/ntv/INativeTokenVault.sol";
import {IL1Nullifier, L1Nullifier} from "contracts/bridge/L1Nullifier.sol";
import {IL1NativeTokenVault} from "contracts/bridge/ntv/IL1NativeTokenVault.sol";
import {IL1ERC20Bridge} from "contracts/bridge/interfaces/IL1ERC20Bridge.sol";
import {ICTMDeploymentTracker} from "contracts/bridgehub/ICTMDeploymentTracker.sol";
import {IMessageRoot} from "contracts/bridgehub/IMessageRoot.sol";
import {IOwnable} from "contracts/common/interfaces/IOwnable.sol";

import {ProxyAdmin} from "@openzeppelin/contracts-v4/proxy/transparent/ProxyAdmin.sol";
import {Governance} from "contracts/governance/Governance.sol";
import {ChainAdmin} from "contracts/governance/ChainAdmin.sol";
import {Bridgehub} from "contracts/bridgehub/Bridgehub.sol";
import {ChainAssetHandler} from "contracts/bridgehub/ChainAssetHandler.sol";
import {MessageRoot} from "contracts/bridgehub/MessageRoot.sol";
import {CTMDeploymentTracker} from "contracts/bridgehub/CTMDeploymentTracker.sol";
import {L1NativeTokenVault} from "contracts/bridge/ntv/L1NativeTokenVault.sol";
import {L1AssetRouter} from "contracts/bridge/asset-router/L1AssetRouter.sol";
import {L1ERC20Bridge} from "contracts/bridge/L1ERC20Bridge.sol";
import {BridgedStandardERC20} from "contracts/bridge/BridgedStandardERC20.sol";
import {ChainAdminOwnable} from "contracts/governance/ChainAdminOwnable.sol";
<<<<<<< HEAD
import {ServerNotifier} from "contracts/governance/ServerNotifier.sol";
import {UpgradeStageValidator} from "contracts/upgrades/UpgradeStageValidator.sol";
import {L2DACommitmentScheme, ROLLUP_L2_DA_COMMITMENT_SCHEME} from "contracts/common/Config.sol";
=======
>>>>>>> fc2abfcb

import {Config, DeployedAddresses} from "./DeployUtils.s.sol";
import {DeployL1HelperScript} from "./DeployL1HelperScript.s.sol";

contract DeployL1CoreContractsScript is Script, DeployL1HelperScript {
    using stdToml for string;

    function run() public virtual {
        console.log("Deploying L1 contracts");

        runInner("/script-config/config-deploy-l1.toml", "/script-out/output-deploy-l1.toml");
    }

    function runForTest() public {
        runInner(vm.envString("L1_CONFIG"), vm.envString("L1_OUTPUT"));

        // In the production environment, there will be a separate script dedicated to accepting the adminship
        // but for testing purposes we'll have to do it here.
        Bridgehub bridgehub = Bridgehub(addresses.bridgehub.bridgehubProxy);
        vm.broadcast(addresses.chainAdmin);
        bridgehub.acceptAdmin();
    }

    function getAddresses() public view returns (DeployedAddresses memory) {
        return addresses;
    }

    function getConfig() public view returns (Config memory) {
        return config;
    }

    function runInner(string memory inputPath, string memory outputPath) internal {
        string memory root = vm.projectRoot();
        inputPath = string.concat(root, inputPath);
        outputPath = string.concat(root, outputPath);

        initializeConfig(inputPath);

        instantiateCreate2Factory();

        (addresses.governance) = deploySimpleContract("Governance", false);
        (addresses.chainAdmin) = deploySimpleContract("ChainAdminOwnable", false);
        addresses.transparentProxyAdmin = deployWithCreate2AndOwner("ProxyAdmin", addresses.governance, false);

        // The single owner chainAdmin does not have a separate control restriction contract.
        // We set to it to zero explicitly so that it is clear to the reader.
        addresses.accessControlRestrictionAddress = address(0);
        (addresses.bridgehub.bridgehubImplementation, addresses.bridgehub.bridgehubProxy) = deployTuppWithContract(
            "Bridgehub",
            false
        );
        (addresses.bridgehub.messageRootImplementation, addresses.bridgehub.messageRootProxy) = deployTuppWithContract(
            "MessageRoot",
            false
        );

        (addresses.bridges.l1NullifierImplementation, addresses.bridges.l1NullifierProxy) = deployTuppWithContract(
            "L1Nullifier",
            false
        );
        (addresses.bridges.l1AssetRouterImplementation, addresses.bridges.l1AssetRouterProxy) = deployTuppWithContract(
            "L1AssetRouter",
            false
        );
        (addresses.bridges.bridgedStandardERC20Implementation) = deploySimpleContract("BridgedStandardERC20", false);
        addresses.bridges.bridgedTokenBeacon = deployWithCreate2AndOwner(
            "BridgedTokenBeacon",
            config.ownerAddress,
            false
        );
        (
            addresses.vaults.l1NativeTokenVaultImplementation,
            addresses.vaults.l1NativeTokenVaultProxy
        ) = deployTuppWithContract("L1NativeTokenVault", false);
        setL1NativeTokenVaultParams();

        (addresses.bridges.erc20BridgeImplementation, addresses.bridges.erc20BridgeProxy) = deployTuppWithContract(
            "L1ERC20Bridge",
            false
        );
        updateSharedBridge();
        (
            addresses.bridgehub.ctmDeploymentTrackerImplementation,
            addresses.bridgehub.ctmDeploymentTrackerProxy
        ) = deployTuppWithContract("CTMDeploymentTracker", false);

        (
            addresses.bridgehub.chainAssetHandlerImplementation,
            addresses.bridgehub.chainAssetHandlerProxy
        ) = deployTuppWithContract("ChainAssetHandler", false);
        setBridgehubParams();

        updateOwners();

        saveOutput(outputPath);
    }

<<<<<<< HEAD
    function initializeGeneratedData() internal {
        generatedData.forceDeploymentsData = prepareForceDeploymentsData();
    }

    function deployIfNeededMulticall3() internal {
        // Multicall3 is already deployed on public networks
        if (MULTICALL3_ADDRESS.code.length == 0) {
            address contractAddress = deployViaCreate2(type(Multicall3).creationCode, "");
            console.log("Multicall3 deployed at:", contractAddress);
            config.contracts.multicall3Addr = contractAddress;
        } else {
            config.contracts.multicall3Addr = MULTICALL3_ADDRESS;
        }
    }

    function getRollupL2DACommitmentScheme() internal returns (L2DACommitmentScheme) {
        return ROLLUP_L2_DA_COMMITMENT_SCHEME;
    }

    function getL2BytecodeHash(string memory contractName) public view virtual returns (bytes32) {
        return L2ContractHelper.hashL2Bytecode(getCreationCode(contractName, true));
    }

    function deployVerifiers() internal {
        (addresses.stateTransition.verifierFflonk) = deploySimpleContract("VerifierFflonk", false);
        (addresses.stateTransition.verifierPlonk) = deploySimpleContract("VerifierPlonk", false);
        (addresses.stateTransition.verifier) = deploySimpleContract("Verifier", false);
    }

    function deployDAValidators() internal {
        addresses.daAddresses.rollupDAManager = deployWithCreate2AndOwner("RollupDAManager", msg.sender, false);
        updateRollupDAManager();

        // This contract is located in the `da-contracts` folder, we output it the same way for consistency/ease of use.
        addresses.daAddresses.l1RollupDAValidator = deploySimpleContract("RollupL1DAValidator", false);

        addresses.daAddresses.noDAValidiumL1DAValidator = deploySimpleContract("ValidiumL1DAValidator", false);

        if (config.contracts.availL1DAValidator == address(0)) {
            addresses.daAddresses.availBridge = deploySimpleContract("DummyAvailBridge", false);
            addresses.daAddresses.availL1DAValidator = deploySimpleContract("AvailL1DAValidator", false);
        } else {
            addresses.daAddresses.availL1DAValidator = config.contracts.availL1DAValidator;
        }
        vm.startBroadcast(msg.sender);
        IRollupDAManager rollupDAManager = IRollupDAManager(addresses.daAddresses.rollupDAManager);
        rollupDAManager.updateDAPair(addresses.daAddresses.l1RollupDAValidator, getRollupL2DACommitmentScheme(), true);
        vm.stopBroadcast();
    }

    function updateRollupDAManager() internal virtual {
        IOwnable rollupDAManager = IOwnable(addresses.daAddresses.rollupDAManager);
        if (rollupDAManager.owner() != address(msg.sender)) {
            if (rollupDAManager.pendingOwner() == address(msg.sender)) {
                vm.broadcast(msg.sender);
                rollupDAManager.acceptOwnership();
            } else {
                require(rollupDAManager.owner() == config.ownerAddress, "Ownership was not set correctly");
            }
        }
    }

    function deployDiamondProxy() internal {
        Diamond.FacetCut[] memory facetCuts = new Diamond.FacetCut[](1);
        facetCuts[0] = Diamond.FacetCut({
            facet: addresses.stateTransition.adminFacet,
            action: Diamond.Action.Add,
            isFreezable: false,
            selectors: Utils.getAllSelectors(addresses.stateTransition.adminFacet.code)
        });
        Diamond.DiamondCutData memory diamondCut = Diamond.DiamondCutData({
            facetCuts: facetCuts,
            initAddress: address(0),
            initCalldata: ""
        });
        address contractAddress = deployViaCreate2(
            type(DiamondProxy).creationCode,
            abi.encode(config.l1ChainId, diamondCut)
        );
        console.log("DiamondProxy deployed at:", contractAddress);
        addresses.stateTransition.diamondProxy = contractAddress;
    }

=======
>>>>>>> fc2abfcb
    function setBridgehubParams() internal {
        IBridgehub bridgehub = IBridgehub(addresses.bridgehub.bridgehubProxy);
        vm.startBroadcast(msg.sender);
        bridgehub.addTokenAssetId(bridgehub.baseTokenAssetId(config.eraChainId));
        bridgehub.setAddresses(
            addresses.bridges.l1AssetRouterProxy,
            ICTMDeploymentTracker(addresses.bridgehub.ctmDeploymentTrackerProxy),
            IMessageRoot(addresses.bridgehub.messageRootProxy),
            addresses.bridgehub.chainAssetHandlerProxy
        );
        vm.stopBroadcast();
        console.log("SharedBridge registered");
    }

    function updateSharedBridge() internal {
        IL1AssetRouter sharedBridge = IL1AssetRouter(addresses.bridges.l1AssetRouterProxy);
        vm.broadcast(msg.sender);
        sharedBridge.setL1Erc20Bridge(IL1ERC20Bridge(addresses.bridges.erc20BridgeProxy));
        console.log("SharedBridge updated with ERC20Bridge address");
    }

    function setL1NativeTokenVaultParams() internal {
        IL1AssetRouter sharedBridge = IL1AssetRouter(addresses.bridges.l1AssetRouterProxy);
        IL1Nullifier l1Nullifier = IL1Nullifier(addresses.bridges.l1NullifierProxy);
        // Ownable ownable = Ownable(addresses.bridges.l1AssetRouterProxy);
        vm.broadcast(msg.sender);
        sharedBridge.setNativeTokenVault(INativeTokenVault(addresses.vaults.l1NativeTokenVaultProxy));
        vm.broadcast(msg.sender);
        l1Nullifier.setL1NativeTokenVault(IL1NativeTokenVault(addresses.vaults.l1NativeTokenVaultProxy));
        vm.broadcast(msg.sender);
        l1Nullifier.setL1AssetRouter(addresses.bridges.l1AssetRouterProxy);

        vm.broadcast(msg.sender);
        IL1NativeTokenVault(addresses.vaults.l1NativeTokenVaultProxy).registerEthToken();
    }

    function updateOwners() internal {
        vm.startBroadcast(msg.sender);

        IBridgehub bridgehub = IBridgehub(addresses.bridgehub.bridgehubProxy);
        IOwnable(address(bridgehub)).transferOwnership(addresses.governance);
        bridgehub.setPendingAdmin(addresses.chainAdmin);

        IL1AssetRouter sharedBridge = IL1AssetRouter(addresses.bridges.l1AssetRouterProxy);
        IOwnable(address(sharedBridge)).transferOwnership(addresses.governance);

        ICTMDeploymentTracker ctmDeploymentTracker = ICTMDeploymentTracker(
            addresses.bridgehub.ctmDeploymentTrackerProxy
        );
        IOwnable(address(ctmDeploymentTracker)).transferOwnership(addresses.governance);

        vm.stopBroadcast();
        console.log("Owners updated");
    }

    function saveOutput(string memory outputPath) internal virtual {
        vm.serializeAddress("bridgehub", "bridgehub_proxy_addr", addresses.bridgehub.bridgehubProxy);
        vm.serializeAddress("bridgehub", "bridgehub_implementation_addr", addresses.bridgehub.bridgehubImplementation);
        vm.serializeAddress(
            "bridgehub",
            "chain_asset_handler_implementation_addr",
            addresses.bridgehub.chainAssetHandlerImplementation
        );
        vm.serializeAddress("bridgehub", "chain_asset_handler_proxy_addr", addresses.bridgehub.chainAssetHandlerProxy);
        vm.serializeAddress(
            "bridgehub",
            "ctm_deployment_tracker_proxy_addr",
            addresses.bridgehub.ctmDeploymentTrackerProxy
        );
        vm.serializeAddress(
            "bridgehub",
            "ctm_deployment_tracker_implementation_addr",
            addresses.bridgehub.ctmDeploymentTrackerImplementation
        );
        vm.serializeAddress("bridgehub", "message_root_proxy_addr", addresses.bridgehub.messageRootProxy);
        string memory bridgehub = vm.serializeAddress(
            "bridgehub",
            "message_root_implementation_addr",
            addresses.bridgehub.messageRootImplementation
        );

        vm.serializeAddress("bridges", "erc20_bridge_implementation_addr", addresses.bridges.erc20BridgeImplementation);
        vm.serializeAddress("bridges", "erc20_bridge_proxy_addr", addresses.bridges.erc20BridgeProxy);
        vm.serializeAddress("bridges", "l1_nullifier_implementation_addr", addresses.bridges.l1NullifierImplementation);
        vm.serializeAddress("bridges", "l1_nullifier_proxy_addr", addresses.bridges.l1NullifierProxy);
        vm.serializeAddress(
            "bridges",
            "shared_bridge_implementation_addr",
            addresses.bridges.l1AssetRouterImplementation
        );
        string memory bridges = vm.serializeAddress(
            "bridges",
            "shared_bridge_proxy_addr",
            addresses.bridges.l1AssetRouterProxy
        );

        vm.serializeAddress("deployed_addresses", "governance_addr", addresses.governance);
        vm.serializeAddress("deployed_addresses", "transparent_proxy_admin_addr", addresses.transparentProxyAdmin);
        vm.serializeAddress("deployed_addresses", "chain_admin", addresses.chainAdmin);
        vm.serializeAddress(
            "deployed_addresses",
            "access_control_restriction_addr",
            addresses.accessControlRestrictionAddress
        );
        vm.serializeString("deployed_addresses", "bridgehub", bridgehub);
        vm.serializeString("deployed_addresses", "bridges", bridges);

        string memory deployedAddresses = vm.serializeAddress(
            "deployed_addresses",
            "native_token_vault_addr",
            addresses.vaults.l1NativeTokenVaultProxy
        );

        vm.serializeAddress("root", "create2_factory_addr", create2FactoryState.create2FactoryAddress);
        vm.serializeBytes32("root", "create2_factory_salt", create2FactoryParams.factorySalt);
        vm.serializeUint("root", "l1_chain_id", config.l1ChainId);
        vm.serializeUint("root", "era_chain_id", config.eraChainId);
        vm.serializeAddress("root", "deployer_addr", config.deployerAddress);
        vm.serializeString("root", "deployed_addresses", deployedAddresses);
<<<<<<< HEAD
        vm.serializeString("root", "contracts_config", contractsConfig);
=======
>>>>>>> fc2abfcb
        string memory toml = vm.serializeAddress("root", "owner_address", config.ownerAddress);

        vm.writeToml(toml, outputPath);
    }

    /// @notice Get new facet cuts
    function getFacetCuts(
        StateTransitionDeployedAddresses memory stateTransition
    ) internal virtual override returns (FacetCut[] memory facetCuts) {
        // We still want to reuse DeployUtils, but this function is not used in this script
        revert("not implemented");
    }

    // add this to be excluded from coverage report
    function test() internal virtual override {}
}<|MERGE_RESOLUTION|>--- conflicted
+++ resolved
@@ -29,12 +29,9 @@
 import {L1ERC20Bridge} from "contracts/bridge/L1ERC20Bridge.sol";
 import {BridgedStandardERC20} from "contracts/bridge/BridgedStandardERC20.sol";
 import {ChainAdminOwnable} from "contracts/governance/ChainAdminOwnable.sol";
-<<<<<<< HEAD
 import {ServerNotifier} from "contracts/governance/ServerNotifier.sol";
 import {UpgradeStageValidator} from "contracts/upgrades/UpgradeStageValidator.sol";
 import {L2DACommitmentScheme, ROLLUP_L2_DA_COMMITMENT_SCHEME} from "contracts/common/Config.sol";
-=======
->>>>>>> fc2abfcb
 
 import {Config, DeployedAddresses} from "./DeployUtils.s.sol";
 import {DeployL1HelperScript} from "./DeployL1HelperScript.s.sol";
@@ -132,92 +129,6 @@
         saveOutput(outputPath);
     }
 
-<<<<<<< HEAD
-    function initializeGeneratedData() internal {
-        generatedData.forceDeploymentsData = prepareForceDeploymentsData();
-    }
-
-    function deployIfNeededMulticall3() internal {
-        // Multicall3 is already deployed on public networks
-        if (MULTICALL3_ADDRESS.code.length == 0) {
-            address contractAddress = deployViaCreate2(type(Multicall3).creationCode, "");
-            console.log("Multicall3 deployed at:", contractAddress);
-            config.contracts.multicall3Addr = contractAddress;
-        } else {
-            config.contracts.multicall3Addr = MULTICALL3_ADDRESS;
-        }
-    }
-
-    function getRollupL2DACommitmentScheme() internal returns (L2DACommitmentScheme) {
-        return ROLLUP_L2_DA_COMMITMENT_SCHEME;
-    }
-
-    function getL2BytecodeHash(string memory contractName) public view virtual returns (bytes32) {
-        return L2ContractHelper.hashL2Bytecode(getCreationCode(contractName, true));
-    }
-
-    function deployVerifiers() internal {
-        (addresses.stateTransition.verifierFflonk) = deploySimpleContract("VerifierFflonk", false);
-        (addresses.stateTransition.verifierPlonk) = deploySimpleContract("VerifierPlonk", false);
-        (addresses.stateTransition.verifier) = deploySimpleContract("Verifier", false);
-    }
-
-    function deployDAValidators() internal {
-        addresses.daAddresses.rollupDAManager = deployWithCreate2AndOwner("RollupDAManager", msg.sender, false);
-        updateRollupDAManager();
-
-        // This contract is located in the `da-contracts` folder, we output it the same way for consistency/ease of use.
-        addresses.daAddresses.l1RollupDAValidator = deploySimpleContract("RollupL1DAValidator", false);
-
-        addresses.daAddresses.noDAValidiumL1DAValidator = deploySimpleContract("ValidiumL1DAValidator", false);
-
-        if (config.contracts.availL1DAValidator == address(0)) {
-            addresses.daAddresses.availBridge = deploySimpleContract("DummyAvailBridge", false);
-            addresses.daAddresses.availL1DAValidator = deploySimpleContract("AvailL1DAValidator", false);
-        } else {
-            addresses.daAddresses.availL1DAValidator = config.contracts.availL1DAValidator;
-        }
-        vm.startBroadcast(msg.sender);
-        IRollupDAManager rollupDAManager = IRollupDAManager(addresses.daAddresses.rollupDAManager);
-        rollupDAManager.updateDAPair(addresses.daAddresses.l1RollupDAValidator, getRollupL2DACommitmentScheme(), true);
-        vm.stopBroadcast();
-    }
-
-    function updateRollupDAManager() internal virtual {
-        IOwnable rollupDAManager = IOwnable(addresses.daAddresses.rollupDAManager);
-        if (rollupDAManager.owner() != address(msg.sender)) {
-            if (rollupDAManager.pendingOwner() == address(msg.sender)) {
-                vm.broadcast(msg.sender);
-                rollupDAManager.acceptOwnership();
-            } else {
-                require(rollupDAManager.owner() == config.ownerAddress, "Ownership was not set correctly");
-            }
-        }
-    }
-
-    function deployDiamondProxy() internal {
-        Diamond.FacetCut[] memory facetCuts = new Diamond.FacetCut[](1);
-        facetCuts[0] = Diamond.FacetCut({
-            facet: addresses.stateTransition.adminFacet,
-            action: Diamond.Action.Add,
-            isFreezable: false,
-            selectors: Utils.getAllSelectors(addresses.stateTransition.adminFacet.code)
-        });
-        Diamond.DiamondCutData memory diamondCut = Diamond.DiamondCutData({
-            facetCuts: facetCuts,
-            initAddress: address(0),
-            initCalldata: ""
-        });
-        address contractAddress = deployViaCreate2(
-            type(DiamondProxy).creationCode,
-            abi.encode(config.l1ChainId, diamondCut)
-        );
-        console.log("DiamondProxy deployed at:", contractAddress);
-        addresses.stateTransition.diamondProxy = contractAddress;
-    }
-
-=======
->>>>>>> fc2abfcb
     function setBridgehubParams() internal {
         IBridgehub bridgehub = IBridgehub(addresses.bridgehub.bridgehubProxy);
         vm.startBroadcast(msg.sender);
@@ -337,10 +248,6 @@
         vm.serializeUint("root", "era_chain_id", config.eraChainId);
         vm.serializeAddress("root", "deployer_addr", config.deployerAddress);
         vm.serializeString("root", "deployed_addresses", deployedAddresses);
-<<<<<<< HEAD
-        vm.serializeString("root", "contracts_config", contractsConfig);
-=======
->>>>>>> fc2abfcb
         string memory toml = vm.serializeAddress("root", "owner_address", config.ownerAddress);
 
         vm.writeToml(toml, outputPath);
