--- conflicted
+++ resolved
@@ -5,13 +5,7 @@
 
 import {Script, console2 as console} from "forge-std/Script.sol";
 import {stdToml} from "forge-std/StdToml.sol";
-<<<<<<< HEAD
-import {TransparentUpgradeableProxy} from "@openzeppelin/contracts-v4/proxy/transparent/TransparentUpgradeableProxy.sol";
-import {UpgradeableBeacon} from "@openzeppelin/contracts-v4/proxy/beacon/UpgradeableBeacon.sol";
-import {FacetCut, StateTransitionDeployedAddresses, Utils} from "./Utils.sol";
-=======
 import {FacetCut, StateTransitionDeployedAddresses} from "./Utils.sol";
->>>>>>> 46fe7e60
 
 import {IBridgehub} from "contracts/bridgehub/IBridgehub.sol";
 import {IL1AssetRouter} from "contracts/bridge/asset-router/IL1AssetRouter.sol";
@@ -35,28 +29,12 @@
 import {L1ERC20Bridge} from "contracts/bridge/L1ERC20Bridge.sol";
 import {BridgedStandardERC20} from "contracts/bridge/BridgedStandardERC20.sol";
 import {ChainAdminOwnable} from "contracts/governance/ChainAdminOwnable.sol";
+import {CTMDeploymentTracker} from "contracts/bridgehub/CTMDeploymentTracker.sol";
 
 import {Config, DeployedAddresses} from "./DeployUtils.s.sol";
 import {DeployL1HelperScript} from "./DeployL1HelperScript.s.sol";
 
-<<<<<<< HEAD
-import {L2AssetRouter} from "contracts/bridge/asset-router/L2AssetRouter.sol";
-import {L2NativeTokenVaultZKOS} from "contracts/bridge/ntv/L2NativeTokenVaultZKOS.sol";
-
-import {L2MessageRoot} from "contracts/bridgehub/L2MessageRoot.sol";
-import {L2Bridgehub} from "contracts/bridgehub/L2Bridgehub.sol";
-
-import {L2AssetRouter} from "contracts/bridge/asset-router/L2AssetRouter.sol";
-import {L2NativeTokenVaultZKOS} from "contracts/bridge/ntv/L2NativeTokenVaultZKOS.sol";
-
-import {L2MessageRoot} from "contracts/bridgehub/L2MessageRoot.sol";
-import {L2Bridgehub} from "contracts/bridgehub/L2Bridgehub.sol";
-import {CTMDeploymentTracker} from "contracts/bridgehub/CTMDeploymentTracker.sol";
-
-contract DeployL1CoreContractsScript is Script, DeployUtils {
-=======
 contract DeployL1CoreContractsScript is Script, DeployL1HelperScript {
->>>>>>> 46fe7e60
     using stdToml for string;
 
     function run() public virtual {
@@ -273,43 +251,6 @@
         vm.writeToml(toml, outputPath);
     }
 
-<<<<<<< HEAD
-    function deployTuppWithContract(
-        string memory contractName,
-        bool isZKBytecode
-    ) internal virtual override returns (address implementation, address proxy) {
-        (implementation, proxy) = deployTuppWithContractAndProxyAdmin(
-            contractName,
-            addresses.transparentProxyAdmin,
-            isZKBytecode
-        );
-    }
-
-    function deployTuppWithContractAndProxyAdmin(
-        string memory contractName,
-        address proxyAdmin,
-        bool isZKBytecode
-    ) internal returns (address implementation, address proxy) {
-        implementation = deployViaCreate2AndNotify(
-            getCreationCode(contractName, false),
-            getCreationCalldata(contractName, false),
-            contractName,
-            string.concat(contractName, " Implementation"),
-            isZKBytecode
-        );
-
-        proxy = deployViaCreate2AndNotify(
-            type(TransparentUpgradeableProxy).creationCode,
-            abi.encode(implementation, proxyAdmin, getInitializeCalldata(contractName)),
-            contractName,
-            string.concat(contractName, " Proxy"),
-            isZKBytecode
-        );
-        return (implementation, proxy);
-    }
-
-=======
->>>>>>> 46fe7e60
     /// @notice Get new facet cuts
     function getFacetCuts(
         StateTransitionDeployedAddresses memory stateTransition
@@ -322,109 +263,13 @@
         string memory contractName,
         bool isZKBytecode
     ) internal view virtual override returns (bytes memory) {
-<<<<<<< HEAD
-        if (!isZKBytecode) {
-            if (compareStrings(contractName, "L1Bridgehub")) {
-                return type(L1Bridgehub).creationCode;
-            } else if (compareStrings(contractName, "L1ChainAssetHandler")) {
-                return type(L1ChainAssetHandler).creationCode;
-            } else if (compareStrings(contractName, "L1MessageRoot")) {
-                return type(L1MessageRoot).creationCode;
-            } else if (compareStrings(contractName, "CTMDeploymentTracker")) {
-                return type(CTMDeploymentTracker).creationCode;
-            } else if (compareStrings(contractName, "L1Nullifier")) {
-                if (config.supportL2LegacySharedBridgeTest) {
-                    return type(L1NullifierDev).creationCode;
-                } else {
-                    return type(L1Nullifier).creationCode;
-                }
-            } else if (compareStrings(contractName, "L1AssetRouter")) {
-                return type(L1AssetRouter).creationCode;
-            } else if (compareStrings(contractName, "L1ERC20Bridge")) {
-                return type(L1ERC20Bridge).creationCode;
-            } else if (compareStrings(contractName, "L1NativeTokenVault")) {
-                return type(L1NativeTokenVault).creationCode;
-            } else if (compareStrings(contractName, "BridgedStandardERC20")) {
-                return type(BridgedStandardERC20).creationCode;
-            } else if (compareStrings(contractName, "BridgedTokenBeacon")) {
-                return type(UpgradeableBeacon).creationCode;
-            } else if (compareStrings(contractName, "Governance")) {
-                return type(Governance).creationCode;
-            } else if (compareStrings(contractName, "ChainAdminOwnable")) {
-                return type(ChainAdminOwnable).creationCode;
-            } else if (compareStrings(contractName, "ChainAdmin")) {
-                return type(ChainAdmin).creationCode;
-            } else if (compareStrings(contractName, "ProxyAdmin")) {
-                return type(ProxyAdmin).creationCode;
-            }
-        } else {
-            if (compareStrings(contractName, "L2Bridgehub")) {
-                return Utils.readZKFoundryBytecodeL1("L2Bridgehub.sol", "L2Bridgehub");
-            } else if (compareStrings(contractName, "L2MessageRoot")) {
-                return Utils.readZKFoundryBytecodeL1("L2MessageRoot.sol", "L2MessageRoot");
-            } else if (compareStrings(contractName, "ICTMDeploymentTracker")) {
-                return Utils.readZKFoundryBytecodeL1("ICTMDeploymentTracker.sol", "ICTMDeploymentTracker");
-            } else if (compareStrings(contractName, "L2AssetRouter")) {
-                return Utils.readZKFoundryBytecodeL1("L2AssetRouter.sol", "L2AssetRouter");
-            } else if (compareStrings(contractName, "L1ERC20Bridge")) {
-                return Utils.readZKFoundryBytecodeL1("L1ERC20Bridge.sol", "L1ERC20Bridge");
-            } else if (compareStrings(contractName, "L2NativeTokenVault")) {
-                return Utils.readZKFoundryBytecodeL1("L2NativeTokenVault.sol", "L2NativeTokenVault");
-            } else if (compareStrings(contractName, "BridgedStandardERC20")) {
-                return Utils.readZKFoundryBytecodeL1("BridgedStandardERC20.sol", "BridgedStandardERC20");
-            } else if (compareStrings(contractName, "BridgedTokenBeacon")) {
-                return Utils.readZKFoundryBytecodeL1("UpgradeableBeacon.sol", "UpgradeableBeacon");
-            } else if (compareStrings(contractName, "Governance")) {
-                return Utils.readZKFoundryBytecodeL1("Governance.sol", "Governance");
-            } else if (compareStrings(contractName, "ChainAdminOwnable")) {
-                return Utils.readZKFoundryBytecodeL1("ChainAdminOwnable.sol", "ChainAdminOwnable");
-            } else if (compareStrings(contractName, "ChainAdmin")) {
-                return Utils.readZKFoundryBytecodeL1("ChainAdmin.sol", "ChainAdmin");
-            } else if (compareStrings(contractName, "ProxyAdmin")) {
-                return Utils.readZKFoundryBytecodeL1("ProxyAdmin.sol", "ProxyAdmin");
-            } else if (compareStrings(contractName, "BeaconProxy")) {
-                return Utils.readZKFoundryBytecodeL1("BeaconProxy.sol", "BeaconProxy");
-            } else {
-                revert(string.concat("Contract ", contractName, " creation code not set"));
-            }
-        }
-        return ContractsBytecodesLib.getCreationCode(contractName, isZKBytecode);
-    }
-
-    function getInitializeCalldata(string memory contractName) internal virtual override returns (bytes memory) {
-        if (compareStrings(contractName, "L1Bridgehub")) {
-            return abi.encodeCall(L1Bridgehub.initialize, (config.deployerAddress));
-        } else if (compareStrings(contractName, "L1MessageRoot")) {
-            return abi.encodeCall(L1MessageRoot.initialize, ());
-        } else if (compareStrings(contractName, "L1ChainAssetHandler")) {
-            return abi.encode();
-        } else if (compareStrings(contractName, "CTMDeploymentTracker")) {
-            return abi.encodeCall(CTMDeploymentTracker.initialize, (config.deployerAddress));
-        } else if (compareStrings(contractName, "L1Nullifier")) {
-            return abi.encodeCall(L1Nullifier.initialize, (config.deployerAddress, 1, 1, 1, 0));
-        } else if (compareStrings(contractName, "L1AssetRouter")) {
-            return abi.encodeCall(L1AssetRouter.initialize, (config.deployerAddress));
-        } else if (compareStrings(contractName, "L1ERC20Bridge")) {
-            return abi.encodeCall(L1ERC20Bridge.initialize, ());
-        } else if (compareStrings(contractName, "L1NativeTokenVault")) {
-            return
-                abi.encodeCall(
-                    L1NativeTokenVault.initialize,
-                    (config.ownerAddress, addresses.bridges.bridgedTokenBeacon)
-                );
-        } else {
-            revert(string.concat("Contract ", contractName, " ZK initialize calldata not set"));
-        }
-=======
         return super.getCreationCode(contractName, false);
     }
 
     function getInitializeCalldata(
-        string memory contractName,
-        bool isZKBytecode
+        string memory contractName
     ) internal virtual override returns (bytes memory) {
-        return super.getInitializeCalldata(contractName, isZKBytecode);
->>>>>>> 46fe7e60
+        return super.getInitializeCalldata(contractName);
     }
 
     // add this to be excluded from coverage report
