// SPDX-License-Identifier: MIT
pragma solidity ^0.8.24;

// solhint-disable no-console, gas-custom-errors

import {Script, console2 as console} from "forge-std/Script.sol";
import {stdToml} from "forge-std/StdToml.sol";
<<<<<<< HEAD
import {TransparentUpgradeableProxy} from "@openzeppelin/contracts-v4/proxy/transparent/TransparentUpgradeableProxy.sol";
import {UpgradeableBeacon} from "@openzeppelin/contracts-v4/proxy/beacon/UpgradeableBeacon.sol";
import {StateTransitionDeployedAddresses} from "./Utils.sol";
import {Diamond} from "contracts/state-transition/libraries/Diamond.sol";
=======
import {FacetCut, StateTransitionDeployedAddresses} from "./Utils.sol";
>>>>>>> 0ccc741c

import {IBridgehub} from "contracts/bridgehub/IBridgehub.sol";
import {IL1AssetRouter} from "contracts/bridge/asset-router/IL1AssetRouter.sol";
import {INativeTokenVault} from "contracts/bridge/ntv/INativeTokenVault.sol";
import {IL1Nullifier, L1Nullifier} from "contracts/bridge/L1Nullifier.sol";
import {IL1NativeTokenVault} from "contracts/bridge/ntv/IL1NativeTokenVault.sol";
import {IL1ERC20Bridge} from "contracts/bridge/interfaces/IL1ERC20Bridge.sol";
import {ICTMDeploymentTracker} from "contracts/bridgehub/ICTMDeploymentTracker.sol";
import {IMessageRoot} from "contracts/bridgehub/IMessageRoot.sol";
import {IOwnable} from "contracts/common/interfaces/IOwnable.sol";

import {ProxyAdmin} from "@openzeppelin/contracts-v4/proxy/transparent/ProxyAdmin.sol";
import {Governance} from "contracts/governance/Governance.sol";
import {ChainAdmin} from "contracts/governance/ChainAdmin.sol";
import {Bridgehub} from "contracts/bridgehub/Bridgehub.sol";
import {ChainAssetHandler} from "contracts/bridgehub/ChainAssetHandler.sol";
import {MessageRoot} from "contracts/bridgehub/MessageRoot.sol";
import {CTMDeploymentTracker} from "contracts/bridgehub/CTMDeploymentTracker.sol";
import {L1NativeTokenVault} from "contracts/bridge/ntv/L1NativeTokenVault.sol";
import {L1AssetRouter} from "contracts/bridge/asset-router/L1AssetRouter.sol";
import {L1ERC20Bridge} from "contracts/bridge/L1ERC20Bridge.sol";
import {BridgedStandardERC20} from "contracts/bridge/BridgedStandardERC20.sol";
import {ChainAdminOwnable} from "contracts/governance/ChainAdminOwnable.sol";

import {Config, DeployedAddresses} from "./DeployUtils.s.sol";
import {DeployL1HelperScript} from "./DeployL1HelperScript.s.sol";

contract DeployL1CoreContractsScript is Script, DeployL1HelperScript {
    using stdToml for string;

    function run() public virtual {
        console.log("Deploying L1 contracts");

        runInner("/script-config/config-deploy-l1.toml", "/script-out/output-deploy-l1.toml");
    }

    function runForTest() public {
        runInner(vm.envString("L1_CONFIG"), vm.envString("L1_OUTPUT"));

        // In the production environment, there will be a separate script dedicated to accepting the adminship
        // but for testing purposes we'll have to do it here.
        Bridgehub bridgehub = Bridgehub(addresses.bridgehub.bridgehubProxy);
        vm.broadcast(addresses.chainAdmin);
        bridgehub.acceptAdmin();
    }

    function getAddresses() public view returns (DeployedAddresses memory) {
        return addresses;
    }

    function getConfig() public view returns (Config memory) {
        return config;
    }

    function runInner(string memory inputPath, string memory outputPath) internal {
        string memory root = vm.projectRoot();
        inputPath = string.concat(root, inputPath);
        outputPath = string.concat(root, outputPath);

        initializeConfig(inputPath);

        instantiateCreate2Factory();

        (addresses.governance) = deploySimpleContract("Governance", false);
        (addresses.chainAdmin) = deploySimpleContract("ChainAdminOwnable", false);
        addresses.transparentProxyAdmin = deployWithCreate2AndOwner("ProxyAdmin", addresses.governance, false);

        // The single owner chainAdmin does not have a separate control restriction contract.
        // We set to it to zero explicitly so that it is clear to the reader.
        addresses.accessControlRestrictionAddress = address(0);
        (addresses.bridgehub.bridgehubImplementation, addresses.bridgehub.bridgehubProxy) = deployTuppWithContract(
            "Bridgehub",
            false
        );
        (addresses.bridgehub.messageRootImplementation, addresses.bridgehub.messageRootProxy) = deployTuppWithContract(
            "MessageRoot",
            false
        );

        (addresses.bridges.l1NullifierImplementation, addresses.bridges.l1NullifierProxy) = deployTuppWithContract(
            "L1Nullifier",
            false
        );
        (addresses.bridges.l1AssetRouterImplementation, addresses.bridges.l1AssetRouterProxy) = deployTuppWithContract(
            "L1AssetRouter",
            false
        );
        (addresses.bridges.bridgedStandardERC20Implementation) = deploySimpleContract("BridgedStandardERC20", false);
        addresses.bridges.bridgedTokenBeacon = deployWithCreate2AndOwner(
            "BridgedTokenBeacon",
            config.ownerAddress,
            false
        );
        (
            addresses.vaults.l1NativeTokenVaultImplementation,
            addresses.vaults.l1NativeTokenVaultProxy
        ) = deployTuppWithContract("L1NativeTokenVault", false);
        setL1NativeTokenVaultParams();

        (addresses.bridges.erc20BridgeImplementation, addresses.bridges.erc20BridgeProxy) = deployTuppWithContract(
            "L1ERC20Bridge",
            false
        );
        updateSharedBridge();
        (
            addresses.bridgehub.ctmDeploymentTrackerImplementation,
            addresses.bridgehub.ctmDeploymentTrackerProxy
        ) = deployTuppWithContract("CTMDeploymentTracker", false);

        (
            addresses.bridgehub.chainAssetHandlerImplementation,
            addresses.bridgehub.chainAssetHandlerProxy
        ) = deployTuppWithContract("ChainAssetHandler", false);
        setBridgehubParams();

        updateOwners();

        saveOutput(outputPath);
    }

    function setBridgehubParams() internal {
        IBridgehub bridgehub = IBridgehub(addresses.bridgehub.bridgehubProxy);
        vm.startBroadcast(msg.sender);
        bridgehub.addTokenAssetId(bridgehub.baseTokenAssetId(config.eraChainId));
        bridgehub.setAddresses(
            addresses.bridges.l1AssetRouterProxy,
            ICTMDeploymentTracker(addresses.bridgehub.ctmDeploymentTrackerProxy),
            IMessageRoot(addresses.bridgehub.messageRootProxy),
            addresses.bridgehub.chainAssetHandlerProxy
        );
        vm.stopBroadcast();
        console.log("SharedBridge registered");
    }

    function updateSharedBridge() internal {
        IL1AssetRouter sharedBridge = IL1AssetRouter(addresses.bridges.l1AssetRouterProxy);
        vm.broadcast(msg.sender);
        sharedBridge.setL1Erc20Bridge(IL1ERC20Bridge(addresses.bridges.erc20BridgeProxy));
        console.log("SharedBridge updated with ERC20Bridge address");
    }

    function setL1NativeTokenVaultParams() internal {
        IL1AssetRouter sharedBridge = IL1AssetRouter(addresses.bridges.l1AssetRouterProxy);
        IL1Nullifier l1Nullifier = IL1Nullifier(addresses.bridges.l1NullifierProxy);
        // Ownable ownable = Ownable(addresses.bridges.l1AssetRouterProxy);
        vm.broadcast(msg.sender);
        sharedBridge.setNativeTokenVault(INativeTokenVault(addresses.vaults.l1NativeTokenVaultProxy));
        vm.broadcast(msg.sender);
        l1Nullifier.setL1NativeTokenVault(IL1NativeTokenVault(addresses.vaults.l1NativeTokenVaultProxy));
        vm.broadcast(msg.sender);
        l1Nullifier.setL1AssetRouter(addresses.bridges.l1AssetRouterProxy);

        vm.broadcast(msg.sender);
        IL1NativeTokenVault(addresses.vaults.l1NativeTokenVaultProxy).registerEthToken();
    }

    function updateOwners() internal {
        vm.startBroadcast(msg.sender);

        IBridgehub bridgehub = IBridgehub(addresses.bridgehub.bridgehubProxy);
        IOwnable(address(bridgehub)).transferOwnership(addresses.governance);
        bridgehub.setPendingAdmin(addresses.chainAdmin);

        IL1AssetRouter sharedBridge = IL1AssetRouter(addresses.bridges.l1AssetRouterProxy);
        IOwnable(address(sharedBridge)).transferOwnership(addresses.governance);

        ICTMDeploymentTracker ctmDeploymentTracker = ICTMDeploymentTracker(
            addresses.bridgehub.ctmDeploymentTrackerProxy
        );
        IOwnable(address(ctmDeploymentTracker)).transferOwnership(addresses.governance);

        vm.stopBroadcast();
        console.log("Owners updated");
    }

    function saveOutput(string memory outputPath) internal virtual {
        vm.serializeAddress("bridgehub", "bridgehub_proxy_addr", addresses.bridgehub.bridgehubProxy);
        vm.serializeAddress("bridgehub", "bridgehub_implementation_addr", addresses.bridgehub.bridgehubImplementation);
        vm.serializeAddress(
            "bridgehub",
            "chain_asset_handler_implementation_addr",
            addresses.bridgehub.chainAssetHandlerImplementation
        );
        vm.serializeAddress("bridgehub", "chain_asset_handler_proxy_addr", addresses.bridgehub.chainAssetHandlerProxy);
        vm.serializeAddress(
            "bridgehub",
            "ctm_deployment_tracker_proxy_addr",
            addresses.bridgehub.ctmDeploymentTrackerProxy
        );
        vm.serializeAddress(
            "bridgehub",
            "ctm_deployment_tracker_implementation_addr",
            addresses.bridgehub.ctmDeploymentTrackerImplementation
        );
        vm.serializeAddress("bridgehub", "message_root_proxy_addr", addresses.bridgehub.messageRootProxy);
        string memory bridgehub = vm.serializeAddress(
            "bridgehub",
            "message_root_implementation_addr",
            addresses.bridgehub.messageRootImplementation
        );

        vm.serializeAddress("bridges", "erc20_bridge_implementation_addr", addresses.bridges.erc20BridgeImplementation);
        vm.serializeAddress("bridges", "erc20_bridge_proxy_addr", addresses.bridges.erc20BridgeProxy);
        vm.serializeAddress("bridges", "l1_nullifier_implementation_addr", addresses.bridges.l1NullifierImplementation);
        vm.serializeAddress("bridges", "l1_nullifier_proxy_addr", addresses.bridges.l1NullifierProxy);
        vm.serializeAddress(
            "bridges",
            "shared_bridge_implementation_addr",
            addresses.bridges.l1AssetRouterImplementation
        );
        string memory bridges = vm.serializeAddress(
            "bridges",
            "shared_bridge_proxy_addr",
            addresses.bridges.l1AssetRouterProxy
        );

        vm.serializeAddress("deployed_addresses", "governance_addr", addresses.governance);
        vm.serializeAddress("deployed_addresses", "transparent_proxy_admin_addr", addresses.transparentProxyAdmin);
        vm.serializeAddress("deployed_addresses", "chain_admin", addresses.chainAdmin);
        vm.serializeAddress(
            "deployed_addresses",
            "access_control_restriction_addr",
            addresses.accessControlRestrictionAddress
        );
        vm.serializeString("deployed_addresses", "bridgehub", bridgehub);
        vm.serializeString("deployed_addresses", "bridges", bridges);

        string memory deployedAddresses = vm.serializeAddress(
            "deployed_addresses",
            "native_token_vault_addr",
            addresses.vaults.l1NativeTokenVaultProxy
        );

        vm.serializeAddress("root", "create2_factory_addr", create2FactoryState.create2FactoryAddress);
        vm.serializeBytes32("root", "create2_factory_salt", create2FactoryParams.factorySalt);
        vm.serializeUint("root", "l1_chain_id", config.l1ChainId);
        vm.serializeUint("root", "era_chain_id", config.eraChainId);
        vm.serializeAddress("root", "deployer_addr", config.deployerAddress);
        vm.serializeString("root", "deployed_addresses", deployedAddresses);
        string memory toml = vm.serializeAddress("root", "owner_address", config.ownerAddress);

        vm.writeToml(toml, outputPath);
    }

<<<<<<< HEAD
    function deployTuppWithContract(
        string memory contractName,
        bool isZKBytecode
    ) internal virtual override returns (address implementation, address proxy) {
        (implementation, proxy) = deployTuppWithContractAndProxyAdmin(
            contractName,
            addresses.transparentProxyAdmin,
            isZKBytecode
        );
    }

    function deployTuppWithContractAndProxyAdmin(
        string memory contractName,
        address proxyAdmin,
        bool isZKBytecode
    ) internal returns (address implementation, address proxy) {
        implementation = deployViaCreate2AndNotify(
            getCreationCode(contractName, false),
            getCreationCalldata(contractName, false),
            contractName,
            string.concat(contractName, " Implementation"),
            isZKBytecode
        );

        proxy = deployViaCreate2AndNotify(
            type(TransparentUpgradeableProxy).creationCode,
            abi.encode(implementation, proxyAdmin, getInitializeCalldata(contractName, false)),
            contractName,
            string.concat(contractName, " Proxy"),
            isZKBytecode
        );
        return (implementation, proxy);
    }

    /// @notice Get all four facet cuts
    function getChainCreationFacetCuts(
        StateTransitionDeployedAddresses memory stateTransition
    ) internal virtual override returns (Diamond.FacetCut[] memory facetCuts) {
        // We still want to reuse DeployUtils, but this function is not used in this script
        revert("not implemented");
    }

=======
>>>>>>> 0ccc741c
    /// @notice Get new facet cuts
    function getUpgradeFacetCuts(
        StateTransitionDeployedAddresses memory stateTransition
    ) internal virtual override returns (Diamond.FacetCut[] memory facetCuts) {
        // We still want to reuse DeployUtils, but this function is not used in this script
        revert("not implemented");
    }

    // add this to be excluded from coverage report
    function test() internal virtual override {}
}<|MERGE_RESOLUTION|>--- conflicted
+++ resolved
@@ -5,14 +5,8 @@
 
 import {Script, console2 as console} from "forge-std/Script.sol";
 import {stdToml} from "forge-std/StdToml.sol";
-<<<<<<< HEAD
-import {TransparentUpgradeableProxy} from "@openzeppelin/contracts-v4/proxy/transparent/TransparentUpgradeableProxy.sol";
-import {UpgradeableBeacon} from "@openzeppelin/contracts-v4/proxy/beacon/UpgradeableBeacon.sol";
+import {Diamond} from "contracts/state-transition/libraries/Diamond.sol";
 import {StateTransitionDeployedAddresses} from "./Utils.sol";
-import {Diamond} from "contracts/state-transition/libraries/Diamond.sol";
-=======
-import {FacetCut, StateTransitionDeployedAddresses} from "./Utils.sol";
->>>>>>> 0ccc741c
 
 import {IBridgehub} from "contracts/bridgehub/IBridgehub.sol";
 import {IL1AssetRouter} from "contracts/bridge/asset-router/IL1AssetRouter.sol";
@@ -257,41 +251,6 @@
         vm.writeToml(toml, outputPath);
     }
 
-<<<<<<< HEAD
-    function deployTuppWithContract(
-        string memory contractName,
-        bool isZKBytecode
-    ) internal virtual override returns (address implementation, address proxy) {
-        (implementation, proxy) = deployTuppWithContractAndProxyAdmin(
-            contractName,
-            addresses.transparentProxyAdmin,
-            isZKBytecode
-        );
-    }
-
-    function deployTuppWithContractAndProxyAdmin(
-        string memory contractName,
-        address proxyAdmin,
-        bool isZKBytecode
-    ) internal returns (address implementation, address proxy) {
-        implementation = deployViaCreate2AndNotify(
-            getCreationCode(contractName, false),
-            getCreationCalldata(contractName, false),
-            contractName,
-            string.concat(contractName, " Implementation"),
-            isZKBytecode
-        );
-
-        proxy = deployViaCreate2AndNotify(
-            type(TransparentUpgradeableProxy).creationCode,
-            abi.encode(implementation, proxyAdmin, getInitializeCalldata(contractName, false)),
-            contractName,
-            string.concat(contractName, " Proxy"),
-            isZKBytecode
-        );
-        return (implementation, proxy);
-    }
-
     /// @notice Get all four facet cuts
     function getChainCreationFacetCuts(
         StateTransitionDeployedAddresses memory stateTransition
@@ -300,8 +259,6 @@
         revert("not implemented");
     }
 
-=======
->>>>>>> 0ccc741c
     /// @notice Get new facet cuts
     function getUpgradeFacetCuts(
         StateTransitionDeployedAddresses memory stateTransition
