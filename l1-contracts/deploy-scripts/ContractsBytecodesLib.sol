--- conflicted
+++ resolved
@@ -45,11 +45,7 @@
         // Defines the contract identifiers for L1 contracts that follow the
         // pattern: ContractIdentifier.sol and contract class ContractIdentifier.
         // These are handled by the generic L1 case in getCreationCode.
-<<<<<<< HEAD
         string[45] memory L1_GENERIC_CONTRACT_IDENTIFIERS = [
-=======
-        string[43] memory L1_GENERIC_CONTRACT_IDENTIFIERS = [
->>>>>>> 61031356
             "AccessControlRestriction", /// ??
             "L2AssetTracker",
             "BeaconProxy",
@@ -68,14 +64,10 @@
             "DiamondInit",
             "DiamondProxy",
             "DefaultUpgrade",
-<<<<<<< HEAD
-            "DualVerifier",
             "InteropCenter",
             "InteropHandler",
-=======
             "EraDualVerifier",
             "ZKsyncOSDualVerifier",
->>>>>>> 61031356
             "L1GenesisUpgrade",
             "L2AdminFactory",
             "L2AssetRouter",
