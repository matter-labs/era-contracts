--- conflicted
+++ resolved
@@ -51,11 +51,7 @@
         // Defines the contract identifiers for L1 contracts that follow the
         // pattern: ContractIdentifier.sol and contract class ContractIdentifier.
         // These are handled by the generic L1 case in getCreationCode.
-<<<<<<< HEAD
-        string[46] memory L1_GENERIC_CONTRACT_IDENTIFIERS = [
-=======
-        string[44] memory L1_GENERIC_CONTRACT_IDENTIFIERS = [
->>>>>>> e320a0ec
+        string[47] memory L1_GENERIC_CONTRACT_IDENTIFIERS = [
             "AccessControlRestriction", /// ??
             "L2AssetTracker",
             "BeaconProxy",
