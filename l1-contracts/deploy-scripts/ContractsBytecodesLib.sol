// SPDX-License-Identifier: MIT
pragma solidity ^0.8.0;

import "./Utils.sol";

/// @title ContractsBytecodesLib
/// @notice Library providing functions to read bytecodes of L2 contracts individually.
library ContractsBytecodesLib {
    /// @notice Reads the bytecode of the specified contract using a unique identifier.
    /// @param contractIdentifier A unique string identifying the contract and its source.
    /// Examples: "Bridgehub" (L1 generic), "SystemTransparentUpgradeableProxy" (System contract),
    /// "ForceDeployUpgrader" (L2 contract), "AdminFacet" (L1 special filename).
    /// @return The bytecode of the contract.
    /// @dev Reverts if the contractIdentifier is unknown or unsupported.

    function getCreationCode(string memory contractIdentifier) internal view returns (bytes memory) {
        return getCreationCodeZK(contractIdentifier);
    }

    function getCreationCode(string memory contractIdentifier, bool isZKBytecode) internal view returns (bytes memory) {
        if (isZKBytecode) {
            return getCreationCodeZK(contractIdentifier);
        } else {
            return getCreationCodeEVM(contractIdentifier);
        }
    }
    function getCreationCodeEVM(string memory contractIdentifier) internal view returns (bytes memory) {
        string[3] memory DA_CONTRACT_IDENTIFIERS = ["RollupL1DAValidator", "AvailL1DAValidator", "DummyAvailBridge"];

        uint256 DA_CONTRACT_IDENTIFIERS_LENGTH = DA_CONTRACT_IDENTIFIERS.length;
        for (uint i = 0; i < DA_CONTRACT_IDENTIFIERS_LENGTH; i++) {
            if (Utils.compareStrings(DA_CONTRACT_IDENTIFIERS[i], contractIdentifier)) {
                return Utils.readDAContractBytecode(contractIdentifier);
            }
        }

        revert(
            string.concat("ContractsBytecodesLib: Unknown or unsupported EVM contract identifier: ", contractIdentifier)
        );
    }

    function getCreationCodeZK(string memory contractIdentifier) internal view returns (bytes memory) {
        // Defines the contract identifiers for L1 contracts that follow the
        // pattern: ContractIdentifier.sol and contract class ContractIdentifier.
        // These are handled by the generic L1 case in getCreationCode.
<<<<<<< HEAD
        string[41] memory L1_GENERIC_CONTRACT_IDENTIFIERS = [
=======
        string[36] memory L1_GENERIC_CONTRACT_IDENTIFIERS = [
>>>>>>> 1da84d75
            "AccessControlRestriction", /// ??
            "AssetTracker",
            "BeaconProxy",
            "BridgedStandardERC20",
            "BridgedTokenBeacon",
            "Bridgehub",
            "BytecodesSupplier", // ???
            "ChainAdmin",
            "ChainAdminOwnable",
            "ChainAssetHandler",
            "ChainRegistrar",
            "ChainTypeManager",
            "CTMDeploymentTracker",
            "DiamondInit",
            "DiamondProxy",
            "DefaultUpgrade",
            "DualVerifier",
            "InteropCenter",
            "InteropHandler",
            "L1GenesisUpgrade",
            "L2AdminFactory",
            "L2AssetRouter",
            "L2NativeTokenVault",
            "L2SharedBridgeLegacy",
            "L2SharedBridgeLegacyDev",
            "TestnetVerifier",
            "L2ProxyAdminDeployer",
            "L2WrappedBaseToken",
            "Multicall3",
            "MessageRoot",
            "PermanentRestriction",
            "ProxyAdmin", // ??
            "UpgradeableBeacon",
            "RelayedSLDAValidator",
            "RollupDAManager", // ???
            "TransparentUpgradeableProxy",
            "ServerNotifier", // ???
            "ValidatorTimelock",
            "ValidiumL1DAValidator" // ???
        ];

        string[6] memory L2_GENERIC_CONTRACT_IDENTIFIERS = [
            "ForceDeployUpgrader",
            "RollupL2DAValidator",
            "ConsensusRegistry",
            "AvailL2DAValidator",
            "ValidiumL2DAValidator",
            "TimestampAsserter"
        ];

        string[3] memory SYSTEM_CONTRACT_IDENTIFIERS = [
            "SystemTransparentUpgradeableProxy",
            "L2GatewayUpgrade",
            "L2V29Upgrade"
        ];

        // --- Special Cases: System Contracts ---
        // These contracts are typically read from a 'system-contracts' or similar directory.
        if (Utils.compareStrings(contractIdentifier, "SystemTransparentUpgradeableProxy")) {
            return
                Utils.readZKFoundryBytecodeSystemContracts(
                    "TransparentUpgradeableProxy.sol",
                    "TransparentUpgradeableProxy"
                );
        }

        // --- Special Cases: L1 Contracts with specific file/contract names ---
        // These L1 contracts do not follow the direct ContractIdentifier.sol mapping.
        if (Utils.compareStrings(contractIdentifier, "AdminFacet")) {
            // Original: Admin.sol
            return Utils.readZKFoundryBytecodeL1("Admin.sol", "AdminFacet");
        } else if (Utils.compareStrings(contractIdentifier, "MailboxFacet")) {
            // Original: Mailbox.sol
            return Utils.readZKFoundryBytecodeL1("Mailbox.sol", "MailboxFacet");
        } else if (Utils.compareStrings(contractIdentifier, "ExecutorFacet")) {
            // Original: Executor.sol
            return Utils.readZKFoundryBytecodeL1("Executor.sol", "ExecutorFacet");
        } else if (Utils.compareStrings(contractIdentifier, "GettersFacet")) {
            // Original: Getters.sol
            return Utils.readZKFoundryBytecodeL1("Getters.sol", "GettersFacet");
        } else if (Utils.compareStrings(contractIdentifier, "VerifierFflonk")) {
            return Utils.readZKFoundryBytecodeL1("L1VerifierFflonk.sol", "L1VerifierFflonk");
        } else if (Utils.compareStrings(contractIdentifier, "VerifierPlonk")) {
            return Utils.readZKFoundryBytecodeL1("L1VerifierPlonk.sol", "L1VerifierPlonk");
        }

        // --- General Cases ---
        // Checks if contractIdentifier is in CONTRACT_IDENTIFIERS.
        // If so, loads ContractIdentifier.sol and expects contract class ContractIdentifier.
        uint256 SYSTEM_CONTRACT_IDENTIFIERS_LENGTH = SYSTEM_CONTRACT_IDENTIFIERS.length;
        for (uint i = 0; i < SYSTEM_CONTRACT_IDENTIFIERS_LENGTH; i++) {
            if (Utils.compareStrings(SYSTEM_CONTRACT_IDENTIFIERS[i], contractIdentifier)) {
                // The contractIdentifier itself is used for both filename and contract name.
                return
                    Utils.readZKFoundryBytecodeSystemContracts(
                        string.concat(contractIdentifier, ".sol"),
                        contractIdentifier
                    );
            }
        }

        uint256 L2_GENERIC_CONTRACT_IDENTIFIERS_LENGTH = L2_GENERIC_CONTRACT_IDENTIFIERS.length;
        for (uint i = 0; i < L2_GENERIC_CONTRACT_IDENTIFIERS_LENGTH; i++) {
            if (Utils.compareStrings(L2_GENERIC_CONTRACT_IDENTIFIERS[i], contractIdentifier)) {
                return Utils.readZKFoundryBytecodeL2(string.concat(contractIdentifier, ".sol"), contractIdentifier);
            }
        }

        uint256 L1_GENERIC_CONTRACT_IDENTIFIERS_LENGTH = L1_GENERIC_CONTRACT_IDENTIFIERS.length;
        for (uint i = 0; i < L1_GENERIC_CONTRACT_IDENTIFIERS_LENGTH; i++) {
            if (Utils.compareStrings(L1_GENERIC_CONTRACT_IDENTIFIERS[i], contractIdentifier)) {
                // The contractIdentifier itself is used for both filename and contract name.
                return Utils.readZKFoundryBytecodeL1(string.concat(contractIdentifier, ".sol"), contractIdentifier);
            }
        }

        revert(
            string.concat("ContractsBytecodesLib: Unknown or unsupported ZK contract identifier: ", contractIdentifier)
        );
    }
}<|MERGE_RESOLUTION|>--- conflicted
+++ resolved
@@ -43,11 +43,7 @@
         // Defines the contract identifiers for L1 contracts that follow the
         // pattern: ContractIdentifier.sol and contract class ContractIdentifier.
         // These are handled by the generic L1 case in getCreationCode.
-<<<<<<< HEAD
-        string[41] memory L1_GENERIC_CONTRACT_IDENTIFIERS = [
-=======
-        string[36] memory L1_GENERIC_CONTRACT_IDENTIFIERS = [
->>>>>>> 1da84d75
+        string[39] memory L1_GENERIC_CONTRACT_IDENTIFIERS = [
             "AccessControlRestriction", /// ??
             "AssetTracker",
             "BeaconProxy",
