--- conflicted
+++ resolved
@@ -6,32 +6,16 @@
 
 import {EnumerableMap} from "@openzeppelin/contracts/utils/structs/EnumerableMap.sol";
 import {SafeCast} from "@openzeppelin/contracts/utils/math/SafeCast.sol";
-
-<<<<<<< HEAD
-import {IBridgehub} from "../bridgehub/IBridgehub.sol";
 
 import {Diamond} from "./libraries/Diamond.sol";
 import {DiamondProxy} from "./chain-deps/DiamondProxy.sol";
 import {IAdmin} from "./chain-interfaces/IAdmin.sol";
-// import {IDefaultUpgrade} from "../upgrades/IDefaultUpgrade.sol";
-=======
-import {Diamond} from "./libraries/Diamond.sol";
-import {DiamondProxy} from "./chain-deps/DiamondProxy.sol";
-import {IAdmin} from "./chain-interfaces/IAdmin.sol";
->>>>>>> ffa0427d
 import {IDiamondInit} from "./chain-interfaces/IDiamondInit.sol";
 import {IExecutor} from "./chain-interfaces/IExecutor.sol";
 import {IStateTransitionManager, StateTransitionManagerInitializeData, ChainCreationParams} from "./IStateTransitionManager.sol";
 import {IZkSyncHyperchain} from "./chain-interfaces/IZkSyncHyperchain.sol";
 import {FeeParams} from "./chain-deps/ZkSyncHyperchainStorage.sol";
-<<<<<<< HEAD
-// import {L2_SYSTEM_CONTEXT_SYSTEM_CONTRACT_ADDR, L2_FORCE_DEPLOYER_ADDR} from "../common/L2ContractAddresses.sol";
-// import {L2CanonicalTransaction} from "../common/Messaging.sol";
 import {Ownable2StepUpgradeable} from "@openzeppelin/contracts-upgradeable/access/Ownable2StepUpgradeable.sol";
-// import {ProposedUpgrade} from "../upgrades/BaseZkSyncUpgrade.sol";
-=======
-import {Ownable2StepUpgradeable} from "@openzeppelin/contracts-upgradeable/access/Ownable2StepUpgradeable.sol";
->>>>>>> ffa0427d
 import {ReentrancyGuard} from "../common/ReentrancyGuard.sol";
 import {L2_TO_L1_LOG_SERIALIZE_SIZE, DEFAULT_L2_LOGS_TREE_ROOT_HASH, EMPTY_STRING_KECCAK} from "../common/Config.sol";
 import {SemVer} from "../common/libraries/SemVer.sol";
@@ -44,7 +28,7 @@
     using EnumerableMap for EnumerableMap.UintToAddressMap;
 
     /// @notice Address of the bridgehub
-    IBridgehub public immutable BRIDGE_HUB;
+    address public immutable BRIDGE_HUB;
 
     /// @notice The total number of hyperchains can be created/connected to this STM.
     /// This is the temporary security measure.
@@ -56,7 +40,7 @@
     /// @dev The batch zero hash, calculated at initialization
     bytes32 public storedBatchZero;
 
-    /// @dev The stored cutData for diamond cut used at creating the chain
+    /// @dev The stored cutData for diamond cut
     bytes32 public initialCutHash;
 
     /// @dev The genesisUpgrade contract address, used to setChainId
@@ -80,19 +64,9 @@
     /// @dev The address to accept the admin role
     address private pendingAdmin;
 
-<<<<<<< HEAD
-    /// @dev The stored cutData for diamond cut, differs on each settlement chain.
-    // todo: this is only used to check the cutHash before migrating, do we want this?. We could s
-    mapping(uint256 settlementChainId => bytes32 cutHash) public migrationCutHash;
-
-    // mapping(uint256 chainId => bytes32 lastMigrationTxHash) lastMigrationTxHashes;
-    // mapping(uint256 chainId => bytes32 lastChainCommitment) lastMigratedCommitments;
-
-=======
->>>>>>> ffa0427d
     /// @dev Contract is expected to be used as proxy implementation.
     /// @dev Initialize the implementation to prevent Parity hack.
-    constructor(IBridgehub _bridgehub, uint256 _maxNumberOfHyperchains) reentrancyGuardInitializer {
+    constructor(address _bridgehub, uint256 _maxNumberOfHyperchains) reentrancyGuardInitializer {
         BRIDGE_HUB = _bridgehub;
         MAX_NUMBER_OF_HYPERCHAINS = _maxNumberOfHyperchains;
 
@@ -103,7 +77,7 @@
 
     /// @notice only the bridgehub can call
     modifier onlyBridgehub() {
-        require(msg.sender == address(BRIDGE_HUB), "STM: only bridgehub");
+        require(msg.sender == BRIDGE_HUB, "STM: only bridgehub");
         _;
     }
 
@@ -435,11 +409,7 @@
         // TODO: Maybe `get` already ensured its existence.
         require(syncLayerAddress != address(0), "STM: sync layer not registered");
 
-<<<<<<< HEAD
-        BRIDGE_HUB.registerSyncLayer(_newSyncLayerChainId, _isWhitelisted);
-=======
         IBridgehub(BRIDGE_HUB).registerSyncLayer(_newSyncLayerChainId, _isWhitelisted);
->>>>>>> ffa0427d
 
         // TODO: emit event
     }
@@ -452,11 +422,7 @@
         (address _newSyncLayerAdmin, bytes memory _diamondCut) = abi.decode(_data, (address, bytes));
         require(_newSyncLayerAdmin != address(0), "STM: admin zero");
         // todo check protocol version
-<<<<<<< HEAD
-        return abi.encode(BRIDGE_HUB.baseToken(_chainId), _newSyncLayerAdmin, protocolVersion, _diamondCut);
-=======
         return abi.encode(IBridgehub(BRIDGE_HUB).baseToken(_chainId), _newSyncLayerAdmin, protocolVersion, _diamondCut);
->>>>>>> ffa0427d
     }
 
     function bridgeMint(
@@ -472,11 +438,7 @@
         chainAddress = _deployNewChain({
             _chainId: _chainId,
             _baseToken: _baseToken,
-<<<<<<< HEAD
-            _sharedBridge: address(BRIDGE_HUB.sharedBridge()),
-=======
             _sharedBridge: address(IBridgehub(BRIDGE_HUB).sharedBridge()),
->>>>>>> ffa0427d
             _admin: _admin,
             _diamondCut: _diamondCut
         });
