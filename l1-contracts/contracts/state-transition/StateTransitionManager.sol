--- conflicted
+++ resolved
@@ -439,14 +439,10 @@
         return IZkSyncHyperchain(hyperchainMap.get(_chainId)).getProtocolVersion();
     }
 
-<<<<<<< HEAD
+    /// @param _newSettlementLayerChainId the chainId of the chain
+    /// @param _isWhitelisted whether the chain is whitelisted
     function registerSettlementLayer(uint256 _newSettlementLayerChainId, bool _isWhitelisted) external onlyOwner {
         require(_newSettlementLayerChainId != 0, "Bad chain id");
-=======
-    /// @param _newSyncLayerChainId newGatewayChainId newSettlementLayerChainId the chainId of the chain
-    function registerSyncLayer(uint256 _newSyncLayerChainId, bool _isWhitelisted) external onlyOwner {
-        require(_newSyncLayerChainId != 0, "Bad chain id");
->>>>>>> 1851477c
 
         // Currently, we require that the sync layer is deployed by the same STM.
         address settlementLayerAddress = hyperchainMap.get(_newSettlementLayerChainId);
