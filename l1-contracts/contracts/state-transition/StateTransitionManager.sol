// SPDX-License-Identifier: MIT

pragma solidity 0.8.24;

// solhint-disable gas-custom-errors, reason-string

import {EnumerableMap} from "@openzeppelin/contracts/utils/structs/EnumerableMap.sol";
import {SafeCast} from "@openzeppelin/contracts/utils/math/SafeCast.sol";

import {Diamond} from "./libraries/Diamond.sol";
import {DiamondProxy} from "./chain-deps/DiamondProxy.sol";
import {IAdmin} from "./chain-interfaces/IAdmin.sol";
import {IDefaultUpgrade} from "../upgrades/IDefaultUpgrade.sol";
import {IDiamondInit} from "./chain-interfaces/IDiamondInit.sol";
import {IExecutor} from "./chain-interfaces/IExecutor.sol";
import {IStateTransitionManager, StateTransitionManagerInitializeData, ChainCreationParams} from "./IStateTransitionManager.sol";
import {ISystemContext} from "./l2-deps/ISystemContext.sol";
import {IZkSyncHyperchain} from "./chain-interfaces/IZkSyncHyperchain.sol";
import {FeeParams} from "./chain-deps/ZkSyncHyperchainStorage.sol";
<<<<<<< HEAD
// import {L2_SYSTEM_CONTEXT_SYSTEM_CONTRACT_ADDR, L2_FORCE_DEPLOYER_ADDR} from "../common/L2ContractAddresses.sol";
// import {L2CanonicalTransaction} from "../common/Messaging.sol";
=======
import {L2_SYSTEM_CONTEXT_SYSTEM_CONTRACT_ADDR, L2_FORCE_DEPLOYER_ADDR} from "../common/L2ContractAddresses.sol";
import {L2CanonicalTransaction} from "../common/Messaging.sol";
>>>>>>> 0c55af6e
import {Ownable2StepUpgradeable} from "@openzeppelin/contracts-upgradeable/access/Ownable2StepUpgradeable.sol";
import {ProposedUpgrade} from "../upgrades/BaseZkSyncUpgrade.sol";
import {ReentrancyGuard} from "../common/ReentrancyGuard.sol";
import {REQUIRED_L2_GAS_PRICE_PER_PUBDATA, L2_TO_L1_LOG_SERIALIZE_SIZE, DEFAULT_L2_LOGS_TREE_ROOT_HASH, EMPTY_STRING_KECCAK, SYSTEM_UPGRADE_L2_TX_TYPE, PRIORITY_TX_MAX_GAS_LIMIT} from "../common/Config.sol";
import {VerifierParams} from "./chain-interfaces/IVerifier.sol";
import {SemVer} from "../common/libraries/SemVer.sol";

/// @title State Transition Manager contract
/// @author Matter Labs
/// @custom:security-contact security@matterlabs.dev
contract StateTransitionManager is IStateTransitionManager, ReentrancyGuard, Ownable2StepUpgradeable {
    using EnumerableMap for EnumerableMap.UintToAddressMap;

    /// @notice Address of the bridgehub
    address public immutable BRIDGE_HUB;

    /// @notice The total number of hyperchains can be created/connected to this STM.
    /// This is the temporary security measure.
    uint256 public immutable MAX_NUMBER_OF_HYPERCHAINS;

    /// @notice The map from chainId => hyperchain contract
    EnumerableMap.UintToAddressMap internal hyperchainMap;

    /// @dev The batch zero hash, calculated at initialization
    bytes32 public storedBatchZero;

    /// @dev The stored cutData for diamond cut
    bytes32 public initialCutHash;

    /// @dev The genesisUpgrade contract address, used to setChainId
    address public genesisUpgrade;

    /// @dev The current packed protocolVersion. To access human-readable version, use `getSemverProtocolVersion` function.
    uint256 public protocolVersion;

    /// @dev The timestamp when protocolVersion can be last used
    mapping(uint256 _protocolVersion => uint256) public protocolVersionDeadline;

    /// @dev The validatorTimelock contract address, used to setChainId
    address public validatorTimelock;

    /// @dev The stored cutData for upgrade diamond cut. protocolVersion => cutHash
    mapping(uint256 protocolVersion => bytes32 cutHash) public upgradeCutHash;

    /// @dev The address used to manage non critical updates
    address public admin;

    /// @dev The address to accept the admin role
    address private pendingAdmin;

    /// @dev Contract is expected to be used as proxy implementation.
    /// @dev Initialize the implementation to prevent Parity hack.
    constructor(address _bridgehub, uint256 _maxNumberOfHyperchains) reentrancyGuardInitializer {
        BRIDGE_HUB = _bridgehub;
        MAX_NUMBER_OF_HYPERCHAINS = _maxNumberOfHyperchains;

        // While this does not provide a protection in the production, it is needed for local testing
        // Length of the L2Log encoding should not be equal to the length of other L2Logs' tree nodes preimages
        assert(L2_TO_L1_LOG_SERIALIZE_SIZE != 2 * 32);
    }

    /// @notice only the bridgehub can call
    modifier onlyBridgehub() {
        require(msg.sender == BRIDGE_HUB, "STM: only bridgehub");
        _;
    }

    /// @notice the admin can call, for non-critical updates
    modifier onlyOwnerOrAdmin() {
        require(msg.sender == admin || msg.sender == owner(), "STM: not owner or admin");
        _;
    }

    /// @return The tuple of (major, minor, patch) protocol version.
    function getSemverProtocolVersion() external view returns (uint32, uint32, uint32) {
        // slither-disable-next-line unused-return
        return SemVer.unpackSemVer(SafeCast.toUint96(protocolVersion));
    }

    /// @notice Returns all the registered hyperchain addresses
    function getAllHyperchains() public view override returns (address[] memory chainAddresses) {
        uint256[] memory keys = hyperchainMap.keys();
        chainAddresses = new address[](keys.length);
        uint256 keysLength = keys.length;
        for (uint256 i = 0; i < keysLength; ++i) {
            chainAddresses[i] = hyperchainMap.get(i);
        }
    }

    /// @notice Returns all the registered hyperchain chainIDs
    function getAllHyperchainChainIDs() public view override returns (uint256[] memory) {
        return hyperchainMap.keys();
    }

    /// @notice Returns the address of the hyperchain with the corresponding chainID
    function getHyperchain(uint256 _chainId) public view override returns (address chainAddress) {
        // slither-disable-next-line unused-return
        (, chainAddress) = hyperchainMap.tryGet(_chainId);
    }

    /// @notice Returns the address of the hyperchain admin with the corresponding chainID
    function getChainAdmin(uint256 _chainId) external view override returns (address) {
        return IZkSyncHyperchain(hyperchainMap.get(_chainId)).getAdmin();
    }

    /// @dev initialize
    function initialize(
        StateTransitionManagerInitializeData calldata _initializeData
    ) external reentrancyGuardInitializer {
        require(_initializeData.owner != address(0), "STM: owner zero");
        _transferOwnership(_initializeData.owner);

        protocolVersion = _initializeData.protocolVersion;
        protocolVersionDeadline[_initializeData.protocolVersion] = type(uint256).max;
        validatorTimelock = _initializeData.validatorTimelock;

        _setChainCreationParams(_initializeData.chainCreationParams);
    }

    /// @notice Updates the parameters with which a new chain is created
    /// @param _chainCreationParams The new chain creation parameters
    function _setChainCreationParams(ChainCreationParams calldata _chainCreationParams) internal {
        require(_chainCreationParams.genesisUpgrade != address(0), "STM: genesisUpgrade zero");
        require(_chainCreationParams.genesisBatchHash != bytes32(0), "STM: genesisBatchHash zero");
        require(
            _chainCreationParams.genesisIndexRepeatedStorageChanges != uint64(0),
            "STM: genesisIndexRepeatedStorageChanges zero"
        );
        require(_chainCreationParams.genesisBatchCommitment != bytes32(0), "STM: genesisBatchCommitment zero");

        genesisUpgrade = _chainCreationParams.genesisUpgrade;

        // We need to initialize the state hash because it is used in the commitment of the next batch
        IExecutor.StoredBatchInfo memory batchZero = IExecutor.StoredBatchInfo({
            batchNumber: 0,
            batchHash: _chainCreationParams.genesisBatchHash,
            indexRepeatedStorageChanges: _chainCreationParams.genesisIndexRepeatedStorageChanges,
            numberOfLayer1Txs: 0,
            priorityOperationsHash: EMPTY_STRING_KECCAK,
            l2LogsTreeRoot: DEFAULT_L2_LOGS_TREE_ROOT_HASH,
            timestamp: 0,
            commitment: _chainCreationParams.genesisBatchCommitment
        });
        storedBatchZero = keccak256(abi.encode(batchZero));
        bytes32 newInitialCutHash = keccak256(abi.encode(_chainCreationParams.diamondCut));
        initialCutHash = newInitialCutHash;

        emit NewChainCreationParams({
            genesisUpgrade: _chainCreationParams.genesisUpgrade,
            genesisBatchHash: _chainCreationParams.genesisBatchHash,
            genesisIndexRepeatedStorageChanges: _chainCreationParams.genesisIndexRepeatedStorageChanges,
            genesisBatchCommitment: _chainCreationParams.genesisBatchCommitment,
            newInitialCutHash: newInitialCutHash
        });
    }

    /// @notice Updates the parameters with which a new chain is created
    /// @param _chainCreationParams The new chain creation parameters
    function setChainCreationParams(ChainCreationParams calldata _chainCreationParams) external onlyOwner {
        _setChainCreationParams(_chainCreationParams);
    }

    /// @notice Starts the transfer of admin rights. Only the current admin can propose a new pending one.
    /// @notice New admin can accept admin rights by calling `acceptAdmin` function.
    /// @param _newPendingAdmin Address of the new admin
    /// @dev Please note, if the owner wants to enforce the admin change it must execute both `setPendingAdmin` and
    /// `acceptAdmin` atomically. Otherwise `admin` can set different pending admin and so fail to accept the admin rights.
    function setPendingAdmin(address _newPendingAdmin) external onlyOwnerOrAdmin {
        // Save previous value into the stack to put it into the event later
        address oldPendingAdmin = pendingAdmin;
        // Change pending admin
        pendingAdmin = _newPendingAdmin;
        emit NewPendingAdmin(oldPendingAdmin, _newPendingAdmin);
    }

    /// @notice Accepts transfer of admin rights. Only pending admin can accept the role.
    function acceptAdmin() external {
        address currentPendingAdmin = pendingAdmin;
        require(msg.sender == currentPendingAdmin, "n42"); // Only proposed by current admin address can claim the admin rights

        address previousAdmin = admin;
        admin = currentPendingAdmin;
        delete pendingAdmin;

        emit NewPendingAdmin(currentPendingAdmin, address(0));
        emit NewAdmin(previousAdmin, currentPendingAdmin);
    }

    /// @dev set validatorTimelock. Cannot do it during initialization, as validatorTimelock is deployed after STM
    function setValidatorTimelock(address _validatorTimelock) external onlyOwnerOrAdmin {
        address oldValidatorTimelock = validatorTimelock;
        validatorTimelock = _validatorTimelock;
        emit NewValidatorTimelock(oldValidatorTimelock, _validatorTimelock);
    }

    /// @dev set New Version with upgrade from old version
    function setNewVersionUpgrade(
        Diamond.DiamondCutData calldata _cutData,
        uint256 _oldProtocolVersion,
        uint256 _oldProtocolVersionDeadline,
        uint256 _newProtocolVersion
    ) external onlyOwner {
        bytes32 newCutHash = keccak256(abi.encode(_cutData));
        uint256 previousProtocolVersion = protocolVersion;
        upgradeCutHash[_oldProtocolVersion] = newCutHash;
        protocolVersionDeadline[_oldProtocolVersion] = _oldProtocolVersionDeadline;
        protocolVersionDeadline[_newProtocolVersion] = type(uint256).max;
        protocolVersion = _newProtocolVersion;
        emit NewProtocolVersion(previousProtocolVersion, _newProtocolVersion);
        emit NewUpgradeCutHash(_oldProtocolVersion, newCutHash);
    }

    /// @dev check that the protocolVersion is active
    function protocolVersionIsActive(uint256 _protocolVersion) external view override returns (bool) {
        return block.timestamp <= protocolVersionDeadline[_protocolVersion];
    }

    /// @dev set the protocol version timestamp
    function setProtocolVersionDeadline(uint256 _protocolVersion, uint256 _timestamp) external onlyOwner {
        protocolVersionDeadline[_protocolVersion] = _timestamp;
    }

    /// @dev set upgrade for some protocolVersion
    function setUpgradeDiamondCut(
        Diamond.DiamondCutData calldata _cutData,
        uint256 _oldProtocolVersion
    ) external onlyOwner {
        bytes32 newCutHash = keccak256(abi.encode(_cutData));
        upgradeCutHash[_oldProtocolVersion] = newCutHash;
        emit NewUpgradeCutHash(_oldProtocolVersion, newCutHash);
    }

    /// @dev freezes the specified chain
    function freezeChain(uint256 _chainId) external onlyOwner {
        IZkSyncHyperchain(hyperchainMap.get(_chainId)).freezeDiamond();
    }

    /// @dev freezes the specified chain
    function unfreezeChain(uint256 _chainId) external onlyOwner {
        IZkSyncHyperchain(hyperchainMap.get(_chainId)).unfreezeDiamond();
    }

    /// @dev reverts batches on the specified chain
    function revertBatches(uint256 _chainId, uint256 _newLastBatch) external onlyOwnerOrAdmin {
        IZkSyncHyperchain(hyperchainMap.get(_chainId)).revertBatches(_newLastBatch);
    }

    /// @dev execute predefined upgrade
    function upgradeChainFromVersion(
        uint256 _chainId,
        uint256 _oldProtocolVersion,
        Diamond.DiamondCutData calldata _diamondCut
    ) external onlyOwner {
        IZkSyncHyperchain(hyperchainMap.get(_chainId)).upgradeChainFromVersion(_oldProtocolVersion, _diamondCut);
    }

    /// @dev executes upgrade on chain
    function executeUpgrade(uint256 _chainId, Diamond.DiamondCutData calldata _diamondCut) external onlyOwner {
        IZkSyncHyperchain(hyperchainMap.get(_chainId)).executeUpgrade(_diamondCut);
    }

    /// @dev setPriorityTxMaxGasLimit for the specified chain
    function setPriorityTxMaxGasLimit(uint256 _chainId, uint256 _maxGasLimit) external onlyOwner {
        IZkSyncHyperchain(hyperchainMap.get(_chainId)).setPriorityTxMaxGasLimit(_maxGasLimit);
    }

    /// @dev setTokenMultiplier for the specified chain
    function setTokenMultiplier(uint256 _chainId, uint128 _nominator, uint128 _denominator) external onlyOwner {
        IZkSyncHyperchain(hyperchainMap.get(_chainId)).setTokenMultiplier(_nominator, _denominator);
    }

    /// @dev changeFeeParams for the specified chain
    function changeFeeParams(uint256 _chainId, FeeParams calldata _newFeeParams) external onlyOwner {
        IZkSyncHyperchain(hyperchainMap.get(_chainId)).changeFeeParams(_newFeeParams);
    }

    /// @dev setValidator for the specified chain
    function setValidator(uint256 _chainId, address _validator, bool _active) external onlyOwnerOrAdmin {
        IZkSyncHyperchain(hyperchainMap.get(_chainId)).setValidator(_validator, _active);
    }

    /// @dev setPorterAvailability for the specified chain
    function setPorterAvailability(uint256 _chainId, bool _zkPorterIsAvailable) external onlyOwner {
        IZkSyncHyperchain(hyperchainMap.get(_chainId)).setPorterAvailability(_zkPorterIsAvailable);
    }

    /// registration

    /// @dev we have to set the chainId at genesis, as blockhashzero is the same for all chains with the same chainId
    function _setChainIdUpgrade(uint256 _chainId, address _chainContract) internal {
        bytes memory systemContextCalldata = abi.encodeCall(ISystemContext.setChainId, (_chainId));
        uint256[] memory uintEmptyArray;
        bytes[] memory bytesEmptyArray;

        uint256 cachedProtocolVersion = protocolVersion;
        // slither-disable-next-line unused-return
        (, uint32 minorVersion, ) = SemVer.unpackSemVer(SafeCast.toUint96(cachedProtocolVersion));

        L2CanonicalTransaction memory l2ProtocolUpgradeTx = L2CanonicalTransaction({
            txType: SYSTEM_UPGRADE_L2_TX_TYPE,
            from: uint256(uint160(L2_FORCE_DEPLOYER_ADDR)),
            to: uint256(uint160(L2_SYSTEM_CONTEXT_SYSTEM_CONTRACT_ADDR)),
            gasLimit: PRIORITY_TX_MAX_GAS_LIMIT,
            gasPerPubdataByteLimit: REQUIRED_L2_GAS_PRICE_PER_PUBDATA,
            maxFeePerGas: uint256(0),
            maxPriorityFeePerGas: uint256(0),
            paymaster: uint256(0),
            // Note, that the `minor` of the protocol version is used as "nonce" for system upgrade transactions
            nonce: uint256(minorVersion),
            value: 0,
            reserved: [uint256(0), 0, 0, 0],
            data: systemContextCalldata,
            signature: new bytes(0),
            factoryDeps: uintEmptyArray,
            paymasterInput: new bytes(0),
            reservedDynamic: new bytes(0)
        });

        ProposedUpgrade memory proposedUpgrade = ProposedUpgrade({
            l2ProtocolUpgradeTx: l2ProtocolUpgradeTx,
            factoryDeps: bytesEmptyArray,
            bootloaderHash: bytes32(0),
            defaultAccountHash: bytes32(0),
            verifier: address(0),
            verifierParams: VerifierParams({
                recursionNodeLevelVkHash: bytes32(0),
                recursionLeafLevelVkHash: bytes32(0),
                recursionCircuitsSetVksHash: bytes32(0)
            }),
            l1ContractsUpgradeCalldata: new bytes(0),
            postUpgradeCalldata: new bytes(0),
            upgradeTimestamp: 0,
            newProtocolVersion: cachedProtocolVersion
        });

        Diamond.FacetCut[] memory emptyArray;
        Diamond.DiamondCutData memory cutData = Diamond.DiamondCutData({
            facetCuts: emptyArray,
            initAddress: genesisUpgrade,
            initCalldata: abi.encodeCall(IDefaultUpgrade.upgrade, (proposedUpgrade))
        });

        IAdmin(_chainContract).executeUpgrade(cutData);
        emit SetChainIdUpgrade(_chainContract, l2ProtocolUpgradeTx, cachedProtocolVersion);
    }

    /// @dev used to register already deployed hyperchain contracts
    /// @param _chainId the chain's id
    /// @param _hyperchain the chain's contract address
    function registerAlreadyDeployedHyperchain(uint256 _chainId, address _hyperchain) external onlyOwner {
        require(_hyperchain != address(0), "STM: hyperchain zero");

        _registerNewHyperchain(_chainId, _hyperchain);
    }

    /// @notice called by Bridgehub when a chain registers
    /// @param _chainId the chain's id
    /// @param _baseToken the base token address used to pay for gas fees
    /// @param _sharedBridge the shared bridge address, used as base token bridge
    /// @param _admin the chain's admin address
    /// @param _diamondCut the diamond cut data that initializes the chains Diamond Proxy
    function createNewChain(
        uint256 _chainId,
        address _baseToken,
        address _sharedBridge,
        address _admin,
<<<<<<< HEAD
        bytes memory _diamondCut
    ) internal returns (address hyperchainAddress) {
=======
        bytes calldata _diamondCut
    ) external onlyBridgehub {
>>>>>>> 0c55af6e
        if (getHyperchain(_chainId) != address(0)) {
            // Hyperchain already registered
            return;
        }

        // check not registered
        Diamond.DiamondCutData memory diamondCut = abi.decode(_diamondCut, (Diamond.DiamondCutData));

        // check input
        bytes32 cutHashInput = keccak256(_diamondCut);
        require(cutHashInput == initialCutHash, "STM: initial cutHash mismatch");

<<<<<<< HEAD
        bytes memory mandatoryInitData;
        {
            // solhint-disable-next-line func-named-parameters
            mandatoryInitData = bytes.concat(
                bytes32(_chainId),
                bytes32(uint256(uint160(address(BRIDGE_HUB)))),
                bytes32(uint256(uint160(address(this)))),
                bytes32(uint256(protocolVersion)),
                bytes32(uint256(uint160(_admin))),
                bytes32(uint256(uint160(validatorTimelock))),
                bytes32(uint256(uint160(_baseToken))),
                bytes32(uint256(uint160(_sharedBridge))),
                bytes32(storedBatchZero)
                // bytes32(uint256(_syncLayerState))
            );
        }

=======
>>>>>>> 0c55af6e
        // construct init data
        bytes memory initData;
        /// all together 4+9*32=292 bytes
        // solhint-disable-next-line func-named-parameters
        initData = bytes.concat(
            IDiamondInit.initialize.selector,
            bytes32(_chainId),
            bytes32(uint256(uint160(BRIDGE_HUB))),
            bytes32(uint256(uint160(address(this)))),
            bytes32(uint256(protocolVersion)),
            bytes32(uint256(uint160(_admin))),
            bytes32(uint256(uint160(validatorTimelock))),
            bytes32(uint256(uint160(_baseToken))),
            bytes32(uint256(uint160(_sharedBridge))),
            bytes32(storedBatchZero),
            diamondCut.initCalldata
        );

        diamondCut.initCalldata = initData;
        // deploy hyperchainContract
        // slither-disable-next-line reentrancy-no-eth
        DiamondProxy hyperchainContract = new DiamondProxy{salt: bytes32(0)}(block.chainid, diamondCut);
        // save data
        address hyperchainAddress = address(hyperchainContract);

        _registerNewHyperchain(_chainId, hyperchainAddress);
<<<<<<< HEAD
    }

    /// @notice called by Bridgehub when a chain registers
    /// @param _chainId the chain's id
    /// @param _baseToken the base token address used to pay for gas fees
    /// @param _sharedBridge the shared bridge address, used as base token bridge
    /// @param _admin the chain's admin address
    /// @param _diamondCut the diamond cut data that initializes the chains Diamond Proxy
    function createNewChain(
        uint256 _chainId,
        address _baseToken,
        address _sharedBridge,
        address _admin,
        bytes calldata _diamondCut
    ) external onlyBridgehub {
        // TODO: only allow on L1.
        // solhint-disable-next-line func-named-parameters
        address hyperchainAddress = _deployNewChain(
            _chainId,
            _baseToken,
            _sharedBridge,
            _admin,
            _diamondCut
            // SyncLayerState.ActiveOnL1
        );

        // set chainId in VM
        IAdmin(hyperchainAddress).setChainIdUpgrade(genesisUpgrade);
    }

    function getProtocolVersion(uint256 _chainId) public view returns (uint256) {
        return IZkSyncHyperchain(hyperchainMap.get(_chainId)).getProtocolVersion();
    }

    function registerSyncLayer(uint256 _newSyncLayerChainId, bool _isWhitelisted) external onlyOwner {
        require(_newSyncLayerChainId != 0, "Bad chain id");

        // Currently, we require that the sync layer is deployed by the same STM.
        address syncLayerAddress = hyperchainMap.get(_newSyncLayerChainId);

        // TODO: Maybe `get` already ensured its existence.
        require(syncLayerAddress != address(0), "STM: sync layer not registered");

        BRIDGE_HUB.registerSyncLayer(_newSyncLayerChainId, _isWhitelisted);

        // TODO: emit event
    }

    /// @dev we can move assets using these
    function bridgeBurn(
        uint256 _chainId,
        bytes calldata _data
    ) external view override onlyBridgehub returns (bytes memory stmBridgeMintData) {
        (address _newSyncLayerAdmin, bytes memory _diamondCut) = abi.decode(_data, (address, bytes));
        require(_newSyncLayerAdmin != address(0), "STM: admin zero");
        // todo check protocol version
        return abi.encode(BRIDGE_HUB.baseToken(_chainId), _newSyncLayerAdmin, protocolVersion, _diamondCut);
    }

    function bridgeMint(
        uint256 _chainId,
        bytes calldata _stmData
    ) external override onlyBridgehub returns (address chainAddress) {
        (address _baseToken, address _admin, uint256 _protocolVersion, bytes memory _diamondCut) = abi.decode(
            _stmData,
            (address, address, uint256, bytes)
        );
        require(_protocolVersion == protocolVersion, "STM, outdated pv");
        // todo porotocl version check
        chainAddress = _deployNewChain({
            _chainId: _chainId,
            _baseToken: _baseToken,
            _sharedBridge: address(BRIDGE_HUB.sharedBridge()),
            _admin: _admin,
            _diamondCut: _diamondCut
        });
    }

    function bridgeClaimFailedBurn(
        uint256 _chainId,
        bytes32 _assetInfo,
        address _prevMsgSender,
        bytes calldata _data
    ) external {
        // todo
=======

        // set chainId in VM
        _setChainIdUpgrade(_chainId, hyperchainAddress);
>>>>>>> 0c55af6e
    }

    /// @dev This internal function is used to register a new hyperchain in the system.
    function _registerNewHyperchain(uint256 _chainId, address _hyperchain) internal {
        // slither-disable-next-line unused-return
        hyperchainMap.set(_chainId, _hyperchain);
        require(hyperchainMap.length() <= MAX_NUMBER_OF_HYPERCHAINS, "STM: Hyperchain limit reached");
        emit NewHyperchain(_chainId, _hyperchain);
    }
}<|MERGE_RESOLUTION|>--- conflicted
+++ resolved
@@ -17,13 +17,8 @@
 import {ISystemContext} from "./l2-deps/ISystemContext.sol";
 import {IZkSyncHyperchain} from "./chain-interfaces/IZkSyncHyperchain.sol";
 import {FeeParams} from "./chain-deps/ZkSyncHyperchainStorage.sol";
-<<<<<<< HEAD
-// import {L2_SYSTEM_CONTEXT_SYSTEM_CONTRACT_ADDR, L2_FORCE_DEPLOYER_ADDR} from "../common/L2ContractAddresses.sol";
-// import {L2CanonicalTransaction} from "../common/Messaging.sol";
-=======
 import {L2_SYSTEM_CONTEXT_SYSTEM_CONTRACT_ADDR, L2_FORCE_DEPLOYER_ADDR} from "../common/L2ContractAddresses.sol";
 import {L2CanonicalTransaction} from "../common/Messaging.sol";
->>>>>>> 0c55af6e
 import {Ownable2StepUpgradeable} from "@openzeppelin/contracts-upgradeable/access/Ownable2StepUpgradeable.sol";
 import {ProposedUpgrade} from "../upgrades/BaseZkSyncUpgrade.sol";
 import {ReentrancyGuard} from "../common/ReentrancyGuard.sol";
@@ -311,65 +306,7 @@
     }
 
     /// registration
-
-    /// @dev we have to set the chainId at genesis, as blockhashzero is the same for all chains with the same chainId
-    function _setChainIdUpgrade(uint256 _chainId, address _chainContract) internal {
-        bytes memory systemContextCalldata = abi.encodeCall(ISystemContext.setChainId, (_chainId));
-        uint256[] memory uintEmptyArray;
-        bytes[] memory bytesEmptyArray;
-
-        uint256 cachedProtocolVersion = protocolVersion;
-        // slither-disable-next-line unused-return
-        (, uint32 minorVersion, ) = SemVer.unpackSemVer(SafeCast.toUint96(cachedProtocolVersion));
-
-        L2CanonicalTransaction memory l2ProtocolUpgradeTx = L2CanonicalTransaction({
-            txType: SYSTEM_UPGRADE_L2_TX_TYPE,
-            from: uint256(uint160(L2_FORCE_DEPLOYER_ADDR)),
-            to: uint256(uint160(L2_SYSTEM_CONTEXT_SYSTEM_CONTRACT_ADDR)),
-            gasLimit: PRIORITY_TX_MAX_GAS_LIMIT,
-            gasPerPubdataByteLimit: REQUIRED_L2_GAS_PRICE_PER_PUBDATA,
-            maxFeePerGas: uint256(0),
-            maxPriorityFeePerGas: uint256(0),
-            paymaster: uint256(0),
-            // Note, that the `minor` of the protocol version is used as "nonce" for system upgrade transactions
-            nonce: uint256(minorVersion),
-            value: 0,
-            reserved: [uint256(0), 0, 0, 0],
-            data: systemContextCalldata,
-            signature: new bytes(0),
-            factoryDeps: uintEmptyArray,
-            paymasterInput: new bytes(0),
-            reservedDynamic: new bytes(0)
-        });
-
-        ProposedUpgrade memory proposedUpgrade = ProposedUpgrade({
-            l2ProtocolUpgradeTx: l2ProtocolUpgradeTx,
-            factoryDeps: bytesEmptyArray,
-            bootloaderHash: bytes32(0),
-            defaultAccountHash: bytes32(0),
-            verifier: address(0),
-            verifierParams: VerifierParams({
-                recursionNodeLevelVkHash: bytes32(0),
-                recursionLeafLevelVkHash: bytes32(0),
-                recursionCircuitsSetVksHash: bytes32(0)
-            }),
-            l1ContractsUpgradeCalldata: new bytes(0),
-            postUpgradeCalldata: new bytes(0),
-            upgradeTimestamp: 0,
-            newProtocolVersion: cachedProtocolVersion
-        });
-
-        Diamond.FacetCut[] memory emptyArray;
-        Diamond.DiamondCutData memory cutData = Diamond.DiamondCutData({
-            facetCuts: emptyArray,
-            initAddress: genesisUpgrade,
-            initCalldata: abi.encodeCall(IDefaultUpgrade.upgrade, (proposedUpgrade))
-        });
-
-        IAdmin(_chainContract).executeUpgrade(cutData);
-        emit SetChainIdUpgrade(_chainContract, l2ProtocolUpgradeTx, cachedProtocolVersion);
-    }
-
+    
     /// @dev used to register already deployed hyperchain contracts
     /// @param _chainId the chain's id
     /// @param _hyperchain the chain's contract address
@@ -379,27 +316,17 @@
         _registerNewHyperchain(_chainId, _hyperchain);
     }
 
-    /// @notice called by Bridgehub when a chain registers
-    /// @param _chainId the chain's id
-    /// @param _baseToken the base token address used to pay for gas fees
-    /// @param _sharedBridge the shared bridge address, used as base token bridge
-    /// @param _admin the chain's admin address
-    /// @param _diamondCut the diamond cut data that initializes the chains Diamond Proxy
-    function createNewChain(
+    /// deploys a full set of chains contracts
+    function _deployNewChain(
         uint256 _chainId,
         address _baseToken,
         address _sharedBridge,
         address _admin,
-<<<<<<< HEAD
         bytes memory _diamondCut
     ) internal returns (address hyperchainAddress) {
-=======
-        bytes calldata _diamondCut
-    ) external onlyBridgehub {
->>>>>>> 0c55af6e
         if (getHyperchain(_chainId) != address(0)) {
             // Hyperchain already registered
-            return;
+            return getHyperchain(_chainId);
         }
 
         // check not registered
@@ -409,7 +336,6 @@
         bytes32 cutHashInput = keccak256(_diamondCut);
         require(cutHashInput == initialCutHash, "STM: initial cutHash mismatch");
 
-<<<<<<< HEAD
         bytes memory mandatoryInitData;
         {
             // solhint-disable-next-line func-named-parameters
@@ -427,35 +353,20 @@
             );
         }
 
-=======
->>>>>>> 0c55af6e
         // construct init data
         bytes memory initData;
         /// all together 4+9*32=292 bytes
         // solhint-disable-next-line func-named-parameters
-        initData = bytes.concat(
-            IDiamondInit.initialize.selector,
-            bytes32(_chainId),
-            bytes32(uint256(uint160(BRIDGE_HUB))),
-            bytes32(uint256(uint160(address(this)))),
-            bytes32(uint256(protocolVersion)),
-            bytes32(uint256(uint160(_admin))),
-            bytes32(uint256(uint160(validatorTimelock))),
-            bytes32(uint256(uint160(_baseToken))),
-            bytes32(uint256(uint160(_sharedBridge))),
-            bytes32(storedBatchZero),
-            diamondCut.initCalldata
-        );
+        initData = bytes.concat(IDiamondInit.initialize.selector, mandatoryInitData, diamondCut.initCalldata);
 
         diamondCut.initCalldata = initData;
         // deploy hyperchainContract
         // slither-disable-next-line reentrancy-no-eth
         DiamondProxy hyperchainContract = new DiamondProxy{salt: bytes32(0)}(block.chainid, diamondCut);
         // save data
-        address hyperchainAddress = address(hyperchainContract);
+        hyperchainAddress = address(hyperchainContract);
 
         _registerNewHyperchain(_chainId, hyperchainAddress);
-<<<<<<< HEAD
     }
 
     /// @notice called by Bridgehub when a chain registers
@@ -541,11 +452,6 @@
         bytes calldata _data
     ) external {
         // todo
-=======
-
-        // set chainId in VM
-        _setChainIdUpgrade(_chainId, hyperchainAddress);
->>>>>>> 0c55af6e
     }
 
     /// @dev This internal function is used to register a new hyperchain in the system.
