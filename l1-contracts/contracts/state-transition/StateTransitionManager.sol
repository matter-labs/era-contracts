--- conflicted
+++ resolved
@@ -19,11 +19,7 @@
 import {ReentrancyGuard} from "../common/ReentrancyGuard.sol";
 import {L2_TO_L1_LOG_SERIALIZE_SIZE, DEFAULT_L2_LOGS_TREE_ROOT_HASH, EMPTY_STRING_KECCAK} from "../common/Config.sol";
 import {SemVer} from "../common/libraries/SemVer.sol";
-<<<<<<< HEAD
 // import {IBridgehub} from "../bridgehub/IBridgehub.sol";
-=======
-import {IBridgehub} from "../bridgehub/IBridgehub.sol";
->>>>>>> 43f72325
 
 /// @title State Transition Manager contract
 /// @author Matter Labs
@@ -362,23 +358,6 @@
             );
         }
 
-        bytes memory mandatoryInitData;
-        {
-            // solhint-disable-next-line func-named-parameters
-            mandatoryInitData = bytes.concat(
-                bytes32(_chainId),
-                bytes32(uint256(uint160(address(BRIDGE_HUB)))),
-                bytes32(uint256(uint160(address(this)))),
-                bytes32(uint256(protocolVersion)),
-                bytes32(uint256(uint160(_admin))),
-                bytes32(uint256(uint160(validatorTimelock))),
-                bytes32(uint256(uint160(_baseToken))),
-                bytes32(uint256(uint160(_sharedBridge))),
-                bytes32(storedBatchZero)
-                // bytes32(uint256(_syncLayerState))
-            );
-        }
-
         // construct init data
         bytes memory initData;
         /// all together 4+9*32=292 bytes
@@ -400,18 +379,13 @@
     /// @param _baseToken the base token address used to pay for gas fees
     /// @param _sharedBridge the shared bridge address, used as base token bridge
     /// @param _admin the chain's admin address
-<<<<<<< HEAD
     /// @param _initData the diamond cut data, force deployments and factoryDeps encoded
     /// that initializes the chains Diamond Proxy
-=======
-    /// @param _diamondCut the diamond cut data that initializes the chains Diamond Proxy
->>>>>>> 43f72325
     function createNewChain(
         uint256 _chainId,
         address _baseToken,
         address _sharedBridge,
         address _admin,
-<<<<<<< HEAD
         bytes calldata _initData,
         bytes[] calldata _factoryDeps
     ) external onlyBridgehub {
@@ -427,26 +401,6 @@
         }
         // genesis upgrade, deploys some contracts, sets chainId
         IAdmin(hyperchainAddress).genesisUpgrade(l1GenesisUpgrade, _forceDeploymentData, _factoryDeps);
-    }
-
-    function getProtocolVersion(uint256 _chainId) public view returns (uint256) {
-        return IZkSyncHyperchain(hyperchainMap.get(_chainId)).getProtocolVersion();
-=======
-        bytes calldata _diamondCut
-    ) external onlyBridgehub {
-        // TODO: only allow on L1.
-        // solhint-disable-next-line func-named-parameters
-        address hyperchainAddress = _deployNewChain(
-            _chainId,
-            _baseToken,
-            _sharedBridge,
-            _admin,
-            _diamondCut
-            // SyncLayerState.ActiveOnL1
-        );
-
-        // set chainId in VM
-        IAdmin(hyperchainAddress).setChainIdUpgrade(genesisUpgrade);
     }
 
     function getProtocolVersion(uint256 _chainId) public view returns (uint256) {
@@ -509,7 +463,6 @@
         bytes calldata _data
     ) external {
         // todo
->>>>>>> 43f72325
     }
 
     /// @dev This internal function is used to register a new hyperchain in the system.
