--- conflicted
+++ resolved
@@ -9,10 +9,7 @@
 
 import {IBridgehub} from "../../bridgehub/IBridgehub.sol";
 import {L2_TO_L1_MESSENGER_SYSTEM_CONTRACT_ADDR, L2_BRIDGEHUB_ADDR} from "../../common/L2ContractAddresses.sol";
-<<<<<<< HEAD
-=======
 import {BlobHashBlobCommitmentMismatchValue, L1DAValidatorInvalidSender, InvalidPubdataSource} from "../L1StateTransitionErrors.sol";
->>>>>>> 1cabb763
 
 /// @notice The DA validator intended to be used in Era-environment.
 /// @dev For compatibility reasons it accepts calldata in the same format as the `RollupL1DAValidator`, but unlike the latter it
@@ -24,13 +21,9 @@
     function _ensureOnlyChainSender(uint256 _chainId) internal view {
         // Note that this contract is only supposed to be deployed on L2, where the
         // bridgehub is predeployed at `L2_BRIDGEHUB_ADDR` address.
-<<<<<<< HEAD
-        require(IBridgehub(L2_BRIDGEHUB_ADDR).getZKChain(_chainId) == msg.sender, "l1-da-validator/invalid-sender");
-=======
         if (IBridgehub(L2_BRIDGEHUB_ADDR).getZKChain(_chainId) != msg.sender) {
             revert L1DAValidatorInvalidSender(msg.sender);
         }
->>>>>>> 1cabb763
     }
 
     /// @dev Relays the calldata to L1.
