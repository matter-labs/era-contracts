// SPDX-License-Identifier: MIT

pragma solidity 0.8.24;

// solhint-disable gas-custom-errors, reason-string

import {IL1DAValidator, L1DAValidatorOutput, PubdataSource} from "../chain-interfaces/IL1DAValidator.sol";
import {IL1Messenger} from "../../common/interfaces/IL1Messenger.sol";

import {CalldataDA} from "./CalldataDA.sol";

<<<<<<< HEAD
=======
import {PubdataSource} from "../chain-interfaces/IExecutor.sol";

>>>>>>> 2dd22cbc
import {L2_TO_L1_MESSENGER_SYSTEM_CONTRACT_ADDR} from "../../common/L2ContractAddresses.sol";

uint256 constant BLOBS_SUPPORTED = 6;

/// @notice The DA validator intended to be used in Era-environment.
/// @dev For compaitbility reasons it accepts calldata in the same format as the `RollupL1DAValidator`, but unlike the latter it
/// does not support blobs.
/// @dev Note that it does not provide any compression whatsoever.
contract RelayedSLDAValidator is IL1DAValidator, CalldataDA {
    /// @inheritdoc IL1DAValidator
    function checkDA(
        uint256 _chainId,
        bytes32 _l2DAValidatorOutputHash,
        bytes calldata _operatorDAInput,
        uint256 _maxBlobsSupported
    ) external returns (L1DAValidatorOutput memory output) {
        // Preventing "stack too deep" error
        uint256 blobsProvided;
        bytes32 fullPubdataHash;
        bytes calldata l1DaInput;
        {
            bytes32 stateDiffHash;
            bytes32[] memory blobsLinearHashes;
            (
                stateDiffHash,
                fullPubdataHash,
                blobsLinearHashes,
                blobsProvided,
                l1DaInput
            ) = _processL2RollupDAValidatorOutputHash(_l2DAValidatorOutputHash, _maxBlobsSupported, _operatorDAInput);

            output.stateDiffHash = stateDiffHash;
            output.blobsLinearHashes = blobsLinearHashes;
        }

        uint8 pubdataSource = uint8(l1DaInput[0]);

        // Note, that the blobs are not supported in the RelayedSLDAValidator.
        if (pubdataSource == uint8(PubdataSource.Calldata)) {
            bytes calldata pubdata;
            bytes32[] memory blobCommitments;

            (blobCommitments, pubdata) = _processCalldataDA(
                blobsProvided,
                fullPubdataHash,
                _maxBlobsSupported,
                l1DaInput[1:]
            );

            // Re-sending all the pubdata in pure form to L1.
            // slither-disable-next-line unused-return
            IL1Messenger(L2_TO_L1_MESSENGER_SYSTEM_CONTRACT_ADDR).sendToL1(abi.encode(_chainId, pubdata));

            output.blobsOpeningCommitments = blobCommitments;
        } else {
            revert("l1-da-validator/invalid-pubdata-source");
        }

        // We verify that for each set of blobHash/blobCommitment are either both empty
        // or there are values for both.
        // This is mostly a sanity check and it is not strictly required.
        for (uint256 i = 0; i < _maxBlobsSupported; ++i) {
            require(
                (output.blobsLinearHashes[i] == bytes32(0) && output.blobsOpeningCommitments[i] == bytes32(0)) ||
                    (output.blobsLinearHashes[i] != bytes32(0) && output.blobsOpeningCommitments[i] != bytes32(0)),
                "bh"
            );
        }
    }

    function supportsInterface(bytes4 interfaceId) external view override returns (bool) {
        return interfaceId == type(IL1DAValidator).interfaceId;
    }
}<|MERGE_RESOLUTION|>--- conflicted
+++ resolved
@@ -9,14 +9,7 @@
 
 import {CalldataDA} from "./CalldataDA.sol";
 
-<<<<<<< HEAD
-=======
-import {PubdataSource} from "../chain-interfaces/IExecutor.sol";
-
->>>>>>> 2dd22cbc
 import {L2_TO_L1_MESSENGER_SYSTEM_CONTRACT_ADDR} from "../../common/L2ContractAddresses.sol";
-
-uint256 constant BLOBS_SUPPORTED = 6;
 
 /// @notice The DA validator intended to be used in Era-environment.
 /// @dev For compaitbility reasons it accepts calldata in the same format as the `RollupL1DAValidator`, but unlike the latter it
