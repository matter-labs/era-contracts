// SPDX-License-Identifier: MIT

pragma solidity 0.8.24;

import {OperatorDAInputTooSmall, InvalidBlobsHashes, InvalidNumberOfBlobs, InvalidL2DAOutputHash, OnlyOneBlobWithCalldata, PubdataTooSmall, PubdataTooLong, InvalidPubdataHash} from "../L1StateTransitionErrors.sol";

/// @dev Total number of bytes in a blob. Blob = 4096 field elements * 31 bytes per field element
/// @dev EIP-4844 defines it as 131_072 but we use 4096 * 31 within our circuits to always fit within a field element
/// @dev Our circuits will prove that a EIP-4844 blob and our internal blob are the same.
uint256 constant BLOB_SIZE_BYTES = 126_976;

/// @dev The state diff hash, hash of pubdata + the number of blobs.
uint256 constant BLOB_DATA_OFFSET = 65;

/// @dev The size of the commitment for a single blob.
uint256 constant BLOB_COMMITMENT_SIZE = 32;

/// @notice Contract that contains the functionality for process the calldata DA.
/// @dev The expected l2DAValidator that should be used with it `RollupL2DAValidator`.
abstract contract CalldataDA {
    /// @notice Parses the input that the L2 DA validator has provided to the contract.
    /// @param _l2DAValidatorOutputHash The hash of the output of the L2 DA validator.
    /// @param _maxBlobsSupported The maximal number of blobs supported by the chain.
    /// @param _operatorDAInput The DA input by the operator provided on L1.
    function _processL2RollupDAValidatorOutputHash(
        bytes32 _l2DAValidatorOutputHash,
        uint256 _maxBlobsSupported,
        bytes calldata _operatorDAInput
    )
        internal
        pure
        returns (
            bytes32 stateDiffHash,
            bytes32 fullPubdataHash,
            bytes32[] memory blobsLinearHashes,
            uint256 blobsProvided,
            bytes calldata l1DaInput
        )
    {
        // The preimage under the hash `_l2DAValidatorOutputHash` is expected to be in the following format:
        // - First 32 bytes are the hash of the uncompressed state diff.
        // - Then, there is a 32-byte hash of the full pubdata.
        // - Then, there is the 1-byte number of blobs published.
        // - Then, there are linear hashes of the published blobs, 32 bytes each.

        // Check that it accommodates enough pubdata for the state diff hash, hash of pubdata + the number of blobs.
        if (_operatorDAInput.length < BLOB_DATA_OFFSET) {
            revert OperatorDAInputTooSmall(_operatorDAInput.length, BLOB_DATA_OFFSET);
        }

        stateDiffHash = bytes32(_operatorDAInput[:32]);
        fullPubdataHash = bytes32(_operatorDAInput[32:64]);
        blobsProvided = uint256(uint8(_operatorDAInput[64]));

        if (blobsProvided > _maxBlobsSupported) {
            revert InvalidNumberOfBlobs(blobsProvided, _maxBlobsSupported);
        }

        // Note that the API of the contract requires that the returned blobs linear hashes have length of
        // the `_maxBlobsSupported`
        blobsLinearHashes = new bytes32[](_maxBlobsSupported);

<<<<<<< HEAD
        require(_operatorDAInput.length >= BLOB_DATA_OFFSET + 32 * blobsProvided, "invalid blobs hashes");

        _cloneCalldata(blobsLinearHashes, _operatorDAInput[BLOB_DATA_OFFSET:], blobsProvided);
=======
        if (_operatorDAInput.length < BLOB_DATA_OFFSET + 32 * blobsProvided) {
            revert InvalidBlobsHashes(_operatorDAInput.length, BLOB_DATA_OFFSET + 32 * blobsProvided);
        }
>>>>>>> 1cabb763

        _cloneCalldata(blobsLinearHashes, _operatorDAInput[BLOB_DATA_OFFSET:], blobsProvided);

        uint256 ptr = BLOB_DATA_OFFSET + 32 * blobsProvided;

        // Now, we need to double check that the provided input was indeed returned by the L2 DA validator.
<<<<<<< HEAD
        require(keccak256(_operatorDAInput[:ptr]) == _l2DAValidatorOutputHash, "invalid l2 DA output hash");
=======
        if (keccak256(_operatorDAInput[:ptr]) != _l2DAValidatorOutputHash) {
            revert InvalidL2DAOutputHash(_l2DAValidatorOutputHash);
        }
>>>>>>> 1cabb763

        // The rest of the output was provided specifically by the operator
        l1DaInput = _operatorDAInput[ptr:];
    }

    /// @notice Verify that the calldata DA was correctly provided.
    /// @param _blobsProvided The number of blobs provided.
    /// @param _fullPubdataHash Hash of the pubdata preimage.
    /// @param _maxBlobsSupported Maximum number of blobs supported.
    /// @param _pubdataInput Full pubdata + an additional 32 bytes containing the blob commitment for the pubdata.
    /// @dev We supply the blob commitment as part of the pubdata because even with calldata the prover will check these values.
    function _processCalldataDA(
        uint256 _blobsProvided,
        bytes32 _fullPubdataHash,
        uint256 _maxBlobsSupported,
        bytes calldata _pubdataInput
    ) internal pure virtual returns (bytes32[] memory blobCommitments, bytes calldata _pubdata) {
<<<<<<< HEAD
        require(_blobsProvided == 1, "only one blob with calldata");
        require(_pubdataInput.length >= BLOB_COMMITMENT_SIZE, "pubdata too small");
=======
        if (_blobsProvided != 1) {
            revert OnlyOneBlobWithCalldata();
        }
        if (_pubdataInput.length < BLOB_COMMITMENT_SIZE) {
            revert PubdataTooSmall(_pubdataInput.length, BLOB_COMMITMENT_SIZE);
        }
>>>>>>> 1cabb763

        // We typically do not know whether we'll use calldata or blobs at the time when
        // we start proving the batch. That's why the blob commitment for a single blob is still present in the case of calldata.

        blobCommitments = new bytes32[](_maxBlobsSupported);

        _pubdata = _pubdataInput[:_pubdataInput.length - BLOB_COMMITMENT_SIZE];
<<<<<<< HEAD

        require(_pubdata.length <= BLOB_SIZE_BYTES, "cz");
        require(_fullPubdataHash == keccak256(_pubdata), "wp");
        blobCommitments[0] = bytes32(_pubdataInput[_pubdataInput.length - BLOB_COMMITMENT_SIZE:_pubdataInput.length]);
    }

=======

        if (_pubdata.length > BLOB_SIZE_BYTES) {
            revert PubdataTooLong(_pubdata.length, BLOB_SIZE_BYTES);
        }
        if (_fullPubdataHash != keccak256(_pubdata)) {
            revert InvalidPubdataHash();
        }
        blobCommitments[0] = bytes32(_pubdataInput[_pubdataInput.length - BLOB_COMMITMENT_SIZE:_pubdataInput.length]);
    }

>>>>>>> 1cabb763
    /// @notice Method that clones a slice of calldata into a bytes32[] memory array.
    /// @param _dst The destination array.
    /// @param _input The input calldata.
    /// @param _len The length of the slice in 32-byte words to clone.
    function _cloneCalldata(bytes32[] memory _dst, bytes calldata _input, uint256 _len) internal pure {
        assembly {
            // The pointer to the allocated memory above. We skip 32 bytes to avoid overwriting the length.
            let dstPtr := add(_dst, 0x20)
            let inputPtr := _input.offset
            calldatacopy(dstPtr, inputPtr, mul(_len, 32))
        }
    }
}<|MERGE_RESOLUTION|>--- conflicted
+++ resolved
@@ -60,28 +60,18 @@
         // the `_maxBlobsSupported`
         blobsLinearHashes = new bytes32[](_maxBlobsSupported);
 
-<<<<<<< HEAD
-        require(_operatorDAInput.length >= BLOB_DATA_OFFSET + 32 * blobsProvided, "invalid blobs hashes");
-
-        _cloneCalldata(blobsLinearHashes, _operatorDAInput[BLOB_DATA_OFFSET:], blobsProvided);
-=======
         if (_operatorDAInput.length < BLOB_DATA_OFFSET + 32 * blobsProvided) {
             revert InvalidBlobsHashes(_operatorDAInput.length, BLOB_DATA_OFFSET + 32 * blobsProvided);
         }
->>>>>>> 1cabb763
 
         _cloneCalldata(blobsLinearHashes, _operatorDAInput[BLOB_DATA_OFFSET:], blobsProvided);
 
         uint256 ptr = BLOB_DATA_OFFSET + 32 * blobsProvided;
 
         // Now, we need to double check that the provided input was indeed returned by the L2 DA validator.
-<<<<<<< HEAD
-        require(keccak256(_operatorDAInput[:ptr]) == _l2DAValidatorOutputHash, "invalid l2 DA output hash");
-=======
         if (keccak256(_operatorDAInput[:ptr]) != _l2DAValidatorOutputHash) {
             revert InvalidL2DAOutputHash(_l2DAValidatorOutputHash);
         }
->>>>>>> 1cabb763
 
         // The rest of the output was provided specifically by the operator
         l1DaInput = _operatorDAInput[ptr:];
@@ -99,17 +89,12 @@
         uint256 _maxBlobsSupported,
         bytes calldata _pubdataInput
     ) internal pure virtual returns (bytes32[] memory blobCommitments, bytes calldata _pubdata) {
-<<<<<<< HEAD
-        require(_blobsProvided == 1, "only one blob with calldata");
-        require(_pubdataInput.length >= BLOB_COMMITMENT_SIZE, "pubdata too small");
-=======
         if (_blobsProvided != 1) {
             revert OnlyOneBlobWithCalldata();
         }
         if (_pubdataInput.length < BLOB_COMMITMENT_SIZE) {
             revert PubdataTooSmall(_pubdataInput.length, BLOB_COMMITMENT_SIZE);
         }
->>>>>>> 1cabb763
 
         // We typically do not know whether we'll use calldata or blobs at the time when
         // we start proving the batch. That's why the blob commitment for a single blob is still present in the case of calldata.
@@ -117,14 +102,6 @@
         blobCommitments = new bytes32[](_maxBlobsSupported);
 
         _pubdata = _pubdataInput[:_pubdataInput.length - BLOB_COMMITMENT_SIZE];
-<<<<<<< HEAD
-
-        require(_pubdata.length <= BLOB_SIZE_BYTES, "cz");
-        require(_fullPubdataHash == keccak256(_pubdata), "wp");
-        blobCommitments[0] = bytes32(_pubdataInput[_pubdataInput.length - BLOB_COMMITMENT_SIZE:_pubdataInput.length]);
-    }
-
-=======
 
         if (_pubdata.length > BLOB_SIZE_BYTES) {
             revert PubdataTooLong(_pubdata.length, BLOB_SIZE_BYTES);
@@ -135,7 +112,6 @@
         blobCommitments[0] = bytes32(_pubdataInput[_pubdataInput.length - BLOB_COMMITMENT_SIZE:_pubdataInput.length]);
     }
 
->>>>>>> 1cabb763
     /// @notice Method that clones a slice of calldata into a bytes32[] memory array.
     /// @param _dst The destination array.
     /// @param _input The input calldata.
