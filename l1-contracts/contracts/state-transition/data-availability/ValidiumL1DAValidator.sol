// SPDX-License-Identifier: MIT

pragma solidity 0.8.24;

// solhint-disable gas-custom-errors, reason-string

<<<<<<< HEAD
import {IL1DAValidator, L1DAValidatorOutput, PubdataSource} from "../chain-interfaces/IL1DAValidator.sol";

contract ValidiumL1DAValidator is IL1DAValidator {
    function checkDA(
        bytes32, /* l2DAValidatorOutputHash, */
        bytes memory operatorDAInput,
        uint256 /* maxBlobsSupported */
=======
import {IL1DAValidator, L1DAValidatorOutput} from "../chain-interfaces/IL1DAValidator.sol";

contract ValidiumL1DAValidator is IL1DAValidator {
    function checkDA(
        uint256, // _chainId
        bytes32, // _l2DAValidatorOutputHash
        bytes calldata _operatorDAInput,
        uint256 // maxBlobsSupported
>>>>>>> 42be7e5c
    ) external override returns (L1DAValidatorOutput memory output) {
        // For Validiums, we expect the operator to just provide the data for us.
        // We don't need to do any checks with regard to the l2DAValidatorOutputHash.
        require(_operatorDAInput.length == 32);

        bytes32 stateDiffHash = abi.decode(_operatorDAInput, (bytes32));

        // The rest of the fields that relate to blobs are empty.
        output.stateDiffHash = stateDiffHash;
    }

    function supportsInterface(bytes4 interfaceId) override external view returns (bool) {
        return interfaceId == type(IL1DAValidator).interfaceId;
    }
}<|MERGE_RESOLUTION|>--- conflicted
+++ resolved
@@ -4,16 +4,7 @@
 
 // solhint-disable gas-custom-errors, reason-string
 
-<<<<<<< HEAD
 import {IL1DAValidator, L1DAValidatorOutput, PubdataSource} from "../chain-interfaces/IL1DAValidator.sol";
-
-contract ValidiumL1DAValidator is IL1DAValidator {
-    function checkDA(
-        bytes32, /* l2DAValidatorOutputHash, */
-        bytes memory operatorDAInput,
-        uint256 /* maxBlobsSupported */
-=======
-import {IL1DAValidator, L1DAValidatorOutput} from "../chain-interfaces/IL1DAValidator.sol";
 
 contract ValidiumL1DAValidator is IL1DAValidator {
     function checkDA(
@@ -21,7 +12,6 @@
         bytes32, // _l2DAValidatorOutputHash
         bytes calldata _operatorDAInput,
         uint256 // maxBlobsSupported
->>>>>>> 42be7e5c
     ) external override returns (L1DAValidatorOutput memory output) {
         // For Validiums, we expect the operator to just provide the data for us.
         // We don't need to do any checks with regard to the l2DAValidatorOutputHash.
