// SPDX-License-Identifier: MIT

pragma solidity 0.8.24;

import {IVerifier, VerifierParams} from "../chain-interfaces/IVerifier.sol";
import {PriorityQueue} from "../../state-transition/libraries/PriorityQueue.sol";

/// @notice Indicates whether an upgrade is initiated and if yes what type
/// @param None Upgrade is NOT initiated
/// @param Transparent Fully transparent upgrade is initiated, upgrade data is publicly known
/// @param Shadow Shadow upgrade is initiated, upgrade data is hidden
enum UpgradeState {
    None,
    Transparent,
    Shadow
}

/// @dev Logically separated part of the storage structure, which is responsible for everything related to proxy
/// upgrades and diamond cuts
/// @param proposedUpgradeHash The hash of the current upgrade proposal, zero if there is no active proposal
/// @param state Indicates whether an upgrade is initiated and if yes what type
/// @param securityCouncil Address which has the permission to approve instant upgrades (expected to be a Gnosis
/// multisig)
/// @param approvedBySecurityCouncil Indicates whether the security council has approved the upgrade
/// @param proposedUpgradeTimestamp The timestamp when the upgrade was proposed, zero if there are no active proposals
/// @param currentProposalId The serial number of proposed upgrades, increments when proposing a new one
struct UpgradeStorage {
    bytes32 proposedUpgradeHash;
    UpgradeState state;
    address securityCouncil;
    bool approvedBySecurityCouncil;
    uint40 proposedUpgradeTimestamp;
    uint40 currentProposalId;
}

/// @notice The struct that describes whether users will be charged for pubdata for L1->L2 transactions.
/// @param Rollup The users are charged for pubdata & it is priced based on the gas price on Ethereum.
/// @param Validium The pubdata is considered free with regard to the L1 gas price.
enum PubdataPricingMode {
    Rollup,
    Validium
}

/// @notice The fee params for L1->L2 transactions for the network.
/// @param pubdataPricingMode How the users will charged for pubdata in L1->L2 transactions.
/// @param batchOverheadL1Gas The amount of L1 gas required to process the batch (except for the calldata).
/// @param maxPubdataPerBatch The maximal number of pubdata that can be emitted per batch.
/// @param priorityTxMaxPubdata The maximal amount of pubdata a priority transaction is allowed to publish.
/// It can be slightly less than maxPubdataPerBatch in order to have some margin for the bootloader execution.
/// @param minimalL2GasPrice The minimal L2 gas price to be used by L1->L2 transactions. It should represent
/// the price that a single unit of compute costs.
struct FeeParams {
    PubdataPricingMode pubdataPricingMode;
    uint32 batchOverheadL1Gas;
    uint32 maxPubdataPerBatch;
    uint32 maxL2GasPerBatch;
    uint32 priorityTxMaxPubdata;
    uint64 minimalL2GasPrice;
}

enum SyncLayerState {
    /// This is a hyperchain copy on L1, while the chain settles on L1
<<<<<<< HEAD
    ActiveL1,
=======
    ActiveOnL1,
>>>>>>> b5c1e407
    /// This is a hyperchain copy on the synclayer, when the chain settles on synclayer
    ActiveOnSL,
    /// This is a hyperchain copy on L1, while the chain settles on synclayer
    MigratedFromL1,
    /// This is a hyperchain copy on the synclayer, while the chain settles on L1
    MigratedFromSL,
    /// This is a hyperchain that serves as a synclayer itself.
    SyncLayerL1
}

/// @dev storing all storage variables for hyperchain diamond facets
/// NOTE: It is used in a proxy, so it is possible to add new variables to the end
/// but NOT to modify already existing variables or change their order.
/// NOTE: variables prefixed with '__DEPRECATED_' are deprecated and shouldn't be used.
/// Their presence is maintained for compatibility and to prevent storage collision.
struct ZkSyncHyperchainStorage {
    /// @dev Storage of variables needed for deprecated diamond cut facet
    uint256[7] __DEPRECATED_diamondCutStorage;
    /// @notice Address which will exercise critical changes to the Diamond Proxy (upgrades, freezing & unfreezing). Replaced by STM
    address __DEPRECATED_governor;
    /// @notice Address that the governor proposed as one that will replace it
    address __DEPRECATED_pendingGovernor;
    /// @notice List of permitted validators
    mapping(address validatorAddress => bool isValidator) validators;
    /// @dev Verifier contract. Used to verify aggregated proof for batches
    IVerifier verifier;
    /// @notice Total number of executed batches i.e. batches[totalBatchesExecuted] points at the latest executed batch
    /// (batch 0 is genesis)
    uint256 totalBatchesExecuted;
    /// @notice Total number of proved batches i.e. batches[totalBatchesProved] points at the latest proved batch
    uint256 totalBatchesVerified;
    /// @notice Total number of committed batches i.e. batches[totalBatchesCommitted] points at the latest committed
    /// batch
    uint256 totalBatchesCommitted;
    /// @dev Stored hashed StoredBatch for batch number
    mapping(uint256 batchNumber => bytes32 batchHash) storedBatchHashes;
    /// @dev Stored root hashes of L2 -> L1 logs
    mapping(uint256 batchNumber => bytes32 l2LogsRootHash) l2LogsRootHashes;
    /// @dev Container that stores transactions requested from L1
    PriorityQueue.Queue priorityQueue;
    /// @dev The smart contract that manages the list with permission to call contract functions
    address __DEPRECATED_allowList;
    VerifierParams __DEPRECATED_verifierParams;
    /// @notice Bytecode hash of bootloader program.
    /// @dev Used as an input to zkp-circuit.
    bytes32 l2BootloaderBytecodeHash;
    /// @notice Bytecode hash of default account (bytecode for EOA).
    /// @dev Used as an input to zkp-circuit.
    bytes32 l2DefaultAccountBytecodeHash;
    /// @dev Indicates that the porter may be touched on L2 transactions.
    /// @dev Used as an input to zkp-circuit.
    bool zkPorterIsAvailable;
    /// @dev The maximum number of the L2 gas that a user can request for L1 -> L2 transactions
    /// @dev This is the maximum number of L2 gas that is available for the "body" of the transaction, i.e.
    /// without overhead for proving the batch.
    uint256 priorityTxMaxGasLimit;
    /// @dev Storage of variables needed for upgrade facet
    UpgradeStorage __DEPRECATED_upgrades;
    /// @dev A mapping L2 batch number => message number => flag.
    /// @dev The L2 -> L1 log is sent for every withdrawal, so this mapping is serving as
    /// a flag to indicate that the message was already processed.
    /// @dev Used to indicate that eth withdrawal was already processed
    mapping(uint256 l2BatchNumber => mapping(uint256 l2ToL1MessageNumber => bool isFinalized)) isEthWithdrawalFinalized;
    /// @dev The most recent withdrawal time and amount reset
    uint256 __DEPRECATED_lastWithdrawalLimitReset;
    /// @dev The accumulated withdrawn amount during the withdrawal limit window
    uint256 __DEPRECATED_withdrawnAmountInWindow;
    /// @dev A mapping user address => the total deposited amount by the user
    mapping(address => uint256) __DEPRECATED_totalDepositedAmountPerUser;
    /// @dev Stores the protocol version. Note, that the protocol version may not only encompass changes to the
    /// smart contracts, but also to the node behavior.
    uint256 protocolVersion;
    /// @dev Hash of the system contract upgrade transaction. If 0, then no upgrade transaction needs to be done.
    bytes32 l2SystemContractsUpgradeTxHash;
    /// @dev Batch number where the upgrade transaction has happened. If 0, then no upgrade transaction has happened
    /// yet.
    uint256 l2SystemContractsUpgradeBatchNumber;
    /// @dev Address which will exercise non-critical changes to the Diamond Proxy (changing validator set & unfreezing)
    address admin;
    /// @notice Address that the admin proposed as one that will replace admin role
    address pendingAdmin;
    /// @dev Fee params used to derive gasPrice for the L1->L2 transactions. For L2 transactions,
    /// the bootloader gives enough freedom to the operator.
    FeeParams feeParams;
    /// @dev Address of the blob versioned hash getter smart contract used for EIP-4844 versioned hashes.
    address blobVersionedHashRetriever;
    /// @dev The chainId of the chain
    uint256 chainId;
    /// @dev The address of the bridgehub
    address bridgehub;
    /// @dev The address of the StateTransitionManager
    address stateTransitionManager;
    /// @dev The address of the baseToken contract. Eth is address(1)
    address baseToken;
    /// @dev The address of the baseTokenbridge. Eth also uses the shared bridge
    address baseTokenBridge;
    /// @notice gasPriceMultiplier for each baseToken, so that each L1->L2 transaction pays for its transaction on the destination
    /// we multiply by the nominator, and divide by the denominator
    uint128 baseTokenGasPriceMultiplierNominator;
    uint128 baseTokenGasPriceMultiplierDenominator;
    /// @dev The optional address of the contract that has to be used for transaction filtering/whitelisting
    address transactionFilterer;
    /// @dev
    SyncLayerState syncLayerState;
    uint256 syncLayerChainId;
    bytes32 syncLayerMigrationHash;
}<|MERGE_RESOLUTION|>--- conflicted
+++ resolved
@@ -60,11 +60,7 @@
 
 enum SyncLayerState {
     /// This is a hyperchain copy on L1, while the chain settles on L1
-<<<<<<< HEAD
-    ActiveL1,
-=======
     ActiveOnL1,
->>>>>>> b5c1e407
     /// This is a hyperchain copy on the synclayer, when the chain settles on synclayer
     ActiveOnSL,
     /// This is a hyperchain copy on L1, while the chain settles on synclayer
