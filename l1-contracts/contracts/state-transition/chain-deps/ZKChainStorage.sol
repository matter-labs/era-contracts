--- conflicted
+++ resolved
@@ -173,13 +173,10 @@
     /// @notice Bytecode hash of evm emulator.
     /// @dev Used as an input to zkp-circuit.
     bytes32 l2EvmEmulatorBytecodeHash;
-<<<<<<< HEAD
-    /// @dev Interop Center, responsible for starting L1->L2 messages
-    address interopCenter;
-=======
     /// @notice The precommitment for the latest uncommitted batch (i.e. totalBatchesCommitted + 1).
     /// @dev Whenever the `totalBatchesCommitted` changes, this variable is reset to `DEFAULT_PRECOMMITMENT_FOR_THE_LAST_BATCH`
     /// (the value of the constant can be found in Config.sol).
     bytes32 precommitmentForTheLatestBatch;
->>>>>>> 903cfed2
+    /// @dev Interop Center, responsible for starting L1->L2 messages
+    address interopCenter;
 }