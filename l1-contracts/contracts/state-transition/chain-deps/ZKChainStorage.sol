--- conflicted
+++ resolved
@@ -178,11 +178,8 @@
     /// @dev Whenever the `totalBatchesCommitted` changes, this variable is reset to `DEFAULT_PRECOMMITMENT_FOR_THE_LAST_BATCH`
     /// (the value of the constant can be found in Config.sol).
     bytes32 precommitmentForTheLatestBatch;
-<<<<<<< HEAD
     /// @dev ZKsync OS flag, if `true` state transition is done with ZKsync OS, otherwise Era VM
     bool zksyncOS;
-=======
     /// @dev The scheme of L2 DA commitment. Different L1 validators may use different schemes.
     L2DACommitmentScheme l2DACommitmentScheme;
->>>>>>> 7b8da3e5
 }