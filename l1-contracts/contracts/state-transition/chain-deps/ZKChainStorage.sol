// SPDX-License-Identifier: MIT

pragma solidity 0.8.28;

import {IVerifier, VerifierParams} from "../chain-interfaces/IVerifier.sol";
import {PriorityQueue} from "../../state-transition/libraries/PriorityQueue.sol";
import {PriorityTree} from "../../state-transition/libraries/PriorityTree.sol";
import {L2DACommitmentScheme} from "../../common/Config.sol";

/// @notice Indicates whether an upgrade is initiated and if yes what type
/// @param None Upgrade is NOT initiated
/// @param Transparent Fully transparent upgrade is initiated, upgrade data is publicly known
/// @param Shadow Shadow upgrade is initiated, upgrade data is hidden
enum UpgradeState {
    None,
    Transparent,
    Shadow
}

/// @dev Logically separated part of the storage structure, which is responsible for everything related to proxy
/// upgrades and diamond cuts
/// @param proposedUpgradeHash The hash of the current upgrade proposal, zero if there is no active proposal
/// @param state Indicates whether an upgrade is initiated and if yes what type
/// @param securityCouncil Address which has the permission to approve instant upgrades (expected to be a Gnosis
/// multisig)
/// @param approvedBySecurityCouncil Indicates whether the security council has approved the upgrade
/// @param proposedUpgradeTimestamp The timestamp when the upgrade was proposed, zero if there are no active proposals
/// @param currentProposalId The serial number of proposed upgrades, increments when proposing a new one
struct UpgradeStorage {
    bytes32 proposedUpgradeHash;
    UpgradeState state;
    address securityCouncil;
    bool approvedBySecurityCouncil;
    uint40 proposedUpgradeTimestamp;
    uint40 currentProposalId;
}

/// @notice The struct that describes whether users will be charged for pubdata for L1->L2 transactions.
/// @param Rollup The users are charged for pubdata & it is priced based on the gas price on Ethereum.
/// @param Validium The pubdata is considered free with regard to the L1 gas price.
enum PubdataPricingMode {
    Rollup,
    Validium
}

/// @notice The fee params for L1->L2 transactions for the network.
/// @param pubdataPricingMode How the users will charged for pubdata in L1->L2 transactions.
/// @param batchOverheadL1Gas The amount of L1 gas required to process the batch (except for the calldata).
/// @param maxPubdataPerBatch The maximal number of pubdata that can be emitted per batch.
/// @param priorityTxMaxPubdata The maximal amount of pubdata a priority transaction is allowed to publish.
/// It can be slightly less than maxPubdataPerBatch in order to have some margin for the bootloader execution.
/// @param minimalL2GasPrice The minimal L2 gas price to be used by L1->L2 transactions. It should represent
/// the price that a single unit of compute costs.
struct FeeParams {
    PubdataPricingMode pubdataPricingMode;
    uint32 batchOverheadL1Gas;
    uint32 maxPubdataPerBatch;
    uint32 maxL2GasPerBatch;
    uint32 priorityTxMaxPubdata;
    uint64 minimalL2GasPrice;
}

/// @dev storing all storage variables for ZK chain diamond facets
/// NOTE: It is used in a proxy, so it is possible to add new variables to the end
/// but NOT to modify already existing variables or change their order.
/// NOTE: variables prefixed with '__DEPRECATED_' are deprecated and shouldn't be used.
/// Their presence is maintained for compatibility and to prevent storage collision.
// solhint-disable-next-line gas-struct-packing
struct ZKChainStorage {
    /// @dev Storage of variables needed for deprecated diamond cut facet
    uint256[7] __DEPRECATED_diamondCutStorage;
    /// @notice Address which will exercise critical changes to the Diamond Proxy (upgrades, freezing & unfreezing). Replaced by CTM
    address __DEPRECATED_governor;
    /// @notice Address that the governor proposed as one that will replace it
    address __DEPRECATED_pendingGovernor;
    /// @notice List of permitted validators
    mapping(address validatorAddress => bool isValidator) validators;
    /// @dev Verifier contract. Used to verify aggregated proof for batches
    IVerifier verifier;
    /// @notice Total number of executed batches i.e. batches[totalBatchesExecuted] points at the latest executed batch
    /// (batch 0 is genesis)
    uint256 totalBatchesExecuted;
    /// @notice Total number of proved batches i.e. batches[totalBatchesProved] points at the latest proved batch
    uint256 totalBatchesVerified;
    /// @notice Total number of committed batches i.e. batches[totalBatchesCommitted] points at the latest committed
    /// batch
    uint256 totalBatchesCommitted;
    /// @dev Stored hashed StoredBatch for batch number
    mapping(uint256 batchNumber => bytes32 batchHash) storedBatchHashes;
    /// @dev Stored root hashes of L2 -> L1 logs
    mapping(uint256 batchNumber => bytes32 l2LogsRootHash) l2LogsRootHashes;
    /// @dev Container that stores transactions requested from L1
    PriorityQueue.Queue __DEPRECATED_priorityQueue;
    /// @dev The smart contract that manages the list with permission to call contract functions
    address __DEPRECATED_allowList;
    VerifierParams __DEPRECATED_verifierParams;
    /// @notice Bytecode hash of bootloader program.
    /// @dev Used as an input to zkp-circuit.
    bytes32 l2BootloaderBytecodeHash;
    /// @notice Bytecode hash of default account (bytecode for EOA).
    /// @dev Used as an input to zkp-circuit.
    bytes32 l2DefaultAccountBytecodeHash;
    /// @dev Indicates that the porter may be touched on L2 transactions.
    /// @dev Used as an input to zkp-circuit.
    bool zkPorterIsAvailable;
    /// @dev The maximum number of the L2 gas that a user can request for L1 -> L2 transactions
    /// @dev This is the maximum number of L2 gas that is available for the "body" of the transaction, i.e.
    /// without overhead for proving the batch.
    uint256 priorityTxMaxGasLimit;
    /// @dev Storage of variables needed for upgrade facet
    UpgradeStorage __DEPRECATED_upgrades;
    /// @dev A mapping L2 batch number => message number => flag.
    /// @dev The L2 -> L1 log is sent for every withdrawal, so this mapping is serving as
    /// a flag to indicate that the message was already processed.
    /// @dev Used to indicate that eth withdrawal was already processed
    mapping(uint256 l2BatchNumber => mapping(uint256 l2ToL1MessageNumber => bool isFinalized)) isEthWithdrawalFinalized;
    /// @dev The most recent withdrawal time and amount reset
    uint256 __DEPRECATED_lastWithdrawalLimitReset;
    /// @dev The accumulated withdrawn amount during the withdrawal limit window
    uint256 __DEPRECATED_withdrawnAmountInWindow;
    /// @dev A mapping user address => the total deposited amount by the user
    mapping(address => uint256) __DEPRECATED_totalDepositedAmountPerUser;
    /// @dev Stores the protocol version. Note, that the protocol version may not only encompass changes to the
    /// smart contracts, but also to the node behavior.
    uint256 protocolVersion;
    /// @dev Hash of the system contract upgrade transaction. If 0, then no upgrade transaction needs to be done.
    bytes32 l2SystemContractsUpgradeTxHash;
    /// @dev Batch number where the upgrade transaction has happened. If 0, then no upgrade transaction has happened
    /// yet.
    uint256 l2SystemContractsUpgradeBatchNumber;
    /// @dev Address which will exercise non-critical changes to the Diamond Proxy (changing validator set & unfreezing)
    address admin;
    /// @notice Address that the admin proposed as one that will replace admin role
    address pendingAdmin;
    /// @dev Fee params used to derive gasPrice for the L1->L2 transactions. For L2 transactions,
    /// the bootloader gives enough freedom to the operator.
    /// @dev The value is only for the L1 deployment of the ZK Chain, since payment for all the priority transactions is
    /// charged at that level.
    FeeParams feeParams;
    /// @dev Address of the blob versioned hash getter smart contract used for EIP-4844 versioned hashes.
    address __DEPRECATED_blobVersionedHashRetriever;
    /// @dev The chainId of the chain
    uint256 chainId;
    /// @dev The address of the bridgehub
    address bridgehub;
    /// @dev The address of the ChainTypeManager
    address chainTypeManager;
    /// @dev The address of the baseToken contract. Eth is address(1)
    address __DEPRECATED_baseToken;
    /// @dev The address of the baseTokenbridge. Eth also uses the shared bridge
    address __DEPRECATED_baseTokenBridge;
    /// @notice gasPriceMultiplier for each baseToken, so that each L1->L2 transaction pays for its transaction on the destination
    /// we multiply by the nominator, and divide by the denominator
    uint128 baseTokenGasPriceMultiplierNominator;
    uint128 baseTokenGasPriceMultiplierDenominator;
    /// @dev The optional address of the contract that has to be used for transaction filtering/whitelisting
    address transactionFilterer;
    /// @dev The address of the l1DAValidator contract.
    /// This contract is responsible for the verification of the correctness of the DA on L1.
    address l1DAValidator;
    /// @dev The address of the contract on L2 that is responsible for the data availability verification.
    /// This contract sends `l2DAValidatorOutputHash` to L1 via L2->L1 system log and it will routed to the `l1DAValidator` contract.
    address __DEPRECATED_l2DAValidator;
    /// @dev the Asset Id of the baseToken
    bytes32 baseTokenAssetId;
    /// @dev If this ZKchain settles on this chain, then this is zero. Otherwise it is the address of the ZKchain that is a
    /// settlement layer for this ZKchain. (think about it as a 'forwarding' address for the chain that migrated away).
    address settlementLayer;
    /// @dev Priority tree, the new data structure for priority queue
    PriorityTree.Tree priorityTree;
    /// @dev Whether the chain is a permanent rollup. Note, that it only enforces the DA validator pair, but
    /// it does not enforce any other parameters, e.g. `pubdataPricingMode`
    bool isPermanentRollup;
    /// @notice Bytecode hash of evm emulator.
    /// @dev Used as an input to zkp-circuit.
    bytes32 l2EvmEmulatorBytecodeHash;
    /// @notice The precommitment for the latest uncommitted batch (i.e. totalBatchesCommitted + 1).
    /// @dev Whenever the `totalBatchesCommitted` changes, this variable is reset to `DEFAULT_PRECOMMITMENT_FOR_THE_LAST_BATCH`
    /// (the value of the constant can be found in Config.sol).
    bytes32 precommitmentForTheLatestBatch;
<<<<<<< HEAD
    /// @dev The address of the asset tracker
    address assetTracker;
    /// @dev The address of the native token vault
    address nativeTokenVault;
    /// @dev Whether we have paused deposits, used for chain migration to and from Gateway.
    mapping(uint256 migrationNumber => uint256 pausedDepositsTimestamp) pausedDepositsTimestamp;
=======
    /// @dev The scheme of L2 DA commitment. Different L1 validators may use different schemes.
    L2DACommitmentScheme l2DACommitmentScheme;
>>>>>>> a79702e1
}<|MERGE_RESOLUTION|>--- conflicted
+++ resolved
@@ -178,15 +178,12 @@
     /// @dev Whenever the `totalBatchesCommitted` changes, this variable is reset to `DEFAULT_PRECOMMITMENT_FOR_THE_LAST_BATCH`
     /// (the value of the constant can be found in Config.sol).
     bytes32 precommitmentForTheLatestBatch;
-<<<<<<< HEAD
+    /// @dev The scheme of L2 DA commitment. Different L1 validators may use different schemes.
+    L2DACommitmentScheme l2DACommitmentScheme;
     /// @dev The address of the asset tracker
     address assetTracker;
     /// @dev The address of the native token vault
     address nativeTokenVault;
     /// @dev Whether we have paused deposits, used for chain migration to and from Gateway.
     mapping(uint256 migrationNumber => uint256 pausedDepositsTimestamp) pausedDepositsTimestamp;
-=======
-    /// @dev The scheme of L2 DA commitment. Different L1 validators may use different schemes.
-    L2DACommitmentScheme l2DACommitmentScheme;
->>>>>>> a79702e1
 }