// SPDX-License-Identifier: MIT

pragma solidity 0.8.28;

import {IVerifier, VerifierParams} from "../chain-interfaces/IVerifier.sol";
import {PriorityQueue} from "../../state-transition/libraries/PriorityQueue.sol";
import {PriorityTree} from "../../state-transition/libraries/PriorityTree.sol";
import {L2DACommitmentScheme} from "../../common/Config.sol";

/// @notice Indicates whether an upgrade is initiated and if yes what type
/// @param None Upgrade is NOT initiated
/// @param Transparent Fully transparent upgrade is initiated, upgrade data is publicly known
/// @param Shadow Shadow upgrade is initiated, upgrade data is hidden
enum UpgradeState {
    None,
    Transparent,
    Shadow
}

/// @dev Logically separated part of the storage structure, which is responsible for everything related to proxy
/// upgrades and diamond cuts
/// @param proposedUpgradeHash The hash of the current upgrade proposal, zero if there is no active proposal
/// @param state Indicates whether an upgrade is initiated and if yes what type
/// @param securityCouncil Address which has the permission to approve instant upgrades (expected to be a Gnosis
/// multisig)
/// @param approvedBySecurityCouncil Indicates whether the security council has approved the upgrade
/// @param proposedUpgradeTimestamp The timestamp when the upgrade was proposed, zero if there are no active proposals
/// @param currentProposalId The serial number of proposed upgrades, increments when proposing a new one
struct UpgradeStorage {
    bytes32 proposedUpgradeHash;
    UpgradeState state;
    address securityCouncil;
    bool approvedBySecurityCouncil;
    uint40 proposedUpgradeTimestamp;
    uint40 currentProposalId;
}

/// @notice The struct that describes whether users will be charged for pubdata for L1->L2 transactions.
/// @param Rollup The users are charged for pubdata & it is priced based on the gas price on Ethereum.
/// @param Validium The pubdata is considered free with regard to the L1 gas price.
enum PubdataPricingMode {
    Rollup,
    Validium
}

/// @notice The fee params for L1->L2 transactions for the network.
/// @param pubdataPricingMode How the users will charged for pubdata in L1->L2 transactions.
/// @param batchOverheadL1Gas The amount of L1 gas required to process the batch (except for the calldata).
/// @param maxPubdataPerBatch The maximal number of pubdata that can be emitted per batch.
/// @param priorityTxMaxPubdata The maximal amount of pubdata a priority transaction is allowed to publish.
/// It can be slightly less than maxPubdataPerBatch in order to have some margin for the bootloader execution.
/// @param minimalL2GasPrice The minimal L2 gas price to be used by L1->L2 transactions. It should represent
/// the price that a single unit of compute costs.
struct FeeParams {
    PubdataPricingMode pubdataPricingMode;
    uint32 batchOverheadL1Gas;
    uint32 maxPubdataPerBatch;
    uint32 maxL2GasPerBatch;
    uint32 priorityTxMaxPubdata;
    uint64 minimalL2GasPrice;
}

/// @dev storing all storage variables for ZK chain diamond facets
/// NOTE: It is used in a proxy, so it is possible to add new variables to the end
/// but NOT to modify already existing variables or change their order.
/// NOTE: variables prefixed with '__DEPRECATED_' are deprecated and shouldn't be used.
/// Their presence is maintained for compatibility and to prevent storage collision.
// solhint-disable-next-line gas-struct-packing
struct ZKChainStorage {
    /// @dev Storage of variables needed for deprecated diamond cut facet
    uint256[7] __DEPRECATED_diamondCutStorage;
    /// @notice Address which will exercise critical changes to the Diamond Proxy (upgrades, freezing & unfreezing). Replaced by CTM
    address __DEPRECATED_governor;
    /// @notice Address that the governor proposed as one that will replace it
    address __DEPRECATED_pendingGovernor;
    /// @notice List of permitted validators
    mapping(address validatorAddress => bool isValidator) validators;
    /// @dev Verifier contract. Used to verify aggregated proof for batches
    IVerifier verifier;
    /// @notice Total number of executed batches i.e. batches[totalBatchesExecuted] points at the latest executed batch
    /// (batch 0 is genesis)
    uint256 totalBatchesExecuted;
    /// @notice Total number of proved batches i.e. batches[totalBatchesProved] points at the latest proved batch
    uint256 totalBatchesVerified;
    /// @notice Total number of committed batches i.e. batches[totalBatchesCommitted] points at the latest committed
    /// batch
    uint256 totalBatchesCommitted;
    /// @dev Stored hashed StoredBatch for batch number
    mapping(uint256 batchNumber => bytes32 batchHash) storedBatchHashes;
    /// @dev Stored root hashes of L2 -> L1 logs
    mapping(uint256 batchNumber => bytes32 l2LogsRootHash) l2LogsRootHashes;
    /// @dev Container that stores transactions requested from L1
    PriorityQueue.Queue __DEPRECATED_priorityQueue;
    /// @dev The smart contract that manages the list with permission to call contract functions
    address __DEPRECATED_allowList;
    VerifierParams __DEPRECATED_verifierParams;
    /// @notice Bytecode hash of bootloader program.
    /// @dev Used as an input to zkp-circuit.
    bytes32 l2BootloaderBytecodeHash;
    /// @notice Bytecode hash of default account (bytecode for EOA).
    /// @dev Used as an input to zkp-circuit.
    bytes32 l2DefaultAccountBytecodeHash;
    /// @dev Indicates that the porter may be touched on L2 transactions.
    /// @dev Used as an input to zkp-circuit.
    bool zkPorterIsAvailable;
    /// @dev The maximum number of the L2 gas that a user can request for L1 -> L2 transactions
    /// @dev This is the maximum number of L2 gas that is available for the "body" of the transaction, i.e.
    /// without overhead for proving the batch.
    uint256 priorityTxMaxGasLimit;
    /// @dev Storage of variables needed for upgrade facet
    UpgradeStorage __DEPRECATED_upgrades;
    /// @dev A mapping L2 batch number => message number => flag.
    /// @dev The L2 -> L1 log is sent for every withdrawal, so this mapping is serving as
    /// a flag to indicate that the message was already processed.
    /// @dev Used to indicate that eth withdrawal was already processed
    mapping(uint256 l2BatchNumber => mapping(uint256 l2ToL1MessageNumber => bool isFinalized)) isEthWithdrawalFinalized;
    /// @dev The most recent withdrawal time and amount reset
    uint256 __DEPRECATED_lastWithdrawalLimitReset;
    /// @dev The accumulated withdrawn amount during the withdrawal limit window
    uint256 __DEPRECATED_withdrawnAmountInWindow;
    /// @dev A mapping user address => the total deposited amount by the user
    mapping(address => uint256) __DEPRECATED_totalDepositedAmountPerUser;
    /// @dev Stores the protocol version. Note, that the protocol version may not only encompass changes to the
    /// smart contracts, but also to the node behavior.
    uint256 protocolVersion;
    /// @dev Hash of the system contract upgrade transaction. If 0, then no upgrade transaction needs to be done.
    bytes32 l2SystemContractsUpgradeTxHash;
    /// @dev Batch number where the upgrade transaction has happened. If 0, then no upgrade transaction has happened
    /// yet.
    uint256 l2SystemContractsUpgradeBatchNumber;
    /// @dev Address which will exercise non-critical changes to the Diamond Proxy (changing validator set & unfreezing)
    address admin;
    /// @notice Address that the admin proposed as one that will replace admin role
    address pendingAdmin;
    /// @dev Fee params used to derive gasPrice for the L1->L2 transactions. For L2 transactions,
    /// the bootloader gives enough freedom to the operator.
    /// @dev The value is only for the L1 deployment of the ZK Chain, since payment for all the priority transactions is
    /// charged at that level.
    FeeParams feeParams;
    /// @dev Address of the blob versioned hash getter smart contract used for EIP-4844 versioned hashes.
    address __DEPRECATED_blobVersionedHashRetriever;
    /// @dev The chainId of the chain
    uint256 chainId;
    /// @dev The address of the bridgehub
    address bridgehub;
    /// @dev The address of the ChainTypeManager
    address chainTypeManager;
    /// @dev The address of the baseToken contract. Eth is address(1)
    address __DEPRECATED_baseToken;
    /// @dev The address of the baseTokenbridge. Eth also uses the shared bridge
    address __DEPRECATED_baseTokenBridge;
    /// @notice gasPriceMultiplier for each baseToken, so that each L1->L2 transaction pays for its transaction on the destination
    /// we multiply by the nominator, and divide by the denominator
    uint128 baseTokenGasPriceMultiplierNominator;
    uint128 baseTokenGasPriceMultiplierDenominator;
    /// @dev The optional address of the contract that has to be used for transaction filtering/whitelisting
    address transactionFilterer;
    /// @dev The address of the l1DAValidator contract.
    /// This contract is responsible for the verification of the correctness of the DA on L1.
    address l1DAValidator;
    /// @dev The address of the contract on L2 that is responsible for the data availability verification.
    /// This contract sends `l2DAValidatorOutputHash` to L1 via L2->L1 system log and it will routed to the `l1DAValidator` contract.
    address __DEPRECATED_l2DAValidator;
    /// @dev the Asset Id of the baseToken
    bytes32 baseTokenAssetId;
    /// @dev If this ZKchain settles on this chain, then this is zero. Otherwise it is the address of the ZKchain that is a
    /// settlement layer for this ZKchain. (think about it as a 'forwarding' address for the chain that migrated away).
    address settlementLayer;
    /// @dev Priority tree, the new data structure for priority queue
    PriorityTree.Tree priorityTree;
    /// @dev Whether the chain is a permanent rollup. Note, that it only enforces the DA validator pair, but
    /// it does not enforce any other parameters, e.g. `pubdataPricingMode`
    bool isPermanentRollup;
    /// @notice Bytecode hash of evm emulator.
    /// @dev Used as an input to zkp-circuit.
    bytes32 l2EvmEmulatorBytecodeHash;
    /// @notice The precommitment for the latest uncommitted batch (i.e. totalBatchesCommitted + 1).
    /// @dev Whenever the `totalBatchesCommitted` changes, this variable is reset to `DEFAULT_PRECOMMITMENT_FOR_THE_LAST_BATCH`
    /// (the value of the constant can be found in Config.sol).
    bytes32 precommitmentForTheLatestBatch;
    /// @dev The scheme of L2 DA commitment. Different L1 validators may use different schemes.
<<<<<<< HEAD
    // L2DACommitmentScheme l2DACommitmentScheme;
    /// @dev The address of the asset tracker
    address assetTracker;
    /// @dev The address of the native token vault
    address nativeTokenVault;
    /// @dev Whether we have paused deposits, used for chain migration to and from Gateway.
    mapping(uint256 migrationNumber => uint256 pausedDepositsTimestamp) pausedDepositsTimestamp;
=======
    L2DACommitmentScheme l2DACommitmentScheme;
>>>>>>> 26029935
}<|MERGE_RESOLUTION|>--- conflicted
+++ resolved
@@ -179,15 +179,11 @@
     /// (the value of the constant can be found in Config.sol).
     bytes32 precommitmentForTheLatestBatch;
     /// @dev The scheme of L2 DA commitment. Different L1 validators may use different schemes.
-<<<<<<< HEAD
-    // L2DACommitmentScheme l2DACommitmentScheme;
+    L2DACommitmentScheme l2DACommitmentScheme;
     /// @dev The address of the asset tracker
     address assetTracker;
     /// @dev The address of the native token vault
     address nativeTokenVault;
     /// @dev Whether we have paused deposits, used for chain migration to and from Gateway.
     mapping(uint256 migrationNumber => uint256 pausedDepositsTimestamp) pausedDepositsTimestamp;
-=======
-    L2DACommitmentScheme l2DACommitmentScheme;
->>>>>>> 26029935
 }