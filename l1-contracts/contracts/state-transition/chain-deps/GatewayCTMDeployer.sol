--- conflicted
+++ resolved
@@ -457,16 +457,7 @@
             serverNotifier: _deployedContracts.stateTransition.serverNotifierProxy
         });
 
-<<<<<<< HEAD
-        bytes memory initCalldata;
-        if (_config.isZKsyncOS) {
-            initCalldata = abi.encodeCall(ZKsyncOSChainTypeManager.initialize, (diamondInitData));
-        } else {
-            initCalldata = abi.encodeCall(EraChainTypeManager.initialize, (diamondInitData));
-        }
-=======
         bytes memory initCalldata = abi.encodeCall(IChainTypeManager.initialize, (diamondInitData));
->>>>>>> f80b0a95
 
         _deployedContracts.stateTransition.chainTypeManagerProxy = address(
             new TransparentUpgradeableProxy{salt: _salt}(
