--- conflicted
+++ resolved
@@ -392,21 +392,15 @@
         GatewayCTMDeployerConfig memory _config,
         DeployedContracts memory _deployedContracts
     ) internal {
-<<<<<<< HEAD
-        _deployedContracts.stateTransition.chainTypeManagerImplementation = address(
-            new ChainTypeManager{salt: _salt}(L2_BRIDGEHUB_ADDR, L2_INTEROP_CENTER_ADDR)
-        );
-=======
         if (_config.isZKsyncOS) {
             _deployedContracts.stateTransition.chainTypeManagerImplementation = address(
-                new ZKsyncOSChainTypeManager{salt: _salt}(L2_BRIDGEHUB_ADDR)
+                new ZKsyncOSChainTypeManager{salt: _salt}(L2_BRIDGEHUB_ADDR, L2_INTEROP_CENTER_ADDR)
             );
         } else {
             _deployedContracts.stateTransition.chainTypeManagerImplementation = address(
-                new EraChainTypeManager{salt: _salt}(L2_BRIDGEHUB_ADDR)
+                new EraChainTypeManager{salt: _salt}(L2_BRIDGEHUB_ADDR, L2_INTEROP_CENTER_ADDR)
             );
         }
->>>>>>> e320a0ec
 
         Diamond.FacetCut[] memory facetCuts = new Diamond.FacetCut[](4);
         facetCuts[0] = Diamond.FacetCut({
