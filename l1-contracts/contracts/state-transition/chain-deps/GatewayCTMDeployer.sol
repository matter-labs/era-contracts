// SPDX-License-Identifier: MIT

pragma solidity 0.8.28;

import {MailboxFacet} from "./facets/Mailbox.sol";
import {ExecutorFacet} from "./facets/Executor.sol";
import {GettersFacet} from "./facets/Getters.sol";
import {AdminFacet} from "./facets/Admin.sol";
import {Multicall3} from "../../dev-contracts/Multicall3.sol";

import {RollupDAManager} from "../data-availability/RollupDAManager.sol";
import {RelayedSLDAValidator} from "../data-availability/RelayedSLDAValidator.sol";
import {ValidiumL1DAValidator} from "../data-availability/ValidiumL1DAValidator.sol";

import {EraDualVerifier} from "../verifiers/EraDualVerifier.sol";
import {ZKsyncOSDualVerifier} from "../verifiers/ZKsyncOSDualVerifier.sol";
import {EraVerifierFflonk} from "contracts/state-transition/verifiers/EraVerifierFflonk.sol";
import {EraVerifierPlonk} from "contracts/state-transition/verifiers/EraVerifierPlonk.sol";
import {ZKsyncOSVerifierFflonk} from "contracts/state-transition/verifiers/ZKsyncOSVerifierFflonk.sol";
import {ZKsyncOSVerifierPlonk} from "contracts/state-transition/verifiers/ZKsyncOSVerifierPlonk.sol";

import {IVerifier, VerifierParams} from "../chain-interfaces/IVerifier.sol";
import {IEIP7702Checker} from "../chain-interfaces/IEIP7702Checker.sol";
import {IVerifierV2} from "../chain-interfaces/IVerifierV2.sol";
import {EraTestnetVerifier} from "../verifiers/EraTestnetVerifier.sol";
import {ZKsyncOSTestnetVerifier} from "../verifiers/ZKsyncOSTestnetVerifier.sol";
import {ValidatorTimelock} from "../ValidatorTimelock.sol";
import {FeeParams} from "../chain-deps/ZKChainStorage.sol";

import {DiamondInit} from "./DiamondInit.sol";
import {L1GenesisUpgrade} from "../../upgrades/L1GenesisUpgrade.sol";
import {Diamond} from "../libraries/Diamond.sol";

import {ZKsyncOSChainTypeManager} from "../ZKsyncOSChainTypeManager.sol";
import {EraChainTypeManager} from "../EraChainTypeManager.sol";

import {L2_BRIDGEHUB_ADDR, L2_INTEROP_CENTER_ADDR, L2_CHAIN_ASSET_HANDLER_ADDR} from "../../common/l2-helpers/L2ContractAddresses.sol";
import {ROLLUP_L2_DA_COMMITMENT_SCHEME} from "../../common/Config.sol";

import {ProxyAdmin} from "@openzeppelin/contracts-v4/proxy/transparent/ProxyAdmin.sol";
import {TransparentUpgradeableProxy} from "@openzeppelin/contracts-v4/proxy/transparent/TransparentUpgradeableProxy.sol";
import {InitializeDataNewChain as DiamondInitializeDataNewChain} from "../chain-interfaces/IDiamondInit.sol";
import {ChainCreationParams, ChainTypeManagerInitializeData, IChainTypeManager} from "../IChainTypeManager.sol";
import {ServerNotifier} from "../../governance/ServerNotifier.sol";

/// @notice Configuration parameters for deploying the GatewayCTMDeployer contract.
// solhint-disable-next-line gas-struct-packing
struct GatewayCTMDeployerConfig {
    /// @notice Address of the aliased governance contract.
    address aliasedGovernanceAddress;
    /// @notice Salt used for deterministic deployments via CREATE2.
    bytes32 salt;
    /// @notice Chain ID of the Era chain.
    uint256 eraChainId;
    /// @notice Chain ID of the L1 chain.
    uint256 l1ChainId;
    /// @notice Flag indicating whether to use the testnet verifier.
    bool testnetVerifier;
    /// @notice Flag indicating whether to use ZKsync OS mode.
    bool isZKsyncOS;
    /// @notice Array of function selectors for the Admin facet.
    bytes4[] adminSelectors;
    /// @notice Array of function selectors for the Executor facet.
    bytes4[] executorSelectors;
    /// @notice Array of function selectors for the Mailbox facet.
    bytes4[] mailboxSelectors;
    /// @notice Array of function selectors for the Getters facet.
    bytes4[] gettersSelectors;
    /// @notice Parameters for the verifier contract.
    VerifierParams verifierParams;
    /// @notice Parameters related to fees.
    /// @dev They are mainly related to the L1->L2 transactions, fees for
    /// which are not processed on Gateway. However, we still need these
    /// values to deploy new chain's instances on Gateway.
    FeeParams feeParams;
    /// @notice Hash of the bootloader bytecode.
    bytes32 bootloaderHash;
    /// @notice Hash of the default account bytecode.
    bytes32 defaultAccountHash;
    /// @notice Hash of the EVM emulator bytecode.
    bytes32 evmEmulatorHash;
    /// @notice Maximum gas limit for priority transactions.
    uint256 priorityTxMaxGasLimit;
    /// @notice Root hash of the genesis state.
    bytes32 genesisRoot;
    /// @notice Leaf index in the genesis rollup.
    uint256 genesisRollupLeafIndex;
    /// @notice Commitment of the genesis batch.
    bytes32 genesisBatchCommitment;
    /// @notice Data for force deployments.
    bytes forceDeploymentsData;
    /// @notice The latest protocol version.
    uint256 protocolVersion;
}

/// @notice Addresses of state transition related contracts.
// solhint-disable-next-line gas-struct-packing
struct StateTransitionContracts {
    /// @notice Address of the ChainTypeManager proxy contract.
    address chainTypeManagerProxy;
    /// @notice Address of the ChainTypeManager implementation contract.
    address chainTypeManagerImplementation;
    /// @notice Address of the Verifier contract.
    address verifier;
    /// @notice Address of the VerifierPlonk contract.
    address verifierPlonk;
    /// @notice Address of the VerifierFflonk contract.
    address verifierFflonk;
    /// @notice Address of the Admin facet contract.
    address adminFacet;
    /// @notice Address of the Mailbox facet contract.
    address mailboxFacet;
    /// @notice Address of the Executor facet contract.
    address executorFacet;
    /// @notice Address of the Getters facet contract.
    address gettersFacet;
    /// @notice Address of the DiamondInit contract.
    address diamondInit;
    /// @notice Address of the GenesisUpgrade contract.
    address genesisUpgrade;
    /// @notice Address of the implementation of the ValidatorTimelock contract.
    address validatorTimelockImplementation;
    /// @notice Address of the ValidatorTimelock contract.
    address validatorTimelock;
    /// @notice Address of the ProxyAdmin for ChainTypeManager.
    address chainTypeManagerProxyAdmin;
    /// @notice Address of the ServerNotifier proxy contract.
    address serverNotifierProxy;
    /// @notice Address of the ServerNotifier implementation contract.
    address serverNotifierImplementation;
}

/// @notice Addresses of Data Availability (DA) related contracts.
// solhint-disable-next-line gas-struct-packing
struct DAContracts {
    /// @notice Address of the RollupDAManager contract.
    address rollupDAManager;
    /// @notice Address of the RelayedSLDAValidator contract.
    address relayedSLDAValidator;
    /// @notice Address of the ValidiumL1DAValidator contract.
    address validiumDAValidator;
}

/// @notice Collection of all deployed contracts by the GatewayCTMDeployer.
struct DeployedContracts {
    /// @notice Address of the Multicall3 contract.
    address multicall3;
    /// @notice Struct containing state transition related contracts.
    StateTransitionContracts stateTransition;
    /// @notice Struct containing Data Availability related contracts.
    DAContracts daContracts;
    /// @notice Encoded data for the diamond cut operation.
    bytes diamondCutData;
}

/// @title GatewayCTMDeployer
/// @author Matter Labs
/// @custom:security-contact security@matterlabs.dev
/// @notice Contract responsible for deploying all the CTM-related contracts on top
/// of the Gateway contract.
/// @dev The expectation is that this contract will be deployed via the built-in L2 `Create2Factory`.
/// This will achieve the fact that the address of this contract (and thus, the addresses of the
/// contract it deploys are deterministic). An important role that this contract plays is in
/// being the first owner of some of the contracts (e.g. ValidatorTimelock), which helps it to initialize it properly
/// and transfer the ownership to the correct governance.
/// @dev Note, that it is expected to be used in zkEVM environment only. Since all of the deployments
/// are done by hash in zkEVM, this contract is actually quite small and cheap to execute in zkEVM environment.
contract GatewayCTMDeployer {
    DeployedContracts internal deployedContracts;

    /// @notice Returns deployed contracts.
    /// @dev Just using `public` mode for the `deployedContracts` field did not work
    /// due to internal issues during testing.
    /// @return contracts The struct with information about the deployed contracts.
    function getDeployedContracts() external view returns (DeployedContracts memory contracts) {
        contracts = deployedContracts;
    }

    constructor(GatewayCTMDeployerConfig memory _config) {
        // Caching some values
        bytes32 salt = _config.salt;
        uint256 eraChainId = _config.eraChainId;
        uint256 l1ChainId = _config.l1ChainId;

        DeployedContracts memory contracts;

        contracts.multicall3 = address(new Multicall3{salt: salt}());

        _deployFacetsAndUpgrades({
            _salt: salt,
            _eraChainId: eraChainId,
            _l1ChainId: l1ChainId,
            _aliasedGovernanceAddress: _config.aliasedGovernanceAddress,
            _deployedContracts: contracts
        });
        // solhint-disable-next-line func-named-parameters
        _deployVerifier(salt, _config.testnetVerifier, _config.isZKsyncOS, contracts, _config.aliasedGovernanceAddress);

        _deployProxyAdmin(salt, _config.aliasedGovernanceAddress, contracts);

        _deployValidatorTimelock(salt, _config.aliasedGovernanceAddress, contracts);

        _deployServerNotifier(salt, contracts);

        _deployCTM(salt, _config, contracts);
        _setChainTypeManagerInServerNotifier(
            _config.aliasedGovernanceAddress,
            ServerNotifier(contracts.stateTransition.serverNotifierProxy),
            contracts
        );

        deployedContracts = contracts;
    }

    /// @notice Deploys facets and upgrade contracts.
    /// @param _salt Salt used for CREATE2 deployments.
    /// @param _eraChainId Era Chain ID.
    /// @param _l1ChainId L1 Chain ID.
    /// used by permanent rollups.
    /// @param _aliasedGovernanceAddress The aliased address of the governnace.
    /// @param _deployedContracts The struct with deployed contracts, that will be mofiied
    /// in the process of the execution of this function.
    function _deployFacetsAndUpgrades(
        bytes32 _salt,
        uint256 _eraChainId,
        uint256 _l1ChainId,
        address _aliasedGovernanceAddress,
        DeployedContracts memory _deployedContracts
    ) internal {
        _deployedContracts.stateTransition.mailboxFacet = address(
<<<<<<< HEAD
            new MailboxFacet{salt: _salt}(_eraChainId, _l1ChainId, L2_CHAIN_ASSET_HANDLER_ADDR)
=======
            new MailboxFacet{salt: _salt}(_eraChainId, _l1ChainId, IEIP7702Checker(address(0)))
>>>>>>> 1470c718
        );
        _deployedContracts.stateTransition.executorFacet = address(new ExecutorFacet{salt: _salt}(_l1ChainId));
        _deployedContracts.stateTransition.gettersFacet = address(new GettersFacet{salt: _salt}());

        RollupDAManager rollupDAManager = _deployRollupDAContracts(
            _salt,
            _aliasedGovernanceAddress,
            _deployedContracts
        );
        _deployedContracts.stateTransition.adminFacet = address(
            new AdminFacet{salt: _salt}(_l1ChainId, rollupDAManager)
        );

        _deployedContracts.stateTransition.diamondInit = address(new DiamondInit{salt: _salt}(false));
        _deployedContracts.stateTransition.genesisUpgrade = address(new L1GenesisUpgrade{salt: _salt}());
    }

    /// @notice Deploys a ProxyAdmin contract.
    /// @param _salt Salt used for CREATE2 deployments.
    /// @param _aliasedGovernanceAddress The aliased address of the governnace.
    /// @param _deployedContracts The struct with deployed contracts, that will be mofiied
    /// in the process of the execution of this function.
    function _deployProxyAdmin(
        bytes32 _salt,
        address _aliasedGovernanceAddress,
        DeployedContracts memory _deployedContracts
    ) internal {
        ProxyAdmin proxyAdmin = new ProxyAdmin{salt: _salt}();
        proxyAdmin.transferOwnership(_aliasedGovernanceAddress);
        _deployedContracts.stateTransition.chainTypeManagerProxyAdmin = address(proxyAdmin);
    }

    /// @notice Deploys the ValidatorTimelock contract.
    /// @param _salt Salt used for CREATE2 deployments.
    /// @param _deployedContracts The struct with deployed contracts, that will be mofiied
    /// in the process of the execution of this function.
    function _deployValidatorTimelock(
        bytes32 _salt,
        address _aliasedGovernanceAddress,
        DeployedContracts memory _deployedContracts
    ) internal {
        address timelockImplementation = address(new ValidatorTimelock{salt: _salt}(L2_BRIDGEHUB_ADDR));
        _deployedContracts.stateTransition.validatorTimelockImplementation = timelockImplementation;
        _deployedContracts.stateTransition.validatorTimelock = address(
            new TransparentUpgradeableProxy{salt: _salt}(
                timelockImplementation,
                address(_deployedContracts.stateTransition.chainTypeManagerProxyAdmin),
                abi.encodeCall(ValidatorTimelock.initialize, (_aliasedGovernanceAddress, 0))
            )
        );
    }

    /// @notice Deploys a ServerNotifier contract.
    /// @param _salt Salt used for CREATE2 deployments.
    /// @param _deployedContracts The struct with deployed contracts, that will be mofiied
    /// in the process of the execution of this function.
    function _deployServerNotifier(bytes32 _salt, DeployedContracts memory _deployedContracts) internal {
        address serverNotifierImplementation = address(new ServerNotifier{salt: _salt}());
        _deployedContracts.stateTransition.serverNotifierImplementation = serverNotifierImplementation;
        _deployedContracts.stateTransition.serverNotifierProxy = address(
            new TransparentUpgradeableProxy{salt: _salt}(
                serverNotifierImplementation,
                address(_deployedContracts.stateTransition.chainTypeManagerProxyAdmin),
                abi.encodeCall(ServerNotifier.initialize, (address(this)))
            )
        );
    }

    /// @notice Deploys verifier.
    /// @param _salt Salt used for CREATE2 deployments.
    /// @param _testnetVerifier Whether testnet verifier should be used.
    /// @param _isZKsyncOS Whether ZKsync OS mode should be used.
    /// @param _deployedContracts The struct with deployed contracts, that will be mofiied
    /// @param _verifierOwner The owner that can add additional verification keys.
    /// in the process of the execution of this function.
    function _deployVerifier(
        bytes32 _salt,
        bool _testnetVerifier,
        bool _isZKsyncOS,
        DeployedContracts memory _deployedContracts,
        address _verifierOwner
    ) internal {
        address fflonkVerifier;
        address verifierPlonk;

        if (_isZKsyncOS) {
            fflonkVerifier = address(new ZKsyncOSVerifierFflonk{salt: _salt}());
            verifierPlonk = address(new ZKsyncOSVerifierPlonk{salt: _salt}());
        } else {
            fflonkVerifier = address(new EraVerifierFflonk{salt: _salt}());
            verifierPlonk = address(new EraVerifierPlonk{salt: _salt}());
        }

        _deployedContracts.stateTransition.verifierFflonk = fflonkVerifier;
        _deployedContracts.stateTransition.verifierPlonk = verifierPlonk;
        if (_testnetVerifier) {
            if (_isZKsyncOS) {
                _deployedContracts.stateTransition.verifier = address(
                    new ZKsyncOSTestnetVerifier{salt: _salt}(
                        IVerifierV2(fflonkVerifier),
                        IVerifier(verifierPlonk),
                        _verifierOwner
                    )
                );
            } else {
                _deployedContracts.stateTransition.verifier = address(
                    new EraTestnetVerifier{salt: _salt}(IVerifierV2(fflonkVerifier), IVerifier(verifierPlonk))
                );
            }
        } else {
            if (_isZKsyncOS) {
                _deployedContracts.stateTransition.verifier = address(
                    new ZKsyncOSDualVerifier{salt: _salt}(
                        IVerifierV2(fflonkVerifier),
                        IVerifier(verifierPlonk),
                        _verifierOwner
                    )
                );
            } else {
                _deployedContracts.stateTransition.verifier = address(
                    new EraDualVerifier{salt: _salt}(IVerifierV2(fflonkVerifier), IVerifier(verifierPlonk))
                );
            }
        }
    }

    /// @notice Deploys DA-related contracts.
    /// @param _salt Salt used for CREATE2 deployments.
    /// used by permanent rollups.
    /// @param _aliasedGovernanceAddress The aliased address of the governnace.
    /// @param _deployedContracts The struct with deployed contracts, that will be mofiied
    /// in the process of the execution of this function.
    function _deployRollupDAContracts(
        bytes32 _salt,
        address _aliasedGovernanceAddress,
        DeployedContracts memory _deployedContracts
    ) internal returns (RollupDAManager rollupDAManager) {
        rollupDAManager = new RollupDAManager{salt: _salt}();

        ValidiumL1DAValidator validiumDAValidator = new ValidiumL1DAValidator{salt: _salt}();

        RelayedSLDAValidator relayedSLDAValidator = new RelayedSLDAValidator{salt: _salt}();
        rollupDAManager.updateDAPair(address(relayedSLDAValidator), ROLLUP_L2_DA_COMMITMENT_SCHEME, true);

        // Note, that the governance still has to accept it.
        // It will happen in a separate voting after the deployment is done.
        rollupDAManager.transferOwnership(_aliasedGovernanceAddress);

        _deployedContracts.daContracts.rollupDAManager = address(rollupDAManager);
        _deployedContracts.daContracts.relayedSLDAValidator = address(relayedSLDAValidator);
        _deployedContracts.daContracts.validiumDAValidator = address(validiumDAValidator);
    }

    /// @notice Deploys DA-related contracts.
    /// @param _salt Salt used for CREATE2 deployments.
    /// @param _config The deployment config.
    /// @param _deployedContracts The struct with deployed contracts, that will be mofiied
    /// in the process of the execution of this function.
    function _deployCTM(
        bytes32 _salt,
        GatewayCTMDeployerConfig memory _config,
        DeployedContracts memory _deployedContracts
    ) internal {
        if (_config.isZKsyncOS) {
            _deployedContracts.stateTransition.chainTypeManagerImplementation = address(
                new ZKsyncOSChainTypeManager{salt: _salt}(L2_BRIDGEHUB_ADDR, L2_INTEROP_CENTER_ADDR)
            );
        } else {
            _deployedContracts.stateTransition.chainTypeManagerImplementation = address(
                new EraChainTypeManager{salt: _salt}(L2_BRIDGEHUB_ADDR, L2_INTEROP_CENTER_ADDR)
            );
        }

        Diamond.FacetCut[] memory facetCuts = new Diamond.FacetCut[](4);
        facetCuts[0] = Diamond.FacetCut({
            facet: _deployedContracts.stateTransition.adminFacet,
            action: Diamond.Action.Add,
            isFreezable: false,
            selectors: _config.adminSelectors
        });
        facetCuts[1] = Diamond.FacetCut({
            facet: _deployedContracts.stateTransition.gettersFacet,
            action: Diamond.Action.Add,
            isFreezable: false,
            selectors: _config.gettersSelectors
        });
        facetCuts[2] = Diamond.FacetCut({
            facet: _deployedContracts.stateTransition.mailboxFacet,
            action: Diamond.Action.Add,
            isFreezable: true,
            selectors: _config.mailboxSelectors
        });
        facetCuts[3] = Diamond.FacetCut({
            facet: _deployedContracts.stateTransition.executorFacet,
            action: Diamond.Action.Add,
            isFreezable: true,
            selectors: _config.executorSelectors
        });

        DiamondInitializeDataNewChain memory initializeData = DiamondInitializeDataNewChain({
            verifier: IVerifier(_deployedContracts.stateTransition.verifier),
            verifierParams: _config.verifierParams,
            l2BootloaderBytecodeHash: _config.bootloaderHash,
            l2DefaultAccountBytecodeHash: _config.defaultAccountHash,
            l2EvmEmulatorBytecodeHash: _config.evmEmulatorHash,
            priorityTxMaxGasLimit: _config.priorityTxMaxGasLimit,
            feeParams: _config.feeParams
        });

        Diamond.DiamondCutData memory diamondCut = Diamond.DiamondCutData({
            facetCuts: facetCuts,
            initAddress: _deployedContracts.stateTransition.diamondInit,
            initCalldata: abi.encode(initializeData)
        });

        _deployedContracts.diamondCutData = abi.encode(diamondCut);

        ChainCreationParams memory chainCreationParams = ChainCreationParams({
            genesisUpgrade: _deployedContracts.stateTransition.genesisUpgrade,
            genesisBatchHash: _config.genesisRoot,
            genesisIndexRepeatedStorageChanges: uint64(_config.genesisRollupLeafIndex),
            genesisBatchCommitment: _config.genesisBatchCommitment,
            diamondCut: diamondCut,
            // Note, it is the same as for contracts that are based on L2
            forceDeploymentsData: _config.forceDeploymentsData
        });

        ChainTypeManagerInitializeData memory diamondInitData = ChainTypeManagerInitializeData({
            owner: _config.aliasedGovernanceAddress,
            validatorTimelock: _deployedContracts.stateTransition.validatorTimelock,
            chainCreationParams: chainCreationParams,
            protocolVersion: _config.protocolVersion,
            serverNotifier: _deployedContracts.stateTransition.serverNotifierProxy
        });

        bytes memory initCalldata = abi.encodeCall(IChainTypeManager.initialize, (diamondInitData));

        _deployedContracts.stateTransition.chainTypeManagerProxy = address(
            new TransparentUpgradeableProxy{salt: _salt}(
                _deployedContracts.stateTransition.chainTypeManagerImplementation,
                address(_deployedContracts.stateTransition.chainTypeManagerProxyAdmin),
                initCalldata
            )
        );
    }

    /// @notice Sets the previously deployed CTM inside the ServerNotifier
    /// @param _aliasedGovernanceAddress The aliased address of the governnace.
    /// @param _serverNotifier The address of the server notifier
    /// @param _deployedContracts The struct with deployed contracts, that will be mofiied
    /// in the process of the execution of this function.
    function _setChainTypeManagerInServerNotifier(
        address _aliasedGovernanceAddress,
        ServerNotifier _serverNotifier,
        DeployedContracts memory _deployedContracts
    ) internal {
        ServerNotifier(_serverNotifier).setChainTypeManager(
            IChainTypeManager(_deployedContracts.stateTransition.chainTypeManagerProxy)
        );
        // Note, that the governance still has to accept it.
        // It will happen in a separate voting after the deployment is done.
        _serverNotifier.transferOwnership(_aliasedGovernanceAddress);
    }
}<|MERGE_RESOLUTION|>--- conflicted
+++ resolved
@@ -228,11 +228,12 @@
         DeployedContracts memory _deployedContracts
     ) internal {
         _deployedContracts.stateTransition.mailboxFacet = address(
-<<<<<<< HEAD
-            new MailboxFacet{salt: _salt}(_eraChainId, _l1ChainId, L2_CHAIN_ASSET_HANDLER_ADDR)
-=======
-            new MailboxFacet{salt: _salt}(_eraChainId, _l1ChainId, IEIP7702Checker(address(0)))
->>>>>>> 1470c718
+            new MailboxFacet{salt: _salt}(
+                _eraChainId,
+                _l1ChainId,
+                L2_CHAIN_ASSET_HANDLER_ADDR,
+                IEIP7702Checker(address(0))
+            )
         );
         _deployedContracts.stateTransition.executorFacet = address(new ExecutorFacet{salt: _salt}(_l1ChainId));
         _deployedContracts.stateTransition.gettersFacet = address(new GettersFacet{salt: _salt}());
