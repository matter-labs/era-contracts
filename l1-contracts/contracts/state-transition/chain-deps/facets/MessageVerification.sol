// SPDX-License-Identifier: MIT

pragma solidity ^0.8.24;

import {L2Log, L2Message} from "../../../common/Messaging.sol";
import {IMessageVerification} from "../../chain-interfaces/IMessageVerification.sol";
<<<<<<< HEAD
import {L2_L1_LOGS_TREE_DEFAULT_LEAF_HASH} from "../../../common/Config.sol";
import {HashedLogIsDefault} from "../../../common/L1ContractErrors.sol";
import {MessageHashing} from "../../../common/libraries/MessageHashing.sol";
=======
import {L2_TO_L1_MESSENGER_SYSTEM_CONTRACT_ADDR} from "../../../common/l2-helpers/L2ContractAddresses.sol";
>>>>>>> f1069f3d

/// @title The interface of the ZKsync MessageVerification contract that can be used to prove L2 message inclusion.
/// @dev This contract is abstract and is inherited by the Mailbox and L2MessageVerification contracts.
/// @dev All calls go through via the _proveL2LeafInclusion function, which is different on L1 and L2.
/// @author Matter Labs
/// @custom:security-contact security@matterlabs.dev
abstract contract MessageVerification is IMessageVerification {
    /// @inheritdoc IMessageVerification
    function proveL2MessageInclusionShared(
        uint256 _chainId,
        uint256 _blockOrBatchNumber,
        uint256 _index,
        L2Message calldata _message,
        bytes32[] calldata _proof
    ) public view virtual returns (bool) {
        return
            _proveL2LogInclusion({
                _chainId: _chainId,
                _blockOrBatchNumber: _blockOrBatchNumber,
                _index: _index,
                _log: MessageHashing._l2MessageToLog(_message),
                _proof: _proof
            });
    }

    /// @inheritdoc IMessageVerification
    function proveL2LeafInclusionShared(
        uint256 _chainId,
        uint256 _blockOrBatchNumber,
        uint256 _leafProofMask,
        bytes32 _leaf,
        bytes32[] calldata _proof
    ) public view virtual override returns (bool) {
        return
            _proveL2LeafInclusion({
                _chainId: _chainId,
                _blockOrBatchNumber: _blockOrBatchNumber,
                _leafProofMask: _leafProofMask,
                _leaf: _leaf,
                _proof: _proof
            });
    }

    function _proveL2LeafInclusion(
        uint256 _chainId,
        uint256 _blockOrBatchNumber,
        uint256 _leafProofMask,
        bytes32 _leaf,
        bytes32[] calldata _proof
    ) internal view virtual returns (bool);

    /// @dev Prove that a specific L2 log was sent in a specific L2 batch number
    function _proveL2LogInclusion(
        uint256 _chainId,
        uint256 _blockOrBatchNumber,
        uint256 _index,
        L2Log memory _log,
        bytes32[] calldata _proof
    ) internal view returns (bool) {
<<<<<<< HEAD
        bytes32 hashedLog = MessageHashing.getLeafHashFromLog(_log);
        // Check that hashed log is not the default one,
        // otherwise it means that the value is out of range of sent L2 -> L1 logs
        if (hashedLog == L2_L1_LOGS_TREE_DEFAULT_LEAF_HASH) {
            revert HashedLogIsDefault();
        }
=======
        bytes32 hashedLog = keccak256(
            // solhint-disable-next-line func-named-parameters
            abi.encodePacked(_log.l2ShardId, _log.isService, _log.txNumberInBatch, _log.sender, _log.key, _log.value)
        );
>>>>>>> f1069f3d

        // It is ok to not check length of `_proof` array, as length
        // of leaf preimage (which is `L2_TO_L1_LOG_SERIALIZE_SIZE`) is not
        // equal to the length of other nodes preimages (which are `2 * 32`)

        // We can use `index` as a mask, since the `LocalLogsRoot` is on the left part of the tree.

        return
            _proveL2LeafInclusion({
                _chainId: _chainId,
                _blockOrBatchNumber: _blockOrBatchNumber,
                _leafProofMask: _index,
                _leaf: hashedLog,
                _proof: _proof
            });
    }

    /// @inheritdoc IMessageVerification
    function proveL2LogInclusionShared(
        uint256 _chainId,
        uint256 _blockOrBatchNumber,
        uint256 _index,
        L2Log calldata _log,
        bytes32[] calldata _proof
    ) public view virtual returns (bool) {
        return
            _proveL2LogInclusion({
                _chainId: _chainId,
                _blockOrBatchNumber: _blockOrBatchNumber,
                _index: _index,
                _log: _log,
                _proof: _proof
            });
    }
}<|MERGE_RESOLUTION|>--- conflicted
+++ resolved
@@ -4,13 +4,7 @@
 
 import {L2Log, L2Message} from "../../../common/Messaging.sol";
 import {IMessageVerification} from "../../chain-interfaces/IMessageVerification.sol";
-<<<<<<< HEAD
-import {L2_L1_LOGS_TREE_DEFAULT_LEAF_HASH} from "../../../common/Config.sol";
-import {HashedLogIsDefault} from "../../../common/L1ContractErrors.sol";
 import {MessageHashing} from "../../../common/libraries/MessageHashing.sol";
-=======
-import {L2_TO_L1_MESSENGER_SYSTEM_CONTRACT_ADDR} from "../../../common/l2-helpers/L2ContractAddresses.sol";
->>>>>>> f1069f3d
 
 /// @title The interface of the ZKsync MessageVerification contract that can be used to prove L2 message inclusion.
 /// @dev This contract is abstract and is inherited by the Mailbox and L2MessageVerification contracts.
@@ -70,19 +64,7 @@
         L2Log memory _log,
         bytes32[] calldata _proof
     ) internal view returns (bool) {
-<<<<<<< HEAD
         bytes32 hashedLog = MessageHashing.getLeafHashFromLog(_log);
-        // Check that hashed log is not the default one,
-        // otherwise it means that the value is out of range of sent L2 -> L1 logs
-        if (hashedLog == L2_L1_LOGS_TREE_DEFAULT_LEAF_HASH) {
-            revert HashedLogIsDefault();
-        }
-=======
-        bytes32 hashedLog = keccak256(
-            // solhint-disable-next-line func-named-parameters
-            abi.encodePacked(_log.l2ShardId, _log.isService, _log.txNumberInBatch, _log.sender, _log.key, _log.value)
-        );
->>>>>>> f1069f3d
 
         // It is ok to not check length of `_proof` array, as length
         // of leaf preimage (which is `L2_TO_L1_LOG_SERIALIZE_SIZE`) is not
