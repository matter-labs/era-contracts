--- conflicted
+++ resolved
@@ -55,8 +55,6 @@
         _;
     }
 
-<<<<<<< HEAD
-=======
     modifier onlyValidatorOrChainTypeManager() {
         if (!s.validators[msg.sender] && msg.sender != s.chainTypeManager) {
             revert Unauthorized(msg.sender);
@@ -71,7 +69,6 @@
         _;
     }
 
->>>>>>> 4eec9d4e
     function _getTotalPriorityTxs() internal view returns (uint256) {
         if (s.priorityQueue.getFirstUnprocessedPriorityTx() >= s.priorityTree.startIndex) {
             return s.priorityTree.getTotalPriorityTxs();
