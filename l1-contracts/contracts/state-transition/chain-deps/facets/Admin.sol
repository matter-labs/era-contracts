--- conflicted
+++ resolved
@@ -232,12 +232,8 @@
         chainBridgeMintData = abi.encode(_prepareChainCommitment());
     }
 
-<<<<<<< HEAD
-    /// @inheritdoc IAdmin
-    function forwardedBridgeMint(bytes calldata _data) external payable override {
-=======
+    /// @inheritdoc IAdmin
     function forwardedBridgeMint(bytes calldata _data) external payable override onlyBridgehub {
->>>>>>> 96bbcaf9
         HyperchainCommitment memory _commitment = abi.decode(_data, (HyperchainCommitment));
 
         uint256 batchesExecuted = _commitment.totalBatchesExecuted;
