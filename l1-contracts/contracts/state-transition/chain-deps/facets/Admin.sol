// SPDX-License-Identifier: MIT

pragma solidity 0.8.20;

import {IAdmin} from "../../chain-interfaces/IAdmin.sol";
import {Diamond} from "../../libraries/Diamond.sol";
import {MAX_GAS_PER_TRANSACTION} from "../../../common/Config.sol";
import {FeeParams, PubdataPricingMode} from "../ZkSyncStateTransitionStorage.sol";
import {ZkSyncStateTransitionBase} from "./ZkSyncStateTransitionBase.sol";
import {IStateTransitionManager} from "../../IStateTransitionManager.sol";

// While formally the following import is not used, it is needed to inherit documentation from it
import {IZkSyncStateTransitionBase} from "../../chain-interfaces/IZkSyncStateTransitionBase.sol";

/// @title Admin Contract controls access rights for contract management.
/// @author Matter Labs
/// @custom:security-contact security@matterlabs.dev
contract AdminFacet is ZkSyncStateTransitionBase, IAdmin {
    /// @inheritdoc IZkSyncStateTransitionBase
    string public constant override getName = "AdminFacet";

    /// @inheritdoc IAdmin
    function setPendingAdmin(address _newPendingAdmin) external onlyAdmin {
        // Save previous value into the stack to put it into the event later
        address oldPendingAdmin = s.pendingAdmin;
        // Change pending admin
        s.pendingAdmin = _newPendingAdmin;
        emit NewPendingAdmin(oldPendingAdmin, _newPendingAdmin);
    }

    /// @inheritdoc IAdmin
    function acceptAdmin() external {
        address pendingAdmin = s.pendingAdmin;
        require(msg.sender == pendingAdmin, "n4"); // Only proposed by current admin address can claim the admin rights

        address previousAdmin = s.admin;
        s.admin = pendingAdmin;
        delete s.pendingAdmin;

        emit NewPendingAdmin(pendingAdmin, address(0));
        emit NewAdmin(previousAdmin, pendingAdmin);
    }

    /// @inheritdoc IAdmin
    function setValidator(address _validator, bool _active) external onlyStateTransitionManager {
        s.validators[_validator] = _active;
        emit ValidatorStatusUpdate(_validator, _active);
    }

    /// @inheritdoc IAdmin
    function setPorterAvailability(bool _zkPorterIsAvailable) external onlyStateTransitionManager {
        // Change the porter availability
        s.zkPorterIsAvailable = _zkPorterIsAvailable;
        emit IsPorterAvailableStatusUpdate(_zkPorterIsAvailable);
    }

    /// @inheritdoc IAdmin
    function setPriorityTxMaxGasLimit(uint256 _newPriorityTxMaxGasLimit) external onlyStateTransitionManager {
        require(_newPriorityTxMaxGasLimit <= MAX_GAS_PER_TRANSACTION, "n5");

        uint256 oldPriorityTxMaxGasLimit = s.priorityTxMaxGasLimit;
        s.priorityTxMaxGasLimit = _newPriorityTxMaxGasLimit;
        emit NewPriorityTxMaxGasLimit(oldPriorityTxMaxGasLimit, _newPriorityTxMaxGasLimit);
    }

    /// @inheritdoc IAdmin
    function changeFeeParams(FeeParams calldata _newFeeParams) external onlyAdminOrStateTransitionManager {
        // Double checking that the new fee params are valid, i.e.
        // the maximal pubdata per batch is not less than the maximal pubdata per priority transaction.
        require(_newFeeParams.maxPubdataPerBatch >= _newFeeParams.priorityTxMaxPubdata, "n6");

        FeeParams memory oldFeeParams = s.feeParams;

        require(_newFeeParams.pubdataPricingMode == oldFeeParams.pubdataPricingMode, "n7"); // we cannot change pubdata pricing mode

        s.feeParams = _newFeeParams;

        emit NewFeeParams(oldFeeParams, _newFeeParams);
    }

    /// @inheritdoc IAdmin
    function setTokenMultiplier(uint128 _nominator, uint128 _denominator) external onlyAdminOrStateTransitionManager {
        require(_denominator != 0, "AF: denominator 0");
        uint128 oldNominator = s.baseTokenGasPriceMultiplierNominator;
        uint128 oldDenominator = s.baseTokenGasPriceMultiplierDenominator;

        s.baseTokenGasPriceMultiplierNominator = _nominator;
        s.baseTokenGasPriceMultiplierDenominator = _denominator;

        emit NewBaseTokenMultiplier(oldNominator, oldDenominator, _nominator, _denominator);
    }

<<<<<<< HEAD
    function setValidiumMode(PubdataPricingMode _validiumMode) external onlyAdmin {
        require(s.totalBatchesCommitted == 0, "AdminFacet: set validium only after genesis"); // Validium mode can be set only before the first batch is processed
        s.feeParams.pubdataPricingMode = _validiumMode;
        emit ValidiumModeStatusUpdate(_validiumMode);
=======
    /// @inheritdoc IAdmin
    function setPubdataPricingMode(PubdataPricingMode _pricingMode) external onlyAdmin {
        require(s.totalBatchesCommitted == 0, "AdminFacet: set validium only after genesis"); // Validium mode can be set only before the first batch is committed
        s.feeParams.pubdataPricingMode = _pricingMode;
        emit ValidiumModeStatusUpdate(_pricingMode);
>>>>>>> 80eb44d3
    }

    /*//////////////////////////////////////////////////////////////
                            UPGRADE EXECUTION
    //////////////////////////////////////////////////////////////*/

    /// @inheritdoc IAdmin
    function upgradeChainFromVersion(
        uint256 _oldProtocolVersion,
        Diamond.DiamondCutData calldata _diamondCut
    ) external onlyAdminOrStateTransitionManager {
        bytes32 cutHashInput = keccak256(abi.encode(_diamondCut));
        require(
            cutHashInput == IStateTransitionManager(s.stateTransitionManager).upgradeCutHash(_oldProtocolVersion),
            "StateTransition: cutHash mismatch"
        );

        require(
            s.protocolVersion == _oldProtocolVersion,
            "StateTransition: protocolVersion mismatch in STC when upgrading"
        );
        Diamond.diamondCut(_diamondCut);
        emit ExecuteUpgrade(_diamondCut);
        require(
            s.protocolVersion > _oldProtocolVersion,
            "StateTransition: protocolVersion mismatch in STC after upgrading"
        );
    }

    /// @inheritdoc IAdmin
    function executeUpgrade(Diamond.DiamondCutData calldata _diamondCut) external onlyStateTransitionManager {
        Diamond.diamondCut(_diamondCut);
        emit ExecuteUpgrade(_diamondCut);
    }

    /*//////////////////////////////////////////////////////////////
                            CONTRACT FREEZING
    //////////////////////////////////////////////////////////////*/

    /// @inheritdoc IAdmin
    function freezeDiamond() external onlyAdminOrStateTransitionManager {
        Diamond.DiamondStorage storage diamondStorage = Diamond.getDiamondStorage();

        require(!diamondStorage.isFrozen, "a9"); // diamond proxy is frozen already
        diamondStorage.isFrozen = true;

        emit Freeze();
    }

    /// @inheritdoc IAdmin
    function unfreezeDiamond() external onlyAdminOrStateTransitionManager {
        Diamond.DiamondStorage storage diamondStorage = Diamond.getDiamondStorage();

        require(diamondStorage.isFrozen, "a7"); // diamond proxy is not frozen
        diamondStorage.isFrozen = false;

        emit Unfreeze();
    }
}<|MERGE_RESOLUTION|>--- conflicted
+++ resolved
@@ -90,18 +90,11 @@
         emit NewBaseTokenMultiplier(oldNominator, oldDenominator, _nominator, _denominator);
     }
 
-<<<<<<< HEAD
-    function setValidiumMode(PubdataPricingMode _validiumMode) external onlyAdmin {
-        require(s.totalBatchesCommitted == 0, "AdminFacet: set validium only after genesis"); // Validium mode can be set only before the first batch is processed
-        s.feeParams.pubdataPricingMode = _validiumMode;
-        emit ValidiumModeStatusUpdate(_validiumMode);
-=======
     /// @inheritdoc IAdmin
     function setPubdataPricingMode(PubdataPricingMode _pricingMode) external onlyAdmin {
-        require(s.totalBatchesCommitted == 0, "AdminFacet: set validium only after genesis"); // Validium mode can be set only before the first batch is committed
+        require(s.totalBatchesCommitted == 0, "AdminFacet: set validium only after genesis"); // Validium mode can be set only before the first batch is processed
         s.feeParams.pubdataPricingMode = _pricingMode;
         emit ValidiumModeStatusUpdate(_pricingMode);
->>>>>>> 80eb44d3
     }
 
     /*//////////////////////////////////////////////////////////////
