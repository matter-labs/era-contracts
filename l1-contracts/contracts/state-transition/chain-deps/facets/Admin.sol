// SPDX-License-Identifier: MIT

pragma solidity 0.8.24;

// solhint-disable gas-custom-errors, reason-string

import {SafeCast} from "@openzeppelin/contracts/utils/math/SafeCast.sol";

import {IAdmin} from "../../chain-interfaces/IAdmin.sol";
<<<<<<< HEAD

import {Diamond} from "../../libraries/Diamond.sol";
import {REQUIRED_L2_GAS_PRICE_PER_PUBDATA, MAX_GAS_PER_TRANSACTION, HyperchainCommitment, SYSTEM_UPGRADE_L2_TX_TYPE, PRIORITY_TX_MAX_GAS_LIMIT} from "../../../common/Config.sol";
=======
import {Diamond} from "../../libraries/Diamond.sol";
import {REQUIRED_L2_GAS_PRICE_PER_PUBDATA, MAX_GAS_PER_TRANSACTION, HyperchainCommitment, SYSTEM_UPGRADE_L2_TX_TYPE, PRIORITY_TX_MAX_GAS_LIMIT, COMPLEX_UPGRADER_ADDR, GENESIS_UPGRADE_ADDR} from "../../../common/Config.sol";
>>>>>>> ffa0427d
import {FeeParams, PubdataPricingMode} from "../ZkSyncHyperchainStorage.sol";
import {PriorityQueue, PriorityOperation} from "../../../state-transition/libraries/PriorityQueue.sol";
import {ZkSyncHyperchainBase} from "./ZkSyncHyperchainBase.sol";
import {IStateTransitionManager} from "../../IStateTransitionManager.sol";
<<<<<<< HEAD
import {ISystemContext} from "../../l2-deps/ISystemContext.sol";
import {PriorityOperation} from "../../libraries/PriorityQueue.sol";
import {L2_SYSTEM_CONTEXT_SYSTEM_CONTRACT_ADDR, L2_FORCE_DEPLOYER_ADDR} from "../../../common/L2ContractAddresses.sol";
=======
import {IComplexUpgrader} from "../../l2-deps/IComplexUpgrader.sol";
import {IGenesisUpgrade} from "../../l2-deps/IGenesisUpgrade.sol";
// import {PriorityOperation} from "../../libraries/PriorityQueue.sol";
import {L2_FORCE_DEPLOYER_ADDR} from "../../../common/L2ContractAddresses.sol";
>>>>>>> ffa0427d
import {L2CanonicalTransaction} from "../../../common/Messaging.sol";
import {ProposedUpgrade} from "../../../upgrades/BaseZkSyncUpgrade.sol";
import {VerifierParams} from "../../chain-interfaces/IVerifier.sol";
import {IDefaultUpgrade} from "../../../upgrades/IDefaultUpgrade.sol";
import {SemVer} from "../../../common/libraries/SemVer.sol";

// While formally the following import is not used, it is needed to inherit documentation from it
import {IZkSyncHyperchainBase} from "../../chain-interfaces/IZkSyncHyperchainBase.sol";

/// @title Admin Contract controls access rights for contract management.
/// @author Matter Labs
/// @custom:security-contact security@matterlabs.dev
contract AdminFacet is ZkSyncHyperchainBase, IAdmin {
    using PriorityQueue for PriorityQueue.Queue;

    /// @inheritdoc IZkSyncHyperchainBase
    string public constant override getName = "AdminFacet";

    /// @inheritdoc IAdmin
    function setPendingAdmin(address _newPendingAdmin) external onlyAdmin {
        // Save previous value into the stack to put it into the event later
        address oldPendingAdmin = s.pendingAdmin;
        // Change pending admin
        s.pendingAdmin = _newPendingAdmin;
        emit NewPendingAdmin(oldPendingAdmin, _newPendingAdmin);
    }

    /// @inheritdoc IAdmin
    function acceptAdmin() external {
        address pendingAdmin = s.pendingAdmin;
        require(msg.sender == pendingAdmin, "n4"); // Only proposed by current admin address can claim the admin rights

        address previousAdmin = s.admin;
        s.admin = pendingAdmin;
        delete s.pendingAdmin;

        emit NewPendingAdmin(pendingAdmin, address(0));
        emit NewAdmin(previousAdmin, pendingAdmin);
    }

    /// @inheritdoc IAdmin
    function setValidator(address _validator, bool _active) external onlyStateTransitionManager {
        s.validators[_validator] = _active;
        emit ValidatorStatusUpdate(_validator, _active);
    }

    /// @inheritdoc IAdmin
    function setPorterAvailability(bool _zkPorterIsAvailable) external onlyStateTransitionManager {
        // Change the porter availability
        s.zkPorterIsAvailable = _zkPorterIsAvailable;
        emit IsPorterAvailableStatusUpdate(_zkPorterIsAvailable);
    }

    /// @inheritdoc IAdmin
    function setPriorityTxMaxGasLimit(uint256 _newPriorityTxMaxGasLimit) external onlyStateTransitionManager {
        require(_newPriorityTxMaxGasLimit <= MAX_GAS_PER_TRANSACTION, "n5");

        uint256 oldPriorityTxMaxGasLimit = s.priorityTxMaxGasLimit;
        s.priorityTxMaxGasLimit = _newPriorityTxMaxGasLimit;
        emit NewPriorityTxMaxGasLimit(oldPriorityTxMaxGasLimit, _newPriorityTxMaxGasLimit);
    }

    /// @inheritdoc IAdmin
    function changeFeeParams(FeeParams calldata _newFeeParams) external onlyAdminOrStateTransitionManager {
        // Double checking that the new fee params are valid, i.e.
        // the maximal pubdata per batch is not less than the maximal pubdata per priority transaction.
        require(_newFeeParams.maxPubdataPerBatch >= _newFeeParams.priorityTxMaxPubdata, "n6");

        FeeParams memory oldFeeParams = s.feeParams;

        require(_newFeeParams.pubdataPricingMode == oldFeeParams.pubdataPricingMode, "n7"); // we cannot change pubdata pricing mode

        s.feeParams = _newFeeParams;

        emit NewFeeParams(oldFeeParams, _newFeeParams);
    }

    /// @inheritdoc IAdmin
    function setTokenMultiplier(uint128 _nominator, uint128 _denominator) external onlyAdminOrStateTransitionManager {
        require(_denominator != 0, "AF: denominator 0");
        uint128 oldNominator = s.baseTokenGasPriceMultiplierNominator;
        uint128 oldDenominator = s.baseTokenGasPriceMultiplierDenominator;

        s.baseTokenGasPriceMultiplierNominator = _nominator;
        s.baseTokenGasPriceMultiplierDenominator = _denominator;

        emit NewBaseTokenMultiplier(oldNominator, oldDenominator, _nominator, _denominator);
    }

    /// @inheritdoc IAdmin
    function setPubdataPricingMode(PubdataPricingMode _pricingMode) external onlyAdmin {
        require(s.totalBatchesCommitted == 0, "AdminFacet: set validium only after genesis"); // Validium mode can be set only before the first batch is processed
        s.feeParams.pubdataPricingMode = _pricingMode;
        emit ValidiumModeStatusUpdate(_pricingMode);
    }

    function setTransactionFilterer(address _transactionFilterer) external onlyAdmin {
        address oldTransactionFilterer = s.transactionFilterer;
        s.transactionFilterer = _transactionFilterer;
        emit NewTransactionFilterer(oldTransactionFilterer, _transactionFilterer);
    }

    /*//////////////////////////////////////////////////////////////
                            UPGRADE EXECUTION
    //////////////////////////////////////////////////////////////*/

    /// @inheritdoc IAdmin
    function upgradeChainFromVersion(
        uint256 _oldProtocolVersion,
        Diamond.DiamondCutData calldata _diamondCut
    ) external onlyAdminOrStateTransitionManager {
        bytes32 cutHashInput = keccak256(abi.encode(_diamondCut));
        require(
            cutHashInput == IStateTransitionManager(s.stateTransitionManager).upgradeCutHash(_oldProtocolVersion),
            "AdminFacet: cutHash mismatch"
        );

        require(s.protocolVersion == _oldProtocolVersion, "AdminFacet: protocolVersion mismatch in STC when upgrading");
        Diamond.diamondCut(_diamondCut);
        emit ExecuteUpgrade(_diamondCut);
        require(s.protocolVersion > _oldProtocolVersion, "AdminFacet: protocolVersion mismatch in STC after upgrading");
    }

    /// @inheritdoc IAdmin
    function executeUpgrade(Diamond.DiamondCutData calldata _diamondCut) external onlyStateTransitionManager {
        Diamond.diamondCut(_diamondCut);
        emit ExecuteUpgrade(_diamondCut);
    }

    /// @dev we have to set the chainId at genesis, as blockhashzero is the same for all chains with the same chainId
    function setChainIdUpgrade(address _genesisUpgrade) external onlyStateTransitionManager {
        uint256 cachedProtocolVersion = s.protocolVersion;
        // slither-disable-next-line unused-return
        (, uint32 minorVersion, ) = SemVer.unpackSemVer(SafeCast.toUint96(cachedProtocolVersion));

        uint256 chainId = s.chainId;

<<<<<<< HEAD
        bytes memory systemContextCalldata = abi.encodeCall(ISystemContext.setChainId, (chainId));
=======
        bytes memory genesisUpgradeCalldata = abi.encodeCall(IGenesisUpgrade.upgrade, (chainId)); //todo
        bytes memory complexUpgraderCalldata = abi.encodeCall(
            IComplexUpgrader.upgrade,
            (GENESIS_UPGRADE_ADDR, genesisUpgradeCalldata)
        );
>>>>>>> ffa0427d
        uint256[] memory uintEmptyArray;
        bytes[] memory bytesEmptyArray;

        L2CanonicalTransaction memory l2ProtocolUpgradeTx = L2CanonicalTransaction({
            txType: SYSTEM_UPGRADE_L2_TX_TYPE,
            from: uint256(uint160(L2_FORCE_DEPLOYER_ADDR)),
<<<<<<< HEAD
            to: uint256(uint160(L2_SYSTEM_CONTEXT_SYSTEM_CONTRACT_ADDR)),
=======
            to: uint256(uint160(COMPLEX_UPGRADER_ADDR)),
>>>>>>> ffa0427d
            gasLimit: PRIORITY_TX_MAX_GAS_LIMIT,
            gasPerPubdataByteLimit: REQUIRED_L2_GAS_PRICE_PER_PUBDATA,
            maxFeePerGas: uint256(0),
            maxPriorityFeePerGas: uint256(0),
            paymaster: uint256(0),
            // Note, that the protocol version is used as "nonce" for system upgrade transactions
            nonce: minorVersion,
            value: 0,
            reserved: [uint256(0), 0, 0, 0],
<<<<<<< HEAD
            data: systemContextCalldata,
=======
            data: complexUpgraderCalldata,
>>>>>>> ffa0427d
            signature: new bytes(0),
            factoryDeps: uintEmptyArray,
            paymasterInput: new bytes(0),
            reservedDynamic: new bytes(0)
        });

        ProposedUpgrade memory proposedUpgrade = ProposedUpgrade({
            l2ProtocolUpgradeTx: l2ProtocolUpgradeTx,
            factoryDeps: bytesEmptyArray,
            bootloaderHash: bytes32(0),
            defaultAccountHash: bytes32(0),
            verifier: address(0),
            verifierParams: VerifierParams({
                recursionNodeLevelVkHash: bytes32(0),
                recursionLeafLevelVkHash: bytes32(0),
                recursionCircuitsSetVksHash: bytes32(0)
            }),
            l1ContractsUpgradeCalldata: new bytes(0),
            postUpgradeCalldata: new bytes(0),
            upgradeTimestamp: 0,
            newProtocolVersion: cachedProtocolVersion
        });

        Diamond.FacetCut[] memory emptyArray;
        Diamond.DiamondCutData memory cutData = Diamond.DiamondCutData({
            facetCuts: emptyArray,
            initAddress: _genesisUpgrade,
            initCalldata: abi.encodeCall(IDefaultUpgrade.upgrade, (proposedUpgrade))
        });

        Diamond.diamondCut(cutData);
        emit SetChainIdUpgrade(address(this), l2ProtocolUpgradeTx, cachedProtocolVersion);
    }

    /*//////////////////////////////////////////////////////////////
                            CONTRACT FREEZING
    //////////////////////////////////////////////////////////////*/

    /// @inheritdoc IAdmin
    function freezeDiamond() external onlyStateTransitionManager {
        Diamond.DiamondStorage storage diamondStorage = Diamond.getDiamondStorage();

        require(!diamondStorage.isFrozen, "a9"); // diamond proxy is frozen already
        diamondStorage.isFrozen = true;

        emit Freeze();
    }

    /// @inheritdoc IAdmin
    function unfreezeDiamond() external onlyStateTransitionManager {
        Diamond.DiamondStorage storage diamondStorage = Diamond.getDiamondStorage();

        require(diamondStorage.isFrozen, "a7"); // diamond proxy is not frozen
        diamondStorage.isFrozen = false;

        emit Unfreeze();
    }

    /*//////////////////////////////////////////////////////////////
                            CHAIN MIGRATION
    //////////////////////////////////////////////////////////////*/

    /// @dev we can move assets using these
    function bridgeBurn(
        address _syncLayer,
        address _prevMsgSender,
        bytes calldata
    ) external payable override onlyBridgehub returns (bytes memory chainBridgeMintData) {
        // (address _newSyncLayerAdmin, bytes memory _diamondCut) = abi.decode(_data, (address, bytes));
        require(s.syncLayer == address(0), "Af: already migrated");
        require(_prevMsgSender == s.admin, "Af: not chainAdmin");
        IStateTransitionManager stm = IStateTransitionManager(s.stateTransitionManager);

        // address chainBaseToken = hyperchain.getBaseToken();
        uint256 currentProtocolVersion = s.protocolVersion;
        uint256 protocolVersion = stm.protocolVersion();

        require(currentProtocolVersion == protocolVersion, "STM: protocolVersion not up to date");
        // FIXME: this will be removed once we support the migration of the priority queue also.
        require(s.priorityQueue.getSize() == 0, "Migration is only allowed with empty priority queue");

        s.syncLayer = _syncLayer;
        chainBridgeMintData = abi.encode(_prepareChainCommitment());
    }

    function bridgeMint(bytes calldata _data) external payable override {
        HyperchainCommitment memory _commitment = abi.decode(_data, (HyperchainCommitment));

        uint256 batchesExecuted = _commitment.totalBatchesExecuted;
        uint256 batchesVerified = _commitment.totalBatchesVerified;
        uint256 batchesCommitted = _commitment.totalBatchesCommitted;

        s.totalBatchesCommitted = batchesCommitted;
        s.totalBatchesVerified = batchesVerified;
        s.totalBatchesExecuted = batchesExecuted;

        // Some consistency checks just in case.
        require(batchesExecuted <= batchesVerified, "Executed is not consistent with verified");
        require(batchesVerified <= batchesCommitted, "Verified is not consistent with committed");

        // In the worst case, we may need to revert all the committed batches that were not executed.
        // This means that the stored batch hashes should be stored for [batchesExecuted; batchesCommitted] batches, i.e.
        // there should be batchesCommitted - batchesExecuted + 1 hashes.
        require(
            _commitment.batchHashes.length == batchesCommitted - batchesExecuted + 1,
            "Invalid number of batch hashes"
        );

        // Note that this part is done in O(N), i.e. it is the responsibility of the admin of the chain to ensure that the total number of
        // outstanding committed batches is not too long.
        uint256 length = _commitment.batchHashes.length;
        for (uint256 i = 0; i < length; ++i) {
            s.storedBatchHashes[batchesExecuted + i] = _commitment.batchHashes[i];
        }

        // Currently only zero length is allowed.
        uint256 pqHead = _commitment.priorityQueueHead;
        s.priorityQueue.head = pqHead;
        s.priorityQueue.tail = pqHead + _commitment.priorityQueueTxs.length;

        length = _commitment.priorityQueueTxs.length;
        for (uint256 i = 0; i < length; ++i) {
            s.priorityQueue.data[pqHead + i] = _commitment.priorityQueueTxs[i];
        }

        s.l2SystemContractsUpgradeTxHash = _commitment.l2SystemContractsUpgradeTxHash;
        s.l2SystemContractsUpgradeBatchNumber = _commitment.l2SystemContractsUpgradeBatchNumber;

        emit MigrationComplete();
    }

    function bridgeClaimFailedBurn(
        uint256 _chainId,
        bytes32 _assetInfo,
        address _prevMsgSender,
        bytes calldata _data
    ) external payable override {}

    // todo make internal. For now useful for testing
    function _prepareChainCommitment() public view returns (HyperchainCommitment memory commitment) {
        commitment.totalBatchesCommitted = s.totalBatchesCommitted;
        commitment.totalBatchesVerified = s.totalBatchesVerified;
        commitment.totalBatchesExecuted = s.totalBatchesExecuted;

        uint256 pqHead = s.priorityQueue.head;
        commitment.priorityQueueHead = pqHead;

        uint256 pqLength = s.priorityQueue.tail - pqHead;
        // FIXME: this will be removed once we support the migration of any priority queue size.
        require(pqLength <= 50, "Migration is only allowed with empty priority queue 2");

        PriorityOperation[] memory priorityQueueTxs = new PriorityOperation[](pqLength);

        for (uint256 i = pqHead; i < s.priorityQueue.tail; ++i) {
            priorityQueueTxs[i] = s.priorityQueue.data[i];
        }
        commitment.priorityQueueTxs = priorityQueueTxs;

        commitment.l2SystemContractsUpgradeBatchNumber = s.l2SystemContractsUpgradeBatchNumber;
        commitment.l2SystemContractsUpgradeTxHash = s.l2SystemContractsUpgradeTxHash;

        // just in case
        require(
            commitment.totalBatchesExecuted <= commitment.totalBatchesVerified,
            "Verified is not consistent with executed"
        );
        require(
            commitment.totalBatchesVerified <= commitment.totalBatchesCommitted,
            "Verified is not consistent with committed"
        );

        uint256 blocksToRemember = commitment.totalBatchesCommitted - commitment.totalBatchesExecuted + 1;

        bytes32[] memory batchHashes = new bytes32[](blocksToRemember);

        for (uint256 i = 0; i < blocksToRemember; ++i) {
            unchecked {
                batchHashes[i] = s.storedBatchHashes[commitment.totalBatchesExecuted + i];
            }
        }

        commitment.batchHashes = batchHashes;
    }

    function readChainCommitment() external view returns (bytes memory commitment) {
        return abi.encode(_prepareChainCommitment());
    }

    // function recoverFromFailedMigrationToSyncLayer(
    //     uint256 _syncLayerChainId,
    //     uint256 _l2BatchNumber,
    //     uint256 _l2MessageIndex,
    //     uint16 _l2TxNumberInBatch,
    //     bytes32[] calldata _merkleProof
    // ) external onlyAdmin {
    //     require(s.syncLayerState == SyncLayerState.MigratedFromL1, "not migrated L1");

    //     bytes32 migrationHash = s.syncLayerMigrationHash;
    //     require(migrationHash != bytes32(0), "can not recover when there is no migration");

    //     require(
    //         IBridgehub(s.bridgehub).proveL1ToL2TransactionStatus(
    //             _syncLayerChainId,
    //             migrationHash,
    //             _l2BatchNumber,
    //             _l2MessageIndex,
    //             _l2TxNumberInBatch,
    //             _merkleProof,
    //             TxStatus.Failure
    //         ),
    //         "Migration not failed"
    //     );

    //     s.syncLayerState = SyncLayerState.ActiveOnL1;
    //     s.syncLayerChainId = 0;
    //     s.syncLayerMigrationHash = bytes32(0);

    //     // We do not need to perform any additional actions, since no changes related to the chain commitment can be performed
    //     // while the chain is in the "migrated" state.
    // }
}<|MERGE_RESOLUTION|>--- conflicted
+++ resolved
@@ -7,28 +7,16 @@
 import {SafeCast} from "@openzeppelin/contracts/utils/math/SafeCast.sol";
 
 import {IAdmin} from "../../chain-interfaces/IAdmin.sol";
-<<<<<<< HEAD
-
-import {Diamond} from "../../libraries/Diamond.sol";
-import {REQUIRED_L2_GAS_PRICE_PER_PUBDATA, MAX_GAS_PER_TRANSACTION, HyperchainCommitment, SYSTEM_UPGRADE_L2_TX_TYPE, PRIORITY_TX_MAX_GAS_LIMIT} from "../../../common/Config.sol";
-=======
 import {Diamond} from "../../libraries/Diamond.sol";
 import {REQUIRED_L2_GAS_PRICE_PER_PUBDATA, MAX_GAS_PER_TRANSACTION, HyperchainCommitment, SYSTEM_UPGRADE_L2_TX_TYPE, PRIORITY_TX_MAX_GAS_LIMIT, COMPLEX_UPGRADER_ADDR, GENESIS_UPGRADE_ADDR} from "../../../common/Config.sol";
->>>>>>> ffa0427d
 import {FeeParams, PubdataPricingMode} from "../ZkSyncHyperchainStorage.sol";
 import {PriorityQueue, PriorityOperation} from "../../../state-transition/libraries/PriorityQueue.sol";
 import {ZkSyncHyperchainBase} from "./ZkSyncHyperchainBase.sol";
 import {IStateTransitionManager} from "../../IStateTransitionManager.sol";
-<<<<<<< HEAD
-import {ISystemContext} from "../../l2-deps/ISystemContext.sol";
-import {PriorityOperation} from "../../libraries/PriorityQueue.sol";
-import {L2_SYSTEM_CONTEXT_SYSTEM_CONTRACT_ADDR, L2_FORCE_DEPLOYER_ADDR} from "../../../common/L2ContractAddresses.sol";
-=======
 import {IComplexUpgrader} from "../../l2-deps/IComplexUpgrader.sol";
 import {IGenesisUpgrade} from "../../l2-deps/IGenesisUpgrade.sol";
 // import {PriorityOperation} from "../../libraries/PriorityQueue.sol";
 import {L2_FORCE_DEPLOYER_ADDR} from "../../../common/L2ContractAddresses.sol";
->>>>>>> ffa0427d
 import {L2CanonicalTransaction} from "../../../common/Messaging.sol";
 import {ProposedUpgrade} from "../../../upgrades/BaseZkSyncUpgrade.sol";
 import {VerifierParams} from "../../chain-interfaces/IVerifier.sol";
@@ -166,26 +154,18 @@
 
         uint256 chainId = s.chainId;
 
-<<<<<<< HEAD
-        bytes memory systemContextCalldata = abi.encodeCall(ISystemContext.setChainId, (chainId));
-=======
         bytes memory genesisUpgradeCalldata = abi.encodeCall(IGenesisUpgrade.upgrade, (chainId)); //todo
         bytes memory complexUpgraderCalldata = abi.encodeCall(
             IComplexUpgrader.upgrade,
             (GENESIS_UPGRADE_ADDR, genesisUpgradeCalldata)
         );
->>>>>>> ffa0427d
         uint256[] memory uintEmptyArray;
         bytes[] memory bytesEmptyArray;
 
         L2CanonicalTransaction memory l2ProtocolUpgradeTx = L2CanonicalTransaction({
             txType: SYSTEM_UPGRADE_L2_TX_TYPE,
             from: uint256(uint160(L2_FORCE_DEPLOYER_ADDR)),
-<<<<<<< HEAD
-            to: uint256(uint160(L2_SYSTEM_CONTEXT_SYSTEM_CONTRACT_ADDR)),
-=======
             to: uint256(uint160(COMPLEX_UPGRADER_ADDR)),
->>>>>>> ffa0427d
             gasLimit: PRIORITY_TX_MAX_GAS_LIMIT,
             gasPerPubdataByteLimit: REQUIRED_L2_GAS_PRICE_PER_PUBDATA,
             maxFeePerGas: uint256(0),
@@ -195,11 +175,7 @@
             nonce: minorVersion,
             value: 0,
             reserved: [uint256(0), 0, 0, 0],
-<<<<<<< HEAD
-            data: systemContextCalldata,
-=======
             data: complexUpgraderCalldata,
->>>>>>> ffa0427d
             signature: new bytes(0),
             factoryDeps: uintEmptyArray,
             paymasterInput: new bytes(0),
