// SPDX-License-Identifier: MIT

pragma solidity 0.8.24;

// solhint-disable gas-custom-errors, reason-string

import {SafeCast} from "@openzeppelin/contracts/utils/math/SafeCast.sol";

import {IAdmin} from "../../chain-interfaces/IAdmin.sol";
import {IBridgehub} from "../../../bridgehub/IBridgehub.sol";
import {Diamond} from "../../libraries/Diamond.sol";
<<<<<<< HEAD
import {REQUIRED_L2_GAS_PRICE_PER_PUBDATA, MAX_GAS_PER_TRANSACTION, HyperchainCommitment, SYSTEM_UPGRADE_L2_TX_TYPE, PRIORITY_TX_MAX_GAS_LIMIT, COMPLEX_UPGRADER_ADDR, GENESIS_UPGRADE_ADDR} from "../../../common/Config.sol";
import {FeeParams, PubdataPricingMode} from "../ZkSyncHyperchainStorage.sol";
import {PriorityQueue, PriorityOperation} from "../../../state-transition/libraries/PriorityQueue.sol";
import {ZkSyncHyperchainBase} from "./ZkSyncHyperchainBase.sol";
import {IStateTransitionManager} from "../../IStateTransitionManager.sol";
import {IComplexUpgrader} from "../../l2-deps/IComplexUpgrader.sol";
import {IGenesisUpgrade} from "../../l2-deps/IGenesisUpgrade.sol";
// import {PriorityOperation} from "../../libraries/PriorityQueue.sol";
import {L2_FORCE_DEPLOYER_ADDR} from "../../../common/L2ContractAddresses.sol";
import {L2CanonicalTransaction} from "../../../common/Messaging.sol";
=======
import {REQUIRED_L2_GAS_PRICE_PER_PUBDATA, MAX_GAS_PER_TRANSACTION, HyperchainCommitment, StoredBatchHashInfo, SYSTEM_UPGRADE_L2_TX_TYPE, PRIORITY_TX_MAX_GAS_LIMIT} from "../../../common/Config.sol";
import {FeeParams, PubdataPricingMode, SyncLayerState} from "../ZkSyncHyperchainStorage.sol";
import {ZkSyncHyperchainBase} from "./ZkSyncHyperchainBase.sol";
import {IStateTransitionManager} from "../../IStateTransitionManager.sol";
import {ISystemContext} from "../../l2-deps/ISystemContext.sol";
import {PriorityOperation} from "../../libraries/PriorityQueue.sol";
import {L2_SYSTEM_CONTEXT_SYSTEM_CONTRACT_ADDR, L2_FORCE_DEPLOYER_ADDR} from "../../../common/L2ContractAddresses.sol";
import {L2CanonicalTransaction, TxStatus} from "../../../common/Messaging.sol";
>>>>>>> f3543cde
import {ProposedUpgrade} from "../../../upgrades/BaseZkSyncUpgrade.sol";
import {VerifierParams} from "../../chain-interfaces/IVerifier.sol";
import {IDefaultUpgrade} from "../../../upgrades/IDefaultUpgrade.sol";
import {SemVer} from "../../../common/libraries/SemVer.sol";
<<<<<<< HEAD
=======
import {SafeCast} from "@openzeppelin/contracts/utils/math/SafeCast.sol";
>>>>>>> f3543cde

// While formally the following import is not used, it is needed to inherit documentation from it
import {IZkSyncHyperchainBase} from "../../chain-interfaces/IZkSyncHyperchainBase.sol";

/// @title Admin Contract controls access rights for contract management.
/// @author Matter Labs
/// @custom:security-contact security@matterlabs.dev
contract AdminFacet is ZkSyncHyperchainBase, IAdmin {
    using PriorityQueue for PriorityQueue.Queue;

    /// @inheritdoc IZkSyncHyperchainBase
    string public constant override getName = "AdminFacet";

    /// @inheritdoc IAdmin
    function setPendingAdmin(address _newPendingAdmin) external onlyAdmin {
        // Save previous value into the stack to put it into the event later
        address oldPendingAdmin = s.pendingAdmin;
        // Change pending admin
        s.pendingAdmin = _newPendingAdmin;
        emit NewPendingAdmin(oldPendingAdmin, _newPendingAdmin);
    }

    /// @inheritdoc IAdmin
    function acceptAdmin() external {
        address pendingAdmin = s.pendingAdmin;
        require(msg.sender == pendingAdmin, "n4"); // Only proposed by current admin address can claim the admin rights

        address previousAdmin = s.admin;
        s.admin = pendingAdmin;
        delete s.pendingAdmin;

        emit NewPendingAdmin(pendingAdmin, address(0));
        emit NewAdmin(previousAdmin, pendingAdmin);
    }

    /// @inheritdoc IAdmin
    function setValidator(address _validator, bool _active) external onlyStateTransitionManager {
        s.validators[_validator] = _active;
        emit ValidatorStatusUpdate(_validator, _active);
    }

    /// @inheritdoc IAdmin
    function setPorterAvailability(bool _zkPorterIsAvailable) external onlyStateTransitionManager {
        // Change the porter availability
        s.zkPorterIsAvailable = _zkPorterIsAvailable;
        emit IsPorterAvailableStatusUpdate(_zkPorterIsAvailable);
    }

    /// @inheritdoc IAdmin
    function setPriorityTxMaxGasLimit(uint256 _newPriorityTxMaxGasLimit) external onlyStateTransitionManager {
        require(_newPriorityTxMaxGasLimit <= MAX_GAS_PER_TRANSACTION, "n5");

        uint256 oldPriorityTxMaxGasLimit = s.priorityTxMaxGasLimit;
        s.priorityTxMaxGasLimit = _newPriorityTxMaxGasLimit;
        emit NewPriorityTxMaxGasLimit(oldPriorityTxMaxGasLimit, _newPriorityTxMaxGasLimit);
    }

    /// @inheritdoc IAdmin
    function changeFeeParams(FeeParams calldata _newFeeParams) external onlyAdminOrStateTransitionManager {
        // Double checking that the new fee params are valid, i.e.
        // the maximal pubdata per batch is not less than the maximal pubdata per priority transaction.
        require(_newFeeParams.maxPubdataPerBatch >= _newFeeParams.priorityTxMaxPubdata, "n6");

        FeeParams memory oldFeeParams = s.feeParams;

        require(_newFeeParams.pubdataPricingMode == oldFeeParams.pubdataPricingMode, "n7"); // we cannot change pubdata pricing mode

        s.feeParams = _newFeeParams;

        emit NewFeeParams(oldFeeParams, _newFeeParams);
    }

    /// @inheritdoc IAdmin
    function setTokenMultiplier(uint128 _nominator, uint128 _denominator) external onlyAdminOrStateTransitionManager {
        require(_denominator != 0, "AF: denominator 0");
        uint128 oldNominator = s.baseTokenGasPriceMultiplierNominator;
        uint128 oldDenominator = s.baseTokenGasPriceMultiplierDenominator;

        s.baseTokenGasPriceMultiplierNominator = _nominator;
        s.baseTokenGasPriceMultiplierDenominator = _denominator;

        emit NewBaseTokenMultiplier(oldNominator, oldDenominator, _nominator, _denominator);
    }

    /// @inheritdoc IAdmin
    function setPubdataPricingMode(PubdataPricingMode _pricingMode) external onlyAdmin {
        require(s.totalBatchesCommitted == 0, "AdminFacet: set validium only after genesis"); // Validium mode can be set only before the first batch is processed
        s.feeParams.pubdataPricingMode = _pricingMode;
        emit ValidiumModeStatusUpdate(_pricingMode);
    }

    function setTransactionFilterer(address _transactionFilterer) external onlyAdmin {
        address oldTransactionFilterer = s.transactionFilterer;
        s.transactionFilterer = _transactionFilterer;
        emit NewTransactionFilterer(oldTransactionFilterer, _transactionFilterer);
    }

    /*//////////////////////////////////////////////////////////////
                            UPGRADE EXECUTION
    //////////////////////////////////////////////////////////////*/

    /// @inheritdoc IAdmin
    function upgradeChainFromVersion(
        uint256 _oldProtocolVersion,
        Diamond.DiamondCutData calldata _diamondCut
    ) external onlyAdminOrStateTransitionManager {
        bytes32 cutHashInput = keccak256(abi.encode(_diamondCut));
        require(
            cutHashInput == IStateTransitionManager(s.stateTransitionManager).upgradeCutHash(_oldProtocolVersion),
            "AdminFacet: cutHash mismatch"
        );

        require(s.protocolVersion == _oldProtocolVersion, "AdminFacet: protocolVersion mismatch in STC when upgrading");
        Diamond.diamondCut(_diamondCut);
        emit ExecuteUpgrade(_diamondCut);
        require(s.protocolVersion > _oldProtocolVersion, "AdminFacet: protocolVersion mismatch in STC after upgrading");
    }

    /// @inheritdoc IAdmin
    function executeUpgrade(Diamond.DiamondCutData calldata _diamondCut) external onlyStateTransitionManager {
        Diamond.diamondCut(_diamondCut);
        emit ExecuteUpgrade(_diamondCut);
    }

<<<<<<< HEAD
    /// @dev we have to set the chainId at genesis, as blockhashzero is the same for all chains with the same chainId
    function setChainIdUpgrade(address _genesisUpgrade) external onlyStateTransitionManager {
        uint256 currentProtocolVersion = s.protocolVersion;
        uint256 chainId = s.chainId;

        bytes memory genesisUpgradeCalldata = abi.encodeCall(IGenesisUpgrade.upgrade, (chainId)); //todo
        bytes memory complexUpgraderCalldata = abi.encodeCall(
            IComplexUpgrader.upgrade,
            (GENESIS_UPGRADE_ADDR, genesisUpgradeCalldata)
        );
        uint256[] memory uintEmptyArray;
        bytes[] memory bytesEmptyArray;

        // slither-disable-next-line unused-return
        (, uint32 minorVersion, ) = SemVer.unpackSemVer(SafeCast.toUint96(currentProtocolVersion));

        L2CanonicalTransaction memory l2ProtocolUpgradeTx = L2CanonicalTransaction({
            txType: SYSTEM_UPGRADE_L2_TX_TYPE,
            from: uint256(uint160(L2_FORCE_DEPLOYER_ADDR)),
            to: uint256(uint160(COMPLEX_UPGRADER_ADDR)),
=======
    /// @inheritdoc IAdmin
    function finalizeMigration(HyperchainCommitment memory _commitment) external onlyStateTransitionManager {
        if (s.syncLayerState == SyncLayerState.MigratedFromL1) {
            s.syncLayerState = SyncLayerState.ActiveOnL1;
        } else if (s.syncLayerState == SyncLayerState.MigratedFromSL) {
            s.syncLayerState = SyncLayerState.ActiveOnSL;
        } else {
            revert("Can not migrate when in active state");
        }

        uint256 batchesExecuted = _commitment.totalBatchesExecuted;
        uint256 batchesVerified = _commitment.totalBatchesVerified;
        uint256 batchesCommitted = _commitment.totalBatchesCommitted;

        s.totalBatchesCommitted = batchesCommitted;
        s.totalBatchesVerified = batchesVerified;
        s.totalBatchesExecuted = batchesExecuted;

        // Some consistency checks just in case.
        require(batchesExecuted <= batchesVerified, "Executed is not consistent with verified");
        require(batchesVerified <= batchesCommitted, "Verified is not consistent with committed");

        // In the worst case, we may need to revert all the committed batches that were not executed.
        // This means that the stored batch hashes should be stored for [batchesExecuted; batchesCommitted] batches, i.e.
        // there should be batchesCommitted - batchesExecuted + 1 hashes.
        require(
            _commitment.batchHashes.length == batchesCommitted - batchesExecuted + 1,
            "Invalid number of batch hashes"
        );

        // Note that this part is done in O(N), i.e. it is the reponsibility of the admin of the chain to ensure that the total number of
        // outstanding committed batches is not too long.
        for (uint256 i = 0; i < _commitment.batchHashes.length; i++) {
            s.storedBatchHashes[batchesExecuted + i] = _commitment.batchHashes[i];
        }

        // Currently only zero length is allowed.
        uint256 pqHead = _commitment.priorityQueueHead;
        s.priorityQueue.head = pqHead;
        s.priorityQueue.tail = pqHead + _commitment.priorityQueueTxs.length;

        for (uint256 i = 0; i < _commitment.priorityQueueTxs.length; i++) {
            s.priorityQueue.data[pqHead + i] = _commitment.priorityQueueTxs[i];
        }

        s.l2SystemContractsUpgradeTxHash = _commitment.l2SystemContractsUpgradeTxHash;
        s.l2SystemContractsUpgradeBatchNumber = _commitment.l2SystemContractsUpgradeBatchNumber;

        emit MigrationComplete();
    }

    // FI
    // function becomeSyncLayer() external onlyStateTransitionManager {
    //     require(s.syncLayerState == SyncLayerState.ActiveOnL1, "not active L1");
    //     // TODO: possibly additional checks
    //     s.syncLayerState = SyncLayerState.SyncLayerL1;
    // }

    function _prepareChainCommitment() internal returns (HyperchainCommitment memory commitment) {
        commitment.totalBatchesCommitted = s.totalBatchesCommitted;
        commitment.totalBatchesVerified = s.totalBatchesVerified;
        commitment.totalBatchesExecuted = s.totalBatchesExecuted;

        uint256 pqHead = s.priorityQueue.head;
        commitment.priorityQueueHead = pqHead;

        uint256 pqLength = s.priorityQueue.tail - pqHead;
        // FIXME: this will be removed once we support the migration of any priority queue size.
        require(pqLength <= 50, "Migration is only allowed with empty priority queue");

        PriorityOperation[] memory priorityQueueTxs = new PriorityOperation[](pqLength);

        for (uint256 i = pqHead; i < s.priorityQueue.tail; i++) {
            priorityQueueTxs[i] = s.priorityQueue.data[i];
        }
        commitment.priorityQueueTxs = priorityQueueTxs;

        commitment.l2SystemContractsUpgradeBatchNumber = s.l2SystemContractsUpgradeBatchNumber;
        commitment.l2SystemContractsUpgradeTxHash = s.l2SystemContractsUpgradeTxHash;

        // just in case
        require(
            commitment.totalBatchesExecuted <= commitment.totalBatchesVerified,
            "Verified is not consistent with executed"
        );
        require(
            commitment.totalBatchesVerified <= commitment.totalBatchesCommitted,
            "Verified is not consistent with committed"
        );

        uint256 blocksToRemember = commitment.totalBatchesCommitted - commitment.totalBatchesExecuted + 1;

        bytes32[] memory batchHashes = new bytes32[](blocksToRemember);

        for (uint256 i = 0; i < blocksToRemember; i++) {
            unchecked {
                batchHashes[i] = s.storedBatchHashes[commitment.totalBatchesExecuted + i];
            }
        }

        commitment.batchHashes = batchHashes;
    }

    function startMigrationToSyncLayer(
        uint256 _syncLayerChainId,
        address _stmCounterPart,
        address _newSyncLayerAdmin,
        bytes calldata _diamondCut
    ) external onlyStateTransitionManager returns (bytes memory migrationCalldata) {
        // TODO: add a check that there are no outstanding upgrades.

        // FIXME: uncomment
        require(s.syncLayerState == SyncLayerState.ActiveOnL1, "not active L1");
        s.syncLayerState = SyncLayerState.MigratedFromL1;
        s.syncLayerChainId = _syncLayerChainId;

        HyperchainCommitment memory commitment = _prepareChainCommitment();

        migrationCalldata = abi.encodeCall(
            IStateTransitionManager.finalizeMigrationToSyncLayer,
            (s.chainId, s.baseToken, _stmCounterPart, _newSyncLayerAdmin, s.protocolVersion, commitment, _diamondCut)
        );
    }

    function storeMigrationHash(bytes32 _migrationHash) external onlyStateTransitionManager {
        s.syncLayerMigrationHash = _migrationHash;
    }

    function recoverFromFailedMigrationToSyncLayer(
        uint256 _syncLayerChainId,
        uint256 _l2BatchNumber,
        uint256 _l2MessageIndex,
        uint16 _l2TxNumberInBatch,
        bytes32[] calldata _merkleProof
    ) external onlyAdmin {
        require(s.syncLayerState == SyncLayerState.MigratedFromL1, "not migrated L1");

        bytes32 migrationHash = s.syncLayerMigrationHash;
        require(migrationHash != bytes32(0), "can not recover when there is no migration");

        require(
            IBridgehub(s.bridgehub).proveL1ToL2TransactionStatus(
                _syncLayerChainId,
                migrationHash,
                _l2BatchNumber,
                _l2MessageIndex,
                _l2TxNumberInBatch,
                _merkleProof,
                TxStatus.Failure
            ),
            "Migration not failed"
        );

        s.syncLayerState = SyncLayerState.ActiveOnL1;
        s.syncLayerChainId = 0;
        s.syncLayerMigrationHash = bytes32(0);

        // We do not need to perform any additional actions, since no changes related to the chain commitment can be performed
        // while the chain is in the "migrated" state.
    }

    /// @dev we have to set the chainId at genesis, as blockhashzero is the same for all chains with the same chainId
    function setChainIdUpgrade(address _genesisUpgrade) external onlyStateTransitionManager {
        uint256 cachedProtocolVersion = s.protocolVersion;
        // slither-disable-next-line unused-return
        (, uint32 minorVersion, ) = SemVer.unpackSemVer(SafeCast.toUint96(cachedProtocolVersion));

        uint256 chainId = s.chainId;

        bytes memory systemContextCalldata = abi.encodeCall(ISystemContext.setChainId, (chainId));
        uint256[] memory uintEmptyArray;
        bytes[] memory bytesEmptyArray;

        L2CanonicalTransaction memory l2ProtocolUpgradeTx = L2CanonicalTransaction({
            txType: SYSTEM_UPGRADE_L2_TX_TYPE,
            from: uint256(uint160(L2_FORCE_DEPLOYER_ADDR)),
            to: uint256(uint160(L2_SYSTEM_CONTEXT_SYSTEM_CONTRACT_ADDR)),
>>>>>>> f3543cde
            gasLimit: PRIORITY_TX_MAX_GAS_LIMIT,
            gasPerPubdataByteLimit: REQUIRED_L2_GAS_PRICE_PER_PUBDATA,
            maxFeePerGas: uint256(0),
            maxPriorityFeePerGas: uint256(0),
            paymaster: uint256(0),
            // Note, that the protocol version is used as "nonce" for system upgrade transactions
<<<<<<< HEAD
            nonce: uint256(minorVersion),
            value: 0,
            reserved: [uint256(0), 0, 0, 0],
            data: complexUpgraderCalldata,
=======
            nonce: minorVersion,
            value: 0,
            reserved: [uint256(0), 0, 0, 0],
            data: systemContextCalldata,
>>>>>>> f3543cde
            signature: new bytes(0),
            factoryDeps: uintEmptyArray,
            paymasterInput: new bytes(0),
            reservedDynamic: new bytes(0)
        });

        ProposedUpgrade memory proposedUpgrade = ProposedUpgrade({
            l2ProtocolUpgradeTx: l2ProtocolUpgradeTx,
            factoryDeps: bytesEmptyArray,
            bootloaderHash: bytes32(0),
            defaultAccountHash: bytes32(0),
            verifier: address(0),
            verifierParams: VerifierParams({
                recursionNodeLevelVkHash: bytes32(0),
                recursionLeafLevelVkHash: bytes32(0),
                recursionCircuitsSetVksHash: bytes32(0)
            }),
            l1ContractsUpgradeCalldata: new bytes(0),
            postUpgradeCalldata: new bytes(0),
            upgradeTimestamp: 0,
<<<<<<< HEAD
            newProtocolVersion: currentProtocolVersion
=======
            newProtocolVersion: cachedProtocolVersion
>>>>>>> f3543cde
        });

        Diamond.FacetCut[] memory emptyArray;
        Diamond.DiamondCutData memory cutData = Diamond.DiamondCutData({
            facetCuts: emptyArray,
            initAddress: _genesisUpgrade,
            initCalldata: abi.encodeCall(IDefaultUpgrade.upgrade, (proposedUpgrade))
        });

        Diamond.diamondCut(cutData);
<<<<<<< HEAD
        emit SetChainIdUpgrade(address(this), l2ProtocolUpgradeTx, currentProtocolVersion);
=======
        emit SetChainIdUpgrade(address(this), l2ProtocolUpgradeTx, cachedProtocolVersion);
>>>>>>> f3543cde
    }

    /*//////////////////////////////////////////////////////////////
                            CONTRACT FREEZING
    //////////////////////////////////////////////////////////////*/

    /// @inheritdoc IAdmin
    function freezeDiamond() external onlyStateTransitionManager {
        Diamond.DiamondStorage storage diamondStorage = Diamond.getDiamondStorage();

        require(!diamondStorage.isFrozen, "a9"); // diamond proxy is frozen already
        diamondStorage.isFrozen = true;

        emit Freeze();
    }

    /// @inheritdoc IAdmin
    function unfreezeDiamond() external onlyStateTransitionManager {
        Diamond.DiamondStorage storage diamondStorage = Diamond.getDiamondStorage();

        require(diamondStorage.isFrozen, "a7"); // diamond proxy is not frozen
        diamondStorage.isFrozen = false;

        emit Unfreeze();
    }

    /*//////////////////////////////////////////////////////////////
                            CHAIN MIGRATION
    //////////////////////////////////////////////////////////////*/

    /// @dev we can move assets using these
    function bridgeBurn(
        address _syncLayer,
        address _prevMsgSender,
        bytes calldata
    ) external payable override onlyBridgehub returns (bytes memory chainBridgeMintData) {
        // (address _newSyncLayerAdmin, bytes memory _diamondCut) = abi.decode(_data, (address, bytes));
        require(s.syncLayer == address(0), "Af: already migrated");
        require(_prevMsgSender == s.admin, "Af: not chainAdmin");
        IStateTransitionManager stm = IStateTransitionManager(s.stateTransitionManager);

        // address chainBaseToken = hyperchain.getBaseToken();
        uint256 currentProtocolVersion = s.protocolVersion;
        uint256 protocolVersion = stm.protocolVersion();

        require(currentProtocolVersion == protocolVersion, "STM: protocolVersion not up to date");
        // FIXME: this will be removed once we support the migration of the priority queue also.
        require(s.priorityQueue.getSize() == 0, "Migration is only allowed with empty priority queue");

        s.syncLayer = _syncLayer;
        chainBridgeMintData = abi.encode(_prepareChainCommitment());
    }

    function bridgeMint(bytes calldata _data) external payable override {
        HyperchainCommitment memory _commitment = abi.decode(_data, (HyperchainCommitment));

        uint256 batchesExecuted = _commitment.totalBatchesExecuted;
        uint256 batchesVerified = _commitment.totalBatchesVerified;
        uint256 batchesCommitted = _commitment.totalBatchesCommitted;

        s.totalBatchesCommitted = batchesCommitted;
        s.totalBatchesVerified = batchesVerified;
        s.totalBatchesExecuted = batchesExecuted;

        // Some consistency checks just in case.
        require(batchesExecuted <= batchesVerified, "Executed is not consistent with verified");
        require(batchesVerified <= batchesCommitted, "Verified is not consistent with committed");

        // In the worst case, we may need to revert all the committed batches that were not executed.
        // This means that the stored batch hashes should be stored for [batchesExecuted; batchesCommitted] batches, i.e.
        // there should be batchesCommitted - batchesExecuted + 1 hashes.
        require(
            _commitment.batchHashes.length == batchesCommitted - batchesExecuted + 1,
            "Invalid number of batch hashes"
        );

        // Note that this part is done in O(N), i.e. it is the responsibility of the admin of the chain to ensure that the total number of
        // outstanding committed batches is not too long.
        uint256 length = _commitment.batchHashes.length;
        for (uint256 i = 0; i < length; ++i) {
            s.storedBatchHashes[batchesExecuted + i] = _commitment.batchHashes[i];
        }

        // Currently only zero length is allowed.
        uint256 pqHead = _commitment.priorityQueueHead;
        s.priorityQueue.head = pqHead;
        s.priorityQueue.tail = pqHead + _commitment.priorityQueueTxs.length;

        length = _commitment.priorityQueueTxs.length;
        for (uint256 i = 0; i < length; ++i) {
            s.priorityQueue.data[pqHead + i] = _commitment.priorityQueueTxs[i];
        }

        s.l2SystemContractsUpgradeTxHash = _commitment.l2SystemContractsUpgradeTxHash;
        s.l2SystemContractsUpgradeBatchNumber = _commitment.l2SystemContractsUpgradeBatchNumber;

        emit MigrationComplete();
    }

    function bridgeClaimFailedBurn(
        uint256 _chainId,
        bytes32 _assetInfo,
        address _prevMsgSender,
        bytes calldata _data
    ) external payable override {}

    // todo make internal. For now useful for testing
    function _prepareChainCommitment() public view returns (HyperchainCommitment memory commitment) {
        commitment.totalBatchesCommitted = s.totalBatchesCommitted;
        commitment.totalBatchesVerified = s.totalBatchesVerified;
        commitment.totalBatchesExecuted = s.totalBatchesExecuted;

        uint256 pqHead = s.priorityQueue.head;
        commitment.priorityQueueHead = pqHead;

        uint256 pqLength = s.priorityQueue.tail - pqHead;
        // FIXME: this will be removed once we support the migration of any priority queue size.
        require(pqLength <= 50, "Migration is only allowed with empty priority queue 2");

        PriorityOperation[] memory priorityQueueTxs = new PriorityOperation[](pqLength);

        for (uint256 i = pqHead; i < s.priorityQueue.tail; ++i) {
            priorityQueueTxs[i] = s.priorityQueue.data[i];
        }
        commitment.priorityQueueTxs = priorityQueueTxs;

        commitment.l2SystemContractsUpgradeBatchNumber = s.l2SystemContractsUpgradeBatchNumber;
        commitment.l2SystemContractsUpgradeTxHash = s.l2SystemContractsUpgradeTxHash;

        // just in case
        require(
            commitment.totalBatchesExecuted <= commitment.totalBatchesVerified,
            "Verified is not consistent with executed"
        );
        require(
            commitment.totalBatchesVerified <= commitment.totalBatchesCommitted,
            "Verified is not consistent with committed"
        );

        uint256 blocksToRemember = commitment.totalBatchesCommitted - commitment.totalBatchesExecuted + 1;

        bytes32[] memory batchHashes = new bytes32[](blocksToRemember);

        for (uint256 i = 0; i < blocksToRemember; ++i) {
            unchecked {
                batchHashes[i] = s.storedBatchHashes[commitment.totalBatchesExecuted + i];
            }
        }

        commitment.batchHashes = batchHashes;
    }

    function readChainCommitment() external view returns (bytes memory commitment) {
        return abi.encode(_prepareChainCommitment());
    }

    // function recoverFromFailedMigrationToSyncLayer(
    //     uint256 _syncLayerChainId,
    //     uint256 _l2BatchNumber,
    //     uint256 _l2MessageIndex,
    //     uint16 _l2TxNumberInBatch,
    //     bytes32[] calldata _merkleProof
    // ) external onlyAdmin {
    //     require(s.syncLayerState == SyncLayerState.MigratedFromL1, "not migrated L1");

    //     bytes32 migrationHash = s.syncLayerMigrationHash;
    //     require(migrationHash != bytes32(0), "can not recover when there is no migration");

    //     require(
    //         IBridgehub(s.bridgehub).proveL1ToL2TransactionStatus(
    //             _syncLayerChainId,
    //             migrationHash,
    //             _l2BatchNumber,
    //             _l2MessageIndex,
    //             _l2TxNumberInBatch,
    //             _merkleProof,
    //             TxStatus.Failure
    //         ),
    //         "Migration not failed"
    //     );

    //     s.syncLayerState = SyncLayerState.ActiveOnL1;
    //     s.syncLayerChainId = 0;
    //     s.syncLayerMigrationHash = bytes32(0);

    //     // We do not need to perform any additional actions, since no changes related to the chain commitment can be performed
    //     // while the chain is in the "migrated" state.
    // }
}<|MERGE_RESOLUTION|>--- conflicted
+++ resolved
@@ -7,9 +7,7 @@
 import {SafeCast} from "@openzeppelin/contracts/utils/math/SafeCast.sol";
 
 import {IAdmin} from "../../chain-interfaces/IAdmin.sol";
-import {IBridgehub} from "../../../bridgehub/IBridgehub.sol";
 import {Diamond} from "../../libraries/Diamond.sol";
-<<<<<<< HEAD
 import {REQUIRED_L2_GAS_PRICE_PER_PUBDATA, MAX_GAS_PER_TRANSACTION, HyperchainCommitment, SYSTEM_UPGRADE_L2_TX_TYPE, PRIORITY_TX_MAX_GAS_LIMIT, COMPLEX_UPGRADER_ADDR, GENESIS_UPGRADE_ADDR} from "../../../common/Config.sol";
 import {FeeParams, PubdataPricingMode} from "../ZkSyncHyperchainStorage.sol";
 import {PriorityQueue, PriorityOperation} from "../../../state-transition/libraries/PriorityQueue.sol";
@@ -20,24 +18,10 @@
 // import {PriorityOperation} from "../../libraries/PriorityQueue.sol";
 import {L2_FORCE_DEPLOYER_ADDR} from "../../../common/L2ContractAddresses.sol";
 import {L2CanonicalTransaction} from "../../../common/Messaging.sol";
-=======
-import {REQUIRED_L2_GAS_PRICE_PER_PUBDATA, MAX_GAS_PER_TRANSACTION, HyperchainCommitment, StoredBatchHashInfo, SYSTEM_UPGRADE_L2_TX_TYPE, PRIORITY_TX_MAX_GAS_LIMIT} from "../../../common/Config.sol";
-import {FeeParams, PubdataPricingMode, SyncLayerState} from "../ZkSyncHyperchainStorage.sol";
-import {ZkSyncHyperchainBase} from "./ZkSyncHyperchainBase.sol";
-import {IStateTransitionManager} from "../../IStateTransitionManager.sol";
-import {ISystemContext} from "../../l2-deps/ISystemContext.sol";
-import {PriorityOperation} from "../../libraries/PriorityQueue.sol";
-import {L2_SYSTEM_CONTEXT_SYSTEM_CONTRACT_ADDR, L2_FORCE_DEPLOYER_ADDR} from "../../../common/L2ContractAddresses.sol";
-import {L2CanonicalTransaction, TxStatus} from "../../../common/Messaging.sol";
->>>>>>> f3543cde
 import {ProposedUpgrade} from "../../../upgrades/BaseZkSyncUpgrade.sol";
 import {VerifierParams} from "../../chain-interfaces/IVerifier.sol";
 import {IDefaultUpgrade} from "../../../upgrades/IDefaultUpgrade.sol";
 import {SemVer} from "../../../common/libraries/SemVer.sol";
-<<<<<<< HEAD
-=======
-import {SafeCast} from "@openzeppelin/contracts/utils/math/SafeCast.sol";
->>>>>>> f3543cde
 
 // While formally the following import is not used, it is needed to inherit documentation from it
 import {IZkSyncHyperchainBase} from "../../chain-interfaces/IZkSyncHyperchainBase.sol";
@@ -162,189 +146,6 @@
         emit ExecuteUpgrade(_diamondCut);
     }
 
-<<<<<<< HEAD
-    /// @dev we have to set the chainId at genesis, as blockhashzero is the same for all chains with the same chainId
-    function setChainIdUpgrade(address _genesisUpgrade) external onlyStateTransitionManager {
-        uint256 currentProtocolVersion = s.protocolVersion;
-        uint256 chainId = s.chainId;
-
-        bytes memory genesisUpgradeCalldata = abi.encodeCall(IGenesisUpgrade.upgrade, (chainId)); //todo
-        bytes memory complexUpgraderCalldata = abi.encodeCall(
-            IComplexUpgrader.upgrade,
-            (GENESIS_UPGRADE_ADDR, genesisUpgradeCalldata)
-        );
-        uint256[] memory uintEmptyArray;
-        bytes[] memory bytesEmptyArray;
-
-        // slither-disable-next-line unused-return
-        (, uint32 minorVersion, ) = SemVer.unpackSemVer(SafeCast.toUint96(currentProtocolVersion));
-
-        L2CanonicalTransaction memory l2ProtocolUpgradeTx = L2CanonicalTransaction({
-            txType: SYSTEM_UPGRADE_L2_TX_TYPE,
-            from: uint256(uint160(L2_FORCE_DEPLOYER_ADDR)),
-            to: uint256(uint160(COMPLEX_UPGRADER_ADDR)),
-=======
-    /// @inheritdoc IAdmin
-    function finalizeMigration(HyperchainCommitment memory _commitment) external onlyStateTransitionManager {
-        if (s.syncLayerState == SyncLayerState.MigratedFromL1) {
-            s.syncLayerState = SyncLayerState.ActiveOnL1;
-        } else if (s.syncLayerState == SyncLayerState.MigratedFromSL) {
-            s.syncLayerState = SyncLayerState.ActiveOnSL;
-        } else {
-            revert("Can not migrate when in active state");
-        }
-
-        uint256 batchesExecuted = _commitment.totalBatchesExecuted;
-        uint256 batchesVerified = _commitment.totalBatchesVerified;
-        uint256 batchesCommitted = _commitment.totalBatchesCommitted;
-
-        s.totalBatchesCommitted = batchesCommitted;
-        s.totalBatchesVerified = batchesVerified;
-        s.totalBatchesExecuted = batchesExecuted;
-
-        // Some consistency checks just in case.
-        require(batchesExecuted <= batchesVerified, "Executed is not consistent with verified");
-        require(batchesVerified <= batchesCommitted, "Verified is not consistent with committed");
-
-        // In the worst case, we may need to revert all the committed batches that were not executed.
-        // This means that the stored batch hashes should be stored for [batchesExecuted; batchesCommitted] batches, i.e.
-        // there should be batchesCommitted - batchesExecuted + 1 hashes.
-        require(
-            _commitment.batchHashes.length == batchesCommitted - batchesExecuted + 1,
-            "Invalid number of batch hashes"
-        );
-
-        // Note that this part is done in O(N), i.e. it is the reponsibility of the admin of the chain to ensure that the total number of
-        // outstanding committed batches is not too long.
-        for (uint256 i = 0; i < _commitment.batchHashes.length; i++) {
-            s.storedBatchHashes[batchesExecuted + i] = _commitment.batchHashes[i];
-        }
-
-        // Currently only zero length is allowed.
-        uint256 pqHead = _commitment.priorityQueueHead;
-        s.priorityQueue.head = pqHead;
-        s.priorityQueue.tail = pqHead + _commitment.priorityQueueTxs.length;
-
-        for (uint256 i = 0; i < _commitment.priorityQueueTxs.length; i++) {
-            s.priorityQueue.data[pqHead + i] = _commitment.priorityQueueTxs[i];
-        }
-
-        s.l2SystemContractsUpgradeTxHash = _commitment.l2SystemContractsUpgradeTxHash;
-        s.l2SystemContractsUpgradeBatchNumber = _commitment.l2SystemContractsUpgradeBatchNumber;
-
-        emit MigrationComplete();
-    }
-
-    // FI
-    // function becomeSyncLayer() external onlyStateTransitionManager {
-    //     require(s.syncLayerState == SyncLayerState.ActiveOnL1, "not active L1");
-    //     // TODO: possibly additional checks
-    //     s.syncLayerState = SyncLayerState.SyncLayerL1;
-    // }
-
-    function _prepareChainCommitment() internal returns (HyperchainCommitment memory commitment) {
-        commitment.totalBatchesCommitted = s.totalBatchesCommitted;
-        commitment.totalBatchesVerified = s.totalBatchesVerified;
-        commitment.totalBatchesExecuted = s.totalBatchesExecuted;
-
-        uint256 pqHead = s.priorityQueue.head;
-        commitment.priorityQueueHead = pqHead;
-
-        uint256 pqLength = s.priorityQueue.tail - pqHead;
-        // FIXME: this will be removed once we support the migration of any priority queue size.
-        require(pqLength <= 50, "Migration is only allowed with empty priority queue");
-
-        PriorityOperation[] memory priorityQueueTxs = new PriorityOperation[](pqLength);
-
-        for (uint256 i = pqHead; i < s.priorityQueue.tail; i++) {
-            priorityQueueTxs[i] = s.priorityQueue.data[i];
-        }
-        commitment.priorityQueueTxs = priorityQueueTxs;
-
-        commitment.l2SystemContractsUpgradeBatchNumber = s.l2SystemContractsUpgradeBatchNumber;
-        commitment.l2SystemContractsUpgradeTxHash = s.l2SystemContractsUpgradeTxHash;
-
-        // just in case
-        require(
-            commitment.totalBatchesExecuted <= commitment.totalBatchesVerified,
-            "Verified is not consistent with executed"
-        );
-        require(
-            commitment.totalBatchesVerified <= commitment.totalBatchesCommitted,
-            "Verified is not consistent with committed"
-        );
-
-        uint256 blocksToRemember = commitment.totalBatchesCommitted - commitment.totalBatchesExecuted + 1;
-
-        bytes32[] memory batchHashes = new bytes32[](blocksToRemember);
-
-        for (uint256 i = 0; i < blocksToRemember; i++) {
-            unchecked {
-                batchHashes[i] = s.storedBatchHashes[commitment.totalBatchesExecuted + i];
-            }
-        }
-
-        commitment.batchHashes = batchHashes;
-    }
-
-    function startMigrationToSyncLayer(
-        uint256 _syncLayerChainId,
-        address _stmCounterPart,
-        address _newSyncLayerAdmin,
-        bytes calldata _diamondCut
-    ) external onlyStateTransitionManager returns (bytes memory migrationCalldata) {
-        // TODO: add a check that there are no outstanding upgrades.
-
-        // FIXME: uncomment
-        require(s.syncLayerState == SyncLayerState.ActiveOnL1, "not active L1");
-        s.syncLayerState = SyncLayerState.MigratedFromL1;
-        s.syncLayerChainId = _syncLayerChainId;
-
-        HyperchainCommitment memory commitment = _prepareChainCommitment();
-
-        migrationCalldata = abi.encodeCall(
-            IStateTransitionManager.finalizeMigrationToSyncLayer,
-            (s.chainId, s.baseToken, _stmCounterPart, _newSyncLayerAdmin, s.protocolVersion, commitment, _diamondCut)
-        );
-    }
-
-    function storeMigrationHash(bytes32 _migrationHash) external onlyStateTransitionManager {
-        s.syncLayerMigrationHash = _migrationHash;
-    }
-
-    function recoverFromFailedMigrationToSyncLayer(
-        uint256 _syncLayerChainId,
-        uint256 _l2BatchNumber,
-        uint256 _l2MessageIndex,
-        uint16 _l2TxNumberInBatch,
-        bytes32[] calldata _merkleProof
-    ) external onlyAdmin {
-        require(s.syncLayerState == SyncLayerState.MigratedFromL1, "not migrated L1");
-
-        bytes32 migrationHash = s.syncLayerMigrationHash;
-        require(migrationHash != bytes32(0), "can not recover when there is no migration");
-
-        require(
-            IBridgehub(s.bridgehub).proveL1ToL2TransactionStatus(
-                _syncLayerChainId,
-                migrationHash,
-                _l2BatchNumber,
-                _l2MessageIndex,
-                _l2TxNumberInBatch,
-                _merkleProof,
-                TxStatus.Failure
-            ),
-            "Migration not failed"
-        );
-
-        s.syncLayerState = SyncLayerState.ActiveOnL1;
-        s.syncLayerChainId = 0;
-        s.syncLayerMigrationHash = bytes32(0);
-
-        // We do not need to perform any additional actions, since no changes related to the chain commitment can be performed
-        // while the chain is in the "migrated" state.
-    }
-
     /// @dev we have to set the chainId at genesis, as blockhashzero is the same for all chains with the same chainId
     function setChainIdUpgrade(address _genesisUpgrade) external onlyStateTransitionManager {
         uint256 cachedProtocolVersion = s.protocolVersion;
@@ -353,32 +154,28 @@
 
         uint256 chainId = s.chainId;
 
-        bytes memory systemContextCalldata = abi.encodeCall(ISystemContext.setChainId, (chainId));
+        bytes memory genesisUpgradeCalldata = abi.encodeCall(IGenesisUpgrade.upgrade, (chainId)); //todo
+        bytes memory complexUpgraderCalldata = abi.encodeCall(
+            IComplexUpgrader.upgrade,
+            (GENESIS_UPGRADE_ADDR, genesisUpgradeCalldata)
+        );
         uint256[] memory uintEmptyArray;
         bytes[] memory bytesEmptyArray;
 
         L2CanonicalTransaction memory l2ProtocolUpgradeTx = L2CanonicalTransaction({
             txType: SYSTEM_UPGRADE_L2_TX_TYPE,
             from: uint256(uint160(L2_FORCE_DEPLOYER_ADDR)),
-            to: uint256(uint160(L2_SYSTEM_CONTEXT_SYSTEM_CONTRACT_ADDR)),
->>>>>>> f3543cde
+            to: uint256(uint160(COMPLEX_UPGRADER_ADDR)),
             gasLimit: PRIORITY_TX_MAX_GAS_LIMIT,
             gasPerPubdataByteLimit: REQUIRED_L2_GAS_PRICE_PER_PUBDATA,
             maxFeePerGas: uint256(0),
             maxPriorityFeePerGas: uint256(0),
             paymaster: uint256(0),
             // Note, that the protocol version is used as "nonce" for system upgrade transactions
-<<<<<<< HEAD
-            nonce: uint256(minorVersion),
+            nonce: minorVersion,
             value: 0,
             reserved: [uint256(0), 0, 0, 0],
             data: complexUpgraderCalldata,
-=======
-            nonce: minorVersion,
-            value: 0,
-            reserved: [uint256(0), 0, 0, 0],
-            data: systemContextCalldata,
->>>>>>> f3543cde
             signature: new bytes(0),
             factoryDeps: uintEmptyArray,
             paymasterInput: new bytes(0),
@@ -399,11 +196,7 @@
             l1ContractsUpgradeCalldata: new bytes(0),
             postUpgradeCalldata: new bytes(0),
             upgradeTimestamp: 0,
-<<<<<<< HEAD
-            newProtocolVersion: currentProtocolVersion
-=======
             newProtocolVersion: cachedProtocolVersion
->>>>>>> f3543cde
         });
 
         Diamond.FacetCut[] memory emptyArray;
@@ -414,11 +207,7 @@
         });
 
         Diamond.diamondCut(cutData);
-<<<<<<< HEAD
-        emit SetChainIdUpgrade(address(this), l2ProtocolUpgradeTx, currentProtocolVersion);
-=======
         emit SetChainIdUpgrade(address(this), l2ProtocolUpgradeTx, cachedProtocolVersion);
->>>>>>> f3543cde
     }
 
     /*//////////////////////////////////////////////////////////////
