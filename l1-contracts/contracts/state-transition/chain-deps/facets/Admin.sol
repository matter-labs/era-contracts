// SPDX-License-Identifier: MIT

pragma solidity 0.8.24;

import {IAdmin} from "../../chain-interfaces/IAdmin.sol";
import {IMailbox} from "../../chain-interfaces/IMailbox.sol";
import {Diamond} from "../../libraries/Diamond.sol";
import {MAX_GAS_PER_TRANSACTION, ZKChainCommitment} from "../../../common/Config.sol";
import {FeeParams, PubdataPricingMode} from "../ZKChainStorage.sol";
import {PriorityTree} from "../../../state-transition/libraries/PriorityTree.sol";
import {PriorityQueue} from "../../../state-transition/libraries/PriorityQueue.sol";
import {ZKChainBase} from "./ZKChainBase.sol";
import {IChainTypeManager} from "../../IChainTypeManager.sol";
import {IL1GenesisUpgrade} from "../../../upgrades/IL1GenesisUpgrade.sol";
import {Unauthorized, TooMuchGas, PriorityTxPubdataExceedsMaxPubDataPerBatch, InvalidPubdataPricingMode, ProtocolIdMismatch, HashMismatch, ProtocolIdNotGreater, DenominatorIsZero, DiamondAlreadyFrozen, DiamondNotFrozen, InvalidDAForPermanentRollup, AlreadyPermanentRollup} from "../../../common/L1ContractErrors.sol";
import {NotL1, L1DAValidatorAddressIsZero, L2DAValidatorAddressIsZero, AlreadyMigrated, NotChainAdmin, ProtocolVersionNotUpToDate, ExecutedIsNotConsistentWithVerified, VerifiedIsNotConsistentWithCommitted, InvalidNumberOfBatchHashes, PriorityQueueNotReady, VerifiedIsNotConsistentWithCommitted, NotAllBatchesExecuted, OutdatedProtocolVersion, NotHistoricalRoot, ContractNotDeployed, NotMigrated} from "../../L1StateTransitionErrors.sol";
import {RollupDAManager} from "../../data-availability/RollupDAManager.sol";
<<<<<<< HEAD
=======
import {L2_DEPLOYER_SYSTEM_CONTRACT_ADDR} from "../../../common/L2ContractAddresses.sol";
import {IL2ContractDeployer, AllowedBytecodeTypes} from "../../../common/interfaces/IL2ContractDeployer.sol";
>>>>>>> a297fa7b

// While formally the following import is not used, it is needed to inherit documentation from it
import {IZKChainBase} from "../../chain-interfaces/IZKChainBase.sol";

/// @title Admin Contract controls access rights for contract management.
/// @author Matter Labs
/// @custom:security-contact security@matterlabs.dev
contract AdminFacet is ZKChainBase, IAdmin {
    using PriorityTree for PriorityTree.Tree;
    using PriorityQueue for PriorityQueue.Queue;

    /// @inheritdoc IZKChainBase
    string public constant override getName = "AdminFacet";

    /// @notice The chain id of L1. This contract can be deployed on multiple layers, but this value is still equal to the
    /// L1 that is at the most base layer.
    uint256 internal immutable L1_CHAIN_ID;

    /// @notice The address that is responsible for determining whether a certain DA pair is allowed for rollups.
    RollupDAManager internal immutable ROLLUP_DA_MANAGER;

    constructor(uint256 _l1ChainId, RollupDAManager _rollupDAManager) {
        L1_CHAIN_ID = _l1ChainId;
        ROLLUP_DA_MANAGER = _rollupDAManager;
    }

    modifier onlyL1() {
        if (block.chainid != L1_CHAIN_ID) {
            revert NotL1(block.chainid);
        }
        _;
    }

    /// @inheritdoc IAdmin
    function setPendingAdmin(address _newPendingAdmin) external onlyAdmin {
        // Save previous value into the stack to put it into the event later
        address oldPendingAdmin = s.pendingAdmin;
        // Change pending admin
        s.pendingAdmin = _newPendingAdmin;
        emit NewPendingAdmin(oldPendingAdmin, _newPendingAdmin);
    }

    /// @inheritdoc IAdmin
    function acceptAdmin() external {
        address pendingAdmin = s.pendingAdmin;
        // Only proposed by current admin address can claim the admin rights
        if (msg.sender != pendingAdmin) {
            revert Unauthorized(msg.sender);
        }

        address previousAdmin = s.admin;
        s.admin = pendingAdmin;
        delete s.pendingAdmin;

        emit NewPendingAdmin(pendingAdmin, address(0));
        emit NewAdmin(previousAdmin, pendingAdmin);
    }

    /// @inheritdoc IAdmin
    function setValidator(address _validator, bool _active) external onlyChainTypeManager {
        s.validators[_validator] = _active;
        emit ValidatorStatusUpdate(_validator, _active);
    }

    /// @inheritdoc IAdmin
    function setPorterAvailability(bool _zkPorterIsAvailable) external onlyChainTypeManager {
        // Change the porter availability
        s.zkPorterIsAvailable = _zkPorterIsAvailable;
        emit IsPorterAvailableStatusUpdate(_zkPorterIsAvailable);
    }

    /// @inheritdoc IAdmin
    function setPriorityTxMaxGasLimit(uint256 _newPriorityTxMaxGasLimit) external onlyChainTypeManager onlyL1 {
        if (_newPriorityTxMaxGasLimit > MAX_GAS_PER_TRANSACTION) {
            revert TooMuchGas();
        }

        uint256 oldPriorityTxMaxGasLimit = s.priorityTxMaxGasLimit;
        s.priorityTxMaxGasLimit = _newPriorityTxMaxGasLimit;
        emit NewPriorityTxMaxGasLimit(oldPriorityTxMaxGasLimit, _newPriorityTxMaxGasLimit);
    }

    /// @inheritdoc IAdmin
    function changeFeeParams(FeeParams calldata _newFeeParams) external onlyAdminOrChainTypeManager onlyL1 {
        // Double checking that the new fee params are valid, i.e.
        // the maximal pubdata per batch is not less than the maximal pubdata per priority transaction.
        if (_newFeeParams.maxPubdataPerBatch < _newFeeParams.priorityTxMaxPubdata) {
            revert PriorityTxPubdataExceedsMaxPubDataPerBatch();
        }

        FeeParams memory oldFeeParams = s.feeParams;

        // we cannot change pubdata pricing mode
        if (_newFeeParams.pubdataPricingMode != oldFeeParams.pubdataPricingMode) {
            revert InvalidPubdataPricingMode();
        }

        s.feeParams = _newFeeParams;

        emit NewFeeParams(oldFeeParams, _newFeeParams);
    }

    /// @inheritdoc IAdmin
    function setTokenMultiplier(uint128 _nominator, uint128 _denominator) external onlyAdminOrChainTypeManager onlyL1 {
        if (_denominator == 0) {
            revert DenominatorIsZero();
        }
        uint128 oldNominator = s.baseTokenGasPriceMultiplierNominator;
        uint128 oldDenominator = s.baseTokenGasPriceMultiplierDenominator;

        s.baseTokenGasPriceMultiplierNominator = _nominator;
        s.baseTokenGasPriceMultiplierDenominator = _denominator;

        emit NewBaseTokenMultiplier(oldNominator, oldDenominator, _nominator, _denominator);
    }

    /// @inheritdoc IAdmin
    function setPubdataPricingMode(PubdataPricingMode _pricingMode) external onlyAdmin onlyL1 {
        s.feeParams.pubdataPricingMode = _pricingMode;
        emit PubdataPricingModeUpdate(_pricingMode);
    }

    /// @inheritdoc IAdmin
    function setTransactionFilterer(address _transactionFilterer) external onlyAdmin onlyL1 {
        address oldTransactionFilterer = s.transactionFilterer;
        s.transactionFilterer = _transactionFilterer;
        emit NewTransactionFilterer(oldTransactionFilterer, _transactionFilterer);
    }

    /// @notice Sets the DA validator pair with the given addresses.
    /// @dev It does not check for these addresses to be non-zero, since when migrating to a new settlement
    /// layer, we set them to zero.
    function _setDAValidatorPair(address _l1DAValidator, address _l2DAValidator) internal {
        emit NewL1DAValidator(s.l1DAValidator, _l1DAValidator);
        emit NewL2DAValidator(s.l2DAValidator, _l2DAValidator);

        s.l1DAValidator = _l1DAValidator;
        s.l2DAValidator = _l2DAValidator;
    }

    /// @inheritdoc IAdmin
    function setDAValidatorPair(address _l1DAValidator, address _l2DAValidator) external onlyAdmin {
        if (_l1DAValidator == address(0)) {
            revert L1DAValidatorAddressIsZero();
        }
        if (_l2DAValidator == address(0)) {
            revert L2DAValidatorAddressIsZero();
        }

        if (s.isPermanentRollup && !ROLLUP_DA_MANAGER.isPairAllowed(_l1DAValidator, _l2DAValidator)) {
            revert InvalidDAForPermanentRollup();
        }

        _setDAValidatorPair(_l1DAValidator, _l2DAValidator);
    }

    /// @inheritdoc IAdmin
    function makePermanentRollup() external onlyAdmin onlySettlementLayer {
        if (s.isPermanentRollup) {
            revert AlreadyPermanentRollup();
        }

        if (!ROLLUP_DA_MANAGER.isPairAllowed(s.l1DAValidator, s.l2DAValidator)) {
            // The correct data availability pair should be set beforehand.
            revert InvalidDAForPermanentRollup();
        }

        s.isPermanentRollup = true;
    }

<<<<<<< HEAD
=======
    /// @inheritdoc IAdmin
    function allowEvmEmulation() external onlyAdmin onlyL1 returns (bytes32 canonicalTxHash) {
        canonicalTxHash = IMailbox(address(this)).requestL2ServiceTransaction(
            L2_DEPLOYER_SYSTEM_CONTRACT_ADDR,
            abi.encodeCall(IL2ContractDeployer.setAllowedBytecodeTypesToDeploy, AllowedBytecodeTypes.EraVmAndEVM)
        );
        emit EnableEvmEmulator();
    }

>>>>>>> a297fa7b
    /*//////////////////////////////////////////////////////////////
                            UPGRADE EXECUTION
    //////////////////////////////////////////////////////////////*/

    /// @inheritdoc IAdmin
    function upgradeChainFromVersion(
        uint256 _oldProtocolVersion,
        Diamond.DiamondCutData calldata _diamondCut
    ) external onlyAdminOrChainTypeManager {
        bytes32 cutHashInput = keccak256(abi.encode(_diamondCut));
        bytes32 upgradeCutHash = IChainTypeManager(s.chainTypeManager).upgradeCutHash(_oldProtocolVersion);
        if (cutHashInput != upgradeCutHash) {
            revert HashMismatch(upgradeCutHash, cutHashInput);
        }

        if (s.protocolVersion != _oldProtocolVersion) {
            revert ProtocolIdMismatch(s.protocolVersion, _oldProtocolVersion);
        }
        Diamond.diamondCut(_diamondCut);
        emit ExecuteUpgrade(_diamondCut);
        if (s.protocolVersion <= _oldProtocolVersion) {
            revert ProtocolIdNotGreater();
        }
    }

    /// @inheritdoc IAdmin
    function executeUpgrade(Diamond.DiamondCutData calldata _diamondCut) external onlyChainTypeManager {
        Diamond.diamondCut(_diamondCut);
        emit ExecuteUpgrade(_diamondCut);
    }

    /// @dev we have to set the chainId at genesis, as blockhashzero is the same for all chains with the same chainId
    function genesisUpgrade(
        address _l1GenesisUpgrade,
        address _ctmDeployer,
        bytes calldata _forceDeploymentData,
        bytes[] calldata _factoryDeps
    ) external onlyChainTypeManager {
        Diamond.FacetCut[] memory emptyArray;
        Diamond.DiamondCutData memory cutData = Diamond.DiamondCutData({
            facetCuts: emptyArray,
            initAddress: _l1GenesisUpgrade,
            initCalldata: abi.encodeCall(
                IL1GenesisUpgrade.genesisUpgrade,
                (_l1GenesisUpgrade, s.chainId, s.protocolVersion, _ctmDeployer, _forceDeploymentData, _factoryDeps)
            )
        });

        Diamond.diamondCut(cutData);
        emit ExecuteUpgrade(cutData);
    }

    /*//////////////////////////////////////////////////////////////
                            CONTRACT FREEZING
    //////////////////////////////////////////////////////////////*/

    /// @inheritdoc IAdmin
    function freezeDiamond() external onlyChainTypeManager {
        Diamond.DiamondStorage storage diamondStorage = Diamond.getDiamondStorage();

        // diamond proxy is frozen already
        if (diamondStorage.isFrozen) {
            revert DiamondAlreadyFrozen();
        }
        diamondStorage.isFrozen = true;

        emit Freeze();
    }

    /// @inheritdoc IAdmin
    function unfreezeDiamond() external onlyChainTypeManager {
        Diamond.DiamondStorage storage diamondStorage = Diamond.getDiamondStorage();

        // diamond proxy is not frozen
        if (!diamondStorage.isFrozen) {
            revert DiamondNotFrozen();
        }
        diamondStorage.isFrozen = false;

        emit Unfreeze();
    }

    /*//////////////////////////////////////////////////////////////
                            CHAIN MIGRATION
    //////////////////////////////////////////////////////////////*/

    /// @inheritdoc IAdmin
    function forwardedBridgeBurn(
        address _settlementLayer,
        address _originalCaller,
        bytes calldata _data
    ) external payable override onlyBridgehub returns (bytes memory chainBridgeMintData) {
        if (s.settlementLayer != address(0)) {
            revert AlreadyMigrated();
        }
        if (_originalCaller != s.admin) {
            revert NotChainAdmin(_originalCaller, s.admin);
        }
        // As of now all we need in this function is the chainId so we encode it and pass it down in the _chainData field
        uint256 protocolVersion = abi.decode(_data, (uint256));

        uint256 currentProtocolVersion = s.protocolVersion;

        if (currentProtocolVersion != protocolVersion) {
            revert ProtocolVersionNotUpToDate(currentProtocolVersion, protocolVersion);
        }

        if (block.chainid != L1_CHAIN_ID) {
            // We assume that GW -> L1 transactions can never fail and provide no recovery mechanism from it.
            // That's why we need to bound the gas that can be consumed during such a migration.
            if (s.totalBatchesCommitted != s.totalBatchesExecuted) {
                revert NotAllBatchesExecuted();
            }
        }

        s.settlementLayer = _settlementLayer;
        chainBridgeMintData = abi.encode(prepareChainCommitment());
    }

    /// @inheritdoc IAdmin
    function forwardedBridgeMint(
        bytes calldata _data,
        bool _contractAlreadyDeployed
    ) external payable override onlyBridgehub {
        ZKChainCommitment memory _commitment = abi.decode(_data, (ZKChainCommitment));

        IChainTypeManager ctm = IChainTypeManager(s.chainTypeManager);

        uint256 currentProtocolVersion = s.protocolVersion;
        uint256 protocolVersion = ctm.protocolVersion();
        if (currentProtocolVersion != protocolVersion) {
            revert OutdatedProtocolVersion(protocolVersion, currentProtocolVersion);
        }
        uint256 batchesExecuted = _commitment.totalBatchesExecuted;
        uint256 batchesVerified = _commitment.totalBatchesVerified;
        uint256 batchesCommitted = _commitment.totalBatchesCommitted;

        s.totalBatchesCommitted = batchesCommitted;
        s.totalBatchesVerified = batchesVerified;
        s.totalBatchesExecuted = batchesExecuted;
        s.isPermanentRollup = _commitment.isPermanentRollup;

        // Some consistency checks just in case.
        if (batchesExecuted > batchesVerified) {
            revert ExecutedIsNotConsistentWithVerified(batchesExecuted, batchesVerified);
        }
        if (batchesVerified > batchesCommitted) {
            revert VerifiedIsNotConsistentWithCommitted(batchesVerified, batchesCommitted);
        }

        // In the worst case, we may need to revert all the committed batches that were not executed.
        // This means that the stored batch hashes should be stored for [batchesExecuted; batchesCommitted] batches, i.e.
        // there should be batchesCommitted - batchesExecuted + 1 hashes.
        if (_commitment.batchHashes.length != batchesCommitted - batchesExecuted + 1) {
            revert InvalidNumberOfBatchHashes(_commitment.batchHashes.length, batchesCommitted - batchesExecuted + 1);
        }

        // Note that this part is done in O(N), i.e. it is the responsibility of the admin of the chain to ensure that the total number of
        // outstanding committed batches is not too long.
        uint256 length = _commitment.batchHashes.length;
        for (uint256 i = 0; i < length; ++i) {
            s.storedBatchHashes[batchesExecuted + i] = _commitment.batchHashes[i];
        }

        if (block.chainid == L1_CHAIN_ID) {
            // L1 PTree contains all L1->L2 transactions.
            if (
                !s.priorityTree.isHistoricalRoot(
                    _commitment.priorityTree.sides[_commitment.priorityTree.sides.length - 1]
                )
            ) {
                revert NotHistoricalRoot();
            }
            if (!_contractAlreadyDeployed) {
                revert ContractNotDeployed();
            }
            if (s.settlementLayer == address(0)) {
                revert NotMigrated();
            }
            s.priorityTree.l1Reinit(_commitment.priorityTree);
        } else if (_contractAlreadyDeployed) {
            if (s.settlementLayer == address(0)) {
                revert NotMigrated();
            }
            s.priorityTree.checkGWReinit(_commitment.priorityTree);
            s.priorityTree.initFromCommitment(_commitment.priorityTree);
        } else {
            s.priorityTree.initFromCommitment(_commitment.priorityTree);
        }
        _forceDeactivateQueue();

        s.l2SystemContractsUpgradeTxHash = _commitment.l2SystemContractsUpgradeTxHash;
        s.l2SystemContractsUpgradeBatchNumber = _commitment.l2SystemContractsUpgradeBatchNumber;

        // Set the settlement to 0 - as this is the current settlement chain.
        s.settlementLayer = address(0);

        _setDAValidatorPair(address(0), address(0));

        emit MigrationComplete();
    }

    /// @inheritdoc IAdmin
    function forwardedBridgeRecoverFailedTransfer(
        uint256 /* _chainId */,
        bytes32 /* _assetInfo */,
        address /* _depositSender */,
        bytes calldata _chainData
    ) external payable override onlyBridgehub {
        // As of now all we need in this function is the chainId so we encode it and pass it down in the _chainData field
        uint256 protocolVersion = abi.decode(_chainData, (uint256));

        if (s.settlementLayer == address(0)) {
            revert NotMigrated();
        }
        uint256 currentProtocolVersion = s.protocolVersion;
        if (currentProtocolVersion != protocolVersion) {
            revert OutdatedProtocolVersion(protocolVersion, currentProtocolVersion);
        }

        s.settlementLayer = address(0);
    }

    /// @notice Returns the commitment for a chain.
    /// @dev Note, that this is a getter method helpful for debugging and should not be relied upon by clients.
    /// @return commitment The commitment for the chain.
    function prepareChainCommitment() public view returns (ZKChainCommitment memory commitment) {
        if (_isPriorityQueueActive()) {
            revert PriorityQueueNotReady();
        }

        commitment.totalBatchesCommitted = s.totalBatchesCommitted;
        commitment.totalBatchesVerified = s.totalBatchesVerified;
        commitment.totalBatchesExecuted = s.totalBatchesExecuted;
        commitment.l2SystemContractsUpgradeBatchNumber = s.l2SystemContractsUpgradeBatchNumber;
        commitment.l2SystemContractsUpgradeTxHash = s.l2SystemContractsUpgradeTxHash;
        commitment.priorityTree = s.priorityTree.getCommitment();
        commitment.isPermanentRollup = s.isPermanentRollup;

        // just in case
        if (commitment.totalBatchesExecuted > commitment.totalBatchesVerified) {
            revert ExecutedIsNotConsistentWithVerified(
                commitment.totalBatchesExecuted,
                commitment.totalBatchesVerified
            );
        }
        if (commitment.totalBatchesVerified > commitment.totalBatchesCommitted) {
            revert VerifiedIsNotConsistentWithCommitted(
                commitment.totalBatchesVerified,
                commitment.totalBatchesCommitted
            );
        }

        uint256 blocksToRemember = commitment.totalBatchesCommitted - commitment.totalBatchesExecuted + 1;

        bytes32[] memory batchHashes = new bytes32[](blocksToRemember);

        for (uint256 i = 0; i < blocksToRemember; ++i) {
            unchecked {
                batchHashes[i] = s.storedBatchHashes[commitment.totalBatchesExecuted + i];
            }
        }

        commitment.batchHashes = batchHashes;
    }
}<|MERGE_RESOLUTION|>--- conflicted
+++ resolved
@@ -15,11 +15,8 @@
 import {Unauthorized, TooMuchGas, PriorityTxPubdataExceedsMaxPubDataPerBatch, InvalidPubdataPricingMode, ProtocolIdMismatch, HashMismatch, ProtocolIdNotGreater, DenominatorIsZero, DiamondAlreadyFrozen, DiamondNotFrozen, InvalidDAForPermanentRollup, AlreadyPermanentRollup} from "../../../common/L1ContractErrors.sol";
 import {NotL1, L1DAValidatorAddressIsZero, L2DAValidatorAddressIsZero, AlreadyMigrated, NotChainAdmin, ProtocolVersionNotUpToDate, ExecutedIsNotConsistentWithVerified, VerifiedIsNotConsistentWithCommitted, InvalidNumberOfBatchHashes, PriorityQueueNotReady, VerifiedIsNotConsistentWithCommitted, NotAllBatchesExecuted, OutdatedProtocolVersion, NotHistoricalRoot, ContractNotDeployed, NotMigrated} from "../../L1StateTransitionErrors.sol";
 import {RollupDAManager} from "../../data-availability/RollupDAManager.sol";
-<<<<<<< HEAD
-=======
 import {L2_DEPLOYER_SYSTEM_CONTRACT_ADDR} from "../../../common/L2ContractAddresses.sol";
 import {IL2ContractDeployer, AllowedBytecodeTypes} from "../../../common/interfaces/IL2ContractDeployer.sol";
->>>>>>> a297fa7b
 
 // While formally the following import is not used, it is needed to inherit documentation from it
 import {IZKChainBase} from "../../chain-interfaces/IZKChainBase.sol";
@@ -190,8 +187,6 @@
         s.isPermanentRollup = true;
     }
 
-<<<<<<< HEAD
-=======
     /// @inheritdoc IAdmin
     function allowEvmEmulation() external onlyAdmin onlyL1 returns (bytes32 canonicalTxHash) {
         canonicalTxHash = IMailbox(address(this)).requestL2ServiceTransaction(
@@ -201,7 +196,6 @@
         emit EnableEvmEmulator();
     }
 
->>>>>>> a297fa7b
     /*//////////////////////////////////////////////////////////////
                             UPGRADE EXECUTION
     //////////////////////////////////////////////////////////////*/
