--- conflicted
+++ resolved
@@ -139,17 +139,10 @@
 
     /// @inheritdoc IAdmin
     function finalizeMigration(HyperchainCommitment memory _commitment) external onlyStateTransitionManager {
-<<<<<<< HEAD
-        if (s.syncLayerState == SyncLayerState.MigratedL1) {
-            s.syncLayerState = SyncLayerState.ActiveL1;
-        } else if (s.syncLayerState == SyncLayerState.MigratedSL) {
-            s.syncLayerState = SyncLayerState.ActiveSL;
-=======
         if (s.syncLayerState == SyncLayerState.MigratedFromL1) {
             s.syncLayerState = SyncLayerState.ActiveOnL1;
         } else if (s.syncLayerState == SyncLayerState.MigratedFromSL) {
             s.syncLayerState = SyncLayerState.ActiveOnSL;
->>>>>>> b5c1e407
         } else {
             revert("Can not migrate when in active state");
         }
@@ -179,8 +172,6 @@
         emit MigrationComplete();
     }
 
-<<<<<<< HEAD
-=======
     // FI
     // function becomeSyncLayer() external onlyStateTransitionManager {
     //     require(s.syncLayerState == SyncLayerState.ActiveOnL1, "not active L1");
@@ -188,7 +179,6 @@
     //     s.syncLayerState = SyncLayerState.SyncLayerL1;
     // }
 
->>>>>>> b5c1e407
     function startMigrationToSyncLayer(
         uint256 _syncLayerChainId
     ) external onlyStateTransitionManager returns (HyperchainCommitment memory commitment) {
@@ -256,11 +246,7 @@
             "Migration not failed"
         );
 
-<<<<<<< HEAD
-        s.syncLayerState = SyncLayerState.ActiveL1;
-=======
         s.syncLayerState = SyncLayerState.ActiveOnL1;
->>>>>>> b5c1e407
         s.syncLayerChainId = 0;
         s.syncLayerMigrationHash = bytes32(0);
 
