// SPDX-License-Identifier: MIT

pragma solidity 0.8.24;

// solhint-disable gas-custom-errors
import {SafeCast} from "@openzeppelin/contracts/utils/math/SafeCast.sol";

import {ZkSyncHyperchainBase} from "./ZkSyncHyperchainBase.sol";
import {PubdataPricingMode} from "../ZkSyncHyperchainStorage.sol";
import {VerifierParams} from "../../../state-transition/chain-interfaces/IVerifier.sol";
import {Diamond} from "../../libraries/Diamond.sol";
import {PriorityQueue, PriorityOperation} from "../../../state-transition/libraries/PriorityQueue.sol";
import {UncheckedMath} from "../../../common/libraries/UncheckedMath.sol";
import {IGetters} from "../../chain-interfaces/IGetters.sol";
import {ILegacyGetters} from "../../chain-interfaces/ILegacyGetters.sol";
import {SemVer} from "../../../common/libraries/SemVer.sol";

// While formally the following import is not used, it is needed to inherit documentation from it
import {IZkSyncHyperchainBase} from "../../chain-interfaces/IZkSyncHyperchainBase.sol";

/// @title Getters Contract implements functions for getting contract state from outside the blockchain.
/// @author Matter Labs
/// @custom:security-contact security@matterlabs.dev
contract GettersFacet is ZkSyncHyperchainBase, IGetters, ILegacyGetters {
    using UncheckedMath for uint256;
    using PriorityQueue for PriorityQueue.Queue;

    /// @inheritdoc IZkSyncHyperchainBase
    string public constant override getName = "GettersFacet";

    /*//////////////////////////////////////////////////////////////
                            CUSTOM GETTERS
    //////////////////////////////////////////////////////////////*/

    /// @inheritdoc IGetters
    function getVerifier() external view returns (address) {
        return address(s.verifier);
    }

    /// @inheritdoc IGetters
    function getAdmin() external view returns (address) {
        return s.admin;
    }

    /// @inheritdoc IGetters
    function getPendingAdmin() external view returns (address) {
        return s.pendingAdmin;
    }

    /// @inheritdoc IGetters
    function getBridgehub() external view returns (address) {
        return s.bridgehub;
    }

    /// @inheritdoc IGetters
    function getStateTransitionManager() external view returns (address) {
        return s.stateTransitionManager;
    }

    /// @inheritdoc IGetters
    function getChainId() external view returns (uint256) {
        return s.chainId;
    }

    /// @inheritdoc IGetters
    function getBaseToken() external view returns (address) {
        return s.baseToken;
    }

    /// @inheritdoc IGetters
    function getBaseTokenBridge() external view returns (address) {
        return s.baseTokenBridge;
    }

    /// @inheritdoc IGetters
    function baseTokenGasPriceMultiplierNominator() external view returns (uint128) {
        return s.baseTokenGasPriceMultiplierNominator;
    }

    /// @inheritdoc IGetters
    function baseTokenGasPriceMultiplierDenominator() external view returns (uint128) {
        return s.baseTokenGasPriceMultiplierDenominator;
    }

    /// @inheritdoc IGetters
    function getTotalBatchesCommitted() external view returns (uint256) {
        return s.totalBatchesCommitted;
    }

    /// @inheritdoc IGetters
    function getTotalBatchesVerified() external view returns (uint256) {
        return s.totalBatchesVerified;
    }

    /// @inheritdoc IGetters
    function getTotalBatchesExecuted() external view returns (uint256) {
        return s.totalBatchesExecuted;
    }

    /// @inheritdoc IGetters
    function getTotalPriorityTxs() external view returns (uint256) {
        return s.priorityQueue.getTotalPriorityTxs();
    }

    /// @inheritdoc IGetters
    function getFirstUnprocessedPriorityTx() external view returns (uint256) {
        return s.priorityQueue.getFirstUnprocessedPriorityTx();
    }

    /// @inheritdoc IGetters
    function getPriorityQueueSize() external view returns (uint256) {
        return s.priorityQueue.getSize();
    }

    /// @inheritdoc IGetters
    function priorityQueueFrontOperation() external view returns (PriorityOperation memory) {
        return s.priorityQueue.front();
    }

    /// @inheritdoc IGetters
    function isValidator(address _address) external view returns (bool) {
        return s.validators[_address];
    }

    /// @inheritdoc IGetters
    function l2LogsRootHash(uint256 _batchNumber) external view returns (bytes32) {
        return s.l2LogsRootHashes[_batchNumber];
    }

    /// @inheritdoc IGetters
    function storedBatchHash(uint256 _batchNumber) external view returns (bytes32) {
        return s.storedBatchHashes[_batchNumber];
    }

    /// @inheritdoc IGetters
    function getL2BootloaderBytecodeHash() external view returns (bytes32) {
        return s.l2BootloaderBytecodeHash;
    }

    /// @inheritdoc IGetters
    function getL2DefaultAccountBytecodeHash() external view returns (bytes32) {
        return s.l2DefaultAccountBytecodeHash;
    }

    /// @inheritdoc IGetters
    function getVerifierParams() external view returns (VerifierParams memory) {
        return s.__DEPRECATED_verifierParams;
    }

    /// @inheritdoc IGetters
    function getProtocolVersion() external view returns (uint256) {
        return s.protocolVersion;
    }

    /// @inheritdoc IGetters
    function getSemverProtocolVersion() external view returns (uint32, uint32, uint32) {
        // slither-disable-next-line unused-return
        return SemVer.unpackSemVer(SafeCast.toUint96(s.protocolVersion));
    }

    /// @inheritdoc IGetters
    function getL2SystemContractsUpgradeTxHash() external view returns (bytes32) {
        return s.l2SystemContractsUpgradeTxHash;
    }

    /// @inheritdoc IGetters
    function getL2SystemContractsUpgradeBatchNumber() external view returns (uint256) {
        return s.l2SystemContractsUpgradeBatchNumber;
    }

    /// @inheritdoc IGetters
    function isDiamondStorageFrozen() external view returns (bool) {
        Diamond.DiamondStorage storage ds = Diamond.getDiamondStorage();
        return ds.isFrozen;
    }

    /// @inheritdoc IGetters
    function isFacetFreezable(address _facet) external view returns (bool isFreezable) {
        Diamond.DiamondStorage storage ds = Diamond.getDiamondStorage();

        // There is no direct way to get whether the facet address is freezable,
        // so we get it from one of the selectors that are associated with the facet.
        uint256 selectorsArrayLen = ds.facetToSelectors[_facet].selectors.length;
        if (selectorsArrayLen != 0) {
            bytes4 selector0 = ds.facetToSelectors[_facet].selectors[0];
            isFreezable = ds.selectorToFacet[selector0].isFreezable;
        }
    }

    /// @inheritdoc IGetters
    function getPriorityTxMaxGasLimit() external view returns (uint256) {
        return s.priorityTxMaxGasLimit;
    }

    /// @inheritdoc IGetters
    function isFunctionFreezable(bytes4 _selector) external view returns (bool) {
        Diamond.DiamondStorage storage ds = Diamond.getDiamondStorage();
        require(ds.selectorToFacet[_selector].facetAddress != address(0), "g2");
        return ds.selectorToFacet[_selector].isFreezable;
    }

    /// @inheritdoc IGetters
    function isEthWithdrawalFinalized(uint256 _l2BatchNumber, uint256 _l2MessageIndex) external view returns (bool) {
        return s.isEthWithdrawalFinalized[_l2BatchNumber][_l2MessageIndex];
    }

    /// @inheritdoc IGetters
    function getPubdataPricingMode() external view returns (PubdataPricingMode) {
        return s.feeParams.pubdataPricingMode;
    }

<<<<<<< HEAD
    /// @inheritdoc IGetters
    function getSyncLayer() external view returns (address) {
        // TODO: consider making private so that no one relies on it
        return s.syncLayer;
    }

=======
>>>>>>> 0c55af6e
    /*//////////////////////////////////////////////////////////////
                            DIAMOND LOUPE
     //////////////////////////////////////////////////////////////*/

    /// @inheritdoc IGetters
    function facets() external view returns (Facet[] memory result) {
        Diamond.DiamondStorage storage ds = Diamond.getDiamondStorage();

        uint256 facetsLen = ds.facets.length;
        result = new Facet[](facetsLen);

        for (uint256 i = 0; i < facetsLen; i = i.uncheckedInc()) {
            address facetAddr = ds.facets[i];
            Diamond.FacetToSelectors memory facetToSelectors = ds.facetToSelectors[facetAddr];

            result[i] = Facet(facetAddr, facetToSelectors.selectors);
        }
    }

    /// @inheritdoc IGetters
    function facetFunctionSelectors(address _facet) external view returns (bytes4[] memory) {
        Diamond.DiamondStorage storage ds = Diamond.getDiamondStorage();
        return ds.facetToSelectors[_facet].selectors;
    }

    /// @inheritdoc IGetters
    function facetAddresses() external view returns (address[] memory) {
        Diamond.DiamondStorage storage ds = Diamond.getDiamondStorage();
        return ds.facets;
    }

    /// @inheritdoc IGetters
    function facetAddress(bytes4 _selector) external view returns (address) {
        Diamond.DiamondStorage storage ds = Diamond.getDiamondStorage();
        return ds.selectorToFacet[_selector].facetAddress;
    }

    /*//////////////////////////////////////////////////////////////
                        DEPRECATED METHODS
    //////////////////////////////////////////////////////////////*/

    /// @inheritdoc ILegacyGetters
    function getTotalBlocksCommitted() external view returns (uint256) {
        return s.totalBatchesCommitted;
    }

    /// @inheritdoc ILegacyGetters
    function getTotalBlocksVerified() external view returns (uint256) {
        return s.totalBatchesVerified;
    }

    /// @inheritdoc ILegacyGetters
    function getTotalBlocksExecuted() external view returns (uint256) {
        return s.totalBatchesExecuted;
    }

    /// @inheritdoc ILegacyGetters
    function storedBlockHash(uint256 _batchNumber) external view returns (bytes32) {
        return s.storedBatchHashes[_batchNumber];
    }

    /// @inheritdoc ILegacyGetters
    function getL2SystemContractsUpgradeBlockNumber() external view returns (uint256) {
        return s.l2SystemContractsUpgradeBatchNumber;
    }
}<|MERGE_RESOLUTION|>--- conflicted
+++ resolved
@@ -209,15 +209,12 @@
         return s.feeParams.pubdataPricingMode;
     }
 
-<<<<<<< HEAD
     /// @inheritdoc IGetters
     function getSyncLayer() external view returns (address) {
         // TODO: consider making private so that no one relies on it
         return s.syncLayer;
     }
 
-=======
->>>>>>> 0c55af6e
     /*//////////////////////////////////////////////////////////////
                             DIAMOND LOUPE
      //////////////////////////////////////////////////////////////*/
