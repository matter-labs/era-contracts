// SPDX-License-Identifier: MIT

pragma solidity 0.8.24;

// solhint-disable gas-custom-errors
import {SafeCast} from "@openzeppelin/contracts/utils/math/SafeCast.sol";

import {ZkSyncHyperchainBase} from "./ZkSyncHyperchainBase.sol";
import {PubdataPricingMode} from "../ZkSyncHyperchainStorage.sol";
import {VerifierParams} from "../../../state-transition/chain-interfaces/IVerifier.sol";
import {Diamond} from "../../libraries/Diamond.sol";
import {PriorityQueue} from "../../../state-transition/libraries/PriorityQueue.sol";
import {PriorityTree} from "../../../state-transition/libraries/PriorityTree.sol";
import {IBridgehub} from "../../../bridgehub/IBridgehub.sol";
import {UncheckedMath} from "../../../common/libraries/UncheckedMath.sol";
import {IGetters} from "../../chain-interfaces/IGetters.sol";
import {ILegacyGetters} from "../../chain-interfaces/ILegacyGetters.sol";
import {SemVer} from "../../../common/libraries/SemVer.sol";

// While formally the following import is not used, it is needed to inherit documentation from it
import {IZkSyncHyperchainBase} from "../../chain-interfaces/IZkSyncHyperchainBase.sol";

/// @title Getters Contract implements functions for getting contract state from outside the blockchain.
/// @author Matter Labs
/// @custom:security-contact security@matterlabs.dev
contract GettersFacet is ZkSyncHyperchainBase, IGetters, ILegacyGetters {
    using UncheckedMath for uint256;
    using PriorityQueue for PriorityQueue.Queue;
    using PriorityTree for PriorityTree.Tree;

    /// @inheritdoc IZkSyncHyperchainBase
    string public constant override getName = "GettersFacet";

    /*//////////////////////////////////////////////////////////////
                            CUSTOM GETTERS
    //////////////////////////////////////////////////////////////*/

    /// @inheritdoc IGetters
    function getVerifier() external view returns (address) {
        return address(s.verifier);
    }

    /// @inheritdoc IGetters
    function getAdmin() external view returns (address) {
        return s.admin;
    }

    /// @inheritdoc IGetters
    function getPendingAdmin() external view returns (address) {
        return s.pendingAdmin;
    }

    /// @inheritdoc IGetters
    function getBridgehub() external view returns (address) {
        return s.bridgehub;
    }

    /// @inheritdoc IGetters
    function getStateTransitionManager() external view returns (address) {
        return s.stateTransitionManager;
    }

    /// @inheritdoc IGetters
    function getChainId() external view returns (uint256) {
        return s.chainId;
    }

    /// @inheritdoc IGetters
    function getBaseToken() external view returns (address) {
<<<<<<< HEAD
        return IBridgehub(s.bridgehub).baseToken(s.baseTokenAssetId);
=======
        return IBridgehub(s.bridgehub).baseToken(s.chainId);
>>>>>>> 391fa4dd
    }

    /// @inheritdoc IGetters
    function getBaseTokenAssetId() external view returns (bytes32) {
        return s.baseTokenAssetId;
    }

    /// @inheritdoc IGetters
    function getBaseTokenBridge() external view returns (address) {
        return s.baseTokenBridge;
    }

    /// @inheritdoc IGetters
    function baseTokenGasPriceMultiplierNominator() external view returns (uint128) {
        return s.baseTokenGasPriceMultiplierNominator;
    }

    /// @inheritdoc IGetters
    function baseTokenGasPriceMultiplierDenominator() external view returns (uint128) {
        return s.baseTokenGasPriceMultiplierDenominator;
    }

    /// @inheritdoc IGetters
    function getTotalBatchesCommitted() external view returns (uint256) {
        return s.totalBatchesCommitted;
    }

    /// @inheritdoc IGetters
    function getTotalBatchesVerified() external view returns (uint256) {
        return s.totalBatchesVerified;
    }

    /// @inheritdoc IGetters
    function getTotalBatchesExecuted() external view returns (uint256) {
        return s.totalBatchesExecuted;
    }

    /// @inheritdoc IGetters
    function getTotalPriorityTxs() external view returns (uint256) {
        if (s.priorityQueue.getFirstUnprocessedPriorityTx() >= s.priorityTree.startIndex) {
            return s.priorityTree.getTotalPriorityTxs();
        } else {
            return s.priorityQueue.getTotalPriorityTxs();
        }
    }

    /// @inheritdoc IGetters
    function getFirstUnprocessedPriorityTx() external view returns (uint256) {
        if (s.priorityQueue.getFirstUnprocessedPriorityTx() >= s.priorityTree.startIndex) {
            return s.priorityTree.getFirstUnprocessedPriorityTx();
        } else {
            return s.priorityQueue.getFirstUnprocessedPriorityTx();
        }
    }

    /// @inheritdoc IGetters
    function getPriorityTreeRoot() external view returns (bytes32) {
        return s.priorityTree.getRoot();
    }

    /// @inheritdoc IGetters
    function getPriorityQueueSize() external view returns (uint256) {
        if (s.priorityQueue.getFirstUnprocessedPriorityTx() >= s.priorityTree.startIndex) {
            return s.priorityTree.getSize();
        } else {
            return s.priorityQueue.getSize();
        }
    }

    /// @inheritdoc IGetters
    function isValidator(address _address) external view returns (bool) {
        return s.validators[_address];
    }

    /// @inheritdoc IGetters
    function l2LogsRootHash(uint256 _batchNumber) external view returns (bytes32) {
        return s.l2LogsRootHashes[_batchNumber];
    }

    /// @inheritdoc IGetters
    function storedBatchHash(uint256 _batchNumber) external view returns (bytes32) {
        return s.storedBatchHashes[_batchNumber];
    }

    /// @inheritdoc IGetters
    function getL2BootloaderBytecodeHash() external view returns (bytes32) {
        return s.l2BootloaderBytecodeHash;
    }

    /// @inheritdoc IGetters
    function getL2DefaultAccountBytecodeHash() external view returns (bytes32) {
        return s.l2DefaultAccountBytecodeHash;
    }

    /// @inheritdoc IGetters
    function getVerifierParams() external view returns (VerifierParams memory) {
        return s.__DEPRECATED_verifierParams;
    }

    /// @inheritdoc IGetters
    function getProtocolVersion() external view returns (uint256) {
        return s.protocolVersion;
    }

    /// @inheritdoc IGetters
    function getSemverProtocolVersion() external view returns (uint32, uint32, uint32) {
        // slither-disable-next-line unused-return
        return SemVer.unpackSemVer(SafeCast.toUint96(s.protocolVersion));
    }

    /// @inheritdoc IGetters
    function getL2SystemContractsUpgradeTxHash() external view returns (bytes32) {
        return s.l2SystemContractsUpgradeTxHash;
    }

    /// @inheritdoc IGetters
    function getL2SystemContractsUpgradeBatchNumber() external view returns (uint256) {
        return s.l2SystemContractsUpgradeBatchNumber;
    }

    /// @inheritdoc IGetters
    function isDiamondStorageFrozen() external view returns (bool) {
        Diamond.DiamondStorage storage ds = Diamond.getDiamondStorage();
        return ds.isFrozen;
    }

    /// @inheritdoc IGetters
    function isFacetFreezable(address _facet) external view returns (bool isFreezable) {
        Diamond.DiamondStorage storage ds = Diamond.getDiamondStorage();

        // There is no direct way to get whether the facet address is freezable,
        // so we get it from one of the selectors that are associated with the facet.
        uint256 selectorsArrayLen = ds.facetToSelectors[_facet].selectors.length;
        if (selectorsArrayLen != 0) {
            bytes4 selector0 = ds.facetToSelectors[_facet].selectors[0];
            isFreezable = ds.selectorToFacet[selector0].isFreezable;
        }
    }

    /// @inheritdoc IGetters
    function getPriorityTxMaxGasLimit() external view returns (uint256) {
        return s.priorityTxMaxGasLimit;
    }

    /// @inheritdoc IGetters
    function isFunctionFreezable(bytes4 _selector) external view returns (bool) {
        Diamond.DiamondStorage storage ds = Diamond.getDiamondStorage();
        require(ds.selectorToFacet[_selector].facetAddress != address(0), "g2");
        return ds.selectorToFacet[_selector].isFreezable;
    }

    /// @inheritdoc IGetters
    function isEthWithdrawalFinalized(uint256 _l2BatchNumber, uint256 _l2MessageIndex) external view returns (bool) {
        return s.isEthWithdrawalFinalized[_l2BatchNumber][_l2MessageIndex];
    }

    /// @inheritdoc IGetters
    function getPubdataPricingMode() external view returns (PubdataPricingMode) {
        return s.feeParams.pubdataPricingMode;
    }

    /// @inheritdoc IGetters
    function getSettlementLayer() external view returns (address) {
        // TODO: consider making private so that no one relies on it
        return s.settlementLayer;
    }

    function getDAValidatorPair() external view returns (address, address) {
        return (s.l1DAValidator, s.l2DAValidator);
    }

    /*//////////////////////////////////////////////////////////////
                            DIAMOND LOUPE
     //////////////////////////////////////////////////////////////*/

    /// @inheritdoc IGetters
    function facets() external view returns (Facet[] memory result) {
        Diamond.DiamondStorage storage ds = Diamond.getDiamondStorage();

        uint256 facetsLen = ds.facets.length;
        result = new Facet[](facetsLen);

        for (uint256 i = 0; i < facetsLen; i = i.uncheckedInc()) {
            address facetAddr = ds.facets[i];
            Diamond.FacetToSelectors memory facetToSelectors = ds.facetToSelectors[facetAddr];

            result[i] = Facet(facetAddr, facetToSelectors.selectors);
        }
    }

    /// @inheritdoc IGetters
    function facetFunctionSelectors(address _facet) external view returns (bytes4[] memory) {
        Diamond.DiamondStorage storage ds = Diamond.getDiamondStorage();
        return ds.facetToSelectors[_facet].selectors;
    }

    /// @inheritdoc IGetters
    function facetAddresses() external view returns (address[] memory) {
        Diamond.DiamondStorage storage ds = Diamond.getDiamondStorage();
        return ds.facets;
    }

    /// @inheritdoc IGetters
    function facetAddress(bytes4 _selector) external view returns (address) {
        Diamond.DiamondStorage storage ds = Diamond.getDiamondStorage();
        return ds.selectorToFacet[_selector].facetAddress;
    }

    /*//////////////////////////////////////////////////////////////
                        DEPRECATED METHODS
    //////////////////////////////////////////////////////////////*/

    /// @inheritdoc ILegacyGetters
    function getTotalBlocksCommitted() external view returns (uint256) {
        return s.totalBatchesCommitted;
    }

    /// @inheritdoc ILegacyGetters
    function getTotalBlocksVerified() external view returns (uint256) {
        return s.totalBatchesVerified;
    }

    /// @inheritdoc ILegacyGetters
    function getTotalBlocksExecuted() external view returns (uint256) {
        return s.totalBatchesExecuted;
    }

    /// @inheritdoc ILegacyGetters
    function storedBlockHash(uint256 _batchNumber) external view returns (bytes32) {
        return s.storedBatchHashes[_batchNumber];
    }

    /// @inheritdoc ILegacyGetters
    function getL2SystemContractsUpgradeBlockNumber() external view returns (uint256) {
        return s.l2SystemContractsUpgradeBatchNumber;
    }
}<|MERGE_RESOLUTION|>--- conflicted
+++ resolved
@@ -67,11 +67,7 @@
 
     /// @inheritdoc IGetters
     function getBaseToken() external view returns (address) {
-<<<<<<< HEAD
-        return IBridgehub(s.bridgehub).baseToken(s.baseTokenAssetId);
-=======
         return IBridgehub(s.bridgehub).baseToken(s.chainId);
->>>>>>> 391fa4dd
     }
 
     /// @inheritdoc IGetters
