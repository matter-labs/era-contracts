--- conflicted
+++ resolved
@@ -55,23 +55,13 @@
     }
 
     /// @inheritdoc IGetters
-<<<<<<< HEAD
+    function getChainTypeManager() external view returns (address) {
+        return s.chainTypeManager;
+    }
+
+    /// @inheritdoc IGetters
     function getChainId() external view returns (uint256) {
         return s.chainId;
-    }
-
-    /// @inheritdoc IGetters
-    function getStateTransitionManager() external view returns (address) {
-        return s.stateTransitionManager;
-=======
-    function getChainTypeManager() external view returns (address) {
-        return s.chainTypeManager;
-    }
-
-    /// @inheritdoc IGetters
-    function getChainId() external view returns (uint256) {
-        return s.chainId;
->>>>>>> 5a6fa5da
     }
 
     /// @inheritdoc IGetters
