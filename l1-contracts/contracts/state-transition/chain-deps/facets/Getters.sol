--- conflicted
+++ resolved
@@ -6,7 +6,7 @@
 import {SafeCast} from "@openzeppelin/contracts/utils/math/SafeCast.sol";
 
 import {ZkSyncHyperchainBase} from "./ZkSyncHyperchainBase.sol";
-import {PubdataPricingMode, SyncLayerState} from "../ZkSyncHyperchainStorage.sol";
+import {PubdataPricingMode} from "../ZkSyncHyperchainStorage.sol";
 import {VerifierParams} from "../../../state-transition/chain-interfaces/IVerifier.sol";
 import {Diamond} from "../../libraries/Diamond.sol";
 import {PriorityQueue, PriorityOperation} from "../../../state-transition/libraries/PriorityQueue.sol";
@@ -210,16 +210,9 @@
     }
 
     /// @inheritdoc IGetters
-<<<<<<< HEAD
     function getSyncLayer() external view returns (address) {
         // TODO: consider making private so that no one relies on it
         return s.syncLayer;
-=======
-    function getSyncLayerState() external view returns (SyncLayerState) {
-        // TODO: consider making private so that noone relies on it
-
-        return s.syncLayerState;
->>>>>>> f3543cde
     }
 
     /*//////////////////////////////////////////////////////////////
