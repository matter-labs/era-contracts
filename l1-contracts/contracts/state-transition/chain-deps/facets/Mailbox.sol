--- conflicted
+++ resolved
@@ -266,10 +266,6 @@
         // CHANGING THIS CONSTANT SHOULD BE A CLIENT-SIDE CHANGE.
         require(_request.l2GasPerPubdataByteLimit == REQUIRED_L2_GAS_PRICE_PER_PUBDATA, "qp");
 
-<<<<<<< HEAD
-        // Here we manually assign fields for the struct to prevent "stack too deep" error
-=======
->>>>>>> 40ed4de6
         WritePriorityOpParams memory params;
         params.request = _request;
         params.request.sender = l2Sender;
@@ -284,11 +280,6 @@
         _params.txId = s.priorityQueue.getTotalPriorityTxs();
 
         // Checking that the user provided enough ether to pay for the transaction.
-<<<<<<< HEAD
-        // Using a new scope to prevent "stack too deep" error
-
-=======
->>>>>>> 40ed4de6
         _params.l2GasPrice = _deriveL2GasPrice(tx.gasprice, request.l2GasPerPubdataByteLimit);
         uint256 baseCost = _params.l2GasPrice * request.l2GasLimit;
         require(request.mintValue >= baseCost + request.l2Value, "mv"); // The `msg.value` doesn't cover the transaction cost
