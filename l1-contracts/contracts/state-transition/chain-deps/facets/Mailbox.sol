// SPDX-License-Identifier: MIT

pragma solidity 0.8.28;

import {Math} from "@openzeppelin/contracts-v4/utils/math/Math.sol";

import {IMailbox} from "../../chain-interfaces/IMailbox.sol";
import {IMailboxImpl} from "../../chain-interfaces/IMailboxImpl.sol";
<<<<<<< HEAD
import {IInteropCenter} from "../../../interop/IInteropCenter.sol";
=======
>>>>>>> 61031356
import {IBridgehubBase} from "../../../bridgehub/IBridgehubBase.sol";
import {BridgehubBase} from "../../../bridgehub/BridgehubBase.sol";

import {ITransactionFilterer} from "../../chain-interfaces/ITransactionFilterer.sol";
import {PriorityTree} from "../../libraries/PriorityTree.sol";
import {TransactionValidator} from "../../libraries/TransactionValidator.sol";
import {BalanceChange, BridgehubL2TransactionRequest, L2CanonicalTransaction, L2Log, L2Message, TxStatus, WritePriorityOpParams} from "../../../common/Messaging.sol";
import {MessageHashing, ProofData} from "../../../common/libraries/MessageHashing.sol";
import {FeeParams, PubdataPricingMode} from "../ZKChainStorage.sol";
import {UncheckedMath} from "../../../common/libraries/UncheckedMath.sol";
import {L2ContractHelper} from "../../../common/l2-helpers/L2ContractHelper.sol";
import {AddressAliasHelper} from "../../../vendor/AddressAliasHelper.sol";
import {ZKChainBase} from "./ZKChainBase.sol";
import {L1_GAS_PER_PUBDATA_BYTE, MAX_NEW_FACTORY_DEPS, PAUSE_DEPOSITS_TIME_WINDOW_END, PAUSE_DEPOSITS_TIME_WINDOW_START, PRIORITY_EXPIRATION, REQUIRED_L2_GAS_PRICE_PER_PUBDATA, SERVICE_TRANSACTION_SENDER, SETTLEMENT_LAYER_RELAY_SENDER} from "../../../common/Config.sol";
import {L2_INTEROP_CENTER_ADDR} from "../../../common/l2-helpers/L2ContractAddresses.sol";

import {IL1AssetRouter} from "../../../bridge/asset-router/IL1AssetRouter.sol";

import {BaseTokenGasPriceDenominatorNotSet, BatchNotExecuted, GasPerPubdataMismatch, InvalidChainId, MsgValueTooLow, NotAssetRouter, OnlyEraSupported, TooManyFactoryDeps, TransactionNotAllowed} from "../../../common/L1ContractErrors.sol";
import {RequireDepositsPaused, LocalRootIsZero, LocalRootMustBeZero, NotHyperchain, NotL1, NotSettlementLayer} from "../../L1StateTransitionErrors.sol";
import {DepthMoreThanOneForRecursiveMerkleProof} from "../../../bridgehub/L1BridgehubErrors.sol";

// While formally the following import is not used, it is needed to inherit documentation from it
import {IZKChainBase} from "../../chain-interfaces/IZKChainBase.sol";
import {IMessageVerification, MessageVerification} from "../../../common/MessageVerification.sol";
import {IL1AssetTracker} from "../../../bridge/asset-tracker/IL1AssetTracker.sol";
import {BALANCE_CHANGE_VERSION} from "../../../bridge/asset-tracker/IAssetTrackerBase.sol";
import {INativeTokenVaultBase} from "../../../bridge/ntv/INativeTokenVaultBase.sol";
import {V30_UPGRADE_CHAIN_BATCH_NUMBER_PLACEHOLDER_VALUE_FOR_GATEWAY} from "../../../bridgehub/IMessageRoot.sol";
import {OnlyGateway} from "../../../bridgehub/L1BridgehubErrors.sol";
import {IAdmin} from "../../chain-interfaces/IAdmin.sol";

/// @title ZKsync Mailbox contract providing interfaces for L1 <-> L2 interaction.
/// @author Matter Labs
/// @custom:security-contact security@matterlabs.dev
contract MailboxFacet is ZKChainBase, IMailboxImpl, MessageVerification {
    using UncheckedMath for uint256;
    using PriorityTree for PriorityTree.Tree;

    /// @inheritdoc IZKChainBase
    string public constant override getName = "MailboxFacet";

    /// @dev Era's chainID
    uint256 internal immutable ERA_CHAIN_ID;

    /// @notice The chain id of L1. This contract can be deployed on multiple layers, but this value is still equal to the
    /// L1 that is at the most base layer.
    uint256 internal immutable L1_CHAIN_ID;

    modifier onlyL1() {
        if (block.chainid != L1_CHAIN_ID) {
            revert NotL1(block.chainid);
        }
        _;
    }

    modifier onlyGateway() {
        if (block.chainid == L1_CHAIN_ID) {
            revert OnlyGateway();
        }
        _;
    }

    constructor(uint256 _eraChainId, uint256 _l1ChainId) {
        ERA_CHAIN_ID = _eraChainId;
        L1_CHAIN_ID = _l1ChainId;
    }

    /// @inheritdoc IMailboxImpl
    function bridgehubRequestL2Transaction(
        BridgehubL2TransactionRequest calldata _request
    ) external onlyBridgehubOrInteropCenter returns (bytes32 canonicalTxHash) {
        canonicalTxHash = _requestL2TransactionSender(_request);
    }

    /// @inheritdoc IMessageVerification
    function proveL2MessageInclusionShared(
        uint256 _chainId,
        uint256 _blockOrBatchNumber,
        uint256 _index,
        L2Message calldata _message,
        bytes32[] calldata _proof
    ) public view override returns (bool) {
        if (s.chainId != _chainId) {
            revert InvalidChainId();
        }
        return
            super.proveL2MessageInclusionShared({
                _chainId: _chainId,
                _blockOrBatchNumber: _blockOrBatchNumber,
                _index: _index,
                _message: _message,
                _proof: _proof
            });
    }

    /// @inheritdoc IMailboxImpl
    function proveL2MessageInclusion(
        uint256 _batchNumber,
        uint256 _index,
        L2Message calldata _message,
        bytes32[] calldata _proof
    ) public view returns (bool) {
        return
            _proveL2LogInclusion({
                _chainId: s.chainId,
                _blockOrBatchNumber: _batchNumber,
                _index: _index,
                _log: MessageHashing._l2MessageToLog(_message),
                _proof: _proof
            });
    }

    /// @inheritdoc IMessageVerification
    function proveL2LogInclusionShared(
        uint256 _chainId,
        uint256 _blockOrBatchNumber,
        uint256 _index,
        L2Log calldata _log,
        bytes32[] calldata _proof
    ) public view override returns (bool) {
        if (s.chainId != _chainId) {
            revert InvalidChainId();
        }
        return
            super.proveL2LogInclusionShared({
                _chainId: _chainId,
                _blockOrBatchNumber: _blockOrBatchNumber,
                _index: _index,
                _log: _log,
                _proof: _proof
            });
    }

    /// @inheritdoc IMailboxImpl
    function proveL2LogInclusion(
        uint256 _batchNumber,
        uint256 _index,
        L2Log calldata _log,
        bytes32[] calldata _proof
    ) external view returns (bool) {
        return
            _proveL2LogInclusion({
                _chainId: s.chainId,
                _blockOrBatchNumber: _batchNumber,
                _index: _index,
                _log: _log,
                _proof: _proof
            });
    }

    /// @inheritdoc IMailboxImpl
    function proveL1ToL2TransactionStatus(
        bytes32 _l2TxHash,
        uint256 _l2BatchNumber,
        uint256 _l2MessageIndex,
        uint16 _l2TxNumberInBatch,
        bytes32[] calldata _merkleProof,
        TxStatus _status
    ) public view returns (bool) {
        return
            proveL1ToL2TransactionStatusShared({
                _chainId: s.chainId,
                _l2TxHash: _l2TxHash,
                _l2BatchNumber: _l2BatchNumber,
                _l2MessageIndex: _l2MessageIndex,
                _l2TxNumberInBatch: _l2TxNumberInBatch,
                _merkleProof: _merkleProof,
                _status: _status
            });
    }

    /// @inheritdoc IMessageVerification
    function proveL2LeafInclusionShared(
        uint256 _chainId,
        uint256 _blockOrBatchNumber,
        uint256 _leafProofMask,
        bytes32 _leaf,
        bytes32[] calldata _proof
    ) public view virtual override returns (bool) {
        if (s.chainId != _chainId) {
            revert InvalidChainId();
        }
        return
            super.proveL2LeafInclusionShared({
                _chainId: _chainId,
                _blockOrBatchNumber: _blockOrBatchNumber,
                _leafProofMask: _leafProofMask,
                _leaf: _leaf,
                _proof: _proof
            });
    }

    /// @inheritdoc IMailboxImpl
    function proveL2LeafInclusion(
        uint256 _batchNumber,
        uint256 _leafProofMask,
        bytes32 _leaf,
        bytes32[] calldata _proof
    ) external view returns (bool) {
        return
            _proveL2LeafInclusion({
                _chainId: s.chainId,
                _blockOrBatchNumber: _batchNumber,
                _leafProofMask: _leafProofMask,
                _leaf: _leaf,
                _proof: _proof
            });
    }

    function _proveL2LeafInclusionRecursive(
        uint256 _chainId,
        uint256 _batchNumber,
        uint256 _leafProofMask,
        bytes32 _leaf,
        bytes32[] calldata _proof,
        uint256 _depth
    ) internal view override returns (bool) {
        ProofData memory proofData = MessageHashing._getProofData({
            _chainId: _chainId,
            _batchNumber: _batchNumber,
            _leafProofMask: _leafProofMask,
            _leaf: _leaf,
            _proof: _proof
        });

        // If the `finalProofNode` is true, then we assume that this is L1 contract of the top-level
        // in the aggregation, i.e. the batch root is stored here on L1.
        if (proofData.finalProofNode) {
            // Double checking that the batch has been executed.
            if (_batchNumber > s.totalBatchesExecuted) {
                revert BatchNotExecuted(_batchNumber);
            }

            bytes32 correctBatchRoot = s.l2LogsRootHashes[_batchNumber];
            if (correctBatchRoot == bytes32(0)) {
                revert LocalRootIsZero();
            }
            return correctBatchRoot == proofData.batchSettlementRoot;
        }
        if (_depth == 1) {
            revert DepthMoreThanOneForRecursiveMerkleProof();
        }

        if (s.l2LogsRootHashes[_batchNumber] != bytes32(0)) {
            revert LocalRootMustBeZero();
        }
        // Assuming that `settlementLayerChainId` is an honest chain, the `chainIdLeaf` should belong
        // to a chain's message root only if the chain has indeed executed its batch on top of it.
        //
        // We trust all chains whitelisted by the Bridgehub governance.
        if (!IBridgehubBase(s.bridgehub).whitelistedSettlementLayers(proofData.settlementLayerChainId)) {
            revert NotSettlementLayer();
        }
        address settlementLayerAddress = IBridgehubBase(s.bridgehub).getZKChain(proofData.settlementLayerChainId);

        return
            IMailbox(settlementLayerAddress).proveL2LeafInclusion(
                proofData.settlementLayerBatchNumber,
                proofData.settlementLayerBatchRootMask,
                proofData.chainIdLeaf,
                MessageHashing.extractSliceUntilEnd(_proof, proofData.ptr)
            );
    }

    /// @inheritdoc IMailboxImpl
    function l2TransactionBaseCost(
        uint256 _gasPrice,
        uint256 _l2GasLimit,
        uint256 _l2GasPerPubdataByteLimit
    ) public view returns (uint256) {
        uint256 l2GasPrice = _deriveL2GasPrice(_gasPrice, _l2GasPerPubdataByteLimit);
        return l2GasPrice * _l2GasLimit;
    }

    /// @notice Derives the price for L2 gas in base token to be paid.
    /// @param _l1GasPrice The gas price on L1
    /// @param _gasPerPubdata The price for each pubdata byte in L2 gas
    /// @return The price of L2 gas in the base token
    function _deriveL2GasPrice(uint256 _l1GasPrice, uint256 _gasPerPubdata) internal view returns (uint256) {
        FeeParams memory feeParams = s.feeParams;
        if (s.baseTokenGasPriceMultiplierDenominator == 0) {
            revert BaseTokenGasPriceDenominatorNotSet();
        }
        uint256 l1GasPriceConverted = (_l1GasPrice * s.baseTokenGasPriceMultiplierNominator) /
            s.baseTokenGasPriceMultiplierDenominator;
        uint256 pubdataPriceBaseToken;
        if (feeParams.pubdataPricingMode == PubdataPricingMode.Rollup) {
            // slither-disable-next-line divide-before-multiply
            pubdataPriceBaseToken = L1_GAS_PER_PUBDATA_BYTE * l1GasPriceConverted;
        }

        // slither-disable-next-line divide-before-multiply
        uint256 batchOverheadBaseToken = uint256(feeParams.batchOverheadL1Gas) * l1GasPriceConverted;
        uint256 fullPubdataPriceBaseToken = pubdataPriceBaseToken +
            batchOverheadBaseToken /
            uint256(feeParams.maxPubdataPerBatch);

        uint256 l2GasPrice = feeParams.minimalL2GasPrice + batchOverheadBaseToken / uint256(feeParams.maxL2GasPerBatch);
        uint256 minL2GasPriceBaseToken = (fullPubdataPriceBaseToken + _gasPerPubdata - 1) / _gasPerPubdata;

        return Math.max(l2GasPrice, minL2GasPriceBaseToken);
    }

    /// @inheritdoc IMailboxImpl
    function requestL2TransactionToGatewayMailboxWithBalanceChange(
        uint256 _chainId,
        bytes32 _canonicalTxHash,
        uint64 _expirationTimestamp,
        uint256 _baseTokenAmount,
        bool _getBalanceChange
    ) public override onlyL1 returns (bytes32 canonicalTxHash) {
        if (!IBridgehubBase(s.bridgehub).whitelistedSettlementLayers(s.chainId)) {
            revert NotSettlementLayer();
        }
        if (IBridgehubBase(s.bridgehub).getZKChain(_chainId) != msg.sender) {
            revert NotHyperchain();
        }
        // We pause L1->GW->L2 deposits.
        require(_checkV30UpgradeProcessed(_chainId), RequireDepositsPaused());

        BalanceChange memory balanceChange;
        // baseTokenAssetId is known on Gateway, we do not read it here for gas-saving purposes.
        // Note, that here we trust the calling chain to provide the correct _baseTokenAmount.
        // This means that only CTMs that ZK Gateways can trust can exist in this release.
        balanceChange.baseTokenAmount = _baseTokenAmount;

        if (_getBalanceChange) {
            IL1AssetTracker assetTracker = IL1AssetTracker(s.assetTracker);
            INativeTokenVaultBase nativeTokenVault = INativeTokenVaultBase(s.nativeTokenVault);

            (bytes32 assetId, uint256 amount) = (assetTracker.consumeBalanceChange(s.chainId, _chainId));
            uint256 tokenOriginChainId = nativeTokenVault.originChainId(assetId);
            address originToken = nativeTokenVault.originToken(assetId);
            balanceChange = BalanceChange({
                version: BALANCE_CHANGE_VERSION,
                // baseTokenAssetId is known on Gateway.
                baseTokenAssetId: bytes32(0),
                baseTokenAmount: _baseTokenAmount,
                assetId: assetId,
                amount: amount,
                tokenOriginChainId: tokenOriginChainId,
                originToken: originToken
            });
        } else {
            balanceChange = BalanceChange({
                version: BALANCE_CHANGE_VERSION,
                // baseTokenAssetId is known on Gateway.
                baseTokenAssetId: bytes32(0),
                baseTokenAmount: _baseTokenAmount,
                assetId: bytes32(0),
                amount: 0,
                tokenOriginChainId: 0,
                originToken: address(0)
            });
        }

        BridgehubL2TransactionRequest memory wrappedRequest = _wrapRequest({
            _chainId: _chainId,
            _canonicalTxHash: _canonicalTxHash,
            _expirationTimestamp: _expirationTimestamp,
            _balanceChange: balanceChange
        });
        canonicalTxHash = _requestL2TransactionFree(wrappedRequest);
    }

    /// @inheritdoc IMailboxImpl
    function bridgehubRequestL2TransactionOnGateway(
        bytes32 _canonicalTxHash,
        uint64 _expirationTimestamp
    ) external override onlyBridgehubOrInteropCenter {
        _writePriorityOpHash(_canonicalTxHash, _expirationTimestamp);
        emit NewRelayedPriorityTransaction(_getTotalPriorityTxs(), _canonicalTxHash, _expirationTimestamp);
        emit NewPriorityRequestId(_getTotalPriorityTxs(), _canonicalTxHash);
    }

    function _wrapRequest(
        uint256 _chainId,
        bytes32 _canonicalTxHash,
        uint64 _expirationTimestamp,
        BalanceChange memory _balanceChange
    ) internal view returns (BridgehubL2TransactionRequest memory) {
        // solhint-disable-next-line func-named-parameters
        bytes memory data = abi.encodeCall(
<<<<<<< HEAD
            IInteropCenter.forwardTransactionOnGatewayWithBalanceChange,
            (_chainId, _canonicalTxHash, _expirationTimestamp, _balanceChange)
=======
            BridgehubBase.forwardTransactionOnGateway,
            (_chainId, _canonicalTxHash, _expirationTimestamp)
>>>>>>> 61031356
        );
        return
            BridgehubL2TransactionRequest({
                /// There is no sender for the wrapping, we use a virtual address.
                sender: SETTLEMENT_LAYER_RELAY_SENDER,
                contractL2: L2_INTEROP_CENTER_ADDR,
                mintValue: 0,
                l2Value: 0,
                // Very large amount
                l2GasLimit: 72_000_000,
                l2Calldata: data,
                l2GasPerPubdataByteLimit: REQUIRED_L2_GAS_PRICE_PER_PUBDATA,
                factoryDeps: new bytes[](0),
                // Tx is free, no so refund recipient needed
                refundRecipient: address(0)
            });
    }

    /// @inheritdoc IMailboxImpl
    function requestL2ServiceTransaction(
        address _contractL2,
        bytes calldata _l2Calldata
    ) external onlyServiceTransaction onlyL1 returns (bytes32 canonicalTxHash) {
        canonicalTxHash = _requestL2TransactionFree(
            BridgehubL2TransactionRequest({
                sender: SERVICE_TRANSACTION_SENDER,
                contractL2: _contractL2,
                mintValue: 0,
                l2Value: 0,
                // Very large amount
                l2GasLimit: 72_000_000,
                l2Calldata: _l2Calldata,
                l2GasPerPubdataByteLimit: REQUIRED_L2_GAS_PRICE_PER_PUBDATA,
                factoryDeps: new bytes[](0),
                // Tx is free, so no refund recipient needed
                refundRecipient: address(0)
            })
        );

        if (s.settlementLayer != address(0)) {
            // slither-disable-next-line unused-return
            IMailbox(s.settlementLayer).requestL2TransactionToGatewayMailboxWithBalanceChange({
                _chainId: s.chainId,
                _canonicalTxHash: canonicalTxHash,
                _expirationTimestamp: uint64(block.timestamp + PRIORITY_EXPIRATION),
                _baseTokenAmount: 0,
                _getBalanceChange: false
            });
        }
    }

    function pauseDepositsOnGateway(uint256 _timestamp) external onlyGatewayAssetTracker onlyGateway {
        s.pausedDepositsTimestamp = _timestamp;
        emit IAdmin.DepositsPaused(s.chainId, _timestamp);
    }

    function _requestL2TransactionSender(
        BridgehubL2TransactionRequest memory _request
    ) internal nonReentrant returns (bytes32 canonicalTxHash) {
        // Check that the transaction is allowed by the filterer (if the filterer is set).
        if (s.transactionFilterer != address(0)) {
            if (
                !ITransactionFilterer(s.transactionFilterer).isTransactionAllowed({
                    sender: _request.sender,
                    contractL2: _request.contractL2,
                    mintValue: _request.mintValue,
                    l2Value: _request.l2Value,
                    l2Calldata: _request.l2Calldata,
                    refundRecipient: _request.refundRecipient
                })
            ) {
                revert TransactionNotAllowed();
            }
        }

        // Enforcing that `_request.l2GasPerPubdataByteLimit` equals to a certain constant number. This is needed
        // to ensure that users do not get used to using "exotic" numbers for _request.l2GasPerPubdataByteLimit, e.g. 1-2, etc.
        // VERY IMPORTANT: nobody should rely on this constant to be fixed and every contract should give their users the ability to provide the
        // ability to provide `_request.l2GasPerPubdataByteLimit` for each independent transaction.
        // CHANGING THIS CONSTANT SHOULD BE A CLIENT-SIDE CHANGE.
        if (_request.l2GasPerPubdataByteLimit != REQUIRED_L2_GAS_PRICE_PER_PUBDATA) {
            revert GasPerPubdataMismatch();
        }

        WritePriorityOpParams memory params;
        params.request = _request;

        canonicalTxHash = _requestL2Transaction(params);
    }

    function _requestL2Transaction(WritePriorityOpParams memory _params) internal returns (bytes32 canonicalTxHash) {
        BridgehubL2TransactionRequest memory request = _params.request;

        // Factory deps are not used in ZKsync OS in non-upgrade transactions.
        if (request.factoryDeps.length > MAX_NEW_FACTORY_DEPS) {
            revert TooManyFactoryDeps();
        }
        _params.txId = _nextPriorityTxId();

        // Checking that the user provided enough ether to pay for the transaction.
        _params.l2GasPrice = _deriveL2GasPrice(tx.gasprice, request.l2GasPerPubdataByteLimit);
        uint256 baseCost = _params.l2GasPrice * request.l2GasLimit;
        if (request.mintValue < baseCost + request.l2Value) {
            revert MsgValueTooLow(baseCost + request.l2Value, request.mintValue);
        }

        request.refundRecipient = AddressAliasHelper.actualRefundRecipient(request.refundRecipient, request.sender);
        // Change the sender address if it is a smart contract to prevent address collision between L1 and L2.
        // Please note, currently ZKsync address derivation is different from Ethereum one, but it may be changed in the future.
        // solhint-disable avoid-tx-origin
        // slither-disable-next-line tx-origin
        if (request.sender != tx.origin) {
            request.sender = AddressAliasHelper.applyL1ToL2Alias(request.sender);
        }

        // populate missing fields
        _params.expirationTimestamp = uint64(block.timestamp + PRIORITY_EXPIRATION); // Safe to cast

        L2CanonicalTransaction memory transaction;
        (transaction, canonicalTxHash) = _validateTx(_params);

        _writePriorityOp(transaction, _params.request.factoryDeps, canonicalTxHash, _params.expirationTimestamp);
        if (s.settlementLayer != address(0)) {
            address assetRouter = IBridgehubBase(s.bridgehub).assetRouter();
            bool getBalanceChange = _params.request.sender == AddressAliasHelper.applyL1ToL2Alias(assetRouter);

            // slither-disable-next-line unused-return
            IMailbox(s.settlementLayer).requestL2TransactionToGatewayMailboxWithBalanceChange({
                _chainId: s.chainId,
                _canonicalTxHash: canonicalTxHash,
                _expirationTimestamp: _params.expirationTimestamp,
                _baseTokenAmount: _params.request.mintValue,
                _getBalanceChange: getBalanceChange
            });
        }
    }

    function _nextPriorityTxId() internal view returns (uint256) {
        return s.priorityTree.getTotalPriorityTxs();
    }

    function _requestL2TransactionFree(
        BridgehubL2TransactionRequest memory _request
    ) internal nonReentrant returns (bytes32 canonicalTxHash) {
        WritePriorityOpParams memory params = WritePriorityOpParams({
            request: _request,
            txId: _nextPriorityTxId(),
            l2GasPrice: 0,
            expirationTimestamp: uint64(block.timestamp + PRIORITY_EXPIRATION)
        });

        L2CanonicalTransaction memory transaction;
        (transaction, canonicalTxHash) = _validateTx(params);
        _writePriorityOp(transaction, params.request.factoryDeps, canonicalTxHash, params.expirationTimestamp);
    }

    function _serializeL2Transaction(
        WritePriorityOpParams memory _priorityOpParams
    ) internal view returns (L2CanonicalTransaction memory transaction) {
        BridgehubL2TransactionRequest memory request = _priorityOpParams.request;
        transaction = L2CanonicalTransaction({
            txType: _getPriorityTxType(),
            from: uint256(uint160(request.sender)),
            to: uint256(uint160(request.contractL2)),
            gasLimit: request.l2GasLimit,
            gasPerPubdataByteLimit: request.l2GasPerPubdataByteLimit,
            maxFeePerGas: uint256(_priorityOpParams.l2GasPrice),
            maxPriorityFeePerGas: uint256(0),
            paymaster: uint256(0),
            // Note, that the priority operation id is used as "nonce" for L1->L2 transactions
            nonce: uint256(_priorityOpParams.txId),
            value: request.l2Value,
            reserved: [request.mintValue, uint256(uint160(request.refundRecipient)), 0, 0],
            data: request.l2Calldata,
            signature: new bytes(0),
            factoryDeps: L2ContractHelper.hashFactoryDeps(request.factoryDeps),
            paymasterInput: new bytes(0),
            reservedDynamic: new bytes(0)
        });
    }

    function _validateTx(
        WritePriorityOpParams memory _priorityOpParams
    ) internal view returns (L2CanonicalTransaction memory transaction, bytes32 canonicalTxHash) {
        transaction = _serializeL2Transaction(_priorityOpParams);
        bytes memory transactionEncoding = abi.encode(transaction);
        // solhint-disable-next-line func-named-parameters
        TransactionValidator.validateL1ToL2Transaction(
            transaction,
            transactionEncoding,
            s.priorityTxMaxGasLimit,
            s.feeParams.priorityTxMaxPubdata,
            s.zksyncOS
        );
        canonicalTxHash = keccak256(transactionEncoding);
    }

    /// @notice Deposits are paused when a chain migrates to/from GW.
    function _depositsPaused() internal view returns (bool) {
        uint256 timestamp = s.pausedDepositsTimestamp;
        /// We provide 3.5 days window to process all deposits.
        /// After that, the deposits are not being processed for 3.5 days.
        return
            timestamp + PAUSE_DEPOSITS_TIME_WINDOW_START <= block.timestamp &&
            block.timestamp < timestamp + PAUSE_DEPOSITS_TIME_WINDOW_END;
    }

    /// @notice Returns whether the chain has upgraded to V30 on GW.
    /// if the chain is on L1 at V30, or is deployed V30 or after, then it returns true.
    function _checkV30UpgradeProcessed(uint256 _chainId) internal view returns (bool) {
        IBridgehubBase bridgehub = IBridgehubBase(s.bridgehub);

        if (
            bridgehub.messageRoot().v30UpgradeChainBatchNumber(_chainId) ==
            V30_UPGRADE_CHAIN_BATCH_NUMBER_PLACEHOLDER_VALUE_FOR_GATEWAY
        ) {
            /// We pause deposits until the chain has upgraded on GW
            return false;
        }
        return true;
    }

    /// @notice Stores a transaction record in storage & send event about that
    function _writePriorityOp(
        L2CanonicalTransaction memory _transaction,
        bytes[] memory _factoryDeps,
        bytes32 _canonicalTxHash,
        uint64 _expirationTimestamp
    ) internal {
        _writePriorityOpHash(_canonicalTxHash, _expirationTimestamp);

        /// We only check deposits paused on L1 to keep the GW and L1 Priority queues the same.
        if (block.chainid == L1_CHAIN_ID) {
            require(!_depositsPaused(), RequireDepositsPaused());
        }

        // Data that is needed for the operator to simulate priority queue offchain
        // solhint-disable-next-line func-named-parameters
        emit NewPriorityRequest(_transaction.nonce, _canonicalTxHash, _expirationTimestamp, _transaction, _factoryDeps);
        emit NewPriorityRequestId(_transaction.nonce, _canonicalTxHash);
    }

    // solhint-disable-next-line no-unused-vars
    function _writePriorityOpHash(bytes32 _canonicalTxHash, uint64 _expirationTimestamp) internal {
        s.priorityTree.push(_canonicalTxHash);
    }

    ///////////////////////////////////////////////////////
    //////// Legacy Era functions

    /// @inheritdoc IMailboxImpl
    function finalizeEthWithdrawal(
        uint256 _l2BatchNumber,
        uint256 _l2MessageIndex,
        uint16 _l2TxNumberInBatch,
        bytes calldata _message,
        bytes32[] calldata _merkleProof
    ) external nonReentrant onlyL1 {
        if (s.chainId != ERA_CHAIN_ID) {
            revert OnlyEraSupported();
        }
        address sharedBridge = IBridgehubBase(s.bridgehub).assetRouter();
        IL1AssetRouter(sharedBridge).finalizeWithdrawal({
            _chainId: ERA_CHAIN_ID,
            _l2BatchNumber: _l2BatchNumber,
            _l2MessageIndex: _l2MessageIndex,
            _l2TxNumberInBatch: _l2TxNumberInBatch,
            _message: _message,
            _merkleProof: _merkleProof
        });
    }

    /// @inheritdoc IMailboxImpl
    function requestL2Transaction(
        address _contractL2,
        uint256 _l2Value,
        bytes calldata _calldata,
        uint256 _l2GasLimit,
        uint256 _l2GasPerPubdataByteLimit,
        bytes[] calldata _factoryDeps,
        address _refundRecipient
    ) external payable onlyL1 returns (bytes32 canonicalTxHash) {
        if (s.chainId != ERA_CHAIN_ID) {
            revert OnlyEraSupported();
        }
        address assetRouter = IBridgehubBase(s.bridgehub).assetRouter();
        require(msg.sender != assetRouter, NotAssetRouter(msg.sender, assetRouter));
        canonicalTxHash = _requestL2TransactionSender(
            BridgehubL2TransactionRequest({
                sender: msg.sender,
                contractL2: _contractL2,
                mintValue: msg.value,
                l2Value: _l2Value,
                l2GasLimit: _l2GasLimit,
                l2Calldata: _calldata,
                l2GasPerPubdataByteLimit: _l2GasPerPubdataByteLimit,
                factoryDeps: _factoryDeps,
                refundRecipient: _refundRecipient
            })
        );
        address sharedBridge = IBridgehubBase(s.bridgehub).assetRouter();
        IL1AssetRouter(sharedBridge).bridgehubDepositBaseToken{value: msg.value}(
            s.chainId,
            s.baseTokenAssetId,
            msg.sender,
            msg.value
        );
    }
}<|MERGE_RESOLUTION|>--- conflicted
+++ resolved
@@ -6,10 +6,7 @@
 
 import {IMailbox} from "../../chain-interfaces/IMailbox.sol";
 import {IMailboxImpl} from "../../chain-interfaces/IMailboxImpl.sol";
-<<<<<<< HEAD
 import {IInteropCenter} from "../../../interop/IInteropCenter.sol";
-=======
->>>>>>> 61031356
 import {IBridgehubBase} from "../../../bridgehub/IBridgehubBase.sol";
 import {BridgehubBase} from "../../../bridgehub/BridgehubBase.sol";
 
@@ -394,13 +391,8 @@
     ) internal view returns (BridgehubL2TransactionRequest memory) {
         // solhint-disable-next-line func-named-parameters
         bytes memory data = abi.encodeCall(
-<<<<<<< HEAD
             IInteropCenter.forwardTransactionOnGatewayWithBalanceChange,
             (_chainId, _canonicalTxHash, _expirationTimestamp, _balanceChange)
-=======
-            BridgehubBase.forwardTransactionOnGateway,
-            (_chainId, _canonicalTxHash, _expirationTimestamp)
->>>>>>> 61031356
         );
         return
             BridgehubL2TransactionRequest({
