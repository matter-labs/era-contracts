// SPDX-License-Identifier: MIT

pragma solidity 0.8.24;

import {Math} from "@openzeppelin/contracts/utils/math/Math.sol";

import {IMailbox} from "../../chain-interfaces/IMailbox.sol";
import {IStateTransitionManager} from "../../IStateTransitionManager.sol";
import {IBridgehub} from "../../../bridgehub/IBridgehub.sol";

import {ITransactionFilterer} from "../../chain-interfaces/ITransactionFilterer.sol";
import {Merkle} from "../../libraries/Merkle.sol";
import {PriorityQueue, PriorityOperation} from "../../libraries/PriorityQueue.sol";
import {TransactionValidator} from "../../libraries/TransactionValidator.sol";
import {WritePriorityOpParams, L2CanonicalTransaction, L2Message, L2Log, TxStatus, BridgehubL2TransactionRequest} from "../../../common/Messaging.sol";
import {FeeParams, PubdataPricingMode} from "../ZkSyncHyperchainStorage.sol";
import {UncheckedMath} from "../../../common/libraries/UncheckedMath.sol";
import {L2ContractHelper} from "../../../common/libraries/L2ContractHelper.sol";
import {AddressAliasHelper} from "../../../vendor/AddressAliasHelper.sol";
import {ZkSyncHyperchainBase} from "./ZkSyncHyperchainBase.sol";
import {REQUIRED_L2_GAS_PRICE_PER_PUBDATA, ETH_TOKEN_ADDRESS, L1_GAS_PER_PUBDATA_BYTE, L2_L1_LOGS_TREE_DEFAULT_LEAF_HASH, PRIORITY_OPERATION_L2_TX_TYPE, PRIORITY_EXPIRATION, MAX_NEW_FACTORY_DEPS} from "../../../common/Config.sol";
import {L2_BOOTLOADER_ADDRESS, L2_TO_L1_MESSENGER_SYSTEM_CONTRACT_ADDR} from "../../../common/L2ContractAddresses.sol";

import {IBridgehub} from "../../../bridgehub/IBridgehub.sol";

import {IStateTransitionManager} from "../../IStateTransitionManager.sol";
import {IL1SharedBridge} from "../../../bridge/interfaces/IL1SharedBridge.sol";

// While formally the following import is not used, it is needed to inherit documentation from it
import {IZkSyncHyperchainBase} from "../../chain-interfaces/IZkSyncHyperchainBase.sol";

import {SyncLayerState} from "../ZkSyncHyperchainStorage.sol";

/// @title zkSync Mailbox contract providing interfaces for L1 <-> L2 interaction.
/// @author Matter Labs
/// @custom:security-contact security@matterlabs.dev
contract MailboxFacet is ZkSyncHyperchainBase, IMailbox {
    using UncheckedMath for uint256;
    using PriorityQueue for PriorityQueue.Queue;

    /// @inheritdoc IZkSyncHyperchainBase
    string public constant override getName = "MailboxFacet";

    /// @dev Era's chainID
    uint256 immutable ERA_CHAIN_ID;

    constructor(uint256 _eraChainId) {
        ERA_CHAIN_ID = _eraChainId;
    }

    // /// @inheritdoc IMailbox
    // function transferEthToSharedBridge() external onlyBaseTokenBridge {
    //     require(s.chainId == ERA_CHAIN_ID, "Mailbox: transferEthToSharedBridge only available for Era on mailbox");

    //     uint256 amount = address(this).balance;
    //     address baseTokenBridgeAddress = s.baseTokenBridge;
    //     IL1SharedBridge(baseTokenBridgeAddress).receiveEth{value: amount}(ERA_CHAIN_ID);
    // }

    /// @notice when requesting transactions through the bridgehub
    function bridgehubRequestL2Transaction(
        BridgehubL2TransactionRequest calldata _request
    ) external onlyBridgehub returns (bytes32 canonicalTxHash) {
        canonicalTxHash = _requestL2TransactionSender(_request);
    }

    /// @inheritdoc IMailbox
    function proveL2MessageInclusion(
        uint256 _batchNumber,
        uint256 _index,
        L2Message memory _message,
        bytes32[] calldata _proof
    ) public view returns (bool) {
        return _proveL2LogInclusion(_batchNumber, _index, _L2MessageToLog(_message), _proof);
    }

    /// @inheritdoc IMailbox
    function proveL2LogInclusion(
        uint256 _batchNumber,
        uint256 _index,
        L2Log memory _log,
        bytes32[] calldata _proof
    ) external view returns (bool) {
        return _proveL2LogInclusion(_batchNumber, _index, _log, _proof);
    }

    /// @inheritdoc IMailbox
    function proveL1ToL2TransactionStatus(
        bytes32 _l2TxHash,
        uint256 _l2BatchNumber,
        uint256 _l2MessageIndex,
        uint16 _l2TxNumberInBatch,
        bytes32[] calldata _merkleProof,
        TxStatus _status
    ) public view returns (bool) {
        // Bootloader sends an L2 -> L1 log only after processing the L1 -> L2 transaction.
        // Thus, we can verify that the L1 -> L2 transaction was included in the L2 batch with specified status.
        //
        // The semantics of such L2 -> L1 log is always:
        // - sender = L2_BOOTLOADER_ADDRESS
        // - key = hash(L1ToL2Transaction)
        // - value = status of the processing transaction (1 - success & 0 - fail)
        // - isService = true (just a conventional value)
        // - l2ShardId = 0 (means that L1 -> L2 transaction was processed in a rollup shard, other shards are not available yet anyway)
        // - txNumberInBatch = number of transaction in the batch
        L2Log memory l2Log = L2Log({
            l2ShardId: 0,
            isService: true,
            txNumberInBatch: _l2TxNumberInBatch,
            sender: L2_BOOTLOADER_ADDRESS,
            key: _l2TxHash,
            value: bytes32(uint256(_status))
        });
        return _proveL2LogInclusion(_l2BatchNumber, _l2MessageIndex, l2Log, _merkleProof);
    }

    // /// @inheritdoc IMailbox
    function proveL1ToL2TransactionStatusViaSyncLayer(
        bytes32 _l2TxHash,
        uint256 _l2BatchNumber,
        uint256 _l2MessageIndex,
        uint16 _l2TxNumberInBatch,
        bytes32[] calldata _merkleProof,
        TxStatus _status
    ) public view returns (bool) {}

    /// @dev Prove that a specific L2 log was sent in a specific L2 batch number
    function _proveL2LogInclusion(
        uint256 _batchNumber,
        uint256 _index,
        L2Log memory _log,
        bytes32[] calldata _proof
    ) internal view returns (bool) {
        require(_batchNumber <= s.totalBatchesExecuted, "xx");

        bytes32 hashedLog = keccak256(
            // solhint-disable-next-line func-named-parameters
            abi.encodePacked(_log.l2ShardId, _log.isService, _log.txNumberInBatch, _log.sender, _log.key, _log.value)
        );
        // Check that hashed log is not the default one,
        // otherwise it means that the value is out of range of sent L2 -> L1 logs
        require(hashedLog != L2_L1_LOGS_TREE_DEFAULT_LEAF_HASH, "tw");

        // It is ok to not check length of `_proof` array, as length
        // of leaf preimage (which is `L2_TO_L1_LOG_SERIALIZE_SIZE`) is not
        // equal to the length of other nodes preimages (which are `2 * 32`)

        bytes32 calculatedRootHash = Merkle.calculateRoot(_proof, _index, hashedLog);
        bytes32 actualRootHash = s.l2LogsRootHashes[_batchNumber];

        return actualRootHash == calculatedRootHash;
    }

    /// @dev Convert arbitrary-length message to the raw l2 log
    function _L2MessageToLog(L2Message memory _message) internal pure returns (L2Log memory) {
        return
            L2Log({
                l2ShardId: 0,
                isService: true,
                txNumberInBatch: _message.txNumberInBatch,
                sender: L2_TO_L1_MESSENGER_SYSTEM_CONTRACT_ADDR,
                key: bytes32(uint256(uint160(_message.sender))),
                value: keccak256(_message.data)
            });
    }

    /// @inheritdoc IMailbox
    function l2TransactionBaseCost(
        uint256 _gasPrice,
        uint256 _l2GasLimit,
        uint256 _l2GasPerPubdataByteLimit
    ) public view returns (uint256) {
        uint256 l2GasPrice = _deriveL2GasPrice(_gasPrice, _l2GasPerPubdataByteLimit);
        return l2GasPrice * _l2GasLimit;
    }

    /// @notice Derives the price for L2 gas in base token to be paid.
    /// @param _l1GasPrice The gas price on L1
    /// @param _gasPerPubdata The price for each pubdata byte in L2 gas
    /// @return The price of L2 gas in the base token
    function _deriveL2GasPrice(uint256 _l1GasPrice, uint256 _gasPerPubdata) internal view returns (uint256) {
        FeeParams memory feeParams = s.feeParams;
        require(s.baseTokenGasPriceMultiplierDenominator > 0, "Mailbox: baseTokenGasPriceDenominator not set");
        uint256 l1GasPriceConverted = (_l1GasPrice * s.baseTokenGasPriceMultiplierNominator) /
            s.baseTokenGasPriceMultiplierDenominator;
        uint256 pubdataPriceBaseToken;
        if (feeParams.pubdataPricingMode == PubdataPricingMode.Rollup) {
            // slither-disable-next-line divide-before-multiply
            pubdataPriceBaseToken = L1_GAS_PER_PUBDATA_BYTE * l1GasPriceConverted;
        }

        // slither-disable-next-line divide-before-multiply
        uint256 batchOverheadBaseToken = uint256(feeParams.batchOverheadL1Gas) * l1GasPriceConverted;
        uint256 fullPubdataPriceBaseToken = pubdataPriceBaseToken +
            batchOverheadBaseToken /
            uint256(feeParams.maxPubdataPerBatch);

        uint256 l2GasPrice = feeParams.minimalL2GasPrice + batchOverheadBaseToken / uint256(feeParams.maxL2GasPerBatch);
        uint256 minL2GasPriceBaseToken = (fullPubdataPriceBaseToken + _gasPerPubdata - 1) / _gasPerPubdata;

        return Math.max(l2GasPrice, minL2GasPriceBaseToken);
    }

    /// @inheritdoc IMailbox
    function finalizeEthWithdrawal(
        uint256 _l2BatchNumber,
        uint256 _l2MessageIndex,
        uint16 _l2TxNumberInBatch,
        bytes calldata _message,
        bytes32[] calldata _merkleProof
    ) external nonReentrant {
        require(s.chainId == ERA_CHAIN_ID, "Mailbox: finalizeEthWithdrawal only available for Era on mailbox");
        IL1SharedBridge(s.baseTokenBridge).finalizeWithdrawal({
            _chainId: ERA_CHAIN_ID,
            _l2BatchNumber: _l2BatchNumber,
            _l2MessageIndex: _l2MessageIndex,
            _l2TxNumberInBatch: _l2TxNumberInBatch,
            _message: _message,
            _merkleProof: _merkleProof
        });
    }

    ///  @inheritdoc IMailbox
    function requestL2Transaction(
        address _contractL2,
        uint256 _l2Value,
        bytes calldata _calldata,
        uint256 _l2GasLimit,
        uint256 _l2GasPerPubdataByteLimit,
        bytes[] calldata _factoryDeps,
        address _refundRecipient
    ) external payable returns (bytes32 canonicalTxHash) {
        require(s.chainId == ERA_CHAIN_ID, "Mailbox: legacy interface only available for Era");
        canonicalTxHash = _requestL2TransactionSender(
            BridgehubL2TransactionRequest({
                sender: msg.sender,
                contractL2: _contractL2,
                mintValue: msg.value,
                l2Value: _l2Value,
                l2GasLimit: _l2GasLimit,
                l2Calldata: _calldata,
                l2GasPerPubdataByteLimit: _l2GasPerPubdataByteLimit,
                factoryDeps: _factoryDeps,
                refundRecipient: _refundRecipient
            })
        );
        IL1SharedBridge(s.baseTokenBridge).bridgehubDepositBaseToken{value: msg.value}(
            s.chainId,
            (IL1SharedBridge(s.baseTokenBridge).nativeTokenVault()).getAssetInfo(ETH_TOKEN_ADDRESS),
            msg.sender,
            0
        );
    }

<<<<<<< HEAD
    /// @dev On L1 we have to forward SyncLayer mailbox
    function requestL2TransactionToSyncLayer(
        uint256 _chainId,
        BridgehubL2TransactionRequest calldata _request
    ) external returns (bytes32 canonicalTxHash) {
        require(IBridgehub(s.bridgehub).whitelistedSettlementLayers(s.chainId), "Mailbox SL: not SL");
        require(
            IStateTransitionManager(s.stateTransitionManager).getHyperchain(_chainId) == msg.sender,
            "Mailbox SL: not hyperchain"
        );

        BridgehubL2TransactionRequest memory wrappedRequest = _wrapRequest(_chainId, _request);
        canonicalTxHash = _requestL2TransactionSender(wrappedRequest);
    }

    function _wrapRequest(
        uint256 _chainId,
        BridgehubL2TransactionRequest calldata _request
    ) internal view returns (BridgehubL2TransactionRequest memory) {
        return
            BridgehubL2TransactionRequest({
                sender: address(this),
                contractL2: IBridgehub(s.stateTransitionManager).bridgehubCounterParts(s.chainId),
                mintValue: 0,
                l2Value: 0,
                l2GasLimit: 0,
                l2Calldata: abi.encodeWithSelector(
                    // Todo
                    IBridgehub(s.bridgehub).forwardTransactionSyncLayer.selector,
                    _chainId,
                    _request
                ),
                l2GasPerPubdataByteLimit: _request.l2GasPerPubdataByteLimit,
                factoryDeps: _request.factoryDeps,
                refundRecipient: _request.refundRecipient
            });
    }
=======
    // Receiving as a SL-based chain
    function freeAcceptTx(
        L2CanonicalTransaction memory _transaction,
        bytes[] memory _factoryDeps,
        bytes32 _canonicalTxHash,
        uint64 _expirationTimestamp
    ) external {
        // TODO: adequate access rights

        _writePriorityOp(_transaction, _factoryDeps, _canonicalTxHash, _expirationTimestamp);
    }

    function acceptFreeRequestFromBridgehub(BridgehubL2TransactionRequest calldata _request) external {
        WritePriorityOpParams memory params = WritePriorityOpParams({
            request: _request,
            txId: s.priorityQueue.getTotalPriorityTxs(),
            l2GasPrice: 0,
            expirationTimestamp: uint64(block.timestamp + PRIORITY_EXPIRATION)
        });

        (L2CanonicalTransaction memory transaction, bytes32 canonicalTxHash) = _validateTx(params);
        _writePriorityOp(transaction, params.request.factoryDeps, canonicalTxHash, params.expirationTimestamp);
    }

    // // TODO: only allow for sync layer
    // function relayTxSL(
    //     address _to,
    //     L2CanonicalTransaction memory _transaction,
    //     bytes[] memory _factoryDeps,
    //     bytes32 _canonicalTxHash,
    //     uint64 _expirationTimestamp
    // ) external {
    //     bytes memory data = abi.encodeCall(
    //         this.freeAcceptTx,
    //         (_transaction, _factoryDeps, _canonicalTxHash, _expirationTimestamp)
    //     );

    //     BridgehubL2TransactionRequest memory request = BridgehubL2TransactionRequest({
    //         // This is a temporary branch, sender does not matte
    //         sender: msg.sender,
    //         contractL2: _to,
    //         mintValue: 0,
    //         l2Value: 0,
    //         l2Calldata: data,
    //         // Very large amount
    //         l2GasLimit: 72_000_000,
    //         // TODO: use constant for that
    //         l2GasPerPubdataByteLimit: 800,
    //         factoryDeps: new bytes[](0),
    //         // Tx is free, no so refund recipient needed
    //         refundRecipient: address(0)
    //     });

    //     WritePriorityOpParams memory params = WritePriorityOpParams({
    //         request: request,
    //         txId: s.priorityQueue.getTotalPriorityTxs(),
    //         l2GasPrice: 0,
    //         expirationTimestamp: uint64(block.timestamp + PRIORITY_EXPIRATION)
    //     });

    //     (L2CanonicalTransaction memory transaction, bytes32 canonicalTxHash) = _validateTx(params);
    //     _writePriorityOp(
    //         transaction,
    //         params.request.factoryDeps,
    //         canonicalTxHash,
    //         params.expirationTimestamp
    //     );
    // }
>>>>>>> 77bcc0eb

    function _requestL2TransactionSender(
        BridgehubL2TransactionRequest memory _request
    ) internal nonReentrant returns (bytes32 canonicalTxHash) {
        // Check that the transaction is allowed by the filterer (if the filterer is set).
        if (s.transactionFilterer != address(0)) {
            require(
                ITransactionFilterer(s.transactionFilterer).isTransactionAllowed({
                    sender: _request.sender,
                    contractL2: _request.contractL2,
                    mintValue: _request.mintValue,
                    l2Value: _request.l2Value,
                    l2Calldata: _request.l2Calldata,
                    refundRecipient: _request.refundRecipient
                }),
                "tf"
            );
        }

        if (s.syncLayer != address(0)) {
            canonicalTxHash = IMailbox(s.syncLayer).requestL2TransactionToSyncLayer(s.chainId, _request);
            return canonicalTxHash;
        }
        // Enforcing that `_request.l2GasPerPubdataByteLimit` equals to a certain constant number. This is needed
        // to ensure that users do not get used to using "exotic" numbers for _request.l2GasPerPubdataByteLimit, e.g. 1-2, etc.
        // VERY IMPORTANT: nobody should rely on this constant to be fixed and every contract should give their users the ability to provide the
        // ability to provide `_request.l2GasPerPubdataByteLimit` for each independent transaction.
        // CHANGING THIS CONSTANT SHOULD BE A CLIENT-SIDE CHANGE.
        require(_request.l2GasPerPubdataByteLimit == REQUIRED_L2_GAS_PRICE_PER_PUBDATA, "qp");

        WritePriorityOpParams memory params;
        params.request = _request;

        canonicalTxHash = _requestL2Transaction(params);
    }

    function _requestL2Transaction(WritePriorityOpParams memory _params) internal returns (bytes32 canonicalTxHash) {
        BridgehubL2TransactionRequest memory request = _params.request;

        require(request.factoryDeps.length <= MAX_NEW_FACTORY_DEPS, "uj");
        _params.txId = s.priorityQueue.getTotalPriorityTxs();

        // Checking that the user provided enough ether to pay for the transaction.
        _params.l2GasPrice = _deriveL2GasPrice(tx.gasprice, request.l2GasPerPubdataByteLimit);
        uint256 baseCost = _params.l2GasPrice * request.l2GasLimit;
        require(request.mintValue >= baseCost + request.l2Value, "mv"); // The `msg.value` doesn't cover the transaction cost

        request.refundRecipient = AddressAliasHelper.actualRefundRecipient(request.refundRecipient, request.sender);
        // Change the sender address if it is a smart contract to prevent address collision between L1 and L2.
        // Please note, currently zkSync address derivation is different from Ethereum one, but it may be changed in the future.
        // slither-disable-next-line tx-origin
        if (request.sender != tx.origin) {
            request.sender = AddressAliasHelper.applyL1ToL2Alias(request.sender);
        }

        // populate missing fields
        _params.expirationTimestamp = uint64(block.timestamp + PRIORITY_EXPIRATION); // Safe to cast

        L2CanonicalTransaction memory transaction;
        (transaction, canonicalTxHash) = _validateTx(_params);

        if (s.syncLayerState == SyncLayerState.ActiveOnL1) {
            _writePriorityOp(transaction, _params.request.factoryDeps, canonicalTxHash, _params.expirationTimestamp);
        } else if (s.syncLayerState == SyncLayerState.MigratedFromL1) {
            // We also write it anyway
            _writePriorityOp(transaction, _params.request.factoryDeps, canonicalTxHash, _params.expirationTimestamp);

            _relayPriorityOp(transaction, _params.request.factoryDeps, canonicalTxHash, _params.expirationTimestamp);
        } else {
            revert("Can not be called on SL");
        }
    }

    function _serializeL2Transaction(
        WritePriorityOpParams memory _priorityOpParams
    ) internal pure returns (L2CanonicalTransaction memory transaction) {
        BridgehubL2TransactionRequest memory request = _priorityOpParams.request;
        transaction = L2CanonicalTransaction({
            txType: PRIORITY_OPERATION_L2_TX_TYPE,
            from: uint256(uint160(request.sender)),
            to: uint256(uint160(request.contractL2)),
            gasLimit: request.l2GasLimit,
            gasPerPubdataByteLimit: request.l2GasPerPubdataByteLimit,
            maxFeePerGas: uint256(_priorityOpParams.l2GasPrice),
            maxPriorityFeePerGas: uint256(0),
            paymaster: uint256(0),
            // Note, that the priority operation id is used as "nonce" for L1->L2 transactions
            nonce: uint256(_priorityOpParams.txId),
            value: request.l2Value,
            reserved: [request.mintValue, uint256(uint160(request.refundRecipient)), 0, 0],
            data: request.l2Calldata,
            signature: new bytes(0),
            factoryDeps: _hashFactoryDeps(request.factoryDeps),
            paymasterInput: new bytes(0),
            reservedDynamic: new bytes(0)
        });
    }

    function _validateTx(
        WritePriorityOpParams memory _priorityOpParams
    ) internal returns (L2CanonicalTransaction memory transaction, bytes32 canonicalTxHash) {
        transaction = _serializeL2Transaction(_priorityOpParams);
        bytes memory transactionEncoding = abi.encode(transaction);
        TransactionValidator.validateL1ToL2Transaction(
            transaction,
            transactionEncoding,
            s.priorityTxMaxGasLimit,
            s.feeParams.priorityTxMaxPubdata
        );
        canonicalTxHash = keccak256(transactionEncoding);
    }

    function _relayPriorityOp(
        L2CanonicalTransaction memory _transaction,
        bytes[] memory _factoryDeps,
        bytes32 _canonicalTxHash,
        uint256 _expirationTimestamp
    ) internal {
        bytes memory dataToRelay = abi.encodeCall(
            this.freeAcceptTx,
            (_transaction, _factoryDeps, _canonicalTxHash, uint64(_expirationTimestamp))
        );

        IBridgehub(s.bridgehub).relayTxThroughBH(s.syncLayerChainId, s.chainId, dataToRelay);
    }

    /// @notice Stores a transaction record in storage & send event about that
    function _writePriorityOp(
        L2CanonicalTransaction memory _transaction,
        bytes[] memory _factoryDeps,
        bytes32 _canonicalTxHash,
        uint64 _expirationTimestamp
    ) internal {
        s.priorityQueue.pushBack(
            PriorityOperation({
                canonicalTxHash: _canonicalTxHash,
                // FIXME: safe downcast
                expirationTimestamp: _expirationTimestamp,
                layer2Tip: uint192(0) // TODO: Restore after fee modeling will be stable. (SMA-1230)
            })
        );

        // Data that is needed for the operator to simulate priority queue offchain
        // solhint-disable-next-line func-named-parameters
        emit NewPriorityRequest(_transaction.nonce, _canonicalTxHash, _expirationTimestamp, _transaction, _factoryDeps);
    }

    /// @notice Hashes the L2 bytecodes and returns them in the format in which they are processed by the bootloader
    function _hashFactoryDeps(bytes[] memory _factoryDeps) internal pure returns (uint256[] memory hashedFactoryDeps) {
        uint256 factoryDepsLen = _factoryDeps.length;
        hashedFactoryDeps = new uint256[](factoryDepsLen);
        for (uint256 i = 0; i < factoryDepsLen; i = i.uncheckedInc()) {
            bytes32 hashedBytecode = L2ContractHelper.hashL2Bytecode(_factoryDeps[i]);

            // Store the resulting hash sequentially in bytes.
            assembly {
                mstore(add(hashedFactoryDeps, mul(add(i, 1), 32)), hashedBytecode)
            }
        }
    }
}<|MERGE_RESOLUTION|>--- conflicted
+++ resolved
@@ -29,7 +29,7 @@
 // While formally the following import is not used, it is needed to inherit documentation from it
 import {IZkSyncHyperchainBase} from "../../chain-interfaces/IZkSyncHyperchainBase.sol";
 
-import {SyncLayerState} from "../ZkSyncHyperchainStorage.sol";
+// import {SyncLayerState} from "../ZkSyncHyperchainStorage.sol";
 
 /// @title zkSync Mailbox contract providing interfaces for L1 <-> L2 interaction.
 /// @author Matter Labs
@@ -252,7 +252,6 @@
         );
     }
 
-<<<<<<< HEAD
     /// @dev On L1 we have to forward SyncLayer mailbox
     function requestL2TransactionToSyncLayer(
         uint256 _chainId,
@@ -290,7 +289,6 @@
                 refundRecipient: _request.refundRecipient
             });
     }
-=======
     // Receiving as a SL-based chain
     function freeAcceptTx(
         L2CanonicalTransaction memory _transaction,
@@ -359,7 +357,6 @@
     //         params.expirationTimestamp
     //     );
     // }
->>>>>>> 77bcc0eb
 
     function _requestL2TransactionSender(
         BridgehubL2TransactionRequest memory _request
@@ -421,16 +418,16 @@
         L2CanonicalTransaction memory transaction;
         (transaction, canonicalTxHash) = _validateTx(_params);
 
-        if (s.syncLayerState == SyncLayerState.ActiveOnL1) {
-            _writePriorityOp(transaction, _params.request.factoryDeps, canonicalTxHash, _params.expirationTimestamp);
-        } else if (s.syncLayerState == SyncLayerState.MigratedFromL1) {
-            // We also write it anyway
-            _writePriorityOp(transaction, _params.request.factoryDeps, canonicalTxHash, _params.expirationTimestamp);
-
-            _relayPriorityOp(transaction, _params.request.factoryDeps, canonicalTxHash, _params.expirationTimestamp);
-        } else {
-            revert("Can not be called on SL");
-        }
+        // if (s.syncLayerState == SyncLayerState.ActiveOnL1) {
+        //     _writePriorityOp(transaction, _params.request.factoryDeps, canonicalTxHash, _params.expirationTimestamp);
+        // } else if (s.syncLayerState == SyncLayerState.MigratedFromL1) {
+        //     // We also write it anyway
+        //     _writePriorityOp(transaction, _params.request.factoryDeps, canonicalTxHash, _params.expirationTimestamp);
+
+        //     _relayPriorityOp(transaction, _params.request.factoryDeps, canonicalTxHash, _params.expirationTimestamp);
+        // } else {
+        //     revert("Can not be called on SL");
+        // }
     }
 
     function _serializeL2Transaction(
@@ -483,7 +480,7 @@
             (_transaction, _factoryDeps, _canonicalTxHash, uint64(_expirationTimestamp))
         );
 
-        IBridgehub(s.bridgehub).relayTxThroughBH(s.syncLayerChainId, s.chainId, dataToRelay);
+        // IBridgehub(s.bridgehub).relayTxThroughBH(s.syncLayerChainId, s.chainId, dataToRelay);
     }
 
     /// @notice Stores a transaction record in storage & send event about that
