--- conflicted
+++ resolved
@@ -45,13 +45,8 @@
 
     /// @notice when requesting transactions through the bridgehub
     function bridgehubRequestL2Transaction(
-<<<<<<< HEAD
-        BridgehubL2TransactionRequest memory _request
+        BridgehubL2TransactionRequest calldata _request
     ) external onlyBridgehub returns (bytes32 canonicalTxHash) {
-=======
-        BridgehubL2TransactionRequest calldata _request
-    ) external payable onlyBridgehub returns (bytes32 canonicalTxHash) {
->>>>>>> 89ad52af
         canonicalTxHash = _requestL2TransactionSender(_request);
     }
 
