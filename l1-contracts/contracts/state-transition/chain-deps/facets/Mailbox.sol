--- conflicted
+++ resolved
@@ -6,13 +6,9 @@
 
 import {IMailbox} from "../../chain-interfaces/IMailbox.sol";
 import {IMailboxImpl} from "../../chain-interfaces/IMailboxImpl.sol";
-<<<<<<< HEAD
-import {IBridgehub} from "../../../bridgehub/IBridgehub.sol";
 import {IInteropCenter} from "../../../interop/IInteropCenter.sol";
-=======
 import {IL2Bridgehub} from "../../../bridgehub/IL2Bridgehub.sol";
 import {IBridgehubBase} from "../../../bridgehub/IBridgehubBase.sol";
->>>>>>> 919ff231
 
 import {ITransactionFilterer} from "../../chain-interfaces/ITransactionFilterer.sol";
 import {PriorityTree} from "../../libraries/PriorityTree.sol";
@@ -311,17 +307,11 @@
     function requestL2TransactionToGatewayMailboxWithBalanceChange(
         uint256 _chainId,
         bytes32 _canonicalTxHash,
-<<<<<<< HEAD
         uint64 _expirationTimestamp,
         uint256 _baseTokenAmount,
         bool _getBalanceChange
     ) public override onlyL1 returns (bytes32 canonicalTxHash) {
-        if (!IBridgehub(s.bridgehub).whitelistedSettlementLayers(s.chainId)) {
-=======
-        uint64 _expirationTimestamp
-    ) external override onlyL1 returns (bytes32 canonicalTxHash) {
         if (!IBridgehubBase(s.bridgehub).whitelistedSettlementLayers(s.chainId)) {
->>>>>>> 919ff231
             revert NotSettlementLayer();
         }
         if (IBridgehubBase(s.bridgehub).getZKChain(_chainId) != msg.sender) {
@@ -395,13 +385,8 @@
     ) internal view returns (BridgehubL2TransactionRequest memory) {
         // solhint-disable-next-line func-named-parameters
         bytes memory data = abi.encodeCall(
-<<<<<<< HEAD
             IInteropCenter.forwardTransactionOnGatewayWithBalanceChange,
             (_chainId, _canonicalTxHash, _expirationTimestamp, _balanceChange)
-=======
-            IL2Bridgehub.forwardTransactionOnGateway,
-            (_chainId, _canonicalTxHash, _expirationTimestamp)
->>>>>>> 919ff231
         );
         return
             BridgehubL2TransactionRequest({
