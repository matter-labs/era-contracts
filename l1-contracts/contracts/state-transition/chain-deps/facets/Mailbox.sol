--- conflicted
+++ resolved
@@ -189,27 +189,15 @@
         bytes calldata _message,
         bytes32[] calldata _merkleProof
     ) external nonReentrant {
-<<<<<<< HEAD
         require(s.chainId == eraChainId, "finalizeEthWithdrawal only available for Era on mailbox");
-        IL1SharedBridge(s.baseTokenBridge).finalizeWithdrawal(
-            eraChainId,
-            _l2BatchNumber,
-            _l2MessageIndex,
-            _l2TxNumberInBatch,
-            _message,
-            _merkleProof
-        );
-=======
-        require(s.chainId == ERA_CHAIN_ID, "finalizeEthWithdrawal only available for Era on mailbox");
         IL1SharedBridge(s.baseTokenBridge).finalizeWithdrawal({
-            _chainId: ERA_CHAIN_ID,
+            _chainId: eraChainId,
             _l2BatchNumber: _l2BatchNumber,
             _l2MessageIndex: _l2MessageIndex,
             _l2TxNumberInBatch: _l2TxNumberInBatch,
             _message: _message,
             _merkleProof: _merkleProof
         });
->>>>>>> cfc96e7c
     }
 
     ///  @inheritdoc IMailbox
