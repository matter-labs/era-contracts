--- conflicted
+++ resolved
@@ -14,13 +14,8 @@
 import {UncheckedMath} from "../../../common/libraries/UncheckedMath.sol";
 import {L2ContractHelper} from "../../../common/libraries/L2ContractHelper.sol";
 import {AddressAliasHelper} from "../../../vendor/AddressAliasHelper.sol";
-<<<<<<< HEAD
 import {ZkSyncHyperchainBase} from "./ZkSyncHyperchainBase.sol";
-import {REQUIRED_L2_GAS_PRICE_PER_PUBDATA, L1_GAS_PER_PUBDATA_BYTE, L2_L1_LOGS_TREE_DEFAULT_LEAF_HASH, PRIORITY_OPERATION_L2_TX_TYPE, PRIORITY_EXPIRATION, MAX_NEW_FACTORY_DEPS, ETH_TOKEN_ADDRESS, ERA_CHAIN_ID} from "../../../common/Config.sol";
-=======
-import {ZkSyncStateTransitionBase} from "./ZkSyncStateTransitionBase.sol";
 import {REQUIRED_L2_GAS_PRICE_PER_PUBDATA, ETH_TOKEN_ADDRESS, L1_GAS_PER_PUBDATA_BYTE, L2_L1_LOGS_TREE_DEFAULT_LEAF_HASH, PRIORITY_OPERATION_L2_TX_TYPE, PRIORITY_EXPIRATION, MAX_NEW_FACTORY_DEPS} from "../../../common/Config.sol";
->>>>>>> 8ec3cfaa
 import {L2_BOOTLOADER_ADDRESS, L2_TO_L1_MESSENGER_SYSTEM_CONTRACT_ADDR} from "../../../common/L2ContractAddresses.sol";
 
 import {IL1SharedBridge} from "../../../bridge/interfaces/IL1SharedBridge.sol";
@@ -50,13 +45,8 @@
         require(s.chainId == eraChainId, "transferEthToSharedBridge only available for Era on mailbox");
 
         uint256 amount = address(this).balance;
-<<<<<<< HEAD
         address baseTokenBridgeAddress = s.baseTokenBridge;
-        IL1SharedBridge(baseTokenBridgeAddress).receiveEth{value: amount}(ERA_CHAIN_ID);
-=======
-        address sharedBridgeAddress = s.baseTokenBridge;
-        IL1SharedBridge(sharedBridgeAddress).receiveEth{value: amount}(eraChainId);
->>>>>>> 8ec3cfaa
+        IL1SharedBridge(baseTokenBridgeAddress).receiveEth{value: amount}(eraChainId);
     }
 
     /// @notice when requesting transactions through the bridgehub
@@ -222,11 +212,7 @@
         bytes[] calldata _factoryDeps,
         address _refundRecipient
     ) external payable returns (bytes32 canonicalTxHash) {
-<<<<<<< HEAD
-        require(s.chainId == ERA_CHAIN_ID, "legacy interface only available for era chain");
-=======
         require(s.chainId == eraChainId, "legacy interface only available for era token");
->>>>>>> 8ec3cfaa
         canonicalTxHash = _requestL2TransactionSender(
             BridgehubL2TransactionRequest({
                 sender: msg.sender,
@@ -280,29 +266,11 @@
         // CHANGING THIS CONSTANT SHOULD BE A CLIENT-SIDE CHANGE.
         require(_request.l2GasPerPubdataByteLimit == REQUIRED_L2_GAS_PRICE_PER_PUBDATA, "qp");
 
-<<<<<<< HEAD
-        // Here we manually assign fields for the struct to prevent "stack too deep" error
         WritePriorityOpParams memory params;
         params.request = _request;
         params.request.sender = l2Sender;
 
         canonicalTxHash = _requestL2Transaction(params);
-=======
-        WritePriorityOpParams memory params = WritePriorityOpParams({
-            sender: l2Sender,
-            txId: 0,
-            l2Value: _request.l2Value,
-            contractAddressL2: _request.contractL2,
-            expirationTimestamp: 0,
-            l2GasLimit: _request.l2GasLimit,
-            l2GasPrice: 0,
-            l2GasPricePerPubdata: _request.l2GasPerPubdataByteLimit,
-            valueToMint: 0,
-            refundRecipient: _request.refundRecipient
-        });
-
-        canonicalTxHash = _requestL2Transaction(_request.mintValue, params, _request.l2Calldata, _request.factoryDeps);
->>>>>>> 8ec3cfaa
     }
 
     function _requestL2Transaction(WritePriorityOpParams memory _params) internal returns (bytes32 canonicalTxHash) {
