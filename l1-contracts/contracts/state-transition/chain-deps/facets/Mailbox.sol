// SPDX-License-Identifier: MIT

pragma solidity 0.8.24;

// solhint-disable reason-string, gas-custom-errors

import {Math} from "@openzeppelin/contracts/utils/math/Math.sol";

import {IMailbox} from "../../chain-interfaces/IMailbox.sol";
import {IStateTransitionManager} from "../../IStateTransitionManager.sol";
import {IBridgehub} from "../../../bridgehub/IBridgehub.sol";

import {ITransactionFilterer} from "../../chain-interfaces/ITransactionFilterer.sol";
import {Merkle} from "../../../common/libraries/Merkle.sol";
import {PriorityQueue, PriorityOperation} from "../../libraries/PriorityQueue.sol";
import {PriorityTree} from "../../libraries/PriorityTree.sol";
import {TransactionValidator} from "../../libraries/TransactionValidator.sol";
import {WritePriorityOpParams, L2CanonicalTransaction, L2Message, L2Log, TxStatus, BridgehubL2TransactionRequest} from "../../../common/Messaging.sol";
import {MessageHashing} from "../../../common/libraries/MessageHashing.sol";
import {FeeParams, PubdataPricingMode} from "../ZkSyncHyperchainStorage.sol";
import {UncheckedMath} from "../../../common/libraries/UncheckedMath.sol";
import {L2ContractHelper} from "../../../common/libraries/L2ContractHelper.sol";
import {AddressAliasHelper} from "../../../vendor/AddressAliasHelper.sol";
import {ZkSyncHyperchainBase} from "./ZkSyncHyperchainBase.sol";
import {REQUIRED_L2_GAS_PRICE_PER_PUBDATA, L1_GAS_PER_PUBDATA_BYTE, L2_L1_LOGS_TREE_DEFAULT_LEAF_HASH, PRIORITY_OPERATION_L2_TX_TYPE, PRIORITY_EXPIRATION, MAX_NEW_FACTORY_DEPS, VIRTUAL_SENDER_ALIASED_ZERO_ADDRESS} from "../../../common/Config.sol";
import {L2_BOOTLOADER_ADDRESS, L2_TO_L1_MESSENGER_SYSTEM_CONTRACT_ADDR, L2_BRIDGEHUB_ADDR} from "../../../common/L2ContractAddresses.sol";

import {IL1AssetRouter} from "../../../bridge/interfaces/IL1AssetRouter.sol";

// While formally the following import is not used, it is needed to inherit documentation from it
import {IZkSyncHyperchainBase} from "../../chain-interfaces/IZkSyncHyperchainBase.sol";

/// @title zkSync Mailbox contract providing interfaces for L1 <-> L2 interaction.
/// @author Matter Labs
/// @custom:security-contact security@matterlabs.dev
contract MailboxFacet is ZkSyncHyperchainBase, IMailbox {
    using UncheckedMath for uint256;
    using PriorityQueue for PriorityQueue.Queue;
    using PriorityTree for PriorityTree.Tree;

    /// @inheritdoc IZkSyncHyperchainBase
    string public constant override getName = "MailboxFacet";

    /// @dev Era's chainID
    uint256 internal immutable ERA_CHAIN_ID;

    constructor(uint256 _eraChainId) {
        ERA_CHAIN_ID = _eraChainId;
    }

    /// @inheritdoc IMailbox
    function bridgehubRequestL2Transaction(
        BridgehubL2TransactionRequest calldata _request
    ) external onlyBridgehub returns (bytes32 canonicalTxHash) {
        canonicalTxHash = _requestL2TransactionSender(_request);
    }

    /// @inheritdoc IMailbox
    function proveL2MessageInclusion(
        uint256 _batchNumber,
        uint256 _index,
        L2Message calldata _message,
        bytes32[] calldata _proof
    ) public view returns (bool) {
        return _proveL2LogInclusion(_batchNumber, _index, _L2MessageToLog(_message), _proof);
    }

    /// @inheritdoc IMailbox
    function proveL2LogInclusion(
        uint256 _batchNumber,
        uint256 _index,
        L2Log calldata _log,
        bytes32[] calldata _proof
    ) external view returns (bool) {
        return _proveL2LogInclusion(_batchNumber, _index, _log, _proof);
    }

    /// @inheritdoc IMailbox
    function proveL1ToL2TransactionStatus(
        bytes32 _l2TxHash,
        uint256 _l2BatchNumber,
        uint256 _l2MessageIndex,
        uint16 _l2TxNumberInBatch,
        bytes32[] calldata _merkleProof,
        TxStatus _status
    ) public view returns (bool) {
        // Bootloader sends an L2 -> L1 log only after processing the L1 -> L2 transaction.
        // Thus, we can verify that the L1 -> L2 transaction was included in the L2 batch with specified status.
        //
        // The semantics of such L2 -> L1 log is always:
        // - sender = L2_BOOTLOADER_ADDRESS
        // - key = hash(L1ToL2Transaction)
        // - value = status of the processing transaction (1 - success & 0 - fail)
        // - isService = true (just a conventional value)
        // - l2ShardId = 0 (means that L1 -> L2 transaction was processed in a rollup shard, other shards are not available yet anyway)
        // - txNumberInBatch = number of transaction in the batch
        L2Log memory l2Log = L2Log({
            l2ShardId: 0,
            isService: true,
            txNumberInBatch: _l2TxNumberInBatch,
            sender: L2_BOOTLOADER_ADDRESS,
            key: _l2TxHash,
            value: bytes32(uint256(_status))
        });
        return _proveL2LogInclusion(_l2BatchNumber, _l2MessageIndex, l2Log, _merkleProof);
    }

    // /// @inheritdoc IMailbox
    function proveL1ToL2TransactionStatusViaSyncLayer(
        bytes32 _l2TxHash,
        uint256 _l2BatchNumber,
        uint256 _l2MessageIndex,
        uint16 _l2TxNumberInBatch,
        bytes32[] calldata _merkleProof,
        TxStatus _status
    ) public view returns (bool) {}

    function _parseProofMetadata(
        bytes32 _proofMetadata
    ) internal pure returns (uint256 logLeafProofLen, uint256 batchLeafProofLen) {
        bytes1 metadataVersion = bytes1(_proofMetadata[0]);
        require(metadataVersion == 0x01, "Mailbox: unsupported proof metadata version");

        logLeafProofLen = uint256(uint8(_proofMetadata[1]));
        batchLeafProofLen = uint256(uint8(_proofMetadata[2]));
    }

    function extractSlice(
        bytes32[] calldata _proof,
        uint256 _left,
        uint256 _right
    ) internal pure returns (bytes32[] memory slice) {
        slice = new bytes32[](_right - _left);
        for (uint256 i = _left; i < _right; i = i.uncheckedInc()) {
            slice[i - _left] = _proof[i];
        }
    }

    /// @inheritdoc IMailbox
    function proveL2LeafInclusion(
        uint256 _batchNumber,
        uint256 _leafProofMask,
        bytes32 _leaf,
        bytes32[] calldata _proof
    ) external view override returns (bool) {
        return _proveL2LeafInclusion(_batchNumber, _leafProofMask, _leaf, _proof);
    }

    function _proveL2LeafInclusion(
        uint256 _batchNumber,
        uint256 _leafProofMask,
        bytes32 _leaf,
        bytes32[] calldata _proof
    ) internal view returns (bool) {
        // FIXME: maybe support legacy interface

        uint256 ptr = 0;
        bytes32 chainIdLeaf;
        {
            (uint256 logLeafProofLen, uint256 batchLeafProofLen) = _parseProofMetadata(_proof[ptr]);
            ++ptr;

            bytes32 batchSettlementRoot = Merkle.calculateRootMemory(
                extractSlice(_proof, ptr, ptr + logLeafProofLen),
                _leafProofMask,
                _leaf
            );
            ptr += logLeafProofLen;

            // Note that this logic works only for chains that do not migrate away from the synclayer back to L1.
            // Support for chains that migrate back to L1 will be added in the future.
            if (s.syncLayer == address(0)) {
                bytes32 correctBatchRoot = s.l2LogsRootHashes[_batchNumber];
                require(correctBatchRoot != bytes32(0), "local root is 0");
                return correctBatchRoot == batchSettlementRoot;
            } else {
                require(s.l2LogsRootHashes[_batchNumber] == bytes32(0), "local root must be 0");
            }

            // Now, we'll have to check that the SyncLayer included the message.
            bytes32 batchLeafHash = MessageHashing.batchLeafHash(batchSettlementRoot, _batchNumber);

            uint256 batchLeafProofMask = uint256(bytes32(_proof[ptr]));
            ++ptr;

            bytes32 chainIdRoot = Merkle.calculateRootMemory(
                extractSlice(_proof, ptr, ptr + batchLeafProofLen),
                batchLeafProofMask,
                batchLeafHash
            );
            ptr += batchLeafProofLen;

            chainIdLeaf = MessageHashing.chainIdLeafHash(chainIdRoot, s.chainId);
        }

        uint256 syncLayerBatchNumber;
        uint256 syncLayerBatchRootMask;

        // Preventing stack too deep error
        {
            // Now, we just need to double check whether this chainId leaf was present in the tree.
            uint256 syncLayerPackedBatchInfo = uint256(_proof[ptr]);
            ++ptr;
            syncLayerBatchNumber = uint256(syncLayerPackedBatchInfo >> 128);
            syncLayerBatchRootMask = uint256(syncLayerPackedBatchInfo & ((1 << 128) - 1));
        }

        return
            IMailbox(s.syncLayer).proveL2LeafInclusion(
                syncLayerBatchNumber,
                syncLayerBatchRootMask,
                chainIdLeaf,
                extractSlice(_proof, ptr, _proof.length)
            );
    }

    /// @dev Prove that a specific L2 log was sent in a specific L2 batch number
    function _proveL2LogInclusion(
        uint256 _batchNumber,
        uint256 _index,
        L2Log memory _log,
        bytes32[] calldata _proof
    ) internal view returns (bool) {
        // require(_batchNumber <= s.totalBatchesExecuted, "xx");

        bytes32 hashedLog = keccak256(
            // solhint-disable-next-line func-named-parameters
            abi.encodePacked(_log.l2ShardId, _log.isService, _log.txNumberInBatch, _log.sender, _log.key, _log.value)
        );
        // Check that hashed log is not the default one,
        // otherwise it means that the value is out of range of sent L2 -> L1 logs
        require(hashedLog != L2_L1_LOGS_TREE_DEFAULT_LEAF_HASH, "tw");

        // It is ok to not check length of `_proof` array, as length
        // of leaf preimage (which is `L2_TO_L1_LOG_SERIALIZE_SIZE`) is not
        // equal to the length of other nodes preimages (which are `2 * 32`)

        // We can use `index` as a mask, since the `localMessageRoot` is on the left part of the tree.

        return _proveL2LeafInclusion(_batchNumber, _index, hashedLog, _proof);
    }

    /// @dev Convert arbitrary-length message to the raw l2 log
    function _L2MessageToLog(L2Message calldata _message) internal pure returns (L2Log memory) {
        return
            L2Log({
                l2ShardId: 0,
                isService: true,
                txNumberInBatch: _message.txNumberInBatch,
                sender: L2_TO_L1_MESSENGER_SYSTEM_CONTRACT_ADDR,
                key: bytes32(uint256(uint160(_message.sender))),
                value: keccak256(_message.data)
            });
    }

    /// @inheritdoc IMailbox
    function l2TransactionBaseCost(
        uint256 _gasPrice,
        uint256 _l2GasLimit,
        uint256 _l2GasPerPubdataByteLimit
    ) public view returns (uint256) {
        uint256 l2GasPrice = _deriveL2GasPrice(_gasPrice, _l2GasPerPubdataByteLimit);
        return l2GasPrice * _l2GasLimit;
    }

    /// @notice Derives the price for L2 gas in base token to be paid.
    /// @param _l1GasPrice The gas price on L1
    /// @param _gasPerPubdata The price for each pubdata byte in L2 gas
    /// @return The price of L2 gas in the base token
    function _deriveL2GasPrice(uint256 _l1GasPrice, uint256 _gasPerPubdata) internal view returns (uint256) {
        FeeParams memory feeParams = s.feeParams;
        require(s.baseTokenGasPriceMultiplierDenominator > 0, "Mailbox: baseTokenGasPriceDenominator not set");
        uint256 l1GasPriceConverted = (_l1GasPrice * s.baseTokenGasPriceMultiplierNominator) /
            s.baseTokenGasPriceMultiplierDenominator;
        uint256 pubdataPriceBaseToken;
        if (feeParams.pubdataPricingMode == PubdataPricingMode.Rollup) {
            // slither-disable-next-line divide-before-multiply
            pubdataPriceBaseToken = L1_GAS_PER_PUBDATA_BYTE * l1GasPriceConverted;
        }

        // slither-disable-next-line divide-before-multiply
        uint256 batchOverheadBaseToken = uint256(feeParams.batchOverheadL1Gas) * l1GasPriceConverted;
        uint256 fullPubdataPriceBaseToken = pubdataPriceBaseToken +
            batchOverheadBaseToken /
            uint256(feeParams.maxPubdataPerBatch);

        uint256 l2GasPrice = feeParams.minimalL2GasPrice + batchOverheadBaseToken / uint256(feeParams.maxL2GasPerBatch);
        uint256 minL2GasPriceBaseToken = (fullPubdataPriceBaseToken + _gasPerPubdata - 1) / _gasPerPubdata;

        return Math.max(l2GasPrice, minL2GasPriceBaseToken);
    }

    /// @inheritdoc IMailbox
    function requestL2TransactionToSyncLayerMailbox(
        uint256 _chainId,
        L2CanonicalTransaction calldata _transaction,
        bytes[] calldata _factoryDeps,
        bytes32 _canonicalTxHash,
        uint64 _expirationTimestamp
    ) external override returns (bytes32 canonicalTxHash) {
        require(IBridgehub(s.bridgehub).whitelistedSettlementLayers(s.chainId), "Mailbox SL: not SL");
        require(
            IStateTransitionManager(s.stateTransitionManager).getHyperchain(_chainId) == msg.sender,
            "Mailbox SL: not hyperchain"
        );

        BridgehubL2TransactionRequest memory wrappedRequest = _wrapRequest({
            _chainId: _chainId,
            _transaction: _transaction,
            _factoryDeps: _factoryDeps,
            _canonicalTxHash: _canonicalTxHash,
            _expirationTimestamp: _expirationTimestamp
        });
        canonicalTxHash = _requestL2TransactionToSyncLayerFree(wrappedRequest);
    }

    /// @inheritdoc IMailbox
    function bridgehubRequestL2TransactionOnSyncLayer(
        L2CanonicalTransaction calldata _transaction,
        bytes[] calldata _factoryDeps,
        bytes32 _canonicalTxHash,
        uint64 _expirationTimestamp
<<<<<<< HEAD
    ) external override {
=======
    ) external onlyBridgehub {
>>>>>>> 96bbcaf9
        _writePriorityOp(_transaction, _factoryDeps, _canonicalTxHash, _expirationTimestamp);
    }

    function _wrapRequest(
        uint256 _chainId,
        L2CanonicalTransaction calldata _transaction,
        bytes[] calldata _factoryDeps,
        bytes32 _canonicalTxHash,
        uint64 _expirationTimestamp
    ) internal view returns (BridgehubL2TransactionRequest memory) {
        // solhint-disable-next-line func-named-parameters
        bytes memory data = abi.encodeCall(
            IBridgehub(s.bridgehub).forwardTransactionOnSyncLayer,
            (_chainId, _transaction, _factoryDeps, _canonicalTxHash, _expirationTimestamp)
        );
        return
            BridgehubL2TransactionRequest({
                /// There is no sender for the wrapping, we use a virtual address.
                sender: VIRTUAL_SENDER_ALIASED_ZERO_ADDRESS,
                contractL2: L2_BRIDGEHUB_ADDR,
                mintValue: 0,
                l2Value: 0,
                // Very large amount
                l2GasLimit: 72_000_000,
                l2Calldata: data,
                l2GasPerPubdataByteLimit: REQUIRED_L2_GAS_PRICE_PER_PUBDATA,
                factoryDeps: new bytes[](0),
                // Tx is free, no so refund recipient needed
                refundRecipient: address(0)
            });
    }

    function _requestL2TransactionSender(
        BridgehubL2TransactionRequest memory _request
    ) internal nonReentrant returns (bytes32 canonicalTxHash) {
        // Check that the transaction is allowed by the filterer (if the filterer is set).
        if (s.transactionFilterer != address(0)) {
            require(
                ITransactionFilterer(s.transactionFilterer).isTransactionAllowed({
                    sender: _request.sender,
                    contractL2: _request.contractL2,
                    mintValue: _request.mintValue,
                    l2Value: _request.l2Value,
                    l2Calldata: _request.l2Calldata,
                    refundRecipient: _request.refundRecipient
                }),
                "tf"
            );
        }

        // Enforcing that `_request.l2GasPerPubdataByteLimit` equals to a certain constant number. This is needed
        // to ensure that users do not get used to using "exotic" numbers for _request.l2GasPerPubdataByteLimit, e.g. 1-2, etc.
        // VERY IMPORTANT: nobody should rely on this constant to be fixed and every contract should give their users the ability to provide the
        // ability to provide `_request.l2GasPerPubdataByteLimit` for each independent transaction.
        // CHANGING THIS CONSTANT SHOULD BE A CLIENT-SIDE CHANGE.
        require(_request.l2GasPerPubdataByteLimit == REQUIRED_L2_GAS_PRICE_PER_PUBDATA, "qp");

        WritePriorityOpParams memory params;
        params.request = _request;

        canonicalTxHash = _requestL2Transaction(params);
    }

    function _requestL2Transaction(WritePriorityOpParams memory _params) internal returns (bytes32 canonicalTxHash) {
        BridgehubL2TransactionRequest memory request = _params.request;

        require(request.factoryDeps.length <= MAX_NEW_FACTORY_DEPS, "uj");
        _params.txId = _nextPriorityTxId();

        // Checking that the user provided enough ether to pay for the transaction.
        _params.l2GasPrice = _deriveL2GasPrice(tx.gasprice, request.l2GasPerPubdataByteLimit);
        uint256 baseCost = _params.l2GasPrice * request.l2GasLimit;
        require(request.mintValue >= baseCost + request.l2Value, "mv"); // The `msg.value` doesn't cover the transaction cost

        request.refundRecipient = AddressAliasHelper.actualRefundRecipient(request.refundRecipient, request.sender);
        // Change the sender address if it is a smart contract to prevent address collision between L1 and L2.
        // Please note, currently zkSync address derivation is different from Ethereum one, but it may be changed in the future.
        // slither-disable-next-line tx-origin
        if (request.sender != tx.origin) {
            request.sender = AddressAliasHelper.applyL1ToL2Alias(request.sender);
        }

        // populate missing fields
        _params.expirationTimestamp = uint64(block.timestamp + PRIORITY_EXPIRATION); // Safe to cast

        L2CanonicalTransaction memory transaction;
        (transaction, canonicalTxHash) = _validateTx(_params);

        _writePriorityOp(transaction, _params.request.factoryDeps, canonicalTxHash, _params.expirationTimestamp);
        if (s.syncLayer != address(0)) {
            // slither-disable-next-line unused-return
            IMailbox(s.syncLayer).requestL2TransactionToSyncLayerMailbox({
                _chainId: s.chainId,
                _transaction: transaction,
                _factoryDeps: _params.request.factoryDeps,
                _canonicalTxHash: canonicalTxHash,
                _expirationTimestamp: _params.expirationTimestamp
            });
        }
    }

    function _nextPriorityTxId() internal view returns (uint256) {
        if (s.priorityQueue.getFirstUnprocessedPriorityTx() >= s.priorityTree.startIndex) {
            return s.priorityTree.getTotalPriorityTxs();
        } else {
            return s.priorityQueue.getTotalPriorityTxs();
        }
    }

    function _requestL2TransactionToSyncLayerFree(
        BridgehubL2TransactionRequest memory _request
    ) internal nonReentrant returns (bytes32 canonicalTxHash) {
        WritePriorityOpParams memory params = WritePriorityOpParams({
            request: _request,
            txId: _nextPriorityTxId(),
            l2GasPrice: 0,
            expirationTimestamp: uint64(block.timestamp + PRIORITY_EXPIRATION)
        });

        L2CanonicalTransaction memory transaction;
        (transaction, canonicalTxHash) = _validateTx(params);
        _writePriorityOp(transaction, params.request.factoryDeps, canonicalTxHash, params.expirationTimestamp);
    }

    function _serializeL2Transaction(
        WritePriorityOpParams memory _priorityOpParams
    ) internal pure returns (L2CanonicalTransaction memory transaction) {
        BridgehubL2TransactionRequest memory request = _priorityOpParams.request;
        transaction = L2CanonicalTransaction({
            txType: PRIORITY_OPERATION_L2_TX_TYPE,
            from: uint256(uint160(request.sender)),
            to: uint256(uint160(request.contractL2)),
            gasLimit: request.l2GasLimit,
            gasPerPubdataByteLimit: request.l2GasPerPubdataByteLimit,
            maxFeePerGas: uint256(_priorityOpParams.l2GasPrice),
            maxPriorityFeePerGas: uint256(0),
            paymaster: uint256(0),
            // Note, that the priority operation id is used as "nonce" for L1->L2 transactions
            nonce: uint256(_priorityOpParams.txId),
            value: request.l2Value,
            reserved: [request.mintValue, uint256(uint160(request.refundRecipient)), 0, 0],
            data: request.l2Calldata,
            signature: new bytes(0),
            factoryDeps: _hashFactoryDeps(request.factoryDeps),
            paymasterInput: new bytes(0),
            reservedDynamic: new bytes(0)
        });
    }

    function _validateTx(
        WritePriorityOpParams memory _priorityOpParams
    ) internal view returns (L2CanonicalTransaction memory transaction, bytes32 canonicalTxHash) {
        transaction = _serializeL2Transaction(_priorityOpParams);
        bytes memory transactionEncoding = abi.encode(transaction);
        TransactionValidator.validateL1ToL2Transaction(
            transaction,
            transactionEncoding,
            s.priorityTxMaxGasLimit,
            s.feeParams.priorityTxMaxPubdata
        );
        canonicalTxHash = keccak256(transactionEncoding);
    }

    /// @notice Stores a transaction record in storage & send event about that
    function _writePriorityOp(
        L2CanonicalTransaction memory _transaction,
        bytes[] memory _factoryDeps,
        bytes32 _canonicalTxHash,
        uint64 _expirationTimestamp
    ) internal {
        if (s.priorityTree.startIndex > s.priorityQueue.getFirstUnprocessedPriorityTx()) {
            s.priorityQueue.pushBack(
                PriorityOperation({
                    canonicalTxHash: _canonicalTxHash,
                    expirationTimestamp: _expirationTimestamp,
                    layer2Tip: uint192(0) // TODO: Restore after fee modeling will be stable. (SMA-1230)
                })
            );
        }
        s.priorityTree.push(_canonicalTxHash);

        // Data that is needed for the operator to simulate priority queue offchain
        // solhint-disable-next-line func-named-parameters
        emit NewPriorityRequest(_transaction.nonce, _canonicalTxHash, _expirationTimestamp, _transaction, _factoryDeps);
    }

    /// @notice Hashes the L2 bytecodes and returns them in the format in which they are processed by the bootloader
    function _hashFactoryDeps(bytes[] memory _factoryDeps) internal pure returns (uint256[] memory hashedFactoryDeps) {
        uint256 factoryDepsLen = _factoryDeps.length;
        hashedFactoryDeps = new uint256[](factoryDepsLen);
        for (uint256 i = 0; i < factoryDepsLen; i = i.uncheckedInc()) {
            bytes32 hashedBytecode = L2ContractHelper.hashL2Bytecode(_factoryDeps[i]);

            // Store the resulting hash sequentially in bytes.
            assembly {
                mstore(add(hashedFactoryDeps, mul(add(i, 1), 32)), hashedBytecode)
            }
        }
    }

    ///////////////////////////////////////////////////////
    //////// Legacy Era functions

    /// @inheritdoc IMailbox
    function finalizeEthWithdrawal(
        uint256 _l2BatchNumber,
        uint256 _l2MessageIndex,
        uint16 _l2TxNumberInBatch,
        bytes calldata _message,
        bytes32[] calldata _merkleProof
    ) external nonReentrant {
        require(s.chainId == ERA_CHAIN_ID, "Mailbox: finalizeEthWithdrawal only available for Era on mailbox");
        IL1AssetRouter(s.baseTokenBridge).finalizeWithdrawal({
            _chainId: ERA_CHAIN_ID,
            _l2BatchNumber: _l2BatchNumber,
            _l2MessageIndex: _l2MessageIndex,
            _l2TxNumberInBatch: _l2TxNumberInBatch,
            _message: _message,
            _merkleProof: _merkleProof
        });
    }

    ///  @inheritdoc IMailbox
    function requestL2Transaction(
        address _contractL2,
        uint256 _l2Value,
        bytes calldata _calldata,
        uint256 _l2GasLimit,
        uint256 _l2GasPerPubdataByteLimit,
        bytes[] calldata _factoryDeps,
        address _refundRecipient
    ) external payable returns (bytes32 canonicalTxHash) {
        require(s.chainId == ERA_CHAIN_ID, "Mailbox: legacy interface only available for Era");
        canonicalTxHash = _requestL2TransactionSender(
            BridgehubL2TransactionRequest({
                sender: msg.sender,
                contractL2: _contractL2,
                mintValue: msg.value,
                l2Value: _l2Value,
                l2GasLimit: _l2GasLimit,
                l2Calldata: _calldata,
                l2GasPerPubdataByteLimit: _l2GasPerPubdataByteLimit,
                factoryDeps: _factoryDeps,
                refundRecipient: _refundRecipient
            })
        );
        IL1AssetRouter(s.baseTokenBridge).bridgehubDepositBaseToken{value: msg.value}(
            s.chainId,
            s.baseTokenAssetId,
            msg.sender,
            msg.value
        );
    }
}<|MERGE_RESOLUTION|>--- conflicted
+++ resolved
@@ -320,11 +320,7 @@
         bytes[] calldata _factoryDeps,
         bytes32 _canonicalTxHash,
         uint64 _expirationTimestamp
-<<<<<<< HEAD
-    ) external override {
-=======
-    ) external onlyBridgehub {
->>>>>>> 96bbcaf9
+    ) external override onlyBridgehub {
         _writePriorityOp(_transaction, _factoryDeps, _canonicalTxHash, _expirationTimestamp);
     }
 
