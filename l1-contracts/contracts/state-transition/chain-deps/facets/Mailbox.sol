// SPDX-License-Identifier: MIT

pragma solidity 0.8.24;

// solhint-disable reason-string, gas-custom-errors

import {Math} from "@openzeppelin/contracts/utils/math/Math.sol";

import {IMailbox} from "../../chain-interfaces/IMailbox.sol";
import {ITransactionFilterer} from "../../chain-interfaces/ITransactionFilterer.sol";
import {Merkle} from "../../libraries/Merkle.sol";
import {PriorityQueue, PriorityOperation} from "../../libraries/PriorityQueue.sol";
import {TransactionValidator} from "../../libraries/TransactionValidator.sol";
import {WritePriorityOpParams, L2CanonicalTransaction, L2Message, L2Log, TxStatus, BridgehubL2TransactionRequest} from "../../../common/Messaging.sol";
import {FeeParams, PubdataPricingMode} from "../ZkSyncHyperchainStorage.sol";
import {UncheckedMath} from "../../../common/libraries/UncheckedMath.sol";
import {L2ContractHelper} from "../../../common/libraries/L2ContractHelper.sol";
import {AddressAliasHelper} from "../../../vendor/AddressAliasHelper.sol";
import {ZkSyncHyperchainBase} from "./ZkSyncHyperchainBase.sol";
import {REQUIRED_L2_GAS_PRICE_PER_PUBDATA, ETH_TOKEN_ADDRESS, L1_GAS_PER_PUBDATA_BYTE, L2_L1_LOGS_TREE_DEFAULT_LEAF_HASH, PRIORITY_OPERATION_L2_TX_TYPE, PRIORITY_EXPIRATION, MAX_NEW_FACTORY_DEPS} from "../../../common/Config.sol";
import {L2_BOOTLOADER_ADDRESS, L2_TO_L1_MESSENGER_SYSTEM_CONTRACT_ADDR} from "../../../common/L2ContractAddresses.sol";

import {IL1SharedBridge} from "../../../bridge/interfaces/IL1SharedBridge.sol";

// While formally the following import is not used, it is needed to inherit documentation from it
import {IZkSyncHyperchainBase} from "../../chain-interfaces/IZkSyncHyperchainBase.sol";

/// @title zkSync Mailbox contract providing interfaces for L1 <-> L2 interaction.
/// @author Matter Labs
/// @custom:security-contact security@matterlabs.dev
contract MailboxFacet is ZkSyncHyperchainBase, IMailbox {
    using UncheckedMath for uint256;
    using PriorityQueue for PriorityQueue.Queue;

    /// @inheritdoc IZkSyncHyperchainBase
    string public constant override getName = "MailboxFacet";

    /// @dev Era's chainID
<<<<<<< HEAD
    uint256 internal immutable ERA_CHAIN_ID;
=======
    uint256 public immutable ERA_CHAIN_ID;
>>>>>>> ab2f13d7

    constructor(uint256 _eraChainId) {
        ERA_CHAIN_ID = _eraChainId;
    }

    /// @inheritdoc IMailbox
    function transferEthToSharedBridge() external onlyBaseTokenBridge {
        require(s.chainId == ERA_CHAIN_ID, "Mailbox: transferEthToSharedBridge only available for Era on mailbox");

        uint256 amount = address(this).balance;
        address baseTokenBridgeAddress = s.baseTokenBridge;
        IL1SharedBridge(baseTokenBridgeAddress).receiveEth{value: amount}(ERA_CHAIN_ID);
    }

    /// @notice when requesting transactions through the bridgehub
    function bridgehubRequestL2Transaction(
        BridgehubL2TransactionRequest calldata _request
    ) external onlyBridgehub returns (bytes32 canonicalTxHash) {
        canonicalTxHash = _requestL2TransactionSender(_request);
    }

    /// @inheritdoc IMailbox
    function proveL2MessageInclusion(
        uint256 _batchNumber,
        uint256 _index,
        L2Message calldata _message,
        bytes32[] calldata _proof
    ) public view returns (bool) {
        return _proveL2LogInclusion(_batchNumber, _index, _L2MessageToLog(_message), _proof);
    }

    /// @inheritdoc IMailbox
    function proveL2LogInclusion(
        uint256 _batchNumber,
        uint256 _index,
        L2Log calldata _log,
        bytes32[] calldata _proof
    ) external view returns (bool) {
        return _proveL2LogInclusion(_batchNumber, _index, _log, _proof);
    }

    /// @inheritdoc IMailbox
    function proveL1ToL2TransactionStatus(
        bytes32 _l2TxHash,
        uint256 _l2BatchNumber,
        uint256 _l2MessageIndex,
        uint16 _l2TxNumberInBatch,
        bytes32[] calldata _merkleProof,
        TxStatus _status
    ) public view returns (bool) {
        // Bootloader sends an L2 -> L1 log only after processing the L1 -> L2 transaction.
        // Thus, we can verify that the L1 -> L2 transaction was included in the L2 batch with specified status.
        //
        // The semantics of such L2 -> L1 log is always:
        // - sender = L2_BOOTLOADER_ADDRESS
        // - key = hash(L1ToL2Transaction)
        // - value = status of the processing transaction (1 - success & 0 - fail)
        // - isService = true (just a conventional value)
        // - l2ShardId = 0 (means that L1 -> L2 transaction was processed in a rollup shard, other shards are not available yet anyway)
        // - txNumberInBatch = number of transaction in the batch
        L2Log memory l2Log = L2Log({
            l2ShardId: 0,
            isService: true,
            txNumberInBatch: _l2TxNumberInBatch,
            sender: L2_BOOTLOADER_ADDRESS,
            key: _l2TxHash,
            value: bytes32(uint256(_status))
        });
        return _proveL2LogInclusion(_l2BatchNumber, _l2MessageIndex, l2Log, _merkleProof);
    }

    /// @dev Prove that a specific L2 log was sent in a specific L2 batch number
    function _proveL2LogInclusion(
        uint256 _batchNumber,
        uint256 _index,
        L2Log memory _log,
        bytes32[] calldata _proof
    ) internal view returns (bool) {
        require(_batchNumber <= s.totalBatchesExecuted, "xx");

        bytes32 hashedLog = keccak256(
            // solhint-disable-next-line func-named-parameters
            abi.encodePacked(_log.l2ShardId, _log.isService, _log.txNumberInBatch, _log.sender, _log.key, _log.value)
        );
        // Check that hashed log is not the default one,
        // otherwise it means that the value is out of range of sent L2 -> L1 logs
        require(hashedLog != L2_L1_LOGS_TREE_DEFAULT_LEAF_HASH, "tw");

        // It is ok to not check length of `_proof` array, as length
        // of leaf preimage (which is `L2_TO_L1_LOG_SERIALIZE_SIZE`) is not
        // equal to the length of other nodes preimages (which are `2 * 32`)

        bytes32 calculatedRootHash = Merkle.calculateRoot(_proof, _index, hashedLog);
        bytes32 actualRootHash = s.l2LogsRootHashes[_batchNumber];

        return actualRootHash == calculatedRootHash;
    }

    /// @dev Convert arbitrary-length message to the raw l2 log
    function _L2MessageToLog(L2Message calldata _message) internal pure returns (L2Log memory) {
        return
            L2Log({
                l2ShardId: 0,
                isService: true,
                txNumberInBatch: _message.txNumberInBatch,
                sender: L2_TO_L1_MESSENGER_SYSTEM_CONTRACT_ADDR,
                key: bytes32(uint256(uint160(_message.sender))),
                value: keccak256(_message.data)
            });
    }

    /// @inheritdoc IMailbox
    function l2TransactionBaseCost(
        uint256 _gasPrice,
        uint256 _l2GasLimit,
        uint256 _l2GasPerPubdataByteLimit
    ) public view returns (uint256) {
        uint256 l2GasPrice = _deriveL2GasPrice(_gasPrice, _l2GasPerPubdataByteLimit);
        return l2GasPrice * _l2GasLimit;
    }

    /// @notice Derives the price for L2 gas in base token to be paid.
    /// @param _l1GasPrice The gas price on L1
    /// @param _gasPerPubdata The price for each pubdata byte in L2 gas
    /// @return The price of L2 gas in the base token
    function _deriveL2GasPrice(uint256 _l1GasPrice, uint256 _gasPerPubdata) internal view returns (uint256) {
        FeeParams memory feeParams = s.feeParams;
        require(s.baseTokenGasPriceMultiplierDenominator > 0, "Mailbox: baseTokenGasPriceDenominator not set");
        uint256 l1GasPriceConverted = (_l1GasPrice * s.baseTokenGasPriceMultiplierNominator) /
            s.baseTokenGasPriceMultiplierDenominator;
        uint256 pubdataPriceBaseToken;
        if (feeParams.pubdataPricingMode == PubdataPricingMode.Rollup) {
            // slither-disable-next-line divide-before-multiply
            pubdataPriceBaseToken = L1_GAS_PER_PUBDATA_BYTE * l1GasPriceConverted;
        }

        // slither-disable-next-line divide-before-multiply
        uint256 batchOverheadBaseToken = uint256(feeParams.batchOverheadL1Gas) * l1GasPriceConverted;
        uint256 fullPubdataPriceBaseToken = pubdataPriceBaseToken +
            batchOverheadBaseToken /
            uint256(feeParams.maxPubdataPerBatch);

        uint256 l2GasPrice = feeParams.minimalL2GasPrice + batchOverheadBaseToken / uint256(feeParams.maxL2GasPerBatch);
        uint256 minL2GasPriceBaseToken = (fullPubdataPriceBaseToken + _gasPerPubdata - 1) / _gasPerPubdata;

        return Math.max(l2GasPrice, minL2GasPriceBaseToken);
    }

    /// @inheritdoc IMailbox
    function finalizeEthWithdrawal(
        uint256 _l2BatchNumber,
        uint256 _l2MessageIndex,
        uint16 _l2TxNumberInBatch,
        bytes calldata _message,
        bytes32[] calldata _merkleProof
    ) external nonReentrant {
        require(s.chainId == ERA_CHAIN_ID, "Mailbox: finalizeEthWithdrawal only available for Era on mailbox");
        IL1SharedBridge(s.baseTokenBridge).finalizeWithdrawal({
            _chainId: ERA_CHAIN_ID,
            _l2BatchNumber: _l2BatchNumber,
            _l2MessageIndex: _l2MessageIndex,
            _l2TxNumberInBatch: _l2TxNumberInBatch,
            _message: _message,
            _merkleProof: _merkleProof
        });
    }

    ///  @inheritdoc IMailbox
    function requestL2Transaction(
        address _contractL2,
        uint256 _l2Value,
        bytes calldata _calldata,
        uint256 _l2GasLimit,
        uint256 _l2GasPerPubdataByteLimit,
        bytes[] calldata _factoryDeps,
        address _refundRecipient
    ) external payable returns (bytes32 canonicalTxHash) {
        require(s.chainId == ERA_CHAIN_ID, "Mailbox: legacy interface only available for Era");
        canonicalTxHash = _requestL2TransactionSender(
            BridgehubL2TransactionRequest({
                sender: msg.sender,
                contractL2: _contractL2,
                mintValue: msg.value,
                l2Value: _l2Value,
                l2GasLimit: _l2GasLimit,
                l2Calldata: _calldata,
                l2GasPerPubdataByteLimit: _l2GasPerPubdataByteLimit,
                factoryDeps: _factoryDeps,
                refundRecipient: _refundRecipient
            })
        );
        IL1SharedBridge(s.baseTokenBridge).bridgehubDepositBaseToken{value: msg.value}(
            s.chainId,
            msg.sender,
            ETH_TOKEN_ADDRESS,
            msg.value
        );
    }

    function _requestL2TransactionSender(
        BridgehubL2TransactionRequest memory _request
    ) internal nonReentrant returns (bytes32 canonicalTxHash) {
        // Check that the transaction is allowed by the filterer (if the filterer is set).
        if (s.transactionFilterer != address(0)) {
            require(
                ITransactionFilterer(s.transactionFilterer).isTransactionAllowed({
                    sender: _request.sender,
                    contractL2: _request.contractL2,
                    mintValue: _request.mintValue,
                    l2Value: _request.l2Value,
                    l2Calldata: _request.l2Calldata,
                    refundRecipient: _request.refundRecipient
                }),
                "tf"
            );
        }

        // Enforcing that `_request.l2GasPerPubdataByteLimit` equals to a certain constant number. This is needed
        // to ensure that users do not get used to using "exotic" numbers for _request.l2GasPerPubdataByteLimit, e.g. 1-2, etc.
        // VERY IMPORTANT: nobody should rely on this constant to be fixed and every contract should give their users the ability to provide the
        // ability to provide `_request.l2GasPerPubdataByteLimit` for each independent transaction.
        // CHANGING THIS CONSTANT SHOULD BE A CLIENT-SIDE CHANGE.
        require(_request.l2GasPerPubdataByteLimit == REQUIRED_L2_GAS_PRICE_PER_PUBDATA, "qp");

        WritePriorityOpParams memory params;
        params.request = _request;

        canonicalTxHash = _requestL2Transaction(params);
    }

    function _requestL2Transaction(WritePriorityOpParams memory _params) internal returns (bytes32 canonicalTxHash) {
        BridgehubL2TransactionRequest memory request = _params.request;

        require(request.factoryDeps.length <= MAX_NEW_FACTORY_DEPS, "uj");
        _params.txId = s.priorityQueue.getTotalPriorityTxs();

        // Checking that the user provided enough ether to pay for the transaction.
        _params.l2GasPrice = _deriveL2GasPrice(tx.gasprice, request.l2GasPerPubdataByteLimit);
        uint256 baseCost = _params.l2GasPrice * request.l2GasLimit;
        require(request.mintValue >= baseCost + request.l2Value, "mv"); // The `msg.value` doesn't cover the transaction cost

        request.refundRecipient = AddressAliasHelper.actualRefundRecipient(request.refundRecipient, request.sender);
        // Change the sender address if it is a smart contract to prevent address collision between L1 and L2.
        // Please note, currently zkSync address derivation is different from Ethereum one, but it may be changed in the future.
        // solhint-disable avoid-tx-origin
        // slither-disable-next-line tx-origin
        if (request.sender != tx.origin) {
            request.sender = AddressAliasHelper.applyL1ToL2Alias(request.sender);
        }

        // populate missing fields
        _params.expirationTimestamp = uint64(block.timestamp + PRIORITY_EXPIRATION); // Safe to cast

        canonicalTxHash = _writePriorityOp(_params);
    }

    function _serializeL2Transaction(
        WritePriorityOpParams memory _priorityOpParams
    ) internal pure returns (L2CanonicalTransaction memory transaction) {
        BridgehubL2TransactionRequest memory request = _priorityOpParams.request;
        transaction = L2CanonicalTransaction({
            txType: PRIORITY_OPERATION_L2_TX_TYPE,
            from: uint256(uint160(request.sender)),
            to: uint256(uint160(request.contractL2)),
            gasLimit: request.l2GasLimit,
            gasPerPubdataByteLimit: request.l2GasPerPubdataByteLimit,
            maxFeePerGas: uint256(_priorityOpParams.l2GasPrice),
            maxPriorityFeePerGas: uint256(0),
            paymaster: uint256(0),
            // Note, that the priority operation id is used as "nonce" for L1->L2 transactions
            nonce: uint256(_priorityOpParams.txId),
            value: request.l2Value,
            reserved: [request.mintValue, uint256(uint160(request.refundRecipient)), 0, 0],
            data: request.l2Calldata,
            signature: new bytes(0),
            factoryDeps: _hashFactoryDeps(request.factoryDeps),
            paymasterInput: new bytes(0),
            reservedDynamic: new bytes(0)
        });
    }

    /// @notice Stores a transaction record in storage & send event about that
    function _writePriorityOp(
        WritePriorityOpParams memory _priorityOpParams
    ) internal returns (bytes32 canonicalTxHash) {
        L2CanonicalTransaction memory transaction = _serializeL2Transaction(_priorityOpParams);

        bytes memory transactionEncoding = abi.encode(transaction);

        TransactionValidator.validateL1ToL2Transaction(
            transaction,
            transactionEncoding,
            s.priorityTxMaxGasLimit,
            s.feeParams.priorityTxMaxPubdata
        );

        canonicalTxHash = keccak256(transactionEncoding);

        s.priorityQueue.pushBack(
            PriorityOperation({
                canonicalTxHash: canonicalTxHash,
                expirationTimestamp: _priorityOpParams.expirationTimestamp,
                layer2Tip: uint192(0) // TODO: Restore after fee modeling will be stable. (SMA-1230)
            })
        );

        // Data that is needed for the operator to simulate priority queue offchain
        // solhint-disable-next-line func-named-parameters
        emit NewPriorityRequest(
            _priorityOpParams.txId,
            canonicalTxHash,
            _priorityOpParams.expirationTimestamp,
            transaction,
            _priorityOpParams.request.factoryDeps
        );
    }

    /// @notice Hashes the L2 bytecodes and returns them in the format in which they are processed by the bootloader
    function _hashFactoryDeps(bytes[] memory _factoryDeps) internal pure returns (uint256[] memory hashedFactoryDeps) {
        uint256 factoryDepsLen = _factoryDeps.length;
        hashedFactoryDeps = new uint256[](factoryDepsLen);
        for (uint256 i = 0; i < factoryDepsLen; i = i.uncheckedInc()) {
            bytes32 hashedBytecode = L2ContractHelper.hashL2Bytecode(_factoryDeps[i]);

            // Store the resulting hash sequentially in bytes.
            assembly {
                mstore(add(hashedFactoryDeps, mul(add(i, 1), 32)), hashedBytecode)
            }
        }
    }
}<|MERGE_RESOLUTION|>--- conflicted
+++ resolved
@@ -36,11 +36,7 @@
     string public constant override getName = "MailboxFacet";
 
     /// @dev Era's chainID
-<<<<<<< HEAD
     uint256 internal immutable ERA_CHAIN_ID;
-=======
-    uint256 public immutable ERA_CHAIN_ID;
->>>>>>> ab2f13d7
 
     constructor(uint256 _eraChainId) {
         ERA_CHAIN_ID = _eraChainId;
