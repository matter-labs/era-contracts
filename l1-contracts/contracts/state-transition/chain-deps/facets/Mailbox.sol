--- conflicted
+++ resolved
@@ -478,10 +478,7 @@
         request.refundRecipient = AddressAliasHelper.actualRefundRecipient(request.refundRecipient, request.sender);
         // Change the sender address if it is a smart contract to prevent address collision between L1 and L2.
         // Please note, currently ZKsync address derivation is different from Ethereum one, but it may be changed in the future.
-<<<<<<< HEAD
-=======
         // solhint-disable avoid-tx-origin
->>>>>>> 874bc6ba
         // slither-disable-next-line tx-origin
         if (request.sender != tx.origin) {
             request.sender = AddressAliasHelper.applyL1ToL2Alias(request.sender);
