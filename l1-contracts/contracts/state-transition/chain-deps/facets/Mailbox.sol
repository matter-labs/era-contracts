--- conflicted
+++ resolved
@@ -8,10 +8,6 @@
 import {IMailboxImpl} from "../../chain-interfaces/IMailboxImpl.sol";
 import {IInteropCenter} from "../../../interop/IInteropCenter.sol";
 import {IBridgehubBase} from "../../../bridgehub/IBridgehubBase.sol";
-<<<<<<< HEAD
-=======
-import {L2Bridgehub} from "../../../bridgehub/L2Bridgehub.sol";
->>>>>>> e320a0ec
 
 import {ITransactionFilterer} from "../../chain-interfaces/ITransactionFilterer.sol";
 import {IEIP7702Checker} from "../../chain-interfaces/IEIP7702Checker.sol";
@@ -29,14 +25,9 @@
 
 import {IL1AssetRouter} from "../../../bridge/asset-router/IL1AssetRouter.sol";
 
-<<<<<<< HEAD
-import {BaseTokenGasPriceDenominatorNotSet, BatchNotExecuted, GasPerPubdataMismatch, InvalidChainId, MsgValueTooLow, NotAssetRouter, OnlyEraSupported, TooManyFactoryDeps, TransactionNotAllowed} from "../../../common/L1ContractErrors.sol";
+import {AddressNotZero, BaseTokenGasPriceDenominatorNotSet, BatchNotExecuted, GasPerPubdataMismatch, InvalidChainId, MsgValueTooLow, NotAssetRouter, OnlyEraSupported, TooManyFactoryDeps, TransactionNotAllowed, ZeroAddress} from "../../../common/L1ContractErrors.sol";
 import {RequireDepositsPaused, LocalRootIsZero, LocalRootMustBeZero, NotHyperchain, NotL1, NotSettlementLayer} from "../../L1StateTransitionErrors.sol";
 import {DepthMoreThanOneForRecursiveMerkleProof} from "../../../bridgehub/L1BridgehubErrors.sol";
-=======
-import {AddressNotZero, BaseTokenGasPriceDenominatorNotSet, BatchNotExecuted, GasPerPubdataMismatch, InvalidChainId, MsgValueTooLow, OnlyEraSupported, TooManyFactoryDeps, TransactionNotAllowed, ZeroAddress} from "../../../common/L1ContractErrors.sol";
-import {LocalRootIsZero, LocalRootMustBeZero, NotHyperchain, NotL1, NotSettlementLayer} from "../../L1StateTransitionErrors.sol";
->>>>>>> e320a0ec
 
 // While formally the following import is not used, it is needed to inherit documentation from it
 import {IZKChainBase} from "../../chain-interfaces/IZKChainBase.sol";
@@ -75,7 +66,6 @@
         _;
     }
 
-<<<<<<< HEAD
     modifier onlyGateway() {
         if (block.chainid == L1_CHAIN_ID) {
             revert OnlyGateway();
@@ -83,15 +73,12 @@
         _;
     }
 
-    constructor(uint256 _eraChainId, uint256 _l1ChainId) {
-=======
     constructor(uint256 _eraChainId, uint256 _l1ChainId, IEIP7702Checker _eip7702Checker) {
         if (address(_eip7702Checker) == address(0) && block.chainid == _l1ChainId) {
             revert ZeroAddress();
         } else if (address(_eip7702Checker) != address(0) && block.chainid != _l1ChainId) {
             revert AddressNotZero();
         }
->>>>>>> e320a0ec
         ERA_CHAIN_ID = _eraChainId;
         L1_CHAIN_ID = _l1ChainId;
         EIP_7702_CHECKER = _eip7702Checker;
@@ -413,13 +400,8 @@
     ) internal view returns (BridgehubL2TransactionRequest memory) {
         // solhint-disable-next-line func-named-parameters
         bytes memory data = abi.encodeCall(
-<<<<<<< HEAD
             IInteropCenter.forwardTransactionOnGatewayWithBalanceChange,
             (_chainId, _canonicalTxHash, _expirationTimestamp, _balanceChange)
-=======
-            L2Bridgehub.forwardTransactionOnGateway,
-            (_chainId, _canonicalTxHash, _expirationTimestamp)
->>>>>>> e320a0ec
         );
         return
             BridgehubL2TransactionRequest({
@@ -554,7 +536,7 @@
 
         _writePriorityOp(transaction, _params.request.factoryDeps, canonicalTxHash, _params.expirationTimestamp);
         if (s.settlementLayer != address(0)) {
-            address assetRouter = IBridgehubBase(s.bridgehub).assetRouter();
+            address assetRouter = address(IBridgehubBase(s.bridgehub).assetRouter());
             bool getBalanceChange = _params.request.sender == AddressAliasHelper.applyL1ToL2Alias(assetRouter);
 
             // slither-disable-next-line unused-return
@@ -716,7 +698,7 @@
         if (s.chainId != ERA_CHAIN_ID) {
             revert OnlyEraSupported();
         }
-        address assetRouter = IBridgehubBase(s.bridgehub).assetRouter();
+        address assetRouter = address(IBridgehubBase(s.bridgehub).assetRouter());
         require(msg.sender != assetRouter, NotAssetRouter(msg.sender, assetRouter));
         canonicalTxHash = _requestL2TransactionSender(
             BridgehubL2TransactionRequest({
