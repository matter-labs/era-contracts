--- conflicted
+++ resolved
@@ -28,10 +28,7 @@
 import {IL1AssetRouter} from "../../../bridge/asset-router/IL1AssetRouter.sol";
 
 import {MerklePathEmpty, OnlyEraSupported, BatchNotExecuted, HashedLogIsDefault, BaseTokenGasPriceDenominatorNotSet, TransactionNotAllowed, GasPerPubdataMismatch, TooManyFactoryDeps, MsgValueTooLow} from "../../../common/L1ContractErrors.sol";
-<<<<<<< HEAD
-=======
 import {NotL1, UnsupportedProofMetadataVersion, LocalRootIsZero, LocalRootMustBeZero, NotSettlementLayer, NotHyperchain} from "../../L1StateTransitionErrors.sol";
->>>>>>> 45cf28c6
 
 // While formally the following import is not used, it is needed to inherit documentation from it
 import {IZKChainBase} from "../../chain-interfaces/IZKChainBase.sol";
@@ -55,13 +52,9 @@
     uint256 internal immutable L1_CHAIN_ID;
 
     modifier onlyL1() {
-<<<<<<< HEAD
-        require(block.chainid == L1_CHAIN_ID, "MailboxFacet: not L1");
-=======
         if (block.chainid != L1_CHAIN_ID) {
             revert NotL1(block.chainid);
         }
->>>>>>> 45cf28c6
         _;
     }
 
@@ -160,11 +153,9 @@
         if (metadataAsUint256 == 0) {
             // It is the new version
             bytes1 metadataVersion = bytes1(proofMetadata);
-<<<<<<< HEAD
-            require(
-                uint256(uint8(metadataVersion)) == SUPPORTED_PROOF_METADATA_VERSION,
-                "Mailbox: unsupported proof metadata version"
-            );
+            if (uint256(uint8(metadataVersion)) != SUPPORTED_PROOF_METADATA_VERSION) {
+                revert UnsupportedProofMetadataVersion(uint256(uint8(metadataVersion)));
+            }
 
             proofStartIndex = 1;
             logLeafProofLen = uint256(uint8(proofMetadata[1]));
@@ -172,18 +163,6 @@
         } else {
             // It is the old version
 
-=======
-            if (uint256(uint8(metadataVersion)) != SUPPORTED_PROOF_METADATA_VERSION) {
-                revert UnsupportedProofMetadataVersion(uint256(uint8(metadataVersion)));
-            }
-
-            proofStartIndex = 1;
-            logLeafProofLen = uint256(uint8(proofMetadata[1]));
-            batchLeafProofLen = uint256(uint8(proofMetadata[2]));
-        } else {
-            // It is the old version
-
->>>>>>> 45cf28c6
             // The entire proof is a merkle path
             proofStartIndex = 0;
             logLeafProofLen = _proof.length;
@@ -298,13 +277,9 @@
             // to a chain's message root only if the chain has indeed executed its batch on top of it.
             //
             // We trust all chains whitelisted by the Bridgehub governance.
-<<<<<<< HEAD
-            require(IBridgehub(s.bridgehub).whitelistedSettlementLayers(settlementLayerChainId), "Mailbox: wrong CTM");
-=======
             if (!IBridgehub(s.bridgehub).whitelistedSettlementLayers(settlementLayerChainId)) {
                 revert NotSettlementLayer();
             }
->>>>>>> 45cf28c6
 
             settlementLayerAddress = IBridgehub(s.bridgehub).getZKChain(settlementLayerChainId);
         }
@@ -402,17 +377,12 @@
         bytes32 _canonicalTxHash,
         uint64 _expirationTimestamp
     ) external override onlyL1 returns (bytes32 canonicalTxHash) {
-<<<<<<< HEAD
-        require(IBridgehub(s.bridgehub).whitelistedSettlementLayers(s.chainId), "Mailbox SL: not SL");
-        require(IChainTypeManager(s.chainTypeManager).getZKChain(_chainId) == msg.sender, "Mailbox SL: not zkChain");
-=======
         if (!IBridgehub(s.bridgehub).whitelistedSettlementLayers(s.chainId)) {
             revert NotSettlementLayer();
         }
         if (IChainTypeManager(s.chainTypeManager).getZKChain(_chainId) != msg.sender) {
             revert NotHyperchain();
         }
->>>>>>> 45cf28c6
 
         BridgehubL2TransactionRequest memory wrappedRequest = _wrapRequest({
             _chainId: _chainId,
