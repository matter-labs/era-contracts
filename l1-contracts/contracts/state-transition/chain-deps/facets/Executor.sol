// SPDX-License-Identifier: MIT

pragma solidity 0.8.28;

import {ZKChainBase} from "./ZKChainBase.sol";
import {IBridgehub} from "../../../bridgehub/IBridgehub.sol";
import {IMessageRoot} from "../../../bridgehub/IMessageRoot.sol";
import {COMMIT_TIMESTAMP_APPROXIMATION_DELTA, EMPTY_STRING_KECCAK, L2_TO_L1_LOG_SERIALIZE_SIZE, MAINNET_CHAIN_ID, MAINNET_COMMIT_TIMESTAMP_NOT_OLDER, MAX_L2_TO_L1_LOGS_COMMITMENT_BYTES, PACKED_L2_BLOCK_TIMESTAMP_MASK, PUBLIC_INPUT_SHIFT, TESTNET_COMMIT_TIMESTAMP_NOT_OLDER, DEFAULT_PRECOMMITMENT_FOR_THE_LAST_BATCH, PACKED_L2_PRECOMMITMENT_LENGTH} from "../../../common/Config.sol";
import {IExecutor, L2_LOG_ADDRESS_OFFSET, L2_LOG_KEY_OFFSET, L2_LOG_VALUE_OFFSET, LogProcessingOutput, MAX_LOG_KEY, SystemLogKey, TOTAL_BLOBS_IN_COMMITMENT} from "../../chain-interfaces/IExecutor.sol";
import {BatchDecoder} from "../../libraries/BatchDecoder.sol";
import {UncheckedMath} from "../../../common/libraries/UncheckedMath.sol";
import {UnsafeBytes} from "../../../common/libraries/UnsafeBytes.sol";
import {L2_BOOTLOADER_ADDRESS, L2_SYSTEM_CONTEXT_SYSTEM_CONTRACT_ADDR, L2_TO_L1_MESSENGER_SYSTEM_CONTRACT, L2_TO_L1_MESSENGER_SYSTEM_CONTRACT_ADDR} from "../../../common/l2-helpers/L2ContractAddresses.sol";
import {IChainTypeManager} from "../../IChainTypeManager.sol";
import {PriorityOpsBatchInfo, PriorityTree} from "../../libraries/PriorityTree.sol";
import {IL1DAValidator, L1DAValidatorOutput} from "../../chain-interfaces/IL1DAValidator.sol";
import {InvalidSystemLogsLength, MissingSystemLogs, BatchNumberMismatch, TimeNotReached, ValueMismatch, HashMismatch, NonIncreasingTimestamp, TimestampError, InvalidLogSender, TxHashMismatch, UnexpectedSystemLog, LogAlreadyProcessed, InvalidProtocolVersion, CanOnlyProcessOneBatch, BatchHashMismatch, UpgradeBatchNumberIsNotZero, NonSequentialBatch, CantExecuteUnprovenBatches, SystemLogsSizeTooBig, InvalidNumberOfBlobs, VerifiedBatchesExceedsCommittedBatches, InvalidProof, RevertedBatchNotAfterNewLastBatch, CantRevertExecutedBatch, L2TimestampTooBig, PriorityOperationsRollingHashMismatch, IncorrectBatchChainId, InvalidMessageRoot, InvalidBatchNumber, EmptyPrecommitData, PrecommitmentMismatch, InvalidPackedPrecommitmentLength} from "../../../common/L1ContractErrors.sol";
import {InvalidBatchesDataLength, MismatchL2DAValidator, MismatchNumberOfLayer1Txs, CommitBasedInteropNotSupported, DependencyRootsRollingHashMismatch} from "../../L1StateTransitionErrors.sol";

// While formally the following import is not used, it is needed to inherit documentation from it
import {IZKChainBase} from "../../chain-interfaces/IZKChainBase.sol";
import {InteropRoot} from "../../../common/Messaging.sol";
import {IL2ToL1Messenger} from "../../../common/l2-helpers/IL2ToL1Messenger.sol";

/// @dev The version that is used for the `Executor` calldata used for relaying the
/// stored batch info.
uint8 constant RELAYED_EXECUTOR_VERSION = 0;

/// @title ZK chain Executor contract capable of processing events emitted in the ZK chain protocol.
/// @author Matter Labs
/// @custom:security-contact security@matterlabs.dev
contract ExecutorFacet is ZKChainBase, IExecutor {
    using UncheckedMath for uint256;
    using PriorityTree for PriorityTree.Tree;

    /// @inheritdoc IZKChainBase
    string public constant override getName = "ExecutorFacet";

    /// @notice The chain id of L1. This contract can be deployed on multiple layers, but this value is still equal to the
    /// L1 that is at the most base layer.
    uint256 internal immutable L1_CHAIN_ID;

    /// @dev Timestamp - seconds since unix epoch.
    uint256 internal immutable COMMIT_TIMESTAMP_NOT_OLDER;

    constructor(uint256 _l1ChainId) {
        L1_CHAIN_ID = _l1ChainId;
        // Allow testnet operators to submit batches with older timestamps
        // compared to mainnet. This quality-of-life improvement is intended for
        // testnets, where outages may be resolved slower.
        if (L1_CHAIN_ID == MAINNET_CHAIN_ID) {
            COMMIT_TIMESTAMP_NOT_OLDER = MAINNET_COMMIT_TIMESTAMP_NOT_OLDER;
        } else {
            COMMIT_TIMESTAMP_NOT_OLDER = TESTNET_COMMIT_TIMESTAMP_NOT_OLDER;
        }
    }

    /// @dev Process one batch commit using the previous batch StoredBatchInfo
    /// @dev returns new batch StoredBatchInfo
    /// @notice Does not change storage
    function _commitOneBatch(
        StoredBatchInfo memory _previousBatch,
        CommitBatchInfo memory _newBatch,
        bytes32 _expectedSystemContractUpgradeTxHash
    ) internal returns (StoredBatchInfo memory storedBatchInfo) {
        // only commit next batch
        if (_newBatch.batchNumber != _previousBatch.batchNumber + 1) {
            revert BatchNumberMismatch(_previousBatch.batchNumber + 1, _newBatch.batchNumber);
        }

        // Check that batch contains all meta information for L2 logs.
        // Get the chained hash of priority transaction hashes.
        LogProcessingOutput memory logOutput = _processL2Logs(_newBatch, _expectedSystemContractUpgradeTxHash);

        L1DAValidatorOutput memory daOutput = IL1DAValidator(s.l1DAValidator).checkDA({
            _chainId: s.chainId,
            _batchNumber: uint256(_newBatch.batchNumber),
            _l2DAValidatorOutputHash: logOutput.l2DAValidatorOutputHash,
            _operatorDAInput: _newBatch.operatorDAInput,
            _maxBlobsSupported: TOTAL_BLOBS_IN_COMMITMENT
        });

        if (_previousBatch.batchHash != logOutput.previousBatchHash) {
            revert HashMismatch(logOutput.previousBatchHash, _previousBatch.batchHash);
        }
        // Check that the priority operation hash in the L2 logs is as expected
        if (logOutput.chainedPriorityTxsHash != _newBatch.priorityOperationsHash) {
            revert HashMismatch(logOutput.chainedPriorityTxsHash, _newBatch.priorityOperationsHash);
        }
        // Check that the number of processed priority operations is as expected
        if (logOutput.numberOfLayer1Txs != _newBatch.numberOfLayer1Txs) {
            revert ValueMismatch(logOutput.numberOfLayer1Txs, _newBatch.numberOfLayer1Txs);
        }
        _verifyAndResetBatchPrecommitment(_newBatch.batchNumber, logOutput.l2TxsStatusRollingHash);

        // Check the timestamp of the new batch
        _verifyBatchTimestamp(logOutput.packedBatchAndL2BlockTimestamp, _newBatch.timestamp, _previousBatch.timestamp);

        // Create batch commitment for the proof verification
        (bytes32 metadataHash, bytes32 auxiliaryOutputHash, bytes32 commitment) = _createBatchCommitment(
            _newBatch,
            daOutput.stateDiffHash,
            daOutput.blobsOpeningCommitments,
            daOutput.blobsLinearHashes
        );

        storedBatchInfo = StoredBatchInfo({
            batchNumber: _newBatch.batchNumber,
            batchHash: _newBatch.newStateRoot,
            indexRepeatedStorageChanges: _newBatch.indexRepeatedStorageChanges,
            numberOfLayer1Txs: _newBatch.numberOfLayer1Txs,
            priorityOperationsHash: _newBatch.priorityOperationsHash,
            l2LogsTreeRoot: logOutput.l2LogsTreeRoot,
            dependencyRootsRollingHash: logOutput.dependencyRootsRollingHash,
            timestamp: _newBatch.timestamp,
            commitment: commitment
        });

        if (L1_CHAIN_ID != block.chainid) {
            // If we are settling on top of Gateway, we always relay the data needed to construct
            // a proof for a new batch (and finalize it) even if the data for Gateway transactions has been fully lost.
            // This data includes:
            // - `StoredBatchInfo` that is needed to execute a block on top of the previous one.
            // But also, we need to ensure that the components of the commitment of the batch are available:
            // - passThroughDataHash (and its full preimage)
            // - metadataHash (only the hash)
            // - auxiliaryOutputHash (only the hash)
            // The source of the truth for the data from above can be found here:
            // https://github.com/matter-labs/zksync-protocol/blob/c80fa4ee94fd0f7f05f7aea364291abb8b4d7351/crates/zkevm_circuits/src/scheduler/mod.rs#L1356-L1369
            //
            // The full preimage of `passThroughDataHash` consists of the state root as well as the `indexRepeatedStorageChanges`. All
            // these values are already included as part of the `storedBatchInfo`, so we do not need to republish those.
            // slither-disable-next-line unused-return
            L2_TO_L1_MESSENGER_SYSTEM_CONTRACT.sendToL1(
                abi.encode(RELAYED_EXECUTOR_VERSION, storedBatchInfo, metadataHash, auxiliaryOutputHash)
            );
        }
    }

    function _commitOneBoojumOSBatch(
        StoredBatchInfo memory _previousBatch,
        CommitBoojumOSBatchInfo memory _newBatch,
        // TODO: l2 upgrade is not handled
        bytes32 _expectedSystemContractUpgradeTxHash
    ) internal returns (StoredBatchInfo memory storedBatchInfo) {
        // only commit next batch
        if (_newBatch.batchNumber != _previousBatch.batchNumber + 1) {
            revert BatchNumberMismatch(_previousBatch.batchNumber + 1, _newBatch.batchNumber);
        }

        // TODO: should we use daOutput?
        L1DAValidatorOutput memory daOutput = IL1DAValidator(s.l1DAValidator).checkDA({
            _chainId: s.chainId,
            _batchNumber: uint256(_newBatch.batchNumber),
            _l2DAValidatorOutputHash: _newBatch.daCommitment,
            _operatorDAInput: _newBatch.operatorDAInput,
            _maxBlobsSupported: TOTAL_BLOBS_IN_COMMITMENT
        });

        if (block.timestamp - COMMIT_TIMESTAMP_NOT_OLDER > _newBatch.firstBlockTimestamp) {
            revert TimeNotReached(_newBatch.firstBlockTimestamp, block.timestamp - COMMIT_TIMESTAMP_NOT_OLDER);
        }
        if (_newBatch.lastBlockTimestamp > block.timestamp + COMMIT_TIMESTAMP_APPROXIMATION_DELTA) {
            revert L2TimestampTooBig();
        }
        if (_newBatch.chainId != s.chainId) {
            revert IncorrectBatchChainId(_newBatch.chainId, s.chainId);
        }
        if (_newBatch.l2DaValidator != s.l2DAValidator) {
            //            revert MismatchL2DAValidator();
        }

        // Create batch output for PI
        bytes32 batchOutputsHash = keccak256(
            abi.encodePacked(
                _newBatch.chainId,
                _newBatch.firstBlockTimestamp,
                _newBatch.lastBlockTimestamp,
                uint160(_newBatch.l2DaValidator),
                _newBatch.daCommitment,
                _newBatch.numberOfLayer1Txs,
                _newBatch.priorityOperationsHash,
                _newBatch.l2LogsTreeRoot,
                bytes32(0) // upgrade tx hash
            )
        );

        storedBatchInfo = StoredBatchInfo({
            batchNumber: _newBatch.batchNumber,
            batchHash: _newBatch.newStateCommitment,
            indexRepeatedStorageChanges: 0,
            numberOfLayer1Txs: _newBatch.numberOfLayer1Txs,
            priorityOperationsHash: _newBatch.priorityOperationsHash,
            l2LogsTreeRoot: _newBatch.l2LogsTreeRoot,
            // TODO: for now, zksync os does not support dependency roots rolling hash
            dependencyRootsRollingHash: bytes32(0),
            timestamp: 0,
            commitment: batchOutputsHash
        });

        if (L1_CHAIN_ID != block.chainid) {
            // If we are settling on top of Gateway, we always relay the data needed to construct
            // a proof for a new batch (and finalize it) even if the data for Gateway transactions has been fully lost.
            // This data includes:
            // - `StoredBatchInfo` that is needed to execute a block on top of the previous one.
            // But also, we need to ensure that the components of the commitment of the batch are available:
            // - passThroughDataHash (and its full preimage)
            // - metadataHash (only the hash)
            // - auxiliaryOutputHash (only the hash)
            // The source of the truth for the data from above can be found here:
            // https://github.com/matter-labs/zksync-protocol/blob/c80fa4ee94fd0f7f05f7aea364291abb8b4d7351/crates/zkevm_circuits/src/scheduler/mod.rs#L1356-L1369
            //
            // The full preimage of `passThroughDataHash` consists of the state root as well as the `indexRepeatedStorageChanges`. All
            // these values are already included as part of the `storedBatchInfo`, so we do not need to republish those.
            // slither-disable-next-line unused-return
            // TODO: change RELAYED_EXECUTOR_VERSION?
<<<<<<< HEAD
            IL2ToL1Messenger(L2_TO_L1_MESSENGER_SYSTEM_CONTRACT_ADDR).sendToL1(
                abi.encode(RELAYED_EXECUTOR_VERSION, storedBatchInfo)
            );
=======
            L2_TO_L1_MESSENGER_SYSTEM_CONTRACT_ADDR.sendToL1(abi.encode(RELAYED_EXECUTOR_VERSION, storedBatchInfo));
>>>>>>> 910d5e63
        }
    }

    /// @notice Verifies that a stored precommitment for a given batch matches the expected rolling hash.
    /// @param _batchNumber The batch number whose precommitment is being verified.
    /// @param _expectedL2TxsStatusRollingHash The expected rolling hash of L2 transaction statuses for the batch.
    /// @dev Note, that precommitments are only supported for Era VM.
    function _verifyAndResetBatchPrecommitment(uint256 _batchNumber, bytes32 _expectedL2TxsStatusRollingHash) internal {
        bytes32 storedPrecommitment = s.precommitmentForTheLatestBatch;
        // The default value for the `storedPrecommitment` is expected to be `DEFAULT_PRECOMMITMENT_FOR_THE_LAST_BATCH`.
        // However, in case we did accidentally put 0 there, we want to handle this case as well.
        if (storedPrecommitment == bytes32(0)) {
            storedPrecommitment = DEFAULT_PRECOMMITMENT_FOR_THE_LAST_BATCH;
        }

        // We do not require the operator to always provide the precommitments as it is an optional feature.
        // However, if precommitments were provided, we do expect them to span over the entire batch
        if (
            storedPrecommitment != DEFAULT_PRECOMMITMENT_FOR_THE_LAST_BATCH &&
            storedPrecommitment != _expectedL2TxsStatusRollingHash
        ) {
            revert PrecommitmentMismatch(_batchNumber, _expectedL2TxsStatusRollingHash, storedPrecommitment);
        }

        // Resetting the stored precommitment.
        // Note, that the default value is not 0, but a non-zero value since rewriting a non-zero value
        // is cheaper than going from 0 and back within different transactions.
        s.precommitmentForTheLatestBatch = DEFAULT_PRECOMMITMENT_FOR_THE_LAST_BATCH;
    }

    /// @notice checks that the timestamps of both the new batch and the new L2 block are correct.
    /// @param _packedBatchAndL2BlockTimestamp - packed batch and L2 block timestamp in a format of batchTimestamp * 2**128 + l2BatchTimestamp
    /// @param _expectedBatchTimestamp - expected batch timestamp
    /// @param _previousBatchTimestamp - the timestamp of the previous batch
    function _verifyBatchTimestamp(
        uint256 _packedBatchAndL2BlockTimestamp,
        uint256 _expectedBatchTimestamp,
        uint256 _previousBatchTimestamp
    ) internal view {
        // Check that the timestamp that came from the system context is expected
        uint256 batchTimestamp = _packedBatchAndL2BlockTimestamp >> 128;
        if (batchTimestamp != _expectedBatchTimestamp) {
            revert TimestampError();
        }

        // While the fact that _previousBatchTimestamp < batchTimestamp is already checked on L2,
        // we double check it here for clarity
        if (_previousBatchTimestamp >= batchTimestamp) {
            revert NonIncreasingTimestamp();
        }

        uint256 lastL2BlockTimestamp = _packedBatchAndL2BlockTimestamp & PACKED_L2_BLOCK_TIMESTAMP_MASK;

        // All L2 blocks have timestamps within the range of [batchTimestamp, lastL2BlockTimestamp].
        // So here we need to only double check that:
        // - The timestamp of the batch is not too small.
        // - The timestamp of the last L2 block is not too big.
        // New batch timestamp is too small
        if (block.timestamp - COMMIT_TIMESTAMP_NOT_OLDER > batchTimestamp) {
            revert TimeNotReached(batchTimestamp, block.timestamp - COMMIT_TIMESTAMP_NOT_OLDER);
        }
        // The last L2 block timestamp is too big
        if (lastL2BlockTimestamp > block.timestamp + COMMIT_TIMESTAMP_APPROXIMATION_DELTA) {
            revert L2TimestampTooBig();
        }
    }

    /// @dev Check that L2 logs are proper and batch contain all meta information for them
    /// @dev The logs processed here should line up such that only one log for each key from the
    ///      SystemLogKey enum in Constants.sol is processed per new batch.
    /// @dev Data returned from here will be used to form the batch commitment.
    function _processL2Logs(
        CommitBatchInfo memory _newBatch,
        bytes32 _expectedSystemContractUpgradeTxHash
    ) internal view returns (LogProcessingOutput memory logOutput) {
        // Copy L2 to L1 logs into memory.
        bytes memory emittedL2Logs = _newBatch.systemLogs;

        // Used as bitmap to set/check log processing happens exactly once.
        // See SystemLogKey enum in Constants.sol for ordering.
        uint256 processedLogs = 0;

        // linear traversal of the logs
        uint256 logsLength = emittedL2Logs.length;

        if (logsLength % L2_TO_L1_LOG_SERIALIZE_SIZE != 0) {
            revert InvalidSystemLogsLength();
        }

        for (uint256 i = 0; i < logsLength; i = i.uncheckedAdd(L2_TO_L1_LOG_SERIALIZE_SIZE)) {
            // Extract the values to be compared to/used such as the log sender, key, and value
            // slither-disable-next-line unused-return
            (address logSender, ) = UnsafeBytes.readAddress(emittedL2Logs, i + L2_LOG_ADDRESS_OFFSET);
            // slither-disable-next-line unused-return
            (uint256 logKey, ) = UnsafeBytes.readUint256(emittedL2Logs, i + L2_LOG_KEY_OFFSET);
            // slither-disable-next-line unused-return
            (bytes32 logValue, ) = UnsafeBytes.readBytes32(emittedL2Logs, i + L2_LOG_VALUE_OFFSET);

            // Ensure that the log hasn't been processed already
            if (_checkBit(processedLogs, uint8(logKey))) {
                revert LogAlreadyProcessed(uint8(logKey));
            }
            processedLogs = _setBit(processedLogs, uint8(logKey));

            // Need to check that each log was sent by the correct address.
            if (logKey == uint256(SystemLogKey.L2_TO_L1_LOGS_TREE_ROOT_KEY)) {
                if (logSender != L2_TO_L1_MESSENGER_SYSTEM_CONTRACT_ADDR) {
                    revert InvalidLogSender(logSender, logKey);
                }
                logOutput.l2LogsTreeRoot = logValue;
            } else if (logKey == uint256(SystemLogKey.PACKED_BATCH_AND_L2_BLOCK_TIMESTAMP_KEY)) {
                if (logSender != L2_SYSTEM_CONTEXT_SYSTEM_CONTRACT_ADDR) {
                    revert InvalidLogSender(logSender, logKey);
                }
                logOutput.packedBatchAndL2BlockTimestamp = uint256(logValue);
            } else if (logKey == uint256(SystemLogKey.PREV_BATCH_HASH_KEY)) {
                if (logSender != L2_SYSTEM_CONTEXT_SYSTEM_CONTRACT_ADDR) {
                    revert InvalidLogSender(logSender, logKey);
                }
                logOutput.previousBatchHash = logValue;
            } else if (logKey == uint256(SystemLogKey.CHAINED_PRIORITY_TXN_HASH_KEY)) {
                if (logSender != L2_BOOTLOADER_ADDRESS) {
                    revert InvalidLogSender(logSender, logKey);
                }
                logOutput.chainedPriorityTxsHash = logValue;
            } else if (logKey == uint256(SystemLogKey.NUMBER_OF_LAYER_1_TXS_KEY)) {
                if (logSender != L2_BOOTLOADER_ADDRESS) {
                    revert InvalidLogSender(logSender, logKey);
                }
                logOutput.numberOfLayer1Txs = uint256(logValue);
            } else if (logKey == uint256(SystemLogKey.USED_L2_DA_VALIDATOR_ADDRESS_KEY)) {
                if (logSender != L2_TO_L1_MESSENGER_SYSTEM_CONTRACT_ADDR) {
                    revert InvalidLogSender(logSender, logKey);
                }
                if (s.l2DAValidator != address(uint160(uint256(logValue)))) {
                    revert MismatchL2DAValidator();
                }
            } else if (logKey == uint256(SystemLogKey.L2_DA_VALIDATOR_OUTPUT_HASH_KEY)) {
                if (logSender != L2_TO_L1_MESSENGER_SYSTEM_CONTRACT_ADDR) {
                    revert InvalidLogSender(logSender, logKey);
                }
                logOutput.l2DAValidatorOutputHash = logValue;
            } else if (logKey == uint256(SystemLogKey.L2_TXS_STATUS_ROLLING_HASH_KEY)) {
                if (logSender != L2_BOOTLOADER_ADDRESS) {
                    revert InvalidLogSender(logSender, logKey);
                }
                logOutput.l2TxsStatusRollingHash = logValue;
            } else if (logKey == uint256(SystemLogKey.EXPECTED_SYSTEM_CONTRACT_UPGRADE_TX_HASH_KEY)) {
                if (logSender != L2_BOOTLOADER_ADDRESS) {
                    revert InvalidLogSender(logSender, logKey);
                }
                if (_expectedSystemContractUpgradeTxHash != logValue) {
                    revert TxHashMismatch();
                }
            } else if (logKey == uint256(SystemLogKey.MESSAGE_ROOT_ROLLING_HASH_KEY)) {
                if (logSender != L2_BOOTLOADER_ADDRESS) {
                    revert InvalidLogSender(logSender, logKey);
                }
                logOutput.dependencyRootsRollingHash = logValue;
            } else if (logKey > MAX_LOG_KEY) {
                revert UnexpectedSystemLog(logKey);
            }
        }

        // We only require MAX_LOG_KEY - 1 logs to be checked, the MAX_LOG_KEY-th is if we are expecting a protocol upgrade
        uint256 exponent = _expectedSystemContractUpgradeTxHash == bytes32(0) ? MAX_LOG_KEY : MAX_LOG_KEY + 1;
        if (processedLogs != 2 ** exponent - 1) {
            revert MissingSystemLogs(2 ** exponent - 1, processedLogs);
        }
    }

    /// @inheritdoc IExecutor
    function precommitSharedBridge(
        address, // addr
        uint256 _batchNumber,
        bytes calldata _precommitData
    ) external nonReentrant onlyValidator onlySettlementLayer {
        uint256 expectedBatchNumber = s.totalBatchesCommitted + 1;
        if (_batchNumber != expectedBatchNumber) {
            revert InvalidBatchNumber(_batchNumber, expectedBatchNumber);
        }
        PrecommitInfo memory info = BatchDecoder.decodeAndCheckPrecommitData(_precommitData);
        if (info.packedTxsCommitments.length == 0) {
            revert EmptyPrecommitData(_batchNumber);
        }

        bytes32 currentPrecommitment = s.precommitmentForTheLatestBatch;
        // We have a placeholder non-zero value equal to `DEFAULT_PRECOMMITMENT_FOR_THE_LAST_BATCH`.
        // This is needed to ensure cheaper and more stable write costs.
        if (currentPrecommitment == DEFAULT_PRECOMMITMENT_FOR_THE_LAST_BATCH) {
            // The rolling hash calculation should start with 0.
            currentPrecommitment = 0;
        }

        bytes32 newPrecommitment = _calculatePrecommitmentRollingHash(currentPrecommitment, info.packedTxsCommitments);

        // We checked that the length of the precommitments is greater than zero,
        // so we know that this value will be non-zero as well.
        s.precommitmentForTheLatestBatch = newPrecommitment;

        emit BatchPrecommitmentSet(_batchNumber, info.untrustedLastMiniblockNumberHint, newPrecommitment);
    }

    /// @notice Calculates rolling hash of precommitments received from `_packedTxPrecommitments`.
    /// @param _currentPrecommitment The previous precommitment
    /// @param _packedTxPrecommitments The current precommitment
    /// @dev This function expects the number of new precommitments to be non-zero.
    function _calculatePrecommitmentRollingHash(
        bytes32 _currentPrecommitment,
        bytes memory _packedTxPrecommitments
    ) internal pure returns (bytes32 result) {
        unchecked {
            uint256 length = _packedTxPrecommitments.length;
            if (length % PACKED_L2_PRECOMMITMENT_LENGTH != 0) {
                revert InvalidPackedPrecommitmentLength(length);
            }

            // Caching constant(s) for use in assembly
            uint256 precommitmentLength = PACKED_L2_PRECOMMITMENT_LENGTH;
            assembly {
                // Storing the current rolling hash in position 0. This way It will be more convenient
                // to recalculate it.
                mstore(0, _currentPrecommitment)

                // In assembly to access the elements of the array, we'll need to add 32 to the position
                // since the first 32 bytes store the length of the bytes array.
                let ptr := add(_packedTxPrecommitments, 32)
                let ptrTo := add(ptr, length)

                for {

                } lt(ptr, ptrTo) {
                    ptr := add(ptr, precommitmentLength)
                } {
                    let txPrecommitment := keccak256(ptr, precommitmentLength)

                    // Storing the precommitment for the transaction and recalculating the rolling hash
                    mstore(32, txPrecommitment)
                    result := keccak256(0, 64)
                    mstore(0, result)
                }
            }
        }
    }

    function _commitBatchesSharedBridgeZKOS(
        uint256 _processFrom,
        uint256 _processTo,
        bytes calldata _commitData
    ) internal {
        (StoredBatchInfo memory lastCommittedBatchData, CommitBoojumOSBatchInfo[] memory newBatchesData) = BatchDecoder
            .decodeAndCheckBoojumOSCommitData(_commitData, _processFrom, _processTo);
        // With the new changes for EIP-4844, namely the restriction on number of blobs per block, we only allow for a single batch to be committed at a time.
        // Note: Don't need to check that `_processFrom` == `_processTo` because there is only one batch,
        // and so the range checked in the `decodeAndCheckCommitData` is enough.
        if (newBatchesData.length != 1) {
            revert CanOnlyProcessOneBatch();
        }
        // Check that we commit batches after last committed batch
        if (s.storedBatchHashes[s.totalBatchesCommitted] != _hashStoredBatchInfo(lastCommittedBatchData)) {
            // incorrect previous batch data
            revert BatchHashMismatch(
                s.storedBatchHashes[s.totalBatchesCommitted],
                _hashStoredBatchInfo(lastCommittedBatchData)
            );
        }

        // TOOD: handle l2 upgrade
        _commitBoojumOSBatchesWithoutSystemContractsUpgrade(lastCommittedBatchData, newBatchesData);

        s.totalBatchesCommitted = s.totalBatchesCommitted + newBatchesData.length;
    }

    function _commitBatchesSharedBridgeEra(
        uint256 _processFrom,
        uint256 _processTo,
        bytes calldata _commitData
    ) internal {
        (StoredBatchInfo memory lastCommittedBatchData, CommitBatchInfo[] memory newBatchesData) = BatchDecoder
            .decodeAndCheckCommitData(_commitData, _processFrom, _processTo);
        // With the new changes for EIP-4844, namely the restriction on number of blobs per block, we only allow for a single batch to be committed at a time.
        // Note: Don't need to check that `_processFrom` == `_processTo` because there is only one batch,
        // and so the range checked in the `decodeAndCheckCommitData` is enough.
        if (newBatchesData.length != 1) {
            revert CanOnlyProcessOneBatch();
        }
        // Check that we commit batches after last committed batch
        bytes32 cachedStoredBatchHashes = s.storedBatchHashes[s.totalBatchesCommitted];
        if (
            cachedStoredBatchHashes != _hashStoredBatchInfo(lastCommittedBatchData) &&
            cachedStoredBatchHashes != _hashLegacyStoredBatchInfo(lastCommittedBatchData)
        ) {
            // incorrect previous batch data
            revert BatchHashMismatch(cachedStoredBatchHashes, _hashStoredBatchInfo(lastCommittedBatchData));
        }

        bytes32 systemContractsUpgradeTxHash = s.l2SystemContractsUpgradeTxHash;
        // Upgrades are rarely done so we optimize a case with no active system contracts upgrade.
        if (systemContractsUpgradeTxHash == bytes32(0) || s.l2SystemContractsUpgradeBatchNumber != 0) {
            _commitBatchesWithoutSystemContractsUpgrade(lastCommittedBatchData, newBatchesData);
        } else {
            _commitBatchesWithSystemContractsUpgrade(
                lastCommittedBatchData,
                newBatchesData,
                systemContractsUpgradeTxHash
            );
        }

        s.totalBatchesCommitted = s.totalBatchesCommitted + newBatchesData.length;
    }

    /// @inheritdoc IExecutor
    function commitBatchesSharedBridge(
        address, // _chainAddress
        uint256 _processFrom,
        uint256 _processTo,
        bytes calldata _commitData
    ) external nonReentrant onlyValidator onlySettlementLayer {
        // check that we have the right protocol version
        // three comments:
        // 1. A chain has to keep their protocol version up to date, as processing a block requires the latest or previous protocol version
        // to solve this we will need to add the feature to create batches with only the protocol upgrade tx, without any other txs.
        // 2. A chain might become out of sync if it launches while we are in the middle of a protocol upgrade. This would mean they cannot process their genesis upgrade
        // as their protocolversion would be outdated, and they also cannot process the protocol upgrade tx as they have a pending upgrade.
        // 3. The protocol upgrade is increased in the BaseZkSyncUpgrade, in the executor only the systemContractsUpgradeTxHash is checked
        if (!IChainTypeManager(s.chainTypeManager).protocolVersionIsActive(s.protocolVersion)) {
            revert InvalidProtocolVersion();
        }
        if (s.boojumOS) {
<<<<<<< HEAD
            _commitBatchesSharedBridgeZKOS(_processFrom, _processTo, _commitData);
=======
            (
                StoredBatchInfo memory lastCommittedBatchData,
                CommitBoojumOSBatchInfo[] memory newBatchesData
            ) = BatchDecoder.decodeAndCheckBoojumOSCommitData(_commitData, _processFrom, _processTo);
            // With the new changes for EIP-4844, namely the restriction on number of blobs per block, we only allow for a single batch to be committed at a time.
            // Note: Don't need to check that `_processFrom` == `_processTo` because there is only one batch,
            // and so the range checked in the `decodeAndCheckCommitData` is enough.
            if (newBatchesData.length != 1) {
                revert CanOnlyProcessOneBatch();
            }
            // Check that we commit batches after last committed batch
            if (s.storedBatchHashes[s.totalBatchesCommitted] != _hashStoredBatchInfo(lastCommittedBatchData)) {
                // incorrect previous batch data
                revert BatchHashMismatch(
                    s.storedBatchHashes[s.totalBatchesCommitted],
                    _hashStoredBatchInfo(lastCommittedBatchData)
                );
            }

            // TODO: handle l2 upgrade
            _commitBoojumOSBatchesWithoutSystemContractsUpgrade(lastCommittedBatchData, newBatchesData);

            s.totalBatchesCommitted = s.totalBatchesCommitted + newBatchesData.length;
>>>>>>> 910d5e63
        } else {
            _commitBatchesSharedBridgeEra(_processFrom, _processTo, _commitData);
        }
    }

    /// @dev Commits new batches without any system contracts upgrade.
    /// @param _lastCommittedBatchData The data of the last committed batch.
    /// @param _newBatchesData An array of batch data that needs to be committed.
    function _commitBatchesWithoutSystemContractsUpgrade(
        StoredBatchInfo memory _lastCommittedBatchData,
        CommitBatchInfo[] memory _newBatchesData
    ) internal {
        // We disable this check because calldata array length is cheap.
        // solhint-disable-next-line gas-length-in-loops
        for (uint256 i = 0; i < _newBatchesData.length; i = i.uncheckedInc()) {
            _lastCommittedBatchData = _commitOneBatch(_lastCommittedBatchData, _newBatchesData[i], bytes32(0));

            s.storedBatchHashes[_lastCommittedBatchData.batchNumber] = _hashStoredBatchInfo(_lastCommittedBatchData);
            emit BlockCommit(
                _lastCommittedBatchData.batchNumber,
                _lastCommittedBatchData.batchHash,
                _lastCommittedBatchData.commitment
            );
        }
    }

    function _commitBoojumOSBatchesWithoutSystemContractsUpgrade(
        StoredBatchInfo memory _lastCommittedBatchData,
        CommitBoojumOSBatchInfo[] memory _newBatchesData
    ) internal {
        // We disable this check because calldata array length is cheap.
        // solhint-disable-next-line gas-length-in-loops
        for (uint256 i = 0; i < _newBatchesData.length; i = i.uncheckedInc()) {
            _lastCommittedBatchData = _commitOneBoojumOSBatch(_lastCommittedBatchData, _newBatchesData[i], bytes32(0));

            s.storedBatchHashes[_lastCommittedBatchData.batchNumber] = _hashStoredBatchInfo(_lastCommittedBatchData);
            emit BlockCommit(
                _lastCommittedBatchData.batchNumber,
                _lastCommittedBatchData.batchHash,
                _lastCommittedBatchData.commitment
            );
        }
    }

    /// @dev Commits new batches with a system contracts upgrade transaction.
    /// @param _lastCommittedBatchData The data of the last committed batch.
    /// @param _newBatchesData An array of batch data that needs to be committed.
    /// @param _systemContractUpgradeTxHash The transaction hash of the system contract upgrade.
    function _commitBatchesWithSystemContractsUpgrade(
        StoredBatchInfo memory _lastCommittedBatchData,
        CommitBatchInfo[] memory _newBatchesData,
        bytes32 _systemContractUpgradeTxHash
    ) internal {
        // The system contract upgrade is designed to be executed atomically with the new bootloader, a default account,
        // ZKP verifier, and other system parameters. Hence, we ensure that the upgrade transaction is
        // carried out within the first batch committed after the upgrade.

        // While the logic of the contract ensures that the s.l2SystemContractsUpgradeBatchNumber is 0 when this function is called,
        // this check is added just in case. Since it is a hot read, it does not incur noticeable gas cost.
        if (s.l2SystemContractsUpgradeBatchNumber != 0) {
            revert UpgradeBatchNumberIsNotZero();
        }

        // Save the batch number where the upgrade transaction was executed.
        s.l2SystemContractsUpgradeBatchNumber = _newBatchesData[0].batchNumber;

        // We disable this check because calldata array length is cheap.
        // solhint-disable-next-line gas-length-in-loops
        for (uint256 i = 0; i < _newBatchesData.length; i = i.uncheckedInc()) {
            // The upgrade transaction must only be included in the first batch.
            bytes32 expectedUpgradeTxHash = i == 0 ? _systemContractUpgradeTxHash : bytes32(0);
            _lastCommittedBatchData = _commitOneBatch(
                _lastCommittedBatchData,
                _newBatchesData[i],
                expectedUpgradeTxHash
            );

            s.storedBatchHashes[_lastCommittedBatchData.batchNumber] = _hashStoredBatchInfo(_lastCommittedBatchData);
            emit BlockCommit(
                _lastCommittedBatchData.batchNumber,
                _lastCommittedBatchData.batchHash,
                _lastCommittedBatchData.commitment
            );
        }
    }

    function _rollingHash(bytes32[] memory _hashes) internal pure returns (bytes32) {
        bytes32 hash = EMPTY_STRING_KECCAK;
        uint256 nHashes = _hashes.length;
        for (uint256 i = 0; i < nHashes; i = i.uncheckedInc()) {
            hash = keccak256(abi.encode(hash, _hashes[i]));
        }
        return hash;
    }

    /// @dev Checks that the data of the batch is correct and can be executed
    /// @dev Verifies that batch number, batch hash and priority operations hash are correct
    function _checkBatchData(
        StoredBatchInfo memory _storedBatch,
        uint256 _executedBatchIdx,
        bytes32 _priorityOperationsHash,
        bytes32 _dependencyRootsRollingHash
    ) internal view {
        uint256 currentBatchNumber = _storedBatch.batchNumber;
        if (currentBatchNumber != s.totalBatchesExecuted + _executedBatchIdx + 1) {
            revert NonSequentialBatch();
        }
        if (_hashStoredBatchInfo(_storedBatch) != s.storedBatchHashes[currentBatchNumber]) {
            revert BatchHashMismatch(s.storedBatchHashes[currentBatchNumber], _hashStoredBatchInfo(_storedBatch));
        }
        if (_priorityOperationsHash != _storedBatch.priorityOperationsHash) {
            revert PriorityOperationsRollingHashMismatch();
        }
        if (_dependencyRootsRollingHash != _storedBatch.dependencyRootsRollingHash) {
            revert DependencyRootsRollingHashMismatch(
                _storedBatch.dependencyRootsRollingHash,
                _dependencyRootsRollingHash
            );
        }
    }

    /// @notice Executes one batch
    /// @dev 1. Processes all pending operations (Complete priority requests)
    /// @dev 2. Finalizes batch
    /// @dev _executedBatchIdx is an index in the array of the batches that we want to execute together
    function _executeOneBatch(
        StoredBatchInfo memory _storedBatch,
        PriorityOpsBatchInfo memory _priorityOpsData,
        InteropRoot[] memory _dependencyRoots,
        uint256 _executedBatchIdx
    ) internal {
        if (_priorityOpsData.itemHashes.length != _storedBatch.numberOfLayer1Txs) {
            revert MismatchNumberOfLayer1Txs(_priorityOpsData.itemHashes.length, _storedBatch.numberOfLayer1Txs);
        }
        bytes32 priorityOperationsHash = _rollingHash(_priorityOpsData.itemHashes);
        bytes32 dependencyRootsRollingHash = _verifyDependencyInteropRoots(_dependencyRoots);
        _checkBatchData(_storedBatch, _executedBatchIdx, priorityOperationsHash, dependencyRootsRollingHash);
        s.priorityTree.processBatch(_priorityOpsData);

        uint256 currentBatchNumber = _storedBatch.batchNumber;

        // Save root hash of L2 -> L1 logs tree
        s.l2LogsRootHashes[currentBatchNumber] = _storedBatch.l2LogsTreeRoot;
        _appendMessageRoot(currentBatchNumber, _storedBatch.l2LogsTreeRoot);
    }

    /// @notice Verifies the dependency message roots that the chain relied on.
    function _verifyDependencyInteropRoots(
        InteropRoot[] memory _dependencyRoots
    ) internal view returns (bytes32 dependencyRootsRollingHash) {
        uint256 length = _dependencyRoots.length;
        IMessageRoot messageRootContract = IBridgehub(s.bridgehub).messageRoot();

        for (uint256 i = 0; i < length; i = i.uncheckedInc()) {
            InteropRoot memory interopRoot = _dependencyRoots[i];
            bytes32 correctRootHash;
            if (interopRoot.chainId == block.chainid) {
                // For the same chain we verify using the MessageRoot contract. Note, that in this
                // release, import and export only happens on GW, so this is the only case we have to cover.
                correctRootHash = messageRootContract.historicalRoot(uint256(interopRoot.blockOrBatchNumber));
            } else {
                revert CommitBasedInteropNotSupported();
            }
            if (interopRoot.sides.length != 1 || interopRoot.sides[0] != correctRootHash) {
                revert InvalidMessageRoot(correctRootHash, interopRoot.sides[0]);
            }
            dependencyRootsRollingHash = keccak256(
                // solhint-disable-next-line func-named-parameters
                abi.encodePacked(
                    dependencyRootsRollingHash,
                    interopRoot.chainId,
                    interopRoot.blockOrBatchNumber,
                    interopRoot.sides
                )
            );
        }
    }

    /// @notice Appends the batch message root to the global message.
    /// @param _batchNumber The number of the batch
    /// @param _messageRoot The root of the merkle tree of the messages to L1.
    /// @dev The logic of this function depends on the settlement layer as we support
    /// message root aggregation only on non-L1 settlement layers for ease for migration.
    function _appendMessageRoot(uint256 _batchNumber, bytes32 _messageRoot) internal {
        // During migration to the new protocol version, there will be a period when
        // the bridgehub does not yet provide the `messageRoot` functionality.
        // To ease up the migration, we never append messages to message root on L1.
        if (block.chainid != L1_CHAIN_ID) {
            // Once the batch is executed, we include its message to the message root.
            IMessageRoot messageRootContract = IBridgehub(s.bridgehub).messageRoot();
            messageRootContract.addChainBatchRoot(s.chainId, _batchNumber, _messageRoot);
        }
    }

    /// @inheritdoc IExecutor
    // Warning: removed onlyValidator - to make this permisionless.
    function executeBatchesSharedBridge(
        address, // _chainAddress
        uint256 _processFrom,
        uint256 _processTo,
        bytes calldata _executeData
<<<<<<< HEAD
    ) external nonReentrant onlyValidator onlySettlementLayer {
        (
            StoredBatchInfo[] memory batchesData,
            PriorityOpsBatchInfo[] memory priorityOpsData,
            InteropRoot[][] memory dependencyRoots
        ) = BatchDecoder.decodeAndCheckExecuteData(_executeData, _processFrom, _processTo);
=======
    ) external nonReentrant onlySettlementLayer {
        (StoredBatchInfo[] memory batchesData, PriorityOpsBatchInfo[] memory priorityOpsData) = BatchDecoder
            .decodeAndCheckExecuteData(_executeData, _processFrom, _processTo);
>>>>>>> 910d5e63
        uint256 nBatches = batchesData.length;
        if (batchesData.length != priorityOpsData.length) {
            revert InvalidBatchesDataLength(batchesData.length, priorityOpsData.length);
        }

        for (uint256 i = 0; i < nBatches; i = i.uncheckedInc()) {
            _executeOneBatch(batchesData[i], priorityOpsData[i], dependencyRoots[i], i);
            emit BlockExecution(batchesData[i].batchNumber, batchesData[i].batchHash, batchesData[i].commitment);
        }

        uint256 newTotalBatchesExecuted = s.totalBatchesExecuted + nBatches;
        s.totalBatchesExecuted = newTotalBatchesExecuted;
        if (newTotalBatchesExecuted > s.totalBatchesVerified) {
            revert CantExecuteUnprovenBatches();
        }

        uint256 batchWhenUpgradeHappened = s.l2SystemContractsUpgradeBatchNumber;
        if (batchWhenUpgradeHappened != 0 && batchWhenUpgradeHappened <= newTotalBatchesExecuted) {
            delete s.l2SystemContractsUpgradeTxHash;
            delete s.l2SystemContractsUpgradeBatchNumber;
        }
    }

    /// @inheritdoc IExecutor
    // Warning: removed onlyValidator to make it permisionless.
    function proveBatchesSharedBridge(
        address, // _chainAddress
        uint256 _processBatchFrom,
        uint256 _processBatchTo,
        bytes calldata _proofData
    ) external nonReentrant onlySettlementLayer {
        (
            StoredBatchInfo memory prevBatch,
            StoredBatchInfo[] memory committedBatches,
            uint256[] memory proof
        ) = BatchDecoder.decodeAndCheckProofData(_proofData, _processBatchFrom, _processBatchTo);

        // Save the variables into the stack to save gas on reading them later
        uint256 currentTotalBatchesVerified = s.totalBatchesVerified;
        uint256 committedBatchesLength = committedBatches.length;

        // Initialize the array, that will be used as public input to the ZKP
        uint256[] memory proofPublicInput = new uint256[](committedBatchesLength);

        // Check that the batch passed by the validator is indeed the first unverified batch
        bytes32 cachedStoredBatchHashes = s.storedBatchHashes[currentTotalBatchesVerified];
        if (
            _hashStoredBatchInfo(prevBatch) != cachedStoredBatchHashes &&
            _hashLegacyStoredBatchInfo(prevBatch) != cachedStoredBatchHashes
        ) {
            revert BatchHashMismatch(cachedStoredBatchHashes, _hashStoredBatchInfo(prevBatch));
        }

        bytes32 prevBatchCommitment = prevBatch.commitment;
        bytes32 prevBatchStateCommitment = prevBatch.batchHash;
        for (uint256 i = 0; i < committedBatchesLength; i = i.uncheckedInc()) {
            currentTotalBatchesVerified = currentTotalBatchesVerified.uncheckedInc();
            if (_hashStoredBatchInfo(committedBatches[i]) != s.storedBatchHashes[currentTotalBatchesVerified]) {
                revert BatchHashMismatch(
                    s.storedBatchHashes[currentTotalBatchesVerified],
                    _hashStoredBatchInfo(committedBatches[i])
                );
            }

            bytes32 currentBatchCommitment = committedBatches[i].commitment;
            bytes32 currentBatchStateCommitment = committedBatches[i].batchHash;
            if (s.boojumOS) {
                proofPublicInput[i] =
                    uint256(
                        keccak256(
                            abi.encodePacked(
                                prevBatchStateCommitment,
                                currentBatchStateCommitment,
                                currentBatchCommitment
                            )
                        )
                    ) >>
                    PUBLIC_INPUT_SHIFT;
            } else {
                proofPublicInput[i] = _getBatchProofPublicInput(prevBatchCommitment, currentBatchCommitment);
            }

            prevBatchCommitment = currentBatchCommitment;
            prevBatchStateCommitment = currentBatchStateCommitment;
        }
        if (currentTotalBatchesVerified > s.totalBatchesCommitted) {
            revert VerifiedBatchesExceedsCommittedBatches();
        }

        _verifyProof(proofPublicInput, proof);

        emit BlocksVerification(s.totalBatchesVerified, currentTotalBatchesVerified);
        s.totalBatchesVerified = currentTotalBatchesVerified;
    }

    function _verifyProof(uint256[] memory proofPublicInput, uint256[] memory _proof) internal view {
        // We can only process 1 batch proof at a time.
        // Allow processing multiple proofs at once.
        //if (proofPublicInput.length != 1) {
        //    revert CanOnlyProcessOneBatch();
        //}

        bool successVerifyProof = s.verifier.verify(proofPublicInput, _proof);
        if (!successVerifyProof) {
            revert InvalidProof();
        }
    }

    /// @dev Gets zk proof public input
    function _getBatchProofPublicInput(
        bytes32 _prevBatchCommitment,
        bytes32 _currentBatchCommitment
    ) internal pure returns (uint256) {
        return
            uint256(keccak256(abi.encodePacked(_prevBatchCommitment, _currentBatchCommitment))) >> PUBLIC_INPUT_SHIFT;
    }

    /// @inheritdoc IExecutor
    function revertBatchesSharedBridge(
        address,
        uint256 _newLastBatch
    ) external nonReentrant onlyValidatorOrChainTypeManager {
        _revertBatches(_newLastBatch);
    }

    function _revertBatches(uint256 _newLastBatch) internal onlySettlementLayer {
        if (s.totalBatchesCommitted < _newLastBatch) {
            revert RevertedBatchNotAfterNewLastBatch();
        }
        if (_newLastBatch < s.totalBatchesExecuted) {
            revert CantRevertExecutedBatch();
        }

        s.precommitmentForTheLatestBatch = DEFAULT_PRECOMMITMENT_FOR_THE_LAST_BATCH;

        if (_newLastBatch < s.totalBatchesVerified) {
            s.totalBatchesVerified = _newLastBatch;
        }
        s.totalBatchesCommitted = _newLastBatch;

        // Reset the batch number of the executed system contracts upgrade transaction if the batch
        // where the system contracts upgrade was committed is among the reverted batches.
        if (s.l2SystemContractsUpgradeBatchNumber > _newLastBatch) {
            delete s.l2SystemContractsUpgradeBatchNumber;
        }

        emit BlocksRevert(s.totalBatchesCommitted, s.totalBatchesVerified, s.totalBatchesExecuted);
    }

    /// @dev Creates batch commitment from its data
    function _createBatchCommitment(
        CommitBatchInfo memory _newBatchData,
        bytes32 _stateDiffHash,
        bytes32[] memory _blobCommitments,
        bytes32[] memory _blobHashes
    ) internal view returns (bytes32 metadataHash, bytes32 auxiliaryOutputHash, bytes32 commitment) {
        bytes32 passThroughDataHash = keccak256(_batchPassThroughData(_newBatchData));
        metadataHash = keccak256(_batchMetaParameters());
        auxiliaryOutputHash = keccak256(
            _batchAuxiliaryOutput(_newBatchData, _stateDiffHash, _blobCommitments, _blobHashes)
        );

        commitment = keccak256(abi.encode(passThroughDataHash, metadataHash, auxiliaryOutputHash));
    }

    function _batchPassThroughData(CommitBatchInfo memory _batch) internal pure returns (bytes memory) {
        return
            abi.encodePacked(
                // solhint-disable-next-line func-named-parameters
                _batch.indexRepeatedStorageChanges,
                _batch.newStateRoot,
                uint64(0), // index repeated storage changes in zkPorter
                bytes32(0) // zkPorter batch hash
            );
    }

    function _batchMetaParameters() internal view returns (bytes memory) {
        return
            abi.encodePacked(
                s.zkPorterIsAvailable,
                s.l2BootloaderBytecodeHash,
                s.l2DefaultAccountBytecodeHash,
                s.l2EvmEmulatorBytecodeHash
            );
    }

    function _batchAuxiliaryOutput(
        CommitBatchInfo memory _batch,
        bytes32 _stateDiffHash,
        bytes32[] memory _blobCommitments,
        bytes32[] memory _blobHashes
    ) internal pure returns (bytes memory) {
        if (_batch.systemLogs.length > MAX_L2_TO_L1_LOGS_COMMITMENT_BYTES) {
            revert SystemLogsSizeTooBig();
        }

        bytes32 l2ToL1LogsHash = keccak256(_batch.systemLogs);

        return
            // solhint-disable-next-line func-named-parameters
            abi.encodePacked(
                l2ToL1LogsHash,
                _stateDiffHash,
                _batch.bootloaderHeapInitialContentsHash,
                _batch.eventsQueueStateHash,
                _encodeBlobAuxiliaryOutput(_blobCommitments, _blobHashes)
            );
    }

    /// @dev Encodes the commitment to blobs to be used in the auxiliary output of the batch commitment
    /// @param _blobCommitments - the commitments to the blobs
    /// @param _blobHashes - the hashes of the blobs
    /// @param blobAuxOutputWords - The circuit commitment to the blobs split into 32-byte words
    function _encodeBlobAuxiliaryOutput(
        bytes32[] memory _blobCommitments,
        bytes32[] memory _blobHashes
    ) internal pure returns (bytes32[] memory blobAuxOutputWords) {
        // These invariants should be checked by the caller of this function, but we double check
        // just in case.
        if (_blobCommitments.length != TOTAL_BLOBS_IN_COMMITMENT || _blobHashes.length != TOTAL_BLOBS_IN_COMMITMENT) {
            revert InvalidNumberOfBlobs(TOTAL_BLOBS_IN_COMMITMENT, _blobCommitments.length, _blobHashes.length);
        }

        // for each blob we have:
        // linear hash (hash of preimage from system logs) and
        // output hash of blob commitments: keccak(versioned hash || opening point || evaluation value)
        // These values will all be bytes32(0) when we submit pubdata via calldata instead of blobs.
        //
        // For now, only up to 6 blobs are supported by the contract, while 16 are required by the circuits.
        // All the unfilled blobs will have their commitment as 0, including the case when we use only 1 blob.

        blobAuxOutputWords = new bytes32[](2 * TOTAL_BLOBS_IN_COMMITMENT);

        for (uint256 i = 0; i < TOTAL_BLOBS_IN_COMMITMENT; ++i) {
            blobAuxOutputWords[i * 2] = _blobHashes[i];
            blobAuxOutputWords[i * 2 + 1] = _blobCommitments[i];
        }
    }

    /// @notice Returns the keccak hash of the ABI-encoded StoredBatchInfo
    function _hashStoredBatchInfo(StoredBatchInfo memory _storedBatchInfo) internal pure returns (bytes32) {
        return keccak256(abi.encode(_storedBatchInfo));
    }

    /// @notice Returns the keccak hash of the ABI-encoded Legacy StoredBatchInfo
    function _hashLegacyStoredBatchInfo(StoredBatchInfo memory _storedBatchInfo) internal pure returns (bytes32) {
        LegacyStoredBatchInfo memory legacyStoredBatchInfo = LegacyStoredBatchInfo({
            batchNumber: _storedBatchInfo.batchNumber,
            batchHash: _storedBatchInfo.batchHash,
            indexRepeatedStorageChanges: _storedBatchInfo.indexRepeatedStorageChanges,
            numberOfLayer1Txs: _storedBatchInfo.numberOfLayer1Txs,
            priorityOperationsHash: _storedBatchInfo.priorityOperationsHash,
            l2LogsTreeRoot: _storedBatchInfo.l2LogsTreeRoot,
            timestamp: _storedBatchInfo.timestamp,
            commitment: _storedBatchInfo.commitment
        });
        return keccak256(abi.encode(legacyStoredBatchInfo));
    }

    /// @notice Returns true if the bit at index {_index} is 1
    function _checkBit(uint256 _bitMap, uint8 _index) internal pure returns (bool) {
        return (_bitMap & (1 << _index)) > 0;
    }

    /// @notice Sets the given bit in {_num} at index {_index} to 1.
    function _setBit(uint256 _bitMap, uint8 _index) internal pure returns (uint256) {
        return _bitMap | (1 << _index);
    }
}<|MERGE_RESOLUTION|>--- conflicted
+++ resolved
@@ -214,13 +214,7 @@
             // these values are already included as part of the `storedBatchInfo`, so we do not need to republish those.
             // slither-disable-next-line unused-return
             // TODO: change RELAYED_EXECUTOR_VERSION?
-<<<<<<< HEAD
-            IL2ToL1Messenger(L2_TO_L1_MESSENGER_SYSTEM_CONTRACT_ADDR).sendToL1(
-                abi.encode(RELAYED_EXECUTOR_VERSION, storedBatchInfo)
-            );
-=======
             L2_TO_L1_MESSENGER_SYSTEM_CONTRACT_ADDR.sendToL1(abi.encode(RELAYED_EXECUTOR_VERSION, storedBatchInfo));
->>>>>>> 910d5e63
         }
     }
 
@@ -550,33 +544,7 @@
             revert InvalidProtocolVersion();
         }
         if (s.boojumOS) {
-<<<<<<< HEAD
             _commitBatchesSharedBridgeZKOS(_processFrom, _processTo, _commitData);
-=======
-            (
-                StoredBatchInfo memory lastCommittedBatchData,
-                CommitBoojumOSBatchInfo[] memory newBatchesData
-            ) = BatchDecoder.decodeAndCheckBoojumOSCommitData(_commitData, _processFrom, _processTo);
-            // With the new changes for EIP-4844, namely the restriction on number of blobs per block, we only allow for a single batch to be committed at a time.
-            // Note: Don't need to check that `_processFrom` == `_processTo` because there is only one batch,
-            // and so the range checked in the `decodeAndCheckCommitData` is enough.
-            if (newBatchesData.length != 1) {
-                revert CanOnlyProcessOneBatch();
-            }
-            // Check that we commit batches after last committed batch
-            if (s.storedBatchHashes[s.totalBatchesCommitted] != _hashStoredBatchInfo(lastCommittedBatchData)) {
-                // incorrect previous batch data
-                revert BatchHashMismatch(
-                    s.storedBatchHashes[s.totalBatchesCommitted],
-                    _hashStoredBatchInfo(lastCommittedBatchData)
-                );
-            }
-
-            // TODO: handle l2 upgrade
-            _commitBoojumOSBatchesWithoutSystemContractsUpgrade(lastCommittedBatchData, newBatchesData);
-
-            s.totalBatchesCommitted = s.totalBatchesCommitted + newBatchesData.length;
->>>>>>> 910d5e63
         } else {
             _commitBatchesSharedBridgeEra(_processFrom, _processTo, _commitData);
         }
@@ -778,18 +746,9 @@
         uint256 _processFrom,
         uint256 _processTo,
         bytes calldata _executeData
-<<<<<<< HEAD
-    ) external nonReentrant onlyValidator onlySettlementLayer {
-        (
-            StoredBatchInfo[] memory batchesData,
-            PriorityOpsBatchInfo[] memory priorityOpsData,
-            InteropRoot[][] memory dependencyRoots
-        ) = BatchDecoder.decodeAndCheckExecuteData(_executeData, _processFrom, _processTo);
-=======
     ) external nonReentrant onlySettlementLayer {
         (StoredBatchInfo[] memory batchesData, PriorityOpsBatchInfo[] memory priorityOpsData) = BatchDecoder
             .decodeAndCheckExecuteData(_executeData, _processFrom, _processTo);
->>>>>>> 910d5e63
         uint256 nBatches = batchesData.length;
         if (batchesData.length != priorityOpsData.length) {
             revert InvalidBatchesDataLength(batchesData.length, priorityOpsData.length);
