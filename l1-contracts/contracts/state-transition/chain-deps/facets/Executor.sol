// SPDX-License-Identifier: MIT

pragma solidity 0.8.24;

<<<<<<< HEAD
// solhint-disable gas-custom-errors, reason-string

=======
>>>>>>> 1cabb763
import {ZKChainBase} from "./ZKChainBase.sol";
import {IBridgehub} from "../../../bridgehub/IBridgehub.sol";
import {IMessageRoot} from "../../../bridgehub/IMessageRoot.sol";
import {COMMIT_TIMESTAMP_NOT_OLDER, COMMIT_TIMESTAMP_APPROXIMATION_DELTA, EMPTY_STRING_KECCAK, L2_TO_L1_LOG_SERIALIZE_SIZE, MAX_L2_TO_L1_LOGS_COMMITMENT_BYTES, PACKED_L2_BLOCK_TIMESTAMP_MASK, PUBLIC_INPUT_SHIFT} from "../../../common/Config.sol";
import {IExecutor, L2_LOG_ADDRESS_OFFSET, L2_LOG_KEY_OFFSET, L2_LOG_VALUE_OFFSET, SystemLogKey, LogProcessingOutput, TOTAL_BLOBS_IN_COMMITMENT} from "../../chain-interfaces/IExecutor.sol";
import {PriorityQueue, PriorityOperation} from "../../libraries/PriorityQueue.sol";
import {BatchDecoder} from "../../libraries/BatchDecoder.sol";
import {UncheckedMath} from "../../../common/libraries/UncheckedMath.sol";
import {UnsafeBytes} from "../../../common/libraries/UnsafeBytes.sol";
import {L2_BOOTLOADER_ADDRESS, L2_TO_L1_MESSENGER_SYSTEM_CONTRACT_ADDR, L2_SYSTEM_CONTEXT_SYSTEM_CONTRACT_ADDR} from "../../../common/L2ContractAddresses.sol";
import {IChainTypeManager} from "../../IChainTypeManager.sol";
import {PriorityTree, PriorityOpsBatchInfo} from "../../libraries/PriorityTree.sol";
import {IL1DAValidator, L1DAValidatorOutput} from "../../chain-interfaces/IL1DAValidator.sol";
import {MissingSystemLogs, BatchNumberMismatch, TimeNotReached, ValueMismatch, HashMismatch, NonIncreasingTimestamp, TimestampError, InvalidLogSender, TxHashMismatch, UnexpectedSystemLog, LogAlreadyProcessed, InvalidProtocolVersion, CanOnlyProcessOneBatch, BatchHashMismatch, UpgradeBatchNumberIsNotZero, NonSequentialBatch, CantExecuteUnprovenBatches, SystemLogsSizeTooBig, InvalidNumberOfBlobs, VerifiedBatchesExceedsCommittedBatches, InvalidProof, RevertedBatchNotAfterNewLastBatch, CantRevertExecutedBatch, L2TimestampTooBig, PriorityOperationsRollingHashMismatch} from "../../../common/L1ContractErrors.sol";
<<<<<<< HEAD
=======
import {ChainWasMigrated, InvalidBatchesDataLength, MismatchL2DAValidator, MismatchNumberOfLayer1Txs, PriorityOpsDataLeftPathLengthIsNotZero, PriorityOpsDataRightPathLengthIsNotZero, PriorityOpsDataItemHashesLengthIsNotZero} from "../../L1StateTransitionErrors.sol";
>>>>>>> 1cabb763

// While formally the following import is not used, it is needed to inherit documentation from it
import {IZKChainBase} from "../../chain-interfaces/IZKChainBase.sol";

/// @title ZK chain Executor contract capable of processing events emitted in the ZK chain protocol.
/// @author Matter Labs
/// @custom:security-contact security@matterlabs.dev
contract ExecutorFacet is ZKChainBase, IExecutor {
    using UncheckedMath for uint256;
    using PriorityQueue for PriorityQueue.Queue;
    using PriorityTree for PriorityTree.Tree;

    /// @inheritdoc IZKChainBase
    string public constant override getName = "ExecutorFacet";

<<<<<<< HEAD
    /// @dev Checks that the chain is connected to the current bridehub and not migrated away.
    modifier chainOnCurrentBridgehub() {
        require(s.settlementLayer == address(0), "Chain was migrated");
        _;
    }

=======
    /// @notice The chain id of L1. This contract can be deployed on multiple layers, but this value is still equal to the
    /// L1 that is at the most base layer.
    uint256 internal immutable L1_CHAIN_ID;

    /// @dev Checks that the chain is connected to the current bridehub and not migrated away.
    modifier chainOnCurrentBridgehub() {
        if (s.settlementLayer != address(0)) {
            revert ChainWasMigrated();
        }
        _;
    }

    constructor(uint256 _l1ChainId) {
        L1_CHAIN_ID = _l1ChainId;
    }

>>>>>>> 1cabb763
    /// @dev Process one batch commit using the previous batch StoredBatchInfo
    /// @dev returns new batch StoredBatchInfo
    /// @notice Does not change storage
    function _commitOneBatch(
        StoredBatchInfo memory _previousBatch,
        CommitBatchInfo memory _newBatch,
        bytes32 _expectedSystemContractUpgradeTxHash
    ) internal returns (StoredBatchInfo memory) {
        // only commit next batch
        if (_newBatch.batchNumber != _previousBatch.batchNumber + 1) {
            revert BatchNumberMismatch(_previousBatch.batchNumber + 1, _newBatch.batchNumber);
        }

        // Check that batch contains all meta information for L2 logs.
        // Get the chained hash of priority transaction hashes.
        LogProcessingOutput memory logOutput = _processL2Logs(_newBatch, _expectedSystemContractUpgradeTxHash);

        L1DAValidatorOutput memory daOutput = IL1DAValidator(s.l1DAValidator).checkDA({
            _chainId: s.chainId,
            _batchNumber: uint256(_newBatch.batchNumber),
            _l2DAValidatorOutputHash: logOutput.l2DAValidatorOutputHash,
            _operatorDAInput: _newBatch.operatorDAInput,
            _maxBlobsSupported: TOTAL_BLOBS_IN_COMMITMENT
        });

        if (_previousBatch.batchHash != logOutput.previousBatchHash) {
            revert HashMismatch(logOutput.previousBatchHash, _previousBatch.batchHash);
        }
        // Check that the priority operation hash in the L2 logs is as expected
        if (logOutput.chainedPriorityTxsHash != _newBatch.priorityOperationsHash) {
            revert HashMismatch(logOutput.chainedPriorityTxsHash, _newBatch.priorityOperationsHash);
        }
        // Check that the number of processed priority operations is as expected
        if (logOutput.numberOfLayer1Txs != _newBatch.numberOfLayer1Txs) {
            revert ValueMismatch(logOutput.numberOfLayer1Txs, _newBatch.numberOfLayer1Txs);
        }

        // Check the timestamp of the new batch
        _verifyBatchTimestamp(logOutput.packedBatchAndL2BlockTimestamp, _newBatch.timestamp, _previousBatch.timestamp);

        // Create batch commitment for the proof verification
        bytes32 commitment = _createBatchCommitment(
            _newBatch,
            daOutput.stateDiffHash,
            daOutput.blobsOpeningCommitments,
            daOutput.blobsLinearHashes
        );

        return
            StoredBatchInfo({
                batchNumber: _newBatch.batchNumber,
                batchHash: _newBatch.newStateRoot,
                indexRepeatedStorageChanges: _newBatch.indexRepeatedStorageChanges,
                numberOfLayer1Txs: _newBatch.numberOfLayer1Txs,
                priorityOperationsHash: _newBatch.priorityOperationsHash,
                l2LogsTreeRoot: logOutput.l2LogsTreeRoot,
                timestamp: _newBatch.timestamp,
                commitment: commitment
            });
    }

    /// @notice checks that the timestamps of both the new batch and the new L2 block are correct.
    /// @param _packedBatchAndL2BlockTimestamp - packed batch and L2 block timestamp in a format of batchTimestamp * 2**128 + l2BatchTimestamp
    /// @param _expectedBatchTimestamp - expected batch timestamp
    /// @param _previousBatchTimestamp - the timestamp of the previous batch
    function _verifyBatchTimestamp(
        uint256 _packedBatchAndL2BlockTimestamp,
        uint256 _expectedBatchTimestamp,
        uint256 _previousBatchTimestamp
    ) internal view {
        // Check that the timestamp that came from the system context is expected
        uint256 batchTimestamp = _packedBatchAndL2BlockTimestamp >> 128;
        if (batchTimestamp != _expectedBatchTimestamp) {
            revert TimestampError();
        }

        // While the fact that _previousBatchTimestamp < batchTimestamp is already checked on L2,
        // we double check it here for clarity
        if (_previousBatchTimestamp >= batchTimestamp) {
            revert NonIncreasingTimestamp();
        }

        uint256 lastL2BlockTimestamp = _packedBatchAndL2BlockTimestamp & PACKED_L2_BLOCK_TIMESTAMP_MASK;

        // All L2 blocks have timestamps within the range of [batchTimestamp, lastL2BlockTimestamp].
        // So here we need to only double check that:
        // - The timestamp of the batch is not too small.
        // - The timestamp of the last L2 block is not too big.
        // New batch timestamp is too small
        if (block.timestamp - COMMIT_TIMESTAMP_NOT_OLDER > batchTimestamp) {
            revert TimeNotReached(batchTimestamp, block.timestamp - COMMIT_TIMESTAMP_NOT_OLDER);
        }
        // The last L2 block timestamp is too big
        if (lastL2BlockTimestamp > block.timestamp + COMMIT_TIMESTAMP_APPROXIMATION_DELTA) {
            revert L2TimestampTooBig();
        }
    }

    /// @dev Check that L2 logs are proper and batch contain all meta information for them
    /// @dev The logs processed here should line up such that only one log for each key from the
    ///      SystemLogKey enum in Constants.sol is processed per new batch.
    /// @dev Data returned from here will be used to form the batch commitment.
    function _processL2Logs(
        CommitBatchInfo memory _newBatch,
        bytes32 _expectedSystemContractUpgradeTxHash
    ) internal view returns (LogProcessingOutput memory logOutput) {
        // Copy L2 to L1 logs into memory.
        bytes memory emittedL2Logs = _newBatch.systemLogs;

        // Used as bitmap to set/check log processing happens exactly once.
        // See SystemLogKey enum in Constants.sol for ordering.
        uint256 processedLogs = 0;

        // linear traversal of the logs
        uint256 logsLength = emittedL2Logs.length;
        for (uint256 i = 0; i < logsLength; i = i.uncheckedAdd(L2_TO_L1_LOG_SERIALIZE_SIZE)) {
            // Extract the values to be compared to/used such as the log sender, key, and value
            // slither-disable-next-line unused-return
            (address logSender, ) = UnsafeBytes.readAddress(emittedL2Logs, i + L2_LOG_ADDRESS_OFFSET);
            // slither-disable-next-line unused-return
            (uint256 logKey, ) = UnsafeBytes.readUint256(emittedL2Logs, i + L2_LOG_KEY_OFFSET);
            // slither-disable-next-line unused-return
            (bytes32 logValue, ) = UnsafeBytes.readBytes32(emittedL2Logs, i + L2_LOG_VALUE_OFFSET);

            // Ensure that the log hasn't been processed already
            if (_checkBit(processedLogs, uint8(logKey))) {
                revert LogAlreadyProcessed(uint8(logKey));
            }
            processedLogs = _setBit(processedLogs, uint8(logKey));

            // Need to check that each log was sent by the correct address.
            if (logKey == uint256(SystemLogKey.L2_TO_L1_LOGS_TREE_ROOT_KEY)) {
                if (logSender != L2_TO_L1_MESSENGER_SYSTEM_CONTRACT_ADDR) {
                    revert InvalidLogSender(logSender, logKey);
                }
                logOutput.l2LogsTreeRoot = logValue;
            } else if (logKey == uint256(SystemLogKey.PACKED_BATCH_AND_L2_BLOCK_TIMESTAMP_KEY)) {
                if (logSender != L2_SYSTEM_CONTEXT_SYSTEM_CONTRACT_ADDR) {
                    revert InvalidLogSender(logSender, logKey);
                }
                logOutput.packedBatchAndL2BlockTimestamp = uint256(logValue);
            } else if (logKey == uint256(SystemLogKey.PREV_BATCH_HASH_KEY)) {
                if (logSender != L2_SYSTEM_CONTEXT_SYSTEM_CONTRACT_ADDR) {
                    revert InvalidLogSender(logSender, logKey);
                }
                logOutput.previousBatchHash = logValue;
            } else if (logKey == uint256(SystemLogKey.CHAINED_PRIORITY_TXN_HASH_KEY)) {
                if (logSender != L2_BOOTLOADER_ADDRESS) {
                    revert InvalidLogSender(logSender, logKey);
                }
                logOutput.chainedPriorityTxsHash = logValue;
            } else if (logKey == uint256(SystemLogKey.NUMBER_OF_LAYER_1_TXS_KEY)) {
                if (logSender != L2_BOOTLOADER_ADDRESS) {
                    revert InvalidLogSender(logSender, logKey);
                }
                logOutput.numberOfLayer1Txs = uint256(logValue);
            } else if (logKey == uint256(SystemLogKey.USED_L2_DA_VALIDATOR_ADDRESS_KEY)) {
                if (logSender != L2_TO_L1_MESSENGER_SYSTEM_CONTRACT_ADDR) {
                    revert InvalidLogSender(logSender, logKey);
                }
<<<<<<< HEAD
                require(s.l2DAValidator == address(uint160(uint256(logValue))), "lo");
=======
                if (s.l2DAValidator != address(uint160(uint256(logValue)))) {
                    revert MismatchL2DAValidator();
                }
>>>>>>> 1cabb763
            } else if (logKey == uint256(SystemLogKey.L2_DA_VALIDATOR_OUTPUT_HASH_KEY)) {
                if (logSender != L2_TO_L1_MESSENGER_SYSTEM_CONTRACT_ADDR) {
                    revert InvalidLogSender(logSender, logKey);
                }
                logOutput.l2DAValidatorOutputHash = logValue;
            } else if (logKey == uint256(SystemLogKey.EXPECTED_SYSTEM_CONTRACT_UPGRADE_TX_HASH_KEY)) {
                if (logSender != L2_BOOTLOADER_ADDRESS) {
                    revert InvalidLogSender(logSender, logKey);
                }
                if (_expectedSystemContractUpgradeTxHash != logValue) {
                    revert TxHashMismatch();
                }
            } else if (logKey > uint256(SystemLogKey.EXPECTED_SYSTEM_CONTRACT_UPGRADE_TX_HASH_KEY)) {
                revert UnexpectedSystemLog(logKey);
            }
        }

        // We only require 8 logs to be checked, the 9th is if we are expecting a protocol upgrade
        // Without the protocol upgrade we expect 8 logs: 2^8 - 1 = 255
        // With the protocol upgrade we expect 9 logs: 2^9 - 1 = 511
        if (_expectedSystemContractUpgradeTxHash == bytes32(0)) {
            if (processedLogs != 127) {
                revert MissingSystemLogs(127, processedLogs);
            }
        } else if (processedLogs != 255) {
            revert MissingSystemLogs(255, processedLogs);
        }
    }

    /// @inheritdoc IExecutor
    function commitBatchesSharedBridge(
        uint256, // _chainId
        uint256 _processFrom,
        uint256 _processTo,
        bytes calldata _commitData
    ) external nonReentrant onlyValidator chainOnCurrentBridgehub {
        // check that we have the right protocol version
        // three comments:
        // 1. A chain has to keep their protocol version up to date, as processing a block requires the latest or previous protocol version
        // to solve this we will need to add the feature to create batches with only the protocol upgrade tx, without any other txs.
        // 2. A chain might become out of sync if it launches while we are in the middle of a protocol upgrade. This would mean they cannot process their genesis upgrade
        // as their protocolversion would be outdated, and they also cannot process the protocol upgrade tx as they have a pending upgrade.
        // 3. The protocol upgrade is increased in the BaseZkSyncUpgrade, in the executor only the systemContractsUpgradeTxHash is checked
        if (!IChainTypeManager(s.chainTypeManager).protocolVersionIsActive(s.protocolVersion)) {
            revert InvalidProtocolVersion();
        }
        (StoredBatchInfo memory lastCommittedBatchData, CommitBatchInfo[] memory newBatchesData) = BatchDecoder
            .decodeAndCheckCommitData(_commitData, _processFrom, _processTo);
        // With the new changes for EIP-4844, namely the restriction on number of blobs per block, we only allow for a single batch to be committed at a time.
        // Note: Don't need to check that `_processFrom` == `_processTo` because there is only one batch,
        // and so the range checked in the `decodeAndCheckCommitData` is enough.
        if (newBatchesData.length != 1) {
            revert CanOnlyProcessOneBatch();
        }
        // Check that we commit batches after last committed batch
        if (s.storedBatchHashes[s.totalBatchesCommitted] != _hashStoredBatchInfo(lastCommittedBatchData)) {
            // incorrect previous batch data
            revert BatchHashMismatch(
                s.storedBatchHashes[s.totalBatchesCommitted],
                _hashStoredBatchInfo(lastCommittedBatchData)
            );
        }

        bytes32 systemContractsUpgradeTxHash = s.l2SystemContractsUpgradeTxHash;
        // Upgrades are rarely done so we optimize a case with no active system contracts upgrade.
        if (systemContractsUpgradeTxHash == bytes32(0) || s.l2SystemContractsUpgradeBatchNumber != 0) {
            _commitBatchesWithoutSystemContractsUpgrade(lastCommittedBatchData, newBatchesData);
        } else {
            _commitBatchesWithSystemContractsUpgrade(
                lastCommittedBatchData,
                newBatchesData,
                systemContractsUpgradeTxHash
            );
        }

        s.totalBatchesCommitted = s.totalBatchesCommitted + newBatchesData.length;
    }

    /// @dev Commits new batches without any system contracts upgrade.
    /// @param _lastCommittedBatchData The data of the last committed batch.
    /// @param _newBatchesData An array of batch data that needs to be committed.
    function _commitBatchesWithoutSystemContractsUpgrade(
        StoredBatchInfo memory _lastCommittedBatchData,
        CommitBatchInfo[] memory _newBatchesData
    ) internal {
        // We disable this check because calldata array length is cheap.
        // solhint-disable-next-line gas-length-in-loops
        for (uint256 i = 0; i < _newBatchesData.length; i = i.uncheckedInc()) {
            _lastCommittedBatchData = _commitOneBatch(_lastCommittedBatchData, _newBatchesData[i], bytes32(0));

            s.storedBatchHashes[_lastCommittedBatchData.batchNumber] = _hashStoredBatchInfo(_lastCommittedBatchData);
            emit BlockCommit(
                _lastCommittedBatchData.batchNumber,
                _lastCommittedBatchData.batchHash,
                _lastCommittedBatchData.commitment
            );
        }
    }

    /// @dev Commits new batches with a system contracts upgrade transaction.
    /// @param _lastCommittedBatchData The data of the last committed batch.
    /// @param _newBatchesData An array of batch data that needs to be committed.
    /// @param _systemContractUpgradeTxHash The transaction hash of the system contract upgrade.
    function _commitBatchesWithSystemContractsUpgrade(
        StoredBatchInfo memory _lastCommittedBatchData,
        CommitBatchInfo[] memory _newBatchesData,
        bytes32 _systemContractUpgradeTxHash
    ) internal {
        // The system contract upgrade is designed to be executed atomically with the new bootloader, a default account,
        // ZKP verifier, and other system parameters. Hence, we ensure that the upgrade transaction is
        // carried out within the first batch committed after the upgrade.

        // While the logic of the contract ensures that the s.l2SystemContractsUpgradeBatchNumber is 0 when this function is called,
        // this check is added just in case. Since it is a hot read, it does not incur noticeable gas cost.
        if (s.l2SystemContractsUpgradeBatchNumber != 0) {
            revert UpgradeBatchNumberIsNotZero();
        }

        // Save the batch number where the upgrade transaction was executed.
        s.l2SystemContractsUpgradeBatchNumber = _newBatchesData[0].batchNumber;

        // We disable this check because calldata array length is cheap.
        // solhint-disable-next-line gas-length-in-loops
        for (uint256 i = 0; i < _newBatchesData.length; i = i.uncheckedInc()) {
            // The upgrade transaction must only be included in the first batch.
            bytes32 expectedUpgradeTxHash = i == 0 ? _systemContractUpgradeTxHash : bytes32(0);
            _lastCommittedBatchData = _commitOneBatch(
                _lastCommittedBatchData,
                _newBatchesData[i],
                expectedUpgradeTxHash
            );

            s.storedBatchHashes[_lastCommittedBatchData.batchNumber] = _hashStoredBatchInfo(_lastCommittedBatchData);
            emit BlockCommit(
                _lastCommittedBatchData.batchNumber,
                _lastCommittedBatchData.batchHash,
                _lastCommittedBatchData.commitment
            );
        }
    }

    /// @dev Pops the priority operations from the priority queue and returns a rolling hash of operations
    function _collectOperationsFromPriorityQueue(uint256 _nPriorityOps) internal returns (bytes32 concatHash) {
        concatHash = EMPTY_STRING_KECCAK;

        for (uint256 i = 0; i < _nPriorityOps; i = i.uncheckedInc()) {
            PriorityOperation memory priorityOp = s.priorityQueue.popFront();
            concatHash = keccak256(abi.encode(concatHash, priorityOp.canonicalTxHash));
        }
    }

    function _rollingHash(bytes32[] memory _hashes) internal pure returns (bytes32) {
        bytes32 hash = EMPTY_STRING_KECCAK;
        uint256 nHashes = _hashes.length;
        for (uint256 i = 0; i < nHashes; i = i.uncheckedInc()) {
            hash = keccak256(abi.encode(hash, _hashes[i]));
        }
        return hash;
    }

    /// @dev Checks that the data of the batch is correct and can be executed
    /// @dev Verifies that batch number, batch hash and priority operations hash are correct
    function _checkBatchData(
        StoredBatchInfo memory _storedBatch,
        uint256 _executedBatchIdx,
        bytes32 _priorityOperationsHash
    ) internal view {
        uint256 currentBatchNumber = _storedBatch.batchNumber;
        if (currentBatchNumber != s.totalBatchesExecuted + _executedBatchIdx + 1) {
            revert NonSequentialBatch();
        }
        if (_hashStoredBatchInfo(_storedBatch) != s.storedBatchHashes[currentBatchNumber]) {
            revert BatchHashMismatch(s.storedBatchHashes[currentBatchNumber], _hashStoredBatchInfo(_storedBatch));
        }
        if (_priorityOperationsHash != _storedBatch.priorityOperationsHash) {
            revert PriorityOperationsRollingHashMismatch();
        }
    }

    /// @dev Executes one batch
    /// @dev 1. Processes all pending operations (Complete priority requests)
    /// @dev 2. Finalizes batch on Ethereum
    /// @dev _executedBatchIdx is an index in the array of the batches that we want to execute together
    function _executeOneBatch(StoredBatchInfo memory _storedBatch, uint256 _executedBatchIdx) internal {
        bytes32 priorityOperationsHash = _collectOperationsFromPriorityQueue(_storedBatch.numberOfLayer1Txs);
        _checkBatchData(_storedBatch, _executedBatchIdx, priorityOperationsHash);

        uint256 currentBatchNumber = _storedBatch.batchNumber;

        // Save root hash of L2 -> L1 logs tree
        s.l2LogsRootHashes[currentBatchNumber] = _storedBatch.l2LogsTreeRoot;
        _appendMessageRoot(currentBatchNumber, _storedBatch.l2LogsTreeRoot);
    }

    /// @notice Executes one batch
    /// @dev 1. Processes all pending operations (Complete priority requests)
    /// @dev 2. Finalizes batch
    /// @dev _executedBatchIdx is an index in the array of the batches that we want to execute together
    function _executeOneBatch(
        StoredBatchInfo memory _storedBatch,
        PriorityOpsBatchInfo memory _priorityOpsData,
        uint256 _executedBatchIdx
    ) internal {
        if (_priorityOpsData.itemHashes.length != _storedBatch.numberOfLayer1Txs) {
            revert MismatchNumberOfLayer1Txs(_priorityOpsData.itemHashes.length, _storedBatch.numberOfLayer1Txs);
        }
        bytes32 priorityOperationsHash = _rollingHash(_priorityOpsData.itemHashes);
        _checkBatchData(_storedBatch, _executedBatchIdx, priorityOperationsHash);
        s.priorityTree.processBatch(_priorityOpsData);

        uint256 currentBatchNumber = _storedBatch.batchNumber;

        // Save root hash of L2 -> L1 logs tree
        s.l2LogsRootHashes[currentBatchNumber] = _storedBatch.l2LogsTreeRoot;
        _appendMessageRoot(currentBatchNumber, _storedBatch.l2LogsTreeRoot);
    }

<<<<<<< HEAD
=======
    /// @notice Appends the batch message root to the global message.
    /// @param _batchNumber The number of the batch
    /// @param _messageRoot The root of the merkle tree of the messages to L1.
    /// @dev The logic of this function depends on the settlement layer as we support
    /// message root aggregation only on non-L1 settlement layers for ease for migration.
    function _appendMessageRoot(uint256 _batchNumber, bytes32 _messageRoot) internal {
        // During migration to the new protocol version, there will be a period when
        // the bridgehub does not yet provide the `messageRoot` functionality.
        // To ease up the migration, we never append messages to message root on L1.
        if (block.chainid != L1_CHAIN_ID) {
            // Once the batch is executed, we include its message to the message root.
            IMessageRoot messageRootContract = IBridgehub(s.bridgehub).messageRoot();
            messageRootContract.addChainBatchRoot(s.chainId, _batchNumber, _messageRoot);
        }
    }

>>>>>>> 1cabb763
    /// @inheritdoc IExecutor
    function executeBatchesSharedBridge(
        uint256, // _chainId
        uint256 _processFrom,
        uint256 _processTo,
        bytes calldata _executeData
    ) external nonReentrant onlyValidator chainOnCurrentBridgehub {
        (StoredBatchInfo[] memory batchesData, PriorityOpsBatchInfo[] memory priorityOpsData) = BatchDecoder
            .decodeAndCheckExecuteData(_executeData, _processFrom, _processTo);
        uint256 nBatches = batchesData.length;
<<<<<<< HEAD
        require(batchesData.length == priorityOpsData.length, "bp");
=======
        if (batchesData.length != priorityOpsData.length) {
            revert InvalidBatchesDataLength(batchesData.length, priorityOpsData.length);
        }
>>>>>>> 1cabb763

        for (uint256 i = 0; i < nBatches; i = i.uncheckedInc()) {
            if (s.priorityTree.startIndex <= s.priorityQueue.getFirstUnprocessedPriorityTx()) {
                _executeOneBatch(batchesData[i], priorityOpsData[i], i);
            } else {
<<<<<<< HEAD
                require(priorityOpsData[i].leftPath.length == 0, "le");
                require(priorityOpsData[i].rightPath.length == 0, "re");
                require(priorityOpsData[i].itemHashes.length == 0, "ih");
=======
                if (priorityOpsData[i].leftPath.length != 0) {
                    revert PriorityOpsDataLeftPathLengthIsNotZero();
                }
                if (priorityOpsData[i].rightPath.length != 0) {
                    revert PriorityOpsDataRightPathLengthIsNotZero();
                }
                if (priorityOpsData[i].itemHashes.length != 0) {
                    revert PriorityOpsDataItemHashesLengthIsNotZero();
                }
>>>>>>> 1cabb763
                _executeOneBatch(batchesData[i], i);
            }
            emit BlockExecution(batchesData[i].batchNumber, batchesData[i].batchHash, batchesData[i].commitment);
        }

        uint256 newTotalBatchesExecuted = s.totalBatchesExecuted + nBatches;
        s.totalBatchesExecuted = newTotalBatchesExecuted;
        if (newTotalBatchesExecuted > s.totalBatchesVerified) {
            revert CantExecuteUnprovenBatches();
        }

        uint256 batchWhenUpgradeHappened = s.l2SystemContractsUpgradeBatchNumber;
        if (batchWhenUpgradeHappened != 0 && batchWhenUpgradeHappened <= newTotalBatchesExecuted) {
            delete s.l2SystemContractsUpgradeTxHash;
            delete s.l2SystemContractsUpgradeBatchNumber;
        }
    }

    /// @inheritdoc IExecutor
    function proveBatchesSharedBridge(
        uint256, // _chainId
        uint256 _processBatchFrom,
        uint256 _processBatchTo,
        bytes calldata _proofData
    ) external nonReentrant onlyValidator chainOnCurrentBridgehub {
        (
            StoredBatchInfo memory prevBatch,
            StoredBatchInfo[] memory committedBatches,
            uint256[] memory proof
        ) = BatchDecoder.decodeAndCheckProofData(_proofData, _processBatchFrom, _processBatchTo);

        // Save the variables into the stack to save gas on reading them later
        uint256 currentTotalBatchesVerified = s.totalBatchesVerified;
        uint256 committedBatchesLength = committedBatches.length;

        // Initialize the array, that will be used as public input to the ZKP
        uint256[] memory proofPublicInput = new uint256[](committedBatchesLength);

        // Check that the batch passed by the validator is indeed the first unverified batch
        if (_hashStoredBatchInfo(prevBatch) != s.storedBatchHashes[currentTotalBatchesVerified]) {
            revert BatchHashMismatch(s.storedBatchHashes[currentTotalBatchesVerified], _hashStoredBatchInfo(prevBatch));
        }

        bytes32 prevBatchCommitment = prevBatch.commitment;
        for (uint256 i = 0; i < committedBatchesLength; i = i.uncheckedInc()) {
            currentTotalBatchesVerified = currentTotalBatchesVerified.uncheckedInc();
            if (_hashStoredBatchInfo(committedBatches[i]) != s.storedBatchHashes[currentTotalBatchesVerified]) {
                revert BatchHashMismatch(
                    s.storedBatchHashes[currentTotalBatchesVerified],
                    _hashStoredBatchInfo(committedBatches[i])
                );
            }

            bytes32 currentBatchCommitment = committedBatches[i].commitment;
            proofPublicInput[i] = _getBatchProofPublicInput(prevBatchCommitment, currentBatchCommitment);

            prevBatchCommitment = currentBatchCommitment;
        }
        if (currentTotalBatchesVerified > s.totalBatchesCommitted) {
            revert VerifiedBatchesExceedsCommittedBatches();
        }

        _verifyProof(proofPublicInput, proof);

        emit BlocksVerification(s.totalBatchesVerified, currentTotalBatchesVerified);
        s.totalBatchesVerified = currentTotalBatchesVerified;
    }

    function _verifyProof(uint256[] memory proofPublicInput, uint256[] memory _proof) internal view {
        // We can only process 1 batch proof at a time.
        if (proofPublicInput.length != 1) {
            revert CanOnlyProcessOneBatch();
        }

        bool successVerifyProof = s.verifier.verify(proofPublicInput, _proof);
        if (!successVerifyProof) {
            revert InvalidProof();
        }
    }

    /// @dev Gets zk proof public input
    function _getBatchProofPublicInput(
        bytes32 _prevBatchCommitment,
        bytes32 _currentBatchCommitment
    ) internal pure returns (uint256) {
        return
            uint256(keccak256(abi.encodePacked(_prevBatchCommitment, _currentBatchCommitment))) >> PUBLIC_INPUT_SHIFT;
    }

    /// @inheritdoc IExecutor
    function revertBatchesSharedBridge(uint256, uint256 _newLastBatch) external nonReentrant onlyValidator {
        _revertBatches(_newLastBatch);
    }

    function _revertBatches(uint256 _newLastBatch) internal chainOnCurrentBridgehub {
        if (s.totalBatchesCommitted <= _newLastBatch) {
            revert RevertedBatchNotAfterNewLastBatch();
        }
        if (_newLastBatch < s.totalBatchesExecuted) {
            revert CantRevertExecutedBatch();
        }

        if (_newLastBatch < s.totalBatchesVerified) {
            s.totalBatchesVerified = _newLastBatch;
        }
        s.totalBatchesCommitted = _newLastBatch;

        // Reset the batch number of the executed system contracts upgrade transaction if the batch
        // where the system contracts upgrade was committed is among the reverted batches.
        if (s.l2SystemContractsUpgradeBatchNumber > _newLastBatch) {
            delete s.l2SystemContractsUpgradeBatchNumber;
        }

        emit BlocksRevert(s.totalBatchesCommitted, s.totalBatchesVerified, s.totalBatchesExecuted);
    }

    /// @dev Creates batch commitment from its data
    function _createBatchCommitment(
        CommitBatchInfo memory _newBatchData,
        bytes32 _stateDiffHash,
        bytes32[] memory _blobCommitments,
        bytes32[] memory _blobHashes
    ) internal view returns (bytes32) {
        bytes32 passThroughDataHash = keccak256(_batchPassThroughData(_newBatchData));
        bytes32 metadataHash = keccak256(_batchMetaParameters());
        bytes32 auxiliaryOutputHash = keccak256(
            _batchAuxiliaryOutput(_newBatchData, _stateDiffHash, _blobCommitments, _blobHashes)
        );

        return keccak256(abi.encode(passThroughDataHash, metadataHash, auxiliaryOutputHash));
    }

    function _batchPassThroughData(CommitBatchInfo memory _batch) internal pure returns (bytes memory) {
        return
            abi.encodePacked(
                // solhint-disable-next-line func-named-parameters
                _batch.indexRepeatedStorageChanges,
                _batch.newStateRoot,
                uint64(0), // index repeated storage changes in zkPorter
                bytes32(0) // zkPorter batch hash
            );
    }

    function _batchMetaParameters() internal view returns (bytes memory) {
        bytes32 l2DefaultAccountBytecodeHash = s.l2DefaultAccountBytecodeHash;
        return
            abi.encodePacked(
                s.zkPorterIsAvailable,
                s.l2BootloaderBytecodeHash,
                l2DefaultAccountBytecodeHash,
                // VM 1.5.0 requires us to pass the EVM simulator code hash. For now it is the same as the default account.
                l2DefaultAccountBytecodeHash
            );
    }

    function _batchAuxiliaryOutput(
        CommitBatchInfo memory _batch,
        bytes32 _stateDiffHash,
        bytes32[] memory _blobCommitments,
        bytes32[] memory _blobHashes
    ) internal pure returns (bytes memory) {
        if (_batch.systemLogs.length > MAX_L2_TO_L1_LOGS_COMMITMENT_BYTES) {
            revert SystemLogsSizeTooBig();
        }

        bytes32 l2ToL1LogsHash = keccak256(_batch.systemLogs);

        return
            // solhint-disable-next-line func-named-parameters
            abi.encodePacked(
                l2ToL1LogsHash,
                _stateDiffHash,
                _batch.bootloaderHeapInitialContentsHash,
                _batch.eventsQueueStateHash,
                _encodeBlobAuxiliaryOutput(_blobCommitments, _blobHashes)
            );
    }

    /// @dev Encodes the commitment to blobs to be used in the auxiliary output of the batch commitment
    /// @param _blobCommitments - the commitments to the blobs
    /// @param _blobHashes - the hashes of the blobs
    /// @param blobAuxOutputWords - The circuit commitment to the blobs split into 32-byte words
    function _encodeBlobAuxiliaryOutput(
        bytes32[] memory _blobCommitments,
        bytes32[] memory _blobHashes
    ) internal pure returns (bytes32[] memory blobAuxOutputWords) {
        // These invariants should be checked by the caller of this function, but we double check
        // just in case.
        if (_blobCommitments.length != TOTAL_BLOBS_IN_COMMITMENT || _blobHashes.length != TOTAL_BLOBS_IN_COMMITMENT) {
            revert InvalidNumberOfBlobs(TOTAL_BLOBS_IN_COMMITMENT, _blobCommitments.length, _blobHashes.length);
        }

        // for each blob we have:
        // linear hash (hash of preimage from system logs) and
        // output hash of blob commitments: keccak(versioned hash || opening point || evaluation value)
        // These values will all be bytes32(0) when we submit pubdata via calldata instead of blobs.
        //
        // For now, only up to 6 blobs are supported by the contract, while 16 are required by the circuits.
        // All the unfilled blobs will have their commitment as 0, including the case when we use only 1 blob.

        blobAuxOutputWords = new bytes32[](2 * TOTAL_BLOBS_IN_COMMITMENT);

        for (uint256 i = 0; i < TOTAL_BLOBS_IN_COMMITMENT; ++i) {
            blobAuxOutputWords[i * 2] = _blobHashes[i];
            blobAuxOutputWords[i * 2 + 1] = _blobCommitments[i];
        }
    }

    /// @notice Returns the keccak hash of the ABI-encoded StoredBatchInfo
    function _hashStoredBatchInfo(StoredBatchInfo memory _storedBatchInfo) internal pure returns (bytes32) {
        return keccak256(abi.encode(_storedBatchInfo));
    }

    /// @notice Returns true if the bit at index {_index} is 1
    function _checkBit(uint256 _bitMap, uint8 _index) internal pure returns (bool) {
        return (_bitMap & (1 << _index)) > 0;
    }

    /// @notice Sets the given bit in {_num} at index {_index} to 1.
    function _setBit(uint256 _bitMap, uint8 _index) internal pure returns (uint256) {
        return _bitMap | (1 << _index);
    }
}<|MERGE_RESOLUTION|>--- conflicted
+++ resolved
@@ -2,11 +2,6 @@
 
 pragma solidity 0.8.24;
 
-<<<<<<< HEAD
-// solhint-disable gas-custom-errors, reason-string
-
-=======
->>>>>>> 1cabb763
 import {ZKChainBase} from "./ZKChainBase.sol";
 import {IBridgehub} from "../../../bridgehub/IBridgehub.sol";
 import {IMessageRoot} from "../../../bridgehub/IMessageRoot.sol";
@@ -21,10 +16,7 @@
 import {PriorityTree, PriorityOpsBatchInfo} from "../../libraries/PriorityTree.sol";
 import {IL1DAValidator, L1DAValidatorOutput} from "../../chain-interfaces/IL1DAValidator.sol";
 import {MissingSystemLogs, BatchNumberMismatch, TimeNotReached, ValueMismatch, HashMismatch, NonIncreasingTimestamp, TimestampError, InvalidLogSender, TxHashMismatch, UnexpectedSystemLog, LogAlreadyProcessed, InvalidProtocolVersion, CanOnlyProcessOneBatch, BatchHashMismatch, UpgradeBatchNumberIsNotZero, NonSequentialBatch, CantExecuteUnprovenBatches, SystemLogsSizeTooBig, InvalidNumberOfBlobs, VerifiedBatchesExceedsCommittedBatches, InvalidProof, RevertedBatchNotAfterNewLastBatch, CantRevertExecutedBatch, L2TimestampTooBig, PriorityOperationsRollingHashMismatch} from "../../../common/L1ContractErrors.sol";
-<<<<<<< HEAD
-=======
 import {ChainWasMigrated, InvalidBatchesDataLength, MismatchL2DAValidator, MismatchNumberOfLayer1Txs, PriorityOpsDataLeftPathLengthIsNotZero, PriorityOpsDataRightPathLengthIsNotZero, PriorityOpsDataItemHashesLengthIsNotZero} from "../../L1StateTransitionErrors.sol";
->>>>>>> 1cabb763
 
 // While formally the following import is not used, it is needed to inherit documentation from it
 import {IZKChainBase} from "../../chain-interfaces/IZKChainBase.sol";
@@ -40,14 +32,6 @@
     /// @inheritdoc IZKChainBase
     string public constant override getName = "ExecutorFacet";
 
-<<<<<<< HEAD
-    /// @dev Checks that the chain is connected to the current bridehub and not migrated away.
-    modifier chainOnCurrentBridgehub() {
-        require(s.settlementLayer == address(0), "Chain was migrated");
-        _;
-    }
-
-=======
     /// @notice The chain id of L1. This contract can be deployed on multiple layers, but this value is still equal to the
     /// L1 that is at the most base layer.
     uint256 internal immutable L1_CHAIN_ID;
@@ -64,7 +48,6 @@
         L1_CHAIN_ID = _l1ChainId;
     }
 
->>>>>>> 1cabb763
     /// @dev Process one batch commit using the previous batch StoredBatchInfo
     /// @dev returns new batch StoredBatchInfo
     /// @notice Does not change storage
@@ -225,13 +208,9 @@
                 if (logSender != L2_TO_L1_MESSENGER_SYSTEM_CONTRACT_ADDR) {
                     revert InvalidLogSender(logSender, logKey);
                 }
-<<<<<<< HEAD
-                require(s.l2DAValidator == address(uint160(uint256(logValue))), "lo");
-=======
                 if (s.l2DAValidator != address(uint160(uint256(logValue)))) {
                     revert MismatchL2DAValidator();
                 }
->>>>>>> 1cabb763
             } else if (logKey == uint256(SystemLogKey.L2_DA_VALIDATOR_OUTPUT_HASH_KEY)) {
                 if (logSender != L2_TO_L1_MESSENGER_SYSTEM_CONTRACT_ADDR) {
                     revert InvalidLogSender(logSender, logKey);
@@ -449,8 +428,6 @@
         _appendMessageRoot(currentBatchNumber, _storedBatch.l2LogsTreeRoot);
     }
 
-<<<<<<< HEAD
-=======
     /// @notice Appends the batch message root to the global message.
     /// @param _batchNumber The number of the batch
     /// @param _messageRoot The root of the merkle tree of the messages to L1.
@@ -467,7 +444,6 @@
         }
     }
 
->>>>>>> 1cabb763
     /// @inheritdoc IExecutor
     function executeBatchesSharedBridge(
         uint256, // _chainId
@@ -478,23 +454,14 @@
         (StoredBatchInfo[] memory batchesData, PriorityOpsBatchInfo[] memory priorityOpsData) = BatchDecoder
             .decodeAndCheckExecuteData(_executeData, _processFrom, _processTo);
         uint256 nBatches = batchesData.length;
-<<<<<<< HEAD
-        require(batchesData.length == priorityOpsData.length, "bp");
-=======
         if (batchesData.length != priorityOpsData.length) {
             revert InvalidBatchesDataLength(batchesData.length, priorityOpsData.length);
         }
->>>>>>> 1cabb763
 
         for (uint256 i = 0; i < nBatches; i = i.uncheckedInc()) {
             if (s.priorityTree.startIndex <= s.priorityQueue.getFirstUnprocessedPriorityTx()) {
                 _executeOneBatch(batchesData[i], priorityOpsData[i], i);
             } else {
-<<<<<<< HEAD
-                require(priorityOpsData[i].leftPath.length == 0, "le");
-                require(priorityOpsData[i].rightPath.length == 0, "re");
-                require(priorityOpsData[i].itemHashes.length == 0, "ih");
-=======
                 if (priorityOpsData[i].leftPath.length != 0) {
                     revert PriorityOpsDataLeftPathLengthIsNotZero();
                 }
@@ -504,7 +471,6 @@
                 if (priorityOpsData[i].itemHashes.length != 0) {
                     revert PriorityOpsDataItemHashesLengthIsNotZero();
                 }
->>>>>>> 1cabb763
                 _executeOneBatch(batchesData[i], i);
             }
             emit BlockExecution(batchesData[i].batchNumber, batchesData[i].batchHash, batchesData[i].commitment);
