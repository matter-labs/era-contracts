--- conflicted
+++ resolved
@@ -224,7 +224,6 @@
     /// @notice Verifies that a stored precommitment for a given batch matches the expected rolling hash.
     /// @param _batchNumber The batch number whose precommitment is being verified.
     /// @param _expectedL2TxsStatusRollingHash The expected rolling hash of L2 transaction statuses for the batch.
-    /// @dev Note, that precommitments are only supported for Era VM.
     function _verifyAndResetBatchPrecommitment(uint256 _batchNumber, bytes32 _expectedL2TxsStatusRollingHash) internal {
         bytes32 storedPrecommitment = s.precommitmentForTheLatestBatch;
         // The default value for the `storedPrecommitment` is expected to be `DEFAULT_PRECOMMITMENT_FOR_THE_LAST_BATCH`.
@@ -462,72 +461,6 @@
                 }
             }
         }
-    }
-
-    function _commitBatchesSharedBridgeZKOS(
-        uint256 _processFrom,
-        uint256 _processTo,
-        bytes calldata _commitData
-    ) internal {
-        (StoredBatchInfo memory lastCommittedBatchData, CommitBoojumOSBatchInfo[] memory newBatchesData) = BatchDecoder
-            .decodeAndCheckBoojumOSCommitData(_commitData, _processFrom, _processTo);
-        // With the new changes for EIP-4844, namely the restriction on number of blobs per block, we only allow for a single batch to be committed at a time.
-        // Note: Don't need to check that `_processFrom` == `_processTo` because there is only one batch,
-        // and so the range checked in the `decodeAndCheckCommitData` is enough.
-        if (newBatchesData.length != 1) {
-            revert CanOnlyProcessOneBatch();
-        }
-        // Check that we commit batches after last committed batch
-        if (s.storedBatchHashes[s.totalBatchesCommitted] != _hashStoredBatchInfo(lastCommittedBatchData)) {
-            // incorrect previous batch data
-            revert BatchHashMismatch(
-                s.storedBatchHashes[s.totalBatchesCommitted],
-                _hashStoredBatchInfo(lastCommittedBatchData)
-            );
-        }
-
-        // TOOD: handle l2 upgrade
-        _commitBoojumOSBatchesWithoutSystemContractsUpgrade(lastCommittedBatchData, newBatchesData);
-
-        s.totalBatchesCommitted = s.totalBatchesCommitted + newBatchesData.length;
-    }
-
-    function _commitBatchesSharedBridgeEra(
-        uint256 _processFrom,
-        uint256 _processTo,
-        bytes calldata _commitData
-    ) internal {
-        (StoredBatchInfo memory lastCommittedBatchData, CommitBatchInfo[] memory newBatchesData) = BatchDecoder
-            .decodeAndCheckCommitData(_commitData, _processFrom, _processTo);
-        // With the new changes for EIP-4844, namely the restriction on number of blobs per block, we only allow for a single batch to be committed at a time.
-        // Note: Don't need to check that `_processFrom` == `_processTo` because there is only one batch,
-        // and so the range checked in the `decodeAndCheckCommitData` is enough.
-        if (newBatchesData.length != 1) {
-            revert CanOnlyProcessOneBatch();
-        }
-        // Check that we commit batches after last committed batch
-        bytes32 cachedStoredBatchHashes = s.storedBatchHashes[s.totalBatchesCommitted];
-        if (
-            cachedStoredBatchHashes != _hashStoredBatchInfo(lastCommittedBatchData) &&
-            cachedStoredBatchHashes != _hashLegacyStoredBatchInfo(lastCommittedBatchData)
-        ) {
-            // incorrect previous batch data
-            revert BatchHashMismatch(cachedStoredBatchHashes, _hashStoredBatchInfo(lastCommittedBatchData));
-        }
-
-        bytes32 systemContractsUpgradeTxHash = s.l2SystemContractsUpgradeTxHash;
-        // Upgrades are rarely done so we optimize a case with no active system contracts upgrade.
-        if (systemContractsUpgradeTxHash == bytes32(0) || s.l2SystemContractsUpgradeBatchNumber != 0) {
-            _commitBatchesWithoutSystemContractsUpgrade(lastCommittedBatchData, newBatchesData);
-        } else {
-            _commitBatchesWithSystemContractsUpgrade(
-                lastCommittedBatchData,
-                newBatchesData,
-                systemContractsUpgradeTxHash
-            );
-        }
-
-        s.totalBatchesCommitted = s.totalBatchesCommitted + newBatchesData.length;
     }
 
     /// @inheritdoc IExecutor
@@ -547,11 +480,37 @@
         if (!IChainTypeManager(s.chainTypeManager).protocolVersionIsActive(s.protocolVersion)) {
             revert InvalidProtocolVersion();
         }
-        if (s.boojumOS) {
-            _commitBatchesSharedBridgeZKOS(_processFrom, _processTo, _commitData);
+        (StoredBatchInfo memory lastCommittedBatchData, CommitBatchInfo[] memory newBatchesData) = BatchDecoder
+            .decodeAndCheckCommitData(_commitData, _processFrom, _processTo);
+        // With the new changes for EIP-4844, namely the restriction on number of blobs per block, we only allow for a single batch to be committed at a time.
+        // Note: Don't need to check that `_processFrom` == `_processTo` because there is only one batch,
+        // and so the range checked in the `decodeAndCheckCommitData` is enough.
+        if (newBatchesData.length != 1) {
+            revert CanOnlyProcessOneBatch();
+        }
+        // Check that we commit batches after last committed batch
+        bytes32 cachedStoredBatchHashes = s.storedBatchHashes[s.totalBatchesCommitted];
+        if (
+            cachedStoredBatchHashes != _hashStoredBatchInfo(lastCommittedBatchData) &&
+            cachedStoredBatchHashes != _hashLegacyStoredBatchInfo(lastCommittedBatchData)
+        ) {
+            // incorrect previous batch data
+            revert BatchHashMismatch(cachedStoredBatchHashes, _hashStoredBatchInfo(lastCommittedBatchData));
+        }
+
+        bytes32 systemContractsUpgradeTxHash = s.l2SystemContractsUpgradeTxHash;
+        // Upgrades are rarely done so we optimize a case with no active system contracts upgrade.
+        if (systemContractsUpgradeTxHash == bytes32(0) || s.l2SystemContractsUpgradeBatchNumber != 0) {
+            _commitBatchesWithoutSystemContractsUpgrade(lastCommittedBatchData, newBatchesData);
         } else {
-            _commitBatchesSharedBridgeEra(_processFrom, _processTo, _commitData);
-        }
+            _commitBatchesWithSystemContractsUpgrade(
+                lastCommittedBatchData,
+                newBatchesData,
+                systemContractsUpgradeTxHash
+            );
+        }
+
+        s.totalBatchesCommitted = s.totalBatchesCommitted + newBatchesData.length;
     }
 
     /// @dev Commits new batches without any system contracts upgrade.
@@ -565,24 +524,6 @@
         // solhint-disable-next-line gas-length-in-loops
         for (uint256 i = 0; i < _newBatchesData.length; i = i.uncheckedInc()) {
             _lastCommittedBatchData = _commitOneBatch(_lastCommittedBatchData, _newBatchesData[i], bytes32(0));
-
-            s.storedBatchHashes[_lastCommittedBatchData.batchNumber] = _hashStoredBatchInfo(_lastCommittedBatchData);
-            emit BlockCommit(
-                _lastCommittedBatchData.batchNumber,
-                _lastCommittedBatchData.batchHash,
-                _lastCommittedBatchData.commitment
-            );
-        }
-    }
-
-    function _commitBoojumOSBatchesWithoutSystemContractsUpgrade(
-        StoredBatchInfo memory _lastCommittedBatchData,
-        CommitBoojumOSBatchInfo[] memory _newBatchesData
-    ) internal {
-        // We disable this check because calldata array length is cheap.
-        // solhint-disable-next-line gas-length-in-loops
-        for (uint256 i = 0; i < _newBatchesData.length; i = i.uncheckedInc()) {
-            _lastCommittedBatchData = _commitOneBoojumOSBatch(_lastCommittedBatchData, _newBatchesData[i], bytes32(0));
 
             s.storedBatchHashes[_lastCommittedBatchData.batchNumber] = _hashStoredBatchInfo(_lastCommittedBatchData);
             emit BlockCommit(
@@ -813,7 +754,6 @@
         }
 
         bytes32 prevBatchCommitment = prevBatch.commitment;
-        bytes32 prevBatchStateCommitment = prevBatch.batchHash;
         for (uint256 i = 0; i < committedBatchesLength; i = i.uncheckedInc()) {
             currentTotalBatchesVerified = currentTotalBatchesVerified.uncheckedInc();
             if (_hashStoredBatchInfo(committedBatches[i]) != s.storedBatchHashes[currentTotalBatchesVerified]) {
@@ -824,29 +764,9 @@
             }
 
             bytes32 currentBatchCommitment = committedBatches[i].commitment;
-<<<<<<< HEAD
-            bytes32 currentBatchStateCommitment = committedBatches[i].batchHash;
-            if (s.boojumOS) {
-                proofPublicInput[i] =
-                    uint256(
-                        keccak256(
-                            abi.encodePacked(
-                                prevBatchStateCommitment,
-                                currentBatchStateCommitment,
-                                currentBatchCommitment
-                            )
-                        )
-                    ) >>
-                    PUBLIC_INPUT_SHIFT;
-            } else {
-                proofPublicInput[i] = _getBatchProofPublicInput(prevBatchCommitment, currentBatchCommitment);
-            }
-=======
                             proofPublicInput[i] = _getBatchProofPublicInput(prevBatchCommitment, currentBatchCommitment);
->>>>>>> 139fac50
 
             prevBatchCommitment = currentBatchCommitment;
-            prevBatchStateCommitment = currentBatchStateCommitment;
         }
         if (currentTotalBatchesVerified > s.totalBatchesCommitted) {
             revert VerifiedBatchesExceedsCommittedBatches();
