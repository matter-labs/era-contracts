--- conflicted
+++ resolved
@@ -343,14 +343,6 @@
         bytes32 priorityOperationsHash = _collectOperationsFromPriorityQueue(_storedBatch.numberOfLayer1Txs);
         _checkBatchData(_storedBatch, _executedBatchIdx, priorityOperationsHash);
 
-<<<<<<< HEAD
-        uint256 firstUnprocessed = s.priorityQueue.getFirstUnprocessedPriorityTx();
-        uint256 treeStartIndex = s.priorityTree.startIndex;
-        if (firstUnprocessed > treeStartIndex) {
-            s.priorityTree.unprocessedIndex = firstUnprocessed - treeStartIndex;
-        }
-=======
->>>>>>> 391fa4dd
         uint256 currentBatchNumber = _storedBatch.batchNumber;
 
         // Save root hash of L2 -> L1 logs tree
