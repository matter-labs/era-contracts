// SPDX-License-Identifier: MIT

pragma solidity 0.8.28;

import {ZKChainBase} from "./ZKChainBase.sol";
import {IL1Bridgehub} from "../../../bridgehub/IL1Bridgehub.sol";
import {IMessageRoot} from "../../../bridgehub/IMessageRoot.sol";
import {COMMIT_TIMESTAMP_APPROXIMATION_DELTA, EMPTY_STRING_KECCAK, L2_TO_L1_LOG_SERIALIZE_SIZE, MAINNET_CHAIN_ID, MAINNET_COMMIT_TIMESTAMP_NOT_OLDER, MAX_L2_TO_L1_LOGS_COMMITMENT_BYTES, PACKED_L2_BLOCK_TIMESTAMP_MASK, PUBLIC_INPUT_SHIFT, TESTNET_COMMIT_TIMESTAMP_NOT_OLDER, DEFAULT_PRECOMMITMENT_FOR_THE_LAST_BATCH, PACKED_L2_PRECOMMITMENT_LENGTH} from "../../../common/Config.sol";
import {IExecutor, L2_LOG_ADDRESS_OFFSET, L2_LOG_KEY_OFFSET, L2_LOG_VALUE_OFFSET, LogProcessingOutput, MAX_LOG_KEY, SystemLogKey, TOTAL_BLOBS_IN_COMMITMENT} from "../../chain-interfaces/IExecutor.sol";
import {BatchDecoder} from "../../libraries/BatchDecoder.sol";
import {UncheckedMath} from "../../../common/libraries/UncheckedMath.sol";
import {UnsafeBytes} from "../../../common/libraries/UnsafeBytes.sol";
import {L2_BOOTLOADER_ADDRESS, L2_SYSTEM_CONTEXT_SYSTEM_CONTRACT_ADDR, L2_TO_L1_MESSENGER_SYSTEM_CONTRACT, L2_TO_L1_MESSENGER_SYSTEM_CONTRACT_ADDR} from "../../../common/l2-helpers/L2ContractAddresses.sol";
import {IChainTypeManager} from "../../IChainTypeManager.sol";
import {PriorityOpsBatchInfo, PriorityTree} from "../../libraries/PriorityTree.sol";
import {IL1DAValidator, L1DAValidatorOutput} from "../../chain-interfaces/IL1DAValidator.sol";
import {IncorrectBatchChainId, BatchHashMismatch, BatchNumberMismatch, CanOnlyProcessOneBatch, CantExecuteUnprovenBatches, CantRevertExecutedBatch, HashMismatch, InvalidLogSender, InvalidMessageRoot, InvalidNumberOfBlobs, InvalidProof, InvalidProtocolVersion, InvalidSystemLogsLength, L2TimestampTooBig, LogAlreadyProcessed, MissingSystemLogs, NonIncreasingTimestamp, NonSequentialBatch, PriorityOperationsRollingHashMismatch, RevertedBatchNotAfterNewLastBatch, SystemLogsSizeTooBig, TimeNotReached, TimestampError, TxHashMismatch, UnexpectedSystemLog, UpgradeBatchNumberIsNotZero, ValueMismatch, VerifiedBatchesExceedsCommittedBatches, InvalidBatchNumber, EmptyPrecommitData, PrecommitmentMismatch, InvalidPackedPrecommitmentLength, NonZeroBlobToVerifyZKsyncOS} from "../../../common/L1ContractErrors.sol";
import {CommitBasedInteropNotSupported, DependencyRootsRollingHashMismatch, InvalidBatchesDataLength, MessageRootIsZero, MismatchNumberOfLayer1Txs, MismatchL2DACommitmentScheme} from "../../L1StateTransitionErrors.sol";

// While formally the following import is not used, it is needed to inherit documentation from it
import {IZKChainBase} from "../../chain-interfaces/IZKChainBase.sol";
import {InteropRoot} from "../../../common/Messaging.sol";

/// @dev The version that is used for the `Executor` calldata used for relaying the
/// stored batch info.
uint8 constant RELAYED_EXECUTOR_VERSION = 0;
/// @dev The version that is used for the `Executor` calldata used for relaying the
/// ZKSync OS stored batch info.
uint8 constant RELAYED_EXECUTOR_VERSION_ZKSYNC_OS = 1;

/// @title ZK chain Executor contract capable of processing events emitted in the ZK chain protocol.
/// @author Matter Labs
/// @custom:security-contact security@matterlabs.dev
contract ExecutorFacet is ZKChainBase, IExecutor {
    using UncheckedMath for uint256;
    using PriorityTree for PriorityTree.Tree;

    /// @inheritdoc IZKChainBase
    string public constant override getName = "ExecutorFacet";

    /// @notice The chain id of L1. This contract can be deployed on multiple layers, but this value is still equal to the
    /// L1 that is at the most base layer.
    uint256 internal immutable L1_CHAIN_ID;

    /// @dev Timestamp - seconds since unix epoch.
    uint256 internal immutable COMMIT_TIMESTAMP_NOT_OLDER;

    constructor(uint256 _l1ChainId) {
        L1_CHAIN_ID = _l1ChainId;
        // Allow testnet operators to submit batches with older timestamps
        // compared to mainnet. This quality-of-life improvement is intended for
        // testnets, where outages may be resolved slower.
        if (L1_CHAIN_ID == MAINNET_CHAIN_ID) {
            COMMIT_TIMESTAMP_NOT_OLDER = MAINNET_COMMIT_TIMESTAMP_NOT_OLDER;
        } else {
            COMMIT_TIMESTAMP_NOT_OLDER = TESTNET_COMMIT_TIMESTAMP_NOT_OLDER;
        }
    }

    /// @dev Process one batch commit using the previous batch StoredBatchInfo
    /// @dev returns new batch StoredBatchInfo
    /// @notice Does not change storage
    function _commitOneBatch(
        StoredBatchInfo memory _previousBatch,
        CommitBatchInfo memory _newBatch,
        bytes32 _expectedSystemContractUpgradeTxHash
    ) internal returns (StoredBatchInfo memory storedBatchInfo) {
        // only commit next batch
        if (_newBatch.batchNumber != _previousBatch.batchNumber + 1) {
            revert BatchNumberMismatch(_previousBatch.batchNumber + 1, _newBatch.batchNumber);
        }

        // Check that batch contains all meta information for L2 logs.
        // Get the chained hash of priority transaction hashes.
        LogProcessingOutput memory logOutput = _processL2Logs(_newBatch, _expectedSystemContractUpgradeTxHash);

        L1DAValidatorOutput memory daOutput = IL1DAValidator(s.l1DAValidator).checkDA({
            _chainId: s.chainId,
            _batchNumber: uint256(_newBatch.batchNumber),
            _l2DAValidatorOutputHash: logOutput.l2DAValidatorOutputHash,
            _operatorDAInput: _newBatch.operatorDAInput,
            _maxBlobsSupported: TOTAL_BLOBS_IN_COMMITMENT
        });

        if (_previousBatch.batchHash != logOutput.previousBatchHash) {
            revert HashMismatch(logOutput.previousBatchHash, _previousBatch.batchHash);
        }
        // Check that the priority operation hash in the L2 logs is as expected
        if (logOutput.chainedPriorityTxsHash != _newBatch.priorityOperationsHash) {
            revert HashMismatch(logOutput.chainedPriorityTxsHash, _newBatch.priorityOperationsHash);
        }
        // Check that the number of processed priority operations is as expected
        if (logOutput.numberOfLayer1Txs != _newBatch.numberOfLayer1Txs) {
            revert ValueMismatch(logOutput.numberOfLayer1Txs, _newBatch.numberOfLayer1Txs);
        }
        _verifyAndResetBatchPrecommitment(_newBatch.batchNumber, logOutput.l2TxsStatusRollingHash);

        // Check the timestamp of the new batch
        _verifyBatchTimestamp(logOutput.packedBatchAndL2BlockTimestamp, _newBatch.timestamp, _previousBatch.timestamp);

        // Create batch commitment for the proof verification
        (bytes32 metadataHash, bytes32 auxiliaryOutputHash, bytes32 commitment) = _createBatchCommitment(
            _newBatch,
            daOutput.stateDiffHash,
            daOutput.blobsOpeningCommitments,
            daOutput.blobsLinearHashes
        );

        storedBatchInfo = StoredBatchInfo({
            batchNumber: _newBatch.batchNumber,
            batchHash: _newBatch.newStateRoot,
            indexRepeatedStorageChanges: _newBatch.indexRepeatedStorageChanges,
            numberOfLayer1Txs: _newBatch.numberOfLayer1Txs,
            priorityOperationsHash: _newBatch.priorityOperationsHash,
            l2LogsTreeRoot: logOutput.l2LogsTreeRoot,
            dependencyRootsRollingHash: logOutput.dependencyRootsRollingHash,
            timestamp: _newBatch.timestamp,
            commitment: commitment
        });

        if (L1_CHAIN_ID != block.chainid) {
            // If we are settling on top of Gateway, we always relay the data needed to construct
            // a proof for a new batch (and finalize it) even if the data for Gateway transactions has been fully lost.
            // This data includes:
            // - `StoredBatchInfo` that is needed to execute a block on top of the previous one.
            // But also, we need to ensure that the components of the commitment of the batch are available:
            // - passThroughDataHash (and its full preimage)
            // - metadataHash (only the hash)
            // - auxiliaryOutputHash (only the hash)
            // The source of the truth for the data from above can be found here:
            // https://github.com/matter-labs/zksync-protocol/blob/c80fa4ee94fd0f7f05f7aea364291abb8b4d7351/crates/zkevm_circuits/src/scheduler/mod.rs#L1356-L1369
            //
            // The full preimage of `passThroughDataHash` consists of the state root as well as the `indexRepeatedStorageChanges`. All
            // these values are already included as part of the `storedBatchInfo`, so we do not need to republish those.
            // slither-disable-next-line unused-return
            L2_TO_L1_MESSENGER_SYSTEM_CONTRACT.sendToL1(
                abi.encode(RELAYED_EXECUTOR_VERSION, storedBatchInfo, metadataHash, auxiliaryOutputHash)
            );
        }
    }

    function _commitOneBatchZKsyncOS(
        StoredBatchInfo memory _previousBatch,
        CommitBatchInfoZKsyncOS memory _newBatch,
        bytes32 _expectedSystemContractUpgradeTxHash
    ) internal returns (StoredBatchInfo memory storedBatchInfo) {
        // only commit next batch
        if (_newBatch.batchNumber != _previousBatch.batchNumber + 1) {
            revert BatchNumberMismatch(_previousBatch.batchNumber + 1, _newBatch.batchNumber);
        }

        // we can just ignore l1 da validator output with ZKsync OS:
        // - used state diffs hash correctness verified within state transition program
        // - blob commitments/linear hashes verification not supported, we use different way and custom DA validator for blobs with ZKsync OS
        L1DAValidatorOutput memory daOutput = IL1DAValidator(s.l1DAValidator).checkDA({
            _chainId: s.chainId,
            _batchNumber: uint256(_newBatch.batchNumber),
            _l2DAValidatorOutputHash: _newBatch.daCommitment,
            _operatorDAInput: _newBatch.operatorDAInput,
            _maxBlobsSupported: TOTAL_BLOBS_IN_COMMITMENT
        });
        // Theoretically, we can just ignore it, all the DA validators, except `RollupL1DAValidator`, always return a 0 array,
        // and `RollupL1DAValidator` will fail if we try to submit blobs with ZKsync OS, so it also returns zeroes here.
        // However, we are double-checking that the L1 DA validator doesn't rely on "EraVM like" blobs verification, just in case.
        if (
            daOutput.blobsLinearHashes.length != daOutput.blobsOpeningCommitments.length ||
            (daOutput.blobsLinearHashes.length != 0 && daOutput.blobsLinearHashes.length != TOTAL_BLOBS_IN_COMMITMENT)
        ) {
            revert InvalidNumberOfBlobs(
                TOTAL_BLOBS_IN_COMMITMENT,
                daOutput.blobsOpeningCommitments.length,
                daOutput.blobsLinearHashes.length
            );
        }
        uint256 blobsNumber = daOutput.blobsLinearHashes.length;
        for (uint256 i = 0; i < blobsNumber; ++i) {
            if (daOutput.blobsLinearHashes[i] != bytes32(0) || daOutput.blobsOpeningCommitments[i] != bytes32(0)) {
                revert NonZeroBlobToVerifyZKsyncOS(
                    i,
                    daOutput.blobsLinearHashes[i],
                    daOutput.blobsOpeningCommitments[i]
                );
            }
        }

        if (block.timestamp - COMMIT_TIMESTAMP_NOT_OLDER > _newBatch.firstBlockTimestamp) {
            revert TimeNotReached(_newBatch.firstBlockTimestamp, block.timestamp - COMMIT_TIMESTAMP_NOT_OLDER);
        }
        if (_newBatch.lastBlockTimestamp > block.timestamp + COMMIT_TIMESTAMP_APPROXIMATION_DELTA) {
            revert L2TimestampTooBig();
        }
        if (_newBatch.chainId != s.chainId) {
            revert IncorrectBatchChainId(_newBatch.chainId, s.chainId);
        }
<<<<<<< HEAD
=======
        if (_newBatch.daCommitmentScheme != s.l2DACommitmentScheme) {
            revert MismatchL2DACommitmentScheme(uint256(_newBatch.daCommitmentScheme), uint256(s.l2DACommitmentScheme));
        }
>>>>>>> b390d892

        // The batch proof public input can be calculated as keccak256(state_commitment_before & state_commitment_after & batch_output_hash)
        // batch output hash commits to information about batch that needs to be opened on l1.
        // So below we are calculating batch output hash to later include it in the batch public input and thereby verify batch values correctness.
        bytes32 batchOutputHash = keccak256(
            abi.encodePacked(
                _newBatch.chainId,
                _newBatch.firstBlockTimestamp,
                _newBatch.lastBlockTimestamp,
                uint256(_newBatch.daCommitmentScheme),
                _newBatch.daCommitment,
                _newBatch.numberOfLayer1Txs,
                _newBatch.priorityOperationsHash,
                _newBatch.l2LogsTreeRoot,
                _expectedSystemContractUpgradeTxHash,
                _newBatch.dependencyRootsRollingHash
            )
        );

        // We are using same stored batch info structure as was used for Era VM state transition.
        // But we set some fields differently:
        // `batchHash` commitments now contains full commitment to the state and `indexRepeatedStorageChanges` not used(always set to 0)
        // `timestamp` is not used anymore(set to 0), for Era we used it to validate that committed batch timestamp is consistent with last stored,
        // but in ZKsync OS we are validating it within the state transition program
        storedBatchInfo = StoredBatchInfo({
            batchNumber: _newBatch.batchNumber,
            batchHash: _newBatch.newStateCommitment,
            indexRepeatedStorageChanges: 0,
            numberOfLayer1Txs: _newBatch.numberOfLayer1Txs,
            priorityOperationsHash: _newBatch.priorityOperationsHash,
            l2LogsTreeRoot: _newBatch.l2LogsTreeRoot,
            dependencyRootsRollingHash: _newBatch.dependencyRootsRollingHash,
            timestamp: 0,
            commitment: batchOutputHash
        });

        if (L1_CHAIN_ID != block.chainid) {
            // If we are settling on top of Gateway, we always relay the data needed to construct
            // a proof for a new batch (and finalize it) even if the data for Gateway transactions has been fully lost.
            // For ZKsync OS this data includes only `StoredBatchInfo`: that is needed to commit and prove a batch on top of the previous one.
            // slither-disable-next-line unused-return
            L2_TO_L1_MESSENGER_SYSTEM_CONTRACT.sendToL1(
                abi.encode(RELAYED_EXECUTOR_VERSION_ZKSYNC_OS, storedBatchInfo)
            );
        }
    }

    /// @notice Verifies that a stored precommitment for a given batch matches the expected rolling hash.
    /// @param _batchNumber The batch number whose precommitment is being verified.
    /// @param _expectedL2TxsStatusRollingHash The expected rolling hash of L2 transaction statuses for the batch.
    /// @dev Note, that precommitments are only supported for Era VM.
    function _verifyAndResetBatchPrecommitment(uint256 _batchNumber, bytes32 _expectedL2TxsStatusRollingHash) internal {
        bytes32 storedPrecommitment = s.precommitmentForTheLatestBatch;
        // The default value for the `storedPrecommitment` is expected to be `DEFAULT_PRECOMMITMENT_FOR_THE_LAST_BATCH`.
        // However, in case we did accidentally put 0 there, we want to handle this case as well.
        if (storedPrecommitment == bytes32(0)) {
            storedPrecommitment = DEFAULT_PRECOMMITMENT_FOR_THE_LAST_BATCH;
        }

        // We do not require the operator to always provide the precommitments as it is an optional feature.
        // However, if precommitments were provided, we do expect them to span over the entire batch
        if (
            storedPrecommitment != DEFAULT_PRECOMMITMENT_FOR_THE_LAST_BATCH &&
            storedPrecommitment != _expectedL2TxsStatusRollingHash
        ) {
            revert PrecommitmentMismatch(_batchNumber, _expectedL2TxsStatusRollingHash, storedPrecommitment);
        }

        // Resetting the stored precommitment.
        // Note, that the default value is not 0, but a non-zero value since rewriting a non-zero value
        // is cheaper than going from 0 and back within different transactions.
        s.precommitmentForTheLatestBatch = DEFAULT_PRECOMMITMENT_FOR_THE_LAST_BATCH;
    }

    /// @notice checks that the timestamps of both the new batch and the new L2 block are correct.
    /// @param _packedBatchAndL2BlockTimestamp - packed batch and L2 block timestamp in a format of batchTimestamp * 2**128 + l2BatchTimestamp
    /// @param _expectedBatchTimestamp - expected batch timestamp
    /// @param _previousBatchTimestamp - the timestamp of the previous batch
    function _verifyBatchTimestamp(
        uint256 _packedBatchAndL2BlockTimestamp,
        uint256 _expectedBatchTimestamp,
        uint256 _previousBatchTimestamp
    ) internal view {
        // Check that the timestamp that came from the system context is expected
        uint256 batchTimestamp = _packedBatchAndL2BlockTimestamp >> 128;
        if (batchTimestamp != _expectedBatchTimestamp) {
            revert TimestampError();
        }

        // While the fact that _previousBatchTimestamp < batchTimestamp is already checked on L2,
        // we double check it here for clarity
        if (_previousBatchTimestamp >= batchTimestamp) {
            revert NonIncreasingTimestamp();
        }

        uint256 lastL2BlockTimestamp = _packedBatchAndL2BlockTimestamp & PACKED_L2_BLOCK_TIMESTAMP_MASK;

        // All L2 blocks have timestamps within the range of [batchTimestamp, lastL2BlockTimestamp].
        // So here we need to only double check that:
        // - The timestamp of the batch is not too small.
        // - The timestamp of the last L2 block is not too big.
        // New batch timestamp is too small
        if (block.timestamp - COMMIT_TIMESTAMP_NOT_OLDER > batchTimestamp) {
            revert TimeNotReached(batchTimestamp, block.timestamp - COMMIT_TIMESTAMP_NOT_OLDER);
        }
        // The last L2 block timestamp is too big
        if (lastL2BlockTimestamp > block.timestamp + COMMIT_TIMESTAMP_APPROXIMATION_DELTA) {
            revert L2TimestampTooBig();
        }
    }

    /// @dev Check that L2 logs are proper and batch contain all meta information for them
    /// @dev The logs processed here should line up such that only one log for each key from the
    ///      SystemLogKey enum in Constants.sol is processed per new batch.
    /// @dev Data returned from here will be used to form the batch commitment.
    function _processL2Logs(
        CommitBatchInfo memory _newBatch,
        bytes32 _expectedSystemContractUpgradeTxHash
    ) internal view returns (LogProcessingOutput memory logOutput) {
        // Copy L2 to L1 logs into memory.
        bytes memory emittedL2Logs = _newBatch.systemLogs;

        // Used as bitmap to set/check log processing happens exactly once.
        // See SystemLogKey enum in Constants.sol for ordering.
        uint256 processedLogs = 0;

        // linear traversal of the logs
        uint256 logsLength = emittedL2Logs.length;

        if (logsLength % L2_TO_L1_LOG_SERIALIZE_SIZE != 0) {
            revert InvalidSystemLogsLength();
        }

        for (uint256 i = 0; i < logsLength; i = i.uncheckedAdd(L2_TO_L1_LOG_SERIALIZE_SIZE)) {
            // Extract the values to be compared to/used such as the log sender, key, and value
            // slither-disable-next-line unused-return
            (address logSender, ) = UnsafeBytes.readAddress(emittedL2Logs, i + L2_LOG_ADDRESS_OFFSET);
            // slither-disable-next-line unused-return
            (uint256 logKey, ) = UnsafeBytes.readUint256(emittedL2Logs, i + L2_LOG_KEY_OFFSET);
            // slither-disable-next-line unused-return
            (bytes32 logValue, ) = UnsafeBytes.readBytes32(emittedL2Logs, i + L2_LOG_VALUE_OFFSET);

            // Ensure that the log hasn't been processed already
            if (_checkBit(processedLogs, uint8(logKey))) {
                revert LogAlreadyProcessed(uint8(logKey));
            }
            processedLogs = _setBit(processedLogs, uint8(logKey));

            // Need to check that each log was sent by the correct address.
            if (logKey == uint256(SystemLogKey.L2_TO_L1_LOGS_TREE_ROOT_KEY)) {
                if (logSender != L2_TO_L1_MESSENGER_SYSTEM_CONTRACT_ADDR) {
                    revert InvalidLogSender(logSender, logKey);
                }
                logOutput.l2LogsTreeRoot = logValue;
            } else if (logKey == uint256(SystemLogKey.PACKED_BATCH_AND_L2_BLOCK_TIMESTAMP_KEY)) {
                if (logSender != L2_SYSTEM_CONTEXT_SYSTEM_CONTRACT_ADDR) {
                    revert InvalidLogSender(logSender, logKey);
                }
                logOutput.packedBatchAndL2BlockTimestamp = uint256(logValue);
            } else if (logKey == uint256(SystemLogKey.PREV_BATCH_HASH_KEY)) {
                if (logSender != L2_SYSTEM_CONTEXT_SYSTEM_CONTRACT_ADDR) {
                    revert InvalidLogSender(logSender, logKey);
                }
                logOutput.previousBatchHash = logValue;
            } else if (logKey == uint256(SystemLogKey.CHAINED_PRIORITY_TXN_HASH_KEY)) {
                if (logSender != L2_BOOTLOADER_ADDRESS) {
                    revert InvalidLogSender(logSender, logKey);
                }
                logOutput.chainedPriorityTxsHash = logValue;
            } else if (logKey == uint256(SystemLogKey.NUMBER_OF_LAYER_1_TXS_KEY)) {
                if (logSender != L2_BOOTLOADER_ADDRESS) {
                    revert InvalidLogSender(logSender, logKey);
                }
                logOutput.numberOfLayer1Txs = uint256(logValue);
            } else if (logKey == uint256(SystemLogKey.USED_L2_DA_VALIDATOR_ADDRESS_KEY)) {
                if (logSender != L2_TO_L1_MESSENGER_SYSTEM_CONTRACT_ADDR) {
                    revert InvalidLogSender(logSender, logKey);
                }
                if (uint256(s.l2DACommitmentScheme) != uint256(logValue)) {
                    revert MismatchL2DACommitmentScheme(uint256(logValue), uint256(s.l2DACommitmentScheme));
                }
            } else if (logKey == uint256(SystemLogKey.L2_DA_VALIDATOR_OUTPUT_HASH_KEY)) {
                if (logSender != L2_TO_L1_MESSENGER_SYSTEM_CONTRACT_ADDR) {
                    revert InvalidLogSender(logSender, logKey);
                }
                logOutput.l2DAValidatorOutputHash = logValue;
            } else if (logKey == uint256(SystemLogKey.L2_TXS_STATUS_ROLLING_HASH_KEY)) {
                if (logSender != L2_BOOTLOADER_ADDRESS) {
                    revert InvalidLogSender(logSender, logKey);
                }
                logOutput.l2TxsStatusRollingHash = logValue;
            } else if (logKey == uint256(SystemLogKey.EXPECTED_SYSTEM_CONTRACT_UPGRADE_TX_HASH_KEY)) {
                if (logSender != L2_BOOTLOADER_ADDRESS) {
                    revert InvalidLogSender(logSender, logKey);
                }
                if (_expectedSystemContractUpgradeTxHash != logValue) {
                    revert TxHashMismatch();
                }
            } else if (logKey == uint256(SystemLogKey.MESSAGE_ROOT_ROLLING_HASH_KEY)) {
                if (logSender != L2_BOOTLOADER_ADDRESS) {
                    revert InvalidLogSender(logSender, logKey);
                }
                logOutput.dependencyRootsRollingHash = logValue;
            } else if (logKey > MAX_LOG_KEY) {
                revert UnexpectedSystemLog(logKey);
            }
        }

        // We only require MAX_LOG_KEY - 1 logs to be checked, the MAX_LOG_KEY-th is if we are expecting a protocol upgrade
        uint256 exponent = _expectedSystemContractUpgradeTxHash == bytes32(0) ? MAX_LOG_KEY : MAX_LOG_KEY + 1;
        if (processedLogs != 2 ** exponent - 1) {
            revert MissingSystemLogs(2 ** exponent - 1, processedLogs);
        }
    }

    /// @inheritdoc IExecutor
    function precommitSharedBridge(
        address, // addr
        uint256 _batchNumber,
        bytes calldata _precommitData
    ) external nonReentrant onlyValidator onlySettlementLayer {
        uint256 expectedBatchNumber = s.totalBatchesCommitted + 1;
        if (_batchNumber != expectedBatchNumber) {
            revert InvalidBatchNumber(_batchNumber, expectedBatchNumber);
        }
        PrecommitInfo memory info = BatchDecoder.decodeAndCheckPrecommitData(_precommitData);
        if (info.packedTxsCommitments.length == 0) {
            revert EmptyPrecommitData(_batchNumber);
        }

        bytes32 currentPrecommitment = s.precommitmentForTheLatestBatch;
        // We have a placeholder non-zero value equal to `DEFAULT_PRECOMMITMENT_FOR_THE_LAST_BATCH`.
        // This is needed to ensure cheaper and more stable write costs.
        if (currentPrecommitment == DEFAULT_PRECOMMITMENT_FOR_THE_LAST_BATCH) {
            // The rolling hash calculation should start with 0.
            currentPrecommitment = 0;
        }

        bytes32 newPrecommitment = _calculatePrecommitmentRollingHash(currentPrecommitment, info.packedTxsCommitments);

        // We checked that the length of the precommitments is greater than zero,
        // so we know that this value will be non-zero as well.
        s.precommitmentForTheLatestBatch = newPrecommitment;

        emit BatchPrecommitmentSet(_batchNumber, info.untrustedLastL2BlockNumberHint, newPrecommitment);
    }

    /// @notice Calculates rolling hash of precommitments received from `_packedTxPrecommitments`.
    /// @param _currentPrecommitment The previous precommitment
    /// @param _packedTxPrecommitments The current precommitment
    /// @dev This function expects the number of new precommitments to be non-zero.
    function _calculatePrecommitmentRollingHash(
        bytes32 _currentPrecommitment,
        bytes memory _packedTxPrecommitments
    ) internal pure returns (bytes32 result) {
        unchecked {
            uint256 length = _packedTxPrecommitments.length;
            if (length % PACKED_L2_PRECOMMITMENT_LENGTH != 0) {
                revert InvalidPackedPrecommitmentLength(length);
            }

            // Caching constant(s) for use in assembly
            uint256 precommitmentLength = PACKED_L2_PRECOMMITMENT_LENGTH;
            /// @solidity memory-safe-assembly
            assembly {
                // Storing the current rolling hash in position 0. This way It will be more convenient
                // to recalculate it.
                mstore(0, _currentPrecommitment)

                // In assembly to access the elements of the array, we'll need to add 32 to the position
                // since the first 32 bytes store the length of the bytes array.
                let ptr := add(_packedTxPrecommitments, 32)
                let ptrTo := add(ptr, length)

                for {

                } lt(ptr, ptrTo) {
                    ptr := add(ptr, precommitmentLength)
                } {
                    let txPrecommitment := keccak256(ptr, precommitmentLength)

                    // Storing the precommitment for the transaction and recalculating the rolling hash
                    mstore(32, txPrecommitment)
                    result := keccak256(0, 64)
                    mstore(0, result)
                }
            }
        }
    }

    function _commitBatchesSharedBridgeEra(
        uint256 _processFrom,
        uint256 _processTo,
        bytes calldata _commitData
    ) internal {
        (StoredBatchInfo memory lastCommittedBatchData, CommitBatchInfo[] memory newBatchesData) = BatchDecoder
            .decodeAndCheckCommitData(_commitData, _processFrom, _processTo);
        // With the new changes for EIP-4844, namely the restriction on number of blobs per block, we only allow for a single batch to be committed at a time.
        // Note: Don't need to check that `_processFrom` == `_processTo` because there is only one batch,
        // and so the range checked in the `decodeAndCheckCommitData` is enough.
        if (newBatchesData.length != 1) {
            revert CanOnlyProcessOneBatch();
        }
        // Check that we commit batches after last committed batch
        bytes32 cachedStoredBatchHashes = s.storedBatchHashes[s.totalBatchesCommitted];
        if (
            cachedStoredBatchHashes != _hashStoredBatchInfo(lastCommittedBatchData) &&
            cachedStoredBatchHashes != _hashLegacyStoredBatchInfo(lastCommittedBatchData)
        ) {
            // incorrect previous batch data
            revert BatchHashMismatch(cachedStoredBatchHashes, _hashStoredBatchInfo(lastCommittedBatchData));
        }

        bytes32 systemContractsUpgradeTxHash = s.l2SystemContractsUpgradeTxHash;
        // Upgrades are rarely done so we optimize a case with no active system contracts upgrade.
        if (systemContractsUpgradeTxHash == bytes32(0) || s.l2SystemContractsUpgradeBatchNumber != 0) {
            _commitBatchesWithoutSystemContractsUpgrade(lastCommittedBatchData, newBatchesData);
        } else {
            _commitBatchesWithSystemContractsUpgrade(
                lastCommittedBatchData,
                newBatchesData,
                systemContractsUpgradeTxHash
            );
        }

        s.totalBatchesCommitted = s.totalBatchesCommitted + newBatchesData.length;
    }

    function _commitBatchesSharedBridgeZKsyncOS(
        uint256 _processFrom,
        uint256 _processTo,
        bytes calldata _commitData
    ) internal {
        (StoredBatchInfo memory lastCommittedBatchData, CommitBatchInfoZKsyncOS[] memory newBatchesData) = BatchDecoder
            .decodeAndCheckCommitDataZKsyncOS(_commitData, _processFrom, _processTo);
        // With the new changes for EIP-4844, namely the restriction on number of blobs per block, we only allow for a single batch to be committed at a time.
        // Note: Don't need to check that `_processFrom` == `_processTo` because there is only one batch,
        // and so the range checked in the `decodeAndCheckCommitData` is enough.
        if (newBatchesData.length != 1) {
            revert CanOnlyProcessOneBatch();
        }
        // Check that we commit batches after last committed batch
        if (s.storedBatchHashes[s.totalBatchesCommitted] != _hashStoredBatchInfo(lastCommittedBatchData)) {
            // incorrect previous batch data
            revert BatchHashMismatch(
                s.storedBatchHashes[s.totalBatchesCommitted],
                _hashStoredBatchInfo(lastCommittedBatchData)
            );
        }

        bytes32 systemContractsUpgradeTxHash = s.l2SystemContractsUpgradeTxHash;
        bool processSystemUpgradeTx = systemContractsUpgradeTxHash != bytes32(0) &&
            s.l2SystemContractsUpgradeBatchNumber == 0;
        _commitBatchesZKsyncOS(lastCommittedBatchData, newBatchesData, processSystemUpgradeTx);

        s.totalBatchesCommitted = s.totalBatchesCommitted + newBatchesData.length;
    }

    /// @inheritdoc IExecutor
    function commitBatchesSharedBridge(
        address, // _chainAddress
        uint256 _processFrom,
        uint256 _processTo,
        bytes calldata _commitData
    ) external nonReentrant onlyValidator onlySettlementLayer {
        // check that we have the right protocol version
        // three comments:
        // 1. A chain has to keep their protocol version up to date, as processing a block requires the latest or previous protocol version
        // to solve this we will need to add the feature to create batches with only the protocol upgrade tx, without any other txs.
        // 2. A chain might become out of sync if it launches while we are in the middle of a protocol upgrade. This would mean they cannot process their genesis upgrade
        // as their protocolversion would be outdated, and they also cannot process the protocol upgrade tx as they have a pending upgrade.
        // 3. The protocol upgrade is increased in the BaseZkSyncUpgrade, in the executor only the systemContractsUpgradeTxHash is checked
        if (!IChainTypeManager(s.chainTypeManager).protocolVersionIsActive(s.protocolVersion)) {
            revert InvalidProtocolVersion();
        }
        if (s.zksyncOS) {
            _commitBatchesSharedBridgeZKsyncOS(_processFrom, _processTo, _commitData);
        } else {
            _commitBatchesSharedBridgeEra(_processFrom, _processTo, _commitData);
        }
    }

    /// @dev Commits new batches without any system contracts upgrade.
    /// @param _lastCommittedBatchData The data of the last committed batch.
    /// @param _newBatchesData An array of batch data that needs to be committed.
    function _commitBatchesWithoutSystemContractsUpgrade(
        StoredBatchInfo memory _lastCommittedBatchData,
        CommitBatchInfo[] memory _newBatchesData
    ) internal {
        // We disable this check because calldata array length is cheap.
        // solhint-disable-next-line gas-length-in-loops
        for (uint256 i = 0; i < _newBatchesData.length; i = i.uncheckedInc()) {
            _lastCommittedBatchData = _commitOneBatch(_lastCommittedBatchData, _newBatchesData[i], bytes32(0));

            s.storedBatchHashes[_lastCommittedBatchData.batchNumber] = _hashStoredBatchInfo(_lastCommittedBatchData);
            emit BlockCommit(
                _lastCommittedBatchData.batchNumber,
                _lastCommittedBatchData.batchHash,
                _lastCommittedBatchData.commitment
            );
        }
    }

    /// @dev Commits new batches with a system contracts upgrade transaction.
    /// @param _lastCommittedBatchData The data of the last committed batch.
    /// @param _newBatchesData An array of batch data that needs to be committed.
    /// @param _systemContractUpgradeTxHash The transaction hash of the system contract upgrade.
    function _commitBatchesWithSystemContractsUpgrade(
        StoredBatchInfo memory _lastCommittedBatchData,
        CommitBatchInfo[] memory _newBatchesData,
        bytes32 _systemContractUpgradeTxHash
    ) internal {
        // The system contract upgrade is designed to be executed atomically with the new bootloader, a default account,
        // ZKP verifier, and other system parameters. Hence, we ensure that the upgrade transaction is
        // carried out within the first batch committed after the upgrade.

        // While the logic of the contract ensures that the s.l2SystemContractsUpgradeBatchNumber is 0 when this function is called,
        // this check is added just in case. Since it is a hot read, it does not incur noticeable gas cost.
        if (s.l2SystemContractsUpgradeBatchNumber != 0) {
            revert UpgradeBatchNumberIsNotZero();
        }

        // Save the batch number where the upgrade transaction was executed.
        s.l2SystemContractsUpgradeBatchNumber = _newBatchesData[0].batchNumber;

        // We disable this check because calldata array length is cheap.
        // solhint-disable-next-line gas-length-in-loops
        for (uint256 i = 0; i < _newBatchesData.length; i = i.uncheckedInc()) {
            // The upgrade transaction must only be included in the first batch.
            bytes32 expectedUpgradeTxHash = i == 0 ? _systemContractUpgradeTxHash : bytes32(0);
            _lastCommittedBatchData = _commitOneBatch(
                _lastCommittedBatchData,
                _newBatchesData[i],
                expectedUpgradeTxHash
            );

            s.storedBatchHashes[_lastCommittedBatchData.batchNumber] = _hashStoredBatchInfo(_lastCommittedBatchData);
            emit BlockCommit(
                _lastCommittedBatchData.batchNumber,
                _lastCommittedBatchData.batchHash,
                _lastCommittedBatchData.commitment
            );
        }
    }

    function _commitBatchesZKsyncOS(
        StoredBatchInfo memory _lastCommittedBatchData,
        CommitBatchInfoZKsyncOS[] memory _newBatchesData,
        bool _processSystemUpgradeTx
    ) internal {
        bytes32 upgradeTxHash;
        if (_processSystemUpgradeTx) {
            // While the logic of the contract ensures that the s.l2SystemContractsUpgradeBatchNumber is 0 when _processSystemUpgradeTx is true,
            // this check is added just in case. Since it is a hot read, it does not incur noticeable gas cost.
            if (s.l2SystemContractsUpgradeBatchNumber != 0) {
                revert UpgradeBatchNumberIsNotZero();
            }

            // Save the batch number where the upgrade transaction was executed.
            s.l2SystemContractsUpgradeBatchNumber = _newBatchesData[0].batchNumber;
            upgradeTxHash = s.l2SystemContractsUpgradeTxHash;
        }

        // We disable this check because calldata array length is cheap.
        // solhint-disable-next-line gas-length-in-loops
        for (uint256 i = 0; i < _newBatchesData.length; i = i.uncheckedInc()) {
            _lastCommittedBatchData = _commitOneBatchZKsyncOS(
                _lastCommittedBatchData,
                _newBatchesData[i],
                upgradeTxHash
            );

            s.storedBatchHashes[_lastCommittedBatchData.batchNumber] = _hashStoredBatchInfo(_lastCommittedBatchData);
            emit BlockCommit(
                _lastCommittedBatchData.batchNumber,
                _lastCommittedBatchData.batchHash,
                _lastCommittedBatchData.commitment
            );

            // reset upgradeTxHash after the first batch
            if (i == 0) {
                upgradeTxHash = bytes32(0);
            }
        }
    }

    function _rollingHash(bytes32[] memory _hashes) internal pure returns (bytes32) {
        bytes32 hash = EMPTY_STRING_KECCAK;
        uint256 nHashes = _hashes.length;
        for (uint256 i = 0; i < nHashes; i = i.uncheckedInc()) {
            hash = keccak256(abi.encode(hash, _hashes[i]));
        }
        return hash;
    }

    /// @dev Checks that the data of the batch is correct and can be executed
    /// @dev Verifies that batch number, batch hash and priority operations hash are correct
    function _checkBatchData(
        StoredBatchInfo memory _storedBatch,
        uint256 _executedBatchIdx,
        bytes32 _priorityOperationsHash,
        bytes32 _dependencyRootsRollingHash
    ) internal view {
        uint256 currentBatchNumber = _storedBatch.batchNumber;
        if (currentBatchNumber != s.totalBatchesExecuted + _executedBatchIdx + 1) {
            revert NonSequentialBatch();
        }
        if (_hashStoredBatchInfo(_storedBatch) != s.storedBatchHashes[currentBatchNumber]) {
            revert BatchHashMismatch(s.storedBatchHashes[currentBatchNumber], _hashStoredBatchInfo(_storedBatch));
        }
        if (_priorityOperationsHash != _storedBatch.priorityOperationsHash) {
            revert PriorityOperationsRollingHashMismatch();
        }
        if (_dependencyRootsRollingHash != _storedBatch.dependencyRootsRollingHash) {
            revert DependencyRootsRollingHashMismatch(
                _storedBatch.dependencyRootsRollingHash,
                _dependencyRootsRollingHash
            );
        }
    }

    /// @notice Executes one batch
    /// @dev 1. Processes all pending operations (Complete priority requests)
    /// @dev 2. Finalizes batch
    /// @dev _executedBatchIdx is an index in the array of the batches that we want to execute together
    function _executeOneBatch(
        StoredBatchInfo memory _storedBatch,
        PriorityOpsBatchInfo memory _priorityOpsData,
        InteropRoot[] memory _dependencyRoots,
        uint256 _executedBatchIdx
    ) internal {
        if (_priorityOpsData.itemHashes.length != _storedBatch.numberOfLayer1Txs) {
            revert MismatchNumberOfLayer1Txs(_storedBatch.numberOfLayer1Txs, _priorityOpsData.itemHashes.length);
        }
        bytes32 priorityOperationsHash = _rollingHash(_priorityOpsData.itemHashes);
        bytes32 dependencyRootsRollingHash = _verifyDependencyInteropRoots(_dependencyRoots);
        _checkBatchData(_storedBatch, _executedBatchIdx, priorityOperationsHash, dependencyRootsRollingHash);
        s.priorityTree.processBatch(_priorityOpsData);

        uint256 currentBatchNumber = _storedBatch.batchNumber;

        // Save root hash of L2 -> L1 logs tree
        s.l2LogsRootHashes[currentBatchNumber] = _storedBatch.l2LogsTreeRoot;
        _appendMessageRoot(currentBatchNumber, _storedBatch.l2LogsTreeRoot);
    }

    /// @notice Verifies the dependency message roots that the chain relied on.
    function _verifyDependencyInteropRoots(
        InteropRoot[] memory _dependencyRoots
    ) internal view returns (bytes32 dependencyRootsRollingHash) {
        uint256 length = _dependencyRoots.length;
        IMessageRoot messageRootContract = IL1Bridgehub(s.bridgehub).messageRoot();

        for (uint256 i = 0; i < length; i = i.uncheckedInc()) {
            InteropRoot memory interopRoot = _dependencyRoots[i];
            bytes32 correctRootHash;
            if (interopRoot.chainId == block.chainid) {
                // For the same chain we verify using the MessageRoot contract. Note, that in this
                // release, import and export only happens on GW, so this is the only case we have to cover.
                correctRootHash = messageRootContract.historicalRoot(uint256(interopRoot.blockOrBatchNumber));
            } else {
                revert CommitBasedInteropNotSupported();
            }
            if (correctRootHash == bytes32(0)) {
                revert MessageRootIsZero();
            }
            if (interopRoot.sides.length != 1 || interopRoot.sides[0] != correctRootHash) {
                revert InvalidMessageRoot(correctRootHash, interopRoot.sides[0]);
            }
            dependencyRootsRollingHash = keccak256(
                // solhint-disable-next-line func-named-parameters
                abi.encodePacked(
                    dependencyRootsRollingHash,
                    interopRoot.chainId,
                    interopRoot.blockOrBatchNumber,
                    interopRoot.sides
                )
            );
        }
    }

    /// @notice Appends the batch message root to the global message.
    /// @param _batchNumber The number of the batch
    /// @param _messageRoot The root of the merkle tree of the messages to L1.
    /// @dev The logic of this function depends on the settlement layer as we support
    /// message root aggregation only on non-L1 settlement layers for ease for migration.
    function _appendMessageRoot(uint256 _batchNumber, bytes32 _messageRoot) internal {
        // During migration to the new protocol version, there will be a period when
        // the bridgehub does not yet provide the `messageRoot` functionality.
        // To ease up the migration, we never append messages to message root on L1.
        if (block.chainid != L1_CHAIN_ID) {
            // Once the batch is executed, we include its message to the message root.
            IMessageRoot messageRootContract = IMessageRoot(address(IL1Bridgehub(s.bridgehub).messageRoot()));
            messageRootContract.addChainBatchRoot(s.chainId, _batchNumber, _messageRoot);
        }
    }

    /// @inheritdoc IExecutor
    function executeBatchesSharedBridge(
        address, // _chainAddress
        uint256 _processFrom,
        uint256 _processTo,
        bytes calldata _executeData
    ) external nonReentrant onlyValidator onlySettlementLayer {
        (
            StoredBatchInfo[] memory batchesData,
            PriorityOpsBatchInfo[] memory priorityOpsData,
            InteropRoot[][] memory dependencyRoots
        ) = BatchDecoder.decodeAndCheckExecuteData(_executeData, _processFrom, _processTo);
        uint256 nBatches = batchesData.length;
        if (batchesData.length != priorityOpsData.length) {
            revert InvalidBatchesDataLength(batchesData.length, priorityOpsData.length);
        }

        for (uint256 i = 0; i < nBatches; i = i.uncheckedInc()) {
            _executeOneBatch(batchesData[i], priorityOpsData[i], dependencyRoots[i], i);
            emit BlockExecution(batchesData[i].batchNumber, batchesData[i].batchHash, batchesData[i].commitment);
        }

        uint256 newTotalBatchesExecuted = s.totalBatchesExecuted + nBatches;
        s.totalBatchesExecuted = newTotalBatchesExecuted;
        if (newTotalBatchesExecuted > s.totalBatchesVerified) {
            revert CantExecuteUnprovenBatches();
        }

        uint256 batchWhenUpgradeHappened = s.l2SystemContractsUpgradeBatchNumber;
        if (batchWhenUpgradeHappened != 0 && batchWhenUpgradeHappened <= newTotalBatchesExecuted) {
            delete s.l2SystemContractsUpgradeTxHash;
            delete s.l2SystemContractsUpgradeBatchNumber;
        }
    }

    /// @inheritdoc IExecutor
    function proveBatchesSharedBridge(
        address, // _chainAddress
        uint256 _processBatchFrom,
        uint256 _processBatchTo,
        bytes calldata _proofData
    ) external nonReentrant onlyValidator onlySettlementLayer {
        (
            StoredBatchInfo memory prevBatch,
            StoredBatchInfo[] memory committedBatches,
            uint256[] memory proof
        ) = BatchDecoder.decodeAndCheckProofData(_proofData, _processBatchFrom, _processBatchTo);

        // Save the variables into the stack to save gas on reading them later
        uint256 currentTotalBatchesVerified = s.totalBatchesVerified;
        uint256 committedBatchesLength = committedBatches.length;

        // Initialize the array, that will be used as public input to the ZKP
        uint256[] memory proofPublicInput = new uint256[](committedBatchesLength);

        // Check that the batch passed by the validator is indeed the first unverified batch
        bytes32 cachedStoredBatchHashes = s.storedBatchHashes[currentTotalBatchesVerified];
        if (
            _hashStoredBatchInfo(prevBatch) != cachedStoredBatchHashes &&
            _hashLegacyStoredBatchInfo(prevBatch) != cachedStoredBatchHashes
        ) {
            revert BatchHashMismatch(cachedStoredBatchHashes, _hashStoredBatchInfo(prevBatch));
        }

        bytes32 prevBatchCommitment = prevBatch.commitment;
        bytes32 prevBatchStateCommitment = prevBatch.batchHash;
        for (uint256 i = 0; i < committedBatchesLength; i = i.uncheckedInc()) {
            currentTotalBatchesVerified = currentTotalBatchesVerified.uncheckedInc();
            if (_hashStoredBatchInfo(committedBatches[i]) != s.storedBatchHashes[currentTotalBatchesVerified]) {
                revert BatchHashMismatch(
                    s.storedBatchHashes[currentTotalBatchesVerified],
                    _hashStoredBatchInfo(committedBatches[i])
                );
            }

            bytes32 currentBatchCommitment = committedBatches[i].commitment;
            bytes32 currentBatchStateCommitment = committedBatches[i].batchHash;
            if (s.zksyncOS) {
                proofPublicInput[i] =
                    uint256(
                        keccak256(
                            abi.encodePacked(
                                prevBatchStateCommitment,
                                currentBatchStateCommitment,
                                currentBatchCommitment
                            )
                        )
                    ) >>
                    PUBLIC_INPUT_SHIFT;
            } else {
                proofPublicInput[i] = _getBatchProofPublicInput(prevBatchCommitment, currentBatchCommitment);
            }

            prevBatchCommitment = currentBatchCommitment;
            prevBatchStateCommitment = currentBatchStateCommitment;
        }
        if (currentTotalBatchesVerified > s.totalBatchesCommitted) {
            revert VerifiedBatchesExceedsCommittedBatches();
        }

        _verifyProof(proofPublicInput, proof);

        emit BlocksVerification(s.totalBatchesVerified, currentTotalBatchesVerified);
        s.totalBatchesVerified = currentTotalBatchesVerified;
    }

    function _verifyProof(uint256[] memory proofPublicInput, uint256[] memory _proof) internal view {
        // We only allow processing of 1 batch proof at a time on Era Chains.
        // We allow processing multiple proofs at once on ZKsync OS Chains.
        if (!s.zksyncOS && proofPublicInput.length != 1) {
            revert CanOnlyProcessOneBatch();
        }

        bool successVerifyProof = s.verifier.verify(proofPublicInput, _proof);
        if (!successVerifyProof) {
            revert InvalidProof();
        }
    }

    /// @dev Gets zk proof public input
    function _getBatchProofPublicInput(
        bytes32 _prevBatchCommitment,
        bytes32 _currentBatchCommitment
    ) internal pure returns (uint256) {
        return
            uint256(keccak256(abi.encodePacked(_prevBatchCommitment, _currentBatchCommitment))) >> PUBLIC_INPUT_SHIFT;
    }

    /// @inheritdoc IExecutor
    function revertBatchesSharedBridge(
        address,
        uint256 _newLastBatch
    ) external nonReentrant onlyValidatorOrChainTypeManager {
        _revertBatches(_newLastBatch);
    }

    function _revertBatches(uint256 _newLastBatch) internal onlySettlementLayer {
        if (s.totalBatchesCommitted < _newLastBatch) {
            revert RevertedBatchNotAfterNewLastBatch();
        }
        if (_newLastBatch < s.totalBatchesExecuted) {
            revert CantRevertExecutedBatch();
        }

        s.precommitmentForTheLatestBatch = DEFAULT_PRECOMMITMENT_FOR_THE_LAST_BATCH;

        if (_newLastBatch < s.totalBatchesVerified) {
            s.totalBatchesVerified = _newLastBatch;
        }
        s.totalBatchesCommitted = _newLastBatch;

        // Reset the batch number of the executed system contracts upgrade transaction if the batch
        // where the system contracts upgrade was committed is among the reverted batches.
        if (s.l2SystemContractsUpgradeBatchNumber > _newLastBatch) {
            delete s.l2SystemContractsUpgradeBatchNumber;
        }

        emit BlocksRevert(s.totalBatchesCommitted, s.totalBatchesVerified, s.totalBatchesExecuted);
    }

    /// @dev Creates batch commitment from its data
    function _createBatchCommitment(
        CommitBatchInfo memory _newBatchData,
        bytes32 _stateDiffHash,
        bytes32[] memory _blobCommitments,
        bytes32[] memory _blobHashes
    ) internal view returns (bytes32 metadataHash, bytes32 auxiliaryOutputHash, bytes32 commitment) {
        bytes32 passThroughDataHash = keccak256(_batchPassThroughData(_newBatchData));
        metadataHash = keccak256(_batchMetaParameters());
        auxiliaryOutputHash = keccak256(
            _batchAuxiliaryOutput(_newBatchData, _stateDiffHash, _blobCommitments, _blobHashes)
        );

        commitment = keccak256(abi.encode(passThroughDataHash, metadataHash, auxiliaryOutputHash));
    }

    function _batchPassThroughData(CommitBatchInfo memory _batch) internal pure returns (bytes memory) {
        return
            abi.encodePacked(
                // solhint-disable-next-line func-named-parameters
                _batch.indexRepeatedStorageChanges,
                _batch.newStateRoot,
                uint64(0), // index repeated storage changes in zkPorter
                bytes32(0) // zkPorter batch hash
            );
    }

    function _batchMetaParameters() internal view returns (bytes memory) {
        return
            abi.encodePacked(
                s.zkPorterIsAvailable,
                s.l2BootloaderBytecodeHash,
                s.l2DefaultAccountBytecodeHash,
                s.l2EvmEmulatorBytecodeHash
            );
    }

    function _batchAuxiliaryOutput(
        CommitBatchInfo memory _batch,
        bytes32 _stateDiffHash,
        bytes32[] memory _blobCommitments,
        bytes32[] memory _blobHashes
    ) internal pure returns (bytes memory) {
        if (_batch.systemLogs.length > MAX_L2_TO_L1_LOGS_COMMITMENT_BYTES) {
            revert SystemLogsSizeTooBig();
        }

        bytes32 l2ToL1LogsHash = keccak256(_batch.systemLogs);

        return
            // solhint-disable-next-line func-named-parameters
            abi.encodePacked(
                l2ToL1LogsHash,
                _stateDiffHash,
                _batch.bootloaderHeapInitialContentsHash,
                _batch.eventsQueueStateHash,
                _encodeBlobAuxiliaryOutput(_blobCommitments, _blobHashes)
            );
    }

    /// @dev Encodes the commitment to blobs to be used in the auxiliary output of the batch commitment
    /// @param _blobCommitments - the commitments to the blobs
    /// @param _blobHashes - the hashes of the blobs
    /// @param blobAuxOutputWords - The circuit commitment to the blobs split into 32-byte words
    function _encodeBlobAuxiliaryOutput(
        bytes32[] memory _blobCommitments,
        bytes32[] memory _blobHashes
    ) internal pure returns (bytes32[] memory blobAuxOutputWords) {
        // These invariants should be checked by the caller of this function, but we double check
        // just in case.
        if (_blobCommitments.length != TOTAL_BLOBS_IN_COMMITMENT || _blobHashes.length != TOTAL_BLOBS_IN_COMMITMENT) {
            revert InvalidNumberOfBlobs(TOTAL_BLOBS_IN_COMMITMENT, _blobCommitments.length, _blobHashes.length);
        }

        // for each blob we have:
        // linear hash (hash of preimage from system logs) and
        // output hash of blob commitments: keccak(versioned hash || opening point || evaluation value)
        // These values will all be bytes32(0) when we submit pubdata via calldata instead of blobs.
        //
        // For now, only up to 6 blobs are supported by the contract, while 16 are required by the circuits.
        // All the unfilled blobs will have their commitment as 0, including the case when we use only 1 blob.

        blobAuxOutputWords = new bytes32[](2 * TOTAL_BLOBS_IN_COMMITMENT);

        for (uint256 i = 0; i < TOTAL_BLOBS_IN_COMMITMENT; ++i) {
            blobAuxOutputWords[i * 2] = _blobHashes[i];
            blobAuxOutputWords[i * 2 + 1] = _blobCommitments[i];
        }
    }

    /// @notice Returns the keccak hash of the ABI-encoded StoredBatchInfo
    function _hashStoredBatchInfo(StoredBatchInfo memory _storedBatchInfo) internal pure returns (bytes32) {
        return keccak256(abi.encode(_storedBatchInfo));
    }

    /// @notice Returns the keccak hash of the ABI-encoded Legacy StoredBatchInfo
    function _hashLegacyStoredBatchInfo(StoredBatchInfo memory _storedBatchInfo) internal pure returns (bytes32) {
        LegacyStoredBatchInfo memory legacyStoredBatchInfo = LegacyStoredBatchInfo({
            batchNumber: _storedBatchInfo.batchNumber,
            batchHash: _storedBatchInfo.batchHash,
            indexRepeatedStorageChanges: _storedBatchInfo.indexRepeatedStorageChanges,
            numberOfLayer1Txs: _storedBatchInfo.numberOfLayer1Txs,
            priorityOperationsHash: _storedBatchInfo.priorityOperationsHash,
            l2LogsTreeRoot: _storedBatchInfo.l2LogsTreeRoot,
            timestamp: _storedBatchInfo.timestamp,
            commitment: _storedBatchInfo.commitment
        });
        return keccak256(abi.encode(legacyStoredBatchInfo));
    }

    /// @notice Returns true if the bit at index {_index} is 1
    function _checkBit(uint256 _bitMap, uint8 _index) internal pure returns (bool) {
        return (_bitMap & (1 << _index)) > 0;
    }

    /// @notice Sets the given bit in {_num} at index {_index} to 1.
    function _setBit(uint256 _bitMap, uint8 _index) internal pure returns (uint256) {
        return _bitMap | (1 << _index);
    }
}<|MERGE_RESOLUTION|>--- conflicted
+++ resolved
@@ -192,12 +192,9 @@
         if (_newBatch.chainId != s.chainId) {
             revert IncorrectBatchChainId(_newBatch.chainId, s.chainId);
         }
-<<<<<<< HEAD
-=======
         if (_newBatch.daCommitmentScheme != s.l2DACommitmentScheme) {
             revert MismatchL2DACommitmentScheme(uint256(_newBatch.daCommitmentScheme), uint256(s.l2DACommitmentScheme));
         }
->>>>>>> b390d892
 
         // The batch proof public input can be calculated as keccak256(state_commitment_before & state_commitment_after & batch_output_hash)
         // batch output hash commits to information about batch that needs to be opened on l1.
