// SPDX-License-Identifier: MIT

pragma solidity 0.8.24;

import {ZKChainBase} from "./ZKChainBase.sol";
import {IBridgehub} from "../../../bridgehub/IBridgehub.sol";
import {IMessageRoot} from "../../../bridgehub/IMessageRoot.sol";
import {COMMIT_TIMESTAMP_NOT_OLDER, COMMIT_TIMESTAMP_APPROXIMATION_DELTA, EMPTY_STRING_KECCAK, L2_TO_L1_LOG_SERIALIZE_SIZE, MAX_L2_TO_L1_LOGS_COMMITMENT_BYTES, PACKED_L2_BLOCK_TIMESTAMP_MASK, PUBLIC_INPUT_SHIFT} from "../../../common/Config.sol";
import {IExecutor, L2_LOG_ADDRESS_OFFSET, L2_LOG_KEY_OFFSET, L2_LOG_VALUE_OFFSET, SystemLogKey, LogProcessingOutput, TOTAL_BLOBS_IN_COMMITMENT} from "../../chain-interfaces/IExecutor.sol";
import {PriorityQueue, PriorityOperation} from "../../libraries/PriorityQueue.sol";
import {BatchDecoder} from "../../libraries/BatchDecoder.sol";
import {UncheckedMath} from "../../../common/libraries/UncheckedMath.sol";
import {UnsafeBytes} from "../../../common/libraries/UnsafeBytes.sol";
import {L2_BOOTLOADER_ADDRESS, L2_TO_L1_MESSENGER_SYSTEM_CONTRACT_ADDR, L2_SYSTEM_CONTEXT_SYSTEM_CONTRACT_ADDR} from "../../../common/L2ContractAddresses.sol";
import {IChainTypeManager} from "../../IChainTypeManager.sol";
import {PriorityTree, PriorityOpsBatchInfo} from "../../libraries/PriorityTree.sol";
import {IL1DAValidator, L1DAValidatorOutput} from "../../chain-interfaces/IL1DAValidator.sol";
import {InvalidSystemLogsLength, MissingSystemLogs, BatchNumberMismatch, TimeNotReached, ValueMismatch, HashMismatch, NonIncreasingTimestamp, TimestampError, InvalidLogSender, TxHashMismatch, UnexpectedSystemLog, LogAlreadyProcessed, InvalidProtocolVersion, CanOnlyProcessOneBatch, BatchHashMismatch, UpgradeBatchNumberIsNotZero, NonSequentialBatch, CantExecuteUnprovenBatches, SystemLogsSizeTooBig, InvalidNumberOfBlobs, VerifiedBatchesExceedsCommittedBatches, InvalidProof, RevertedBatchNotAfterNewLastBatch, CantRevertExecutedBatch, L2TimestampTooBig, PriorityOperationsRollingHashMismatch} from "../../../common/L1ContractErrors.sol";
import {InvalidBatchesDataLength, MismatchL2DAValidator, MismatchNumberOfLayer1Txs, PriorityOpsDataLeftPathLengthIsNotZero, PriorityOpsDataRightPathLengthIsNotZero, PriorityOpsDataItemHashesLengthIsNotZero} from "../../L1StateTransitionErrors.sol";

// While formally the following import is not used, it is needed to inherit documentation from it
import {IZKChainBase} from "../../chain-interfaces/IZKChainBase.sol";

/// @title ZK chain Executor contract capable of processing events emitted in the ZK chain protocol.
/// @author Matter Labs
/// @custom:security-contact security@matterlabs.dev
contract ExecutorFacet is ZKChainBase, IExecutor {
    using UncheckedMath for uint256;
    using PriorityQueue for PriorityQueue.Queue;
    using PriorityTree for PriorityTree.Tree;

    /// @inheritdoc IZKChainBase
    string public constant override getName = "ExecutorFacet";

    /// @notice The chain id of L1. This contract can be deployed on multiple layers, but this value is still equal to the
    /// L1 that is at the most base layer.
    uint256 internal immutable L1_CHAIN_ID;

    constructor(uint256 _l1ChainId) {
        L1_CHAIN_ID = _l1ChainId;
    }

    /// @dev Process one batch commit using the previous batch StoredBatchInfo
    /// @dev returns new batch StoredBatchInfo
    /// @notice Does not change storage
    function _commitOneBatch(
        StoredBatchInfo memory _previousBatch,
        CommitBatchInfo memory _newBatch,
        bytes32 _expectedSystemContractUpgradeTxHash
    ) internal returns (StoredBatchInfo memory) {
        // only commit next batch
        if (_newBatch.batchNumber != _previousBatch.batchNumber + 1) {
            revert BatchNumberMismatch(_previousBatch.batchNumber + 1, _newBatch.batchNumber);
        }

<<<<<<< HEAD
// TODO: commented for ZKOS testing
//        uint8 pubdataSource = uint8(bytes1(_newBatch.pubdataCommitments[0]));
//        PubdataPricingMode pricingMode = s.feeParams.pubdataPricingMode;
//        if (
//            pricingMode != PubdataPricingMode.Validium &&
//            pubdataSource != uint8(PubdataSource.Calldata) &&
//            pubdataSource != uint8(PubdataSource.Blob)
//        ) {
//            revert InvalidPubdataMode();
//        }

        // Check that batch contain all meta information for L2 logs.
        // Get the chained hash of priority transaction hashes.
        LogProcessingOutput memory logOutput = _processL2Logs(_newBatch, _expectedSystemContractUpgradeTxHash);

        bytes32[] memory blobCommitments = new bytes32[](MAX_NUMBER_OF_BLOBS);
// TODO: commented for ZKOS testing
//        if (pricingMode == PubdataPricingMode.Validium) {
//            // skipping data validation for validium, we just check that the data is empty
//            if (_newBatch.pubdataCommitments.length != 1) {
//                revert CalldataLengthTooBig();
//            }
//            for (uint8 i = uint8(SystemLogKey.BLOB_ONE_HASH_KEY); i <= uint8(SystemLogKey.BLOB_SIX_HASH_KEY); ++i) {
//                logOutput.blobHashes[i - uint8(SystemLogKey.BLOB_ONE_HASH_KEY)] = bytes32(0);
//            }
//        } else if (pubdataSource == uint8(PubdataSource.Blob)) {
//            // In this scenario, pubdataCommitments is a list of: opening point (16 bytes) || claimed value (32 bytes) || commitment (48 bytes) || proof (48 bytes)) = 144 bytes
//            blobCommitments = _verifyBlobInformation(_newBatch.pubdataCommitments[1:], logOutput.blobHashes);
//        } else if (pubdataSource == uint8(PubdataSource.Calldata)) {
//            // In this scenario pubdataCommitments is actual pubdata consisting of l2 to l1 logs, l2 to l1 message, compressed smart contract bytecode, and compressed state diffs
//            if (_newBatch.pubdataCommitments.length > BLOB_SIZE_BYTES) {
//                revert InvalidPubdataLength();
//            }
//            bytes32 pubdataHash = keccak256(_newBatch.pubdataCommitments[1:_newBatch.pubdataCommitments.length - 32]);
//            if (logOutput.pubdataHash != pubdataHash) {
//                revert InvalidPubdataHash(pubdataHash, logOutput.pubdataHash);
//            }
//            blobCommitments[0] = bytes32(
//                _newBatch.pubdataCommitments[_newBatch.pubdataCommitments.length - 32:_newBatch
//                    .pubdataCommitments
//                    .length]
//            );
//        }
//
//        if (_previousBatch.batchHash != logOutput.previousBatchHash) {
//            revert HashMismatch(logOutput.previousBatchHash, _previousBatch.batchHash);
//        }
//        // Check that the priority operation hash in the L2 logs is as expected
//        if (logOutput.chainedPriorityTxsHash != _newBatch.priorityOperationsHash) {
//            revert HashMismatch(logOutput.chainedPriorityTxsHash, _newBatch.priorityOperationsHash);
//        }
//        // Check that the number of processed priority operations is as expected
//        if (logOutput.numberOfLayer1Txs != _newBatch.numberOfLayer1Txs) {
//            revert ValueMismatch(logOutput.numberOfLayer1Txs, _newBatch.numberOfLayer1Txs);
//        }
//
//        // Check the timestamp of the new batch
//        _verifyBatchTimestamp(logOutput.packedBatchAndL2BlockTimestamp, _newBatch.timestamp, _previousBatch.timestamp);

        // Create batch commitment for the proof verification

// TODO: commented for ZKOS testing
        bytes32 commitment;
//        bytes32 commitment = _createBatchCommitment(
//            _newBatch,
//            logOutput.stateDiffHash,
//            blobCommitments,
//            logOutput.blobHashes
//        );
=======
        // Check that batch contains all meta information for L2 logs.
        // Get the chained hash of priority transaction hashes.
        LogProcessingOutput memory logOutput = _processL2Logs(_newBatch, _expectedSystemContractUpgradeTxHash);

        L1DAValidatorOutput memory daOutput = IL1DAValidator(s.l1DAValidator).checkDA({
            _chainId: s.chainId,
            _batchNumber: uint256(_newBatch.batchNumber),
            _l2DAValidatorOutputHash: logOutput.l2DAValidatorOutputHash,
            _operatorDAInput: _newBatch.operatorDAInput,
            _maxBlobsSupported: TOTAL_BLOBS_IN_COMMITMENT
        });

        if (_previousBatch.batchHash != logOutput.previousBatchHash) {
            revert HashMismatch(logOutput.previousBatchHash, _previousBatch.batchHash);
        }
        // Check that the priority operation hash in the L2 logs is as expected
        if (logOutput.chainedPriorityTxsHash != _newBatch.priorityOperationsHash) {
            revert HashMismatch(logOutput.chainedPriorityTxsHash, _newBatch.priorityOperationsHash);
        }
        // Check that the number of processed priority operations is as expected
        if (logOutput.numberOfLayer1Txs != _newBatch.numberOfLayer1Txs) {
            revert ValueMismatch(logOutput.numberOfLayer1Txs, _newBatch.numberOfLayer1Txs);
        }

        // Check the timestamp of the new batch
        _verifyBatchTimestamp(logOutput.packedBatchAndL2BlockTimestamp, _newBatch.timestamp, _previousBatch.timestamp);

        // Create batch commitment for the proof verification
        bytes32 commitment = _createBatchCommitment(
            _newBatch,
            daOutput.stateDiffHash,
            daOutput.blobsOpeningCommitments,
            daOutput.blobsLinearHashes
        );
>>>>>>> decf61c5

        return
            StoredBatchInfo({
                batchNumber: _newBatch.batchNumber,
                batchHash: _newBatch.newStateRoot,
                indexRepeatedStorageChanges: _newBatch.indexRepeatedStorageChanges,
                numberOfLayer1Txs: _newBatch.numberOfLayer1Txs,
                priorityOperationsHash: _newBatch.priorityOperationsHash,
                l2LogsTreeRoot: logOutput.l2LogsTreeRoot,
                timestamp: _newBatch.timestamp,
                commitment: commitment
            });
    }

    /// @notice checks that the timestamps of both the new batch and the new L2 block are correct.
    /// @param _packedBatchAndL2BlockTimestamp - packed batch and L2 block timestamp in a format of batchTimestamp * 2**128 + l2BatchTimestamp
    /// @param _expectedBatchTimestamp - expected batch timestamp
    /// @param _previousBatchTimestamp - the timestamp of the previous batch
    function _verifyBatchTimestamp(
        uint256 _packedBatchAndL2BlockTimestamp,
        uint256 _expectedBatchTimestamp,
        uint256 _previousBatchTimestamp
    ) internal view {
        // Check that the timestamp that came from the system context is expected
        uint256 batchTimestamp = _packedBatchAndL2BlockTimestamp >> 128;
        if (batchTimestamp != _expectedBatchTimestamp) {
            revert TimestampError();
        }

        // While the fact that _previousBatchTimestamp < batchTimestamp is already checked on L2,
        // we double check it here for clarity
        if (_previousBatchTimestamp >= batchTimestamp) {
            revert NonIncreasingTimestamp();
        }

        uint256 lastL2BlockTimestamp = _packedBatchAndL2BlockTimestamp & PACKED_L2_BLOCK_TIMESTAMP_MASK;

        // All L2 blocks have timestamps within the range of [batchTimestamp, lastL2BlockTimestamp].
        // So here we need to only double check that:
        // - The timestamp of the batch is not too small.
        // - The timestamp of the last L2 block is not too big.
        // New batch timestamp is too small
        if (block.timestamp - COMMIT_TIMESTAMP_NOT_OLDER > batchTimestamp) {
            revert TimeNotReached(batchTimestamp, block.timestamp - COMMIT_TIMESTAMP_NOT_OLDER);
        }
        // The last L2 block timestamp is too big
        if (lastL2BlockTimestamp > block.timestamp + COMMIT_TIMESTAMP_APPROXIMATION_DELTA) {
            revert L2TimestampTooBig();
        }
    }

    /// @dev Check that L2 logs are proper and batch contain all meta information for them
    /// @dev The logs processed here should line up such that only one log for each key from the
    ///      SystemLogKey enum in Constants.sol is processed per new batch.
    /// @dev Data returned from here will be used to form the batch commitment.
    function _processL2Logs(
        CommitBatchInfo memory _newBatch,
        bytes32 _expectedSystemContractUpgradeTxHash
    ) internal view returns (LogProcessingOutput memory logOutput) {
        // Copy L2 to L1 logs into memory.
        bytes memory emittedL2Logs = _newBatch.systemLogs;

        // Used as bitmap to set/check log processing happens exactly once.
        // See SystemLogKey enum in Constants.sol for ordering.
        uint256 processedLogs = 0;

        // linear traversal of the logs
        uint256 logsLength = emittedL2Logs.length;

        if (logsLength % L2_TO_L1_LOG_SERIALIZE_SIZE != 0) {
            revert InvalidSystemLogsLength();
        }

        for (uint256 i = 0; i < logsLength; i = i.uncheckedAdd(L2_TO_L1_LOG_SERIALIZE_SIZE)) {
            // Extract the values to be compared to/used such as the log sender, key, and value
            // slither-disable-next-line unused-return
            (address logSender, ) = UnsafeBytes.readAddress(emittedL2Logs, i + L2_LOG_ADDRESS_OFFSET);
            // slither-disable-next-line unused-return
            (uint256 logKey, ) = UnsafeBytes.readUint256(emittedL2Logs, i + L2_LOG_KEY_OFFSET);
            // slither-disable-next-line unused-return
            (bytes32 logValue, ) = UnsafeBytes.readBytes32(emittedL2Logs, i + L2_LOG_VALUE_OFFSET);

            // Ensure that the log hasn't been processed already
            if (_checkBit(processedLogs, uint8(logKey))) {
                revert LogAlreadyProcessed(uint8(logKey));
            }
            processedLogs = _setBit(processedLogs, uint8(logKey));

            // Need to check that each log was sent by the correct address.
            if (logKey == uint256(SystemLogKey.L2_TO_L1_LOGS_TREE_ROOT_KEY)) {
                if (logSender != L2_TO_L1_MESSENGER_SYSTEM_CONTRACT_ADDR) {
                    revert InvalidLogSender(logSender, logKey);
                }
                logOutput.l2LogsTreeRoot = logValue;
            } else if (logKey == uint256(SystemLogKey.PACKED_BATCH_AND_L2_BLOCK_TIMESTAMP_KEY)) {
                if (logSender != L2_SYSTEM_CONTEXT_SYSTEM_CONTRACT_ADDR) {
                    revert InvalidLogSender(logSender, logKey);
                }
                logOutput.packedBatchAndL2BlockTimestamp = uint256(logValue);
            } else if (logKey == uint256(SystemLogKey.PREV_BATCH_HASH_KEY)) {
                if (logSender != L2_SYSTEM_CONTEXT_SYSTEM_CONTRACT_ADDR) {
                    revert InvalidLogSender(logSender, logKey);
                }
                logOutput.previousBatchHash = logValue;
            } else if (logKey == uint256(SystemLogKey.CHAINED_PRIORITY_TXN_HASH_KEY)) {
                if (logSender != L2_BOOTLOADER_ADDRESS) {
                    revert InvalidLogSender(logSender, logKey);
                }
                logOutput.chainedPriorityTxsHash = logValue;
            } else if (logKey == uint256(SystemLogKey.NUMBER_OF_LAYER_1_TXS_KEY)) {
                if (logSender != L2_BOOTLOADER_ADDRESS) {
                    revert InvalidLogSender(logSender, logKey);
                }
                logOutput.numberOfLayer1Txs = uint256(logValue);
            } else if (logKey == uint256(SystemLogKey.USED_L2_DA_VALIDATOR_ADDRESS_KEY)) {
                if (logSender != L2_TO_L1_MESSENGER_SYSTEM_CONTRACT_ADDR) {
                    revert InvalidLogSender(logSender, logKey);
                }
                if (s.l2DAValidator != address(uint160(uint256(logValue)))) {
                    revert MismatchL2DAValidator();
                }
            } else if (logKey == uint256(SystemLogKey.L2_DA_VALIDATOR_OUTPUT_HASH_KEY)) {
                if (logSender != L2_TO_L1_MESSENGER_SYSTEM_CONTRACT_ADDR) {
                    revert InvalidLogSender(logSender, logKey);
                }
                logOutput.l2DAValidatorOutputHash = logValue;
            } else if (logKey == uint256(SystemLogKey.EXPECTED_SYSTEM_CONTRACT_UPGRADE_TX_HASH_KEY)) {
                if (logSender != L2_BOOTLOADER_ADDRESS) {
                    revert InvalidLogSender(logSender, logKey);
                }
                if (_expectedSystemContractUpgradeTxHash != logValue) {
                    revert TxHashMismatch();
                }
            } else if (logKey > uint256(SystemLogKey.EXPECTED_SYSTEM_CONTRACT_UPGRADE_TX_HASH_KEY)) {
                revert UnexpectedSystemLog(logKey);
            }
        }

<<<<<<< HEAD
        // We only require 13 logs to be checked, the 14th is if we are expecting a protocol upgrade
        // Without the protocol upgrade we expect 13 logs: 2^13 - 1 = 8191
        // With the protocol upgrade we expect 14 logs: 2^14 - 1 = 16383
// TODO: commented for ZKOS testing
//        if (_expectedSystemContractUpgradeTxHash == bytes32(0)) {
//            if (processedLogs != 8191) {
//                revert MissingSystemLogs(8191, processedLogs);
//            }
//        } else {
//            if (processedLogs != 16383) {
//                revert MissingSystemLogs(16383, processedLogs);
//            }
//        }
=======
        // We only require 7 logs to be checked, the 8th is if we are expecting a protocol upgrade
        // Without the protocol upgrade we expect 7 logs: 2^7 - 1 = 127
        // With the protocol upgrade we expect 8 logs: 2^8 - 1 = 255
        if (_expectedSystemContractUpgradeTxHash == bytes32(0)) {
            if (processedLogs != 127) {
                revert MissingSystemLogs(127, processedLogs);
            }
        } else if (processedLogs != 255) {
            revert MissingSystemLogs(255, processedLogs);
        }
>>>>>>> decf61c5
    }

    /// @inheritdoc IExecutor
    function commitBatchesSharedBridge(
        uint256, // _chainId
        uint256 _processFrom,
        uint256 _processTo,
        bytes calldata _commitData
    ) external nonReentrant onlyValidator onlySettlementLayer {
        // check that we have the right protocol version
        // three comments:
        // 1. A chain has to keep their protocol version up to date, as processing a block requires the latest or previous protocol version
        // to solve this we will need to add the feature to create batches with only the protocol upgrade tx, without any other txs.
        // 2. A chain might become out of sync if it launches while we are in the middle of a protocol upgrade. This would mean they cannot process their genesis upgrade
        // as their protocolversion would be outdated, and they also cannot process the protocol upgrade tx as they have a pending upgrade.
        // 3. The protocol upgrade is increased in the BaseZkSyncUpgrade, in the executor only the systemContractsUpgradeTxHash is checked
        if (!IChainTypeManager(s.chainTypeManager).protocolVersionIsActive(s.protocolVersion)) {
            revert InvalidProtocolVersion();
        }
        (StoredBatchInfo memory lastCommittedBatchData, CommitBatchInfo[] memory newBatchesData) = BatchDecoder
            .decodeAndCheckCommitData(_commitData, _processFrom, _processTo);
        // With the new changes for EIP-4844, namely the restriction on number of blobs per block, we only allow for a single batch to be committed at a time.
        // Note: Don't need to check that `_processFrom` == `_processTo` because there is only one batch,
        // and so the range checked in the `decodeAndCheckCommitData` is enough.
        if (newBatchesData.length != 1) {
            revert CanOnlyProcessOneBatch();
        }
        // Check that we commit batches after last committed batch
        if (s.storedBatchHashes[s.totalBatchesCommitted] != _hashStoredBatchInfo(lastCommittedBatchData)) {
            // incorrect previous batch data
            revert BatchHashMismatch(
                s.storedBatchHashes[s.totalBatchesCommitted],
                _hashStoredBatchInfo(lastCommittedBatchData)
            );
        }

        bytes32 systemContractsUpgradeTxHash = s.l2SystemContractsUpgradeTxHash;
        // Upgrades are rarely done so we optimize a case with no active system contracts upgrade.
        if (systemContractsUpgradeTxHash == bytes32(0) || s.l2SystemContractsUpgradeBatchNumber != 0) {
            _commitBatchesWithoutSystemContractsUpgrade(lastCommittedBatchData, newBatchesData);
        } else {
            _commitBatchesWithSystemContractsUpgrade(
                lastCommittedBatchData,
                newBatchesData,
                systemContractsUpgradeTxHash
            );
        }

        s.totalBatchesCommitted = s.totalBatchesCommitted + newBatchesData.length;
    }

    /// @dev Commits new batches without any system contracts upgrade.
    /// @param _lastCommittedBatchData The data of the last committed batch.
    /// @param _newBatchesData An array of batch data that needs to be committed.
    function _commitBatchesWithoutSystemContractsUpgrade(
        StoredBatchInfo memory _lastCommittedBatchData,
        CommitBatchInfo[] memory _newBatchesData
    ) internal {
        // We disable this check because calldata array length is cheap.
        // solhint-disable-next-line gas-length-in-loops
        for (uint256 i = 0; i < _newBatchesData.length; i = i.uncheckedInc()) {
            _lastCommittedBatchData = _commitOneBatch(_lastCommittedBatchData, _newBatchesData[i], bytes32(0));

            s.storedBatchHashes[_lastCommittedBatchData.batchNumber] = _hashStoredBatchInfo(_lastCommittedBatchData);
            emit BlockCommit(
                _lastCommittedBatchData.batchNumber,
                _lastCommittedBatchData.batchHash,
                _lastCommittedBatchData.commitment
            );
        }
    }

    /// @dev Commits new batches with a system contracts upgrade transaction.
    /// @param _lastCommittedBatchData The data of the last committed batch.
    /// @param _newBatchesData An array of batch data that needs to be committed.
    /// @param _systemContractUpgradeTxHash The transaction hash of the system contract upgrade.
    function _commitBatchesWithSystemContractsUpgrade(
        StoredBatchInfo memory _lastCommittedBatchData,
        CommitBatchInfo[] memory _newBatchesData,
        bytes32 _systemContractUpgradeTxHash
    ) internal {
        // The system contract upgrade is designed to be executed atomically with the new bootloader, a default account,
        // ZKP verifier, and other system parameters. Hence, we ensure that the upgrade transaction is
        // carried out within the first batch committed after the upgrade.

        // While the logic of the contract ensures that the s.l2SystemContractsUpgradeBatchNumber is 0 when this function is called,
        // this check is added just in case. Since it is a hot read, it does not incur noticeable gas cost.
        if (s.l2SystemContractsUpgradeBatchNumber != 0) {
            revert UpgradeBatchNumberIsNotZero();
        }

        // Save the batch number where the upgrade transaction was executed.
        s.l2SystemContractsUpgradeBatchNumber = _newBatchesData[0].batchNumber;

        // We disable this check because calldata array length is cheap.
        // solhint-disable-next-line gas-length-in-loops
        for (uint256 i = 0; i < _newBatchesData.length; i = i.uncheckedInc()) {
            // The upgrade transaction must only be included in the first batch.
            bytes32 expectedUpgradeTxHash = i == 0 ? _systemContractUpgradeTxHash : bytes32(0);
            _lastCommittedBatchData = _commitOneBatch(
                _lastCommittedBatchData,
                _newBatchesData[i],
                expectedUpgradeTxHash
            );

            s.storedBatchHashes[_lastCommittedBatchData.batchNumber] = _hashStoredBatchInfo(_lastCommittedBatchData);
            emit BlockCommit(
                _lastCommittedBatchData.batchNumber,
                _lastCommittedBatchData.batchHash,
                _lastCommittedBatchData.commitment
            );
        }
    }

    /// @dev Pops the priority operations from the priority queue and returns a rolling hash of operations
    function _collectOperationsFromPriorityQueue(uint256 _nPriorityOps) internal returns (bytes32 concatHash) {
        concatHash = EMPTY_STRING_KECCAK;

        for (uint256 i = 0; i < _nPriorityOps; i = i.uncheckedInc()) {
            PriorityOperation memory priorityOp = s.priorityQueue.popFront();
            concatHash = keccak256(abi.encode(concatHash, priorityOp.canonicalTxHash));
        }

        s.priorityTree.skipUntil(s.priorityQueue.getFirstUnprocessedPriorityTx());
    }

    function _rollingHash(bytes32[] memory _hashes) internal pure returns (bytes32) {
        bytes32 hash = EMPTY_STRING_KECCAK;
        uint256 nHashes = _hashes.length;
        for (uint256 i = 0; i < nHashes; i = i.uncheckedInc()) {
            hash = keccak256(abi.encode(hash, _hashes[i]));
        }
        return hash;
    }

    /// @dev Checks that the data of the batch is correct and can be executed
    /// @dev Verifies that batch number, batch hash and priority operations hash are correct
    function _checkBatchData(
        StoredBatchInfo memory _storedBatch,
        uint256 _executedBatchIdx,
        bytes32 _priorityOperationsHash
    ) internal view {
        uint256 currentBatchNumber = _storedBatch.batchNumber;
        if (currentBatchNumber != s.totalBatchesExecuted + _executedBatchIdx + 1) {
            revert NonSequentialBatch();
        }
        if (_hashStoredBatchInfo(_storedBatch) != s.storedBatchHashes[currentBatchNumber]) {
            revert BatchHashMismatch(s.storedBatchHashes[currentBatchNumber], _hashStoredBatchInfo(_storedBatch));
        }
        if (_priorityOperationsHash != _storedBatch.priorityOperationsHash) {
            revert PriorityOperationsRollingHashMismatch();
        }
    }

<<<<<<< HEAD
// TODO: commented for ZKOS testing
//        bytes32 priorityOperationsHash = _collectOperationsFromPriorityQueue(_storedBatch.numberOfLayer1Txs);
//        if (priorityOperationsHash != _storedBatch.priorityOperationsHash) {
//            revert PriorityOperationsRollingHashMismatch();
//        }
=======
    /// @dev Executes one batch
    /// @dev 1. Processes all pending operations (Complete priority requests)
    /// @dev 2. Finalizes batch on Ethereum
    /// @dev _executedBatchIdx is an index in the array of the batches that we want to execute together
    function _executeOneBatch(StoredBatchInfo memory _storedBatch, uint256 _executedBatchIdx) internal {
        bytes32 priorityOperationsHash = _collectOperationsFromPriorityQueue(_storedBatch.numberOfLayer1Txs);
        _checkBatchData(_storedBatch, _executedBatchIdx, priorityOperationsHash);

        uint256 currentBatchNumber = _storedBatch.batchNumber;

        // Save root hash of L2 -> L1 logs tree
        s.l2LogsRootHashes[currentBatchNumber] = _storedBatch.l2LogsTreeRoot;
        _appendMessageRoot(currentBatchNumber, _storedBatch.l2LogsTreeRoot);
    }

    /// @notice Executes one batch
    /// @dev 1. Processes all pending operations (Complete priority requests)
    /// @dev 2. Finalizes batch
    /// @dev _executedBatchIdx is an index in the array of the batches that we want to execute together
    function _executeOneBatch(
        StoredBatchInfo memory _storedBatch,
        PriorityOpsBatchInfo memory _priorityOpsData,
        uint256 _executedBatchIdx
    ) internal {
        if (_priorityOpsData.itemHashes.length != _storedBatch.numberOfLayer1Txs) {
            revert MismatchNumberOfLayer1Txs(_priorityOpsData.itemHashes.length, _storedBatch.numberOfLayer1Txs);
        }
        bytes32 priorityOperationsHash = _rollingHash(_priorityOpsData.itemHashes);
        _checkBatchData(_storedBatch, _executedBatchIdx, priorityOperationsHash);
        s.priorityTree.processBatch(_priorityOpsData);

        uint256 currentBatchNumber = _storedBatch.batchNumber;
>>>>>>> decf61c5

        // Save root hash of L2 -> L1 logs tree
        s.l2LogsRootHashes[currentBatchNumber] = _storedBatch.l2LogsTreeRoot;
        _appendMessageRoot(currentBatchNumber, _storedBatch.l2LogsTreeRoot);
    }

    /// @notice Appends the batch message root to the global message.
    /// @param _batchNumber The number of the batch
    /// @param _messageRoot The root of the merkle tree of the messages to L1.
    /// @dev The logic of this function depends on the settlement layer as we support
    /// message root aggregation only on non-L1 settlement layers for ease for migration.
    function _appendMessageRoot(uint256 _batchNumber, bytes32 _messageRoot) internal {
        // During migration to the new protocol version, there will be a period when
        // the bridgehub does not yet provide the `messageRoot` functionality.
        // To ease up the migration, we never append messages to message root on L1.
        if (block.chainid != L1_CHAIN_ID) {
            // Once the batch is executed, we include its message to the message root.
            IMessageRoot messageRootContract = IBridgehub(s.bridgehub).messageRoot();
            messageRootContract.addChainBatchRoot(s.chainId, _batchNumber, _messageRoot);
        }
    }

    /// @inheritdoc IExecutor
    function executeBatchesSharedBridge(
        uint256, // _chainId
        uint256 _processFrom,
        uint256 _processTo,
        bytes calldata _executeData
    ) external nonReentrant onlyValidator onlySettlementLayer {
        (StoredBatchInfo[] memory batchesData, PriorityOpsBatchInfo[] memory priorityOpsData) = BatchDecoder
            .decodeAndCheckExecuteData(_executeData, _processFrom, _processTo);
        uint256 nBatches = batchesData.length;
        if (batchesData.length != priorityOpsData.length) {
            revert InvalidBatchesDataLength(batchesData.length, priorityOpsData.length);
        }

        for (uint256 i = 0; i < nBatches; i = i.uncheckedInc()) {
            if (_isPriorityQueueActive()) {
                if (priorityOpsData[i].leftPath.length != 0) {
                    revert PriorityOpsDataLeftPathLengthIsNotZero();
                }
                if (priorityOpsData[i].rightPath.length != 0) {
                    revert PriorityOpsDataRightPathLengthIsNotZero();
                }
                if (priorityOpsData[i].itemHashes.length != 0) {
                    revert PriorityOpsDataItemHashesLengthIsNotZero();
                }

                _executeOneBatch(batchesData[i], i);
            } else {
                _executeOneBatch(batchesData[i], priorityOpsData[i], i);
            }
            emit BlockExecution(batchesData[i].batchNumber, batchesData[i].batchHash, batchesData[i].commitment);
        }

        uint256 newTotalBatchesExecuted = s.totalBatchesExecuted + nBatches;
        s.totalBatchesExecuted = newTotalBatchesExecuted;
        if (newTotalBatchesExecuted > s.totalBatchesVerified) {
            revert CantExecuteUnprovenBatches();
        }

        uint256 batchWhenUpgradeHappened = s.l2SystemContractsUpgradeBatchNumber;
        if (batchWhenUpgradeHappened != 0 && batchWhenUpgradeHappened <= newTotalBatchesExecuted) {
            delete s.l2SystemContractsUpgradeTxHash;
            delete s.l2SystemContractsUpgradeBatchNumber;
        }
    }

    /// @inheritdoc IExecutor
    function proveBatchesSharedBridge(
        uint256, // _chainId
        uint256 _processBatchFrom,
        uint256 _processBatchTo,
        bytes calldata _proofData
    ) external nonReentrant onlyValidator onlySettlementLayer {
        (
            StoredBatchInfo memory prevBatch,
            StoredBatchInfo[] memory committedBatches,
            uint256[] memory proof
        ) = BatchDecoder.decodeAndCheckProofData(_proofData, _processBatchFrom, _processBatchTo);

        // Save the variables into the stack to save gas on reading them later
        uint256 currentTotalBatchesVerified = s.totalBatchesVerified;
        uint256 committedBatchesLength = committedBatches.length;

        // Initialize the array, that will be used as public input to the ZKP
        uint256[] memory proofPublicInput = new uint256[](committedBatchesLength);

        // Check that the batch passed by the validator is indeed the first unverified batch
        if (_hashStoredBatchInfo(prevBatch) != s.storedBatchHashes[currentTotalBatchesVerified]) {
            revert BatchHashMismatch(s.storedBatchHashes[currentTotalBatchesVerified], _hashStoredBatchInfo(prevBatch));
        }

        bytes32 prevBatchCommitment = prevBatch.commitment;
        for (uint256 i = 0; i < committedBatchesLength; i = i.uncheckedInc()) {
            currentTotalBatchesVerified = currentTotalBatchesVerified.uncheckedInc();
            if (_hashStoredBatchInfo(committedBatches[i]) != s.storedBatchHashes[currentTotalBatchesVerified]) {
                revert BatchHashMismatch(
                    s.storedBatchHashes[currentTotalBatchesVerified],
                    _hashStoredBatchInfo(committedBatches[i])
                );
            }

            bytes32 currentBatchCommitment = committedBatches[i].commitment;
            proofPublicInput[i] = _getBatchProofPublicInput(prevBatchCommitment, currentBatchCommitment);

            prevBatchCommitment = currentBatchCommitment;
        }
        if (currentTotalBatchesVerified > s.totalBatchesCommitted) {
            revert VerifiedBatchesExceedsCommittedBatches();
        }

<<<<<<< HEAD
// TODO: commented for ZKOS testing
//        _verifyProof(proofPublicInput, _proof);
=======
        _verifyProof(proofPublicInput, proof);
>>>>>>> decf61c5

        emit BlocksVerification(s.totalBatchesVerified, currentTotalBatchesVerified);
        s.totalBatchesVerified = currentTotalBatchesVerified;
    }

    function _verifyProof(uint256[] memory proofPublicInput, uint256[] memory _proof) internal view {
        // We can only process 1 batch proof at a time.
        if (proofPublicInput.length != 1) {
            revert CanOnlyProcessOneBatch();
        }

        bool successVerifyProof = s.verifier.verify(proofPublicInput, _proof);
        if (!successVerifyProof) {
            revert InvalidProof();
        }
    }

    /// @dev Gets zk proof public input
    function _getBatchProofPublicInput(
        bytes32 _prevBatchCommitment,
        bytes32 _currentBatchCommitment
    ) internal pure returns (uint256) {
        return
            uint256(keccak256(abi.encodePacked(_prevBatchCommitment, _currentBatchCommitment))) >> PUBLIC_INPUT_SHIFT;
    }

    /// @inheritdoc IExecutor
    function revertBatchesSharedBridge(
        uint256,
        uint256 _newLastBatch
    ) external nonReentrant onlyValidatorOrChainTypeManager {
        _revertBatches(_newLastBatch);
    }

    function _revertBatches(uint256 _newLastBatch) internal onlySettlementLayer {
        if (s.totalBatchesCommitted <= _newLastBatch) {
            revert RevertedBatchNotAfterNewLastBatch();
        }
        if (_newLastBatch < s.totalBatchesExecuted) {
            revert CantRevertExecutedBatch();
        }

        if (_newLastBatch < s.totalBatchesVerified) {
            s.totalBatchesVerified = _newLastBatch;
        }
        s.totalBatchesCommitted = _newLastBatch;

        // Reset the batch number of the executed system contracts upgrade transaction if the batch
        // where the system contracts upgrade was committed is among the reverted batches.
        if (s.l2SystemContractsUpgradeBatchNumber > _newLastBatch) {
            delete s.l2SystemContractsUpgradeBatchNumber;
        }

        emit BlocksRevert(s.totalBatchesCommitted, s.totalBatchesVerified, s.totalBatchesExecuted);
    }

    /// @dev Creates batch commitment from its data
    function _createBatchCommitment(
        CommitBatchInfo memory _newBatchData,
        bytes32 _stateDiffHash,
        bytes32[] memory _blobCommitments,
        bytes32[] memory _blobHashes
    ) internal view returns (bytes32) {
        bytes32 passThroughDataHash = keccak256(_batchPassThroughData(_newBatchData));
        bytes32 metadataHash = keccak256(_batchMetaParameters());
        bytes32 auxiliaryOutputHash = keccak256(
            _batchAuxiliaryOutput(_newBatchData, _stateDiffHash, _blobCommitments, _blobHashes)
        );

        return keccak256(abi.encode(passThroughDataHash, metadataHash, auxiliaryOutputHash));
    }

    function _batchPassThroughData(CommitBatchInfo memory _batch) internal pure returns (bytes memory) {
        return
            abi.encodePacked(
                // solhint-disable-next-line func-named-parameters
                _batch.indexRepeatedStorageChanges,
                _batch.newStateRoot,
                uint64(0), // index repeated storage changes in zkPorter
                bytes32(0) // zkPorter batch hash
            );
    }

    function _batchMetaParameters() internal view returns (bytes memory) {
        bytes32 l2DefaultAccountBytecodeHash = s.l2DefaultAccountBytecodeHash;
        return
            abi.encodePacked(
                s.zkPorterIsAvailable,
                s.l2BootloaderBytecodeHash,
                l2DefaultAccountBytecodeHash,
                // VM 1.5.0 requires us to pass the EVM simulator code hash. For now it is the same as the default account.
                l2DefaultAccountBytecodeHash
            );
    }

    function _batchAuxiliaryOutput(
        CommitBatchInfo memory _batch,
        bytes32 _stateDiffHash,
        bytes32[] memory _blobCommitments,
        bytes32[] memory _blobHashes
    ) internal pure returns (bytes memory) {
        if (_batch.systemLogs.length > MAX_L2_TO_L1_LOGS_COMMITMENT_BYTES) {
            revert SystemLogsSizeTooBig();
        }

        bytes32 l2ToL1LogsHash = keccak256(_batch.systemLogs);

        return
            // solhint-disable-next-line func-named-parameters
            abi.encodePacked(
                l2ToL1LogsHash,
                _stateDiffHash,
                _batch.bootloaderHeapInitialContentsHash,
                _batch.eventsQueueStateHash,
                _encodeBlobAuxiliaryOutput(_blobCommitments, _blobHashes)
            );
    }

    /// @dev Encodes the commitment to blobs to be used in the auxiliary output of the batch commitment
    /// @param _blobCommitments - the commitments to the blobs
    /// @param _blobHashes - the hashes of the blobs
    /// @param blobAuxOutputWords - The circuit commitment to the blobs split into 32-byte words
    function _encodeBlobAuxiliaryOutput(
        bytes32[] memory _blobCommitments,
        bytes32[] memory _blobHashes
    ) internal pure returns (bytes32[] memory blobAuxOutputWords) {
        // These invariants should be checked by the caller of this function, but we double check
        // just in case.
        if (_blobCommitments.length != TOTAL_BLOBS_IN_COMMITMENT || _blobHashes.length != TOTAL_BLOBS_IN_COMMITMENT) {
            revert InvalidNumberOfBlobs(TOTAL_BLOBS_IN_COMMITMENT, _blobCommitments.length, _blobHashes.length);
        }

        // for each blob we have:
        // linear hash (hash of preimage from system logs) and
        // output hash of blob commitments: keccak(versioned hash || opening point || evaluation value)
        // These values will all be bytes32(0) when we submit pubdata via calldata instead of blobs.
        //
        // For now, only up to 6 blobs are supported by the contract, while 16 are required by the circuits.
        // All the unfilled blobs will have their commitment as 0, including the case when we use only 1 blob.

        blobAuxOutputWords = new bytes32[](2 * TOTAL_BLOBS_IN_COMMITMENT);

        for (uint256 i = 0; i < TOTAL_BLOBS_IN_COMMITMENT; ++i) {
            blobAuxOutputWords[i * 2] = _blobHashes[i];
            blobAuxOutputWords[i * 2 + 1] = _blobCommitments[i];
        }
    }

    /// @notice Returns the keccak hash of the ABI-encoded StoredBatchInfo
    function _hashStoredBatchInfo(StoredBatchInfo memory _storedBatchInfo) internal pure returns (bytes32) {
        return keccak256(abi.encode(_storedBatchInfo));
    }

    /// @notice Returns true if the bit at index {_index} is 1
    function _checkBit(uint256 _bitMap, uint8 _index) internal pure returns (bool) {
        return (_bitMap & (1 << _index)) > 0;
    }

    /// @notice Sets the given bit in {_num} at index {_index} to 1.
    function _setBit(uint256 _bitMap, uint8 _index) internal pure returns (uint256) {
        return _bitMap | (1 << _index);
    }
}<|MERGE_RESOLUTION|>--- conflicted
+++ resolved
@@ -53,77 +53,6 @@
             revert BatchNumberMismatch(_previousBatch.batchNumber + 1, _newBatch.batchNumber);
         }
 
-<<<<<<< HEAD
-// TODO: commented for ZKOS testing
-//        uint8 pubdataSource = uint8(bytes1(_newBatch.pubdataCommitments[0]));
-//        PubdataPricingMode pricingMode = s.feeParams.pubdataPricingMode;
-//        if (
-//            pricingMode != PubdataPricingMode.Validium &&
-//            pubdataSource != uint8(PubdataSource.Calldata) &&
-//            pubdataSource != uint8(PubdataSource.Blob)
-//        ) {
-//            revert InvalidPubdataMode();
-//        }
-
-        // Check that batch contain all meta information for L2 logs.
-        // Get the chained hash of priority transaction hashes.
-        LogProcessingOutput memory logOutput = _processL2Logs(_newBatch, _expectedSystemContractUpgradeTxHash);
-
-        bytes32[] memory blobCommitments = new bytes32[](MAX_NUMBER_OF_BLOBS);
-// TODO: commented for ZKOS testing
-//        if (pricingMode == PubdataPricingMode.Validium) {
-//            // skipping data validation for validium, we just check that the data is empty
-//            if (_newBatch.pubdataCommitments.length != 1) {
-//                revert CalldataLengthTooBig();
-//            }
-//            for (uint8 i = uint8(SystemLogKey.BLOB_ONE_HASH_KEY); i <= uint8(SystemLogKey.BLOB_SIX_HASH_KEY); ++i) {
-//                logOutput.blobHashes[i - uint8(SystemLogKey.BLOB_ONE_HASH_KEY)] = bytes32(0);
-//            }
-//        } else if (pubdataSource == uint8(PubdataSource.Blob)) {
-//            // In this scenario, pubdataCommitments is a list of: opening point (16 bytes) || claimed value (32 bytes) || commitment (48 bytes) || proof (48 bytes)) = 144 bytes
-//            blobCommitments = _verifyBlobInformation(_newBatch.pubdataCommitments[1:], logOutput.blobHashes);
-//        } else if (pubdataSource == uint8(PubdataSource.Calldata)) {
-//            // In this scenario pubdataCommitments is actual pubdata consisting of l2 to l1 logs, l2 to l1 message, compressed smart contract bytecode, and compressed state diffs
-//            if (_newBatch.pubdataCommitments.length > BLOB_SIZE_BYTES) {
-//                revert InvalidPubdataLength();
-//            }
-//            bytes32 pubdataHash = keccak256(_newBatch.pubdataCommitments[1:_newBatch.pubdataCommitments.length - 32]);
-//            if (logOutput.pubdataHash != pubdataHash) {
-//                revert InvalidPubdataHash(pubdataHash, logOutput.pubdataHash);
-//            }
-//            blobCommitments[0] = bytes32(
-//                _newBatch.pubdataCommitments[_newBatch.pubdataCommitments.length - 32:_newBatch
-//                    .pubdataCommitments
-//                    .length]
-//            );
-//        }
-//
-//        if (_previousBatch.batchHash != logOutput.previousBatchHash) {
-//            revert HashMismatch(logOutput.previousBatchHash, _previousBatch.batchHash);
-//        }
-//        // Check that the priority operation hash in the L2 logs is as expected
-//        if (logOutput.chainedPriorityTxsHash != _newBatch.priorityOperationsHash) {
-//            revert HashMismatch(logOutput.chainedPriorityTxsHash, _newBatch.priorityOperationsHash);
-//        }
-//        // Check that the number of processed priority operations is as expected
-//        if (logOutput.numberOfLayer1Txs != _newBatch.numberOfLayer1Txs) {
-//            revert ValueMismatch(logOutput.numberOfLayer1Txs, _newBatch.numberOfLayer1Txs);
-//        }
-//
-//        // Check the timestamp of the new batch
-//        _verifyBatchTimestamp(logOutput.packedBatchAndL2BlockTimestamp, _newBatch.timestamp, _previousBatch.timestamp);
-
-        // Create batch commitment for the proof verification
-
-// TODO: commented for ZKOS testing
-        bytes32 commitment;
-//        bytes32 commitment = _createBatchCommitment(
-//            _newBatch,
-//            logOutput.stateDiffHash,
-//            blobCommitments,
-//            logOutput.blobHashes
-//        );
-=======
         // Check that batch contains all meta information for L2 logs.
         // Get the chained hash of priority transaction hashes.
         LogProcessingOutput memory logOutput = _processL2Logs(_newBatch, _expectedSystemContractUpgradeTxHash);
@@ -152,13 +81,14 @@
         _verifyBatchTimestamp(logOutput.packedBatchAndL2BlockTimestamp, _newBatch.timestamp, _previousBatch.timestamp);
 
         // Create batch commitment for the proof verification
-        bytes32 commitment = _createBatchCommitment(
-            _newBatch,
-            daOutput.stateDiffHash,
-            daOutput.blobsOpeningCommitments,
-            daOutput.blobsLinearHashes
-        );
->>>>>>> decf61c5
+        // TODO: commented for ZKOS testing
+        bytes32 commitment;
+        //        bytes32 commitment = _createBatchCommitment(
+        //            _newBatch,
+        //            logOutput.stateDiffHash,
+        //            blobCommitments,
+        //            logOutput.blobHashes
+        //        );
 
         return
             StoredBatchInfo({
@@ -297,32 +227,16 @@
             }
         }
 
-<<<<<<< HEAD
-        // We only require 13 logs to be checked, the 14th is if we are expecting a protocol upgrade
-        // Without the protocol upgrade we expect 13 logs: 2^13 - 1 = 8191
-        // With the protocol upgrade we expect 14 logs: 2^14 - 1 = 16383
-// TODO: commented for ZKOS testing
-//        if (_expectedSystemContractUpgradeTxHash == bytes32(0)) {
-//            if (processedLogs != 8191) {
-//                revert MissingSystemLogs(8191, processedLogs);
-//            }
-//        } else {
-//            if (processedLogs != 16383) {
-//                revert MissingSystemLogs(16383, processedLogs);
-//            }
-//        }
-=======
         // We only require 7 logs to be checked, the 8th is if we are expecting a protocol upgrade
         // Without the protocol upgrade we expect 7 logs: 2^7 - 1 = 127
         // With the protocol upgrade we expect 8 logs: 2^8 - 1 = 255
-        if (_expectedSystemContractUpgradeTxHash == bytes32(0)) {
-            if (processedLogs != 127) {
-                revert MissingSystemLogs(127, processedLogs);
-            }
-        } else if (processedLogs != 255) {
-            revert MissingSystemLogs(255, processedLogs);
-        }
->>>>>>> decf61c5
+        //        if (_expectedSystemContractUpgradeTxHash == bytes32(0)) {
+        //            if (processedLogs != 127) {
+        //                revert MissingSystemLogs(127, processedLogs);
+        //            }
+        //        } else if (processedLogs != 255) {
+        //            revert MissingSystemLogs(255, processedLogs);
+        //        }
     }
 
     /// @inheritdoc IExecutor
@@ -472,18 +386,13 @@
         if (_hashStoredBatchInfo(_storedBatch) != s.storedBatchHashes[currentBatchNumber]) {
             revert BatchHashMismatch(s.storedBatchHashes[currentBatchNumber], _hashStoredBatchInfo(_storedBatch));
         }
-        if (_priorityOperationsHash != _storedBatch.priorityOperationsHash) {
-            revert PriorityOperationsRollingHashMismatch();
-        }
-    }
-
-<<<<<<< HEAD
-// TODO: commented for ZKOS testing
-//        bytes32 priorityOperationsHash = _collectOperationsFromPriorityQueue(_storedBatch.numberOfLayer1Txs);
-//        if (priorityOperationsHash != _storedBatch.priorityOperationsHash) {
-//            revert PriorityOperationsRollingHashMismatch();
-//        }
-=======
+
+        // TODO: commented for ZKOS testing
+        //        if (_priorityOperationsHash != _storedBatch.priorityOperationsHash) {
+        //            revert PriorityOperationsRollingHashMismatch();
+        //        }
+    }
+
     /// @dev Executes one batch
     /// @dev 1. Processes all pending operations (Complete priority requests)
     /// @dev 2. Finalizes batch on Ethereum
@@ -516,7 +425,6 @@
         s.priorityTree.processBatch(_priorityOpsData);
 
         uint256 currentBatchNumber = _storedBatch.batchNumber;
->>>>>>> decf61c5
 
         // Save root hash of L2 -> L1 logs tree
         s.l2LogsRootHashes[currentBatchNumber] = _storedBatch.l2LogsTreeRoot;
@@ -629,12 +537,8 @@
             revert VerifiedBatchesExceedsCommittedBatches();
         }
 
-<<<<<<< HEAD
-// TODO: commented for ZKOS testing
-//        _verifyProof(proofPublicInput, _proof);
-=======
+        // TODO: commented for ZKOS testing
         _verifyProof(proofPublicInput, proof);
->>>>>>> decf61c5
 
         emit BlocksVerification(s.totalBatchesVerified, currentTotalBatchesVerified);
         s.totalBatchesVerified = currentTotalBatchesVerified;
