--- conflicted
+++ resolved
@@ -247,13 +247,8 @@
         }
 
         // Emitting the block range for a batch. This is needed for indexing purposes.
-<<<<<<< HEAD
-        // Note, that in this release the data emitting here is provided by the operator and so not trusted.
-        emit ReportCommitedBatchRangeZKsyncOS(
-=======
         // IMPORTANT:in this release this range is not trusted and provided by the operator while not being included to the proof.
         emit ReportCommittedBatchRangeZKsyncOS(
->>>>>>> e664b4f7
             _newBatch.batchNumber,
             _newBatch.firstBlockNumber,
             _newBatch.lastBlockNumber
