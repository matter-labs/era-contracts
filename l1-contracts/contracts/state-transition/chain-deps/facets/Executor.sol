// SPDX-License-Identifier: MIT

pragma solidity 0.8.28;

import {ZKChainBase} from "./ZKChainBase.sol";
import {IBridgehub} from "../../../bridgehub/IBridgehub.sol";
import {IMessageRoot} from "../../../bridgehub/IMessageRoot.sol";
import {COMMIT_TIMESTAMP_APPROXIMATION_DELTA, EMPTY_STRING_KECCAK, L2_TO_L1_LOG_SERIALIZE_SIZE, MAINNET_CHAIN_ID, MAINNET_COMMIT_TIMESTAMP_NOT_OLDER, MAX_L2_TO_L1_LOGS_COMMITMENT_BYTES, PACKED_L2_BLOCK_TIMESTAMP_MASK, PUBLIC_INPUT_SHIFT, TESTNET_COMMIT_TIMESTAMP_NOT_OLDER, DEFAULT_PRECOMMITMENT_FOR_THE_LAST_BATCH, PACKED_L2_PRECOMMITMENT_LENGTH} from "../../../common/Config.sol";
import {IExecutor, L2_LOG_ADDRESS_OFFSET, L2_LOG_KEY_OFFSET, L2_LOG_VALUE_OFFSET, LogProcessingOutput, MAX_LOG_KEY, SystemLogKey, TOTAL_BLOBS_IN_COMMITMENT} from "../../chain-interfaces/IExecutor.sol";
import {BatchDecoder} from "../../libraries/BatchDecoder.sol";
import {UncheckedMath} from "../../../common/libraries/UncheckedMath.sol";
import {UnsafeBytes} from "../../../common/libraries/UnsafeBytes.sol";
import {L2_BOOTLOADER_ADDRESS, L2_SYSTEM_CONTEXT_SYSTEM_CONTRACT_ADDR, L2_TO_L1_MESSENGER_SYSTEM_CONTRACT, L2_TO_L1_MESSENGER_SYSTEM_CONTRACT_ADDR} from "../../../common/l2-helpers/L2ContractAddresses.sol";
import {IChainTypeManager} from "../../IChainTypeManager.sol";
import {PriorityOpsBatchInfo, PriorityTree} from "../../libraries/PriorityTree.sol";
import {IL1DAValidator, L1DAValidatorOutput} from "../../chain-interfaces/IL1DAValidator.sol";
<<<<<<< HEAD
import {InvalidSystemLogsLength, MissingSystemLogs, BatchNumberMismatch, TimeNotReached, ValueMismatch, HashMismatch, NonIncreasingTimestamp, TimestampError, InvalidLogSender, TxHashMismatch, UnexpectedSystemLog, LogAlreadyProcessed, InvalidProtocolVersion, CanOnlyProcessOneBatch, BatchHashMismatch, UpgradeBatchNumberIsNotZero, NonSequentialBatch, CantExecuteUnprovenBatches, SystemLogsSizeTooBig, InvalidNumberOfBlobs, VerifiedBatchesExceedsCommittedBatches, InvalidProof, RevertedBatchNotAfterNewLastBatch, CantRevertExecutedBatch, L2TimestampTooBig, PriorityOperationsRollingHashMismatch, IncorrectBatchChainId} from "../../../common/L1ContractErrors.sol";
import {InvalidBatchesDataLength, MismatchL2DAValidator, MismatchNumberOfLayer1Txs, PriorityOpsDataLeftPathLengthIsNotZero, PriorityOpsDataRightPathLengthIsNotZero, PriorityOpsDataItemHashesLengthIsNotZero} from "../../L1StateTransitionErrors.sol";
=======
import {BatchHashMismatch, BatchNumberMismatch, CanOnlyProcessOneBatch, CantExecuteUnprovenBatches, CantRevertExecutedBatch, HashMismatch, InvalidLogSender, InvalidMessageRoot, InvalidNumberOfBlobs, InvalidProof, InvalidProtocolVersion, InvalidSystemLogsLength, L2TimestampTooBig, LogAlreadyProcessed, MissingSystemLogs, NonIncreasingTimestamp, NonSequentialBatch, PriorityOperationsRollingHashMismatch, RevertedBatchNotAfterNewLastBatch, SystemLogsSizeTooBig, TimeNotReached, TimestampError, TxHashMismatch, UnexpectedSystemLog, UpgradeBatchNumberIsNotZero, ValueMismatch, VerifiedBatchesExceedsCommittedBatches, InvalidBatchNumber, EmptyPrecommitData, PrecommitmentMismatch, InvalidPackedPrecommitmentLength} from "../../../common/L1ContractErrors.sol";
import {CommitBasedInteropNotSupported, DependencyRootsRollingHashMismatch, InvalidBatchesDataLength, MismatchL2DAValidator, MismatchNumberOfLayer1Txs} from "../../L1StateTransitionErrors.sol";
>>>>>>> 903cfed2

// While formally the following import is not used, it is needed to inherit documentation from it
import {IZKChainBase} from "../../chain-interfaces/IZKChainBase.sol";
import {InteropRoot} from "../../../common/Messaging.sol";

/// @dev The version that is used for the `Executor` calldata used for relaying the
/// stored batch info.
uint8 constant RELAYED_EXECUTOR_VERSION = 0;

/// @title ZK chain Executor contract capable of processing events emitted in the ZK chain protocol.
/// @author Matter Labs
/// @custom:security-contact security@matterlabs.dev
contract ExecutorFacet is ZKChainBase, IExecutor {
    using UncheckedMath for uint256;
    using PriorityTree for PriorityTree.Tree;

    /// @inheritdoc IZKChainBase
    string public constant override getName = "ExecutorFacet";

    /// @notice The chain id of L1. This contract can be deployed on multiple layers, but this value is still equal to the
    /// L1 that is at the most base layer.
    uint256 internal immutable L1_CHAIN_ID;

    /// @dev Timestamp - seconds since unix epoch.
    uint256 internal immutable COMMIT_TIMESTAMP_NOT_OLDER;

    constructor(uint256 _l1ChainId) {
        L1_CHAIN_ID = _l1ChainId;
        // Allow testnet operators to submit batches with older timestamps
        // compared to mainnet. This quality-of-life improvement is intended for
        // testnets, where outages may be resolved slower.
        if (L1_CHAIN_ID == MAINNET_CHAIN_ID) {
            COMMIT_TIMESTAMP_NOT_OLDER = MAINNET_COMMIT_TIMESTAMP_NOT_OLDER;
        } else {
            COMMIT_TIMESTAMP_NOT_OLDER = TESTNET_COMMIT_TIMESTAMP_NOT_OLDER;
        }
    }

    /// @dev Process one batch commit using the previous batch StoredBatchInfo
    /// @dev returns new batch StoredBatchInfo
    /// @notice Does not change storage
    function _commitOneBatch(
        StoredBatchInfo memory _previousBatch,
        CommitBatchInfo memory _newBatch,
        bytes32 _expectedSystemContractUpgradeTxHash
    ) internal returns (StoredBatchInfo memory storedBatchInfo) {
        // only commit next batch
        if (_newBatch.batchNumber != _previousBatch.batchNumber + 1) {
            revert BatchNumberMismatch(_previousBatch.batchNumber + 1, _newBatch.batchNumber);
        }

        // Check that batch contains all meta information for L2 logs.
        // Get the chained hash of priority transaction hashes.
        LogProcessingOutput memory logOutput = _processL2Logs(_newBatch, _expectedSystemContractUpgradeTxHash);

        L1DAValidatorOutput memory daOutput = IL1DAValidator(s.l1DAValidator).checkDA({
            _chainId: s.chainId,
            _batchNumber: uint256(_newBatch.batchNumber),
            _l2DAValidatorOutputHash: logOutput.l2DAValidatorOutputHash,
            _operatorDAInput: _newBatch.operatorDAInput,
            _maxBlobsSupported: TOTAL_BLOBS_IN_COMMITMENT
        });

        if (_previousBatch.batchHash != logOutput.previousBatchHash) {
            revert HashMismatch(logOutput.previousBatchHash, _previousBatch.batchHash);
        }
        // Check that the priority operation hash in the L2 logs is as expected
        if (logOutput.chainedPriorityTxsHash != _newBatch.priorityOperationsHash) {
            revert HashMismatch(logOutput.chainedPriorityTxsHash, _newBatch.priorityOperationsHash);
        }
        // Check that the number of processed priority operations is as expected
        if (logOutput.numberOfLayer1Txs != _newBatch.numberOfLayer1Txs) {
            revert ValueMismatch(logOutput.numberOfLayer1Txs, _newBatch.numberOfLayer1Txs);
        }
        _verifyAndResetBatchPrecommitment(_newBatch.batchNumber, logOutput.l2TxsStatusRollingHash);

        // Check the timestamp of the new batch
        _verifyBatchTimestamp(logOutput.packedBatchAndL2BlockTimestamp, _newBatch.timestamp, _previousBatch.timestamp);

        // Create batch commitment for the proof verification
        (bytes32 metadataHash, bytes32 auxiliaryOutputHash, bytes32 commitment) = _createBatchCommitment(
            _newBatch,
            daOutput.stateDiffHash,
            daOutput.blobsOpeningCommitments,
            daOutput.blobsLinearHashes
        );

        storedBatchInfo = StoredBatchInfo({
            batchNumber: _newBatch.batchNumber,
            batchHash: _newBatch.newStateRoot,
            indexRepeatedStorageChanges: _newBatch.indexRepeatedStorageChanges,
            numberOfLayer1Txs: _newBatch.numberOfLayer1Txs,
            priorityOperationsHash: _newBatch.priorityOperationsHash,
            l2LogsTreeRoot: logOutput.l2LogsTreeRoot,
            dependencyRootsRollingHash: logOutput.dependencyRootsRollingHash,
            timestamp: _newBatch.timestamp,
            commitment: commitment
        });

        if (L1_CHAIN_ID != block.chainid) {
            // If we are settling on top of Gateway, we always relay the data needed to construct
            // a proof for a new batch (and finalize it) even if the data for Gateway transactions has been fully lost.
            // This data includes:
            // - `StoredBatchInfo` that is needed to execute a block on top of the previous one.
            // But also, we need to ensure that the components of the commitment of the batch are available:
            // - passThroughDataHash (and its full preimage)
            // - metadataHash (only the hash)
            // - auxiliaryOutputHash (only the hash)
            // The source of the truth for the data from above can be found here:
            // https://github.com/matter-labs/zksync-protocol/blob/c80fa4ee94fd0f7f05f7aea364291abb8b4d7351/crates/zkevm_circuits/src/scheduler/mod.rs#L1356-L1369
            //
            // The full preimage of `passThroughDataHash` consists of the state root as well as the `indexRepeatedStorageChanges`. All
            // these values are already included as part of the `storedBatchInfo`, so we do not need to republish those.
            // slither-disable-next-line unused-return
            L2_TO_L1_MESSENGER_SYSTEM_CONTRACT.sendToL1(
                abi.encode(RELAYED_EXECUTOR_VERSION, storedBatchInfo, metadataHash, auxiliaryOutputHash)
            );
        }
    }

<<<<<<< HEAD
    function _commitOneBoojumOSBatch(
        StoredBatchInfo memory _previousBatch,
        CommitBoojumOSBatchInfo memory _newBatch,
        // TODO: l2 upgrade is not handled
        bytes32 _expectedSystemContractUpgradeTxHash
    ) internal returns (StoredBatchInfo memory storedBatchInfo) {
        // only commit next batch
        if (_newBatch.batchNumber != _previousBatch.batchNumber + 1) {
            revert BatchNumberMismatch(_previousBatch.batchNumber + 1, _newBatch.batchNumber);
        }

        // TODO: should we use daOutput?
        L1DAValidatorOutput memory daOutput = IL1DAValidator(s.l1DAValidator).checkDA({
            _chainId: s.chainId,
            _batchNumber: uint256(_newBatch.batchNumber),
            _l2DAValidatorOutputHash: _newBatch.daCommitment,
            _operatorDAInput: _newBatch.operatorDAInput,
            _maxBlobsSupported: TOTAL_BLOBS_IN_COMMITMENT
        });

        if (block.timestamp - COMMIT_TIMESTAMP_NOT_OLDER > _newBatch.firstBlockTimestamp) {
            revert TimeNotReached(_newBatch.firstBlockTimestamp, block.timestamp - COMMIT_TIMESTAMP_NOT_OLDER);
        }
        if (_newBatch.lastBlockTimestamp > block.timestamp + COMMIT_TIMESTAMP_APPROXIMATION_DELTA) {
            revert L2TimestampTooBig();
        }
        if (_newBatch.chainId != s.chainId) {
            revert IncorrectBatchChainId();
        }
        if (_newBatch.l2DaValidator != s.l2DAValidator) {
            //            revert MismatchL2DAValidator();
        }

        // Create batch output for PI
        bytes32 batchOutputsHash = keccak256(
            abi.encodePacked(
                _newBatch.chainId,
                _newBatch.firstBlockTimestamp,
                _newBatch.lastBlockTimestamp,
                uint160(_newBatch.l2DaValidator),
                _newBatch.daCommitment,
                _newBatch.numberOfLayer1Txs,
                _newBatch.priorityOperationsHash,
                _newBatch.l2LogsTreeRoot,
                bytes32(0) // upgrade tx hash
            )
        );

        storedBatchInfo = StoredBatchInfo({
            batchNumber: _newBatch.batchNumber,
            batchHash: _newBatch.newStateCommitment,
            indexRepeatedStorageChanges: 0,
            numberOfLayer1Txs: _newBatch.numberOfLayer1Txs,
            priorityOperationsHash: _newBatch.priorityOperationsHash,
            l2LogsTreeRoot: _newBatch.l2LogsTreeRoot,
            timestamp: 0,
            commitment: batchOutputsHash
        });

        if (L1_CHAIN_ID != block.chainid) {
            // If we are settling on top of Gateway, we always relay the data needed to construct
            // a proof for a new batch (and finalize it) even if the data for Gateway transactions has been fully lost.
            // This data includes:
            // - `StoredBatchInfo` that is needed to execute a block on top of the previous one.
            // But also, we need to ensure that the components of the commitment of the batch are available:
            // - passThroughDataHash (and its full preimage)
            // - metadataHash (only the hash)
            // - auxiliaryOutputHash (only the hash)
            // The source of the truth for the data from above can be found here:
            // https://github.com/matter-labs/zksync-protocol/blob/c80fa4ee94fd0f7f05f7aea364291abb8b4d7351/crates/zkevm_circuits/src/scheduler/mod.rs#L1356-L1369
            //
            // The full preimage of `passThroughDataHash` consists of the state root as well as the `indexRepeatedStorageChanges`. All
            // these values are already included as part of the `storedBatchInfo`, so we do not need to republish those.
            // slither-disable-next-line unused-return
            // TODO: change RELAYED_EXECUTOR_VERSION?
            L2_TO_L1_MESSENGER_SYSTEM_CONTRACT_ADDR.sendToL1(abi.encode(RELAYED_EXECUTOR_VERSION, storedBatchInfo));
        }
=======
    /// @notice Verifies that a stored precommitment for a given batch matches the expected rolling hash.
    /// @param _batchNumber The batch number whose precommitment is being verified.
    /// @param _expectedL2TxsStatusRollingHash The expected rolling hash of L2 transaction statuses for the batch.
    function _verifyAndResetBatchPrecommitment(uint256 _batchNumber, bytes32 _expectedL2TxsStatusRollingHash) internal {
        bytes32 storedPrecommitment = s.precommitmentForTheLatestBatch;
        // The default value for the `storedPrecommitment` is expected to be `DEFAULT_PRECOMMITMENT_FOR_THE_LAST_BATCH`.
        // However, in case we did accidentally put 0 there, we want to handle this case as well.
        if (storedPrecommitment == bytes32(0)) {
            storedPrecommitment = DEFAULT_PRECOMMITMENT_FOR_THE_LAST_BATCH;
        }

        // We do not require the operator to always provide the precommitments as it is an optional feature.
        // However, if precommitments were provided, we do expect them to span over the entire batch
        if (
            storedPrecommitment != DEFAULT_PRECOMMITMENT_FOR_THE_LAST_BATCH &&
            storedPrecommitment != _expectedL2TxsStatusRollingHash
        ) {
            revert PrecommitmentMismatch(_batchNumber, _expectedL2TxsStatusRollingHash, storedPrecommitment);
        }

        // Resetting the stored precommitment.
        // Note, that the default value is not 0, but a non-zero value since rewriting a non-zero value
        // is cheaper than going from 0 and back within different transactions.
        s.precommitmentForTheLatestBatch = DEFAULT_PRECOMMITMENT_FOR_THE_LAST_BATCH;
>>>>>>> 903cfed2
    }

    /// @notice checks that the timestamps of both the new batch and the new L2 block are correct.
    /// @param _packedBatchAndL2BlockTimestamp - packed batch and L2 block timestamp in a format of batchTimestamp * 2**128 + l2BatchTimestamp
    /// @param _expectedBatchTimestamp - expected batch timestamp
    /// @param _previousBatchTimestamp - the timestamp of the previous batch
    function _verifyBatchTimestamp(
        uint256 _packedBatchAndL2BlockTimestamp,
        uint256 _expectedBatchTimestamp,
        uint256 _previousBatchTimestamp
    ) internal view {
        // Check that the timestamp that came from the system context is expected
        uint256 batchTimestamp = _packedBatchAndL2BlockTimestamp >> 128;
        if (batchTimestamp != _expectedBatchTimestamp) {
            revert TimestampError();
        }

        // While the fact that _previousBatchTimestamp < batchTimestamp is already checked on L2,
        // we double check it here for clarity
        if (_previousBatchTimestamp >= batchTimestamp) {
            revert NonIncreasingTimestamp();
        }

        uint256 lastL2BlockTimestamp = _packedBatchAndL2BlockTimestamp & PACKED_L2_BLOCK_TIMESTAMP_MASK;

        // All L2 blocks have timestamps within the range of [batchTimestamp, lastL2BlockTimestamp].
        // So here we need to only double check that:
        // - The timestamp of the batch is not too small.
        // - The timestamp of the last L2 block is not too big.
        // New batch timestamp is too small
        if (block.timestamp - COMMIT_TIMESTAMP_NOT_OLDER > batchTimestamp) {
            revert TimeNotReached(batchTimestamp, block.timestamp - COMMIT_TIMESTAMP_NOT_OLDER);
        }
        // The last L2 block timestamp is too big
        if (lastL2BlockTimestamp > block.timestamp + COMMIT_TIMESTAMP_APPROXIMATION_DELTA) {
            revert L2TimestampTooBig();
        }
    }

    /// @dev Check that L2 logs are proper and batch contain all meta information for them
    /// @dev The logs processed here should line up such that only one log for each key from the
    ///      SystemLogKey enum in Constants.sol is processed per new batch.
    /// @dev Data returned from here will be used to form the batch commitment.
    function _processL2Logs(
        CommitBatchInfo memory _newBatch,
        bytes32 _expectedSystemContractUpgradeTxHash
    ) internal view returns (LogProcessingOutput memory logOutput) {
        // Copy L2 to L1 logs into memory.
        bytes memory emittedL2Logs = _newBatch.systemLogs;

        // Used as bitmap to set/check log processing happens exactly once.
        // See SystemLogKey enum in Constants.sol for ordering.
        uint256 processedLogs = 0;

        // linear traversal of the logs
        uint256 logsLength = emittedL2Logs.length;

        if (logsLength % L2_TO_L1_LOG_SERIALIZE_SIZE != 0) {
            revert InvalidSystemLogsLength();
        }

        for (uint256 i = 0; i < logsLength; i = i.uncheckedAdd(L2_TO_L1_LOG_SERIALIZE_SIZE)) {
            // Extract the values to be compared to/used such as the log sender, key, and value
            // slither-disable-next-line unused-return
            (address logSender, ) = UnsafeBytes.readAddress(emittedL2Logs, i + L2_LOG_ADDRESS_OFFSET);
            // slither-disable-next-line unused-return
            (uint256 logKey, ) = UnsafeBytes.readUint256(emittedL2Logs, i + L2_LOG_KEY_OFFSET);
            // slither-disable-next-line unused-return
            (bytes32 logValue, ) = UnsafeBytes.readBytes32(emittedL2Logs, i + L2_LOG_VALUE_OFFSET);

            // Ensure that the log hasn't been processed already
            if (_checkBit(processedLogs, uint8(logKey))) {
                revert LogAlreadyProcessed(uint8(logKey));
            }
            processedLogs = _setBit(processedLogs, uint8(logKey));

            // Need to check that each log was sent by the correct address.
            if (logKey == uint256(SystemLogKey.L2_TO_L1_LOGS_TREE_ROOT_KEY)) {
                if (logSender != L2_TO_L1_MESSENGER_SYSTEM_CONTRACT_ADDR) {
                    revert InvalidLogSender(logSender, logKey);
                }
                logOutput.l2LogsTreeRoot = logValue;
            } else if (logKey == uint256(SystemLogKey.PACKED_BATCH_AND_L2_BLOCK_TIMESTAMP_KEY)) {
                if (logSender != L2_SYSTEM_CONTEXT_SYSTEM_CONTRACT_ADDR) {
                    revert InvalidLogSender(logSender, logKey);
                }
                logOutput.packedBatchAndL2BlockTimestamp = uint256(logValue);
            } else if (logKey == uint256(SystemLogKey.PREV_BATCH_HASH_KEY)) {
                if (logSender != L2_SYSTEM_CONTEXT_SYSTEM_CONTRACT_ADDR) {
                    revert InvalidLogSender(logSender, logKey);
                }
                logOutput.previousBatchHash = logValue;
            } else if (logKey == uint256(SystemLogKey.CHAINED_PRIORITY_TXN_HASH_KEY)) {
                if (logSender != L2_BOOTLOADER_ADDRESS) {
                    revert InvalidLogSender(logSender, logKey);
                }
                logOutput.chainedPriorityTxsHash = logValue;
            } else if (logKey == uint256(SystemLogKey.NUMBER_OF_LAYER_1_TXS_KEY)) {
                if (logSender != L2_BOOTLOADER_ADDRESS) {
                    revert InvalidLogSender(logSender, logKey);
                }
                logOutput.numberOfLayer1Txs = uint256(logValue);
            } else if (logKey == uint256(SystemLogKey.USED_L2_DA_VALIDATOR_ADDRESS_KEY)) {
                if (logSender != L2_TO_L1_MESSENGER_SYSTEM_CONTRACT_ADDR) {
                    revert InvalidLogSender(logSender, logKey);
                }
                if (s.l2DAValidator != address(uint160(uint256(logValue)))) {
                    revert MismatchL2DAValidator();
                }
            } else if (logKey == uint256(SystemLogKey.L2_DA_VALIDATOR_OUTPUT_HASH_KEY)) {
                if (logSender != L2_TO_L1_MESSENGER_SYSTEM_CONTRACT_ADDR) {
                    revert InvalidLogSender(logSender, logKey);
                }
                logOutput.l2DAValidatorOutputHash = logValue;
            } else if (logKey == uint256(SystemLogKey.L2_TXS_STATUS_ROLLING_HASH_KEY)) {
                if (logSender != L2_BOOTLOADER_ADDRESS) {
                    revert InvalidLogSender(logSender, logKey);
                }
                logOutput.l2TxsStatusRollingHash = logValue;
            } else if (logKey == uint256(SystemLogKey.EXPECTED_SYSTEM_CONTRACT_UPGRADE_TX_HASH_KEY)) {
                if (logSender != L2_BOOTLOADER_ADDRESS) {
                    revert InvalidLogSender(logSender, logKey);
                }
                if (_expectedSystemContractUpgradeTxHash != logValue) {
                    revert TxHashMismatch();
                }
            } else if (logKey == uint256(SystemLogKey.MESSAGE_ROOT_ROLLING_HASH_KEY)) {
                if (logSender != L2_BOOTLOADER_ADDRESS) {
                    revert InvalidLogSender(logSender, logKey);
                }
                logOutput.dependencyRootsRollingHash = logValue;
            } else if (logKey > MAX_LOG_KEY) {
                revert UnexpectedSystemLog(logKey);
            }
        }

        // We only require MAX_LOG_KEY - 1 logs to be checked, the MAX_LOG_KEY-th is if we are expecting a protocol upgrade
        uint256 exponent = _expectedSystemContractUpgradeTxHash == bytes32(0) ? MAX_LOG_KEY : MAX_LOG_KEY + 1;
        if (processedLogs != 2 ** exponent - 1) {
            revert MissingSystemLogs(2 ** exponent - 1, processedLogs);
        }
    }

    /// @inheritdoc IExecutor
    function precommitSharedBridge(
        address, // addr
        uint256 _batchNumber,
        bytes calldata _precommitData
    ) external nonReentrant onlyValidator onlySettlementLayer {
        uint256 expectedBatchNumber = s.totalBatchesCommitted + 1;
        if (_batchNumber != expectedBatchNumber) {
            revert InvalidBatchNumber(_batchNumber, expectedBatchNumber);
        }
        PrecommitInfo memory info = BatchDecoder.decodeAndCheckPrecommitData(_precommitData);
        if (info.packedTxsCommitments.length == 0) {
            revert EmptyPrecommitData(_batchNumber);
        }

        bytes32 currentPrecommitment = s.precommitmentForTheLatestBatch;
        // We have a placeholder non-zero value equal to `DEFAULT_PRECOMMITMENT_FOR_THE_LAST_BATCH`.
        // This is needed to ensure cheaper and more stable write costs.
        if (currentPrecommitment == DEFAULT_PRECOMMITMENT_FOR_THE_LAST_BATCH) {
            // The rolling hash calculation should start with 0.
            currentPrecommitment = 0;
        }

        bytes32 newPrecommitment = _calculatePrecommitmentRollingHash(currentPrecommitment, info.packedTxsCommitments);

        // We checked that the length of the precommitments is greater than zero,
        // so we know that this value will be non-zero as well.
        s.precommitmentForTheLatestBatch = newPrecommitment;

        emit BatchPrecommitmentSet(_batchNumber, info.untrustedLastMiniblockNumberHint, newPrecommitment);
    }

    /// @notice Calculates rolling hash of precommitments received from `_packedTxPrecommitments`.
    /// @param _currentPrecommitment The previous precommitment
    /// @param _packedTxPrecommitments The current precommitment
    /// @dev This function expects the number of new precommitments to be non-zero.
    function _calculatePrecommitmentRollingHash(
        bytes32 _currentPrecommitment,
        bytes memory _packedTxPrecommitments
    ) internal pure returns (bytes32 result) {
        unchecked {
            uint256 length = _packedTxPrecommitments.length;
            if (length % PACKED_L2_PRECOMMITMENT_LENGTH != 0) {
                revert InvalidPackedPrecommitmentLength(length);
            }

            // Caching constant(s) for use in assembly
            uint256 precommitmentLength = PACKED_L2_PRECOMMITMENT_LENGTH;
            assembly {
                // Storing the current rolling hash in position 0. This way It will be more convenient
                // to recalculate it.
                mstore(0, _currentPrecommitment)

                // In assembly to access the elements of the array, we'll need to add 32 to the position
                // since the first 32 bytes store the length of the bytes array.
                let ptr := add(_packedTxPrecommitments, 32)
                let ptrTo := add(ptr, length)

                for {

                } lt(ptr, ptrTo) {
                    ptr := add(ptr, precommitmentLength)
                } {
                    let txPrecommitment := keccak256(ptr, precommitmentLength)

                    // Storing the precommitment for the transaction and recalculating the rolling hash
                    mstore(32, txPrecommitment)
                    result := keccak256(0, 64)
                    mstore(0, result)
                }
            }
        }
    }

<<<<<<< HEAD
    function _commitBatchesSharedBridgeZKOS(
=======
    /// @inheritdoc IExecutor
    function commitBatchesSharedBridge(
        address, // _chainId
>>>>>>> 903cfed2
        uint256 _processFrom,
        uint256 _processTo,
        bytes calldata _commitData
    ) internal {
        (StoredBatchInfo memory lastCommittedBatchData, CommitBoojumOSBatchInfo[] memory newBatchesData) = BatchDecoder
            .decodeAndCheckBoojumOSCommitData(_commitData, _processFrom, _processTo);
        // With the new changes for EIP-4844, namely the restriction on number of blobs per block, we only allow for a single batch to be committed at a time.
        // Note: Don't need to check that `_processFrom` == `_processTo` because there is only one batch,
        // and so the range checked in the `decodeAndCheckCommitData` is enough.
        if (newBatchesData.length != 1) {
            revert CanOnlyProcessOneBatch();
        }
        // Check that we commit batches after last committed batch
        if (s.storedBatchHashes[s.totalBatchesCommitted] != _hashStoredBatchInfo(lastCommittedBatchData)) {
            // incorrect previous batch data
            revert BatchHashMismatch(
                s.storedBatchHashes[s.totalBatchesCommitted],
                _hashStoredBatchInfo(lastCommittedBatchData)
            );
        }

        // TOOD: handle l2 upgrade
        _commitBoojumOSBatchesWithoutSystemContractsUpgrade(lastCommittedBatchData, newBatchesData);

        s.totalBatchesCommitted = s.totalBatchesCommitted + newBatchesData.length;
    }

    function _commitBatchesSharedBridgeEra(
        uint256 _processFrom,
        uint256 _processTo,
        bytes calldata _commitData
    ) internal {
        (StoredBatchInfo memory lastCommittedBatchData, CommitBatchInfo[] memory newBatchesData) = BatchDecoder
            .decodeAndCheckCommitData(_commitData, _processFrom, _processTo);
        // With the new changes for EIP-4844, namely the restriction on number of blobs per block, we only allow for a single batch to be committed at a time.
        // Note: Don't need to check that `_processFrom` == `_processTo` because there is only one batch,
        // and so the range checked in the `decodeAndCheckCommitData` is enough.
        if (newBatchesData.length != 1) {
            revert CanOnlyProcessOneBatch();
        }
        // Check that we commit batches after last committed batch
        bytes32 cachedStoredBatchHashes = s.storedBatchHashes[s.totalBatchesCommitted];
        if (
            cachedStoredBatchHashes != _hashStoredBatchInfo(lastCommittedBatchData) &&
            cachedStoredBatchHashes != _hashLegacyStoredBatchInfo(lastCommittedBatchData)
        ) {
            // incorrect previous batch data
            revert BatchHashMismatch(cachedStoredBatchHashes, _hashStoredBatchInfo(lastCommittedBatchData));
        }

        bytes32 systemContractsUpgradeTxHash = s.l2SystemContractsUpgradeTxHash;
        // Upgrades are rarely done so we optimize a case with no active system contracts upgrade.
        if (systemContractsUpgradeTxHash == bytes32(0) || s.l2SystemContractsUpgradeBatchNumber != 0) {
            _commitBatchesWithoutSystemContractsUpgrade(lastCommittedBatchData, newBatchesData);
        } else {
            _commitBatchesWithSystemContractsUpgrade(
                lastCommittedBatchData,
                newBatchesData,
                systemContractsUpgradeTxHash
            );
        }

        s.totalBatchesCommitted = s.totalBatchesCommitted + newBatchesData.length;
    }

    /// @inheritdoc IExecutor
    function commitBatchesSharedBridge(
        uint256, // _chainId
        uint256 _processFrom,
        uint256 _processTo,
        bytes calldata _commitData
    ) external nonReentrant onlyValidator onlySettlementLayer {
        // check that we have the right protocol version
        // three comments:
        // 1. A chain has to keep their protocol version up to date, as processing a block requires the latest or previous protocol version
        // to solve this we will need to add the feature to create batches with only the protocol upgrade tx, without any other txs.
        // 2. A chain might become out of sync if it launches while we are in the middle of a protocol upgrade. This would mean they cannot process their genesis upgrade
        // as their protocolversion would be outdated, and they also cannot process the protocol upgrade tx as they have a pending upgrade.
        // 3. The protocol upgrade is increased in the BaseZkSyncUpgrade, in the executor only the systemContractsUpgradeTxHash is checked
        if (!IChainTypeManager(s.chainTypeManager).protocolVersionIsActive(s.protocolVersion)) {
            revert InvalidProtocolVersion();
        }
        if (s.boojumOS) {
            _commitBatchesSharedBridgeZKOS(_processFrom, _processTo, _commitData);
        } else {
            _commitBatchesSharedBridgeEra(_processFrom, _processTo, _commitData);
        }
    }

    /// @dev Commits new batches without any system contracts upgrade.
    /// @param _lastCommittedBatchData The data of the last committed batch.
    /// @param _newBatchesData An array of batch data that needs to be committed.
    function _commitBatchesWithoutSystemContractsUpgrade(
        StoredBatchInfo memory _lastCommittedBatchData,
        CommitBatchInfo[] memory _newBatchesData
    ) internal {
        // We disable this check because calldata array length is cheap.
        // solhint-disable-next-line gas-length-in-loops
        for (uint256 i = 0; i < _newBatchesData.length; i = i.uncheckedInc()) {
            _lastCommittedBatchData = _commitOneBatch(_lastCommittedBatchData, _newBatchesData[i], bytes32(0));

            s.storedBatchHashes[_lastCommittedBatchData.batchNumber] = _hashStoredBatchInfo(_lastCommittedBatchData);
            emit BlockCommit(
                _lastCommittedBatchData.batchNumber,
                _lastCommittedBatchData.batchHash,
                _lastCommittedBatchData.commitment
            );
        }
    }

    function _commitBoojumOSBatchesWithoutSystemContractsUpgrade(
        StoredBatchInfo memory _lastCommittedBatchData,
        CommitBoojumOSBatchInfo[] memory _newBatchesData
    ) internal {
        // We disable this check because calldata array length is cheap.
        // solhint-disable-next-line gas-length-in-loops
        for (uint256 i = 0; i < _newBatchesData.length; i = i.uncheckedInc()) {
            _lastCommittedBatchData = _commitOneBoojumOSBatch(_lastCommittedBatchData, _newBatchesData[i], bytes32(0));

            s.storedBatchHashes[_lastCommittedBatchData.batchNumber] = _hashStoredBatchInfo(_lastCommittedBatchData);
            emit BlockCommit(
                _lastCommittedBatchData.batchNumber,
                _lastCommittedBatchData.batchHash,
                _lastCommittedBatchData.commitment
            );
        }
    }

    /// @dev Commits new batches with a system contracts upgrade transaction.
    /// @param _lastCommittedBatchData The data of the last committed batch.
    /// @param _newBatchesData An array of batch data that needs to be committed.
    /// @param _systemContractUpgradeTxHash The transaction hash of the system contract upgrade.
    function _commitBatchesWithSystemContractsUpgrade(
        StoredBatchInfo memory _lastCommittedBatchData,
        CommitBatchInfo[] memory _newBatchesData,
        bytes32 _systemContractUpgradeTxHash
    ) internal {
        // The system contract upgrade is designed to be executed atomically with the new bootloader, a default account,
        // ZKP verifier, and other system parameters. Hence, we ensure that the upgrade transaction is
        // carried out within the first batch committed after the upgrade.

        // While the logic of the contract ensures that the s.l2SystemContractsUpgradeBatchNumber is 0 when this function is called,
        // this check is added just in case. Since it is a hot read, it does not incur noticeable gas cost.
        if (s.l2SystemContractsUpgradeBatchNumber != 0) {
            revert UpgradeBatchNumberIsNotZero();
        }

        // Save the batch number where the upgrade transaction was executed.
        s.l2SystemContractsUpgradeBatchNumber = _newBatchesData[0].batchNumber;

        // We disable this check because calldata array length is cheap.
        // solhint-disable-next-line gas-length-in-loops
        for (uint256 i = 0; i < _newBatchesData.length; i = i.uncheckedInc()) {
            // The upgrade transaction must only be included in the first batch.
            bytes32 expectedUpgradeTxHash = i == 0 ? _systemContractUpgradeTxHash : bytes32(0);
            _lastCommittedBatchData = _commitOneBatch(
                _lastCommittedBatchData,
                _newBatchesData[i],
                expectedUpgradeTxHash
            );

            s.storedBatchHashes[_lastCommittedBatchData.batchNumber] = _hashStoredBatchInfo(_lastCommittedBatchData);
            emit BlockCommit(
                _lastCommittedBatchData.batchNumber,
                _lastCommittedBatchData.batchHash,
                _lastCommittedBatchData.commitment
            );
        }
    }

    function _rollingHash(bytes32[] memory _hashes) internal pure returns (bytes32) {
        bytes32 hash = EMPTY_STRING_KECCAK;
        uint256 nHashes = _hashes.length;
        for (uint256 i = 0; i < nHashes; i = i.uncheckedInc()) {
            hash = keccak256(abi.encode(hash, _hashes[i]));
        }
        return hash;
    }

    /// @dev Checks that the data of the batch is correct and can be executed
    /// @dev Verifies that batch number, batch hash and priority operations hash are correct
    function _checkBatchData(
        StoredBatchInfo memory _storedBatch,
        uint256 _executedBatchIdx,
        bytes32 _priorityOperationsHash,
        bytes32 _dependencyRootsRollingHash
    ) internal view {
        uint256 currentBatchNumber = _storedBatch.batchNumber;
        if (currentBatchNumber != s.totalBatchesExecuted + _executedBatchIdx + 1) {
            revert NonSequentialBatch();
        }
        if (_hashStoredBatchInfo(_storedBatch) != s.storedBatchHashes[currentBatchNumber]) {
            revert BatchHashMismatch(s.storedBatchHashes[currentBatchNumber], _hashStoredBatchInfo(_storedBatch));
        }
        if (_priorityOperationsHash != _storedBatch.priorityOperationsHash) {
            revert PriorityOperationsRollingHashMismatch();
        }
        if (_dependencyRootsRollingHash != _storedBatch.dependencyRootsRollingHash) {
            revert DependencyRootsRollingHashMismatch(
                _storedBatch.dependencyRootsRollingHash,
                _dependencyRootsRollingHash
            );
        }
    }

    /// @notice Executes one batch
    /// @dev 1. Processes all pending operations (Complete priority requests)
    /// @dev 2. Finalizes batch
    /// @dev _executedBatchIdx is an index in the array of the batches that we want to execute together
    function _executeOneBatch(
        StoredBatchInfo memory _storedBatch,
        PriorityOpsBatchInfo memory _priorityOpsData,
        InteropRoot[] memory _dependencyRoots,
        uint256 _executedBatchIdx
    ) internal {
        if (_priorityOpsData.itemHashes.length != _storedBatch.numberOfLayer1Txs) {
            revert MismatchNumberOfLayer1Txs(_priorityOpsData.itemHashes.length, _storedBatch.numberOfLayer1Txs);
        }
        bytes32 priorityOperationsHash = _rollingHash(_priorityOpsData.itemHashes);
        bytes32 dependencyRootsRollingHash = _verifyDependencyInteropRoots(_dependencyRoots);
        _checkBatchData(_storedBatch, _executedBatchIdx, priorityOperationsHash, dependencyRootsRollingHash);
        s.priorityTree.processBatch(_priorityOpsData);

        uint256 currentBatchNumber = _storedBatch.batchNumber;

        // Save root hash of L2 -> L1 logs tree
        s.l2LogsRootHashes[currentBatchNumber] = _storedBatch.l2LogsTreeRoot;
        _appendMessageRoot(currentBatchNumber, _storedBatch.l2LogsTreeRoot);
    }

    /// @notice Verifies the dependency message roots that the chain relied on.
    function _verifyDependencyInteropRoots(
        InteropRoot[] memory _dependencyRoots
    ) internal view returns (bytes32 dependencyRootsRollingHash) {
        uint256 length = _dependencyRoots.length;
        IMessageRoot messageRootContract = IBridgehub(s.bridgehub).messageRoot();

        for (uint256 i = 0; i < length; i = i.uncheckedInc()) {
            InteropRoot memory interopRoot = _dependencyRoots[i];
            bytes32 correctRootHash;
            if (interopRoot.chainId == block.chainid) {
                // For the same chain we verify using the MessageRoot contract. Note, that in this
                // release, import and export only happens on GW, so this is the only case we have to cover.
                correctRootHash = messageRootContract.historicalRoot(uint256(interopRoot.blockOrBatchNumber));
            } else {
                revert CommitBasedInteropNotSupported();
            }
            if (interopRoot.sides.length != 1 || interopRoot.sides[0] != correctRootHash) {
                revert InvalidMessageRoot(correctRootHash, interopRoot.sides[0]);
            }
            dependencyRootsRollingHash = keccak256(
                // solhint-disable-next-line func-named-parameters
                abi.encodePacked(
                    dependencyRootsRollingHash,
                    interopRoot.chainId,
                    interopRoot.blockOrBatchNumber,
                    interopRoot.sides
                )
            );
        }
    }

    /// @notice Appends the batch message root to the global message.
    /// @param _batchNumber The number of the batch
    /// @param _messageRoot The root of the merkle tree of the messages to L1.
    /// @dev The logic of this function depends on the settlement layer as we support
    /// message root aggregation only on non-L1 settlement layers for ease for migration.
    function _appendMessageRoot(uint256 _batchNumber, bytes32 _messageRoot) internal {
        // During migration to the new protocol version, there will be a period when
        // the bridgehub does not yet provide the `messageRoot` functionality.
        // To ease up the migration, we never append messages to message root on L1.
        if (block.chainid != L1_CHAIN_ID) {
            // Once the batch is executed, we include its message to the message root.
            IMessageRoot messageRootContract = IBridgehub(s.bridgehub).messageRoot();
            messageRootContract.addChainBatchRoot(s.chainId, _batchNumber, _messageRoot);
        }
    }

    /// @inheritdoc IExecutor
    function executeBatchesSharedBridge(
        address, // _chainId
        uint256 _processFrom,
        uint256 _processTo,
        bytes calldata _executeData
    ) external nonReentrant onlyValidator onlySettlementLayer {
        (
            StoredBatchInfo[] memory batchesData,
            PriorityOpsBatchInfo[] memory priorityOpsData,
            InteropRoot[][] memory dependencyRoots
        ) = BatchDecoder.decodeAndCheckExecuteData(_executeData, _processFrom, _processTo);
        uint256 nBatches = batchesData.length;
        if (batchesData.length != priorityOpsData.length) {
            revert InvalidBatchesDataLength(batchesData.length, priorityOpsData.length);
        }

        for (uint256 i = 0; i < nBatches; i = i.uncheckedInc()) {
            _executeOneBatch(batchesData[i], priorityOpsData[i], dependencyRoots[i], i);
            emit BlockExecution(batchesData[i].batchNumber, batchesData[i].batchHash, batchesData[i].commitment);
        }

        uint256 newTotalBatchesExecuted = s.totalBatchesExecuted + nBatches;
        s.totalBatchesExecuted = newTotalBatchesExecuted;
        if (newTotalBatchesExecuted > s.totalBatchesVerified) {
            revert CantExecuteUnprovenBatches();
        }

        uint256 batchWhenUpgradeHappened = s.l2SystemContractsUpgradeBatchNumber;
        if (batchWhenUpgradeHappened != 0 && batchWhenUpgradeHappened <= newTotalBatchesExecuted) {
            delete s.l2SystemContractsUpgradeTxHash;
            delete s.l2SystemContractsUpgradeBatchNumber;
        }
    }

    /// @inheritdoc IExecutor
    function proveBatchesSharedBridge(
        address, // _chainId
        uint256 _processBatchFrom,
        uint256 _processBatchTo,
        bytes calldata _proofData
    ) external nonReentrant onlyValidator onlySettlementLayer {
        (
            StoredBatchInfo memory prevBatch,
            StoredBatchInfo[] memory committedBatches,
            uint256[] memory proof
        ) = BatchDecoder.decodeAndCheckProofData(_proofData, _processBatchFrom, _processBatchTo);

        // Save the variables into the stack to save gas on reading them later
        uint256 currentTotalBatchesVerified = s.totalBatchesVerified;
        uint256 committedBatchesLength = committedBatches.length;

        // Initialize the array, that will be used as public input to the ZKP
        uint256[] memory proofPublicInput = new uint256[](committedBatchesLength);

        // Check that the batch passed by the validator is indeed the first unverified batch
        bytes32 cachedStoredBatchHashes = s.storedBatchHashes[currentTotalBatchesVerified];
        if (
            _hashStoredBatchInfo(prevBatch) != cachedStoredBatchHashes &&
            _hashLegacyStoredBatchInfo(prevBatch) != cachedStoredBatchHashes
        ) {
            revert BatchHashMismatch(cachedStoredBatchHashes, _hashStoredBatchInfo(prevBatch));
        }

        bytes32 prevBatchCommitment = prevBatch.commitment;
        bytes32 prevBatchStateCommitment = prevBatch.batchHash;
        for (uint256 i = 0; i < committedBatchesLength; i = i.uncheckedInc()) {
            currentTotalBatchesVerified = currentTotalBatchesVerified.uncheckedInc();
            if (_hashStoredBatchInfo(committedBatches[i]) != s.storedBatchHashes[currentTotalBatchesVerified]) {
                revert BatchHashMismatch(
                    s.storedBatchHashes[currentTotalBatchesVerified],
                    _hashStoredBatchInfo(committedBatches[i])
                );
            }

            bytes32 currentBatchCommitment = committedBatches[i].commitment;
            bytes32 currentBatchStateCommitment = committedBatches[i].batchHash;
            if (s.boojumOS) {
                proofPublicInput[i] =
                    uint256(
                        keccak256(
                            abi.encodePacked(
                                prevBatchStateCommitment,
                                currentBatchStateCommitment,
                                currentBatchCommitment
                            )
                        )
                    ) >>
                    PUBLIC_INPUT_SHIFT;
            } else {
                proofPublicInput[i] = _getBatchProofPublicInput(prevBatchCommitment, currentBatchCommitment);
            }

            prevBatchCommitment = currentBatchCommitment;
            prevBatchStateCommitment = currentBatchStateCommitment;
        }
        if (currentTotalBatchesVerified > s.totalBatchesCommitted) {
            revert VerifiedBatchesExceedsCommittedBatches();
        }

        _verifyProof(proofPublicInput, proof);

        emit BlocksVerification(s.totalBatchesVerified, currentTotalBatchesVerified);
        s.totalBatchesVerified = currentTotalBatchesVerified;
    }

    function _verifyProof(uint256[] memory proofPublicInput, uint256[] memory _proof) internal view {
        // We can only process 1 batch proof at a time.
        if (proofPublicInput.length != 1) {
            revert CanOnlyProcessOneBatch();
        }

        bool successVerifyProof = s.verifier.verify(proofPublicInput, _proof);
        if (!successVerifyProof) {
            revert InvalidProof();
        }
    }

    /// @dev Gets zk proof public input
    function _getBatchProofPublicInput(
        bytes32 _prevBatchCommitment,
        bytes32 _currentBatchCommitment
    ) internal pure returns (uint256) {
        return
            uint256(keccak256(abi.encodePacked(_prevBatchCommitment, _currentBatchCommitment))) >> PUBLIC_INPUT_SHIFT;
    }

    /// @inheritdoc IExecutor
    function revertBatchesSharedBridge(
        address,
        uint256 _newLastBatch
    ) external nonReentrant onlyValidatorOrChainTypeManager {
        _revertBatches(_newLastBatch);
    }

    function _revertBatches(uint256 _newLastBatch) internal onlySettlementLayer {
        if (s.totalBatchesCommitted < _newLastBatch) {
            revert RevertedBatchNotAfterNewLastBatch();
        }
        if (_newLastBatch < s.totalBatchesExecuted) {
            revert CantRevertExecutedBatch();
        }

        s.precommitmentForTheLatestBatch = DEFAULT_PRECOMMITMENT_FOR_THE_LAST_BATCH;

        if (_newLastBatch < s.totalBatchesVerified) {
            s.totalBatchesVerified = _newLastBatch;
        }
        s.totalBatchesCommitted = _newLastBatch;

        // Reset the batch number of the executed system contracts upgrade transaction if the batch
        // where the system contracts upgrade was committed is among the reverted batches.
        if (s.l2SystemContractsUpgradeBatchNumber > _newLastBatch) {
            delete s.l2SystemContractsUpgradeBatchNumber;
        }

        emit BlocksRevert(s.totalBatchesCommitted, s.totalBatchesVerified, s.totalBatchesExecuted);
    }

    /// @dev Creates batch commitment from its data
    function _createBatchCommitment(
        CommitBatchInfo memory _newBatchData,
        bytes32 _stateDiffHash,
        bytes32[] memory _blobCommitments,
        bytes32[] memory _blobHashes
    ) internal view returns (bytes32 metadataHash, bytes32 auxiliaryOutputHash, bytes32 commitment) {
        bytes32 passThroughDataHash = keccak256(_batchPassThroughData(_newBatchData));
        metadataHash = keccak256(_batchMetaParameters());
        auxiliaryOutputHash = keccak256(
            _batchAuxiliaryOutput(_newBatchData, _stateDiffHash, _blobCommitments, _blobHashes)
        );

        commitment = keccak256(abi.encode(passThroughDataHash, metadataHash, auxiliaryOutputHash));
    }

    function _batchPassThroughData(CommitBatchInfo memory _batch) internal pure returns (bytes memory) {
        return
            abi.encodePacked(
                // solhint-disable-next-line func-named-parameters
                _batch.indexRepeatedStorageChanges,
                _batch.newStateRoot,
                uint64(0), // index repeated storage changes in zkPorter
                bytes32(0) // zkPorter batch hash
            );
    }

    function _batchMetaParameters() internal view returns (bytes memory) {
        return
            abi.encodePacked(
                s.zkPorterIsAvailable,
                s.l2BootloaderBytecodeHash,
                s.l2DefaultAccountBytecodeHash,
                s.l2EvmEmulatorBytecodeHash
            );
    }

    function _batchAuxiliaryOutput(
        CommitBatchInfo memory _batch,
        bytes32 _stateDiffHash,
        bytes32[] memory _blobCommitments,
        bytes32[] memory _blobHashes
    ) internal pure returns (bytes memory) {
        if (_batch.systemLogs.length > MAX_L2_TO_L1_LOGS_COMMITMENT_BYTES) {
            revert SystemLogsSizeTooBig();
        }

        bytes32 l2ToL1LogsHash = keccak256(_batch.systemLogs);

        return
            // solhint-disable-next-line func-named-parameters
            abi.encodePacked(
                l2ToL1LogsHash,
                _stateDiffHash,
                _batch.bootloaderHeapInitialContentsHash,
                _batch.eventsQueueStateHash,
                _encodeBlobAuxiliaryOutput(_blobCommitments, _blobHashes)
            );
    }

    /// @dev Encodes the commitment to blobs to be used in the auxiliary output of the batch commitment
    /// @param _blobCommitments - the commitments to the blobs
    /// @param _blobHashes - the hashes of the blobs
    /// @param blobAuxOutputWords - The circuit commitment to the blobs split into 32-byte words
    function _encodeBlobAuxiliaryOutput(
        bytes32[] memory _blobCommitments,
        bytes32[] memory _blobHashes
    ) internal pure returns (bytes32[] memory blobAuxOutputWords) {
        // These invariants should be checked by the caller of this function, but we double check
        // just in case.
        if (_blobCommitments.length != TOTAL_BLOBS_IN_COMMITMENT || _blobHashes.length != TOTAL_BLOBS_IN_COMMITMENT) {
            revert InvalidNumberOfBlobs(TOTAL_BLOBS_IN_COMMITMENT, _blobCommitments.length, _blobHashes.length);
        }

        // for each blob we have:
        // linear hash (hash of preimage from system logs) and
        // output hash of blob commitments: keccak(versioned hash || opening point || evaluation value)
        // These values will all be bytes32(0) when we submit pubdata via calldata instead of blobs.
        //
        // For now, only up to 6 blobs are supported by the contract, while 16 are required by the circuits.
        // All the unfilled blobs will have their commitment as 0, including the case when we use only 1 blob.

        blobAuxOutputWords = new bytes32[](2 * TOTAL_BLOBS_IN_COMMITMENT);

        for (uint256 i = 0; i < TOTAL_BLOBS_IN_COMMITMENT; ++i) {
            blobAuxOutputWords[i * 2] = _blobHashes[i];
            blobAuxOutputWords[i * 2 + 1] = _blobCommitments[i];
        }
    }

    /// @notice Returns the keccak hash of the ABI-encoded StoredBatchInfo
    function _hashStoredBatchInfo(StoredBatchInfo memory _storedBatchInfo) internal pure returns (bytes32) {
        return keccak256(abi.encode(_storedBatchInfo));
    }

    /// @notice Returns the keccak hash of the ABI-encoded Legacy StoredBatchInfo
    function _hashLegacyStoredBatchInfo(StoredBatchInfo memory _storedBatchInfo) internal pure returns (bytes32) {
        LegacyStoredBatchInfo memory legacyStoredBatchInfo = LegacyStoredBatchInfo({
            batchNumber: _storedBatchInfo.batchNumber,
            batchHash: _storedBatchInfo.batchHash,
            indexRepeatedStorageChanges: _storedBatchInfo.indexRepeatedStorageChanges,
            numberOfLayer1Txs: _storedBatchInfo.numberOfLayer1Txs,
            priorityOperationsHash: _storedBatchInfo.priorityOperationsHash,
            l2LogsTreeRoot: _storedBatchInfo.l2LogsTreeRoot,
            timestamp: _storedBatchInfo.timestamp,
            commitment: _storedBatchInfo.commitment
        });
        return keccak256(abi.encode(legacyStoredBatchInfo));
    }

    /// @notice Returns true if the bit at index {_index} is 1
    function _checkBit(uint256 _bitMap, uint8 _index) internal pure returns (bool) {
        return (_bitMap & (1 << _index)) > 0;
    }

    /// @notice Sets the given bit in {_num} at index {_index} to 1.
    function _setBit(uint256 _bitMap, uint8 _index) internal pure returns (uint256) {
        return _bitMap | (1 << _index);
    }
}<|MERGE_RESOLUTION|>--- conflicted
+++ resolved
@@ -14,17 +14,52 @@
 import {IChainTypeManager} from "../../IChainTypeManager.sol";
 import {PriorityOpsBatchInfo, PriorityTree} from "../../libraries/PriorityTree.sol";
 import {IL1DAValidator, L1DAValidatorOutput} from "../../chain-interfaces/IL1DAValidator.sol";
-<<<<<<< HEAD
-import {InvalidSystemLogsLength, MissingSystemLogs, BatchNumberMismatch, TimeNotReached, ValueMismatch, HashMismatch, NonIncreasingTimestamp, TimestampError, InvalidLogSender, TxHashMismatch, UnexpectedSystemLog, LogAlreadyProcessed, InvalidProtocolVersion, CanOnlyProcessOneBatch, BatchHashMismatch, UpgradeBatchNumberIsNotZero, NonSequentialBatch, CantExecuteUnprovenBatches, SystemLogsSizeTooBig, InvalidNumberOfBlobs, VerifiedBatchesExceedsCommittedBatches, InvalidProof, RevertedBatchNotAfterNewLastBatch, CantRevertExecutedBatch, L2TimestampTooBig, PriorityOperationsRollingHashMismatch, IncorrectBatchChainId} from "../../../common/L1ContractErrors.sol";
-import {InvalidBatchesDataLength, MismatchL2DAValidator, MismatchNumberOfLayer1Txs, PriorityOpsDataLeftPathLengthIsNotZero, PriorityOpsDataRightPathLengthIsNotZero, PriorityOpsDataItemHashesLengthIsNotZero} from "../../L1StateTransitionErrors.sol";
-=======
-import {BatchHashMismatch, BatchNumberMismatch, CanOnlyProcessOneBatch, CantExecuteUnprovenBatches, CantRevertExecutedBatch, HashMismatch, InvalidLogSender, InvalidMessageRoot, InvalidNumberOfBlobs, InvalidProof, InvalidProtocolVersion, InvalidSystemLogsLength, L2TimestampTooBig, LogAlreadyProcessed, MissingSystemLogs, NonIncreasingTimestamp, NonSequentialBatch, PriorityOperationsRollingHashMismatch, RevertedBatchNotAfterNewLastBatch, SystemLogsSizeTooBig, TimeNotReached, TimestampError, TxHashMismatch, UnexpectedSystemLog, UpgradeBatchNumberIsNotZero, ValueMismatch, VerifiedBatchesExceedsCommittedBatches, InvalidBatchNumber, EmptyPrecommitData, PrecommitmentMismatch, InvalidPackedPrecommitmentLength} from "../../../common/L1ContractErrors.sol";
-import {CommitBasedInteropNotSupported, DependencyRootsRollingHashMismatch, InvalidBatchesDataLength, MismatchL2DAValidator, MismatchNumberOfLayer1Txs} from "../../L1StateTransitionErrors.sol";
->>>>>>> 903cfed2
+import {
+    InvalidSystemLogsLength,
+    MissingSystemLogs,
+    BatchNumberMismatch,
+    TimeNotReached,
+    ValueMismatch,
+    HashMismatch,
+    NonIncreasingTimestamp,
+    TimestampError,
+    InvalidLogSender,
+    TxHashMismatch,
+    UnexpectedSystemLog,
+    LogAlreadyProcessed,
+    InvalidProtocolVersion,
+    CanOnlyProcessOneBatch,
+    BatchHashMismatch,
+    UpgradeBatchNumberIsNotZero,
+    NonSequentialBatch,
+    CantExecuteUnprovenBatches,
+    SystemLogsSizeTooBig,
+    InvalidNumberOfBlobs,
+    VerifiedBatchesExceedsCommittedBatches,
+    InvalidProof,
+    RevertedBatchNotAfterNewLastBatch,
+    CantRevertExecutedBatch,
+    L2TimestampTooBig,
+    PriorityOperationsRollingHashMismatch,
+    IncorrectBatchChainId,
+    InvalidMessageRoot,
+    InvalidBatchNumber,
+    EmptyPrecommitData,
+    PrecommitmentMismatch,
+    InvalidPackedPrecommitmentLength
+} from "../../../common/L1ContractErrors.sol";
+import {
+    InvalidBatchesDataLength,
+    MismatchL2DAValidator,
+    MismatchNumberOfLayer1Txs,
+    CommitBasedInteropNotSupported,
+    DependencyRootsRollingHashMismatch
+} from "../../L1StateTransitionErrors.sol";
 
 // While formally the following import is not used, it is needed to inherit documentation from it
 import {IZKChainBase} from "../../chain-interfaces/IZKChainBase.sol";
 import {InteropRoot} from "../../../common/Messaging.sol";
+import {IL2ToL1Messenger} from "../../../common/l2-helpers/IL2ToL1Messenger.sol";
 
 /// @dev The version that is used for the `Executor` calldata used for relaying the
 /// stored batch info.
@@ -141,7 +176,6 @@
         }
     }
 
-<<<<<<< HEAD
     function _commitOneBoojumOSBatch(
         StoredBatchInfo memory _previousBatch,
         CommitBoojumOSBatchInfo memory _newBatch,
@@ -197,6 +231,8 @@
             numberOfLayer1Txs: _newBatch.numberOfLayer1Txs,
             priorityOperationsHash: _newBatch.priorityOperationsHash,
             l2LogsTreeRoot: _newBatch.l2LogsTreeRoot,
+            // TODO: for now, zksync os does not support dependency roots rolling hash
+            dependencyRootsRollingHash: bytes32(0),
             timestamp: 0,
             commitment: batchOutputsHash
         });
@@ -217,12 +253,14 @@
             // these values are already included as part of the `storedBatchInfo`, so we do not need to republish those.
             // slither-disable-next-line unused-return
             // TODO: change RELAYED_EXECUTOR_VERSION?
-            L2_TO_L1_MESSENGER_SYSTEM_CONTRACT_ADDR.sendToL1(abi.encode(RELAYED_EXECUTOR_VERSION, storedBatchInfo));
-        }
-=======
+            IL2ToL1Messenger(L2_TO_L1_MESSENGER_SYSTEM_CONTRACT_ADDR).sendToL1(abi.encode(RELAYED_EXECUTOR_VERSION, storedBatchInfo));
+        }
+    }
+
     /// @notice Verifies that a stored precommitment for a given batch matches the expected rolling hash.
     /// @param _batchNumber The batch number whose precommitment is being verified.
     /// @param _expectedL2TxsStatusRollingHash The expected rolling hash of L2 transaction statuses for the batch.
+    /// @dev Note, that precommitments are only supported for Era VM.
     function _verifyAndResetBatchPrecommitment(uint256 _batchNumber, bytes32 _expectedL2TxsStatusRollingHash) internal {
         bytes32 storedPrecommitment = s.precommitmentForTheLatestBatch;
         // The default value for the `storedPrecommitment` is expected to be `DEFAULT_PRECOMMITMENT_FOR_THE_LAST_BATCH`.
@@ -244,7 +282,6 @@
         // Note, that the default value is not 0, but a non-zero value since rewriting a non-zero value
         // is cheaper than going from 0 and back within different transactions.
         s.precommitmentForTheLatestBatch = DEFAULT_PRECOMMITMENT_FOR_THE_LAST_BATCH;
->>>>>>> 903cfed2
     }
 
     /// @notice checks that the timestamps of both the new batch and the new L2 block are correct.
@@ -462,13 +499,7 @@
         }
     }
 
-<<<<<<< HEAD
     function _commitBatchesSharedBridgeZKOS(
-=======
-    /// @inheritdoc IExecutor
-    function commitBatchesSharedBridge(
-        address, // _chainId
->>>>>>> 903cfed2
         uint256 _processFrom,
         uint256 _processTo,
         bytes calldata _commitData
@@ -536,7 +567,7 @@
 
     /// @inheritdoc IExecutor
     function commitBatchesSharedBridge(
-        uint256, // _chainId
+        address, // _chainAddress
         uint256 _processFrom,
         uint256 _processTo,
         bytes calldata _commitData
@@ -749,7 +780,7 @@
 
     /// @inheritdoc IExecutor
     function executeBatchesSharedBridge(
-        address, // _chainId
+        address, // _chainAddress
         uint256 _processFrom,
         uint256 _processTo,
         bytes calldata _executeData
@@ -784,7 +815,7 @@
 
     /// @inheritdoc IExecutor
     function proveBatchesSharedBridge(
-        address, // _chainId
+        address, // _chainAddress
         uint256 _processBatchFrom,
         uint256 _processBatchTo,
         bytes calldata _proofData
