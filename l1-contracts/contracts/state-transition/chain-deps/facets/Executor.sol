// SPDX-License-Identifier: MIT

pragma solidity 0.8.24;

// solhint-disable gas-custom-errors, reason-string

import {ZkSyncHyperchainBase} from "./ZkSyncHyperchainBase.sol";
import {COMMIT_TIMESTAMP_NOT_OLDER, COMMIT_TIMESTAMP_APPROXIMATION_DELTA, EMPTY_STRING_KECCAK, L2_TO_L1_LOG_SERIALIZE_SIZE, MAX_L2_TO_L1_LOGS_COMMITMENT_BYTES, PACKED_L2_BLOCK_TIMESTAMP_MASK, PUBLIC_INPUT_SHIFT, POINT_EVALUATION_PRECOMPILE_ADDR} from "../../../common/Config.sol";
import {IExecutor, L2_LOG_ADDRESS_OFFSET, L2_LOG_KEY_OFFSET, L2_LOG_VALUE_OFFSET, SystemLogKey, LogProcessingOutput, PubdataSource, BLS_MODULUS, PUBDATA_COMMITMENT_SIZE, PUBDATA_COMMITMENT_CLAIMED_VALUE_OFFSET, PUBDATA_COMMITMENT_COMMITMENT_OFFSET, MAX_NUMBER_OF_BLOBS, TOTAL_BLOBS_IN_COMMITMENT, BLOB_SIZE_BYTES} from "../../chain-interfaces/IExecutor.sol";
import {PriorityQueue, PriorityOperation} from "../../libraries/PriorityQueue.sol";
import {UncheckedMath} from "../../../common/libraries/UncheckedMath.sol";
import {UnsafeBytes} from "../../../common/libraries/UnsafeBytes.sol";
import {L2_BOOTLOADER_ADDRESS, L2_TO_L1_MESSENGER_SYSTEM_CONTRACT_ADDR, L2_SYSTEM_CONTEXT_SYSTEM_CONTRACT_ADDR, L2_PUBDATA_CHUNK_PUBLISHER_ADDR} from "../../../common/L2ContractAddresses.sol";
import {PubdataPricingMode} from "../ZkSyncHyperchainStorage.sol";
import {IStateTransitionManager} from "../../IStateTransitionManager.sol";

// While formally the following import is not used, it is needed to inherit documentation from it
import {IZkSyncHyperchainBase} from "../../chain-interfaces/IZkSyncHyperchainBase.sol";

/// @title zkSync hyperchain Executor contract capable of processing events emitted in the zkSync hyperchain protocol.
/// @author Matter Labs
/// @custom:security-contact security@matterlabs.dev
contract ExecutorFacet is ZkSyncHyperchainBase, IExecutor {
    using UncheckedMath for uint256;
    using PriorityQueue for PriorityQueue.Queue;

    /// @inheritdoc IZkSyncHyperchainBase
    string public constant override getName = "ExecutorFacet";

    /// @dev Process one batch commit using the previous batch StoredBatchInfo
    /// @dev returns new batch StoredBatchInfo
    /// @notice Does not change storage
    function _commitOneBatch(
        StoredBatchInfo memory _previousBatch,
        CommitBatchInfo calldata _newBatch,
        bytes32 _expectedSystemContractUpgradeTxHash
    ) internal view returns (StoredBatchInfo memory) {
        require(_newBatch.batchNumber == _previousBatch.batchNumber + 1, "f"); // only commit next batch

        uint8 pubdataSource = uint8(bytes1(_newBatch.pubdataCommitments[0]));
        PubdataPricingMode pricingMode = s.feeParams.pubdataPricingMode;
        require(
            pricingMode == PubdataPricingMode.Validium ||
                pubdataSource == uint8(PubdataSource.Calldata) ||
                pubdataSource == uint8(PubdataSource.Blob),
            "us"
        );

        // Check that batch contain all meta information for L2 logs.
        // Get the chained hash of priority transaction hashes.
        LogProcessingOutput memory logOutput = _processL2Logs(_newBatch, _expectedSystemContractUpgradeTxHash);

        bytes32[] memory blobCommitments = new bytes32[](MAX_NUMBER_OF_BLOBS);
        if (pricingMode == PubdataPricingMode.Validium) {
            // skipping data validation for validium, we just check that the data is empty
            require(_newBatch.pubdataCommitments.length == 1, "EF: v0l");
            for (uint8 i = uint8(SystemLogKey.BLOB_ONE_HASH_KEY); i <= uint8(SystemLogKey.BLOB_SIX_HASH_KEY); ++i) {
                logOutput.blobHashes[i - uint8(SystemLogKey.BLOB_ONE_HASH_KEY)] = bytes32(0);
            }
        } else if (pubdataSource == uint8(PubdataSource.Blob)) {
            // In this scenario, pubdataCommitments is a list of: opening point (16 bytes) || claimed value (32 bytes) || commitment (48 bytes) || proof (48 bytes)) = 144 bytes
            blobCommitments = _verifyBlobInformation(_newBatch.pubdataCommitments[1:], logOutput.blobHashes);
        } else if (pubdataSource == uint8(PubdataSource.Calldata)) {
            // In this scenario pubdataCommitments is actual pubdata consisting of l2 to l1 logs, l2 to l1 message, compressed smart contract bytecode, and compressed state diffs
            require(_newBatch.pubdataCommitments.length <= BLOB_SIZE_BYTES, "cz");
            require(
                logOutput.pubdataHash ==
                    keccak256(_newBatch.pubdataCommitments[1:_newBatch.pubdataCommitments.length - 32]),
                "wp"
            );
            blobCommitments[0] = bytes32(
                _newBatch.pubdataCommitments[_newBatch.pubdataCommitments.length - 32:_newBatch
                    .pubdataCommitments
                    .length]
            );
        }

        require(_previousBatch.batchHash == logOutput.previousBatchHash, "l");
        // Check that the priority operation hash in the L2 logs is as expected
        require(logOutput.chainedPriorityTxsHash == _newBatch.priorityOperationsHash, "t");
        // Check that the number of processed priority operations is as expected
        require(logOutput.numberOfLayer1Txs == _newBatch.numberOfLayer1Txs, "ta");

        // Check the timestamp of the new batch
        _verifyBatchTimestamp(logOutput.packedBatchAndL2BlockTimestamp, _newBatch.timestamp, _previousBatch.timestamp);

        // Create batch commitment for the proof verification
        bytes32 commitment = _createBatchCommitment(
            _newBatch,
            logOutput.stateDiffHash,
            blobCommitments,
            logOutput.blobHashes
        );

        return
            StoredBatchInfo({
                batchNumber: _newBatch.batchNumber,
                batchHash: _newBatch.newStateRoot,
                indexRepeatedStorageChanges: _newBatch.indexRepeatedStorageChanges,
                numberOfLayer1Txs: _newBatch.numberOfLayer1Txs,
                priorityOperationsHash: _newBatch.priorityOperationsHash,
                l2LogsTreeRoot: logOutput.l2LogsTreeRoot,
                timestamp: _newBatch.timestamp,
                commitment: commitment
            });
    }

    /// @notice checks that the timestamps of both the new batch and the new L2 block are correct.
    /// @param _packedBatchAndL2BlockTimestamp - packed batch and L2 block timestamp in a format of batchTimestamp * 2**128 + l2BatchTimestamp
    /// @param _expectedBatchTimestamp - expected batch timestamp
    /// @param _previousBatchTimestamp - the timestamp of the previous batch
    function _verifyBatchTimestamp(
        uint256 _packedBatchAndL2BlockTimestamp,
        uint256 _expectedBatchTimestamp,
        uint256 _previousBatchTimestamp
    ) internal view {
        // Check that the timestamp that came from the system context is expected
        uint256 batchTimestamp = _packedBatchAndL2BlockTimestamp >> 128;
        require(batchTimestamp == _expectedBatchTimestamp, "tb");

        // While the fact that _previousBatchTimestamp < batchTimestamp is already checked on L2,
        // we double check it here for clarity
        require(_previousBatchTimestamp < batchTimestamp, "h3");

        uint256 lastL2BlockTimestamp = _packedBatchAndL2BlockTimestamp & PACKED_L2_BLOCK_TIMESTAMP_MASK;

        // All L2 blocks have timestamps within the range of [batchTimestamp, lastL2BlockTimestamp].
        // So here we need to only double check that:
        // - The timestamp of the batch is not too small.
        // - The timestamp of the last L2 block is not too big.
        require(block.timestamp - COMMIT_TIMESTAMP_NOT_OLDER <= batchTimestamp, "h1"); // New batch timestamp is too small
        require(lastL2BlockTimestamp <= block.timestamp + COMMIT_TIMESTAMP_APPROXIMATION_DELTA, "h2"); // The last L2 block timestamp is too big
    }

    /// @dev Check that L2 logs are proper and batch contain all meta information for them
    /// @dev The logs processed here should line up such that only one log for each key from the
    ///      SystemLogKey enum in Constants.sol is processed per new batch.
    /// @dev Data returned from here will be used to form the batch commitment.
    function _processL2Logs(
        CommitBatchInfo calldata _newBatch,
        bytes32 _expectedSystemContractUpgradeTxHash
    ) internal pure returns (LogProcessingOutput memory logOutput) {
        // Copy L2 to L1 logs into memory.
        bytes memory emittedL2Logs = _newBatch.systemLogs;

        logOutput.blobHashes = new bytes32[](MAX_NUMBER_OF_BLOBS);

        // Used as bitmap to set/check log processing happens exactly once.
        // See SystemLogKey enum in Constants.sol for ordering.
        uint256 processedLogs;

        // linear traversal of the logs
        uint256 logsLength = emittedL2Logs.length;
        for (uint256 i = 0; i < logsLength; i = i.uncheckedAdd(L2_TO_L1_LOG_SERIALIZE_SIZE)) {
            // Extract the values to be compared to/used such as the log sender, key, and value
            // slither-disable-next-line unused-return
            (address logSender, ) = UnsafeBytes.readAddress(emittedL2Logs, i + L2_LOG_ADDRESS_OFFSET);
            // slither-disable-next-line unused-return
            (uint256 logKey, ) = UnsafeBytes.readUint256(emittedL2Logs, i + L2_LOG_KEY_OFFSET);
            // slither-disable-next-line unused-return
            (bytes32 logValue, ) = UnsafeBytes.readBytes32(emittedL2Logs, i + L2_LOG_VALUE_OFFSET);

            // Ensure that the log hasn't been processed already
            require(!_checkBit(processedLogs, uint8(logKey)), "kp");
            processedLogs = _setBit(processedLogs, uint8(logKey));

            // Need to check that each log was sent by the correct address.
            if (logKey == uint256(SystemLogKey.L2_TO_L1_LOGS_TREE_ROOT_KEY)) {
                require(logSender == L2_TO_L1_MESSENGER_SYSTEM_CONTRACT_ADDR, "lm");
                logOutput.l2LogsTreeRoot = logValue;
            } else if (logKey == uint256(SystemLogKey.TOTAL_L2_TO_L1_PUBDATA_KEY)) {
                require(logSender == L2_TO_L1_MESSENGER_SYSTEM_CONTRACT_ADDR, "ln");
                logOutput.pubdataHash = logValue;
            } else if (logKey == uint256(SystemLogKey.STATE_DIFF_HASH_KEY)) {
                require(logSender == L2_TO_L1_MESSENGER_SYSTEM_CONTRACT_ADDR, "lb");
                logOutput.stateDiffHash = logValue;
            } else if (logKey == uint256(SystemLogKey.PACKED_BATCH_AND_L2_BLOCK_TIMESTAMP_KEY)) {
                require(logSender == L2_SYSTEM_CONTEXT_SYSTEM_CONTRACT_ADDR, "sc");
                logOutput.packedBatchAndL2BlockTimestamp = uint256(logValue);
            } else if (logKey == uint256(SystemLogKey.PREV_BATCH_HASH_KEY)) {
                require(logSender == L2_SYSTEM_CONTEXT_SYSTEM_CONTRACT_ADDR, "sv");
                logOutput.previousBatchHash = logValue;
            } else if (logKey == uint256(SystemLogKey.CHAINED_PRIORITY_TXN_HASH_KEY)) {
                require(logSender == L2_BOOTLOADER_ADDRESS, "bl");
                logOutput.chainedPriorityTxsHash = logValue;
            } else if (logKey == uint256(SystemLogKey.NUMBER_OF_LAYER_1_TXS_KEY)) {
                require(logSender == L2_BOOTLOADER_ADDRESS, "bk");
                logOutput.numberOfLayer1Txs = uint256(logValue);
            } else if (
                logKey >= uint256(SystemLogKey.BLOB_ONE_HASH_KEY) && logKey <= uint256(SystemLogKey.BLOB_SIX_HASH_KEY)
            ) {
                require(logSender == L2_PUBDATA_CHUNK_PUBLISHER_ADDR, "pc");
                uint8 blobNumber = uint8(logKey) - uint8(SystemLogKey.BLOB_ONE_HASH_KEY);

                // While the fact that `blobNumber` is a valid blob number is implicitly checked by the fact
                // that Solidity provides array overflow protection, we still double check it manually in case
                // we accidentally put `unchecked` at the top of the loop and generally for better error messages.
                require(blobNumber < MAX_NUMBER_OF_BLOBS, "b6");
                logOutput.blobHashes[blobNumber] = logValue;
            } else if (logKey == uint256(SystemLogKey.EXPECTED_SYSTEM_CONTRACT_UPGRADE_TX_HASH_KEY)) {
                require(logSender == L2_BOOTLOADER_ADDRESS, "bu");
                require(_expectedSystemContractUpgradeTxHash == logValue, "ut");
            } else if (logKey > uint256(SystemLogKey.EXPECTED_SYSTEM_CONTRACT_UPGRADE_TX_HASH_KEY)) {
                revert("ul");
            }
        }

        // We only require 13 logs to be checked, the 14th is if we are expecting a protocol upgrade
        // Without the protocol upgrade we expect 13 logs: 2^13 - 1 = 8191
        // With the protocol upgrade we expect 14 logs: 2^14 - 1 = 16383
        if (_expectedSystemContractUpgradeTxHash == bytes32(0)) {
            require(processedLogs == 8191, "b7");
        } else {
            require(processedLogs == 16383, "b8");
        }
    }

    /// @inheritdoc IExecutor
    function commitBatches(
        StoredBatchInfo calldata _lastCommittedBatchData,
        CommitBatchInfo[] calldata _newBatchesData
    ) external nonReentrant onlyValidator {
        _commitBatches(_lastCommittedBatchData, _newBatchesData);
    }

    /// @inheritdoc IExecutor
    function commitBatchesSharedBridge(
        uint256, // _chainId
        StoredBatchInfo calldata _lastCommittedBatchData,
        CommitBatchInfo[] calldata _newBatchesData
    ) external nonReentrant onlyValidator {
        _commitBatches(_lastCommittedBatchData, _newBatchesData);
    }

    function _commitBatches(
        StoredBatchInfo memory _lastCommittedBatchData,
        CommitBatchInfo[] calldata _newBatchesData
    ) internal {
        // check that we have the right protocol version
        // three comments:
        // 1. A chain has to keep their protocol version up to date, as processing a block requires the latest or previous protocol version
        // to solve this we will need to add the feature to create batches with only the protocol upgrade tx, without any other txs.
        // 2. A chain might become out of sync if it launches while we are in the middle of a protocol upgrade. This would mean they cannot process their genesis upgrade
        // as their protocolversion would be outdated, and they also cannot process the protocol upgrade tx as they have a pending upgrade.
        // 3. The protocol upgrade is increased in the BaseZkSyncUpgrade, in the executor only the systemContractsUpgradeTxHash is checked
        require(
            IStateTransitionManager(s.stateTransitionManager).protocolVersionIsActive(s.protocolVersion),
            "Executor facet: wrong protocol version"
        );
        // With the new changes for EIP-4844, namely the restriction on number of blobs per block, we only allow for a single batch to be committed at a time.
        require(_newBatchesData.length == 1, "e4");
        // Check that we commit batches after last committed batch
        require(s.storedBatchHashes[s.totalBatchesCommitted] == _hashStoredBatchInfo(_lastCommittedBatchData), "i"); // incorrect previous batch data

        bytes32 systemContractsUpgradeTxHash = s.l2SystemContractsUpgradeTxHash;
        // Upgrades are rarely done so we optimize a case with no active system contracts upgrade.
        if (systemContractsUpgradeTxHash == bytes32(0) || s.l2SystemContractsUpgradeBatchNumber != 0) {
            _commitBatchesWithoutSystemContractsUpgrade(_lastCommittedBatchData, _newBatchesData);
        } else {
            _commitBatchesWithSystemContractsUpgrade(
                _lastCommittedBatchData,
                _newBatchesData,
                systemContractsUpgradeTxHash
            );
        }

        s.totalBatchesCommitted = s.totalBatchesCommitted + _newBatchesData.length;
    }

    /// @dev Commits new batches without any system contracts upgrade.
    /// @param _lastCommittedBatchData The data of the last committed batch.
    /// @param _newBatchesData An array of batch data that needs to be committed.
    function _commitBatchesWithoutSystemContractsUpgrade(
        StoredBatchInfo memory _lastCommittedBatchData,
        CommitBatchInfo[] calldata _newBatchesData
    ) internal {
        // solhint-disable-next-line gas-length-in-loops
        for (uint256 i = 0; i < _newBatchesData.length; i = i.uncheckedInc()) {
            _lastCommittedBatchData = _commitOneBatch(_lastCommittedBatchData, _newBatchesData[i], bytes32(0));

            s.storedBatchHashes[_lastCommittedBatchData.batchNumber] = _hashStoredBatchInfo(_lastCommittedBatchData);
            emit BlockCommit(
                _lastCommittedBatchData.batchNumber,
                _lastCommittedBatchData.batchHash,
                _lastCommittedBatchData.commitment
            );
        }
    }

    /// @dev Commits new batches with a system contracts upgrade transaction.
    /// @param _lastCommittedBatchData The data of the last committed batch.
    /// @param _newBatchesData An array of batch data that needs to be committed.
    /// @param _systemContractUpgradeTxHash The transaction hash of the system contract upgrade.
    function _commitBatchesWithSystemContractsUpgrade(
        StoredBatchInfo memory _lastCommittedBatchData,
        CommitBatchInfo[] calldata _newBatchesData,
        bytes32 _systemContractUpgradeTxHash
    ) internal {
        // The system contract upgrade is designed to be executed atomically with the new bootloader, a default account,
        // ZKP verifier, and other system parameters. Hence, we ensure that the upgrade transaction is
        // carried out within the first batch committed after the upgrade.

        // While the logic of the contract ensures that the s.l2SystemContractsUpgradeBatchNumber is 0 when this function is called,
        // this check is added just in case. Since it is a hot read, it does not encure noticeable gas cost.
        require(s.l2SystemContractsUpgradeBatchNumber == 0, "ik");

        // Save the batch number where the upgrade transaction was executed.
        s.l2SystemContractsUpgradeBatchNumber = _newBatchesData[0].batchNumber;

        // solhint-disable-next-line gas-length-in-loops
        for (uint256 i = 0; i < _newBatchesData.length; i = i.uncheckedInc()) {
            // The upgrade transaction must only be included in the first batch.
            bytes32 expectedUpgradeTxHash = i == 0 ? _systemContractUpgradeTxHash : bytes32(0);
            _lastCommittedBatchData = _commitOneBatch(
                _lastCommittedBatchData,
                _newBatchesData[i],
                expectedUpgradeTxHash
            );

            s.storedBatchHashes[_lastCommittedBatchData.batchNumber] = _hashStoredBatchInfo(_lastCommittedBatchData);
            emit BlockCommit(
                _lastCommittedBatchData.batchNumber,
                _lastCommittedBatchData.batchHash,
                _lastCommittedBatchData.commitment
            );
        }
    }

    /// @dev Pops the priority operations from the priority queue and returns a rolling hash of operations
    function _collectOperationsFromPriorityQueue(uint256 _nPriorityOps) internal returns (bytes32 concatHash) {
        concatHash = EMPTY_STRING_KECCAK;

        for (uint256 i = 0; i < _nPriorityOps; i = i.uncheckedInc()) {
            PriorityOperation memory priorityOp = s.priorityQueue.popFront();
            concatHash = keccak256(abi.encode(concatHash, priorityOp.canonicalTxHash));
        }
    }

    /// @dev Executes one batch
    /// @dev 1. Processes all pending operations (Complete priority requests)
    /// @dev 2. Finalizes batch on Ethereum
    /// @dev _executedBatchIdx is an index in the array of the batches that we want to execute together
    function _executeOneBatch(StoredBatchInfo memory _storedBatch, uint256 _executedBatchIdx) internal {
        uint256 currentBatchNumber = _storedBatch.batchNumber;
        require(currentBatchNumber == s.totalBatchesExecuted + _executedBatchIdx + 1, "k"); // Execute batches in order
        require(
            _hashStoredBatchInfo(_storedBatch) == s.storedBatchHashes[currentBatchNumber],
            "exe10" // executing batch should be committed
        );

        bytes32 priorityOperationsHash = _collectOperationsFromPriorityQueue(_storedBatch.numberOfLayer1Txs);
        require(priorityOperationsHash == _storedBatch.priorityOperationsHash, "x"); // priority operations hash does not match to expected

        // Save root hash of L2 -> L1 logs tree
        s.l2LogsRootHashes[currentBatchNumber] = _storedBatch.l2LogsTreeRoot;
    }

    /// @inheritdoc IExecutor
    function executeBatchesSharedBridge(
        uint256,
        StoredBatchInfo[] calldata _batchesData
    ) external nonReentrant onlyValidator {
        _executeBatches(_batchesData);
    }

    /// @inheritdoc IExecutor
    function executeBatches(StoredBatchInfo[] calldata _batchesData) external nonReentrant onlyValidator {
        _executeBatches(_batchesData);
    }

    function _executeBatches(StoredBatchInfo[] calldata _batchesData) internal {
        uint256 nBatches = _batchesData.length;
        for (uint256 i = 0; i < nBatches; i = i.uncheckedInc()) {
            _executeOneBatch(_batchesData[i], i);
            emit BlockExecution(_batchesData[i].batchNumber, _batchesData[i].batchHash, _batchesData[i].commitment);
        }

        uint256 newTotalBatchesExecuted = s.totalBatchesExecuted + nBatches;
        s.totalBatchesExecuted = newTotalBatchesExecuted;
        require(newTotalBatchesExecuted <= s.totalBatchesVerified, "n"); // Can't execute batches more than committed and proven currently.

        uint256 batchWhenUpgradeHappened = s.l2SystemContractsUpgradeBatchNumber;
        if (batchWhenUpgradeHappened != 0 && batchWhenUpgradeHappened <= newTotalBatchesExecuted) {
            delete s.l2SystemContractsUpgradeTxHash;
            delete s.l2SystemContractsUpgradeBatchNumber;
        }
    }

    /// @inheritdoc IExecutor
    function proveBatches(
        StoredBatchInfo calldata _prevBatch,
        StoredBatchInfo[] calldata _committedBatches,
        ProofInput calldata _proof
    ) external nonReentrant onlyValidator {
        _proveBatches(_prevBatch, _committedBatches, _proof);
    }

    /// @inheritdoc IExecutor
    function proveBatchesSharedBridge(
        uint256, // _chainId
        StoredBatchInfo calldata _prevBatch,
        StoredBatchInfo[] calldata _committedBatches,
        ProofInput calldata _proof
    ) external nonReentrant onlyValidator {
        _proveBatches(_prevBatch, _committedBatches, _proof);
    }

    function _proveBatches(
        StoredBatchInfo calldata _prevBatch,
        StoredBatchInfo[] calldata _committedBatches,
        ProofInput calldata _proof
    ) internal {
        // Save the variables into the stack to save gas on reading them later
        uint256 currentTotalBatchesVerified = s.totalBatchesVerified;
        uint256 committedBatchesLength = _committedBatches.length;

        // Initialize the array, that will be used as public input to the ZKP
        uint256[] memory proofPublicInput = new uint256[](committedBatchesLength);

        // Check that the batch passed by the validator is indeed the first unverified batch
        require(_hashStoredBatchInfo(_prevBatch) == s.storedBatchHashes[currentTotalBatchesVerified], "t1");

        bytes32 prevBatchCommitment = _prevBatch.commitment;
        for (uint256 i = 0; i < committedBatchesLength; i = i.uncheckedInc()) {
            currentTotalBatchesVerified = currentTotalBatchesVerified.uncheckedInc();
            require(
                _hashStoredBatchInfo(_committedBatches[i]) == s.storedBatchHashes[currentTotalBatchesVerified],
                "o1"
            );

            bytes32 currentBatchCommitment = _committedBatches[i].commitment;
            proofPublicInput[i] = _getBatchProofPublicInput(prevBatchCommitment, currentBatchCommitment);

            prevBatchCommitment = currentBatchCommitment;
        }
        require(currentTotalBatchesVerified <= s.totalBatchesCommitted, "q");

        _verifyProof(proofPublicInput, _proof);

        emit BlocksVerification(s.totalBatchesVerified, currentTotalBatchesVerified);
        s.totalBatchesVerified = currentTotalBatchesVerified;
    }

    function _verifyProof(uint256[] memory proofPublicInput, ProofInput calldata _proof) internal view {
        // We can only process 1 batch proof at a time.
        require(proofPublicInput.length == 1, "t4");

        bool successVerifyProof = s.verifier.verify(
            proofPublicInput,
            _proof.serializedProof,
            _proof.recursiveAggregationInput
        );
        require(successVerifyProof, "p"); // Proof verification fail
    }

    /// @dev Gets zk proof public input
    function _getBatchProofPublicInput(
        bytes32 _prevBatchCommitment,
        bytes32 _currentBatchCommitment
    ) internal pure returns (uint256) {
        return
            uint256(keccak256(abi.encodePacked(_prevBatchCommitment, _currentBatchCommitment))) >> PUBLIC_INPUT_SHIFT;
    }

    /// @inheritdoc IExecutor
    function revertBatches(uint256 _newLastBatch) external nonReentrant onlyValidatorOrStateTransitionManager {
        _revertBatches(_newLastBatch);
    }

    /// @inheritdoc IExecutor
    function revertBatchesSharedBridge(uint256, uint256 _newLastBatch) external nonReentrant onlyValidator {
        _revertBatches(_newLastBatch);
    }

    function _revertBatches(uint256 _newLastBatch) internal {
        require(s.totalBatchesCommitted > _newLastBatch, "v1"); // The last committed batch is less than new last batch
        require(_newLastBatch >= s.totalBatchesExecuted, "v2"); // Already executed batches cannot be reverted

        if (_newLastBatch < s.totalBatchesVerified) {
            s.totalBatchesVerified = _newLastBatch;
        }
        s.totalBatchesCommitted = _newLastBatch;

        // Reset the batch number of the executed system contracts upgrade transaction if the batch
        // where the system contracts upgrade was committed is among the reverted batches.
        if (s.l2SystemContractsUpgradeBatchNumber > _newLastBatch) {
            delete s.l2SystemContractsUpgradeBatchNumber;
        }

        emit BlocksRevert(s.totalBatchesCommitted, s.totalBatchesVerified, s.totalBatchesExecuted);
    }

    /// @dev Creates batch commitment from its data
    function _createBatchCommitment(
        CommitBatchInfo calldata _newBatchData,
        bytes32 _stateDiffHash,
        bytes32[] memory _blobCommitments,
        bytes32[] memory _blobHashes
    ) internal view returns (bytes32) {
        bytes32 passThroughDataHash = keccak256(_batchPassThroughData(_newBatchData));
        bytes32 metadataHash = keccak256(_batchMetaParameters());
        bytes32 auxiliaryOutputHash = keccak256(
            _batchAuxiliaryOutput(_newBatchData, _stateDiffHash, _blobCommitments, _blobHashes)
        );

        return keccak256(abi.encode(passThroughDataHash, metadataHash, auxiliaryOutputHash));
    }

    function _batchPassThroughData(CommitBatchInfo calldata _batch) internal pure returns (bytes memory) {
        return
            abi.encodePacked(
                // solhint-disable-next-line func-named-parameters
                _batch.indexRepeatedStorageChanges,
                _batch.newStateRoot,
                uint64(0), // index repeated storage changes in zkPorter
                bytes32(0) // zkPorter batch hash
            );
    }

    function _batchMetaParameters() internal view returns (bytes memory) {
        bytes32 l2DefaultAccountBytecodeHash = s.l2DefaultAccountBytecodeHash;
        return
            abi.encodePacked(
                s.zkPorterIsAvailable,
                s.l2BootloaderBytecodeHash,
                l2DefaultAccountBytecodeHash,
                // VM 1.5.0 requires us to pass the EVM simulator code hash. For now it is the same as the default account.
                l2DefaultAccountBytecodeHash
            );
    }

    function _batchAuxiliaryOutput(
        CommitBatchInfo calldata _batch,
        bytes32 _stateDiffHash,
        bytes32[] memory _blobCommitments,
        bytes32[] memory _blobHashes
    ) internal pure returns (bytes memory) {
        require(_batch.systemLogs.length <= MAX_L2_TO_L1_LOGS_COMMITMENT_BYTES, "pu");

        bytes32 l2ToL1LogsHash = keccak256(_batch.systemLogs);

        return
            // solhint-disable-next-line func-named-parameters
            abi.encodePacked(
                l2ToL1LogsHash,
                _stateDiffHash,
                _batch.bootloaderHeapInitialContentsHash,
                _batch.eventsQueueStateHash,
                _encodeBlobAuxiliaryOutput(_blobCommitments, _blobHashes)
            );
    }

    /// @dev Encodes the commitment to blobs to be used in the auxiliary output of the batch commitment
    /// @param _blobCommitments - the commitments to the blobs
    /// @param _blobHashes - the hashes of the blobs
    /// @param blobAuxOutputWords - The circuit commitment to the blobs split into 32-byte words
    function _encodeBlobAuxiliaryOutput(
        bytes32[] memory _blobCommitments,
        bytes32[] memory _blobHashes
    ) internal pure returns (bytes32[] memory blobAuxOutputWords) {
        // These invariants should be checked by the caller of this function, but we double check
        // just in case.
        require(_blobCommitments.length == MAX_NUMBER_OF_BLOBS, "b10");
        require(_blobHashes.length == MAX_NUMBER_OF_BLOBS, "b11");

        // for each blob we have:
        // linear hash (hash of preimage from system logs) and
        // output hash of blob commitments: keccak(versioned hash || opening point || evaluation value)
        // These values will all be bytes32(0) when we submit pubdata via calldata instead of blobs.
        //
        // For now, only up to 6 blobs are supported by the contract, while 16 are required by the circuits.
        // All the unfilled blobs will have their commitment as 0, including the case when we use only 1 blob.

        blobAuxOutputWords = new bytes32[](2 * TOTAL_BLOBS_IN_COMMITMENT);

        for (uint256 i = 0; i < MAX_NUMBER_OF_BLOBS; ++i) {
            blobAuxOutputWords[i * 2] = _blobHashes[i];
            blobAuxOutputWords[i * 2 + 1] = _blobCommitments[i];
        }
    }

    /// @notice Returns the keccak hash of the ABI-encoded StoredBatchInfo
    function _hashStoredBatchInfo(StoredBatchInfo memory _storedBatchInfo) internal pure returns (bytes32) {
        return keccak256(abi.encode(_storedBatchInfo));
    }

    /// @notice Returns true if the bit at index {_index} is 1
    function _checkBit(uint256 _bitMap, uint8 _index) internal pure returns (bool) {
        return (_bitMap & (1 << _index)) > 0;
    }

    /// @notice Sets the given bit in {_num} at index {_index} to 1.
    function _setBit(uint256 _bitMap, uint8 _index) internal pure returns (uint256) {
        return _bitMap | (1 << _index);
    }

    /// @notice Calls the point evaluation precompile and verifies the output
    /// Verify p(z) = y given commitment that corresponds to the polynomial p(x) and a KZG proof.
    /// Also verify that the provided commitment matches the provided versioned_hash.
    ///
    function _pointEvaluationPrecompile(
        bytes32 _versionedHash,
        bytes32 _openingPoint,
        bytes calldata _openingValueCommitmentProof
    ) internal view {
        bytes memory precompileInput = abi.encodePacked(_versionedHash, _openingPoint, _openingValueCommitmentProof);

        (bool success, bytes memory data) = POINT_EVALUATION_PRECOMPILE_ADDR.staticcall(precompileInput);

        // We verify that the point evaluation precompile call was successful by testing the latter 32 bytes of the
        // response is equal to BLS_MODULUS as defined in https://eips.ethereum.org/EIPS/eip-4844#point-evaluation-precompile
        require(success, "failed to call point evaluation precompile");
        (, uint256 result) = abi.decode(data, (uint256, uint256));
        require(result == BLS_MODULUS, "precompile unexpected output");
    }

    /// @dev Verifies that the blobs contain the correct data by calling the point evaluation precompile. For the precompile we need:
    /// versioned hash || opening point || opening value || commitment || proof
    /// the _pubdataCommitments will contain the last 4 values, the versioned hash is pulled from the BLOBHASH opcode
    /// pubdataCommitments is a list of: opening point (16 bytes) || claimed value (32 bytes) || commitment (48 bytes) || proof (48 bytes)) = 144 bytes
    function _verifyBlobInformation(
        bytes calldata _pubdataCommitments,
        bytes32[] memory _blobHashes
    ) internal view returns (bytes32[] memory blobCommitments) {
        uint256 versionedHashIndex = 0;

        require(_pubdataCommitments.length > 0, "pl");
        require(_pubdataCommitments.length <= PUBDATA_COMMITMENT_SIZE * MAX_NUMBER_OF_BLOBS, "bd");
        require(_pubdataCommitments.length % PUBDATA_COMMITMENT_SIZE == 0, "bs");
        blobCommitments = new bytes32[](MAX_NUMBER_OF_BLOBS);

        // solhint-disable-next-line gas-length-in-loops
        for (uint256 i = 0; i < _pubdataCommitments.length; i += PUBDATA_COMMITMENT_SIZE) {
            bytes32 blobVersionedHash = _getBlobVersionedHash(versionedHashIndex);

            require(blobVersionedHash != bytes32(0), "vh");

            // First 16 bytes is the opening point. While we get the point as 16 bytes, the point evaluation precompile
            // requires it to be 32 bytes. The blob commitment must use the opening point as 16 bytes though.
            bytes32 openingPoint = bytes32(
                uint256(uint128(bytes16(_pubdataCommitments[i:i + PUBDATA_COMMITMENT_CLAIMED_VALUE_OFFSET])))
            );

            _pointEvaluationPrecompile(
                blobVersionedHash,
                openingPoint,
                _pubdataCommitments[i + PUBDATA_COMMITMENT_CLAIMED_VALUE_OFFSET:i + PUBDATA_COMMITMENT_SIZE]
            );

            // Take the hash of the versioned hash || opening point || claimed value
            blobCommitments[versionedHashIndex] = keccak256(
                abi.encodePacked(blobVersionedHash, _pubdataCommitments[i:i + PUBDATA_COMMITMENT_COMMITMENT_OFFSET])
            );
            ++versionedHashIndex;
        }

        // This check is required because we want to ensure that there aren't any extra blobs trying to be published.
        // Calling the BLOBHASH opcode with an index > # blobs - 1 yields bytes32(0)
        bytes32 versionedHash = _getBlobVersionedHash(versionedHashIndex);
        require(versionedHash == bytes32(0), "lh");

        // We verify that for each set of blobHash/blobCommitment are either both empty
        // or there are values for both.
        for (uint256 i = 0; i < MAX_NUMBER_OF_BLOBS; ++i) {
            require(
                (_blobHashes[i] == bytes32(0) && blobCommitments[i] == bytes32(0)) ||
                    (_blobHashes[i] != bytes32(0) && blobCommitments[i] != bytes32(0)),
                "bh"
            );
        }
    }

<<<<<<< HEAD
    function _getBlobVersionedHash(uint256 /** _index */) internal view virtual returns (bytes32 /** versionedHash*/) {
=======
    function _getBlobVersionedHash(uint256 _index) internal view virtual returns (bytes32 versionedHash) {
>>>>>>> f3543cde
        // FIXME: enable blobs
        revert("Blobs not supported on this codebase yet");
        // assembly {
        //     versionedHash := blobhash(_index)
        // }
    }
}<|MERGE_RESOLUTION|>--- conflicted
+++ resolved
@@ -670,11 +670,7 @@
         }
     }
 
-<<<<<<< HEAD
     function _getBlobVersionedHash(uint256 /** _index */) internal view virtual returns (bytes32 /** versionedHash*/) {
-=======
-    function _getBlobVersionedHash(uint256 _index) internal view virtual returns (bytes32 versionedHash) {
->>>>>>> f3543cde
         // FIXME: enable blobs
         revert("Blobs not supported on this codebase yet");
         // assembly {
