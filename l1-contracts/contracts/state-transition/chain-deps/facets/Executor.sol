// SPDX-License-Identifier: MIT

pragma solidity 0.8.24;

import {ZkSyncHyperchainBase} from "./ZkSyncHyperchainBase.sol";
import {COMMIT_TIMESTAMP_NOT_OLDER, COMMIT_TIMESTAMP_APPROXIMATION_DELTA, EMPTY_STRING_KECCAK, L2_TO_L1_LOG_SERIALIZE_SIZE, MAX_L2_TO_L1_LOGS_COMMITMENT_BYTES, PACKED_L2_BLOCK_TIMESTAMP_MASK, PUBLIC_INPUT_SHIFT, POINT_EVALUATION_PRECOMPILE_ADDR} from "../../../common/Config.sol";
import {IExecutor, L2_LOG_ADDRESS_OFFSET, L2_LOG_KEY_OFFSET, L2_LOG_VALUE_OFFSET, SystemLogKey, LogProcessingOutput, PubdataSource, BLS_MODULUS, PUBDATA_COMMITMENT_SIZE, PUBDATA_COMMITMENT_CLAIMED_VALUE_OFFSET, PUBDATA_COMMITMENT_COMMITMENT_OFFSET, MAX_NUMBER_OF_BLOBS, TOTAL_BLOBS_IN_COMMITMENT, BLOB_SIZE_BYTES} from "../../chain-interfaces/IExecutor.sol";
import {PriorityQueue, PriorityOperation} from "../../libraries/PriorityQueue.sol";
import {UncheckedMath} from "../../../common/libraries/UncheckedMath.sol";
import {UnsafeBytes} from "../../../common/libraries/UnsafeBytes.sol";
import {L2_BOOTLOADER_ADDRESS, L2_TO_L1_MESSENGER_SYSTEM_CONTRACT_ADDR, L2_SYSTEM_CONTEXT_SYSTEM_CONTRACT_ADDR, L2_PUBDATA_CHUNK_PUBLISHER_ADDR} from "../../../common/L2ContractAddresses.sol";
import {PubdataPricingMode} from "../ZkSyncHyperchainStorage.sol";
import {IStateTransitionManager} from "../../IStateTransitionManager.sol";
import {ValueMismatch, InvalidPubdataMode, InvalidHash, InvalidPubdataLength, HashMismatch, NonIncreasingTimestamp, TimestampError, InvalidLogSender, TxHashMismatch, UnexpectedSystemLog, MissingSystemLogs, LogAlreadyProcessed, InvalidProtocolVersion, CanOnlyProcessOneBatch, BatchHashMismatch, UpgradeBatchNumberIsNotZero, NonSequentialBatch, CantExecuteUnprovenBatches, SystemLogsSizeOverflow, InvalidNumberOfBlobs, VerifyProofCommittedVerifiedMismatch, InvalidProof, RevertedBatchBeforeNewBatch, CantRevertExecutedBatch, PointEvalFailed, EmptyBlobVersionHash, NonEmptyBlobVersionHash, BlobHashCommitmentError} from "../../../common/L1ContractErrors.sol";

// While formally the following import is not used, it is needed to inherit documentation from it
import {IZkSyncHyperchainBase} from "../../chain-interfaces/IZkSyncHyperchainBase.sol";

/// @title zkSync hyperchain Executor contract capable of processing events emitted in the zkSync hyperchain protocol.
/// @author Matter Labs
/// @custom:security-contact security@matterlabs.dev
contract ExecutorFacet is ZkSyncHyperchainBase, IExecutor {
    using UncheckedMath for uint256;
    using PriorityQueue for PriorityQueue.Queue;

    /// @inheritdoc IZkSyncHyperchainBase
    string public constant override getName = "ExecutorFacet";

    /// @dev Process one batch commit using the previous batch StoredBatchInfo
    /// @dev returns new batch StoredBatchInfo
    /// @notice Does not change storage
    function _commitOneBatch(
        StoredBatchInfo memory _previousBatch,
        CommitBatchInfo calldata _newBatch,
        bytes32 _expectedSystemContractUpgradeTxHash
    ) internal view returns (StoredBatchInfo memory) {
        // only commit next batch
        if (_newBatch.batchNumber != _previousBatch.batchNumber + 1) {
            revert ValueMismatch(_previousBatch.batchNumber + 1, _newBatch.batchNumber);
        }

        uint8 pubdataSource = uint8(bytes1(_newBatch.pubdataCommitments[0]));
        PubdataPricingMode pricingMode = s.feeParams.pubdataPricingMode;
        if (
            pricingMode != PubdataPricingMode.Validium &&
            pubdataSource != uint8(PubdataSource.Calldata) &&
            pubdataSource != uint8(PubdataSource.Blob)
        ) {
            revert InvalidPubdataMode();
        }

        // Check that batch contain all meta information for L2 logs.
        // Get the chained hash of priority transaction hashes.
        LogProcessingOutput memory logOutput = _processL2Logs(_newBatch, _expectedSystemContractUpgradeTxHash);

        bytes32[] memory blobCommitments = new bytes32[](MAX_NUMBER_OF_BLOBS);
        if (pricingMode == PubdataPricingMode.Validium) {
            // skipping data validation for validium, we just check that the data is empty
<<<<<<< HEAD
            if (logOutput.pubdataHash != 0x00) {
                revert InvalidHash();
            }
            if (_newBatch.pubdataCommitments.length != 1) {
                revert InvalidPubdataLength();
=======
            require(_newBatch.pubdataCommitments.length == 1, "EF: v0l");
            for (uint8 i = uint8(SystemLogKey.BLOB_ONE_HASH_KEY); i <= uint8(SystemLogKey.BLOB_SIX_HASH_KEY); ++i) {
                logOutput.blobHashes[i - uint8(SystemLogKey.BLOB_ONE_HASH_KEY)] = bytes32(0);
>>>>>>> c01f69ee
            }
        } else if (pubdataSource == uint8(PubdataSource.Blob)) {
            // In this scenario, pubdataCommitments is a list of: opening point (16 bytes) || claimed value (32 bytes) || commitment (48 bytes) || proof (48 bytes)) = 144 bytes
            blobCommitments = _verifyBlobInformation(_newBatch.pubdataCommitments[1:], logOutput.blobHashes);
        } else if (pubdataSource == uint8(PubdataSource.Calldata)) {
            // In this scenario pubdataCommitments is actual pubdata consisting of l2 to l1 logs, l2 to l1 message, compressed smart contract bytecode, and compressed state diffs
            if (_newBatch.pubdataCommitments.length > BLOB_SIZE_BYTES) {
                revert InvalidPubdataLength();
            }
            if (
                logOutput.pubdataHash !=
                keccak256(_newBatch.pubdataCommitments[1:_newBatch.pubdataCommitments.length - 32])
            ) {
                revert InvalidHash();
            }
            blobCommitments[0] = bytes32(
                _newBatch.pubdataCommitments[_newBatch.pubdataCommitments.length - 32:_newBatch
                    .pubdataCommitments
                    .length]
            );
        }

        if (_previousBatch.batchHash != logOutput.previousBatchHash) {
            revert HashMismatch(logOutput.previousBatchHash, _previousBatch.batchHash);
        }
        // Check that the priority operation hash in the L2 logs is as expected
        if (logOutput.chainedPriorityTxsHash != _newBatch.priorityOperationsHash) {
            revert HashMismatch(logOutput.chainedPriorityTxsHash, _newBatch.priorityOperationsHash);
        }
        // Check that the number of processed priority operations is as expected
        if (logOutput.numberOfLayer1Txs != _newBatch.numberOfLayer1Txs) {
            revert ValueMismatch(logOutput.numberOfLayer1Txs, _newBatch.numberOfLayer1Txs);
        }

        // Check the timestamp of the new batch
        _verifyBatchTimestamp(logOutput.packedBatchAndL2BlockTimestamp, _newBatch.timestamp, _previousBatch.timestamp);

        // Create batch commitment for the proof verification
        bytes32 commitment = _createBatchCommitment(
            _newBatch,
            logOutput.stateDiffHash,
            blobCommitments,
            logOutput.blobHashes
        );

        return
            StoredBatchInfo({
                batchNumber: _newBatch.batchNumber,
                batchHash: _newBatch.newStateRoot,
                indexRepeatedStorageChanges: _newBatch.indexRepeatedStorageChanges,
                numberOfLayer1Txs: _newBatch.numberOfLayer1Txs,
                priorityOperationsHash: _newBatch.priorityOperationsHash,
                l2LogsTreeRoot: logOutput.l2LogsTreeRoot,
                timestamp: _newBatch.timestamp,
                commitment: commitment
            });
    }

    /// @notice checks that the timestamps of both the new batch and the new L2 block are correct.
    /// @param _packedBatchAndL2BlockTimestamp - packed batch and L2 block timestamp in a format of batchTimestamp * 2**128 + l2BatchTimestamp
    /// @param _expectedBatchTimestamp - expected batch timestamp
    /// @param _previousBatchTimestamp - the timestamp of the previous batch
    function _verifyBatchTimestamp(
        uint256 _packedBatchAndL2BlockTimestamp,
        uint256 _expectedBatchTimestamp,
        uint256 _previousBatchTimestamp
    ) internal view {
        // Check that the timestamp that came from the system context is expected
        uint256 batchTimestamp = _packedBatchAndL2BlockTimestamp >> 128;
        if (batchTimestamp != _expectedBatchTimestamp) {
            revert TimestampError();
        }

        // While the fact that _previousBatchTimestamp < batchTimestamp is already checked on L2,
        // we double check it here for clarity
        if (_previousBatchTimestamp >= batchTimestamp) {
            revert NonIncreasingTimestamp();
        }

        uint256 lastL2BlockTimestamp = _packedBatchAndL2BlockTimestamp & PACKED_L2_BLOCK_TIMESTAMP_MASK;

        // All L2 blocks have timestamps within the range of [batchTimestamp, lastL2BlockTimestamp].
        // So here we need to only double check that:
        // - The timestamp of the batch is not too small.
        // - The timestamp of the last L2 block is not too big.
        // New batch timestamp is too small
        if (block.timestamp - COMMIT_TIMESTAMP_NOT_OLDER > batchTimestamp) {
            revert TimestampError();
        }
        // The last L2 block timestamp is too big
        if (lastL2BlockTimestamp > block.timestamp + COMMIT_TIMESTAMP_APPROXIMATION_DELTA) {
            revert TimestampError();
        }
    }

    /// @dev Check that L2 logs are proper and batch contain all meta information for them
    /// @dev The logs processed here should line up such that only one log for each key from the
    ///      SystemLogKey enum in Constants.sol is processed per new batch.
    /// @dev Data returned from here will be used to form the batch commitment.
    function _processL2Logs(
        CommitBatchInfo calldata _newBatch,
        bytes32 _expectedSystemContractUpgradeTxHash
    ) internal pure returns (LogProcessingOutput memory logOutput) {
        // Copy L2 to L1 logs into memory.
        bytes memory emittedL2Logs = _newBatch.systemLogs;

        logOutput.blobHashes = new bytes32[](MAX_NUMBER_OF_BLOBS);

        // Used as bitmap to set/check log processing happens exactly once.
        // See SystemLogKey enum in Constants.sol for ordering.
        uint256 processedLogs;

        // linear traversal of the logs
        uint256 logsLength = emittedL2Logs.length;
        for (uint256 i = 0; i < logsLength; i = i.uncheckedAdd(L2_TO_L1_LOG_SERIALIZE_SIZE)) {
            // Extract the values to be compared to/used such as the log sender, key, and value
            // slither-disable-next-line unused-return
            (address logSender, ) = UnsafeBytes.readAddress(emittedL2Logs, i + L2_LOG_ADDRESS_OFFSET);
            // slither-disable-next-line unused-return
            (uint256 logKey, ) = UnsafeBytes.readUint256(emittedL2Logs, i + L2_LOG_KEY_OFFSET);
            // slither-disable-next-line unused-return
            (bytes32 logValue, ) = UnsafeBytes.readBytes32(emittedL2Logs, i + L2_LOG_VALUE_OFFSET);

            // Ensure that the log hasn't been processed already
            if (_checkBit(processedLogs, uint8(logKey))) {
                revert LogAlreadyProcessed(uint8(logKey));
            }
            processedLogs = _setBit(processedLogs, uint8(logKey));

            // Need to check that each log was sent by the correct address.
            if (logKey == uint256(SystemLogKey.L2_TO_L1_LOGS_TREE_ROOT_KEY)) {
                if (logSender != L2_TO_L1_MESSENGER_SYSTEM_CONTRACT_ADDR) {
                    revert InvalidLogSender(logSender, logKey);
                }
                logOutput.l2LogsTreeRoot = logValue;
            } else if (logKey == uint256(SystemLogKey.TOTAL_L2_TO_L1_PUBDATA_KEY)) {
                if (logSender != L2_TO_L1_MESSENGER_SYSTEM_CONTRACT_ADDR) {
                    revert InvalidLogSender(logSender, logKey);
                }
                logOutput.pubdataHash = logValue;
            } else if (logKey == uint256(SystemLogKey.STATE_DIFF_HASH_KEY)) {
                if (logSender != L2_TO_L1_MESSENGER_SYSTEM_CONTRACT_ADDR) {
                    revert InvalidLogSender(logSender, logKey);
                }
                logOutput.stateDiffHash = logValue;
            } else if (logKey == uint256(SystemLogKey.PACKED_BATCH_AND_L2_BLOCK_TIMESTAMP_KEY)) {
                if (logSender != L2_SYSTEM_CONTEXT_SYSTEM_CONTRACT_ADDR) {
                    revert InvalidLogSender(logSender, logKey);
                }
                logOutput.packedBatchAndL2BlockTimestamp = uint256(logValue);
            } else if (logKey == uint256(SystemLogKey.PREV_BATCH_HASH_KEY)) {
                if (logSender != L2_SYSTEM_CONTEXT_SYSTEM_CONTRACT_ADDR) {
                    revert InvalidLogSender(logSender, logKey);
                }
                logOutput.previousBatchHash = logValue;
            } else if (logKey == uint256(SystemLogKey.CHAINED_PRIORITY_TXN_HASH_KEY)) {
                if (logSender != L2_BOOTLOADER_ADDRESS) {
                    revert InvalidLogSender(logSender, logKey);
                }
                logOutput.chainedPriorityTxsHash = logValue;
            } else if (logKey == uint256(SystemLogKey.NUMBER_OF_LAYER_1_TXS_KEY)) {
                if (logSender != L2_BOOTLOADER_ADDRESS) {
                    revert InvalidLogSender(logSender, logKey);
                }
                logOutput.numberOfLayer1Txs = uint256(logValue);
            } else if (
                logKey >= uint256(SystemLogKey.BLOB_ONE_HASH_KEY) && logKey <= uint256(SystemLogKey.BLOB_SIX_HASH_KEY)
            ) {
                if (logSender != L2_PUBDATA_CHUNK_PUBLISHER_ADDR) {
                    revert InvalidLogSender(logSender, logKey);
                }
                uint8 blobNumber = uint8(logKey) - uint8(SystemLogKey.BLOB_ONE_HASH_KEY);

                logOutput.blobHashes[blobNumber] = logValue;
            } else if (logKey == uint256(SystemLogKey.EXPECTED_SYSTEM_CONTRACT_UPGRADE_TX_HASH_KEY)) {
                if (logSender != L2_BOOTLOADER_ADDRESS) {
                    revert InvalidLogSender(logSender, logKey);
                }
                if (_expectedSystemContractUpgradeTxHash != logValue) {
                    revert TxHashMismatch();
                }
            } else if (logKey > uint256(SystemLogKey.EXPECTED_SYSTEM_CONTRACT_UPGRADE_TX_HASH_KEY)) {
                revert UnexpectedSystemLog(logKey);
            }
        }

        // We only require 13 logs to be checked, the 14th is if we are expecting a protocol upgrade
        // Without the protocol upgrade we expect 13 logs: 2^13 - 1 = 8191
        // With the protocol upgrade we expect 14 logs: 2^14 - 1 = 16383
        if (_expectedSystemContractUpgradeTxHash == bytes32(0)) {
            if (processedLogs != 8191) {
                revert MissingSystemLogs(8191, processedLogs);
            }
        } else {
            if (processedLogs != 16383) {
                revert MissingSystemLogs(16383, processedLogs);
            }
        }
    }

    /// @inheritdoc IExecutor
    function commitBatches(
        StoredBatchInfo calldata _lastCommittedBatchData,
        CommitBatchInfo[] calldata _newBatchesData
    ) external nonReentrant onlyValidator {
        _commitBatches(_lastCommittedBatchData, _newBatchesData);
    }

    /// @inheritdoc IExecutor
    function commitBatchesSharedBridge(
        uint256, // _chainId
        StoredBatchInfo calldata _lastCommittedBatchData,
        CommitBatchInfo[] calldata _newBatchesData
    ) external nonReentrant onlyValidator {
        _commitBatches(_lastCommittedBatchData, _newBatchesData);
    }

    function _commitBatches(
        StoredBatchInfo memory _lastCommittedBatchData,
        CommitBatchInfo[] calldata _newBatchesData
    ) internal {
        // check that we have the right protocol version
        // three comments:
        // 1. A chain has to keep their protocol version up to date, as processing a block requires the latest or previous protocol version
        // to solve this we will need to add the feature to create batches with only the protocol upgrade tx, without any other txs.
        // 2. A chain might become out of sync if it launches while we are in the middle of a protocol upgrade. This would mean they cannot process their genesis upgrade
        // as their protocolversion would be outdated, and they also cannot process the protocol upgrade tx as they have a pending upgrade.
        // 3. The protocol upgrade is increased in the BaseZkSyncUpgrade, in the executor only the systemContractsUpgradeTxHash is checked
        if (!IStateTransitionManager(s.stateTransitionManager).protocolVersionIsActive(s.protocolVersion)) {
            revert InvalidProtocolVersion();
        }
        // With the new changes for EIP-4844, namely the restriction on number of blobs per block, we only allow for a single batch to be committed at a time.
        if (_newBatchesData.length != 1) {
            revert CanOnlyProcessOneBatch();
        }
        // Check that we commit batches after last committed batch
        if (s.storedBatchHashes[s.totalBatchesCommitted] != _hashStoredBatchInfo(_lastCommittedBatchData)) {
            // incorrect previous batch data
            revert BatchHashMismatch(
                s.storedBatchHashes[s.totalBatchesCommitted],
                _hashStoredBatchInfo(_lastCommittedBatchData)
            );
        }

        bytes32 systemContractsUpgradeTxHash = s.l2SystemContractsUpgradeTxHash;
        // Upgrades are rarely done so we optimize a case with no active system contracts upgrade.
        if (systemContractsUpgradeTxHash == bytes32(0) || s.l2SystemContractsUpgradeBatchNumber != 0) {
            _commitBatchesWithoutSystemContractsUpgrade(_lastCommittedBatchData, _newBatchesData);
        } else {
            _commitBatchesWithSystemContractsUpgrade(
                _lastCommittedBatchData,
                _newBatchesData,
                systemContractsUpgradeTxHash
            );
        }

        s.totalBatchesCommitted = s.totalBatchesCommitted + _newBatchesData.length;
    }

    /// @dev Commits new batches without any system contracts upgrade.
    /// @param _lastCommittedBatchData The data of the last committed batch.
    /// @param _newBatchesData An array of batch data that needs to be committed.
    function _commitBatchesWithoutSystemContractsUpgrade(
        StoredBatchInfo memory _lastCommittedBatchData,
        CommitBatchInfo[] calldata _newBatchesData
    ) internal {
        // solhint-disable-next-line gas-length-in-loops
        for (uint256 i = 0; i < _newBatchesData.length; i = i.uncheckedInc()) {
            _lastCommittedBatchData = _commitOneBatch(_lastCommittedBatchData, _newBatchesData[i], bytes32(0));

            s.storedBatchHashes[_lastCommittedBatchData.batchNumber] = _hashStoredBatchInfo(_lastCommittedBatchData);
            emit BlockCommit(
                _lastCommittedBatchData.batchNumber,
                _lastCommittedBatchData.batchHash,
                _lastCommittedBatchData.commitment
            );
        }
    }

    /// @dev Commits new batches with a system contracts upgrade transaction.
    /// @param _lastCommittedBatchData The data of the last committed batch.
    /// @param _newBatchesData An array of batch data that needs to be committed.
    /// @param _systemContractUpgradeTxHash The transaction hash of the system contract upgrade.
    function _commitBatchesWithSystemContractsUpgrade(
        StoredBatchInfo memory _lastCommittedBatchData,
        CommitBatchInfo[] calldata _newBatchesData,
        bytes32 _systemContractUpgradeTxHash
    ) internal {
        // The system contract upgrade is designed to be executed atomically with the new bootloader, a default account,
        // ZKP verifier, and other system parameters. Hence, we ensure that the upgrade transaction is
        // carried out within the first batch committed after the upgrade.

        // While the logic of the contract ensures that the s.l2SystemContractsUpgradeBatchNumber is 0 when this function is called,
        // this check is added just in case. Since it is a hot read, it does not encure noticeable gas cost.
        if (s.l2SystemContractsUpgradeBatchNumber != 0) {
            revert UpgradeBatchNumberIsNotZero();
        }

        // Save the batch number where the upgrade transaction was executed.
        s.l2SystemContractsUpgradeBatchNumber = _newBatchesData[0].batchNumber;

        // solhint-disable-next-line gas-length-in-loops
        for (uint256 i = 0; i < _newBatchesData.length; i = i.uncheckedInc()) {
            // The upgrade transaction must only be included in the first batch.
            bytes32 expectedUpgradeTxHash = i == 0 ? _systemContractUpgradeTxHash : bytes32(0);
            _lastCommittedBatchData = _commitOneBatch(
                _lastCommittedBatchData,
                _newBatchesData[i],
                expectedUpgradeTxHash
            );

            s.storedBatchHashes[_lastCommittedBatchData.batchNumber] = _hashStoredBatchInfo(_lastCommittedBatchData);
            emit BlockCommit(
                _lastCommittedBatchData.batchNumber,
                _lastCommittedBatchData.batchHash,
                _lastCommittedBatchData.commitment
            );
        }
    }

    /// @dev Pops the priority operations from the priority queue and returns a rolling hash of operations
    function _collectOperationsFromPriorityQueue(uint256 _nPriorityOps) internal returns (bytes32 concatHash) {
        concatHash = EMPTY_STRING_KECCAK;

        for (uint256 i = 0; i < _nPriorityOps; i = i.uncheckedInc()) {
            PriorityOperation memory priorityOp = s.priorityQueue.popFront();
            concatHash = keccak256(abi.encode(concatHash, priorityOp.canonicalTxHash));
        }
    }

    /// @dev Executes one batch
    /// @dev 1. Processes all pending operations (Complete priority requests)
    /// @dev 2. Finalizes batch on Ethereum
    /// @dev _executedBatchIdx is an index in the array of the batches that we want to execute together
    function _executeOneBatch(StoredBatchInfo memory _storedBatch, uint256 _executedBatchIdx) internal {
        uint256 currentBatchNumber = _storedBatch.batchNumber;
        if (currentBatchNumber != s.totalBatchesExecuted + _executedBatchIdx + 1) {
            revert NonSequentialBatch();
        }
        if (_hashStoredBatchInfo(_storedBatch) != s.storedBatchHashes[currentBatchNumber]) {
            revert BatchHashMismatch(s.storedBatchHashes[currentBatchNumber], _hashStoredBatchInfo(_storedBatch));
        }

        bytes32 priorityOperationsHash = _collectOperationsFromPriorityQueue(_storedBatch.numberOfLayer1Txs);
        if (priorityOperationsHash != _storedBatch.priorityOperationsHash) {
            revert TxHashMismatch();
        }

        // Save root hash of L2 -> L1 logs tree
        s.l2LogsRootHashes[currentBatchNumber] = _storedBatch.l2LogsTreeRoot;
    }

    /// @inheritdoc IExecutor
    function executeBatchesSharedBridge(
        uint256,
        StoredBatchInfo[] calldata _batchesData
    ) external nonReentrant onlyValidator {
        _executeBatches(_batchesData);
    }

    /// @inheritdoc IExecutor
    function executeBatches(StoredBatchInfo[] calldata _batchesData) external nonReentrant onlyValidator {
        _executeBatches(_batchesData);
    }

    function _executeBatches(StoredBatchInfo[] calldata _batchesData) internal {
        uint256 nBatches = _batchesData.length;
        for (uint256 i = 0; i < nBatches; i = i.uncheckedInc()) {
            _executeOneBatch(_batchesData[i], i);
            emit BlockExecution(_batchesData[i].batchNumber, _batchesData[i].batchHash, _batchesData[i].commitment);
        }

        uint256 newTotalBatchesExecuted = s.totalBatchesExecuted + nBatches;
        s.totalBatchesExecuted = newTotalBatchesExecuted;
        if (newTotalBatchesExecuted > s.totalBatchesVerified) {
            revert CantExecuteUnprovenBatches();
        }

        uint256 batchWhenUpgradeHappened = s.l2SystemContractsUpgradeBatchNumber;
        if (batchWhenUpgradeHappened != 0 && batchWhenUpgradeHappened <= newTotalBatchesExecuted) {
            delete s.l2SystemContractsUpgradeTxHash;
            delete s.l2SystemContractsUpgradeBatchNumber;
        }
    }

    /// @inheritdoc IExecutor
    function proveBatches(
        StoredBatchInfo calldata _prevBatch,
        StoredBatchInfo[] calldata _committedBatches,
        ProofInput calldata _proof
    ) external nonReentrant onlyValidator {
        _proveBatches(_prevBatch, _committedBatches, _proof);
    }

    /// @inheritdoc IExecutor
    function proveBatchesSharedBridge(
        uint256, // _chainId
        StoredBatchInfo calldata _prevBatch,
        StoredBatchInfo[] calldata _committedBatches,
        ProofInput calldata _proof
    ) external nonReentrant onlyValidator {
        _proveBatches(_prevBatch, _committedBatches, _proof);
    }

    function _proveBatches(
        StoredBatchInfo calldata _prevBatch,
        StoredBatchInfo[] calldata _committedBatches,
        ProofInput calldata _proof
    ) internal {
        // Save the variables into the stack to save gas on reading them later
        uint256 currentTotalBatchesVerified = s.totalBatchesVerified;
        uint256 committedBatchesLength = _committedBatches.length;

        // Initialize the array, that will be used as public input to the ZKP
        uint256[] memory proofPublicInput = new uint256[](committedBatchesLength);

        // Check that the batch passed by the validator is indeed the first unverified batch
        if (_hashStoredBatchInfo(_prevBatch) != s.storedBatchHashes[currentTotalBatchesVerified]) {
            revert BatchHashMismatch(
                s.storedBatchHashes[currentTotalBatchesVerified],
                _hashStoredBatchInfo(_prevBatch)
            );
        }

        bytes32 prevBatchCommitment = _prevBatch.commitment;
        for (uint256 i = 0; i < committedBatchesLength; i = i.uncheckedInc()) {
            currentTotalBatchesVerified = currentTotalBatchesVerified.uncheckedInc();
            if (_hashStoredBatchInfo(_committedBatches[i]) != s.storedBatchHashes[currentTotalBatchesVerified]) {
                revert BatchHashMismatch(
                    s.storedBatchHashes[currentTotalBatchesVerified],
                    _hashStoredBatchInfo(_committedBatches[i])
                );
            }

            bytes32 currentBatchCommitment = _committedBatches[i].commitment;
            proofPublicInput[i] = _getBatchProofPublicInput(prevBatchCommitment, currentBatchCommitment);

            prevBatchCommitment = currentBatchCommitment;
        }
        if (currentTotalBatchesVerified > s.totalBatchesCommitted) {
            revert VerifyProofCommittedVerifiedMismatch();
        }

        _verifyProof(proofPublicInput, _proof);

        emit BlocksVerification(s.totalBatchesVerified, currentTotalBatchesVerified);
        s.totalBatchesVerified = currentTotalBatchesVerified;
    }

    function _verifyProof(uint256[] memory proofPublicInput, ProofInput calldata _proof) internal view {
        // We can only process 1 batch proof at a time.
        if (proofPublicInput.length != 1) {
            revert CanOnlyProcessOneBatch();
        }

        bool successVerifyProof = s.verifier.verify(
            proofPublicInput,
            _proof.serializedProof,
            _proof.recursiveAggregationInput
        );
        if (!successVerifyProof) {
            revert InvalidProof();
        }
    }

    /// @dev Gets zk proof public input
    function _getBatchProofPublicInput(
        bytes32 _prevBatchCommitment,
        bytes32 _currentBatchCommitment
    ) internal pure returns (uint256) {
        return
            uint256(keccak256(abi.encodePacked(_prevBatchCommitment, _currentBatchCommitment))) >> PUBLIC_INPUT_SHIFT;
    }

    /// @inheritdoc IExecutor
    function revertBatches(uint256 _newLastBatch) external nonReentrant onlyValidatorOrStateTransitionManager {
        _revertBatches(_newLastBatch);
    }

    /// @inheritdoc IExecutor
    function revertBatchesSharedBridge(uint256, uint256 _newLastBatch) external nonReentrant onlyValidator {
        _revertBatches(_newLastBatch);
    }

    function _revertBatches(uint256 _newLastBatch) internal {
        if (s.totalBatchesCommitted <= _newLastBatch) {
            revert RevertedBatchBeforeNewBatch();
        }
        if (_newLastBatch < s.totalBatchesExecuted) {
            revert CantRevertExecutedBatch();
        }

        if (_newLastBatch < s.totalBatchesVerified) {
            s.totalBatchesVerified = _newLastBatch;
        }
        s.totalBatchesCommitted = _newLastBatch;

        // Reset the batch number of the executed system contracts upgrade transaction if the batch
        // where the system contracts upgrade was committed is among the reverted batches.
        if (s.l2SystemContractsUpgradeBatchNumber > _newLastBatch) {
            delete s.l2SystemContractsUpgradeBatchNumber;
        }

        emit BlocksRevert(s.totalBatchesCommitted, s.totalBatchesVerified, s.totalBatchesExecuted);
    }

    /// @dev Creates batch commitment from its data
    function _createBatchCommitment(
        CommitBatchInfo calldata _newBatchData,
        bytes32 _stateDiffHash,
        bytes32[] memory _blobCommitments,
        bytes32[] memory _blobHashes
    ) internal view returns (bytes32) {
        bytes32 passThroughDataHash = keccak256(_batchPassThroughData(_newBatchData));
        bytes32 metadataHash = keccak256(_batchMetaParameters());
        bytes32 auxiliaryOutputHash = keccak256(
            _batchAuxiliaryOutput(_newBatchData, _stateDiffHash, _blobCommitments, _blobHashes)
        );

        return keccak256(abi.encode(passThroughDataHash, metadataHash, auxiliaryOutputHash));
    }

    function _batchPassThroughData(CommitBatchInfo calldata _batch) internal pure returns (bytes memory) {
        return
            abi.encodePacked(
                // solhint-disable-next-line func-named-parameters
                _batch.indexRepeatedStorageChanges,
                _batch.newStateRoot,
                uint64(0), // index repeated storage changes in zkPorter
                bytes32(0) // zkPorter batch hash
            );
    }

    function _batchMetaParameters() internal view returns (bytes memory) {
        bytes32 l2DefaultAccountBytecodeHash = s.l2DefaultAccountBytecodeHash;
        return
            abi.encodePacked(
                s.zkPorterIsAvailable,
                s.l2BootloaderBytecodeHash,
                l2DefaultAccountBytecodeHash,
                // VM 1.5.0 requires us to pass the EVM simulator code hash. For now it is the same as the default account.
                l2DefaultAccountBytecodeHash
            );
    }

    function _batchAuxiliaryOutput(
        CommitBatchInfo calldata _batch,
        bytes32 _stateDiffHash,
        bytes32[] memory _blobCommitments,
        bytes32[] memory _blobHashes
    ) internal pure returns (bytes memory) {
        if (_batch.systemLogs.length > MAX_L2_TO_L1_LOGS_COMMITMENT_BYTES) {
            revert SystemLogsSizeOverflow();
        }

        bytes32 l2ToL1LogsHash = keccak256(_batch.systemLogs);

        return
            // solhint-disable-next-line func-named-parameters
            abi.encodePacked(
                l2ToL1LogsHash,
                _stateDiffHash,
                _batch.bootloaderHeapInitialContentsHash,
                _batch.eventsQueueStateHash,
                _encodeBlobAuxiliaryOutput(_blobCommitments, _blobHashes)
            );
    }

    /// @dev Encodes the commitment to blobs to be used in the auxiliary output of the batch commitment
    /// @param _blobCommitments - the commitments to the blobs
    /// @param _blobHashes - the hashes of the blobs
    /// @param blobAuxOutputWords - The circuit commitment to the blobs split into 32-byte words
    function _encodeBlobAuxiliaryOutput(
        bytes32[] memory _blobCommitments,
        bytes32[] memory _blobHashes
    ) internal pure returns (bytes32[] memory blobAuxOutputWords) {
        // These invariants should be checked by the caller of this function, but we double check
        // just in case.
        if (_blobCommitments.length != MAX_NUMBER_OF_BLOBS || _blobHashes.length != MAX_NUMBER_OF_BLOBS) {
            revert InvalidNumberOfBlobs(MAX_NUMBER_OF_BLOBS, _blobCommitments.length, _blobHashes.length);
        }

        // for each blob we have:
        // linear hash (hash of preimage from system logs) and
        // output hash of blob commitments: keccak(versioned hash || opening point || evaluation value)
        // These values will all be bytes32(0) when we submit pubdata via calldata instead of blobs.
        //
        // For now, only up to 6 blobs are supported by the contract, while 16 are required by the circuits.
        // All the unfilled blobs will have their commitment as 0, including the case when we use only 1 blob.

        blobAuxOutputWords = new bytes32[](2 * TOTAL_BLOBS_IN_COMMITMENT);

        for (uint256 i = 0; i < MAX_NUMBER_OF_BLOBS; ++i) {
            blobAuxOutputWords[i * 2] = _blobHashes[i];
            blobAuxOutputWords[i * 2 + 1] = _blobCommitments[i];
        }
    }

    /// @notice Returns the keccak hash of the ABI-encoded StoredBatchInfo
    function _hashStoredBatchInfo(StoredBatchInfo memory _storedBatchInfo) internal pure returns (bytes32) {
        return keccak256(abi.encode(_storedBatchInfo));
    }

    /// @notice Returns true if the bit at index {_index} is 1
    function _checkBit(uint256 _bitMap, uint8 _index) internal pure returns (bool) {
        return (_bitMap & (1 << _index)) > 0;
    }

    /// @notice Sets the given bit in {_num} at index {_index} to 1.
    function _setBit(uint256 _bitMap, uint8 _index) internal pure returns (uint256) {
        return _bitMap | (1 << _index);
    }

    /// @notice Calls the point evaluation precompile and verifies the output
    /// Verify p(z) = y given commitment that corresponds to the polynomial p(x) and a KZG proof.
    /// Also verify that the provided commitment matches the provided versioned_hash.
    ///
    function _pointEvaluationPrecompile(
        bytes32 _versionedHash,
        bytes32 _openingPoint,
        bytes calldata _openingValueCommitmentProof
    ) internal view {
        bytes memory precompileInput = abi.encodePacked(_versionedHash, _openingPoint, _openingValueCommitmentProof);

        (bool success, bytes memory data) = POINT_EVALUATION_PRECOMPILE_ADDR.staticcall(precompileInput);

        // We verify that the point evaluation precompile call was successful by testing the latter 32 bytes of the
        // response is equal to BLS_MODULUS as defined in https://eips.ethereum.org/EIPS/eip-4844#point-evaluation-precompile
        if (!success) {
            revert PointEvalFailed(precompileInput);
        }
        (, uint256 result) = abi.decode(data, (uint256, uint256));
        if (result != BLS_MODULUS) {
            revert PointEvalFailed(abi.encode(result));
        }
    }

    /// @dev Verifies that the blobs contain the correct data by calling the point evaluation precompile. For the precompile we need:
    /// versioned hash || opening point || opening value || commitment || proof
    /// the _pubdataCommitments will contain the last 4 values, the versioned hash is pulled from the BLOBHASH opcode
    /// pubdataCommitments is a list of: opening point (16 bytes) || claimed value (32 bytes) || commitment (48 bytes) || proof (48 bytes)) = 144 bytes
    function _verifyBlobInformation(
        bytes calldata _pubdataCommitments,
        bytes32[] memory _blobHashes
    ) internal view returns (bytes32[] memory blobCommitments) {
        uint256 versionedHashIndex = 0;

        if (_pubdataCommitments.length == 0) {
            revert InvalidPubdataLength();
        }
        if (_pubdataCommitments.length > PUBDATA_COMMITMENT_SIZE * MAX_NUMBER_OF_BLOBS) {
            revert InvalidPubdataLength();
        }
        if (_pubdataCommitments.length % PUBDATA_COMMITMENT_SIZE != 0) {
            revert InvalidPubdataLength();
        }
        blobCommitments = new bytes32[](MAX_NUMBER_OF_BLOBS);

        // solhint-disable-next-line gas-length-in-loops
        for (uint256 i = 0; i < _pubdataCommitments.length; i += PUBDATA_COMMITMENT_SIZE) {
            bytes32 blobVersionedHash = _getBlobVersionedHash(versionedHashIndex);

            if (blobVersionedHash == bytes32(0)) {
                revert EmptyBlobVersionHash(versionedHashIndex);
            }

            // First 16 bytes is the opening point. While we get the point as 16 bytes, the point evaluation precompile
            // requires it to be 32 bytes. The blob commitment must use the opening point as 16 bytes though.
            bytes32 openingPoint = bytes32(
                uint256(uint128(bytes16(_pubdataCommitments[i:i + PUBDATA_COMMITMENT_CLAIMED_VALUE_OFFSET])))
            );

            _pointEvaluationPrecompile(
                blobVersionedHash,
                openingPoint,
                _pubdataCommitments[i + PUBDATA_COMMITMENT_CLAIMED_VALUE_OFFSET:i + PUBDATA_COMMITMENT_SIZE]
            );

            // Take the hash of the versioned hash || opening point || claimed value
            blobCommitments[versionedHashIndex] = keccak256(
                abi.encodePacked(blobVersionedHash, _pubdataCommitments[i:i + PUBDATA_COMMITMENT_COMMITMENT_OFFSET])
            );
            ++versionedHashIndex;
        }

        // This check is required because we want to ensure that there aren't any extra blobs trying to be published.
        // Calling the BLOBHASH opcode with an index > # blobs - 1 yields bytes32(0)
        bytes32 versionedHash = _getBlobVersionedHash(versionedHashIndex);
        if (versionedHash != bytes32(0)) {
            revert NonEmptyBlobVersionHash(versionedHashIndex);
        }

        // We verify that for each set of blobHash/blobCommitment are either both empty
        // or there are values for both.
        for (uint256 i = 0; i < MAX_NUMBER_OF_BLOBS; ++i) {
            if (
                (_blobHashes[i] == bytes32(0) && blobCommitments[i] != bytes32(0)) ||
                (_blobHashes[i] != bytes32(0) && blobCommitments[i] == bytes32(0))
            ) {
                revert BlobHashCommitmentError(i, _blobHashes[i] == bytes32(0), blobCommitments[i] == bytes32(0));
            }
        }
    }

    function _getBlobVersionedHash(uint256 _index) internal view virtual returns (bytes32 versionedHash) {
        assembly {
            versionedHash := blobhash(_index)
        }
    }
}<|MERGE_RESOLUTION|>--- conflicted
+++ resolved
@@ -56,17 +56,14 @@
         bytes32[] memory blobCommitments = new bytes32[](MAX_NUMBER_OF_BLOBS);
         if (pricingMode == PubdataPricingMode.Validium) {
             // skipping data validation for validium, we just check that the data is empty
-<<<<<<< HEAD
             if (logOutput.pubdataHash != 0x00) {
                 revert InvalidHash();
             }
             if (_newBatch.pubdataCommitments.length != 1) {
                 revert InvalidPubdataLength();
-=======
-            require(_newBatch.pubdataCommitments.length == 1, "EF: v0l");
+            }
             for (uint8 i = uint8(SystemLogKey.BLOB_ONE_HASH_KEY); i <= uint8(SystemLogKey.BLOB_SIX_HASH_KEY); ++i) {
                 logOutput.blobHashes[i - uint8(SystemLogKey.BLOB_ONE_HASH_KEY)] = bytes32(0);
->>>>>>> c01f69ee
             }
         } else if (pubdataSource == uint8(PubdataSource.Blob)) {
             // In this scenario, pubdataCommitments is a list of: opening point (16 bytes) || claimed value (32 bytes) || commitment (48 bytes) || proof (48 bytes)) = 144 bytes
