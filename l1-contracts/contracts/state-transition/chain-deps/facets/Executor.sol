--- conflicted
+++ resolved
@@ -4,11 +4,7 @@
 
 import {ZkSyncHyperchainBase} from "./ZkSyncHyperchainBase.sol";
 import {COMMIT_TIMESTAMP_NOT_OLDER, COMMIT_TIMESTAMP_APPROXIMATION_DELTA, EMPTY_STRING_KECCAK, L2_TO_L1_LOG_SERIALIZE_SIZE, MAX_L2_TO_L1_LOGS_COMMITMENT_BYTES, PACKED_L2_BLOCK_TIMESTAMP_MASK, PUBLIC_INPUT_SHIFT, POINT_EVALUATION_PRECOMPILE_ADDR} from "../../../common/Config.sol";
-<<<<<<< HEAD
-import {IExecutor, L2_LOG_ADDRESS_OFFSET, L2_LOG_KEY_OFFSET, L2_LOG_VALUE_OFFSET, SystemLogKey, LogProcessingOutput, PubdataSource, BLS_MODULUS, PUBDATA_COMMITMENT_SIZE, PUBDATA_COMMITMENT_CLAIMED_VALUE_OFFSET, PUBDATA_COMMITMENT_COMMITMENT_OFFSET, MAX_NUMBER_OF_BLOBS, TOTAL_BLOBS_IN_COMMITMENT} from "../../chain-interfaces/IExecutor.sol";
-=======
 import {IExecutor, L2_LOG_ADDRESS_OFFSET, L2_LOG_KEY_OFFSET, L2_LOG_VALUE_OFFSET, SystemLogKey, LogProcessingOutput, PubdataSource, BLS_MODULUS, PUBDATA_COMMITMENT_SIZE, PUBDATA_COMMITMENT_CLAIMED_VALUE_OFFSET, PUBDATA_COMMITMENT_COMMITMENT_OFFSET, MAX_NUMBER_OF_BLOBS, TOTAL_BLOBS_IN_COMMITMENT, BLOB_SIZE_BYTES} from "../../chain-interfaces/IExecutor.sol";
->>>>>>> 8ec3cfaa
 import {PriorityQueue, PriorityOperation} from "../../libraries/PriorityQueue.sol";
 import {UncheckedMath} from "../../../common/libraries/UncheckedMath.sol";
 import {UnsafeBytes} from "../../../common/libraries/UnsafeBytes.sol";
@@ -54,18 +50,10 @@
         LogProcessingOutput memory logOutput = _processL2Logs(_newBatch, _expectedSystemContractUpgradeTxHash);
 
         bytes32[] memory blobCommitments = new bytes32[](MAX_NUMBER_OF_BLOBS);
-<<<<<<< HEAD
-        bytes32[] memory blobHashes = new bytes32[](MAX_NUMBER_OF_BLOBS);
         if (pricingMode == PubdataPricingMode.Validium) {
             // skipping data validation for validium, we just check that the data is empty
             require(logOutput.pubdataHash == 0x00, "v0h");
             require(_newBatch.pubdataCommitments.length == 1, "EF: v0l");
-=======
-        if (s.feeParams.pubdataPricingMode == PubdataPricingMode.Validium) {
-            // skipping data validation for validium, we just check that the data is empty
-            require(logOutput.pubdataHash == 0x00, "v0h");
-            require(_newBatch.pubdataCommitments.length == 1);
->>>>>>> 8ec3cfaa
         } else if (pubdataSource == uint8(PubdataSource.Blob)) {
             // In this scenario, pubdataCommitments is a list of: opening point (16 bytes) || claimed value (32 bytes) || commitment (48 bytes) || proof (48 bytes)) = 144 bytes
             blobCommitments = _verifyBlobInformation(_newBatch.pubdataCommitments[1:], logOutput.blobHashes);
@@ -214,14 +202,9 @@
             }
         }
 
-        // We only require 9 logs to be checked, the 10th is if we are expecting a protocol upgrade
-<<<<<<< HEAD
-        // Without the protocol upgrade we expect 9 logs: 2^9 - 1 = 511
-        // With the protocol upgrade we expect 10 logs: 2^10 - 1 = 1023
-=======
+        // We only require 13 logs to be checked, the 14th is if we are expecting a protocol upgrade
         // Without the protocol upgrade we expect 13 logs: 2^13 - 1 = 8191
         // With the protocol upgrade we expect 14 logs: 2^14 - 1 = 16383
->>>>>>> 8ec3cfaa
         if (_expectedSystemContractUpgradeTxHash == bytes32(0)) {
             require(processedLogs == 8191, "b7");
         } else {
@@ -537,8 +520,8 @@
 
     function _batchPassThroughData(CommitBatchInfo calldata _batch) internal pure returns (bytes memory) {
         return
-            // solhint-disable-next-line func-named-parameters
             abi.encodePacked(
+                // solhint-disable-next-line func-named-parameters
                 _batch.indexRepeatedStorageChanges,
                 _batch.newStateRoot,
                 uint64(0), // index repeated storage changes in zkPorter
@@ -569,20 +552,13 @@
         bytes32 l2ToL1LogsHash = keccak256(_batch.systemLogs);
 
         return
-<<<<<<< HEAD
-=======
             // solhint-disable-next-line func-named-parameters
->>>>>>> 8ec3cfaa
             abi.encodePacked(
                 l2ToL1LogsHash,
                 _stateDiffHash,
                 _batch.bootloaderHeapInitialContentsHash,
                 _batch.eventsQueueStateHash,
-<<<<<<< HEAD
-                _encodeBlobAuxilaryOutput(_blobCommitments, _blobHashes)
-=======
                 _encodeBlobAuxiliaryOutput(_blobCommitments, _blobHashes)
->>>>>>> 8ec3cfaa
             );
     }
 
@@ -590,11 +566,7 @@
     /// @param _blobCommitments - the commitments to the blobs
     /// @param _blobHashes - the hashes of the blobs
     /// @param blobAuxOutputWords - The circuit commitment to the blobs split into 32-byte words
-<<<<<<< HEAD
-    function _encodeBlobAuxilaryOutput(
-=======
     function _encodeBlobAuxiliaryOutput(
->>>>>>> 8ec3cfaa
         bytes32[] memory _blobCommitments,
         bytes32[] memory _blobHashes
     ) internal pure returns (bytes32[] memory blobAuxOutputWords) {
@@ -608,11 +580,7 @@
         // output hash of blob commitments: keccak(versioned hash || opening point || evaluation value)
         // These values will all be bytes32(0) when we submit pubdata via calldata instead of blobs.
         //
-<<<<<<< HEAD
-        // For now, only up to 2 blobs are supported by the contract, while 16 are required by the circuits.
-=======
         // For now, only up to 6 blobs are supported by the contract, while 16 are required by the circuits.
->>>>>>> 8ec3cfaa
         // All the unfilled blobs will have their commitment as 0, including the case when we use only 1 blob.
 
         blobAuxOutputWords = new bytes32[](2 * TOTAL_BLOBS_IN_COMMITMENT);
