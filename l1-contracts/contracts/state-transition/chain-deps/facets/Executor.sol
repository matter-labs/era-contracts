--- conflicted
+++ resolved
@@ -6,11 +6,7 @@
 import {IBridgehub} from "../../../bridgehub/IBridgehub.sol";
 import {IMessageRoot} from "../../../bridgehub/IMessageRoot.sol";
 import {MAINNET_CHAIN_ID, MAINNET_COMMIT_TIMESTAMP_NOT_OLDER, TESTNET_COMMIT_TIMESTAMP_NOT_OLDER, COMMIT_TIMESTAMP_APPROXIMATION_DELTA, EMPTY_STRING_KECCAK, L2_TO_L1_LOG_SERIALIZE_SIZE, MAX_L2_TO_L1_LOGS_COMMITMENT_BYTES, PACKED_L2_BLOCK_TIMESTAMP_MASK, PUBLIC_INPUT_SHIFT} from "../../../common/Config.sol";
-<<<<<<< HEAD
 import {IExecutor, L2_LOG_ADDRESS_OFFSET, L2_LOG_KEY_OFFSET, L2_LOG_VALUE_OFFSET, SystemLogKey, MAX_LOG_KEY, LogProcessingOutput, TOTAL_BLOBS_IN_COMMITMENT, ProcessLogsInput} from "../../chain-interfaces/IExecutor.sol";
-=======
-import {IExecutor, L2_LOG_ADDRESS_OFFSET, L2_LOG_KEY_OFFSET, L2_LOG_VALUE_OFFSET, SystemLogKey, MAX_LOG_KEY, LogProcessingOutput, TOTAL_BLOBS_IN_COMMITMENT} from "../../chain-interfaces/IExecutor.sol";
->>>>>>> 06813d36
 import {BatchDecoder} from "../../libraries/BatchDecoder.sol";
 import {UncheckedMath} from "../../../common/libraries/UncheckedMath.sol";
 import {UnsafeBytes} from "../../../common/libraries/UnsafeBytes.sol";
@@ -24,13 +20,10 @@
 
 // While formally the following import is not used, it is needed to inherit documentation from it
 import {IZKChainBase} from "../../chain-interfaces/IZKChainBase.sol";
-<<<<<<< HEAD
 import {IGetters} from "../../chain-interfaces/IGetters.sol";
 import {InteropRoot, L2Log} from "../../../common/Messaging.sol";
 import {IAssetTracker} from "../../../bridge/asset-tracker/IAssetTracker.sol";
 import {IInteropCenter} from "../../../bridgehub/IInteropCenter.sol";
-=======
->>>>>>> 06813d36
 import {InteropRoot} from "../../../common/Messaging.sol";
 
 /// @dev The version that is used for the `Executor` calldata used for relaying the
@@ -113,10 +106,7 @@
             daOutput.blobsOpeningCommitments,
             daOutput.blobsLinearHashes
         );
-<<<<<<< HEAD
         _emitMessageRoot(_newBatch.batchNumber, logOutput.l2LogsTreeRoot);
-=======
->>>>>>> 06813d36
 
         storedBatchInfo = StoredBatchInfo({
             batchNumber: _newBatch.batchNumber,
@@ -459,11 +449,7 @@
 
         // Save root hash of L2 -> L1 logs tree
         s.l2LogsRootHashes[currentBatchNumber] = _storedBatch.l2LogsTreeRoot;
-<<<<<<< HEAD
         _verifyDependencyInteropRoots(_dependencyRoots);
-=======
-        _appendMessageRoot(currentBatchNumber, _storedBatch.l2LogsTreeRoot);
->>>>>>> 06813d36
     }
 
     /// @notice Verifies the dependency message roots that the chain relied on.
@@ -473,7 +459,6 @@
         uint256 length = _dependencyRoots.length;
         IMessageRoot messageRootContract = IBridgehub(s.bridgehub).messageRoot();
 
-<<<<<<< HEAD
     /// @notice Verifies the dependency message roots that the chain relied on.
     function _verifyDependencyInteropRoots(
         InteropRoot[] memory _dependencyRoots
@@ -481,8 +466,6 @@
         uint256 length = _dependencyRoots.length;
         IMessageRoot messageRootContract = IBridgehub(s.bridgehub).messageRoot();
 
-=======
->>>>>>> 06813d36
         for (uint256 i = 0; i < length; i = i.uncheckedInc()) {
             InteropRoot memory msgRoot = _dependencyRoots[i];
             bytes32 correctRootHash;
@@ -498,7 +481,6 @@
                     uint256(msgRoot.blockOrBatchNumber)
                 );
             } else {
-<<<<<<< HEAD
                 // @notice: here we will verify against the Diamond proxy contract of the sender directly.
                 // This means the receiving chain has to trust the sender chain's CTM.
                 // For now we will not allow permissionless CTMs to be added, so the ecosystem is secure.
@@ -506,9 +488,6 @@
                 correctRootHash = IGetters(IBridgehub(s.bridgehub).getZKChain(msgRoot.chainId)).l2LogsRootHash(
                     msgRoot.blockOrBatchNumber
                 );
-=======
-                revert CommitBasedInteropNotSupported();
->>>>>>> 06813d36
             }
             if (msgRoot.sides.length != 1 || msgRoot.sides[0] != correctRootHash) {
                 revert InvalidMessageRoot(correctRootHash, msgRoot.sides[0]);
@@ -517,25 +496,6 @@
                 // solhint-disable-next-line func-named-parameters
                 abi.encodePacked(dependencyRootsRollingHash, msgRoot.chainId, msgRoot.blockOrBatchNumber, msgRoot.sides)
             );
-<<<<<<< HEAD
-=======
-        }
-    }
-
-    /// @notice Appends the batch message root to the global message.
-    /// @param _batchNumber The number of the batch
-    /// @param _messageRoot The root of the merkle tree of the messages to L1.
-    /// @dev The logic of this function depends on the settlement layer as we support
-    /// message root aggregation only on non-L1 settlement layers for ease for migration.
-    function _appendMessageRoot(uint256 _batchNumber, bytes32 _messageRoot) internal {
-        // During migration to the new protocol version, there will be a period when
-        // the bridgehub does not yet provide the `messageRoot` functionality.
-        // To ease up the migration, we never append messages to message root on L1.
-        if (block.chainid != L1_CHAIN_ID) {
-            // Once the batch is executed, we include its message to the message root.
-            IMessageRoot messageRootContract = IBridgehub(s.bridgehub).messageRoot();
-            messageRootContract.addChainBatchRoot(s.chainId, _batchNumber, _messageRoot);
->>>>>>> 06813d36
         }
     }
 
@@ -549,14 +509,10 @@
         (
             StoredBatchInfo[] memory batchesData,
             PriorityOpsBatchInfo[] memory priorityOpsData,
-<<<<<<< HEAD
             InteropRoot[][] memory dependencyRoots,
             L2Log[][] memory logs,
             bytes[][] memory messages,
             bytes32[] memory messageRoots
-=======
-            InteropRoot[][] memory dependencyRoots
->>>>>>> 06813d36
         ) = BatchDecoder.decodeAndCheckExecuteData(_executeData, _processFrom, _processTo);
         uint256 nBatches = batchesData.length;
         if (batchesData.length != priorityOpsData.length) {
@@ -569,7 +525,6 @@
             revert InvalidBatchesDataLength(batchesData.length, messages.length);
         }
 
-<<<<<<< HEAD
         // Interop is only allowed on GW currently, so we never append messages to message root on L1.
         // kl todo. Is this what we want?
         if (block.chainid != L1_CHAIN_ID) {
@@ -587,8 +542,6 @@
             }
         }
 
-=======
->>>>>>> 06813d36
         for (uint256 i = 0; i < nBatches; i = i.uncheckedInc()) {
             _executeOneBatch(batchesData[i], priorityOpsData[i], dependencyRoots[i], i);
             emit BlockExecution(batchesData[i].batchNumber, batchesData[i].batchHash, batchesData[i].commitment);
