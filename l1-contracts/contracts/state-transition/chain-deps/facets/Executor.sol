--- conflicted
+++ resolved
@@ -481,14 +481,9 @@
             );
         }
 
-<<<<<<< HEAD
         bytes32 systemContractsUpgradeTxHash = s.l2SystemContractsUpgradeTxHash;
         bool processSystemUpgradeTx = systemContractsUpgradeTxHash != bytes32(0) && s.l2SystemContractsUpgradeBatchNumber == 0;
         _commitBoojumOSBatches(lastCommittedBatchData, newBatchesData, processSystemUpgradeTx);
-=======
-        // TOOD: handle l2 upgrade
-        _commitBoojumOSBatchesWithoutSystemContractsUpgrade(lastCommittedBatchData, newBatchesData);
->>>>>>> 49c31562
 
         s.totalBatchesCommitted = s.totalBatchesCommitted + newBatchesData.length;
     }
@@ -507,14 +502,6 @@
             revert CanOnlyProcessOneBatch();
         }
         // Check that we commit batches after last committed batch
-<<<<<<< HEAD
-        if (s.storedBatchHashes[s.totalBatchesCommitted] != _hashStoredBatchInfo(lastCommittedBatchData)) {
-            // incorrect previous batch data
-            revert BatchHashMismatch(
-                s.storedBatchHashes[s.totalBatchesCommitted],
-                _hashStoredBatchInfo(lastCommittedBatchData)
-            );
-=======
         bytes32 cachedStoredBatchHashes = s.storedBatchHashes[s.totalBatchesCommitted];
         if (
             cachedStoredBatchHashes != _hashStoredBatchInfo(lastCommittedBatchData) &&
@@ -522,7 +509,6 @@
         ) {
             // incorrect previous batch data
             revert BatchHashMismatch(cachedStoredBatchHashes, _hashStoredBatchInfo(lastCommittedBatchData));
->>>>>>> 49c31562
         }
 
         bytes32 systemContractsUpgradeTxHash = s.l2SystemContractsUpgradeTxHash;
