--- conflicted
+++ resolved
@@ -417,20 +417,10 @@
             revert PriorityOperationsRollingHashMismatch();
         }
         if (_dependencyRootsRollingHash != _storedBatch.dependencyRootsRollingHash) {
-<<<<<<< HEAD
-            if (_storedBatch.batchNumber == (0)) {
-                return;
-            }
-            // revert DependencyRootsRollingHashMismatch(
-            //     _storedBatch.dependencyRootsRollingHash,
-            //     _dependencyRootsRollingHash
-            // );
-=======
             revert DependencyRootsRollingHashMismatch(
                 _storedBatch.dependencyRootsRollingHash,
                 _dependencyRootsRollingHash
             );
->>>>>>> 8fb99237
         }
     }
 
@@ -483,8 +473,8 @@
                 // This means the receiving chain has to trust the sender chain's CTM.
                 // For now we will not allow permissionless CTMs to be added, so the ecosystem is secure.
                 // revert CommitBasedInteropNotSupported();
-                correctRootHash = IGetters(IBridgehub(s.bridgehub).getZKChain(msgRoot.chainId)).l2LogsRootHash(
-                    msgRoot.blockOrBatchNumber
+                correctRootHash = IGetters(IBridgehub(s.bridgehub).getZKChain(interopRoot.chainId)).l2LogsRootHash(
+                    interopRoot.blockOrBatchNumber
                 );
             }
             if (interopRoot.sides.length != 1 || interopRoot.sides[0] != correctRootHash) {
