// SPDX-License-Identifier: MIT

pragma solidity 0.8.28;

import {ZKChainBase} from "./ZKChainBase.sol";
import {IBridgehub} from "../../../bridgehub/IBridgehub.sol";
import {IMessageRoot} from "../../../bridgehub/IMessageRoot.sol";
import {COMMIT_TIMESTAMP_APPROXIMATION_DELTA, EMPTY_STRING_KECCAK, L2_TO_L1_LOG_SERIALIZE_SIZE, MAINNET_CHAIN_ID, MAINNET_COMMIT_TIMESTAMP_NOT_OLDER, MAX_L2_TO_L1_LOGS_COMMITMENT_BYTES, PACKED_L2_BLOCK_TIMESTAMP_MASK, PUBLIC_INPUT_SHIFT, TESTNET_COMMIT_TIMESTAMP_NOT_OLDER, DEFAULT_PRECOMMITMENT_FOR_THE_LAST_BATCH, PACKED_L2_PRECOMMITMENT_LENGTH} from "../../../common/Config.sol";
import {IExecutor, L2_LOG_ADDRESS_OFFSET, L2_LOG_KEY_OFFSET, L2_LOG_VALUE_OFFSET, LogProcessingOutput, MAX_LOG_KEY, SystemLogKey, TOTAL_BLOBS_IN_COMMITMENT} from "../../chain-interfaces/IExecutor.sol";
import {BatchDecoder} from "../../libraries/BatchDecoder.sol";
import {UncheckedMath} from "../../../common/libraries/UncheckedMath.sol";
import {UnsafeBytes} from "../../../common/libraries/UnsafeBytes.sol";
import {L2_BOOTLOADER_ADDRESS, L2_SYSTEM_CONTEXT_SYSTEM_CONTRACT_ADDR, L2_TO_L1_MESSENGER_SYSTEM_CONTRACT, L2_TO_L1_MESSENGER_SYSTEM_CONTRACT_ADDR} from "../../../common/l2-helpers/L2ContractAddresses.sol";
import {IChainTypeManager} from "../../IChainTypeManager.sol";
import {PriorityOpsBatchInfo, PriorityTree} from "../../libraries/PriorityTree.sol";
import {IL1DAValidator, L1DAValidatorOutput} from "../../chain-interfaces/IL1DAValidator.sol";
<<<<<<< HEAD
import {InvalidSystemLogsLength, MissingSystemLogs, BatchNumberMismatch, TimeNotReached, ValueMismatch, HashMismatch, NonIncreasingTimestamp, TimestampError, InvalidLogSender, TxHashMismatch, UnexpectedSystemLog, LogAlreadyProcessed, InvalidProtocolVersion, CanOnlyProcessOneBatch, BatchHashMismatch, UpgradeBatchNumberIsNotZero, NonSequentialBatch, CantExecuteUnprovenBatches, SystemLogsSizeTooBig, InvalidNumberOfBlobs, VerifiedBatchesExceedsCommittedBatches, InvalidProof, RevertedBatchNotAfterNewLastBatch, CantRevertExecutedBatch, L2TimestampTooBig, PriorityOperationsRollingHashMismatch, IncorrectBatchChainId, InvalidMessageRoot, InvalidBatchNumber, EmptyPrecommitData, PrecommitmentMismatch, InvalidPackedPrecommitmentLength} from "../../../common/L1ContractErrors.sol";
import {InvalidBatchesDataLength, MismatchL2DAValidator, MismatchNumberOfLayer1Txs, CommitBasedInteropNotSupported, DependencyRootsRollingHashMismatch} from "../../L1StateTransitionErrors.sol";
=======
import {BatchHashMismatch, BatchNumberMismatch, CanOnlyProcessOneBatch, CantExecuteUnprovenBatches, CantRevertExecutedBatch, HashMismatch, InvalidLogSender, InvalidMessageRoot, InvalidNumberOfBlobs, InvalidProof, InvalidProtocolVersion, InvalidSystemLogsLength, L2TimestampTooBig, LogAlreadyProcessed, MissingSystemLogs, NonIncreasingTimestamp, NonSequentialBatch, PriorityOperationsRollingHashMismatch, RevertedBatchNotAfterNewLastBatch, SystemLogsSizeTooBig, TimeNotReached, TimestampError, TxHashMismatch, UnexpectedSystemLog, UpgradeBatchNumberIsNotZero, ValueMismatch, VerifiedBatchesExceedsCommittedBatches, InvalidBatchNumber, EmptyPrecommitData, PrecommitmentMismatch, InvalidPackedPrecommitmentLength} from "../../../common/L1ContractErrors.sol";
import {CommitBasedInteropNotSupported, DependencyRootsRollingHashMismatch, InvalidBatchesDataLength, MessageRootIsZero, MismatchL2DAValidator, MismatchNumberOfLayer1Txs} from "../../L1StateTransitionErrors.sol";
>>>>>>> 62dfdc37

// While formally the following import is not used, it is needed to inherit documentation from it
import {IZKChainBase} from "../../chain-interfaces/IZKChainBase.sol";
import {InteropRoot} from "../../../common/Messaging.sol";
import {IL2ToL1Messenger} from "../../../common/l2-helpers/IL2ToL1Messenger.sol";

/// @dev The version that is used for the `Executor` calldata used for relaying the
/// stored batch info.
uint8 constant RELAYED_EXECUTOR_VERSION = 0;

/// @title ZK chain Executor contract capable of processing events emitted in the ZK chain protocol.
/// @author Matter Labs
/// @custom:security-contact security@matterlabs.dev
contract ExecutorFacet is ZKChainBase, IExecutor {
    using UncheckedMath for uint256;
    using PriorityTree for PriorityTree.Tree;

    /// @inheritdoc IZKChainBase
    string public constant override getName = "ExecutorFacet";

    /// @notice The chain id of L1. This contract can be deployed on multiple layers, but this value is still equal to the
    /// L1 that is at the most base layer.
    uint256 internal immutable L1_CHAIN_ID;

    /// @dev Timestamp - seconds since unix epoch.
    uint256 internal immutable COMMIT_TIMESTAMP_NOT_OLDER;

    constructor(uint256 _l1ChainId) {
        L1_CHAIN_ID = _l1ChainId;
        // Allow testnet operators to submit batches with older timestamps
        // compared to mainnet. This quality-of-life improvement is intended for
        // testnets, where outages may be resolved slower.
        if (L1_CHAIN_ID == MAINNET_CHAIN_ID) {
            COMMIT_TIMESTAMP_NOT_OLDER = MAINNET_COMMIT_TIMESTAMP_NOT_OLDER;
        } else {
            COMMIT_TIMESTAMP_NOT_OLDER = TESTNET_COMMIT_TIMESTAMP_NOT_OLDER;
        }
    }

    /// @dev Process one batch commit using the previous batch StoredBatchInfo
    /// @dev returns new batch StoredBatchInfo
    /// @notice Does not change storage
    function _commitOneBatch(
        StoredBatchInfo memory _previousBatch,
        CommitBatchInfo memory _newBatch,
        bytes32 _expectedSystemContractUpgradeTxHash
    ) internal returns (StoredBatchInfo memory storedBatchInfo) {
        // only commit next batch
        if (_newBatch.batchNumber != _previousBatch.batchNumber + 1) {
            revert BatchNumberMismatch(_previousBatch.batchNumber + 1, _newBatch.batchNumber);
        }

        // Check that batch contains all meta information for L2 logs.
        // Get the chained hash of priority transaction hashes.
        LogProcessingOutput memory logOutput = _processL2Logs(_newBatch, _expectedSystemContractUpgradeTxHash);

        L1DAValidatorOutput memory daOutput = IL1DAValidator(s.l1DAValidator).checkDA({
            _chainId: s.chainId,
            _batchNumber: uint256(_newBatch.batchNumber),
            _l2DAValidatorOutputHash: logOutput.l2DAValidatorOutputHash,
            _operatorDAInput: _newBatch.operatorDAInput,
            _maxBlobsSupported: TOTAL_BLOBS_IN_COMMITMENT
        });

        if (_previousBatch.batchHash != logOutput.previousBatchHash) {
            revert HashMismatch(logOutput.previousBatchHash, _previousBatch.batchHash);
        }
        // Check that the priority operation hash in the L2 logs is as expected
        if (logOutput.chainedPriorityTxsHash != _newBatch.priorityOperationsHash) {
            revert HashMismatch(logOutput.chainedPriorityTxsHash, _newBatch.priorityOperationsHash);
        }
        // Check that the number of processed priority operations is as expected
        if (logOutput.numberOfLayer1Txs != _newBatch.numberOfLayer1Txs) {
            revert ValueMismatch(logOutput.numberOfLayer1Txs, _newBatch.numberOfLayer1Txs);
        }
        _verifyAndResetBatchPrecommitment(_newBatch.batchNumber, logOutput.l2TxsStatusRollingHash);

        // Check the timestamp of the new batch
        _verifyBatchTimestamp(logOutput.packedBatchAndL2BlockTimestamp, _newBatch.timestamp, _previousBatch.timestamp);

        // Create batch commitment for the proof verification
        (bytes32 metadataHash, bytes32 auxiliaryOutputHash, bytes32 commitment) = _createBatchCommitment(
            _newBatch,
            daOutput.stateDiffHash,
            daOutput.blobsOpeningCommitments,
            daOutput.blobsLinearHashes
        );

        storedBatchInfo = StoredBatchInfo({
            batchNumber: _newBatch.batchNumber,
            batchHash: _newBatch.newStateRoot,
            indexRepeatedStorageChanges: _newBatch.indexRepeatedStorageChanges,
            numberOfLayer1Txs: _newBatch.numberOfLayer1Txs,
            priorityOperationsHash: _newBatch.priorityOperationsHash,
            l2LogsTreeRoot: logOutput.l2LogsTreeRoot,
            dependencyRootsRollingHash: logOutput.dependencyRootsRollingHash,
            timestamp: _newBatch.timestamp,
            commitment: commitment
        });

        if (L1_CHAIN_ID != block.chainid) {
            // If we are settling on top of Gateway, we always relay the data needed to construct
            // a proof for a new batch (and finalize it) even if the data for Gateway transactions has been fully lost.
            // This data includes:
            // - `StoredBatchInfo` that is needed to execute a block on top of the previous one.
            // But also, we need to ensure that the components of the commitment of the batch are available:
            // - passThroughDataHash (and its full preimage)
            // - metadataHash (only the hash)
            // - auxiliaryOutputHash (only the hash)
            // The source of the truth for the data from above can be found here:
            // https://github.com/matter-labs/zksync-protocol/blob/c80fa4ee94fd0f7f05f7aea364291abb8b4d7351/crates/zkevm_circuits/src/scheduler/mod.rs#L1356-L1369
            //
            // The full preimage of `passThroughDataHash` consists of the state root as well as the `indexRepeatedStorageChanges`. All
            // these values are already included as part of the `storedBatchInfo`, so we do not need to republish those.
            // slither-disable-next-line unused-return
            L2_TO_L1_MESSENGER_SYSTEM_CONTRACT.sendToL1(
                abi.encode(RELAYED_EXECUTOR_VERSION, storedBatchInfo, metadataHash, auxiliaryOutputHash)
            );
        }
    }

    function _commitOneBoojumOSBatch(
        StoredBatchInfo memory _previousBatch,
        CommitBoojumOSBatchInfo memory _newBatch,
        // TODO: l2 upgrade is not handled
        bytes32 _expectedSystemContractUpgradeTxHash
    ) internal returns (StoredBatchInfo memory storedBatchInfo) {
        // only commit next batch
        if (_newBatch.batchNumber != _previousBatch.batchNumber + 1) {
            revert BatchNumberMismatch(_previousBatch.batchNumber + 1, _newBatch.batchNumber);
        }

        // TODO: should we use daOutput?
        L1DAValidatorOutput memory daOutput = IL1DAValidator(s.l1DAValidator).checkDA({
            _chainId: s.chainId,
            _batchNumber: uint256(_newBatch.batchNumber),
            _l2DAValidatorOutputHash: _newBatch.daCommitment,
            _operatorDAInput: _newBatch.operatorDAInput,
            _maxBlobsSupported: TOTAL_BLOBS_IN_COMMITMENT
        });

        if (block.timestamp - COMMIT_TIMESTAMP_NOT_OLDER > _newBatch.firstBlockTimestamp) {
            revert TimeNotReached(_newBatch.firstBlockTimestamp, block.timestamp - COMMIT_TIMESTAMP_NOT_OLDER);
        }
        if (_newBatch.lastBlockTimestamp > block.timestamp + COMMIT_TIMESTAMP_APPROXIMATION_DELTA) {
            revert L2TimestampTooBig();
        }
        if (_newBatch.chainId != s.chainId) {
            revert IncorrectBatchChainId();
        }
        if (_newBatch.l2DaValidator != s.l2DAValidator) {
            //            revert MismatchL2DAValidator();
        }

        // Create batch output for PI
        bytes32 batchOutputsHash = keccak256(
            abi.encodePacked(
                _newBatch.chainId,
                _newBatch.firstBlockTimestamp,
                _newBatch.lastBlockTimestamp,
                uint160(_newBatch.l2DaValidator),
                _newBatch.daCommitment,
                _newBatch.numberOfLayer1Txs,
                _newBatch.priorityOperationsHash,
                _newBatch.l2LogsTreeRoot,
                bytes32(0) // upgrade tx hash
            )
        );

        storedBatchInfo = StoredBatchInfo({
            batchNumber: _newBatch.batchNumber,
            batchHash: _newBatch.newStateCommitment,
            indexRepeatedStorageChanges: 0,
            numberOfLayer1Txs: _newBatch.numberOfLayer1Txs,
            priorityOperationsHash: _newBatch.priorityOperationsHash,
            l2LogsTreeRoot: _newBatch.l2LogsTreeRoot,
            // TODO: for now, zksync os does not support dependency roots rolling hash
            dependencyRootsRollingHash: bytes32(0),
            timestamp: 0,
            commitment: batchOutputsHash
        });

        if (L1_CHAIN_ID != block.chainid) {
            // If we are settling on top of Gateway, we always relay the data needed to construct
            // a proof for a new batch (and finalize it) even if the data for Gateway transactions has been fully lost.
            // This data includes:
            // - `StoredBatchInfo` that is needed to execute a block on top of the previous one.
            // But also, we need to ensure that the components of the commitment of the batch are available:
            // - passThroughDataHash (and its full preimage)
            // - metadataHash (only the hash)
            // - auxiliaryOutputHash (only the hash)
            // The source of the truth for the data from above can be found here:
            // https://github.com/matter-labs/zksync-protocol/blob/c80fa4ee94fd0f7f05f7aea364291abb8b4d7351/crates/zkevm_circuits/src/scheduler/mod.rs#L1356-L1369
            //
            // The full preimage of `passThroughDataHash` consists of the state root as well as the `indexRepeatedStorageChanges`. All
            // these values are already included as part of the `storedBatchInfo`, so we do not need to republish those.
            // slither-disable-next-line unused-return
            // TODO: change RELAYED_EXECUTOR_VERSION?
            IL2ToL1Messenger(L2_TO_L1_MESSENGER_SYSTEM_CONTRACT_ADDR).sendToL1(
                abi.encode(RELAYED_EXECUTOR_VERSION, storedBatchInfo)
            );
        }
    }

    /// @notice Verifies that a stored precommitment for a given batch matches the expected rolling hash.
    /// @param _batchNumber The batch number whose precommitment is being verified.
    /// @param _expectedL2TxsStatusRollingHash The expected rolling hash of L2 transaction statuses for the batch.
    /// @dev Note, that precommitments are only supported for Era VM.
    function _verifyAndResetBatchPrecommitment(uint256 _batchNumber, bytes32 _expectedL2TxsStatusRollingHash) internal {
        bytes32 storedPrecommitment = s.precommitmentForTheLatestBatch;
        // The default value for the `storedPrecommitment` is expected to be `DEFAULT_PRECOMMITMENT_FOR_THE_LAST_BATCH`.
        // However, in case we did accidentally put 0 there, we want to handle this case as well.
        if (storedPrecommitment == bytes32(0)) {
            storedPrecommitment = DEFAULT_PRECOMMITMENT_FOR_THE_LAST_BATCH;
        }

        // We do not require the operator to always provide the precommitments as it is an optional feature.
        // However, if precommitments were provided, we do expect them to span over the entire batch
        if (
            storedPrecommitment != DEFAULT_PRECOMMITMENT_FOR_THE_LAST_BATCH &&
            storedPrecommitment != _expectedL2TxsStatusRollingHash
        ) {
            revert PrecommitmentMismatch(_batchNumber, _expectedL2TxsStatusRollingHash, storedPrecommitment);
        }

        // Resetting the stored precommitment.
        // Note, that the default value is not 0, but a non-zero value since rewriting a non-zero value
        // is cheaper than going from 0 and back within different transactions.
        s.precommitmentForTheLatestBatch = DEFAULT_PRECOMMITMENT_FOR_THE_LAST_BATCH;
    }

    /// @notice checks that the timestamps of both the new batch and the new L2 block are correct.
    /// @param _packedBatchAndL2BlockTimestamp - packed batch and L2 block timestamp in a format of batchTimestamp * 2**128 + l2BatchTimestamp
    /// @param _expectedBatchTimestamp - expected batch timestamp
    /// @param _previousBatchTimestamp - the timestamp of the previous batch
    function _verifyBatchTimestamp(
        uint256 _packedBatchAndL2BlockTimestamp,
        uint256 _expectedBatchTimestamp,
        uint256 _previousBatchTimestamp
    ) internal view {
        // Check that the timestamp that came from the system context is expected
        uint256 batchTimestamp = _packedBatchAndL2BlockTimestamp >> 128;
        if (batchTimestamp != _expectedBatchTimestamp) {
            revert TimestampError();
        }

        // While the fact that _previousBatchTimestamp < batchTimestamp is already checked on L2,
        // we double check it here for clarity
        if (_previousBatchTimestamp >= batchTimestamp) {
            revert NonIncreasingTimestamp();
        }

        uint256 lastL2BlockTimestamp = _packedBatchAndL2BlockTimestamp & PACKED_L2_BLOCK_TIMESTAMP_MASK;

        // All L2 blocks have timestamps within the range of [batchTimestamp, lastL2BlockTimestamp].
        // So here we need to only double check that:
        // - The timestamp of the batch is not too small.
        // - The timestamp of the last L2 block is not too big.
        // New batch timestamp is too small
        if (block.timestamp - COMMIT_TIMESTAMP_NOT_OLDER > batchTimestamp) {
            revert TimeNotReached(batchTimestamp, block.timestamp - COMMIT_TIMESTAMP_NOT_OLDER);
        }
        // The last L2 block timestamp is too big
        if (lastL2BlockTimestamp > block.timestamp + COMMIT_TIMESTAMP_APPROXIMATION_DELTA) {
            revert L2TimestampTooBig();
        }
    }

    /// @dev Check that L2 logs are proper and batch contain all meta information for them
    /// @dev The logs processed here should line up such that only one log for each key from the
    ///      SystemLogKey enum in Constants.sol is processed per new batch.
    /// @dev Data returned from here will be used to form the batch commitment.
    function _processL2Logs(
        CommitBatchInfo memory _newBatch,
        bytes32 _expectedSystemContractUpgradeTxHash
    ) internal view returns (LogProcessingOutput memory logOutput) {
        // Copy L2 to L1 logs into memory.
        bytes memory emittedL2Logs = _newBatch.systemLogs;

        // Used as bitmap to set/check log processing happens exactly once.
        // See SystemLogKey enum in Constants.sol for ordering.
        uint256 processedLogs = 0;

        // linear traversal of the logs
        uint256 logsLength = emittedL2Logs.length;

        if (logsLength % L2_TO_L1_LOG_SERIALIZE_SIZE != 0) {
            revert InvalidSystemLogsLength();
        }

        for (uint256 i = 0; i < logsLength; i = i.uncheckedAdd(L2_TO_L1_LOG_SERIALIZE_SIZE)) {
            // Extract the values to be compared to/used such as the log sender, key, and value
            // slither-disable-next-line unused-return
            (address logSender, ) = UnsafeBytes.readAddress(emittedL2Logs, i + L2_LOG_ADDRESS_OFFSET);
            // slither-disable-next-line unused-return
            (uint256 logKey, ) = UnsafeBytes.readUint256(emittedL2Logs, i + L2_LOG_KEY_OFFSET);
            // slither-disable-next-line unused-return
            (bytes32 logValue, ) = UnsafeBytes.readBytes32(emittedL2Logs, i + L2_LOG_VALUE_OFFSET);

            // Ensure that the log hasn't been processed already
            if (_checkBit(processedLogs, uint8(logKey))) {
                revert LogAlreadyProcessed(uint8(logKey));
            }
            processedLogs = _setBit(processedLogs, uint8(logKey));

            // Need to check that each log was sent by the correct address.
            if (logKey == uint256(SystemLogKey.L2_TO_L1_LOGS_TREE_ROOT_KEY)) {
                if (logSender != L2_TO_L1_MESSENGER_SYSTEM_CONTRACT_ADDR) {
                    revert InvalidLogSender(logSender, logKey);
                }
                logOutput.l2LogsTreeRoot = logValue;
            } else if (logKey == uint256(SystemLogKey.PACKED_BATCH_AND_L2_BLOCK_TIMESTAMP_KEY)) {
                if (logSender != L2_SYSTEM_CONTEXT_SYSTEM_CONTRACT_ADDR) {
                    revert InvalidLogSender(logSender, logKey);
                }
                logOutput.packedBatchAndL2BlockTimestamp = uint256(logValue);
            } else if (logKey == uint256(SystemLogKey.PREV_BATCH_HASH_KEY)) {
                if (logSender != L2_SYSTEM_CONTEXT_SYSTEM_CONTRACT_ADDR) {
                    revert InvalidLogSender(logSender, logKey);
                }
                logOutput.previousBatchHash = logValue;
            } else if (logKey == uint256(SystemLogKey.CHAINED_PRIORITY_TXN_HASH_KEY)) {
                if (logSender != L2_BOOTLOADER_ADDRESS) {
                    revert InvalidLogSender(logSender, logKey);
                }
                logOutput.chainedPriorityTxsHash = logValue;
            } else if (logKey == uint256(SystemLogKey.NUMBER_OF_LAYER_1_TXS_KEY)) {
                if (logSender != L2_BOOTLOADER_ADDRESS) {
                    revert InvalidLogSender(logSender, logKey);
                }
                logOutput.numberOfLayer1Txs = uint256(logValue);
            } else if (logKey == uint256(SystemLogKey.USED_L2_DA_VALIDATOR_ADDRESS_KEY)) {
                if (logSender != L2_TO_L1_MESSENGER_SYSTEM_CONTRACT_ADDR) {
                    revert InvalidLogSender(logSender, logKey);
                }
                if (s.l2DAValidator != address(uint160(uint256(logValue)))) {
                    revert MismatchL2DAValidator();
                }
            } else if (logKey == uint256(SystemLogKey.L2_DA_VALIDATOR_OUTPUT_HASH_KEY)) {
                if (logSender != L2_TO_L1_MESSENGER_SYSTEM_CONTRACT_ADDR) {
                    revert InvalidLogSender(logSender, logKey);
                }
                logOutput.l2DAValidatorOutputHash = logValue;
            } else if (logKey == uint256(SystemLogKey.L2_TXS_STATUS_ROLLING_HASH_KEY)) {
                if (logSender != L2_BOOTLOADER_ADDRESS) {
                    revert InvalidLogSender(logSender, logKey);
                }
                logOutput.l2TxsStatusRollingHash = logValue;
            } else if (logKey == uint256(SystemLogKey.EXPECTED_SYSTEM_CONTRACT_UPGRADE_TX_HASH_KEY)) {
                if (logSender != L2_BOOTLOADER_ADDRESS) {
                    revert InvalidLogSender(logSender, logKey);
                }
                if (_expectedSystemContractUpgradeTxHash != logValue) {
                    revert TxHashMismatch();
                }
            } else if (logKey == uint256(SystemLogKey.MESSAGE_ROOT_ROLLING_HASH_KEY)) {
                if (logSender != L2_BOOTLOADER_ADDRESS) {
                    revert InvalidLogSender(logSender, logKey);
                }
                logOutput.dependencyRootsRollingHash = logValue;
            } else if (logKey > MAX_LOG_KEY) {
                revert UnexpectedSystemLog(logKey);
            }
        }

        // We only require MAX_LOG_KEY - 1 logs to be checked, the MAX_LOG_KEY-th is if we are expecting a protocol upgrade
        uint256 exponent = _expectedSystemContractUpgradeTxHash == bytes32(0) ? MAX_LOG_KEY : MAX_LOG_KEY + 1;
        if (processedLogs != 2 ** exponent - 1) {
            revert MissingSystemLogs(2 ** exponent - 1, processedLogs);
        }
    }

    /// @inheritdoc IExecutor
    function precommitSharedBridge(
        address, // addr
        uint256 _batchNumber,
        bytes calldata _precommitData
    ) external nonReentrant onlyValidator onlySettlementLayer {
        uint256 expectedBatchNumber = s.totalBatchesCommitted + 1;
        if (_batchNumber != expectedBatchNumber) {
            revert InvalidBatchNumber(_batchNumber, expectedBatchNumber);
        }
        PrecommitInfo memory info = BatchDecoder.decodeAndCheckPrecommitData(_precommitData);
        if (info.packedTxsCommitments.length == 0) {
            revert EmptyPrecommitData(_batchNumber);
        }

        bytes32 currentPrecommitment = s.precommitmentForTheLatestBatch;
        // We have a placeholder non-zero value equal to `DEFAULT_PRECOMMITMENT_FOR_THE_LAST_BATCH`.
        // This is needed to ensure cheaper and more stable write costs.
        if (currentPrecommitment == DEFAULT_PRECOMMITMENT_FOR_THE_LAST_BATCH) {
            // The rolling hash calculation should start with 0.
            currentPrecommitment = 0;
        }

        bytes32 newPrecommitment = _calculatePrecommitmentRollingHash(currentPrecommitment, info.packedTxsCommitments);

        // We checked that the length of the precommitments is greater than zero,
        // so we know that this value will be non-zero as well.
        s.precommitmentForTheLatestBatch = newPrecommitment;

        emit BatchPrecommitmentSet(_batchNumber, info.untrustedLastL2BlockNumberHint, newPrecommitment);
    }

    /// @notice Calculates rolling hash of precommitments received from `_packedTxPrecommitments`.
    /// @param _currentPrecommitment The previous precommitment
    /// @param _packedTxPrecommitments The current precommitment
    /// @dev This function expects the number of new precommitments to be non-zero.
    function _calculatePrecommitmentRollingHash(
        bytes32 _currentPrecommitment,
        bytes memory _packedTxPrecommitments
    ) internal pure returns (bytes32 result) {
        unchecked {
            uint256 length = _packedTxPrecommitments.length;
            if (length % PACKED_L2_PRECOMMITMENT_LENGTH != 0) {
                revert InvalidPackedPrecommitmentLength(length);
            }

            // Caching constant(s) for use in assembly
            uint256 precommitmentLength = PACKED_L2_PRECOMMITMENT_LENGTH;
            /// @solidity memory-safe-assembly
            assembly {
                // Storing the current rolling hash in position 0. This way It will be more convenient
                // to recalculate it.
                mstore(0, _currentPrecommitment)

                // In assembly to access the elements of the array, we'll need to add 32 to the position
                // since the first 32 bytes store the length of the bytes array.
                let ptr := add(_packedTxPrecommitments, 32)
                let ptrTo := add(ptr, length)

                for {

                } lt(ptr, ptrTo) {
                    ptr := add(ptr, precommitmentLength)
                } {
                    let txPrecommitment := keccak256(ptr, precommitmentLength)

                    // Storing the precommitment for the transaction and recalculating the rolling hash
                    mstore(32, txPrecommitment)
                    result := keccak256(0, 64)
                    mstore(0, result)
                }
            }
        }
    }

<<<<<<< HEAD
    function _commitBatchesSharedBridgeZKOS(
=======
    /// @inheritdoc IExecutor
    function commitBatchesSharedBridge(
        address, // _chainAddress
>>>>>>> 62dfdc37
        uint256 _processFrom,
        uint256 _processTo,
        bytes calldata _commitData
    ) internal {
        (StoredBatchInfo memory lastCommittedBatchData, CommitBoojumOSBatchInfo[] memory newBatchesData) = BatchDecoder
            .decodeAndCheckBoojumOSCommitData(_commitData, _processFrom, _processTo);
        // With the new changes for EIP-4844, namely the restriction on number of blobs per block, we only allow for a single batch to be committed at a time.
        // Note: Don't need to check that `_processFrom` == `_processTo` because there is only one batch,
        // and so the range checked in the `decodeAndCheckCommitData` is enough.
        if (newBatchesData.length != 1) {
            revert CanOnlyProcessOneBatch();
        }
        // Check that we commit batches after last committed batch
        if (s.storedBatchHashes[s.totalBatchesCommitted] != _hashStoredBatchInfo(lastCommittedBatchData)) {
            // incorrect previous batch data
            revert BatchHashMismatch(
                s.storedBatchHashes[s.totalBatchesCommitted],
                _hashStoredBatchInfo(lastCommittedBatchData)
            );
        }

        // TOOD: handle l2 upgrade
        _commitBoojumOSBatchesWithoutSystemContractsUpgrade(lastCommittedBatchData, newBatchesData);

        s.totalBatchesCommitted = s.totalBatchesCommitted + newBatchesData.length;
    }

    function _commitBatchesSharedBridgeEra(
        uint256 _processFrom,
        uint256 _processTo,
        bytes calldata _commitData
    ) internal {
        (StoredBatchInfo memory lastCommittedBatchData, CommitBatchInfo[] memory newBatchesData) = BatchDecoder
            .decodeAndCheckCommitData(_commitData, _processFrom, _processTo);
        // With the new changes for EIP-4844, namely the restriction on number of blobs per block, we only allow for a single batch to be committed at a time.
        // Note: Don't need to check that `_processFrom` == `_processTo` because there is only one batch,
        // and so the range checked in the `decodeAndCheckCommitData` is enough.
        if (newBatchesData.length != 1) {
            revert CanOnlyProcessOneBatch();
        }
        // Check that we commit batches after last committed batch
        bytes32 cachedStoredBatchHashes = s.storedBatchHashes[s.totalBatchesCommitted];
        if (
            cachedStoredBatchHashes != _hashStoredBatchInfo(lastCommittedBatchData) &&
            cachedStoredBatchHashes != _hashLegacyStoredBatchInfo(lastCommittedBatchData)
        ) {
            // incorrect previous batch data
            revert BatchHashMismatch(cachedStoredBatchHashes, _hashStoredBatchInfo(lastCommittedBatchData));
        }

        bytes32 systemContractsUpgradeTxHash = s.l2SystemContractsUpgradeTxHash;
        // Upgrades are rarely done so we optimize a case with no active system contracts upgrade.
        if (systemContractsUpgradeTxHash == bytes32(0) || s.l2SystemContractsUpgradeBatchNumber != 0) {
            _commitBatchesWithoutSystemContractsUpgrade(lastCommittedBatchData, newBatchesData);
        } else {
            _commitBatchesWithSystemContractsUpgrade(
                lastCommittedBatchData,
                newBatchesData,
                systemContractsUpgradeTxHash
            );
        }

        s.totalBatchesCommitted = s.totalBatchesCommitted + newBatchesData.length;
    }

    /// @inheritdoc IExecutor
    function commitBatchesSharedBridge(
        address, // _chainAddress
        uint256 _processFrom,
        uint256 _processTo,
        bytes calldata _commitData
    ) external nonReentrant onlyValidator onlySettlementLayer {
        // check that we have the right protocol version
        // three comments:
        // 1. A chain has to keep their protocol version up to date, as processing a block requires the latest or previous protocol version
        // to solve this we will need to add the feature to create batches with only the protocol upgrade tx, without any other txs.
        // 2. A chain might become out of sync if it launches while we are in the middle of a protocol upgrade. This would mean they cannot process their genesis upgrade
        // as their protocolversion would be outdated, and they also cannot process the protocol upgrade tx as they have a pending upgrade.
        // 3. The protocol upgrade is increased in the BaseZkSyncUpgrade, in the executor only the systemContractsUpgradeTxHash is checked
        if (!IChainTypeManager(s.chainTypeManager).protocolVersionIsActive(s.protocolVersion)) {
            revert InvalidProtocolVersion();
        }
        if (s.boojumOS) {
            _commitBatchesSharedBridgeZKOS(_processFrom, _processTo, _commitData);
        } else {
            _commitBatchesSharedBridgeEra(_processFrom, _processTo, _commitData);
        }
    }

    /// @dev Commits new batches without any system contracts upgrade.
    /// @param _lastCommittedBatchData The data of the last committed batch.
    /// @param _newBatchesData An array of batch data that needs to be committed.
    function _commitBatchesWithoutSystemContractsUpgrade(
        StoredBatchInfo memory _lastCommittedBatchData,
        CommitBatchInfo[] memory _newBatchesData
    ) internal {
        // We disable this check because calldata array length is cheap.
        // solhint-disable-next-line gas-length-in-loops
        for (uint256 i = 0; i < _newBatchesData.length; i = i.uncheckedInc()) {
            _lastCommittedBatchData = _commitOneBatch(_lastCommittedBatchData, _newBatchesData[i], bytes32(0));

            s.storedBatchHashes[_lastCommittedBatchData.batchNumber] = _hashStoredBatchInfo(_lastCommittedBatchData);
            emit BlockCommit(
                _lastCommittedBatchData.batchNumber,
                _lastCommittedBatchData.batchHash,
                _lastCommittedBatchData.commitment
            );
        }
    }

    function _commitBoojumOSBatchesWithoutSystemContractsUpgrade(
        StoredBatchInfo memory _lastCommittedBatchData,
        CommitBoojumOSBatchInfo[] memory _newBatchesData
    ) internal {
        // We disable this check because calldata array length is cheap.
        // solhint-disable-next-line gas-length-in-loops
        for (uint256 i = 0; i < _newBatchesData.length; i = i.uncheckedInc()) {
            _lastCommittedBatchData = _commitOneBoojumOSBatch(_lastCommittedBatchData, _newBatchesData[i], bytes32(0));

            s.storedBatchHashes[_lastCommittedBatchData.batchNumber] = _hashStoredBatchInfo(_lastCommittedBatchData);
            emit BlockCommit(
                _lastCommittedBatchData.batchNumber,
                _lastCommittedBatchData.batchHash,
                _lastCommittedBatchData.commitment
            );
        }
    }

    /// @dev Commits new batches with a system contracts upgrade transaction.
    /// @param _lastCommittedBatchData The data of the last committed batch.
    /// @param _newBatchesData An array of batch data that needs to be committed.
    /// @param _systemContractUpgradeTxHash The transaction hash of the system contract upgrade.
    function _commitBatchesWithSystemContractsUpgrade(
        StoredBatchInfo memory _lastCommittedBatchData,
        CommitBatchInfo[] memory _newBatchesData,
        bytes32 _systemContractUpgradeTxHash
    ) internal {
        // The system contract upgrade is designed to be executed atomically with the new bootloader, a default account,
        // ZKP verifier, and other system parameters. Hence, we ensure that the upgrade transaction is
        // carried out within the first batch committed after the upgrade.

        // While the logic of the contract ensures that the s.l2SystemContractsUpgradeBatchNumber is 0 when this function is called,
        // this check is added just in case. Since it is a hot read, it does not incur noticeable gas cost.
        if (s.l2SystemContractsUpgradeBatchNumber != 0) {
            revert UpgradeBatchNumberIsNotZero();
        }

        // Save the batch number where the upgrade transaction was executed.
        s.l2SystemContractsUpgradeBatchNumber = _newBatchesData[0].batchNumber;

        // We disable this check because calldata array length is cheap.
        // solhint-disable-next-line gas-length-in-loops
        for (uint256 i = 0; i < _newBatchesData.length; i = i.uncheckedInc()) {
            // The upgrade transaction must only be included in the first batch.
            bytes32 expectedUpgradeTxHash = i == 0 ? _systemContractUpgradeTxHash : bytes32(0);
            _lastCommittedBatchData = _commitOneBatch(
                _lastCommittedBatchData,
                _newBatchesData[i],
                expectedUpgradeTxHash
            );

            s.storedBatchHashes[_lastCommittedBatchData.batchNumber] = _hashStoredBatchInfo(_lastCommittedBatchData);
            emit BlockCommit(
                _lastCommittedBatchData.batchNumber,
                _lastCommittedBatchData.batchHash,
                _lastCommittedBatchData.commitment
            );
        }
    }

    function _rollingHash(bytes32[] memory _hashes) internal pure returns (bytes32) {
        bytes32 hash = EMPTY_STRING_KECCAK;
        uint256 nHashes = _hashes.length;
        for (uint256 i = 0; i < nHashes; i = i.uncheckedInc()) {
            hash = keccak256(abi.encode(hash, _hashes[i]));
        }
        return hash;
    }

    /// @dev Checks that the data of the batch is correct and can be executed
    /// @dev Verifies that batch number, batch hash and priority operations hash are correct
    function _checkBatchData(
        StoredBatchInfo memory _storedBatch,
        uint256 _executedBatchIdx,
        bytes32 _priorityOperationsHash,
        bytes32 _dependencyRootsRollingHash
    ) internal view {
        uint256 currentBatchNumber = _storedBatch.batchNumber;
        if (currentBatchNumber != s.totalBatchesExecuted + _executedBatchIdx + 1) {
            revert NonSequentialBatch();
        }
        if (_hashStoredBatchInfo(_storedBatch) != s.storedBatchHashes[currentBatchNumber]) {
            revert BatchHashMismatch(s.storedBatchHashes[currentBatchNumber], _hashStoredBatchInfo(_storedBatch));
        }
        if (_priorityOperationsHash != _storedBatch.priorityOperationsHash) {
            revert PriorityOperationsRollingHashMismatch();
        }
        if (_dependencyRootsRollingHash != _storedBatch.dependencyRootsRollingHash) {
            revert DependencyRootsRollingHashMismatch(
                _storedBatch.dependencyRootsRollingHash,
                _dependencyRootsRollingHash
            );
        }
    }

    /// @notice Executes one batch
    /// @dev 1. Processes all pending operations (Complete priority requests)
    /// @dev 2. Finalizes batch
    /// @dev _executedBatchIdx is an index in the array of the batches that we want to execute together
    function _executeOneBatch(
        StoredBatchInfo memory _storedBatch,
        PriorityOpsBatchInfo memory _priorityOpsData,
        InteropRoot[] memory _dependencyRoots,
        uint256 _executedBatchIdx
    ) internal {
        if (_priorityOpsData.itemHashes.length != _storedBatch.numberOfLayer1Txs) {
            revert MismatchNumberOfLayer1Txs(_storedBatch.numberOfLayer1Txs, _priorityOpsData.itemHashes.length);
        }
        bytes32 priorityOperationsHash = _rollingHash(_priorityOpsData.itemHashes);
        bytes32 dependencyRootsRollingHash = _verifyDependencyInteropRoots(_dependencyRoots);
        _checkBatchData(_storedBatch, _executedBatchIdx, priorityOperationsHash, dependencyRootsRollingHash);
        s.priorityTree.processBatch(_priorityOpsData);

        uint256 currentBatchNumber = _storedBatch.batchNumber;

        // Save root hash of L2 -> L1 logs tree
        s.l2LogsRootHashes[currentBatchNumber] = _storedBatch.l2LogsTreeRoot;
        _appendMessageRoot(currentBatchNumber, _storedBatch.l2LogsTreeRoot);
    }

    /// @notice Verifies the dependency message roots that the chain relied on.
    function _verifyDependencyInteropRoots(
        InteropRoot[] memory _dependencyRoots
    ) internal view returns (bytes32 dependencyRootsRollingHash) {
        uint256 length = _dependencyRoots.length;
        IMessageRoot messageRootContract = IBridgehub(s.bridgehub).messageRoot();

        for (uint256 i = 0; i < length; i = i.uncheckedInc()) {
            InteropRoot memory interopRoot = _dependencyRoots[i];
            bytes32 correctRootHash;
            if (interopRoot.chainId == block.chainid) {
                // For the same chain we verify using the MessageRoot contract. Note, that in this
                // release, import and export only happens on GW, so this is the only case we have to cover.
                correctRootHash = messageRootContract.historicalRoot(uint256(interopRoot.blockOrBatchNumber));
            } else {
                revert CommitBasedInteropNotSupported();
            }
            if (correctRootHash == bytes32(0)) {
                revert MessageRootIsZero();
            }
            if (interopRoot.sides.length != 1 || interopRoot.sides[0] != correctRootHash) {
                revert InvalidMessageRoot(correctRootHash, interopRoot.sides[0]);
            }
            dependencyRootsRollingHash = keccak256(
                // solhint-disable-next-line func-named-parameters
                abi.encodePacked(
                    dependencyRootsRollingHash,
                    interopRoot.chainId,
                    interopRoot.blockOrBatchNumber,
                    interopRoot.sides
                )
            );
        }
    }

    /// @notice Appends the batch message root to the global message.
    /// @param _batchNumber The number of the batch
    /// @param _messageRoot The root of the merkle tree of the messages to L1.
    /// @dev The logic of this function depends on the settlement layer as we support
    /// message root aggregation only on non-L1 settlement layers for ease for migration.
    function _appendMessageRoot(uint256 _batchNumber, bytes32 _messageRoot) internal {
        // During migration to the new protocol version, there will be a period when
        // the bridgehub does not yet provide the `messageRoot` functionality.
        // To ease up the migration, we never append messages to message root on L1.
        if (block.chainid != L1_CHAIN_ID) {
            // Once the batch is executed, we include its message to the message root.
            IMessageRoot messageRootContract = IBridgehub(s.bridgehub).messageRoot();
            messageRootContract.addChainBatchRoot(s.chainId, _batchNumber, _messageRoot);
        }
    }

    /// @inheritdoc IExecutor
    function executeBatchesSharedBridge(
        address, // _chainAddress
        uint256 _processFrom,
        uint256 _processTo,
        bytes calldata _executeData
    ) external nonReentrant onlyValidator onlySettlementLayer {
        (
            StoredBatchInfo[] memory batchesData,
            PriorityOpsBatchInfo[] memory priorityOpsData,
            InteropRoot[][] memory dependencyRoots
        ) = BatchDecoder.decodeAndCheckExecuteData(_executeData, _processFrom, _processTo);
        uint256 nBatches = batchesData.length;
        if (batchesData.length != priorityOpsData.length) {
            revert InvalidBatchesDataLength(batchesData.length, priorityOpsData.length);
        }

        for (uint256 i = 0; i < nBatches; i = i.uncheckedInc()) {
            _executeOneBatch(batchesData[i], priorityOpsData[i], dependencyRoots[i], i);
            emit BlockExecution(batchesData[i].batchNumber, batchesData[i].batchHash, batchesData[i].commitment);
        }

        uint256 newTotalBatchesExecuted = s.totalBatchesExecuted + nBatches;
        s.totalBatchesExecuted = newTotalBatchesExecuted;
        if (newTotalBatchesExecuted > s.totalBatchesVerified) {
            revert CantExecuteUnprovenBatches();
        }

        uint256 batchWhenUpgradeHappened = s.l2SystemContractsUpgradeBatchNumber;
        if (batchWhenUpgradeHappened != 0 && batchWhenUpgradeHappened <= newTotalBatchesExecuted) {
            delete s.l2SystemContractsUpgradeTxHash;
            delete s.l2SystemContractsUpgradeBatchNumber;
        }
    }

    /// @inheritdoc IExecutor
    function proveBatchesSharedBridge(
        address, // _chainAddress
        uint256 _processBatchFrom,
        uint256 _processBatchTo,
        bytes calldata _proofData
    ) external nonReentrant onlyValidator onlySettlementLayer {
        (
            StoredBatchInfo memory prevBatch,
            StoredBatchInfo[] memory committedBatches,
            uint256[] memory proof
        ) = BatchDecoder.decodeAndCheckProofData(_proofData, _processBatchFrom, _processBatchTo);

        // Save the variables into the stack to save gas on reading them later
        uint256 currentTotalBatchesVerified = s.totalBatchesVerified;
        uint256 committedBatchesLength = committedBatches.length;

        // Initialize the array, that will be used as public input to the ZKP
        uint256[] memory proofPublicInput = new uint256[](committedBatchesLength);

        // Check that the batch passed by the validator is indeed the first unverified batch
        bytes32 cachedStoredBatchHashes = s.storedBatchHashes[currentTotalBatchesVerified];
        if (
            _hashStoredBatchInfo(prevBatch) != cachedStoredBatchHashes &&
            _hashLegacyStoredBatchInfo(prevBatch) != cachedStoredBatchHashes
        ) {
            revert BatchHashMismatch(cachedStoredBatchHashes, _hashStoredBatchInfo(prevBatch));
        }

        bytes32 prevBatchCommitment = prevBatch.commitment;
        bytes32 prevBatchStateCommitment = prevBatch.batchHash;
        for (uint256 i = 0; i < committedBatchesLength; i = i.uncheckedInc()) {
            currentTotalBatchesVerified = currentTotalBatchesVerified.uncheckedInc();
            if (_hashStoredBatchInfo(committedBatches[i]) != s.storedBatchHashes[currentTotalBatchesVerified]) {
                revert BatchHashMismatch(
                    s.storedBatchHashes[currentTotalBatchesVerified],
                    _hashStoredBatchInfo(committedBatches[i])
                );
            }

            bytes32 currentBatchCommitment = committedBatches[i].commitment;
            bytes32 currentBatchStateCommitment = committedBatches[i].batchHash;
            if (s.boojumOS) {
                proofPublicInput[i] =
                    uint256(
                        keccak256(
                            abi.encodePacked(
                                prevBatchStateCommitment,
                                currentBatchStateCommitment,
                                currentBatchCommitment
                            )
                        )
                    ) >>
                    PUBLIC_INPUT_SHIFT;
            } else {
                proofPublicInput[i] = _getBatchProofPublicInput(prevBatchCommitment, currentBatchCommitment);
            }

            prevBatchCommitment = currentBatchCommitment;
            prevBatchStateCommitment = currentBatchStateCommitment;
        }
        if (currentTotalBatchesVerified > s.totalBatchesCommitted) {
            revert VerifiedBatchesExceedsCommittedBatches();
        }

        _verifyProof(proofPublicInput, proof);

        emit BlocksVerification(s.totalBatchesVerified, currentTotalBatchesVerified);
        s.totalBatchesVerified = currentTotalBatchesVerified;
    }

    function _verifyProof(uint256[] memory proofPublicInput, uint256[] memory _proof) internal view {
        // We can only process 1 batch proof at a time.
        if (proofPublicInput.length != 1) {
            revert CanOnlyProcessOneBatch();
        }

        bool successVerifyProof = s.verifier.verify(proofPublicInput, _proof);
        if (!successVerifyProof) {
            revert InvalidProof();
        }
    }

    /// @dev Gets zk proof public input
    function _getBatchProofPublicInput(
        bytes32 _prevBatchCommitment,
        bytes32 _currentBatchCommitment
    ) internal pure returns (uint256) {
        return
            uint256(keccak256(abi.encodePacked(_prevBatchCommitment, _currentBatchCommitment))) >> PUBLIC_INPUT_SHIFT;
    }

    /// @inheritdoc IExecutor
    function revertBatchesSharedBridge(
        address,
        uint256 _newLastBatch
    ) external nonReentrant onlyValidatorOrChainTypeManager {
        _revertBatches(_newLastBatch);
    }

    function _revertBatches(uint256 _newLastBatch) internal onlySettlementLayer {
        if (s.totalBatchesCommitted < _newLastBatch) {
            revert RevertedBatchNotAfterNewLastBatch();
        }
        if (_newLastBatch < s.totalBatchesExecuted) {
            revert CantRevertExecutedBatch();
        }

        s.precommitmentForTheLatestBatch = DEFAULT_PRECOMMITMENT_FOR_THE_LAST_BATCH;

        if (_newLastBatch < s.totalBatchesVerified) {
            s.totalBatchesVerified = _newLastBatch;
        }
        s.totalBatchesCommitted = _newLastBatch;

        // Reset the batch number of the executed system contracts upgrade transaction if the batch
        // where the system contracts upgrade was committed is among the reverted batches.
        if (s.l2SystemContractsUpgradeBatchNumber > _newLastBatch) {
            delete s.l2SystemContractsUpgradeBatchNumber;
        }

        emit BlocksRevert(s.totalBatchesCommitted, s.totalBatchesVerified, s.totalBatchesExecuted);
    }

    /// @dev Creates batch commitment from its data
    function _createBatchCommitment(
        CommitBatchInfo memory _newBatchData,
        bytes32 _stateDiffHash,
        bytes32[] memory _blobCommitments,
        bytes32[] memory _blobHashes
    ) internal view returns (bytes32 metadataHash, bytes32 auxiliaryOutputHash, bytes32 commitment) {
        bytes32 passThroughDataHash = keccak256(_batchPassThroughData(_newBatchData));
        metadataHash = keccak256(_batchMetaParameters());
        auxiliaryOutputHash = keccak256(
            _batchAuxiliaryOutput(_newBatchData, _stateDiffHash, _blobCommitments, _blobHashes)
        );

        commitment = keccak256(abi.encode(passThroughDataHash, metadataHash, auxiliaryOutputHash));
    }

    function _batchPassThroughData(CommitBatchInfo memory _batch) internal pure returns (bytes memory) {
        return
            abi.encodePacked(
                // solhint-disable-next-line func-named-parameters
                _batch.indexRepeatedStorageChanges,
                _batch.newStateRoot,
                uint64(0), // index repeated storage changes in zkPorter
                bytes32(0) // zkPorter batch hash
            );
    }

    function _batchMetaParameters() internal view returns (bytes memory) {
        return
            abi.encodePacked(
                s.zkPorterIsAvailable,
                s.l2BootloaderBytecodeHash,
                s.l2DefaultAccountBytecodeHash,
                s.l2EvmEmulatorBytecodeHash
            );
    }

    function _batchAuxiliaryOutput(
        CommitBatchInfo memory _batch,
        bytes32 _stateDiffHash,
        bytes32[] memory _blobCommitments,
        bytes32[] memory _blobHashes
    ) internal pure returns (bytes memory) {
        if (_batch.systemLogs.length > MAX_L2_TO_L1_LOGS_COMMITMENT_BYTES) {
            revert SystemLogsSizeTooBig();
        }

        bytes32 l2ToL1LogsHash = keccak256(_batch.systemLogs);

        return
            // solhint-disable-next-line func-named-parameters
            abi.encodePacked(
                l2ToL1LogsHash,
                _stateDiffHash,
                _batch.bootloaderHeapInitialContentsHash,
                _batch.eventsQueueStateHash,
                _encodeBlobAuxiliaryOutput(_blobCommitments, _blobHashes)
            );
    }

    /// @dev Encodes the commitment to blobs to be used in the auxiliary output of the batch commitment
    /// @param _blobCommitments - the commitments to the blobs
    /// @param _blobHashes - the hashes of the blobs
    /// @param blobAuxOutputWords - The circuit commitment to the blobs split into 32-byte words
    function _encodeBlobAuxiliaryOutput(
        bytes32[] memory _blobCommitments,
        bytes32[] memory _blobHashes
    ) internal pure returns (bytes32[] memory blobAuxOutputWords) {
        // These invariants should be checked by the caller of this function, but we double check
        // just in case.
        if (_blobCommitments.length != TOTAL_BLOBS_IN_COMMITMENT || _blobHashes.length != TOTAL_BLOBS_IN_COMMITMENT) {
            revert InvalidNumberOfBlobs(TOTAL_BLOBS_IN_COMMITMENT, _blobCommitments.length, _blobHashes.length);
        }

        // for each blob we have:
        // linear hash (hash of preimage from system logs) and
        // output hash of blob commitments: keccak(versioned hash || opening point || evaluation value)
        // These values will all be bytes32(0) when we submit pubdata via calldata instead of blobs.
        //
        // For now, only up to 6 blobs are supported by the contract, while 16 are required by the circuits.
        // All the unfilled blobs will have their commitment as 0, including the case when we use only 1 blob.

        blobAuxOutputWords = new bytes32[](2 * TOTAL_BLOBS_IN_COMMITMENT);

        for (uint256 i = 0; i < TOTAL_BLOBS_IN_COMMITMENT; ++i) {
            blobAuxOutputWords[i * 2] = _blobHashes[i];
            blobAuxOutputWords[i * 2 + 1] = _blobCommitments[i];
        }
    }

    /// @notice Returns the keccak hash of the ABI-encoded StoredBatchInfo
    function _hashStoredBatchInfo(StoredBatchInfo memory _storedBatchInfo) internal pure returns (bytes32) {
        return keccak256(abi.encode(_storedBatchInfo));
    }

    /// @notice Returns the keccak hash of the ABI-encoded Legacy StoredBatchInfo
    function _hashLegacyStoredBatchInfo(StoredBatchInfo memory _storedBatchInfo) internal pure returns (bytes32) {
        LegacyStoredBatchInfo memory legacyStoredBatchInfo = LegacyStoredBatchInfo({
            batchNumber: _storedBatchInfo.batchNumber,
            batchHash: _storedBatchInfo.batchHash,
            indexRepeatedStorageChanges: _storedBatchInfo.indexRepeatedStorageChanges,
            numberOfLayer1Txs: _storedBatchInfo.numberOfLayer1Txs,
            priorityOperationsHash: _storedBatchInfo.priorityOperationsHash,
            l2LogsTreeRoot: _storedBatchInfo.l2LogsTreeRoot,
            timestamp: _storedBatchInfo.timestamp,
            commitment: _storedBatchInfo.commitment
        });
        return keccak256(abi.encode(legacyStoredBatchInfo));
    }

    /// @notice Returns true if the bit at index {_index} is 1
    function _checkBit(uint256 _bitMap, uint8 _index) internal pure returns (bool) {
        return (_bitMap & (1 << _index)) > 0;
    }

    /// @notice Sets the given bit in {_num} at index {_index} to 1.
    function _setBit(uint256 _bitMap, uint8 _index) internal pure returns (uint256) {
        return _bitMap | (1 << _index);
    }
}<|MERGE_RESOLUTION|>--- conflicted
+++ resolved
@@ -14,13 +14,48 @@
 import {IChainTypeManager} from "../../IChainTypeManager.sol";
 import {PriorityOpsBatchInfo, PriorityTree} from "../../libraries/PriorityTree.sol";
 import {IL1DAValidator, L1DAValidatorOutput} from "../../chain-interfaces/IL1DAValidator.sol";
-<<<<<<< HEAD
-import {InvalidSystemLogsLength, MissingSystemLogs, BatchNumberMismatch, TimeNotReached, ValueMismatch, HashMismatch, NonIncreasingTimestamp, TimestampError, InvalidLogSender, TxHashMismatch, UnexpectedSystemLog, LogAlreadyProcessed, InvalidProtocolVersion, CanOnlyProcessOneBatch, BatchHashMismatch, UpgradeBatchNumberIsNotZero, NonSequentialBatch, CantExecuteUnprovenBatches, SystemLogsSizeTooBig, InvalidNumberOfBlobs, VerifiedBatchesExceedsCommittedBatches, InvalidProof, RevertedBatchNotAfterNewLastBatch, CantRevertExecutedBatch, L2TimestampTooBig, PriorityOperationsRollingHashMismatch, IncorrectBatchChainId, InvalidMessageRoot, InvalidBatchNumber, EmptyPrecommitData, PrecommitmentMismatch, InvalidPackedPrecommitmentLength} from "../../../common/L1ContractErrors.sol";
-import {InvalidBatchesDataLength, MismatchL2DAValidator, MismatchNumberOfLayer1Txs, CommitBasedInteropNotSupported, DependencyRootsRollingHashMismatch} from "../../L1StateTransitionErrors.sol";
-=======
-import {BatchHashMismatch, BatchNumberMismatch, CanOnlyProcessOneBatch, CantExecuteUnprovenBatches, CantRevertExecutedBatch, HashMismatch, InvalidLogSender, InvalidMessageRoot, InvalidNumberOfBlobs, InvalidProof, InvalidProtocolVersion, InvalidSystemLogsLength, L2TimestampTooBig, LogAlreadyProcessed, MissingSystemLogs, NonIncreasingTimestamp, NonSequentialBatch, PriorityOperationsRollingHashMismatch, RevertedBatchNotAfterNewLastBatch, SystemLogsSizeTooBig, TimeNotReached, TimestampError, TxHashMismatch, UnexpectedSystemLog, UpgradeBatchNumberIsNotZero, ValueMismatch, VerifiedBatchesExceedsCommittedBatches, InvalidBatchNumber, EmptyPrecommitData, PrecommitmentMismatch, InvalidPackedPrecommitmentLength} from "../../../common/L1ContractErrors.sol";
-import {CommitBasedInteropNotSupported, DependencyRootsRollingHashMismatch, InvalidBatchesDataLength, MessageRootIsZero, MismatchL2DAValidator, MismatchNumberOfLayer1Txs} from "../../L1StateTransitionErrors.sol";
->>>>>>> 62dfdc37
+import {
+    InvalidSystemLogsLength,
+    MissingSystemLogs,
+    BatchNumberMismatch,
+    TimeNotReached,
+    ValueMismatch,
+    HashMismatch,
+    NonIncreasingTimestamp,
+    TimestampError,
+    InvalidLogSender,
+    TxHashMismatch,
+    UnexpectedSystemLog,
+    LogAlreadyProcessed,
+    InvalidProtocolVersion,
+    CanOnlyProcessOneBatch,
+    BatchHashMismatch,
+    UpgradeBatchNumberIsNotZero,
+    NonSequentialBatch,
+    CantExecuteUnprovenBatches,
+    SystemLogsSizeTooBig,
+    InvalidNumberOfBlobs,
+    VerifiedBatchesExceedsCommittedBatches,
+    InvalidProof,
+    RevertedBatchNotAfterNewLastBatch,
+    CantRevertExecutedBatch,
+    L2TimestampTooBig,
+    PriorityOperationsRollingHashMismatch,
+    IncorrectBatchChainId,
+    InvalidMessageRoot,
+    InvalidBatchNumber,
+    EmptyPrecommitData,
+    PrecommitmentMismatch,
+    InvalidPackedPrecommitmentLength
+} from "../../../common/L1ContractErrors.sol";
+import {
+    InvalidBatchesDataLength,
+    MismatchL2DAValidator,
+    MismatchNumberOfLayer1Txs,
+    CommitBasedInteropNotSupported,
+    DependencyRootsRollingHashMismatch,
+    MessageRootIsZero
+} from "../../L1StateTransitionErrors.sol";
 
 // While formally the following import is not used, it is needed to inherit documentation from it
 import {IZKChainBase} from "../../chain-interfaces/IZKChainBase.sol";
@@ -468,13 +503,7 @@
         }
     }
 
-<<<<<<< HEAD
     function _commitBatchesSharedBridgeZKOS(
-=======
-    /// @inheritdoc IExecutor
-    function commitBatchesSharedBridge(
-        address, // _chainAddress
->>>>>>> 62dfdc37
         uint256 _processFrom,
         uint256 _processTo,
         bytes calldata _commitData
