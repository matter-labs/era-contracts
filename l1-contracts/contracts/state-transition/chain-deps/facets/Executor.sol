--- conflicted
+++ resolved
@@ -464,39 +464,6 @@
         }
     }
 
-<<<<<<< HEAD
-    function _commitBatchesSharedBridgeZKOS(
-        uint256 _processFrom,
-        uint256 _processTo,
-        bytes calldata _commitData
-    ) internal {
-        (StoredBatchInfo memory lastCommittedBatchData, CommitBoojumOSBatchInfo[] memory newBatchesData) = BatchDecoder
-            .decodeAndCheckBoojumOSCommitData(_commitData, _processFrom, _processTo);
-        // With the new changes for EIP-4844, namely the restriction on number of blobs per block, we only allow for a single batch to be committed at a time.
-        // Note: Don't need to check that `_processFrom` == `_processTo` because there is only one batch,
-        // and so the range checked in the `decodeAndCheckCommitData` is enough.
-        if (newBatchesData.length != 1) {
-            revert CanOnlyProcessOneBatch();
-        }
-        // Check that we commit batches after last committed batch
-        if (s.storedBatchHashes[s.totalBatchesCommitted] != _hashStoredBatchInfo(lastCommittedBatchData)) {
-            // incorrect previous batch data
-            revert BatchHashMismatch(
-                s.storedBatchHashes[s.totalBatchesCommitted],
-                _hashStoredBatchInfo(lastCommittedBatchData)
-            );
-        }
-
-        bytes32 systemContractsUpgradeTxHash = s.l2SystemContractsUpgradeTxHash;
-        bool processSystemUpgradeTx = systemContractsUpgradeTxHash != bytes32(0) &&
-            s.l2SystemContractsUpgradeBatchNumber == 0;
-        _commitBoojumOSBatches(lastCommittedBatchData, newBatchesData, processSystemUpgradeTx);
-
-        s.totalBatchesCommitted = s.totalBatchesCommitted + newBatchesData.length;
-    }
-
-=======
->>>>>>> a5dc3085
     function _commitBatchesSharedBridgeEra(
         uint256 _processFrom,
         uint256 _processTo,
@@ -610,50 +577,6 @@
         }
     }
 
-<<<<<<< HEAD
-    function _commitBoojumOSBatches(
-        StoredBatchInfo memory _lastCommittedBatchData,
-        CommitBoojumOSBatchInfo[] memory _newBatchesData,
-        bool _processSystemUpgradeTx
-    ) internal {
-        bytes32 upgradeTxHash;
-        if (_processSystemUpgradeTx) {
-            // While the logic of the contract ensures that the s.l2SystemContractsUpgradeBatchNumber is 0 when _processSystemUpgradeTx is true,
-            // this check is added just in case. Since it is a hot read, it does not incur noticeable gas cost.
-            if (s.l2SystemContractsUpgradeBatchNumber != 0) {
-                revert UpgradeBatchNumberIsNotZero();
-            }
-
-            // Save the batch number where the upgrade transaction was executed.
-            s.l2SystemContractsUpgradeBatchNumber = _newBatchesData[0].batchNumber;
-            upgradeTxHash = s.l2SystemContractsUpgradeTxHash;
-        }
-
-        // We disable this check because calldata array length is cheap.
-        // solhint-disable-next-line gas-length-in-loops
-        for (uint256 i = 0; i < _newBatchesData.length; i = i.uncheckedInc()) {
-            _lastCommittedBatchData = _commitOneBoojumOSBatch(
-                _lastCommittedBatchData,
-                _newBatchesData[i],
-                upgradeTxHash
-            );
-
-            s.storedBatchHashes[_lastCommittedBatchData.batchNumber] = _hashStoredBatchInfo(_lastCommittedBatchData);
-            emit BlockCommit(
-                _lastCommittedBatchData.batchNumber,
-                _lastCommittedBatchData.batchHash,
-                _lastCommittedBatchData.commitment
-            );
-
-            if (i == 0) {
-                // reset upgradeTxHash after the first batch
-                upgradeTxHash = bytes32(0);
-            }
-        }
-    }
-
-=======
->>>>>>> a5dc3085
     /// @dev Commits new batches with a system contracts upgrade transaction.
     /// @param _lastCommittedBatchData The data of the last committed batch.
     /// @param _newBatchesData An array of batch data that needs to be committed.
