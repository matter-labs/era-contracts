// SPDX-License-Identifier: MIT

pragma solidity 0.8.28;

import {ZKChainBase} from "./ZKChainBase.sol";
import {IL1Bridgehub} from "../../../bridgehub/IL1Bridgehub.sol";
import {IMessageRoot} from "../../../bridgehub/IMessageRoot.sol";
import {COMMIT_TIMESTAMP_APPROXIMATION_DELTA, DEFAULT_PRECOMMITMENT_FOR_THE_LAST_BATCH, EMPTY_STRING_KECCAK, L2_TO_L1_LOG_SERIALIZE_SIZE, MAINNET_CHAIN_ID, MAINNET_COMMIT_TIMESTAMP_NOT_OLDER, MAX_L2_TO_L1_LOGS_COMMITMENT_BYTES, PACKED_L2_BLOCK_TIMESTAMP_MASK, PACKED_L2_PRECOMMITMENT_LENGTH, PUBLIC_INPUT_SHIFT, TESTNET_COMMIT_TIMESTAMP_NOT_OLDER} from "../../../common/Config.sol";
import {IExecutor, L2_LOG_ADDRESS_OFFSET, L2_LOG_KEY_OFFSET, L2_LOG_VALUE_OFFSET, LogProcessingOutput, MAX_LOG_KEY, ProcessLogsInput, SystemLogKey, TOTAL_BLOBS_IN_COMMITMENT} from "../../chain-interfaces/IExecutor.sol";
import {BatchDecoder} from "../../libraries/BatchDecoder.sol";
import {UncheckedMath} from "../../../common/libraries/UncheckedMath.sol";
import {UnsafeBytes} from "../../../common/libraries/UnsafeBytes.sol";
import {GW_ASSET_TRACKER, L2_BOOTLOADER_ADDRESS, L2_SYSTEM_CONTEXT_SYSTEM_CONTRACT_ADDR, L2_TO_L1_MESSENGER_SYSTEM_CONTRACT, L2_TO_L1_MESSENGER_SYSTEM_CONTRACT_ADDR} from "../../../common/l2-helpers/L2ContractAddresses.sol";
import {IChainTypeManager} from "../../IChainTypeManager.sol";
import {PriorityOpsBatchInfo, PriorityTree} from "../../libraries/PriorityTree.sol";
import {IL1DAValidator, L1DAValidatorOutput} from "../../chain-interfaces/IL1DAValidator.sol";
import {BatchHashMismatch, BatchNumberMismatch, CanOnlyProcessOneBatch, CantExecuteUnprovenBatches, CantRevertExecutedBatch, EmptyPrecommitData, HashMismatch, IncorrectBatchChainId, InvalidBatchNumber, InvalidLogSender, InvalidMessageRoot, InvalidNumberOfBlobs, InvalidPackedPrecommitmentLength, InvalidProof, InvalidProtocolVersion, InvalidSystemLogsLength, L2TimestampTooBig, LogAlreadyProcessed, MissingSystemLogs, NonIncreasingTimestamp, NonSequentialBatch, PrecommitmentMismatch, PriorityOperationsRollingHashMismatch, RevertedBatchNotAfterNewLastBatch, SystemLogsSizeTooBig, TimeNotReached, TimestampError, TxHashMismatch, UnexpectedSystemLog, UpgradeBatchNumberIsNotZero, ValueMismatch, VerifiedBatchesExceedsCommittedBatches} from "../../../common/L1ContractErrors.sol";
import {CommitBasedInteropNotSupported, DependencyRootsRollingHashMismatch, InvalidBatchesDataLength, MessageRootIsZero, MismatchL2DACommitmentScheme, MismatchNumberOfLayer1Txs, SettlementLayerChainIdMismatch} from "../../L1StateTransitionErrors.sol";

// While formally the following import is not used, it is needed to inherit documentation from it
import {IZKChainBase} from "../../chain-interfaces/IZKChainBase.sol";
import {InteropRoot, L2Log} from "../../../common/Messaging.sol";

/// @dev The version that is used for the `Executor` calldata used for relaying the
/// stored batch info.
uint8 constant RELAYED_EXECUTOR_VERSION = 0;
/// @dev The version that is used for the `Executor` calldata used for relaying the
/// ZKSync OS stored batch info.
uint8 constant RELAYED_EXECUTOR_VERSION_ZKSYNC_OS = 1;

/// @title ZK chain Executor contract capable of processing events emitted in the ZK chain protocol.
/// @author Matter Labs
/// @custom:security-contact security@matterlabs.dev
contract ExecutorFacet is ZKChainBase, IExecutor {
    using UncheckedMath for uint256;
    using PriorityTree for PriorityTree.Tree;

    /// @inheritdoc IZKChainBase
    string public constant override getName = "ExecutorFacet";

    /// @notice The chain id of L1. This contract can be deployed on multiple layers, but this value is still equal to the
    /// L1 that is at the most base layer.
    uint256 internal immutable L1_CHAIN_ID;

    /// @dev Timestamp - seconds since unix epoch.
    uint256 internal immutable COMMIT_TIMESTAMP_NOT_OLDER;

    constructor(uint256 _l1ChainId) {
        L1_CHAIN_ID = _l1ChainId;
        // Allow testnet operators to submit batches with older timestamps
        // compared to mainnet. This quality-of-life improvement is intended for
        // testnets, where outages may be resolved slower.
        if (L1_CHAIN_ID == MAINNET_CHAIN_ID) {
            COMMIT_TIMESTAMP_NOT_OLDER = MAINNET_COMMIT_TIMESTAMP_NOT_OLDER;
        } else {
            COMMIT_TIMESTAMP_NOT_OLDER = TESTNET_COMMIT_TIMESTAMP_NOT_OLDER;
        }
    }

    /// @dev Process one batch commit using the previous batch StoredBatchInfo
    /// @dev returns new batch StoredBatchInfo
    /// @notice Does not change storage
    function _commitOneBatch(
        StoredBatchInfo memory _previousBatch,
        CommitBatchInfo memory _newBatch,
        bytes32 _expectedSystemContractUpgradeTxHash
    ) internal returns (StoredBatchInfo memory storedBatchInfo) {
        // only commit next batch
        if (_newBatch.batchNumber != _previousBatch.batchNumber + 1) {
            revert BatchNumberMismatch(_previousBatch.batchNumber + 1, _newBatch.batchNumber);
        }

        // Check that batch contains all meta information for L2 logs.
        // Get the chained hash of priority transaction hashes.
        LogProcessingOutput memory logOutput = _processL2Logs(_newBatch, _expectedSystemContractUpgradeTxHash);

        L1DAValidatorOutput memory daOutput = IL1DAValidator(s.l1DAValidator).checkDA({
            _chainId: s.chainId,
            _batchNumber: uint256(_newBatch.batchNumber),
            _l2DAValidatorOutputHash: logOutput.l2DAValidatorOutputHash,
            _operatorDAInput: _newBatch.operatorDAInput,
            _maxBlobsSupported: TOTAL_BLOBS_IN_COMMITMENT
        });

        if (_previousBatch.batchHash != logOutput.previousBatchHash) {
            revert HashMismatch(logOutput.previousBatchHash, _previousBatch.batchHash);
        }
        // Check that the priority operation hash in the L2 logs is as expected
        if (logOutput.chainedPriorityTxsHash != _newBatch.priorityOperationsHash) {
            revert HashMismatch(logOutput.chainedPriorityTxsHash, _newBatch.priorityOperationsHash);
        }
        // Check that the number of processed priority operations is as expected
        if (logOutput.numberOfLayer1Txs != _newBatch.numberOfLayer1Txs) {
            revert ValueMismatch(logOutput.numberOfLayer1Txs, _newBatch.numberOfLayer1Txs);
        }
        _verifyAndResetBatchPrecommitment(_newBatch.batchNumber, logOutput.l2TxsStatusRollingHash);

        // Check the timestamp of the new batch
        _verifyBatchTimestamp(logOutput.packedBatchAndL2BlockTimestamp, _newBatch.timestamp, _previousBatch.timestamp);

        // Create batch commitment for the proof verification
        (bytes32 metadataHash, bytes32 auxiliaryOutputHash, bytes32 commitment) = _createBatchCommitment(
            _newBatch,
            daOutput.stateDiffHash,
            daOutput.blobsOpeningCommitments,
            daOutput.blobsLinearHashes
        );

        storedBatchInfo = StoredBatchInfo({
            batchNumber: _newBatch.batchNumber,
            batchHash: _newBatch.newStateRoot,
            indexRepeatedStorageChanges: _newBatch.indexRepeatedStorageChanges,
            numberOfLayer1Txs: _newBatch.numberOfLayer1Txs,
            priorityOperationsHash: _newBatch.priorityOperationsHash,
            l2LogsTreeRoot: logOutput.l2LogsTreeRoot,
            dependencyRootsRollingHash: logOutput.dependencyRootsRollingHash,
            timestamp: _newBatch.timestamp,
            commitment: commitment
        });

        if (L1_CHAIN_ID != block.chainid) {
            // If we are settling on top of Gateway, we always relay the data needed to construct
            // a proof for a new batch (and finalize it) even if the data for Gateway transactions has been fully lost.
            // This data includes:
            // - `StoredBatchInfo` that is needed to execute a block on top of the previous one.
            // But also, we need to ensure that the components of the commitment of the batch are available:
            // - passThroughDataHash (and its full preimage)
            // - metadataHash (only the hash)
            // - auxiliaryOutputHash (only the hash)
            // The source of the truth for the data from above can be found here:
            // https://github.com/matter-labs/zksync-protocol/blob/c80fa4ee94fd0f7f05f7aea364291abb8b4d7351/crates/zkevm_circuits/src/scheduler/mod.rs#L1356-L1369
            //
            // The full preimage of `passThroughDataHash` consists of the state root as well as the `indexRepeatedStorageChanges`. All
            // these values are already included as part of the `storedBatchInfo`, so we do not need to republish those.
            // slither-disable-next-line unused-return
            L2_TO_L1_MESSENGER_SYSTEM_CONTRACT.sendToL1(
                abi.encode(RELAYED_EXECUTOR_VERSION, storedBatchInfo, metadataHash, auxiliaryOutputHash)
            );
        }
    }

    function _commitOneBatchZKsyncOS(
        StoredBatchInfo memory _previousBatch,
        CommitBatchInfoZKsyncOS memory _newBatch,
        bytes32 _expectedSystemContractUpgradeTxHash
    ) internal returns (StoredBatchInfo memory storedBatchInfo) {
        // only commit next batch
        if (_newBatch.batchNumber != _previousBatch.batchNumber + 1) {
            revert BatchNumberMismatch(_previousBatch.batchNumber + 1, _newBatch.batchNumber);
        }

        // we can just ignore l1 da validator output with ZKsync OS:
        // - used state diffs hash correctness verifier within state transition program
        // - blobs not supported yet, and likely even once it's supported design will allow to ignore blobs related values anyway
        // slither-disable-next-line unused-return
        IL1DAValidator(s.l1DAValidator).checkDA({
            _chainId: s.chainId,
            _batchNumber: uint256(_newBatch.batchNumber),
            _l2DAValidatorOutputHash: _newBatch.daCommitment,
            _operatorDAInput: _newBatch.operatorDAInput,
            _maxBlobsSupported: TOTAL_BLOBS_IN_COMMITMENT
        });

        if (block.timestamp - COMMIT_TIMESTAMP_NOT_OLDER > _newBatch.firstBlockTimestamp) {
            revert TimeNotReached(_newBatch.firstBlockTimestamp, block.timestamp - COMMIT_TIMESTAMP_NOT_OLDER);
        }
        if (_newBatch.lastBlockTimestamp > block.timestamp + COMMIT_TIMESTAMP_APPROXIMATION_DELTA) {
            revert L2TimestampTooBig();
        }
        if (_newBatch.chainId != s.chainId) {
            revert IncorrectBatchChainId(_newBatch.chainId, s.chainId);
        }

        // The batch proof public input can be calculated as keccak256(state_commitment_before & state_commitment_after & batch_output_hash)
        // batch output hash commits to information about batch that needs to be opened on l1.
        // So below we are calculating batch output hash to later include it in the batch public input and thereby verify batch values correctness.
        bytes32 batchOutputHash = keccak256(
            abi.encodePacked(
                _newBatch.chainId,
                _newBatch.firstBlockTimestamp,
                _newBatch.lastBlockTimestamp,
                uint160(_newBatch.l2DaValidator),
                _newBatch.daCommitment,
                _newBatch.numberOfLayer1Txs,
                _newBatch.priorityOperationsHash,
                _newBatch.l2LogsTreeRoot,
                _expectedSystemContractUpgradeTxHash,
                _newBatch.dependencyRootsRollingHash
            )
        );

        // We are using same stored batch info structure as was used for Era VM state transition.
        // But we set some fields differently:
        // `batchHash` commitments now contains full commitment to the state and `indexRepeatedStorageChanges` not used(always set to 0)
        // `timestamp` is not used anymore(set to 0), for Era we used it to validate that committed batch timestamp is consistent with last stored,
        // but in ZKsync OS we are validating it within the state transition program
        storedBatchInfo = StoredBatchInfo({
            batchNumber: _newBatch.batchNumber,
            batchHash: _newBatch.newStateCommitment,
            indexRepeatedStorageChanges: 0,
            numberOfLayer1Txs: _newBatch.numberOfLayer1Txs,
            priorityOperationsHash: _newBatch.priorityOperationsHash,
            l2LogsTreeRoot: _newBatch.l2LogsTreeRoot,
            dependencyRootsRollingHash: _newBatch.dependencyRootsRollingHash,
            timestamp: 0,
            commitment: batchOutputHash
        });

        if (L1_CHAIN_ID != block.chainid) {
            // If we are settling on top of Gateway, we always relay the data needed to construct
            // a proof for a new batch (and finalize it) even if the data for Gateway transactions has been fully lost.
            // For ZKsync OS this data includes only `StoredBatchInfo`: that is needed to commit and prove a batch on top of the previous one.
            // slither-disable-next-line unused-return
            L2_TO_L1_MESSENGER_SYSTEM_CONTRACT.sendToL1(
                abi.encode(RELAYED_EXECUTOR_VERSION_ZKSYNC_OS, storedBatchInfo)
            );
        }
    }

    /// @notice Verifies that a stored precommitment for a given batch matches the expected rolling hash.
    /// @param _batchNumber The batch number whose precommitment is being verified.
    /// @param _expectedL2TxsStatusRollingHash The expected rolling hash of L2 transaction statuses for the batch.
    /// @dev Note, that precommitments are only supported for Era VM.
    function _verifyAndResetBatchPrecommitment(uint256 _batchNumber, bytes32 _expectedL2TxsStatusRollingHash) internal {
        bytes32 storedPrecommitment = s.precommitmentForTheLatestBatch;
        // The default value for the `storedPrecommitment` is expected to be `DEFAULT_PRECOMMITMENT_FOR_THE_LAST_BATCH`.
        // However, in case we did accidentally put 0 there, we want to handle this case as well.
        if (storedPrecommitment == bytes32(0)) {
            storedPrecommitment = DEFAULT_PRECOMMITMENT_FOR_THE_LAST_BATCH;
        }

        // We do not require the operator to always provide the precommitments as it is an optional feature.
        // However, if precommitments were provided, we do expect them to span over the entire batch
        if (
            storedPrecommitment != DEFAULT_PRECOMMITMENT_FOR_THE_LAST_BATCH &&
            storedPrecommitment != _expectedL2TxsStatusRollingHash
        ) {
            revert PrecommitmentMismatch(_batchNumber, _expectedL2TxsStatusRollingHash, storedPrecommitment);
        }

        // Resetting the stored precommitment.
        // Note, that the default value is not 0, but a non-zero value since rewriting a non-zero value
        // is cheaper than going from 0 and back within different transactions.
        s.precommitmentForTheLatestBatch = DEFAULT_PRECOMMITMENT_FOR_THE_LAST_BATCH;
    }

    /// @notice checks that the timestamps of both the new batch and the new L2 block are correct.
    /// @param _packedBatchAndL2BlockTimestamp - packed batch and L2 block timestamp in a format of batchTimestamp * 2**128 + l2BatchTimestamp
    /// @param _expectedBatchTimestamp - expected batch timestamp
    /// @param _previousBatchTimestamp - the timestamp of the previous batch
    function _verifyBatchTimestamp(
        uint256 _packedBatchAndL2BlockTimestamp,
        uint256 _expectedBatchTimestamp,
        uint256 _previousBatchTimestamp
    ) internal view {
        // Check that the timestamp that came from the system context is expected
        uint256 batchTimestamp = _packedBatchAndL2BlockTimestamp >> 128;
        if (batchTimestamp != _expectedBatchTimestamp) {
            revert TimestampError();
        }

        // While the fact that _previousBatchTimestamp < batchTimestamp is already checked on L2,
        // we double check it here for clarity
        if (_previousBatchTimestamp >= batchTimestamp) {
            revert NonIncreasingTimestamp();
        }

        uint256 lastL2BlockTimestamp = _packedBatchAndL2BlockTimestamp & PACKED_L2_BLOCK_TIMESTAMP_MASK;
        // All L2 blocks have timestamps within the range of [batchTimestamp, lastL2BlockTimestamp].
        // So here we need to only double check that:
        // - The timestamp of the batch is not too small.
        // - The timestamp of the last L2 block is not too big.
        // New batch timestamp is too small
        if (block.timestamp - COMMIT_TIMESTAMP_NOT_OLDER > batchTimestamp) {
            revert TimeNotReached(batchTimestamp, block.timestamp - COMMIT_TIMESTAMP_NOT_OLDER);
        }
        // The last L2 block timestamp is too big
        if (lastL2BlockTimestamp > block.timestamp + COMMIT_TIMESTAMP_APPROXIMATION_DELTA) {
            revert L2TimestampTooBig();
        }
    }

    /// @dev Check that L2 logs are proper and batch contain all meta information for them
    /// @dev The logs processed here should line up such that only one log for each key from the
    ///      SystemLogKey enum in Constants.sol is processed per new batch.
    /// @dev Data returned from here will be used to form the batch commitment.
    function _processL2Logs(
        CommitBatchInfo memory _newBatch,
        bytes32 _expectedSystemContractUpgradeTxHash
    ) internal view returns (LogProcessingOutput memory logOutput) {
        // Copy L2 to L1 logs into memory.
        bytes memory emittedL2Logs = _newBatch.systemLogs;

        // Used as bitmap to set/check log processing happens exactly once.
        // See SystemLogKey enum in Constants.sol for ordering.
        uint256 processedLogs = 0;

        // linear traversal of the logs
        uint256 logsLength = emittedL2Logs.length;

        if (logsLength % L2_TO_L1_LOG_SERIALIZE_SIZE != 0) {
            revert InvalidSystemLogsLength();
        }

        for (uint256 i = 0; i < logsLength; i = i.uncheckedAdd(L2_TO_L1_LOG_SERIALIZE_SIZE)) {
            // Extract the values to be compared to/used such as the log sender, key, and value
            // slither-disable-next-line unused-return
            (address logSender, ) = UnsafeBytes.readAddress(emittedL2Logs, i + L2_LOG_ADDRESS_OFFSET);
            // slither-disable-next-line unused-return
            (uint256 logKey, ) = UnsafeBytes.readUint256(emittedL2Logs, i + L2_LOG_KEY_OFFSET);
            // slither-disable-next-line unused-return
            (bytes32 logValue, ) = UnsafeBytes.readBytes32(emittedL2Logs, i + L2_LOG_VALUE_OFFSET);

            // Ensure that the log hasn't been processed already
            if (_checkBit(processedLogs, uint8(logKey))) {
                revert LogAlreadyProcessed(uint8(logKey));
            }
            processedLogs = _setBit(processedLogs, uint8(logKey));

            // Need to check that each log was sent by the correct address.
            if (logKey == uint256(SystemLogKey.L2_TO_L1_LOGS_TREE_ROOT_KEY)) {
                if (logSender != L2_TO_L1_MESSENGER_SYSTEM_CONTRACT_ADDR) {
                    revert InvalidLogSender(logSender, logKey);
                }
                logOutput.l2LogsTreeRoot = logValue;
            } else if (logKey == uint256(SystemLogKey.PACKED_BATCH_AND_L2_BLOCK_TIMESTAMP_KEY)) {
                if (logSender != L2_SYSTEM_CONTEXT_SYSTEM_CONTRACT_ADDR) {
                    revert InvalidLogSender(logSender, logKey);
                }
                logOutput.packedBatchAndL2BlockTimestamp = uint256(logValue);
            } else if (logKey == uint256(SystemLogKey.PREV_BATCH_HASH_KEY)) {
                if (logSender != L2_SYSTEM_CONTEXT_SYSTEM_CONTRACT_ADDR) {
                    revert InvalidLogSender(logSender, logKey);
                }
                logOutput.previousBatchHash = logValue;
            } else if (logKey == uint256(SystemLogKey.CHAINED_PRIORITY_TXN_HASH_KEY)) {
                if (logSender != L2_BOOTLOADER_ADDRESS) {
                    revert InvalidLogSender(logSender, logKey);
                }
                logOutput.chainedPriorityTxsHash = logValue;
            } else if (logKey == uint256(SystemLogKey.NUMBER_OF_LAYER_1_TXS_KEY)) {
                if (logSender != L2_BOOTLOADER_ADDRESS) {
                    revert InvalidLogSender(logSender, logKey);
                }
                logOutput.numberOfLayer1Txs = uint256(logValue);
            } else if (logKey == uint256(SystemLogKey.USED_L2_DA_VALIDATOR_ADDRESS_KEY)) {
                if (logSender != L2_TO_L1_MESSENGER_SYSTEM_CONTRACT_ADDR) {
                    revert InvalidLogSender(logSender, logKey);
                }
                if (uint256(s.l2DACommitmentScheme) != uint256(logValue)) {
                    revert MismatchL2DACommitmentScheme(uint256(logValue), uint256(s.l2DACommitmentScheme));
                }
            } else if (logKey == uint256(SystemLogKey.L2_DA_VALIDATOR_OUTPUT_HASH_KEY)) {
                if (logSender != L2_TO_L1_MESSENGER_SYSTEM_CONTRACT_ADDR) {
                    revert InvalidLogSender(logSender, logKey);
                }
                logOutput.l2DAValidatorOutputHash = logValue;
            } else if (logKey == uint256(SystemLogKey.L2_TXS_STATUS_ROLLING_HASH_KEY)) {
                if (logSender != L2_BOOTLOADER_ADDRESS) {
                    revert InvalidLogSender(logSender, logKey);
                }
                logOutput.l2TxsStatusRollingHash = logValue;
            } else if (logKey == uint256(SystemLogKey.EXPECTED_SYSTEM_CONTRACT_UPGRADE_TX_HASH_KEY)) {
                if (logSender != L2_BOOTLOADER_ADDRESS) {
                    revert InvalidLogSender(logSender, logKey);
                }
                if (_expectedSystemContractUpgradeTxHash != logValue) {
                    revert TxHashMismatch();
                }
            } else if (logKey == uint256(SystemLogKey.MESSAGE_ROOT_ROLLING_HASH_KEY)) {
                if (logSender != L2_BOOTLOADER_ADDRESS) {
                    revert InvalidLogSender(logSender, logKey);
                }
                logOutput.dependencyRootsRollingHash = logValue;
            } else if (logKey == uint256(SystemLogKey.SETTLEMENT_LAYER_CHAIN_ID_KEY)) {
                if (logSender != L2_BOOTLOADER_ADDRESS) {
                    revert InvalidLogSender(logSender, logKey);
                }
                uint256 settlementLayerChainId = uint256(logValue);
                require(settlementLayerChainId == block.chainid, SettlementLayerChainIdMismatch());
            } else if (logKey > MAX_LOG_KEY) {
                revert UnexpectedSystemLog(logKey);
            }
        }

        // We only require MAX_LOG_KEY - 1 logs to be checked, the MAX_LOG_KEY-th is if we are expecting a protocol upgrade
        uint256 exponent = _expectedSystemContractUpgradeTxHash == bytes32(0) ? MAX_LOG_KEY : MAX_LOG_KEY + 1;
        if (processedLogs != 2 ** exponent - 1) {
            revert MissingSystemLogs(2 ** exponent - 1, processedLogs);
        }
    }

    /// @inheritdoc IExecutor
    function precommitSharedBridge(
        address, // addr
        uint256 _batchNumber,
        bytes calldata _precommitData
    ) external nonReentrant onlyValidator onlySettlementLayer {
        uint256 expectedBatchNumber = s.totalBatchesCommitted + 1;
        if (_batchNumber != expectedBatchNumber) {
            revert InvalidBatchNumber(_batchNumber, expectedBatchNumber);
        }
        PrecommitInfo memory info = BatchDecoder.decodeAndCheckPrecommitData(_precommitData);
        if (info.packedTxsCommitments.length == 0) {
            revert EmptyPrecommitData(_batchNumber);
        }

        bytes32 currentPrecommitment = s.precommitmentForTheLatestBatch;
        // We have a placeholder non-zero value equal to `DEFAULT_PRECOMMITMENT_FOR_THE_LAST_BATCH`.
        // This is needed to ensure cheaper and more stable write costs.
        if (currentPrecommitment == DEFAULT_PRECOMMITMENT_FOR_THE_LAST_BATCH) {
            // The rolling hash calculation should start with 0.
            currentPrecommitment = 0;
        }

        bytes32 newPrecommitment = _calculatePrecommitmentRollingHash(currentPrecommitment, info.packedTxsCommitments);

        // We checked that the length of the precommitments is greater than zero,
        // so we know that this value will be non-zero as well.
        s.precommitmentForTheLatestBatch = newPrecommitment;

        emit BatchPrecommitmentSet(_batchNumber, info.untrustedLastL2BlockNumberHint, newPrecommitment);
    }

    /// @notice Calculates rolling hash of precommitments received from `_packedTxPrecommitments`.
    /// @param _currentPrecommitment The previous precommitment
    /// @param _packedTxPrecommitments The current precommitment
    /// @dev This function expects the number of new precommitments to be non-zero.
    function _calculatePrecommitmentRollingHash(
        bytes32 _currentPrecommitment,
        bytes memory _packedTxPrecommitments
    ) internal pure returns (bytes32 result) {
        unchecked {
            uint256 length = _packedTxPrecommitments.length;
            if (length % PACKED_L2_PRECOMMITMENT_LENGTH != 0) {
                revert InvalidPackedPrecommitmentLength(length);
            }

            // Caching constant(s) for use in assembly
            uint256 precommitmentLength = PACKED_L2_PRECOMMITMENT_LENGTH;
            /// @solidity memory-safe-assembly
            assembly {
                // Storing the current rolling hash in position 0. This way It will be more convenient
                // to recalculate it.
                mstore(0, _currentPrecommitment)

                // In assembly to access the elements of the array, we'll need to add 32 to the position
                // since the first 32 bytes store the length of the bytes array.
                let ptr := add(_packedTxPrecommitments, 32)
                let ptrTo := add(ptr, length)

                for {

                } lt(ptr, ptrTo) {
                    ptr := add(ptr, precommitmentLength)
                } {
                    let txPrecommitment := keccak256(ptr, precommitmentLength)

                    // Storing the precommitment for the transaction and recalculating the rolling hash
                    mstore(32, txPrecommitment)
                    result := keccak256(0, 64)
                    mstore(0, result)
                }
            }
        }
    }

    function _commitBatchesSharedBridgeEra(
        uint256 _processFrom,
        uint256 _processTo,
        bytes calldata _commitData
    ) internal {
        (StoredBatchInfo memory lastCommittedBatchData, CommitBatchInfo[] memory newBatchesData) = BatchDecoder
            .decodeAndCheckCommitData(_commitData, _processFrom, _processTo);
        // With the new changes for EIP-4844, namely the restriction on number of blobs per block, we only allow for a single batch to be committed at a time.
        // Note: Don't need to check that `_processFrom` == `_processTo` because there is only one batch,
        // and so the range checked in the `decodeAndCheckCommitData` is enough.
        if (newBatchesData.length != 1) {
            revert CanOnlyProcessOneBatch();
        }
        // Check that we commit batches after last committed batch
        bytes32 cachedStoredBatchHashes = s.storedBatchHashes[s.totalBatchesCommitted];
        if (
            cachedStoredBatchHashes != _hashStoredBatchInfo(lastCommittedBatchData) &&
            cachedStoredBatchHashes != _hashLegacyStoredBatchInfo(lastCommittedBatchData)
        ) {
            // incorrect previous batch data
            revert BatchHashMismatch(cachedStoredBatchHashes, _hashStoredBatchInfo(lastCommittedBatchData));
        }

        bytes32 systemContractsUpgradeTxHash = s.l2SystemContractsUpgradeTxHash;
        // Upgrades are rarely done so we optimize a case with no active system contracts upgrade.
        if (systemContractsUpgradeTxHash == bytes32(0) || s.l2SystemContractsUpgradeBatchNumber != 0) {
            _commitBatchesWithoutSystemContractsUpgrade(lastCommittedBatchData, newBatchesData);
        } else {
            _commitBatchesWithSystemContractsUpgrade(
                lastCommittedBatchData,
                newBatchesData,
                systemContractsUpgradeTxHash
            );
        }

        s.totalBatchesCommitted = s.totalBatchesCommitted + newBatchesData.length;
    }

    function _commitBatchesSharedBridgeZKsyncOS(
        uint256 _processFrom,
        uint256 _processTo,
        bytes calldata _commitData
    ) internal {
        (StoredBatchInfo memory lastCommittedBatchData, CommitBatchInfoZKsyncOS[] memory newBatchesData) = BatchDecoder
            .decodeAndCheckCommitDataZKsyncOS(_commitData, _processFrom, _processTo);
        // With the new changes for EIP-4844, namely the restriction on number of blobs per block, we only allow for a single batch to be committed at a time.
        // Note: Don't need to check that `_processFrom` == `_processTo` because there is only one batch,
        // and so the range checked in the `decodeAndCheckCommitData` is enough.
        if (newBatchesData.length != 1) {
            revert CanOnlyProcessOneBatch();
        }
        // Check that we commit batches after last committed batch
        if (s.storedBatchHashes[s.totalBatchesCommitted] != _hashStoredBatchInfo(lastCommittedBatchData)) {
            // incorrect previous batch data
            revert BatchHashMismatch(
                s.storedBatchHashes[s.totalBatchesCommitted],
                _hashStoredBatchInfo(lastCommittedBatchData)
            );
        }

        bytes32 systemContractsUpgradeTxHash = s.l2SystemContractsUpgradeTxHash;
        bool processSystemUpgradeTx = systemContractsUpgradeTxHash != bytes32(0) &&
            s.l2SystemContractsUpgradeBatchNumber == 0;
        _commitBatchesZKsyncOS(lastCommittedBatchData, newBatchesData, processSystemUpgradeTx);

        s.totalBatchesCommitted = s.totalBatchesCommitted + newBatchesData.length;
    }

    /// @inheritdoc IExecutor
    function commitBatchesSharedBridge(
        address, // _chainAddress
        uint256 _processFrom,
        uint256 _processTo,
        bytes calldata _commitData
    ) external nonReentrant onlyValidator onlySettlementLayer {
        // check that we have the right protocol version
        // three comments:
        // 1. A chain has to keep their protocol version up to date, as processing a block requires the latest or previous protocol version
        // to solve this we will need to add the feature to create batches with only the protocol upgrade tx, without any other txs.
        // 2. A chain might become out of sync if it launches while we are in the middle of a protocol upgrade. This would mean they cannot process their genesis upgrade
        // as their protocolversion would be outdated, and they also cannot process the protocol upgrade tx as they have a pending upgrade.
        // 3. The protocol upgrade is increased in the BaseZkSyncUpgrade, in the executor only the systemContractsUpgradeTxHash is checked
        if (!IChainTypeManager(s.chainTypeManager).protocolVersionIsActive(s.protocolVersion)) {
            revert InvalidProtocolVersion();
        }
        if (s.zksyncOS) {
            _commitBatchesSharedBridgeZKsyncOS(_processFrom, _processTo, _commitData);
        } else {
            _commitBatchesSharedBridgeEra(_processFrom, _processTo, _commitData);
        }
    }

    /// @dev Commits new batches without any system contracts upgrade.
    /// @param _lastCommittedBatchData The data of the last committed batch.
    /// @param _newBatchesData An array of batch data that needs to be committed.
    function _commitBatchesWithoutSystemContractsUpgrade(
        StoredBatchInfo memory _lastCommittedBatchData,
        CommitBatchInfo[] memory _newBatchesData
    ) internal {
        // We disable this check because calldata array length is cheap.
        // solhint-disable-next-line gas-length-in-loops
        for (uint256 i = 0; i < _newBatchesData.length; i = i.uncheckedInc()) {
            _lastCommittedBatchData = _commitOneBatch(_lastCommittedBatchData, _newBatchesData[i], bytes32(0));

            s.storedBatchHashes[_lastCommittedBatchData.batchNumber] = _hashStoredBatchInfo(_lastCommittedBatchData);
            emit BlockCommit(
                _lastCommittedBatchData.batchNumber,
                _lastCommittedBatchData.batchHash,
                _lastCommittedBatchData.commitment
            );
        }
    }

    /// @dev Commits new batches with a system contracts upgrade transaction.
    /// @param _lastCommittedBatchData The data of the last committed batch.
    /// @param _newBatchesData An array of batch data that needs to be committed.
    /// @param _systemContractUpgradeTxHash The transaction hash of the system contract upgrade.
    function _commitBatchesWithSystemContractsUpgrade(
        StoredBatchInfo memory _lastCommittedBatchData,
        CommitBatchInfo[] memory _newBatchesData,
        bytes32 _systemContractUpgradeTxHash
    ) internal {
        // The system contract upgrade is designed to be executed atomically with the new bootloader, a default account,
        // ZKP verifier, and other system parameters. Hence, we ensure that the upgrade transaction is
        // carried out within the first batch committed after the upgrade.

        // While the logic of the contract ensures that the s.l2SystemContractsUpgradeBatchNumber is 0 when this function is called,
        // this check is added just in case. Since it is a hot read, it does not incur noticeable gas cost.
        if (s.l2SystemContractsUpgradeBatchNumber != 0) {
            revert UpgradeBatchNumberIsNotZero();
        }

        // Save the batch number where the upgrade transaction was executed.
        s.l2SystemContractsUpgradeBatchNumber = _newBatchesData[0].batchNumber;

        // We disable this check because calldata array length is cheap.
        // solhint-disable-next-line gas-length-in-loops
        for (uint256 i = 0; i < _newBatchesData.length; i = i.uncheckedInc()) {
            // The upgrade transaction must only be included in the first batch.
            bytes32 expectedUpgradeTxHash = i == 0 ? _systemContractUpgradeTxHash : bytes32(0);
            _lastCommittedBatchData = _commitOneBatch(
                _lastCommittedBatchData,
                _newBatchesData[i],
                expectedUpgradeTxHash
            );

            s.storedBatchHashes[_lastCommittedBatchData.batchNumber] = _hashStoredBatchInfo(_lastCommittedBatchData);
            emit BlockCommit(
                _lastCommittedBatchData.batchNumber,
                _lastCommittedBatchData.batchHash,
                _lastCommittedBatchData.commitment
            );
        }
    }

    function _commitBatchesZKsyncOS(
        StoredBatchInfo memory _lastCommittedBatchData,
        CommitBatchInfoZKsyncOS[] memory _newBatchesData,
        bool _processSystemUpgradeTx
    ) internal {
        bytes32 upgradeTxHash;
        if (_processSystemUpgradeTx) {
            // While the logic of the contract ensures that the s.l2SystemContractsUpgradeBatchNumber is 0 when _processSystemUpgradeTx is true,
            // this check is added just in case. Since it is a hot read, it does not incur noticeable gas cost.
            if (s.l2SystemContractsUpgradeBatchNumber != 0) {
                revert UpgradeBatchNumberIsNotZero();
            }

            // Save the batch number where the upgrade transaction was executed.
            s.l2SystemContractsUpgradeBatchNumber = _newBatchesData[0].batchNumber;
            upgradeTxHash = s.l2SystemContractsUpgradeTxHash;
        }

        // We disable this check because calldata array length is cheap.
        // solhint-disable-next-line gas-length-in-loops
        for (uint256 i = 0; i < _newBatchesData.length; i = i.uncheckedInc()) {
            _lastCommittedBatchData = _commitOneBatchZKsyncOS(
                _lastCommittedBatchData,
                _newBatchesData[i],
                upgradeTxHash
            );

            s.storedBatchHashes[_lastCommittedBatchData.batchNumber] = _hashStoredBatchInfo(_lastCommittedBatchData);
            emit BlockCommit(
                _lastCommittedBatchData.batchNumber,
                _lastCommittedBatchData.batchHash,
                _lastCommittedBatchData.commitment
            );

            // reset upgradeTxHash after the first batch
            if (i == 0) {
                upgradeTxHash = bytes32(0);
            }
        }
    }

    function _rollingHash(bytes32[] memory _hashes) internal pure returns (bytes32) {
        bytes32 hash = EMPTY_STRING_KECCAK;
        uint256 nHashes = _hashes.length;
        for (uint256 i = 0; i < nHashes; i = i.uncheckedInc()) {
            hash = keccak256(abi.encode(hash, _hashes[i]));
        }
        return hash;
    }

    /// @dev Checks that the data of the batch is correct and can be executed
    /// @dev Verifies that batch number, batch hash and priority operations hash are correct
    function _checkBatchData(
        StoredBatchInfo memory _storedBatch,
        uint256 _executedBatchIdx,
        bytes32 _priorityOperationsHash,
        bytes32 _dependencyRootsRollingHash
    ) internal view {
        uint256 currentBatchNumber = _storedBatch.batchNumber;
        if (currentBatchNumber != s.totalBatchesExecuted + _executedBatchIdx + 1) {
            revert NonSequentialBatch();
        }
        if (_hashStoredBatchInfo(_storedBatch) != s.storedBatchHashes[currentBatchNumber]) {
            revert BatchHashMismatch(s.storedBatchHashes[currentBatchNumber], _hashStoredBatchInfo(_storedBatch));
        }
        if (_priorityOperationsHash != _storedBatch.priorityOperationsHash) {
            revert PriorityOperationsRollingHashMismatch();
        }
        if (_dependencyRootsRollingHash != _storedBatch.dependencyRootsRollingHash) {
            revert DependencyRootsRollingHashMismatch(
                _storedBatch.dependencyRootsRollingHash,
                _dependencyRootsRollingHash
            );
        }
    }

    /// @notice Executes one batch
    /// @dev 1. Processes all pending operations (Complete priority requests)
    /// @dev 2. Finalizes batch
    /// @dev _executedBatchIdx is an index in the array of the batches that we want to execute together
    function _executeOneBatch(
        StoredBatchInfo memory _storedBatch,
        PriorityOpsBatchInfo memory _priorityOpsData,
        InteropRoot[] memory _dependencyRoots,
        uint256 _executedBatchIdx
    ) internal {
        if (_priorityOpsData.itemHashes.length != _storedBatch.numberOfLayer1Txs) {
            revert MismatchNumberOfLayer1Txs(_storedBatch.numberOfLayer1Txs, _priorityOpsData.itemHashes.length);
        }
        bytes32 priorityOperationsHash = _rollingHash(_priorityOpsData.itemHashes);
        bytes32 dependencyRootsRollingHash = _verifyDependencyInteropRoots(_dependencyRoots);
        _checkBatchData(_storedBatch, _executedBatchIdx, priorityOperationsHash, dependencyRootsRollingHash);
        s.priorityTree.processBatch(_priorityOpsData);

        uint256 currentBatchNumber = _storedBatch.batchNumber;

        // Save root hash of L2 -> L1 logs tree
        s.l2LogsRootHashes[currentBatchNumber] = _storedBatch.l2LogsTreeRoot;
    }

    /// @notice Verifies the dependency message roots that the chain relied on.
    function _verifyDependencyInteropRoots(
        InteropRoot[] memory _dependencyRoots
    ) internal view returns (bytes32 dependencyRootsRollingHash) {
        uint256 length = _dependencyRoots.length;
        IMessageRoot messageRootContract = IL1Bridgehub(s.bridgehub).messageRoot();

        for (uint256 i = 0; i < length; i = i.uncheckedInc()) {
            InteropRoot memory interopRoot = _dependencyRoots[i];
            bytes32 correctRootHash;
            if (interopRoot.chainId == block.chainid) {
                // For the same chain we verify using the MessageRoot contract. Note, that in this
                // release, import and export only happens on GW, so this is the only case we have to cover.
                correctRootHash = messageRootContract.historicalRoot(uint256(interopRoot.blockOrBatchNumber));
            } else {
                revert CommitBasedInteropNotSupported();
            }
            if (correctRootHash == bytes32(0)) {
                revert MessageRootIsZero();
            }
            if (interopRoot.sides.length != 1 || interopRoot.sides[0] != correctRootHash) {
                revert InvalidMessageRoot(correctRootHash, interopRoot.sides[0]);
            }
            dependencyRootsRollingHash = keccak256(
                // solhint-disable-next-line func-named-parameters
                abi.encodePacked(
                    dependencyRootsRollingHash,
                    interopRoot.chainId,
                    interopRoot.blockOrBatchNumber,
                    interopRoot.sides
                )
            );
        }
    }

    /// @notice Appends the batch message root to the global message.
    /// @param _batchNumber The number of the batch
    /// @param _messageRoot The root of the merkle tree of the messages to L1.
    /// @dev We only call this function on L1.
    function _appendMessageRoot(uint256 _batchNumber, bytes32 _messageRoot) internal {
<<<<<<< HEAD
        // Once the batch is executed, we include its message to the message root.
        IMessageRoot messageRootContract = IBridgehub(s.bridgehub).messageRoot();
        messageRootContract.addChainBatchRoot(s.chainId, _batchNumber, _messageRoot);
=======
        // During migration to the new protocol version, there will be a period when
        // the bridgehub does not yet provide the `messageRoot` functionality.
        // To ease up the migration, we never append messages to message root on L1.
        if (block.chainid != L1_CHAIN_ID) {
            // Once the batch is executed, we include its message to the message root.
            IMessageRoot messageRootContract = IMessageRoot(address(IL1Bridgehub(s.bridgehub).messageRoot()));
            messageRootContract.addChainBatchRoot(s.chainId, _batchNumber, _messageRoot);
        }
>>>>>>> 919ff231
    }

    /// @inheritdoc IExecutor
    function executeBatchesSharedBridge(
        address, // _chainAddress
        uint256 _processFrom,
        uint256 _processTo,
        bytes calldata _executeData
    ) external nonReentrant onlyValidator onlySettlementLayer {
        (
            StoredBatchInfo[] memory batchesData,
            PriorityOpsBatchInfo[] memory priorityOpsData,
            InteropRoot[][] memory dependencyRoots,
            L2Log[][] memory logs,
            bytes[][] memory messages,
            bytes32[] memory messageRoots
        ) = BatchDecoder.decodeAndCheckExecuteData(_executeData, _processFrom, _processTo);
        uint256 nBatches = batchesData.length;
        if (batchesData.length != priorityOpsData.length) {
            revert InvalidBatchesDataLength(batchesData.length, priorityOpsData.length);
        }
        if (block.chainid == L1_CHAIN_ID) {
            require(logs.length == 0, InvalidBatchesDataLength(0, logs.length));
            require(messages.length == 0, InvalidBatchesDataLength(0, messages.length));
        } else {
            require(batchesData.length == logs.length, InvalidBatchesDataLength(batchesData.length, logs.length));
            require(
                batchesData.length == messages.length,
                InvalidBatchesDataLength(batchesData.length, messages.length)
            );
        }

        // Interop is only allowed on GW currently, so we go through the Asset Tracker when on Gateway.
        // When on L1, we append directly to the Message Root, though interop is not allowed there, it is only used for
        // message verification.
        if (block.chainid != L1_CHAIN_ID) {
            uint256 messagesLength = messages.length;
            for (uint256 i = 0; i < messagesLength; i = i.uncheckedInc()) {
                ProcessLogsInput memory processLogsInput = ProcessLogsInput({
                    logs: logs[i],
                    messages: messages[i],
                    chainId: s.chainId,
                    batchNumber: batchesData[i].batchNumber,
                    chainBatchRoot: batchesData[i].l2LogsTreeRoot,
                    messageRoot: messageRoots[i]
                });
                GW_ASSET_TRACKER.processLogsAndMessages(processLogsInput);
            }
        } else {
            uint256 batchesDataLength = batchesData.length;
            for (uint256 i = 0; i < batchesDataLength; i = i.uncheckedInc()) {
                _appendMessageRoot(batchesData[i].batchNumber, batchesData[i].l2LogsTreeRoot);
            }
        }

        for (uint256 i = 0; i < nBatches; i = i.uncheckedInc()) {
            _executeOneBatch(batchesData[i], priorityOpsData[i], dependencyRoots[i], i);
            emit BlockExecution(batchesData[i].batchNumber, batchesData[i].batchHash, batchesData[i].commitment);
        }

        uint256 newTotalBatchesExecuted = s.totalBatchesExecuted + nBatches;
        s.totalBatchesExecuted = newTotalBatchesExecuted;
        if (newTotalBatchesExecuted > s.totalBatchesVerified) {
            revert CantExecuteUnprovenBatches();
        }

        uint256 batchWhenUpgradeHappened = s.l2SystemContractsUpgradeBatchNumber;
        if (batchWhenUpgradeHappened != 0 && batchWhenUpgradeHappened <= newTotalBatchesExecuted) {
            delete s.l2SystemContractsUpgradeTxHash;
            delete s.l2SystemContractsUpgradeBatchNumber;
        }
    }

    /// @inheritdoc IExecutor
    // Warning: removed onlyValidator to make it permisionless.
    function proveBatchesSharedBridge(
        address, // _chainAddress
        uint256 _processBatchFrom,
        uint256 _processBatchTo,
        bytes calldata _proofData
    ) external nonReentrant onlyValidator onlySettlementLayer {
        (
            StoredBatchInfo memory prevBatch,
            StoredBatchInfo[] memory committedBatches,
            uint256[] memory proof
        ) = BatchDecoder.decodeAndCheckProofData(_proofData, _processBatchFrom, _processBatchTo);

        // Save the variables into the stack to save gas on reading them later
        uint256 currentTotalBatchesVerified = s.totalBatchesVerified;
        uint256 committedBatchesLength = committedBatches.length;

        // Initialize the array, that will be used as public input to the ZKP
        uint256[] memory proofPublicInput = new uint256[](committedBatchesLength);

        // Check that the batch passed by the validator is indeed the first unverified batch
        bytes32 cachedStoredBatchHashes = s.storedBatchHashes[currentTotalBatchesVerified];
        if (
            _hashStoredBatchInfo(prevBatch) != cachedStoredBatchHashes &&
            _hashLegacyStoredBatchInfo(prevBatch) != cachedStoredBatchHashes
        ) {
            revert BatchHashMismatch(cachedStoredBatchHashes, _hashStoredBatchInfo(prevBatch));
        }

        bytes32 prevBatchCommitment = prevBatch.commitment;
        bytes32 prevBatchStateCommitment = prevBatch.batchHash;
        for (uint256 i = 0; i < committedBatchesLength; i = i.uncheckedInc()) {
            currentTotalBatchesVerified = currentTotalBatchesVerified.uncheckedInc();
            if (_hashStoredBatchInfo(committedBatches[i]) != s.storedBatchHashes[currentTotalBatchesVerified]) {
                revert BatchHashMismatch(
                    s.storedBatchHashes[currentTotalBatchesVerified],
                    _hashStoredBatchInfo(committedBatches[i])
                );
            }

            bytes32 currentBatchCommitment = committedBatches[i].commitment;
            bytes32 currentBatchStateCommitment = committedBatches[i].batchHash;
            if (s.zksyncOS) {
                proofPublicInput[i] =
                    uint256(
                        keccak256(
                            abi.encodePacked(
                                prevBatchStateCommitment,
                                currentBatchStateCommitment,
                                currentBatchCommitment
                            )
                        )
                    ) >>
                    PUBLIC_INPUT_SHIFT;
            } else {
                proofPublicInput[i] = _getBatchProofPublicInput(prevBatchCommitment, currentBatchCommitment);
            }

            prevBatchCommitment = currentBatchCommitment;
            prevBatchStateCommitment = currentBatchStateCommitment;
        }
        if (currentTotalBatchesVerified > s.totalBatchesCommitted) {
            revert VerifiedBatchesExceedsCommittedBatches();
        }

        _verifyProof(proofPublicInput, proof);

        emit BlocksVerification(s.totalBatchesVerified, currentTotalBatchesVerified);
        s.totalBatchesVerified = currentTotalBatchesVerified;
    }

    function _verifyProof(uint256[] memory proofPublicInput, uint256[] memory _proof) internal view {
        // We only allow processing of 1 batch proof at a time on Era Chains.
        // We allow processing multiple proofs at once on ZKsync OS Chains.
        if (!s.zksyncOS && proofPublicInput.length != 1) {
            revert CanOnlyProcessOneBatch();
        }

        bool successVerifyProof = s.verifier.verify(proofPublicInput, _proof);
        if (!successVerifyProof) {
            revert InvalidProof();
        }
    }

    /// @dev Gets zk proof public input
    function _getBatchProofPublicInput(
        bytes32 _prevBatchCommitment,
        bytes32 _currentBatchCommitment
    ) internal pure returns (uint256) {
        return
            uint256(keccak256(abi.encodePacked(_prevBatchCommitment, _currentBatchCommitment))) >> PUBLIC_INPUT_SHIFT;
    }

    /// @inheritdoc IExecutor
    function revertBatchesSharedBridge(
        address,
        uint256 _newLastBatch
    ) external nonReentrant onlyValidatorOrChainTypeManager {
        _revertBatches(_newLastBatch);
    }

    function _revertBatches(uint256 _newLastBatch) internal onlySettlementLayer {
        if (s.totalBatchesCommitted < _newLastBatch) {
            revert RevertedBatchNotAfterNewLastBatch();
        }
        if (_newLastBatch < s.totalBatchesExecuted) {
            revert CantRevertExecutedBatch();
        }

        s.precommitmentForTheLatestBatch = DEFAULT_PRECOMMITMENT_FOR_THE_LAST_BATCH;

        if (_newLastBatch < s.totalBatchesVerified) {
            s.totalBatchesVerified = _newLastBatch;
        }
        s.totalBatchesCommitted = _newLastBatch;

        // Reset the batch number of the executed system contracts upgrade transaction if the batch
        // where the system contracts upgrade was committed is among the reverted batches.
        if (s.l2SystemContractsUpgradeBatchNumber > _newLastBatch) {
            delete s.l2SystemContractsUpgradeBatchNumber;
        }

        emit BlocksRevert(s.totalBatchesCommitted, s.totalBatchesVerified, s.totalBatchesExecuted);
    }

    /// @dev Creates batch commitment from its data
    function _createBatchCommitment(
        CommitBatchInfo memory _newBatchData,
        bytes32 _stateDiffHash,
        bytes32[] memory _blobCommitments,
        bytes32[] memory _blobHashes
    ) internal view returns (bytes32 metadataHash, bytes32 auxiliaryOutputHash, bytes32 commitment) {
        bytes32 passThroughDataHash = keccak256(_batchPassThroughData(_newBatchData));
        metadataHash = keccak256(_batchMetaParameters());
        auxiliaryOutputHash = keccak256(
            _batchAuxiliaryOutput(_newBatchData, _stateDiffHash, _blobCommitments, _blobHashes)
        );

        commitment = keccak256(abi.encode(passThroughDataHash, metadataHash, auxiliaryOutputHash));
    }

    function _batchPassThroughData(CommitBatchInfo memory _batch) internal pure returns (bytes memory) {
        return
            abi.encodePacked(
                // solhint-disable-next-line func-named-parameters
                _batch.indexRepeatedStorageChanges,
                _batch.newStateRoot,
                uint64(0), // index repeated storage changes in zkPorter
                bytes32(0) // zkPorter batch hash
            );
    }

    function _batchMetaParameters() internal view returns (bytes memory) {
        return
            abi.encodePacked(
                s.zkPorterIsAvailable,
                s.l2BootloaderBytecodeHash,
                s.l2DefaultAccountBytecodeHash,
                s.l2EvmEmulatorBytecodeHash
            );
    }

    function _batchAuxiliaryOutput(
        CommitBatchInfo memory _batch,
        bytes32 _stateDiffHash,
        bytes32[] memory _blobCommitments,
        bytes32[] memory _blobHashes
    ) internal pure returns (bytes memory) {
        if (_batch.systemLogs.length > MAX_L2_TO_L1_LOGS_COMMITMENT_BYTES) {
            revert SystemLogsSizeTooBig();
        }

        bytes32 l2ToL1LogsHash = keccak256(_batch.systemLogs);

        return
            // solhint-disable-next-line func-named-parameters
            abi.encodePacked(
                l2ToL1LogsHash,
                _stateDiffHash,
                _batch.bootloaderHeapInitialContentsHash,
                _batch.eventsQueueStateHash,
                _encodeBlobAuxiliaryOutput(_blobCommitments, _blobHashes)
            );
    }

    /// @dev Encodes the commitment to blobs to be used in the auxiliary output of the batch commitment
    /// @param _blobCommitments - the commitments to the blobs
    /// @param _blobHashes - the hashes of the blobs
    /// @param blobAuxOutputWords - The circuit commitment to the blobs split into 32-byte words
    function _encodeBlobAuxiliaryOutput(
        bytes32[] memory _blobCommitments,
        bytes32[] memory _blobHashes
    ) internal pure returns (bytes32[] memory blobAuxOutputWords) {
        // These invariants should be checked by the caller of this function, but we double check
        // just in case.
        if (_blobCommitments.length != TOTAL_BLOBS_IN_COMMITMENT || _blobHashes.length != TOTAL_BLOBS_IN_COMMITMENT) {
            revert InvalidNumberOfBlobs(TOTAL_BLOBS_IN_COMMITMENT, _blobCommitments.length, _blobHashes.length);
        }

        // for each blob we have:
        // linear hash (hash of preimage from system logs) and
        // output hash of blob commitments: keccak(versioned hash || opening point || evaluation value)
        // These values will all be bytes32(0) when we submit pubdata via calldata instead of blobs.
        //
        // For now, only up to 6 blobs are supported by the contract, while 16 are required by the circuits.
        // All the unfilled blobs will have their commitment as 0, including the case when we use only 1 blob.

        blobAuxOutputWords = new bytes32[](2 * TOTAL_BLOBS_IN_COMMITMENT);

        for (uint256 i = 0; i < TOTAL_BLOBS_IN_COMMITMENT; ++i) {
            blobAuxOutputWords[i * 2] = _blobHashes[i];
            blobAuxOutputWords[i * 2 + 1] = _blobCommitments[i];
        }
    }

    /// @notice Returns the keccak hash of the ABI-encoded StoredBatchInfo
    function _hashStoredBatchInfo(StoredBatchInfo memory _storedBatchInfo) internal pure returns (bytes32) {
        return keccak256(abi.encode(_storedBatchInfo));
    }

    /// @notice Returns the keccak hash of the ABI-encoded Legacy StoredBatchInfo
    function _hashLegacyStoredBatchInfo(StoredBatchInfo memory _storedBatchInfo) internal pure returns (bytes32) {
        LegacyStoredBatchInfo memory legacyStoredBatchInfo = LegacyStoredBatchInfo({
            batchNumber: _storedBatchInfo.batchNumber,
            batchHash: _storedBatchInfo.batchHash,
            indexRepeatedStorageChanges: _storedBatchInfo.indexRepeatedStorageChanges,
            numberOfLayer1Txs: _storedBatchInfo.numberOfLayer1Txs,
            priorityOperationsHash: _storedBatchInfo.priorityOperationsHash,
            l2LogsTreeRoot: _storedBatchInfo.l2LogsTreeRoot,
            timestamp: _storedBatchInfo.timestamp,
            commitment: _storedBatchInfo.commitment
        });
        return keccak256(abi.encode(legacyStoredBatchInfo));
    }

    /// @notice Returns true if the bit at index {_index} is 1
    function _checkBit(uint256 _bitMap, uint8 _index) internal pure returns (bool) {
        return (_bitMap & (1 << _index)) > 0;
    }

    /// @notice Sets the given bit in {_num} at index {_index} to 1.
    function _setBit(uint256 _bitMap, uint8 _index) internal pure returns (uint256) {
        return _bitMap | (1 << _index);
    }
}<|MERGE_RESOLUTION|>--- conflicted
+++ resolved
@@ -760,20 +760,9 @@
     /// @param _messageRoot The root of the merkle tree of the messages to L1.
     /// @dev We only call this function on L1.
     function _appendMessageRoot(uint256 _batchNumber, bytes32 _messageRoot) internal {
-<<<<<<< HEAD
         // Once the batch is executed, we include its message to the message root.
-        IMessageRoot messageRootContract = IBridgehub(s.bridgehub).messageRoot();
+        IMessageRoot messageRootContract = IL1Bridgehub(s.bridgehub).messageRoot();
         messageRootContract.addChainBatchRoot(s.chainId, _batchNumber, _messageRoot);
-=======
-        // During migration to the new protocol version, there will be a period when
-        // the bridgehub does not yet provide the `messageRoot` functionality.
-        // To ease up the migration, we never append messages to message root on L1.
-        if (block.chainid != L1_CHAIN_ID) {
-            // Once the batch is executed, we include its message to the message root.
-            IMessageRoot messageRootContract = IMessageRoot(address(IL1Bridgehub(s.bridgehub).messageRoot()));
-            messageRootContract.addChainBatchRoot(s.chainId, _batchNumber, _messageRoot);
-        }
->>>>>>> 919ff231
     }
 
     /// @inheritdoc IExecutor
