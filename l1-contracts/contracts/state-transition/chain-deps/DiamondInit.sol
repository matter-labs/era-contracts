--- conflicted
+++ resolved
@@ -82,10 +82,7 @@
         s.priorityTxMaxGasLimit = _initializeData.priorityTxMaxGasLimit;
         s.feeParams = _initializeData.feeParams;
         s.priorityTree.setup(s.priorityQueue.getTotalPriorityTxs());
-<<<<<<< HEAD
-=======
         s.precommitmentForTheLatestBatch = DEFAULT_PRECOMMITMENT_FOR_THE_LAST_BATCH;
->>>>>>> 49c31562
         s.boojumOS = IS_ZKSYNC_OS;
 
         // While this does not provide a protection in the production, it is needed for local testing
