// SPDX-License-Identifier: MIT

pragma solidity 0.8.24;

import {Diamond} from "../libraries/Diamond.sol";
import {ZKChainBase} from "./facets/ZKChainBase.sol";
import {L2_TO_L1_LOG_SERIALIZE_SIZE, MAX_GAS_PER_TRANSACTION} from "../../common/Config.sol";
import {InitializeData, IDiamondInit} from "../chain-interfaces/IDiamondInit.sol";
import {PriorityQueue} from "../libraries/PriorityQueue.sol";
import {PriorityTree} from "../libraries/PriorityTree.sol";
import {ZeroAddress, TooMuchGas} from "../../common/L1ContractErrors.sol";

/// @author Matter Labs
/// @dev The contract is used only once to initialize the diamond proxy.
/// @dev The deployment process takes care of this contract's initialization.
contract DiamondInit is ZKChainBase, IDiamondInit {
    using PriorityQueue for PriorityQueue.Queue;
    using PriorityTree for PriorityTree.Tree;

    /// @dev Initialize the implementation to prevent any possibility of a Parity hack.
    constructor() reentrancyGuardInitializer {}

    /// @notice ZK chain diamond contract initialization
    /// @return Magic 32 bytes, which indicates that the contract logic is expected to be used as a diamond proxy
    /// initializer
    function initialize(InitializeData calldata _initializeData) external reentrancyGuardInitializer returns (bytes32) {
        if (address(_initializeData.verifier) == address(0)) {
            revert ZeroAddress();
        }
        if (_initializeData.admin == address(0)) {
            revert ZeroAddress();
        }
        if (_initializeData.validatorTimelock == address(0)) {
            revert ZeroAddress();
        }
        if (_initializeData.priorityTxMaxGasLimit > MAX_GAS_PER_TRANSACTION) {
            revert TooMuchGas();
        }
        if (_initializeData.bridgehub == address(0)) {
            revert ZeroAddress();
        }
        if (_initializeData.chainTypeManager == address(0)) {
            revert ZeroAddress();
        }
        if (_initializeData.baseTokenAssetId == bytes32(0)) {
<<<<<<< HEAD
            revert ZeroAddress();
        }
        if (_initializeData.baseTokenBridge == address(0)) {
=======
>>>>>>> 1cabb763
            revert ZeroAddress();
        }
        if (_initializeData.blobVersionedHashRetriever == address(0)) {
            revert ZeroAddress();
        }

        s.chainId = _initializeData.chainId;
        s.bridgehub = _initializeData.bridgehub;
        s.chainTypeManager = _initializeData.chainTypeManager;
        s.baseTokenAssetId = _initializeData.baseTokenAssetId;
<<<<<<< HEAD
        s.baseTokenBridge = _initializeData.baseTokenBridge;
=======
>>>>>>> 1cabb763
        s.protocolVersion = _initializeData.protocolVersion;

        s.verifier = _initializeData.verifier;
        s.admin = _initializeData.admin;
        s.validators[_initializeData.validatorTimelock] = true;

        s.storedBatchHashes[0] = _initializeData.storedBatchZero;
        s.__DEPRECATED_verifierParams = _initializeData.verifierParams;
        s.l2BootloaderBytecodeHash = _initializeData.l2BootloaderBytecodeHash;
        s.l2DefaultAccountBytecodeHash = _initializeData.l2DefaultAccountBytecodeHash;
        s.priorityTxMaxGasLimit = _initializeData.priorityTxMaxGasLimit;
        s.feeParams = _initializeData.feeParams;
        s.blobVersionedHashRetriever = _initializeData.blobVersionedHashRetriever;
        s.priorityTree.setup(s.priorityQueue.getTotalPriorityTxs());

        // While this does not provide a protection in the production, it is needed for local testing
        // Length of the L2Log encoding should not be equal to the length of other L2Logs' tree nodes preimages
        assert(L2_TO_L1_LOG_SERIALIZE_SIZE != 2 * 32);

        return Diamond.DIAMOND_INIT_SUCCESS_RETURN_VALUE;
    }
}<|MERGE_RESOLUTION|>--- conflicted
+++ resolved
@@ -43,12 +43,6 @@
             revert ZeroAddress();
         }
         if (_initializeData.baseTokenAssetId == bytes32(0)) {
-<<<<<<< HEAD
-            revert ZeroAddress();
-        }
-        if (_initializeData.baseTokenBridge == address(0)) {
-=======
->>>>>>> 1cabb763
             revert ZeroAddress();
         }
         if (_initializeData.blobVersionedHashRetriever == address(0)) {
@@ -59,10 +53,6 @@
         s.bridgehub = _initializeData.bridgehub;
         s.chainTypeManager = _initializeData.chainTypeManager;
         s.baseTokenAssetId = _initializeData.baseTokenAssetId;
-<<<<<<< HEAD
-        s.baseTokenBridge = _initializeData.baseTokenBridge;
-=======
->>>>>>> 1cabb763
         s.protocolVersion = _initializeData.protocolVersion;
 
         s.verifier = _initializeData.verifier;
