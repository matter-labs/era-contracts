--- conflicted
+++ resolved
@@ -49,28 +49,18 @@
     }
 
     function addVerifier(uint32 version, IVerifierV2 _fflonkVerifier, IVerifier _plonkVerifier) external {
-<<<<<<< HEAD
-        // solhint-disable-next-line gas-custom-errors
-        require(msg.sender == ctmOwner, "Only ctmOwner can add verifiers");
-=======
         if (msg.sender != ctmOwner) {
             revert OnlyCtmOwner();
         }
->>>>>>> a5dc3085
         // Add logic to add verifiers
         fflonkVerifiers[version] = _fflonkVerifier;
         plonkVerifiers[version] = _plonkVerifier;
     }
 
     function removeVerifier(uint32 version) external {
-<<<<<<< HEAD
-        // solhint-disable-next-line reason-string, gas-custom-errors
-        require(msg.sender == ctmOwner, "Only ctmOwner can remove verifiers");
-=======
         if (msg.sender != ctmOwner) {
             revert OnlyCtmOwner();
         }
->>>>>>> a5dc3085
         delete fflonkVerifiers[version];
         delete plonkVerifiers[version];
     }
@@ -92,21 +82,12 @@
         // The first element of `_proof` determines the verifier type (either FFLONK or PLONK).
         uint256 verifierType = _proof[0] & 255;
         uint32 verifierVersion = uint32(_proof[0] >> 8);
-<<<<<<< HEAD
-        // solhint-disable-next-line gas-custom-errors
-        require(
-            fflonkVerifiers[verifierVersion] != IVerifierV2(address(0)) ||
-                plonkVerifiers[verifierVersion] != IVerifier(address(0)),
-            "Unknown verifier version"
-        );
-=======
         if (
             fflonkVerifiers[verifierVersion] == IVerifierV2(address(0)) &&
             plonkVerifiers[verifierVersion] == IVerifier(address(0))
         ) {
             revert UnknownVerifierVersion();
         }
->>>>>>> a5dc3085
 
         if (verifierType == FFLONK_VERIFICATION_TYPE) {
             return fflonkVerifiers[verifierVersion].verify(_publicInputs, _extractProof(_proof));
@@ -159,21 +140,12 @@
         uint256 verifierType = _verifierType & 255;
         uint32 verifierVersion = uint32(verifierType >> 8);
 
-<<<<<<< HEAD
-        // solhint-disable-next-line gas-custom-errors
-        require(
-            fflonkVerifiers[verifierVersion] != IVerifierV2(address(0)) ||
-                plonkVerifiers[verifierVersion] != IVerifier(address(0)),
-            "Unknown verifier version"
-        );
-=======
         if (
             fflonkVerifiers[verifierVersion] == IVerifierV2(address(0)) &&
             plonkVerifiers[verifierVersion] == IVerifier(address(0))
         ) {
             revert UnknownVerifierVersion();
         }
->>>>>>> a5dc3085
 
         if (verifierType == FFLONK_VERIFICATION_TYPE) {
             return fflonkVerifiers[verifierVersion].verificationKeyHash();
@@ -221,23 +193,13 @@
         uint256 publicInputsLength = _publicInputs.length;
         if (initialHash == 0) {
             initialHash = _publicInputs[0];
-<<<<<<< HEAD
             for (uint256 i = 1; i < publicInputsLength; ++i) {
                 initialHash = uint256(keccak256(abi.encodePacked(initialHash, _publicInputs[i]))) >> 32;
             }
         } else {
             for (uint256 i = 0; i < publicInputsLength; ++i) {
-=======
-            // solhint-disable-next-line gas-length-in-loops
-            for (uint256 i = 1; i < _publicInputs.length; ++i) {
                 initialHash = uint256(keccak256(abi.encodePacked(initialHash, _publicInputs[i]))) >> 32;
             }
-        } else {
-            // solhint-disable-next-line gas-length-in-loops
-            for (uint256 i = 0; i < _publicInputs.length; ++i) {
->>>>>>> a5dc3085
-                initialHash = uint256(keccak256(abi.encodePacked(initialHash, _publicInputs[i]))) >> 32;
-            }
         }
 
         result = initialHash;
