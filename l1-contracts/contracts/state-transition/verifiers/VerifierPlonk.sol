// SPDX-License-Identifier: MIT

pragma solidity 0.8.28;

import {IVerifier} from "../chain-interfaces/IVerifier.sol";

/* solhint-disable max-line-length */
/// @author Matter Labs
/// @notice Modified version of the Permutations over Lagrange-bases for Oecumenical Noninteractive arguments of
/// Knowledge (PLONK) verifier.
/// Modifications have been made to optimize the proof system for ZK chain circuits.
<<<<<<< HEAD
/// @dev Contract was generated from a verification key with a hash of 0x5a091e307e516869a79fa79db2aa70865fe606adb6d9ac16e6426d2b7b8530ac
=======
/// @dev Contract was generated from a verification key with a hash of 0x64b347c642ea60114c98b3976124ea8a7e0bb778bd7e479aedc02f994486c8a1
>>>>>>> 085eb552
/// @dev It uses a custom memory layout inside the inline assembly block. Each reserved memory cell is declared in the
/// constants below.
/// @dev For a better understanding of the verifier algorithm please refer to the following papers:
/// * Original Plonk Article: https://eprint.iacr.org/2019/953.pdf
/// * Original LookUp Article: https://eprint.iacr.org/2020/315.pdf
/// * Plonk for ZKsync v1.1: https://github.com/matter-labs/solidity_plonk_verifier/raw/recursive/bellman_vk_codegen_recursive/RecursivePlonkUnrolledForEthereum.pdf
/// The notation used in the code is the same as in the papers.
/* solhint-enable max-line-length */
contract VerifierPlonk is IVerifier {
    /*//////////////////////////////////////////////////////////////
                             Verification keys
    //////////////////////////////////////////////////////////////*/

    // Memory slots from 0x000 to 0x200 are reserved for intermediate computations and call to precompiles.

    uint256 internal constant VK_GATE_SETUP_0_X_SLOT = 0x200 + 0x000;
    uint256 internal constant VK_GATE_SETUP_0_Y_SLOT = 0x200 + 0x020;
    uint256 internal constant VK_GATE_SETUP_1_X_SLOT = 0x200 + 0x040;
    uint256 internal constant VK_GATE_SETUP_1_Y_SLOT = 0x200 + 0x060;
    uint256 internal constant VK_GATE_SETUP_2_X_SLOT = 0x200 + 0x080;
    uint256 internal constant VK_GATE_SETUP_2_Y_SLOT = 0x200 + 0x0a0;
    uint256 internal constant VK_GATE_SETUP_3_X_SLOT = 0x200 + 0x0c0;
    uint256 internal constant VK_GATE_SETUP_3_Y_SLOT = 0x200 + 0x0e0;
    uint256 internal constant VK_GATE_SETUP_4_X_SLOT = 0x200 + 0x100;
    uint256 internal constant VK_GATE_SETUP_4_Y_SLOT = 0x200 + 0x120;
    uint256 internal constant VK_GATE_SETUP_5_X_SLOT = 0x200 + 0x140;
    uint256 internal constant VK_GATE_SETUP_5_Y_SLOT = 0x200 + 0x160;
    uint256 internal constant VK_GATE_SETUP_6_X_SLOT = 0x200 + 0x180;
    uint256 internal constant VK_GATE_SETUP_6_Y_SLOT = 0x200 + 0x1a0;
    uint256 internal constant VK_GATE_SETUP_7_X_SLOT = 0x200 + 0x1c0;
    uint256 internal constant VK_GATE_SETUP_7_Y_SLOT = 0x200 + 0x1e0;

    uint256 internal constant VK_GATE_SELECTORS_0_X_SLOT = 0x200 + 0x200;
    uint256 internal constant VK_GATE_SELECTORS_0_Y_SLOT = 0x200 + 0x220;
    uint256 internal constant VK_GATE_SELECTORS_1_X_SLOT = 0x200 + 0x240;
    uint256 internal constant VK_GATE_SELECTORS_1_Y_SLOT = 0x200 + 0x260;

    uint256 internal constant VK_PERMUTATION_0_X_SLOT = 0x200 + 0x280;
    uint256 internal constant VK_PERMUTATION_0_Y_SLOT = 0x200 + 0x2a0;
    uint256 internal constant VK_PERMUTATION_1_X_SLOT = 0x200 + 0x2c0;
    uint256 internal constant VK_PERMUTATION_1_Y_SLOT = 0x200 + 0x2e0;
    uint256 internal constant VK_PERMUTATION_2_X_SLOT = 0x200 + 0x300;
    uint256 internal constant VK_PERMUTATION_2_Y_SLOT = 0x200 + 0x320;
    uint256 internal constant VK_PERMUTATION_3_X_SLOT = 0x200 + 0x340;
    uint256 internal constant VK_PERMUTATION_3_Y_SLOT = 0x200 + 0x360;

    uint256 internal constant VK_LOOKUP_SELECTOR_X_SLOT = 0x200 + 0x380;
    uint256 internal constant VK_LOOKUP_SELECTOR_Y_SLOT = 0x200 + 0x3a0;

    uint256 internal constant VK_LOOKUP_TABLE_0_X_SLOT = 0x200 + 0x3c0;
    uint256 internal constant VK_LOOKUP_TABLE_0_Y_SLOT = 0x200 + 0x3e0;
    uint256 internal constant VK_LOOKUP_TABLE_1_X_SLOT = 0x200 + 0x400;
    uint256 internal constant VK_LOOKUP_TABLE_1_Y_SLOT = 0x200 + 0x420;
    uint256 internal constant VK_LOOKUP_TABLE_2_X_SLOT = 0x200 + 0x440;
    uint256 internal constant VK_LOOKUP_TABLE_2_Y_SLOT = 0x200 + 0x460;
    uint256 internal constant VK_LOOKUP_TABLE_3_X_SLOT = 0x200 + 0x480;
    uint256 internal constant VK_LOOKUP_TABLE_3_Y_SLOT = 0x200 + 0x4a0;

    uint256 internal constant VK_LOOKUP_TABLE_TYPE_X_SLOT = 0x200 + 0x4c0;
    uint256 internal constant VK_LOOKUP_TABLE_TYPE_Y_SLOT = 0x200 + 0x4e0;

    uint256 internal constant VK_RECURSIVE_FLAG_SLOT = 0x200 + 0x500;

    /*//////////////////////////////////////////////////////////////
                             Proof
    //////////////////////////////////////////////////////////////*/

    uint256 internal constant PROOF_PUBLIC_INPUT = 0x200 + 0x520 + 0x000;

    uint256 internal constant PROOF_STATE_POLYS_0_X_SLOT = 0x200 + 0x520 + 0x020;
    uint256 internal constant PROOF_STATE_POLYS_0_Y_SLOT = 0x200 + 0x520 + 0x040;
    uint256 internal constant PROOF_STATE_POLYS_1_X_SLOT = 0x200 + 0x520 + 0x060;
    uint256 internal constant PROOF_STATE_POLYS_1_Y_SLOT = 0x200 + 0x520 + 0x080;
    uint256 internal constant PROOF_STATE_POLYS_2_X_SLOT = 0x200 + 0x520 + 0x0a0;
    uint256 internal constant PROOF_STATE_POLYS_2_Y_SLOT = 0x200 + 0x520 + 0x0c0;
    uint256 internal constant PROOF_STATE_POLYS_3_X_SLOT = 0x200 + 0x520 + 0x0e0;
    uint256 internal constant PROOF_STATE_POLYS_3_Y_SLOT = 0x200 + 0x520 + 0x100;

    uint256 internal constant PROOF_COPY_PERMUTATION_GRAND_PRODUCT_X_SLOT = 0x200 + 0x520 + 0x120;
    uint256 internal constant PROOF_COPY_PERMUTATION_GRAND_PRODUCT_Y_SLOT = 0x200 + 0x520 + 0x140;

    uint256 internal constant PROOF_LOOKUP_S_POLY_X_SLOT = 0x200 + 0x520 + 0x160;
    uint256 internal constant PROOF_LOOKUP_S_POLY_Y_SLOT = 0x200 + 0x520 + 0x180;

    uint256 internal constant PROOF_LOOKUP_GRAND_PRODUCT_X_SLOT = 0x200 + 0x520 + 0x1a0;
    uint256 internal constant PROOF_LOOKUP_GRAND_PRODUCT_Y_SLOT = 0x200 + 0x520 + 0x1c0;

    uint256 internal constant PROOF_QUOTIENT_POLY_PARTS_0_X_SLOT = 0x200 + 0x520 + 0x1e0;
    uint256 internal constant PROOF_QUOTIENT_POLY_PARTS_0_Y_SLOT = 0x200 + 0x520 + 0x200;
    uint256 internal constant PROOF_QUOTIENT_POLY_PARTS_1_X_SLOT = 0x200 + 0x520 + 0x220;
    uint256 internal constant PROOF_QUOTIENT_POLY_PARTS_1_Y_SLOT = 0x200 + 0x520 + 0x240;
    uint256 internal constant PROOF_QUOTIENT_POLY_PARTS_2_X_SLOT = 0x200 + 0x520 + 0x260;
    uint256 internal constant PROOF_QUOTIENT_POLY_PARTS_2_Y_SLOT = 0x200 + 0x520 + 0x280;
    uint256 internal constant PROOF_QUOTIENT_POLY_PARTS_3_X_SLOT = 0x200 + 0x520 + 0x2a0;
    uint256 internal constant PROOF_QUOTIENT_POLY_PARTS_3_Y_SLOT = 0x200 + 0x520 + 0x2c0;

    uint256 internal constant PROOF_STATE_POLYS_0_OPENING_AT_Z_SLOT = 0x200 + 0x520 + 0x2e0;
    uint256 internal constant PROOF_STATE_POLYS_1_OPENING_AT_Z_SLOT = 0x200 + 0x520 + 0x300;
    uint256 internal constant PROOF_STATE_POLYS_2_OPENING_AT_Z_SLOT = 0x200 + 0x520 + 0x320;
    uint256 internal constant PROOF_STATE_POLYS_3_OPENING_AT_Z_SLOT = 0x200 + 0x520 + 0x340;

    uint256 internal constant PROOF_STATE_POLYS_3_OPENING_AT_Z_OMEGA_SLOT = 0x200 + 0x520 + 0x360;
    uint256 internal constant PROOF_GATE_SELECTORS_0_OPENING_AT_Z_SLOT = 0x200 + 0x520 + 0x380;

    uint256 internal constant PROOF_COPY_PERMUTATION_POLYS_0_OPENING_AT_Z_SLOT = 0x200 + 0x520 + 0x3a0;
    uint256 internal constant PROOF_COPY_PERMUTATION_POLYS_1_OPENING_AT_Z_SLOT = 0x200 + 0x520 + 0x3c0;
    uint256 internal constant PROOF_COPY_PERMUTATION_POLYS_2_OPENING_AT_Z_SLOT = 0x200 + 0x520 + 0x3e0;

    uint256 internal constant PROOF_COPY_PERMUTATION_GRAND_PRODUCT_OPENING_AT_Z_OMEGA_SLOT = 0x200 + 0x520 + 0x400;
    uint256 internal constant PROOF_LOOKUP_S_POLY_OPENING_AT_Z_OMEGA_SLOT = 0x200 + 0x520 + 0x420;
    uint256 internal constant PROOF_LOOKUP_GRAND_PRODUCT_OPENING_AT_Z_OMEGA_SLOT = 0x200 + 0x520 + 0x440;
    uint256 internal constant PROOF_LOOKUP_T_POLY_OPENING_AT_Z_SLOT = 0x200 + 0x520 + 0x460;
    uint256 internal constant PROOF_LOOKUP_T_POLY_OPENING_AT_Z_OMEGA_SLOT = 0x200 + 0x520 + 0x480;
    uint256 internal constant PROOF_LOOKUP_SELECTOR_POLY_OPENING_AT_Z_SLOT = 0x200 + 0x520 + 0x4a0;
    uint256 internal constant PROOF_LOOKUP_TABLE_TYPE_POLY_OPENING_AT_Z_SLOT = 0x200 + 0x520 + 0x4c0;
    uint256 internal constant PROOF_QUOTIENT_POLY_OPENING_AT_Z_SLOT = 0x200 + 0x520 + 0x4e0;
    uint256 internal constant PROOF_LINEARISATION_POLY_OPENING_AT_Z_SLOT = 0x200 + 0x520 + 0x500;

    uint256 internal constant PROOF_OPENING_PROOF_AT_Z_X_SLOT = 0x200 + 0x520 + 0x520;
    uint256 internal constant PROOF_OPENING_PROOF_AT_Z_Y_SLOT = 0x200 + 0x520 + 0x540;
    uint256 internal constant PROOF_OPENING_PROOF_AT_Z_OMEGA_X_SLOT = 0x200 + 0x520 + 0x560;
    uint256 internal constant PROOF_OPENING_PROOF_AT_Z_OMEGA_Y_SLOT = 0x200 + 0x520 + 0x580;

    uint256 internal constant PROOF_RECURSIVE_PART_P1_X_SLOT = 0x200 + 0x520 + 0x5a0;
    uint256 internal constant PROOF_RECURSIVE_PART_P1_Y_SLOT = 0x200 + 0x520 + 0x5c0;

    uint256 internal constant PROOF_RECURSIVE_PART_P2_X_SLOT = 0x200 + 0x520 + 0x5e0;
    uint256 internal constant PROOF_RECURSIVE_PART_P2_Y_SLOT = 0x200 + 0x520 + 0x600;

    /*//////////////////////////////////////////////////////////////
                             Transcript slot
    //////////////////////////////////////////////////////////////*/

    uint256 internal constant TRANSCRIPT_BEGIN_SLOT = 0x200 + 0x520 + 0x620 + 0x00;
    uint256 internal constant TRANSCRIPT_DST_BYTE_SLOT = 0x200 + 0x520 + 0x620 + 0x03;
    uint256 internal constant TRANSCRIPT_STATE_0_SLOT = 0x200 + 0x520 + 0x620 + 0x04;
    uint256 internal constant TRANSCRIPT_STATE_1_SLOT = 0x200 + 0x520 + 0x620 + 0x24;
    uint256 internal constant TRANSCRIPT_CHALLENGE_SLOT = 0x200 + 0x520 + 0x620 + 0x44;

    /*//////////////////////////////////////////////////////////////
                             Partial verifier state
    //////////////////////////////////////////////////////////////*/

    uint256 internal constant STATE_ALPHA_SLOT = 0x200 + 0x520 + 0x620 + 0x80 + 0x000;
    uint256 internal constant STATE_BETA_SLOT = 0x200 + 0x520 + 0x620 + 0x80 + 0x020;
    uint256 internal constant STATE_GAMMA_SLOT = 0x200 + 0x520 + 0x620 + 0x80 + 0x040;
    uint256 internal constant STATE_POWER_OF_ALPHA_2_SLOT = 0x200 + 0x520 + 0x620 + 0x80 + 0x060;
    uint256 internal constant STATE_POWER_OF_ALPHA_3_SLOT = 0x200 + 0x520 + 0x620 + 0x80 + 0x080;
    uint256 internal constant STATE_POWER_OF_ALPHA_4_SLOT = 0x200 + 0x520 + 0x620 + 0x80 + 0x0a0;
    uint256 internal constant STATE_POWER_OF_ALPHA_5_SLOT = 0x200 + 0x520 + 0x620 + 0x80 + 0x0c0;
    uint256 internal constant STATE_POWER_OF_ALPHA_6_SLOT = 0x200 + 0x520 + 0x620 + 0x80 + 0x0e0;
    uint256 internal constant STATE_POWER_OF_ALPHA_7_SLOT = 0x200 + 0x520 + 0x620 + 0x80 + 0x100;
    uint256 internal constant STATE_POWER_OF_ALPHA_8_SLOT = 0x200 + 0x520 + 0x620 + 0x80 + 0x120;
    uint256 internal constant STATE_ETA_SLOT = 0x200 + 0x520 + 0x620 + 0x80 + 0x140;
    uint256 internal constant STATE_BETA_LOOKUP_SLOT = 0x200 + 0x520 + 0x620 + 0x80 + 0x160;
    uint256 internal constant STATE_GAMMA_LOOKUP_SLOT = 0x200 + 0x520 + 0x620 + 0x80 + 0x180;
    uint256 internal constant STATE_BETA_PLUS_ONE_SLOT = 0x200 + 0x520 + 0x620 + 0x80 + 0x1a0;
    uint256 internal constant STATE_BETA_GAMMA_PLUS_GAMMA_SLOT = 0x200 + 0x520 + 0x620 + 0x80 + 0x1c0;
    uint256 internal constant STATE_V_SLOT = 0x200 + 0x520 + 0x620 + 0x80 + 0x1e0;
    uint256 internal constant STATE_U_SLOT = 0x200 + 0x520 + 0x620 + 0x80 + 0x200;
    uint256 internal constant STATE_Z_SLOT = 0x200 + 0x520 + 0x620 + 0x80 + 0x220;
    uint256 internal constant STATE_Z_MINUS_LAST_OMEGA_SLOT = 0x200 + 0x520 + 0x620 + 0x80 + 0x240;
    uint256 internal constant STATE_L_0_AT_Z_SLOT = 0x200 + 0x520 + 0x620 + 0x80 + 0x260;
    uint256 internal constant STATE_L_N_MINUS_ONE_AT_Z_SLOT = 0x200 + 0x520 + 0x620 + 0x80 + 0x280;
    uint256 internal constant STATE_Z_IN_DOMAIN_SIZE = 0x200 + 0x520 + 0x620 + 0x80 + 0x2a0;

    /*//////////////////////////////////////////////////////////////
                             Queries
    //////////////////////////////////////////////////////////////*/

    uint256 internal constant QUERIES_BUFFER_POINT_SLOT = 0x200 + 0x520 + 0x620 + 0x80 + 0x2c0 + 0x00;

    uint256 internal constant QUERIES_AT_Z_0_X_SLOT = 0x200 + 0x520 + 0x620 + 0x80 + 0x2c0 + 0x40;
    uint256 internal constant QUERIES_AT_Z_0_Y_SLOT = 0x200 + 0x520 + 0x620 + 0x80 + 0x2c0 + 0x60;
    uint256 internal constant QUERIES_AT_Z_1_X_SLOT = 0x200 + 0x520 + 0x620 + 0x80 + 0x2c0 + 0x80;
    uint256 internal constant QUERIES_AT_Z_1_Y_SLOT = 0x200 + 0x520 + 0x620 + 0x80 + 0x2c0 + 0xa0;

    uint256 internal constant QUERIES_T_POLY_AGGREGATED_X_SLOT = 0x200 + 0x520 + 0x620 + 0x80 + 0x2c0 + 0xc0;
    uint256 internal constant QUERIES_T_POLY_AGGREGATED_Y_SLOT = 0x200 + 0x520 + 0x620 + 0x80 + 0x2c0 + 0xe0;

    /*//////////////////////////////////////////////////////////////
                             Aggregated commitment
    //////////////////////////////////////////////////////////////*/

    uint256 internal constant AGGREGATED_AT_Z_X_SLOT = 0x200 + 0x520 + 0x620 + 0x80 + 0x2c0 + 0x100 + 0x00;
    uint256 internal constant AGGREGATED_AT_Z_Y_SLOT = 0x200 + 0x520 + 0x620 + 0x80 + 0x2c0 + 0x100 + 0x20;

    uint256 internal constant AGGREGATED_AT_Z_OMEGA_X_SLOT = 0x200 + 0x520 + 0x620 + 0x80 + 0x2c0 + 0x100 + 0x40;
    uint256 internal constant AGGREGATED_AT_Z_OMEGA_Y_SLOT = 0x200 + 0x520 + 0x620 + 0x80 + 0x2c0 + 0x100 + 0x60;

    uint256 internal constant AGGREGATED_OPENING_AT_Z_SLOT = 0x200 + 0x520 + 0x620 + 0x80 + 0x2c0 + 0x100 + 0x80;
    uint256 internal constant AGGREGATED_OPENING_AT_Z_OMEGA_SLOT = 0x200 + 0x520 + 0x620 + 0x80 + 0x2c0 + 0x100 + 0xa0;

    /*//////////////////////////////////////////////////////////////
                             Pairing data
    //////////////////////////////////////////////////////////////*/

    uint256 internal constant PAIRING_BUFFER_POINT_X_SLOT = 0x200 + 0x520 + 0x620 + 0x80 + 0x2c0 + 0x100 + 0xc0 + 0x00;
    uint256 internal constant PAIRING_BUFFER_POINT_Y_SLOT = 0x200 + 0x520 + 0x620 + 0x80 + 0x2c0 + 0x100 + 0xc0 + 0x20;

    uint256 internal constant PAIRING_PAIR_WITH_GENERATOR_X_SLOT =
        0x200 + 0x520 + 0x620 + 0x80 + 0x2c0 + 0x100 + 0xc0 + 0x40;
    uint256 internal constant PAIRING_PAIR_WITH_GENERATOR_Y_SLOT =
        0x200 + 0x520 + 0x620 + 0x80 + 0x2c0 + 0x100 + 0xc0 + 0x60;

    uint256 internal constant PAIRING_PAIR_WITH_X_X_SLOT = 0x200 + 0x520 + 0x620 + 0x80 + 0x2c0 + 0x100 + 0x100 + 0x80;
    uint256 internal constant PAIRING_PAIR_WITH_X_Y_SLOT = 0x200 + 0x520 + 0x620 + 0x80 + 0x2c0 + 0x100 + 0x100 + 0xa0;

    /*//////////////////////////////////////////////////////////////
               Slots for scalar multiplication optimizations
    //////////////////////////////////////////////////////////////*/

    uint256 internal constant COPY_PERMUTATION_FIRST_AGGREGATED_COMMITMENT_COEFF =
        0x200 + 0x520 + 0x620 + 0x80 + 0x2c0 + 0x100 + 0x100 + 0xc0;
    uint256 internal constant LOOKUP_GRAND_PRODUCT_FIRST_AGGREGATED_COMMITMENT_COEFF =
        0x200 + 0x520 + 0x620 + 0x80 + 0x2c0 + 0x100 + 0x100 + 0xe0;
    uint256 internal constant LOOKUP_S_FIRST_AGGREGATED_COMMITMENT_COEFF =
        0x200 + 0x520 + 0x620 + 0x80 + 0x2c0 + 0x100 + 0x100 + 0x100;

    /*//////////////////////////////////////////////////////////////
                             Constants
    //////////////////////////////////////////////////////////////*/

    uint256 internal constant OMEGA = 0x1951441010b2b95a6e47a6075066a50a036f5ba978c050f2821df86636c0facb;
    uint256 internal constant DOMAIN_SIZE = 0x1000000; // 2^24
    uint256 internal constant Q_MOD = 21888242871839275222246405745257275088696311157297823662689037894645226208583;
    uint256 internal constant R_MOD = 21888242871839275222246405745257275088548364400416034343698204186575808495617;

    /// @dev flip of 0xe000000000000000000000000000000000000000000000000000000000000000;
    uint256 internal constant FR_MASK = 0x1fffffffffffffffffffffffffffffffffffffffffffffffffffffffffffffff;

    // non residues
    uint256 internal constant NON_RESIDUES_0 = 0x05;
    uint256 internal constant NON_RESIDUES_1 = 0x07;
    uint256 internal constant NON_RESIDUES_2 = 0x0a;

    // trusted setup g2 elements
    uint256 internal constant G2_ELEMENTS_0_X1 = 0x198e9393920d483a7260bfb731fb5d25f1aa493335a9e71297e485b7aef312c2;
    uint256 internal constant G2_ELEMENTS_0_X2 = 0x1800deef121f1e76426a00665e5c4479674322d4f75edadd46debd5cd992f6ed;
    uint256 internal constant G2_ELEMENTS_0_Y1 = 0x090689d0585ff075ec9e99ad690c3395bc4b313370b38ef355acdadcd122975b;
    uint256 internal constant G2_ELEMENTS_0_Y2 = 0x12c85ea5db8c6deb4aab71808dcb408fe3d1e7690c43d37b4ce6cc0166fa7daa;
    uint256 internal constant G2_ELEMENTS_1_X1 = 0x260e01b251f6f1c7e7ff4e580791dee8ea51d87a358e038b4efe30fac09383c1;
    uint256 internal constant G2_ELEMENTS_1_X2 = 0x0118c4d5b837bcc2bc89b5b398b5974e9f5944073b32078b7e231fec938883b0;
    uint256 internal constant G2_ELEMENTS_1_Y1 = 0x04fc6369f7110fe3d25156c1bb9a72859cf2a04641f99ba4ee413c80da6a5fe4;
    uint256 internal constant G2_ELEMENTS_1_Y2 = 0x22febda3c0c0632a56475b4214e5615e11e6dd3f96e6cea2854a87d4dacc5e55;

    /// @inheritdoc IVerifier
    function verificationKeyHash() external pure returns (bytes32 vkHash) {
        _loadVerificationKey();

        assembly {
            let start := VK_GATE_SETUP_0_X_SLOT
            let end := VK_RECURSIVE_FLAG_SLOT
            let length := add(sub(end, start), 0x20)

            vkHash := keccak256(start, length)
        }
    }

    /// @notice Load verification keys to memory in runtime.
    /// @dev The constants are loaded into memory in a specific layout declared in the constants starting from
    /// `VK_` prefix.
    /// NOTE: Function may corrupt the memory state if some memory was used before this function was called.
    /// The VK consists of commitments to setup polynomials:
    /// [q_a], [q_b], [q_c], [q_d],                  - main gate setup commitments
    /// [q_{d_next}], [q_ab], [q_ac], [q_const]      /
    /// [main_gate_selector], [custom_gate_selector] - gate selectors commitments
    /// [sigma_0], [sigma_1], [sigma_2], [sigma_3]   - permutation polynomials commitments
    /// [lookup_selector]                            - lookup selector commitment
    /// [col_0], [col_1], [col_2], [col_3]           - lookup columns commitments
    /// [table_type]                                 - lookup table type commitment
    function _loadVerificationKey() internal pure virtual {
        assembly {
            // gate setup commitments
<<<<<<< HEAD
            mstore(VK_GATE_SETUP_0_X_SLOT, 0x0c861f08b9de691facc4a7ab859a13a8d786f34a866cbf2199c109be1106862c)
            mstore(VK_GATE_SETUP_0_Y_SLOT, 0x250616d07c50c690d03e7b9c0ba321ec6510b36ed400573c3b27374dfb9d9549)
            mstore(VK_GATE_SETUP_1_X_SLOT, 0x0feda978f4639d0a725df74c4738bf178adca34e6a4f7cc38d6a9ae9ee49f695)
            mstore(VK_GATE_SETUP_1_Y_SLOT, 0x2f7068beedb881aea392246c33ccc026ea9c8f6ea558a055b6df00ebfdf210a3)
            mstore(VK_GATE_SETUP_2_X_SLOT, 0x06eccb685da5c8cc09a13698b2a22e383025abc75393d68c1da5a7dbacffbd9b)
            mstore(VK_GATE_SETUP_2_Y_SLOT, 0x2fdec4198afacb1100a01ced19e44a1a6febeb4ffcf8abb17a3f3d66105dcb70)
            mstore(VK_GATE_SETUP_3_X_SLOT, 0x29b770817d0b0dec872b16748541d19052503979fccf123ceddbae53278a8d2f)
            mstore(VK_GATE_SETUP_3_Y_SLOT, 0x2ce58ae47dbbe600272d0e05ec7336c86c34925852a700d6f4b64c6357ca4c7e)
            mstore(VK_GATE_SETUP_4_X_SLOT, 0x0c9c10bbbe0ce680bbff4415ce6a6f60909f228f7432371513434c6aa14005e1)
            mstore(VK_GATE_SETUP_4_Y_SLOT, 0x1ac2f036e3de6e4a9bacd5eacc778fa3fbdf5fd4b06e551038c704adecbeb639)
            mstore(VK_GATE_SETUP_5_X_SLOT, 0x048e2130f16d54d7e07df66330b4d892753b5141ecacb4007573d9ea4a8ff028)
            mstore(VK_GATE_SETUP_5_Y_SLOT, 0x13a3819d4cb80114e51de741a5fb48ce4ba20e82c5d39d16f70ca0461f49a131)
            mstore(VK_GATE_SETUP_6_X_SLOT, 0x2511b8d11c3c6d668223b25823e689481d581ec8db8836362210e1b34adcc40a)
            mstore(VK_GATE_SETUP_6_Y_SLOT, 0x0f9b83094ee5bfc25da7e6a5529f5584dede368a9737884a53175c7ae3d08869)
            mstore(VK_GATE_SETUP_7_X_SLOT, 0x1affeacdceb1b6f018bbb6762bb5aebcd54c3e24801ce01d06146d1bf0938b2c)
            mstore(VK_GATE_SETUP_7_Y_SLOT, 0x19a277dd9eaac40538f3177e3390ec21d097f88afb04158dd59e963a327fe9da)
=======
            mstore(VK_GATE_SETUP_0_X_SLOT, 0x0d66d491183c1da0596ff2f1ead5fb08117e947eba0bc018214464d5157dc84d)
            mstore(VK_GATE_SETUP_0_Y_SLOT, 0x005ae6dd3b955bdee772718f85d3011bd3eec6695dfeaef524a9ea89af4a4398)
            mstore(VK_GATE_SETUP_1_X_SLOT, 0x04659caf7b05471ba5ba85b1ab62267aa6c456836e625f169f7119d55b9462d2)
            mstore(VK_GATE_SETUP_1_Y_SLOT, 0x0ea63403692148d2ad22189a1e5420076312f4d46e62036a043a6b0b84d5b410)
            mstore(VK_GATE_SETUP_2_X_SLOT, 0x0e6696d09d65fce1e42805be03fca1f14aea247281f688981f925e77d4ce2291)
            mstore(VK_GATE_SETUP_2_Y_SLOT, 0x0228f6cf8fe20c1e07e5b78bf8c41d50e55975a126d22a198d1e56acd4bbb3dd)
            mstore(VK_GATE_SETUP_3_X_SLOT, 0x14685dafe340b1dec5eafcd5e7faddaf24f3781ddc53309cc25d0b42c00541dd)
            mstore(VK_GATE_SETUP_3_Y_SLOT, 0x0e651cff9447cb360198899b80fa23e89ec13bc94ff161729aa841d2b55ea5be)
            mstore(VK_GATE_SETUP_4_X_SLOT, 0x16e9ef76cb68f2750eb0ee72382dd9911a982308d0ab10ef94dada13c382ae73)
            mstore(VK_GATE_SETUP_4_Y_SLOT, 0x22e404bc91350f3bc7daad1d1025113742436983c85eac5ab7b42221a181b81e)
            mstore(VK_GATE_SETUP_5_X_SLOT, 0x0d9b29613037a5025655c82b143d2b7449c98f3aea358307c8529249cc54f3b9)
            mstore(VK_GATE_SETUP_5_Y_SLOT, 0x15b3c4c946ad1babfc4c03ff7c2423fd354af3a9305c499b7fb3aaebe2fee746)
            mstore(VK_GATE_SETUP_6_X_SLOT, 0x0f2f98f08f99edc5e1131b38feb32649d59783b5f3e9ce49bf76c4e94fc45e7a)
            mstore(VK_GATE_SETUP_6_Y_SLOT, 0x072f6cb8958d63e349e9863a227203bca4158f8e8907bb67f99286c1c930ce05)
            mstore(VK_GATE_SETUP_7_X_SLOT, 0x283344a1ab3e55ecfd904d0b8e9f4faea338df5a4ead2fa9a42f0e103da40abc)
            mstore(VK_GATE_SETUP_7_Y_SLOT, 0x223b37b83b9687512d322993edd70e508dd80adb10bcf7321a3cc8a44c269521)
>>>>>>> 085eb552

            // gate selectors commitments
            mstore(VK_GATE_SELECTORS_0_X_SLOT, 0x0c1b062db6ce4bce6d7399f1cbe8d6699f4f1347cb12ee03a29a6f866f097157)
            mstore(VK_GATE_SELECTORS_0_Y_SLOT, 0x2ccd1faf9fbcb74d9065cf41200c6abc231cfe35ca63635f63a78504546cac32)
            mstore(VK_GATE_SELECTORS_1_X_SLOT, 0x28b4bfae1424569b8d16c3cfd032dde76e3d20d1fa371c9c075ab48df15293cb)
            mstore(VK_GATE_SELECTORS_1_Y_SLOT, 0x26feac8f167c72597b96268386d1fa846979ad70b135aeff7f502dace923ff37)

            // permutation commitments
            mstore(VK_PERMUTATION_0_X_SLOT, 0x2a18b299ceb0147394e977efd325f396aa3a71030f0e35769bc73d47c715a9bc)
            mstore(VK_PERMUTATION_0_Y_SLOT, 0x148faf98afff1e3432cb3d5d12b51b3f3b5920d7cbaac6f90c1139bda4cde25b)
            mstore(VK_PERMUTATION_1_X_SLOT, 0x1b7a1b73eb7db8f8dc98f406f831d3ac8b096f82d95ebba2e4bd246f4ecda392)
            mstore(VK_PERMUTATION_1_Y_SLOT, 0x028bbe6f5e7ed35dfd6b6223005dffa0a33f4eef2baf3a2ceededbd2b160be38)
            mstore(VK_PERMUTATION_2_X_SLOT, 0x27098508285af56d01f548e81c087eee9a6159f894bf24e3f95e170e36b8d071)
            mstore(VK_PERMUTATION_2_Y_SLOT, 0x0100393b56d329ea167ca8e20022045077305f486fde53673c56f972b68d8d40)
            mstore(VK_PERMUTATION_3_X_SLOT, 0x0477507b2bdb4e5dbd6ee360a753d547f7bf6f8429c7878e487cda8c98668105)
            mstore(VK_PERMUTATION_3_Y_SLOT, 0x1f78c9aa4d4850197f46dc08a2410e83d9747eff8b438b32e1982a58f3473f54)

            // lookup tables commitments
            mstore(VK_LOOKUP_TABLE_0_X_SLOT, 0x2c513ed74d9d57a5ec901e074032741036353a2c4513422e96e7b53b302d765b)
            mstore(VK_LOOKUP_TABLE_0_Y_SLOT, 0x04dd964427e430f16004076d708c0cb21e225056cc1d57418cfbd3d472981468)
            mstore(VK_LOOKUP_TABLE_1_X_SLOT, 0x1ea83e5e65c6f8068f4677e2911678cf329b28259642a32db1f14b8347828aac)
            mstore(VK_LOOKUP_TABLE_1_Y_SLOT, 0x1d22bc884a2da4962a893ba8de13f57aaeb785ed52c5e686994839cab8f7475d)
            mstore(VK_LOOKUP_TABLE_2_X_SLOT, 0x0b2e7212d0d9cff26d0bdf3d79b2cac029a25dfeb1cafdf49e2349d7db348d89)
            mstore(VK_LOOKUP_TABLE_2_Y_SLOT, 0x1301f9b252419ea240eb67fda720ca0b16d92364027285f95e9b1349490fa283)
            mstore(VK_LOOKUP_TABLE_3_X_SLOT, 0x02f7b99fdfa5b418548c2d777785820e02383cfc87e7085e280a375a358153bf)
            mstore(VK_LOOKUP_TABLE_3_Y_SLOT, 0x09d004fe08dc4d19c382df36fad22ef676185663543703e6a4b40203e50fd8a6)

            // lookup selector commitment
            mstore(VK_LOOKUP_SELECTOR_X_SLOT, 0x08fa12af80386a748fc92c096fe68daf692678bbe46fe594a131bf79ca1b0918)
            mstore(VK_LOOKUP_SELECTOR_Y_SLOT, 0x260335f894e5b49890730e4f32435427ea20695302d97a6a2d85e7d81549987d)

            // table type commitment
            mstore(VK_LOOKUP_TABLE_TYPE_X_SLOT, 0x12f2dd86299ff99099d8408e8940d7c05e66b60040fe9e1aaf3351057cc53998)
            mstore(VK_LOOKUP_TABLE_TYPE_Y_SLOT, 0x008e376cb09b70ce3180f1b4c40fe05904cab4f02ec8a1ca393c1470ba8fa8b2)

            // flag for using recursive part
            mstore(VK_RECURSIVE_FLAG_SLOT, 0)
        }
    }

    /// @inheritdoc IVerifier
    function verify(
        uint256[] calldata, // _publicInputs
        uint256[] calldata // _proof
    ) public view virtual returns (bool) {
        // No memory was accessed yet, so keys can be loaded into the right place and not corrupt any other memory.
        _loadVerificationKey();

        // Beginning of the big inline assembly block that makes all the verification work.
        // Note: We use the custom memory layout, so the return value should be returned from the assembly, not
        // Solidity code.
        assembly {
            /*//////////////////////////////////////////////////////////////
                                    Utils
            //////////////////////////////////////////////////////////////*/

            /// @dev Reverts execution with a provided revert reason.
            /// @param len The byte length of the error message string, which is expected to be no more than 32.
            /// @param reason The 1-word revert reason string, encoded in ASCII.
            function revertWithMessage(len, reason) {
                // "Error(string)" signature: bytes32(bytes4(keccak256("Error(string)")))
                mstore(0x00, 0x08c379a000000000000000000000000000000000000000000000000000000000)
                // Data offset
                mstore(0x04, 0x0000000000000000000000000000000000000000000000000000000000000020)
                // Length of revert string
                mstore(0x24, len)
                // Revert reason
                mstore(0x44, reason)
                // Revert
                revert(0x00, 0x64)
            }

            /// @dev Performs modular exponentiation using the formula (value ^ power) mod R_MOD.
            function modexp(value, power) -> res {
                mstore(0x00, 0x20)
                mstore(0x20, 0x20)
                mstore(0x40, 0x20)
                mstore(0x60, value)
                mstore(0x80, power)
                mstore(0xa0, R_MOD)
                if iszero(staticcall(gas(), 5, 0, 0xc0, 0x00, 0x20)) {
                    revertWithMessage(24, "modexp precompile failed")
                }
                res := mload(0x00)
            }

            /// @dev Performs a point multiplication operation and stores the result in a given memory destination.
            function pointMulIntoDest(point, s, dest) {
                mstore(0x00, mload(point))
                mstore(0x20, mload(add(point, 0x20)))
                mstore(0x40, s)
                if iszero(staticcall(gas(), 7, 0, 0x60, dest, 0x40)) {
                    revertWithMessage(30, "pointMulIntoDest: ecMul failed")
                }
            }

            /// @dev Performs a point addition operation and stores the result in a given memory destination.
            function pointAddIntoDest(p1, p2, dest) {
                mstore(0x00, mload(p1))
                mstore(0x20, mload(add(p1, 0x20)))
                mstore(0x40, mload(p2))
                mstore(0x60, mload(add(p2, 0x20)))
                if iszero(staticcall(gas(), 6, 0x00, 0x80, dest, 0x40)) {
                    revertWithMessage(30, "pointAddIntoDest: ecAdd failed")
                }
            }

            /// @dev Performs a point subtraction operation and updates the first point with the result.
            function pointSubAssign(p1, p2) {
                mstore(0x00, mload(p1))
                mstore(0x20, mload(add(p1, 0x20)))
                mstore(0x40, mload(p2))
                mstore(0x60, sub(Q_MOD, mload(add(p2, 0x20))))
                if iszero(staticcall(gas(), 6, 0x00, 0x80, p1, 0x40)) {
                    revertWithMessage(28, "pointSubAssign: ecAdd failed")
                }
            }

            /// @dev Performs a point addition operation and updates the first point with the result.
            function pointAddAssign(p1, p2) {
                mstore(0x00, mload(p1))
                mstore(0x20, mload(add(p1, 0x20)))
                mstore(0x40, mload(p2))
                mstore(0x60, mload(add(p2, 0x20)))
                if iszero(staticcall(gas(), 6, 0x00, 0x80, p1, 0x40)) {
                    revertWithMessage(28, "pointAddAssign: ecAdd failed")
                }
            }

            /// @dev Performs a point multiplication operation and then adds the result to the destination point.
            function pointMulAndAddIntoDest(point, s, dest) {
                mstore(0x00, mload(point))
                mstore(0x20, mload(add(point, 0x20)))
                mstore(0x40, s)
                let success := staticcall(gas(), 7, 0, 0x60, 0, 0x40)

                mstore(0x40, mload(dest))
                mstore(0x60, mload(add(dest, 0x20)))
                success := and(success, staticcall(gas(), 6, 0x00, 0x80, dest, 0x40))

                if iszero(success) {
                    revertWithMessage(22, "pointMulAndAddIntoDest")
                }
            }

            /// @dev Negates an elliptic curve point by changing the sign of the y-coordinate.
            function pointNegate(point) {
                let pY := mload(add(point, 0x20))
                switch pY
                case 0 {
                    if mload(point) {
                        revertWithMessage(26, "pointNegate: invalid point")
                    }
                }
                default {
                    mstore(add(point, 0x20), sub(Q_MOD, pY))
                }
            }

            /*//////////////////////////////////////////////////////////////
                                    Transcript helpers
            //////////////////////////////////////////////////////////////*/

            /// @dev Updates the transcript state with a new challenge value.
            function updateTranscript(value) {
                mstore8(TRANSCRIPT_DST_BYTE_SLOT, 0x00)
                mstore(TRANSCRIPT_CHALLENGE_SLOT, value)
                let newState0 := keccak256(TRANSCRIPT_BEGIN_SLOT, 0x64)
                mstore8(TRANSCRIPT_DST_BYTE_SLOT, 0x01)
                let newState1 := keccak256(TRANSCRIPT_BEGIN_SLOT, 0x64)
                mstore(TRANSCRIPT_STATE_1_SLOT, newState1)
                mstore(TRANSCRIPT_STATE_0_SLOT, newState0)
            }

            /// @dev Retrieves a transcript challenge.
            function getTranscriptChallenge(numberOfChallenge) -> challenge {
                mstore8(TRANSCRIPT_DST_BYTE_SLOT, 0x02)
                mstore(TRANSCRIPT_CHALLENGE_SLOT, shl(224, numberOfChallenge))
                challenge := and(keccak256(TRANSCRIPT_BEGIN_SLOT, 0x48), FR_MASK)
            }

            /*//////////////////////////////////////////////////////////////
                                    1. Load Proof
            //////////////////////////////////////////////////////////////*/

            /// @dev This function loads a zk-SNARK proof, ensures it's properly formatted, and stores it in memory.
            /// It ensures the number of inputs and the elliptic curve point's validity.
            /// Note: It does NOT reject inputs that exceed these module sizes, but rather wraps them within the
            /// module bounds.
            /// The proof consists of:
            /// 1. Public input: (1 field element from F_r)
            ///
            /// 2. Polynomial commitments (elliptic curve points over F_q):
            ///     [a], [b], [c], [d]         - state polynomials commitments
            ///     [z_perm]                   - copy-permutation grand product commitment
            ///     [s]                        - polynomial for lookup argument commitment
            ///     [z_lookup]                 - lookup grand product commitment
            ///     [t_0], [t_1], [t_2], [t_3] - quotient polynomial parts commitments
            ///     [W], [W']                  - proof openings commitments
            ///
            /// 3. Polynomial evaluations at z and z*omega (field elements from F_r):
            ///     t(z)                                  - quotient polynomial opening
            ///     a(z), b(z), c(z), d(z), d(z*omega)    - state polynomials openings
            ///     main_gate_selector(z)                 - main gate selector opening
            ///     sigma_0(z), sigma_1(z), sigma_2(z)    - permutation polynomials openings
            ///     z_perm(z*omega)                       - copy-permutation grand product opening
            ///     z_lookup(z*omega)                     - lookup grand product opening
            ///     lookup_selector(z)                    - lookup selector opening
            ///     s(x*omega), t(z*omega), table_type(z) - lookup argument polynomial openings
            ///     r(z)                                  - linearisation polynomial opening
            ///
            /// 4. Recursive proof (0 or 2 elliptic curve points over F_q)
            function loadProof() {
                // 1. Load public input
                let offset := calldataload(0x04)
                let publicInputLengthInWords := calldataload(add(offset, 0x04))
                let isValid := eq(publicInputLengthInWords, 1) // We expect only one public input
                mstore(PROOF_PUBLIC_INPUT, and(calldataload(add(offset, 0x24)), FR_MASK))

                // 2. Load the proof (except for the recursive part)
                offset := calldataload(0x24)
                let proofLengthInWords := calldataload(add(offset, 0x04))

                // Check the proof length depending on whether the recursive part is present
                let expectedProofLength
                switch mload(VK_RECURSIVE_FLAG_SLOT)
                case 0 {
                    expectedProofLength := 44
                }
                default {
                    expectedProofLength := 48
                }
                isValid := and(eq(proofLengthInWords, expectedProofLength), isValid)

                // PROOF_STATE_POLYS_0
                {
                    let x := mod(calldataload(add(offset, 0x024)), Q_MOD)
                    let y := mod(calldataload(add(offset, 0x044)), Q_MOD)
                    let xx := mulmod(x, x, Q_MOD)
                    isValid := and(eq(mulmod(y, y, Q_MOD), addmod(mulmod(x, xx, Q_MOD), 3, Q_MOD)), isValid)
                    mstore(PROOF_STATE_POLYS_0_X_SLOT, x)
                    mstore(PROOF_STATE_POLYS_0_Y_SLOT, y)
                }
                // PROOF_STATE_POLYS_1
                {
                    let x := mod(calldataload(add(offset, 0x064)), Q_MOD)
                    let y := mod(calldataload(add(offset, 0x084)), Q_MOD)
                    let xx := mulmod(x, x, Q_MOD)
                    isValid := and(eq(mulmod(y, y, Q_MOD), addmod(mulmod(x, xx, Q_MOD), 3, Q_MOD)), isValid)
                    mstore(PROOF_STATE_POLYS_1_X_SLOT, x)
                    mstore(PROOF_STATE_POLYS_1_Y_SLOT, y)
                }
                // PROOF_STATE_POLYS_2
                {
                    let x := mod(calldataload(add(offset, 0x0a4)), Q_MOD)
                    let y := mod(calldataload(add(offset, 0x0c4)), Q_MOD)
                    let xx := mulmod(x, x, Q_MOD)
                    isValid := and(eq(mulmod(y, y, Q_MOD), addmod(mulmod(x, xx, Q_MOD), 3, Q_MOD)), isValid)
                    mstore(PROOF_STATE_POLYS_2_X_SLOT, x)
                    mstore(PROOF_STATE_POLYS_2_Y_SLOT, y)
                }
                // PROOF_STATE_POLYS_3
                {
                    let x := mod(calldataload(add(offset, 0x0e4)), Q_MOD)
                    let y := mod(calldataload(add(offset, 0x104)), Q_MOD)
                    let xx := mulmod(x, x, Q_MOD)
                    isValid := and(eq(mulmod(y, y, Q_MOD), addmod(mulmod(x, xx, Q_MOD), 3, Q_MOD)), isValid)
                    mstore(PROOF_STATE_POLYS_3_X_SLOT, x)
                    mstore(PROOF_STATE_POLYS_3_Y_SLOT, y)
                }
                // PROOF_COPY_PERMUTATION_GRAND_PRODUCT
                {
                    let x := mod(calldataload(add(offset, 0x124)), Q_MOD)
                    let y := mod(calldataload(add(offset, 0x144)), Q_MOD)
                    let xx := mulmod(x, x, Q_MOD)
                    isValid := and(eq(mulmod(y, y, Q_MOD), addmod(mulmod(x, xx, Q_MOD), 3, Q_MOD)), isValid)
                    mstore(PROOF_COPY_PERMUTATION_GRAND_PRODUCT_X_SLOT, x)
                    mstore(PROOF_COPY_PERMUTATION_GRAND_PRODUCT_Y_SLOT, y)
                }
                // PROOF_LOOKUP_S_POLY
                {
                    let x := mod(calldataload(add(offset, 0x164)), Q_MOD)
                    let y := mod(calldataload(add(offset, 0x184)), Q_MOD)
                    let xx := mulmod(x, x, Q_MOD)
                    isValid := and(eq(mulmod(y, y, Q_MOD), addmod(mulmod(x, xx, Q_MOD), 3, Q_MOD)), isValid)
                    mstore(PROOF_LOOKUP_S_POLY_X_SLOT, x)
                    mstore(PROOF_LOOKUP_S_POLY_Y_SLOT, y)
                }
                // PROOF_LOOKUP_GRAND_PRODUCT
                {
                    let x := mod(calldataload(add(offset, 0x1a4)), Q_MOD)
                    let y := mod(calldataload(add(offset, 0x1c4)), Q_MOD)
                    let xx := mulmod(x, x, Q_MOD)
                    isValid := and(eq(mulmod(y, y, Q_MOD), addmod(mulmod(x, xx, Q_MOD), 3, Q_MOD)), isValid)
                    mstore(PROOF_LOOKUP_GRAND_PRODUCT_X_SLOT, x)
                    mstore(PROOF_LOOKUP_GRAND_PRODUCT_Y_SLOT, y)
                }
                // PROOF_QUOTIENT_POLY_PARTS_0
                {
                    let x := mod(calldataload(add(offset, 0x1e4)), Q_MOD)
                    let y := mod(calldataload(add(offset, 0x204)), Q_MOD)
                    let xx := mulmod(x, x, Q_MOD)
                    isValid := and(eq(mulmod(y, y, Q_MOD), addmod(mulmod(x, xx, Q_MOD), 3, Q_MOD)), isValid)
                    mstore(PROOF_QUOTIENT_POLY_PARTS_0_X_SLOT, x)
                    mstore(PROOF_QUOTIENT_POLY_PARTS_0_Y_SLOT, y)
                }
                // PROOF_QUOTIENT_POLY_PARTS_1
                {
                    let x := mod(calldataload(add(offset, 0x224)), Q_MOD)
                    let y := mod(calldataload(add(offset, 0x244)), Q_MOD)
                    let xx := mulmod(x, x, Q_MOD)
                    isValid := and(eq(mulmod(y, y, Q_MOD), addmod(mulmod(x, xx, Q_MOD), 3, Q_MOD)), isValid)
                    mstore(PROOF_QUOTIENT_POLY_PARTS_1_X_SLOT, x)
                    mstore(PROOF_QUOTIENT_POLY_PARTS_1_Y_SLOT, y)
                }
                // PROOF_QUOTIENT_POLY_PARTS_2
                {
                    let x := mod(calldataload(add(offset, 0x264)), Q_MOD)
                    let y := mod(calldataload(add(offset, 0x284)), Q_MOD)
                    let xx := mulmod(x, x, Q_MOD)
                    isValid := and(eq(mulmod(y, y, Q_MOD), addmod(mulmod(x, xx, Q_MOD), 3, Q_MOD)), isValid)
                    mstore(PROOF_QUOTIENT_POLY_PARTS_2_X_SLOT, x)
                    mstore(PROOF_QUOTIENT_POLY_PARTS_2_Y_SLOT, y)
                }
                // PROOF_QUOTIENT_POLY_PARTS_3
                {
                    let x := mod(calldataload(add(offset, 0x2a4)), Q_MOD)
                    let y := mod(calldataload(add(offset, 0x2c4)), Q_MOD)
                    let xx := mulmod(x, x, Q_MOD)
                    isValid := and(eq(mulmod(y, y, Q_MOD), addmod(mulmod(x, xx, Q_MOD), 3, Q_MOD)), isValid)
                    mstore(PROOF_QUOTIENT_POLY_PARTS_3_X_SLOT, x)
                    mstore(PROOF_QUOTIENT_POLY_PARTS_3_Y_SLOT, y)
                }

                mstore(PROOF_STATE_POLYS_0_OPENING_AT_Z_SLOT, mod(calldataload(add(offset, 0x2e4)), R_MOD))
                mstore(PROOF_STATE_POLYS_1_OPENING_AT_Z_SLOT, mod(calldataload(add(offset, 0x304)), R_MOD))
                mstore(PROOF_STATE_POLYS_2_OPENING_AT_Z_SLOT, mod(calldataload(add(offset, 0x324)), R_MOD))
                mstore(PROOF_STATE_POLYS_3_OPENING_AT_Z_SLOT, mod(calldataload(add(offset, 0x344)), R_MOD))

                mstore(PROOF_STATE_POLYS_3_OPENING_AT_Z_OMEGA_SLOT, mod(calldataload(add(offset, 0x364)), R_MOD))
                mstore(PROOF_GATE_SELECTORS_0_OPENING_AT_Z_SLOT, mod(calldataload(add(offset, 0x384)), R_MOD))

                mstore(PROOF_COPY_PERMUTATION_POLYS_0_OPENING_AT_Z_SLOT, mod(calldataload(add(offset, 0x3a4)), R_MOD))
                mstore(PROOF_COPY_PERMUTATION_POLYS_1_OPENING_AT_Z_SLOT, mod(calldataload(add(offset, 0x3c4)), R_MOD))
                mstore(PROOF_COPY_PERMUTATION_POLYS_2_OPENING_AT_Z_SLOT, mod(calldataload(add(offset, 0x3e4)), R_MOD))

                mstore(
                    PROOF_COPY_PERMUTATION_GRAND_PRODUCT_OPENING_AT_Z_OMEGA_SLOT,
                    mod(calldataload(add(offset, 0x404)), R_MOD)
                )
                mstore(PROOF_LOOKUP_S_POLY_OPENING_AT_Z_OMEGA_SLOT, mod(calldataload(add(offset, 0x424)), R_MOD))
                mstore(PROOF_LOOKUP_GRAND_PRODUCT_OPENING_AT_Z_OMEGA_SLOT, mod(calldataload(add(offset, 0x444)), R_MOD))
                mstore(PROOF_LOOKUP_T_POLY_OPENING_AT_Z_SLOT, mod(calldataload(add(offset, 0x464)), R_MOD))
                mstore(PROOF_LOOKUP_T_POLY_OPENING_AT_Z_OMEGA_SLOT, mod(calldataload(add(offset, 0x484)), R_MOD))
                mstore(PROOF_LOOKUP_SELECTOR_POLY_OPENING_AT_Z_SLOT, mod(calldataload(add(offset, 0x4a4)), R_MOD))
                mstore(PROOF_LOOKUP_TABLE_TYPE_POLY_OPENING_AT_Z_SLOT, mod(calldataload(add(offset, 0x4c4)), R_MOD))
                mstore(PROOF_QUOTIENT_POLY_OPENING_AT_Z_SLOT, mod(calldataload(add(offset, 0x4e4)), R_MOD))
                mstore(PROOF_LINEARISATION_POLY_OPENING_AT_Z_SLOT, mod(calldataload(add(offset, 0x504)), R_MOD))

                // PROOF_OPENING_PROOF_AT_Z
                {
                    let x := mod(calldataload(add(offset, 0x524)), Q_MOD)
                    let y := mod(calldataload(add(offset, 0x544)), Q_MOD)
                    let xx := mulmod(x, x, Q_MOD)
                    isValid := and(eq(mulmod(y, y, Q_MOD), addmod(mulmod(x, xx, Q_MOD), 3, Q_MOD)), isValid)
                    mstore(PROOF_OPENING_PROOF_AT_Z_X_SLOT, x)
                    mstore(PROOF_OPENING_PROOF_AT_Z_Y_SLOT, y)
                }
                // PROOF_OPENING_PROOF_AT_Z_OMEGA
                {
                    let x := mod(calldataload(add(offset, 0x564)), Q_MOD)
                    let y := mod(calldataload(add(offset, 0x584)), Q_MOD)
                    let xx := mulmod(x, x, Q_MOD)
                    isValid := and(eq(mulmod(y, y, Q_MOD), addmod(mulmod(x, xx, Q_MOD), 3, Q_MOD)), isValid)
                    mstore(PROOF_OPENING_PROOF_AT_Z_OMEGA_X_SLOT, x)
                    mstore(PROOF_OPENING_PROOF_AT_Z_OMEGA_Y_SLOT, y)
                }

                // 3. Load the recursive part of the proof
                if mload(VK_RECURSIVE_FLAG_SLOT) {
                    // recursive part should be consist of 2 points

                    // PROOF_RECURSIVE_PART_P1
                    {
                        let x := mod(calldataload(add(offset, 0x5a4)), Q_MOD)
                        let y := mod(calldataload(add(offset, 0x5c4)), Q_MOD)
                        let xx := mulmod(x, x, Q_MOD)
                        isValid := and(eq(mulmod(y, y, Q_MOD), addmod(mulmod(x, xx, Q_MOD), 3, Q_MOD)), isValid)
                        mstore(PROOF_RECURSIVE_PART_P1_X_SLOT, x)
                        mstore(PROOF_RECURSIVE_PART_P1_Y_SLOT, y)
                    }
                    // PROOF_RECURSIVE_PART_P2
                    {
                        let x := mod(calldataload(add(offset, 0x5e4)), Q_MOD)
                        let y := mod(calldataload(add(offset, 0x604)), Q_MOD)
                        let xx := mulmod(x, x, Q_MOD)
                        isValid := and(eq(mulmod(y, y, Q_MOD), addmod(mulmod(x, xx, Q_MOD), 3, Q_MOD)), isValid)
                        mstore(PROOF_RECURSIVE_PART_P2_X_SLOT, x)
                        mstore(PROOF_RECURSIVE_PART_P2_Y_SLOT, y)
                    }
                }

                // Revert if a proof is not valid
                if iszero(isValid) {
                    revertWithMessage(27, "loadProof: Proof is invalid")
                }
            }

            /*//////////////////////////////////////////////////////////////
                                    2. Transcript initialization
            //////////////////////////////////////////////////////////////*/

            /// @notice Recomputes all challenges
            /// @dev The process is the following:
            /// Commit:   PI, [a], [b], [c], [d]
            /// Get:      eta
            /// Commit:   [s]
            /// Get:      beta, gamma
            /// Commit:   [z_perm]
            /// Get:      beta', gamma'
            /// Commit:   [z_lookup]
            /// Get:      alpha
            /// Commit:   [t_0], [t_1], [t_2], [t_3]
            /// Get:      z
            /// Commit:   t(z), a(z), b(z), c(z), d(z), d(z*omega),
            ///           main_gate_selector(z),
            ///           sigma_0(z), sigma_1(z), sigma_2(z),
            ///           z_perm(z*omega),
            ///           t(z), lookup_selector(z), table_type(z),
            ///           s(x*omega), z_lookup(z*omega), t(z*omega),
            ///           r(z)
            /// Get:      v
            /// Commit:   [W], [W']
            /// Get:      u
            function initializeTranscript() {
                // Round 1
                updateTranscript(mload(PROOF_PUBLIC_INPUT))
                updateTranscript(mload(PROOF_STATE_POLYS_0_X_SLOT))
                updateTranscript(mload(PROOF_STATE_POLYS_0_Y_SLOT))
                updateTranscript(mload(PROOF_STATE_POLYS_1_X_SLOT))
                updateTranscript(mload(PROOF_STATE_POLYS_1_Y_SLOT))
                updateTranscript(mload(PROOF_STATE_POLYS_2_X_SLOT))
                updateTranscript(mload(PROOF_STATE_POLYS_2_Y_SLOT))
                updateTranscript(mload(PROOF_STATE_POLYS_3_X_SLOT))
                updateTranscript(mload(PROOF_STATE_POLYS_3_Y_SLOT))

                mstore(STATE_ETA_SLOT, getTranscriptChallenge(0))

                // Round 1.5
                updateTranscript(mload(PROOF_LOOKUP_S_POLY_X_SLOT))
                updateTranscript(mload(PROOF_LOOKUP_S_POLY_Y_SLOT))

                mstore(STATE_BETA_SLOT, getTranscriptChallenge(1))
                mstore(STATE_GAMMA_SLOT, getTranscriptChallenge(2))

                // Round 2
                updateTranscript(mload(PROOF_COPY_PERMUTATION_GRAND_PRODUCT_X_SLOT))
                updateTranscript(mload(PROOF_COPY_PERMUTATION_GRAND_PRODUCT_Y_SLOT))

                mstore(STATE_BETA_LOOKUP_SLOT, getTranscriptChallenge(3))
                mstore(STATE_GAMMA_LOOKUP_SLOT, getTranscriptChallenge(4))

                // Round 2.5
                updateTranscript(mload(PROOF_LOOKUP_GRAND_PRODUCT_X_SLOT))
                updateTranscript(mload(PROOF_LOOKUP_GRAND_PRODUCT_Y_SLOT))

                mstore(STATE_ALPHA_SLOT, getTranscriptChallenge(5))

                // Round 3
                updateTranscript(mload(PROOF_QUOTIENT_POLY_PARTS_0_X_SLOT))
                updateTranscript(mload(PROOF_QUOTIENT_POLY_PARTS_0_Y_SLOT))
                updateTranscript(mload(PROOF_QUOTIENT_POLY_PARTS_1_X_SLOT))
                updateTranscript(mload(PROOF_QUOTIENT_POLY_PARTS_1_Y_SLOT))
                updateTranscript(mload(PROOF_QUOTIENT_POLY_PARTS_2_X_SLOT))
                updateTranscript(mload(PROOF_QUOTIENT_POLY_PARTS_2_Y_SLOT))
                updateTranscript(mload(PROOF_QUOTIENT_POLY_PARTS_3_X_SLOT))
                updateTranscript(mload(PROOF_QUOTIENT_POLY_PARTS_3_Y_SLOT))

                {
                    let z := getTranscriptChallenge(6)

                    mstore(STATE_Z_SLOT, z)
                    mstore(STATE_Z_IN_DOMAIN_SIZE, modexp(z, DOMAIN_SIZE))
                }

                // Round 4
                updateTranscript(mload(PROOF_QUOTIENT_POLY_OPENING_AT_Z_SLOT))

                updateTranscript(mload(PROOF_STATE_POLYS_0_OPENING_AT_Z_SLOT))
                updateTranscript(mload(PROOF_STATE_POLYS_1_OPENING_AT_Z_SLOT))
                updateTranscript(mload(PROOF_STATE_POLYS_2_OPENING_AT_Z_SLOT))
                updateTranscript(mload(PROOF_STATE_POLYS_3_OPENING_AT_Z_SLOT))

                updateTranscript(mload(PROOF_STATE_POLYS_3_OPENING_AT_Z_OMEGA_SLOT))
                updateTranscript(mload(PROOF_GATE_SELECTORS_0_OPENING_AT_Z_SLOT))

                updateTranscript(mload(PROOF_COPY_PERMUTATION_POLYS_0_OPENING_AT_Z_SLOT))
                updateTranscript(mload(PROOF_COPY_PERMUTATION_POLYS_1_OPENING_AT_Z_SLOT))
                updateTranscript(mload(PROOF_COPY_PERMUTATION_POLYS_2_OPENING_AT_Z_SLOT))

                updateTranscript(mload(PROOF_COPY_PERMUTATION_GRAND_PRODUCT_OPENING_AT_Z_OMEGA_SLOT))
                updateTranscript(mload(PROOF_LOOKUP_T_POLY_OPENING_AT_Z_SLOT))
                updateTranscript(mload(PROOF_LOOKUP_SELECTOR_POLY_OPENING_AT_Z_SLOT))
                updateTranscript(mload(PROOF_LOOKUP_TABLE_TYPE_POLY_OPENING_AT_Z_SLOT))
                updateTranscript(mload(PROOF_LOOKUP_S_POLY_OPENING_AT_Z_OMEGA_SLOT))
                updateTranscript(mload(PROOF_LOOKUP_GRAND_PRODUCT_OPENING_AT_Z_OMEGA_SLOT))
                updateTranscript(mload(PROOF_LOOKUP_T_POLY_OPENING_AT_Z_OMEGA_SLOT))
                updateTranscript(mload(PROOF_LINEARISATION_POLY_OPENING_AT_Z_SLOT))

                mstore(STATE_V_SLOT, getTranscriptChallenge(7))

                // Round 5
                updateTranscript(mload(PROOF_OPENING_PROOF_AT_Z_X_SLOT))
                updateTranscript(mload(PROOF_OPENING_PROOF_AT_Z_Y_SLOT))
                updateTranscript(mload(PROOF_OPENING_PROOF_AT_Z_OMEGA_X_SLOT))
                updateTranscript(mload(PROOF_OPENING_PROOF_AT_Z_OMEGA_Y_SLOT))

                mstore(STATE_U_SLOT, getTranscriptChallenge(8))
            }

            /*//////////////////////////////////////////////////////////////
                                    3. Verifying quotient evaluation
            //////////////////////////////////////////////////////////////*/

            /// @notice Compute linearisation polynomial's constant term: r_0
            /// @dev To save a verifier scalar multiplication, we split linearisation polynomial
            /// into its constant and non-constant terms. The constant term is computed with the formula:
            ///
            /// r_0 = alpha^0 * L_0(z) * PI * q_{main selector}(z) + r(z)         -- main gate contribution
            ///
            ///     - alpha^4 * z_perm(z*omega)(sigma_0(z) * beta + gamma + a(z)) \
            ///                           (sigma_1(z) * beta + gamma + b(z))      |
            ///                           (sigma_2(z) * beta + gamma + c(z))      | - permutation contribution
            ///                           (sigma_3(z) + gamma)                    |
            ///     - alpha^5 * L_0(z)                                            /
            ///
            ///     + alpha^6 * (s(z*omega) * beta' + gamma' (beta' + 1))         \
            ///               * (z - omega^{n-1}) * z_lookup(z*omega)             | - lookup contribution
            ///     - alpha^7 * L_0(z)                                            |
            ///     - alpha^8 * L_{n-1}(z) * (gamma' (beta' + 1))^{n-1}           /
            ///
            /// In the end we should check that t(z)*Z_H(z) = r(z) + r_0!
            function verifyQuotientEvaluation() {
                // Compute power of alpha
                {
                    let alpha := mload(STATE_ALPHA_SLOT)
                    let currentAlpha := mulmod(alpha, alpha, R_MOD)
                    mstore(STATE_POWER_OF_ALPHA_2_SLOT, currentAlpha)
                    currentAlpha := mulmod(currentAlpha, alpha, R_MOD)
                    mstore(STATE_POWER_OF_ALPHA_3_SLOT, currentAlpha)
                    currentAlpha := mulmod(currentAlpha, alpha, R_MOD)
                    mstore(STATE_POWER_OF_ALPHA_4_SLOT, currentAlpha)
                    currentAlpha := mulmod(currentAlpha, alpha, R_MOD)
                    mstore(STATE_POWER_OF_ALPHA_5_SLOT, currentAlpha)
                    currentAlpha := mulmod(currentAlpha, alpha, R_MOD)
                    mstore(STATE_POWER_OF_ALPHA_6_SLOT, currentAlpha)
                    currentAlpha := mulmod(currentAlpha, alpha, R_MOD)
                    mstore(STATE_POWER_OF_ALPHA_7_SLOT, currentAlpha)
                    currentAlpha := mulmod(currentAlpha, alpha, R_MOD)
                    mstore(STATE_POWER_OF_ALPHA_8_SLOT, currentAlpha)
                }

                // z
                let stateZ := mload(STATE_Z_SLOT)
                // L_0(z)
                mstore(STATE_L_0_AT_Z_SLOT, evaluateLagrangePolyOutOfDomain(0, stateZ))
                // L_{n-1}(z)
                mstore(STATE_L_N_MINUS_ONE_AT_Z_SLOT, evaluateLagrangePolyOutOfDomain(sub(DOMAIN_SIZE, 1), stateZ))
                // L_0(z) * PI
                let stateT := mulmod(mload(STATE_L_0_AT_Z_SLOT), mload(PROOF_PUBLIC_INPUT), R_MOD)

                // Compute main gate contribution
                let result := mulmod(stateT, mload(PROOF_GATE_SELECTORS_0_OPENING_AT_Z_SLOT), R_MOD)

                // Compute permutation contribution
                result := addmod(result, permutationQuotientContribution(), R_MOD)

                // Compute lookup contribution
                result := addmod(result, lookupQuotientContribution(), R_MOD)

                // Check that r(z) + r_0 = t(z) * Z_H(z)
                result := addmod(mload(PROOF_LINEARISATION_POLY_OPENING_AT_Z_SLOT), result, R_MOD)

                let vanishing := addmod(mload(STATE_Z_IN_DOMAIN_SIZE), sub(R_MOD, 1), R_MOD)
                let lhs := mulmod(mload(PROOF_QUOTIENT_POLY_OPENING_AT_Z_SLOT), vanishing, R_MOD)
                if iszero(eq(lhs, result)) {
                    revertWithMessage(27, "invalid quotient evaluation")
                }
            }

            /// @notice Evaluating L_{polyNum}(at) out of domain
            /// @dev L_i is a Lagrange polynomial for our domain such that:
            /// L_i(omega^i) = 1 and L_i(omega^j) = 0 for all j != i
            function evaluateLagrangePolyOutOfDomain(polyNum, at) -> res {
                let omegaPower := 1
                if polyNum {
                    omegaPower := modexp(OMEGA, polyNum)
                }

                res := addmod(modexp(at, DOMAIN_SIZE), sub(R_MOD, 1), R_MOD)

                // Vanishing polynomial can not be zero at point `at`
                if iszero(res) {
                    revertWithMessage(28, "invalid vanishing polynomial")
                }
                res := mulmod(res, omegaPower, R_MOD)
                let denominator := addmod(at, sub(R_MOD, omegaPower), R_MOD)
                denominator := mulmod(denominator, DOMAIN_SIZE, R_MOD)
                denominator := modexp(denominator, sub(R_MOD, 2))
                res := mulmod(res, denominator, R_MOD)
            }

            /// @notice Compute permutation contribution to linearisation polynomial's constant term
            function permutationQuotientContribution() -> res {
                // res = alpha^4 * z_perm(z*omega)
                res := mulmod(
                    mload(STATE_POWER_OF_ALPHA_4_SLOT),
                    mload(PROOF_COPY_PERMUTATION_GRAND_PRODUCT_OPENING_AT_Z_OMEGA_SLOT),
                    R_MOD
                )

                {
                    let gamma := mload(STATE_GAMMA_SLOT)
                    let beta := mload(STATE_BETA_SLOT)

                    let factorMultiplier
                    {
                        // res *= sigma_0(z) * beta + gamma + a(z)
                        factorMultiplier := mulmod(mload(PROOF_COPY_PERMUTATION_POLYS_0_OPENING_AT_Z_SLOT), beta, R_MOD)
                        factorMultiplier := addmod(factorMultiplier, gamma, R_MOD)
                        factorMultiplier := addmod(
                            factorMultiplier,
                            mload(PROOF_STATE_POLYS_0_OPENING_AT_Z_SLOT),
                            R_MOD
                        )
                        res := mulmod(res, factorMultiplier, R_MOD)
                    }
                    {
                        // res *= sigma_1(z) * beta + gamma + b(z)
                        factorMultiplier := mulmod(mload(PROOF_COPY_PERMUTATION_POLYS_1_OPENING_AT_Z_SLOT), beta, R_MOD)
                        factorMultiplier := addmod(factorMultiplier, gamma, R_MOD)
                        factorMultiplier := addmod(
                            factorMultiplier,
                            mload(PROOF_STATE_POLYS_1_OPENING_AT_Z_SLOT),
                            R_MOD
                        )
                        res := mulmod(res, factorMultiplier, R_MOD)
                    }
                    {
                        // res *= sigma_2(z) * beta + gamma + c(z)
                        factorMultiplier := mulmod(mload(PROOF_COPY_PERMUTATION_POLYS_2_OPENING_AT_Z_SLOT), beta, R_MOD)
                        factorMultiplier := addmod(factorMultiplier, gamma, R_MOD)
                        factorMultiplier := addmod(
                            factorMultiplier,
                            mload(PROOF_STATE_POLYS_2_OPENING_AT_Z_SLOT),
                            R_MOD
                        )
                        res := mulmod(res, factorMultiplier, R_MOD)
                    }

                    // res *= sigma_3(z) + gamma
                    res := mulmod(res, addmod(mload(PROOF_STATE_POLYS_3_OPENING_AT_Z_SLOT), gamma, R_MOD), R_MOD)
                }

                // res = -res
                res := sub(R_MOD, res)

                // -= L_0(z) * alpha^5
                let l0AtZ := mload(STATE_L_0_AT_Z_SLOT)
                l0AtZ := mulmod(l0AtZ, mload(STATE_POWER_OF_ALPHA_5_SLOT), R_MOD)
                res := addmod(res, sub(R_MOD, l0AtZ), R_MOD)
            }

            /// @notice Compute lookup contribution to linearisation polynomial's constant term
            function lookupQuotientContribution() -> res {
                let betaLookup := mload(STATE_BETA_LOOKUP_SLOT)
                let gammaLookup := mload(STATE_GAMMA_LOOKUP_SLOT)
                let betaPlusOne := addmod(betaLookup, 1, R_MOD)
                let betaGamma := mulmod(betaPlusOne, gammaLookup, R_MOD)

                mstore(STATE_BETA_PLUS_ONE_SLOT, betaPlusOne)
                mstore(STATE_BETA_GAMMA_PLUS_GAMMA_SLOT, betaGamma)

                // res =  alpha^6 * (s(z*omega) * beta' + gamma' (beta' + 1)) * z_lookup(z*omega)
                res := mulmod(mload(PROOF_LOOKUP_S_POLY_OPENING_AT_Z_OMEGA_SLOT), betaLookup, R_MOD)
                res := addmod(res, betaGamma, R_MOD)
                res := mulmod(res, mload(PROOF_LOOKUP_GRAND_PRODUCT_OPENING_AT_Z_OMEGA_SLOT), R_MOD)
                res := mulmod(res, mload(STATE_POWER_OF_ALPHA_6_SLOT), R_MOD)

                // res *= z - omega^{n-1}
                {
                    let lastOmega := modexp(OMEGA, sub(DOMAIN_SIZE, 1))
                    let zMinusLastOmega := addmod(mload(STATE_Z_SLOT), sub(R_MOD, lastOmega), R_MOD)
                    mstore(STATE_Z_MINUS_LAST_OMEGA_SLOT, zMinusLastOmega)
                    res := mulmod(res, zMinusLastOmega, R_MOD)
                }

                // res -= alpha^7 * L_{0}(z)
                {
                    let intermediateValue := mulmod(
                        mload(STATE_L_0_AT_Z_SLOT),
                        mload(STATE_POWER_OF_ALPHA_7_SLOT),
                        R_MOD
                    )
                    res := addmod(res, sub(R_MOD, intermediateValue), R_MOD)
                }

                // res -= alpha^8 * L_{n-1}(z) * (gamma' (beta' + 1))^{n-1}
                {
                    let lnMinusOneAtZ := mload(STATE_L_N_MINUS_ONE_AT_Z_SLOT)
                    let betaGammaPowered := modexp(betaGamma, sub(DOMAIN_SIZE, 1))
                    let alphaPower8 := mload(STATE_POWER_OF_ALPHA_8_SLOT)

                    let subtrahend := mulmod(mulmod(lnMinusOneAtZ, betaGammaPowered, R_MOD), alphaPower8, R_MOD)
                    res := addmod(res, sub(R_MOD, subtrahend), R_MOD)
                }
            }

            /// @notice Compute main gate contribution to linearisation polynomial commitment multiplied by v
            function mainGateLinearisationContributionWithV(
                dest,
                stateOpening0AtZ,
                stateOpening1AtZ,
                stateOpening2AtZ,
                stateOpening3AtZ
            ) {
                // += a(z) * [q_a]
                pointMulIntoDest(VK_GATE_SETUP_0_X_SLOT, stateOpening0AtZ, dest)
                // += b(z) * [q_b]
                pointMulAndAddIntoDest(VK_GATE_SETUP_1_X_SLOT, stateOpening1AtZ, dest)
                // += c(z) * [q_c]
                pointMulAndAddIntoDest(VK_GATE_SETUP_2_X_SLOT, stateOpening2AtZ, dest)
                // += d(z) * [q_d]
                pointMulAndAddIntoDest(VK_GATE_SETUP_3_X_SLOT, stateOpening3AtZ, dest)
                // += a(z) * b(z) * [q_ab]
                pointMulAndAddIntoDest(VK_GATE_SETUP_4_X_SLOT, mulmod(stateOpening0AtZ, stateOpening1AtZ, R_MOD), dest)
                // += a(z) * c(z) * [q_ac]
                pointMulAndAddIntoDest(VK_GATE_SETUP_5_X_SLOT, mulmod(stateOpening0AtZ, stateOpening2AtZ, R_MOD), dest)
                // += [q_const]
                pointAddAssign(dest, VK_GATE_SETUP_6_X_SLOT)
                // += d(z*omega) * [q_{d_next}]
                pointMulAndAddIntoDest(VK_GATE_SETUP_7_X_SLOT, mload(PROOF_STATE_POLYS_3_OPENING_AT_Z_OMEGA_SLOT), dest)

                // *= v * main_gate_selector(z)
                let coeff := mulmod(mload(PROOF_GATE_SELECTORS_0_OPENING_AT_Z_SLOT), mload(STATE_V_SLOT), R_MOD)
                pointMulIntoDest(dest, coeff, dest)
            }

            /// @notice Compute custom gate contribution to linearisation polynomial commitment multiplied by v
            function addAssignRescueCustomGateLinearisationContributionWithV(
                dest,
                stateOpening0AtZ,
                stateOpening1AtZ,
                stateOpening2AtZ,
                stateOpening3AtZ
            ) {
                let accumulator
                let intermediateValue
                //  = alpha * (a(z)^2 - b(z))
                accumulator := mulmod(stateOpening0AtZ, stateOpening0AtZ, R_MOD)
                accumulator := addmod(accumulator, sub(R_MOD, stateOpening1AtZ), R_MOD)
                accumulator := mulmod(accumulator, mload(STATE_ALPHA_SLOT), R_MOD)
                // += alpha^2 * (b(z)^2 - c(z))
                intermediateValue := mulmod(stateOpening1AtZ, stateOpening1AtZ, R_MOD)
                intermediateValue := addmod(intermediateValue, sub(R_MOD, stateOpening2AtZ), R_MOD)
                intermediateValue := mulmod(intermediateValue, mload(STATE_POWER_OF_ALPHA_2_SLOT), R_MOD)
                accumulator := addmod(accumulator, intermediateValue, R_MOD)
                // += alpha^3 * (c(z) * a(z) - d(z))
                intermediateValue := mulmod(stateOpening2AtZ, stateOpening0AtZ, R_MOD)
                intermediateValue := addmod(intermediateValue, sub(R_MOD, stateOpening3AtZ), R_MOD)
                intermediateValue := mulmod(intermediateValue, mload(STATE_POWER_OF_ALPHA_3_SLOT), R_MOD)
                accumulator := addmod(accumulator, intermediateValue, R_MOD)

                // *= v * [custom_gate_selector]
                accumulator := mulmod(accumulator, mload(STATE_V_SLOT), R_MOD)
                pointMulAndAddIntoDest(VK_GATE_SELECTORS_1_X_SLOT, accumulator, dest)
            }

            /// @notice Compute copy-permutation contribution to linearisation polynomial commitment multiplied by v
            function addAssignPermutationLinearisationContributionWithV(
                dest,
                stateOpening0AtZ,
                stateOpening1AtZ,
                stateOpening2AtZ,
                stateOpening3AtZ
            ) {
                // alpha^4
                let factor := mload(STATE_POWER_OF_ALPHA_4_SLOT)
                // Calculate the factor
                {
                    // *= (a(z) + beta * z + gamma)
                    let zMulBeta := mulmod(mload(STATE_Z_SLOT), mload(STATE_BETA_SLOT), R_MOD)
                    let gamma := mload(STATE_GAMMA_SLOT)

                    let intermediateValue := addmod(addmod(zMulBeta, gamma, R_MOD), stateOpening0AtZ, R_MOD)
                    factor := mulmod(factor, intermediateValue, R_MOD)

                    // (b(z) + beta * z * k0 + gamma)
                    intermediateValue := addmod(
                        addmod(mulmod(zMulBeta, NON_RESIDUES_0, R_MOD), gamma, R_MOD),
                        stateOpening1AtZ,
                        R_MOD
                    )
                    factor := mulmod(factor, intermediateValue, R_MOD)

                    // (c(z) + beta * z * k1 + gamma)
                    intermediateValue := addmod(
                        addmod(mulmod(zMulBeta, NON_RESIDUES_1, R_MOD), gamma, R_MOD),
                        stateOpening2AtZ,
                        R_MOD
                    )
                    factor := mulmod(factor, intermediateValue, R_MOD)

                    // (d(z) + beta * z * k2 + gamma)
                    intermediateValue := addmod(
                        addmod(mulmod(zMulBeta, NON_RESIDUES_2, R_MOD), gamma, R_MOD),
                        stateOpening3AtZ,
                        R_MOD
                    )
                    factor := mulmod(factor, intermediateValue, R_MOD)
                }

                // += alpha^5 * L_0(z)
                let l0AtZ := mload(STATE_L_0_AT_Z_SLOT)
                factor := addmod(factor, mulmod(l0AtZ, mload(STATE_POWER_OF_ALPHA_5_SLOT), R_MOD), R_MOD)

                // Here we can optimize one scalar multiplication by aggregating coefficients near [z_perm] during
                // computing [F]
                // We will sum them and add and make one scalar multiplication: (coeff1 + coeff2) * [z_perm]
                factor := mulmod(factor, mload(STATE_V_SLOT), R_MOD)
                mstore(COPY_PERMUTATION_FIRST_AGGREGATED_COMMITMENT_COEFF, factor)

                // alpha^4 * beta * z_perm(z*omega)
                factor := mulmod(mload(STATE_POWER_OF_ALPHA_4_SLOT), mload(STATE_BETA_SLOT), R_MOD)
                factor := mulmod(factor, mload(PROOF_COPY_PERMUTATION_GRAND_PRODUCT_OPENING_AT_Z_OMEGA_SLOT), R_MOD)
                {
                    // *= (a(z) + beta * sigma_0(z) + gamma)
                    let beta := mload(STATE_BETA_SLOT)
                    let gamma := mload(STATE_GAMMA_SLOT)

                    let intermediateValue := addmod(
                        addmod(
                            mulmod(mload(PROOF_COPY_PERMUTATION_POLYS_0_OPENING_AT_Z_SLOT), beta, R_MOD),
                            gamma,
                            R_MOD
                        ),
                        stateOpening0AtZ,
                        R_MOD
                    )
                    factor := mulmod(factor, intermediateValue, R_MOD)

                    // *= (b(z) + beta * sigma_1(z) + gamma)
                    intermediateValue := addmod(
                        addmod(
                            mulmod(mload(PROOF_COPY_PERMUTATION_POLYS_1_OPENING_AT_Z_SLOT), beta, R_MOD),
                            gamma,
                            R_MOD
                        ),
                        stateOpening1AtZ,
                        R_MOD
                    )
                    factor := mulmod(factor, intermediateValue, R_MOD)

                    // *= (c(z) + beta * sigma_2(z) + gamma)
                    intermediateValue := addmod(
                        addmod(
                            mulmod(mload(PROOF_COPY_PERMUTATION_POLYS_2_OPENING_AT_Z_SLOT), beta, R_MOD),
                            gamma,
                            R_MOD
                        ),
                        stateOpening2AtZ,
                        R_MOD
                    )
                    factor := mulmod(factor, intermediateValue, R_MOD)
                }

                // *= v * [sigma_3]
                factor := mulmod(factor, mload(STATE_V_SLOT), R_MOD)
                pointMulIntoDest(VK_PERMUTATION_3_X_SLOT, factor, QUERIES_BUFFER_POINT_SLOT)

                pointSubAssign(dest, QUERIES_BUFFER_POINT_SLOT)
            }

            /// @notice Compute lookup contribution to linearisation polynomial commitment multiplied by v
            function addAssignLookupLinearisationContributionWithV(
                dest,
                stateOpening0AtZ,
                stateOpening1AtZ,
                stateOpening2AtZ
            ) {
                // alpha^6 * v * z_lookup(z*omega) * (z - omega^{n-1}) * [s]
                let factor := mload(PROOF_LOOKUP_GRAND_PRODUCT_OPENING_AT_Z_OMEGA_SLOT)
                factor := mulmod(factor, mload(STATE_POWER_OF_ALPHA_6_SLOT), R_MOD)
                factor := mulmod(factor, mload(STATE_Z_MINUS_LAST_OMEGA_SLOT), R_MOD)
                factor := mulmod(factor, mload(STATE_V_SLOT), R_MOD)

                // Here we can optimize one scalar multiplication by aggregating coefficients near [s] during
                // computing [F]
                // We will sum them and add and make one scalar multiplication: (coeff1 + coeff2) * [s]
                mstore(LOOKUP_S_FIRST_AGGREGATED_COMMITMENT_COEFF, factor)

                // gamma(1 + beta) + t(x) + beta * t(x*omega)
                factor := mload(PROOF_LOOKUP_T_POLY_OPENING_AT_Z_OMEGA_SLOT)
                factor := mulmod(factor, mload(STATE_BETA_LOOKUP_SLOT), R_MOD)
                factor := addmod(factor, mload(PROOF_LOOKUP_T_POLY_OPENING_AT_Z_SLOT), R_MOD)
                factor := addmod(factor, mload(STATE_BETA_GAMMA_PLUS_GAMMA_SLOT), R_MOD)

                // *= (gamma + f(z))
                // We should use fact that f(x) =
                // lookup_selector(x) * (a(x) + eta * b(x) + eta^2 * c(x) + eta^3 * table_type(x))
                // to restore f(z)
                let fReconstructed
                {
                    fReconstructed := stateOpening0AtZ
                    let eta := mload(STATE_ETA_SLOT)
                    let currentEta := eta

                    fReconstructed := addmod(fReconstructed, mulmod(currentEta, stateOpening1AtZ, R_MOD), R_MOD)
                    currentEta := mulmod(currentEta, eta, R_MOD)
                    fReconstructed := addmod(fReconstructed, mulmod(currentEta, stateOpening2AtZ, R_MOD), R_MOD)
                    currentEta := mulmod(currentEta, eta, R_MOD)

                    // add type of table
                    fReconstructed := addmod(
                        fReconstructed,
                        mulmod(mload(PROOF_LOOKUP_TABLE_TYPE_POLY_OPENING_AT_Z_SLOT), currentEta, R_MOD),
                        R_MOD
                    )
                    fReconstructed := mulmod(fReconstructed, mload(PROOF_LOOKUP_SELECTOR_POLY_OPENING_AT_Z_SLOT), R_MOD)
                    fReconstructed := addmod(fReconstructed, mload(STATE_GAMMA_LOOKUP_SLOT), R_MOD)
                }
                // *= -alpha^6 * (beta + 1) * (z - omega^{n-1})
                factor := mulmod(factor, fReconstructed, R_MOD)
                factor := mulmod(factor, mload(STATE_BETA_PLUS_ONE_SLOT), R_MOD)
                factor := sub(R_MOD, factor)
                factor := mulmod(factor, mload(STATE_POWER_OF_ALPHA_6_SLOT), R_MOD)

                factor := mulmod(factor, mload(STATE_Z_MINUS_LAST_OMEGA_SLOT), R_MOD)

                // += alpha^7 * L_0(z)
                factor := addmod(
                    factor,
                    mulmod(mload(STATE_L_0_AT_Z_SLOT), mload(STATE_POWER_OF_ALPHA_7_SLOT), R_MOD),
                    R_MOD
                )

                // += alpha^8 * L_{n-1}(z)
                factor := addmod(
                    factor,
                    mulmod(mload(STATE_L_N_MINUS_ONE_AT_Z_SLOT), mload(STATE_POWER_OF_ALPHA_8_SLOT), R_MOD),
                    R_MOD
                )

                // Here we can optimize one scalar multiplication by aggregating coefficients near [z_lookup] during
                // computing [F]
                // We will sum them and add and make one scalar multiplication: (coeff1 + coeff2) * [z_lookup]
                factor := mulmod(factor, mload(STATE_V_SLOT), R_MOD)
                mstore(LOOKUP_GRAND_PRODUCT_FIRST_AGGREGATED_COMMITMENT_COEFF, factor)
            }

            /*//////////////////////////////////////////////////////////////
                                    4. Prepare queries
            //////////////////////////////////////////////////////////////*/

            /// @dev Here we compute the first and second parts of batched polynomial commitment
            /// We use the formula:
            ///     [D0] = [t_0] + z^n * [t_1] + z^{2n} * [t_2] + z^{3n} * [t_3]
            /// and
            ///     [D1] = main_gate_selector(z) * (                                        \
            ///                a(z) * [q_a] + b(z) * [q_b] + c(z) * [q_c] + d(z) * [q_d] +  | - main gate contribution
            ///                a(z) * b(z) * [q_ab] + a(z) * c(z) * [q_ac] +                |
            ///                [q_const] + d(z*omega) * [q_{d_next}])                       /
            ///
            ///            + alpha * [custom_gate_selector] * (                             \
            ///                (a(z)^2 - b(z))              +                               | - custom gate contribution
            ///                (b(z)^2 - c(z))    * alpha   +                               |
            ///                (a(z)*c(z) - d(z)) * alpha^2 )                               /
            ///
            ///            + alpha^4 * [z_perm] *                                           \
            ///                (a(z) + beta * z      + gamma) *                             |
            ///                (b(z) + beta * z * k0 + gamma) *                             |
            ///                (c(z) + beta * z * k1 + gamma) *                             |
            ///                (d(z) + beta * z * k2 + gamma)                               | - permutation contribution
            ///            - alpha^4 * z_perm(z*omega) * beta * [sigma_3] *                 |
            ///                (a(z) + beta * sigma_0(z) + gamma) *                         |
            ///                (b(z) + beta * sigma_1(z) + gamma) *                         |
            ///                (c(z) + beta * sigma_2(z) + gamma) *                         |
            ///            + alpha^5 * L_0(z) * [z_perm]                                    /
            ///
            ///            - alpha^6 * (1 + beta') * (gamma' + f(z)) * (z - omega^{n-1}) *  \
            ///                (gamma'(1 + beta') + t(z) + beta' * t(z*omega)) * [z_lookup] |
            ///            + alpha^6 * z_lookup(z*omega) * (z - omega^{n-1}) * [s]          | - lookup contribution
            ///            + alpha^7 * L_0(z) * [z_lookup]                                  |
            ///            + alpha^8 * L_{n-1}(z) * [z_lookup]                              /
            function prepareQueries() {
                // Calculate [D0]
                {
                    let zInDomainSize := mload(STATE_Z_IN_DOMAIN_SIZE)
                    let currentZ := zInDomainSize

                    mstore(QUERIES_AT_Z_0_X_SLOT, mload(PROOF_QUOTIENT_POLY_PARTS_0_X_SLOT))
                    mstore(QUERIES_AT_Z_0_Y_SLOT, mload(PROOF_QUOTIENT_POLY_PARTS_0_Y_SLOT))

                    pointMulAndAddIntoDest(PROOF_QUOTIENT_POLY_PARTS_1_X_SLOT, currentZ, QUERIES_AT_Z_0_X_SLOT)
                    currentZ := mulmod(currentZ, zInDomainSize, R_MOD)

                    pointMulAndAddIntoDest(PROOF_QUOTIENT_POLY_PARTS_2_X_SLOT, currentZ, QUERIES_AT_Z_0_X_SLOT)
                    currentZ := mulmod(currentZ, zInDomainSize, R_MOD)

                    pointMulAndAddIntoDest(PROOF_QUOTIENT_POLY_PARTS_3_X_SLOT, currentZ, QUERIES_AT_Z_0_X_SLOT)
                }

                // Calculate v * [D1]
                // We are going to multiply all the points in the sum by v to save
                // one scalar multiplication during [F] computation
                {
                    let stateOpening0AtZ := mload(PROOF_STATE_POLYS_0_OPENING_AT_Z_SLOT)
                    let stateOpening1AtZ := mload(PROOF_STATE_POLYS_1_OPENING_AT_Z_SLOT)
                    let stateOpening2AtZ := mload(PROOF_STATE_POLYS_2_OPENING_AT_Z_SLOT)
                    let stateOpening3AtZ := mload(PROOF_STATE_POLYS_3_OPENING_AT_Z_SLOT)

                    mainGateLinearisationContributionWithV(
                        QUERIES_AT_Z_1_X_SLOT,
                        stateOpening0AtZ,
                        stateOpening1AtZ,
                        stateOpening2AtZ,
                        stateOpening3AtZ
                    )

                    addAssignRescueCustomGateLinearisationContributionWithV(
                        QUERIES_AT_Z_1_X_SLOT,
                        stateOpening0AtZ,
                        stateOpening1AtZ,
                        stateOpening2AtZ,
                        stateOpening3AtZ
                    )

                    addAssignPermutationLinearisationContributionWithV(
                        QUERIES_AT_Z_1_X_SLOT,
                        stateOpening0AtZ,
                        stateOpening1AtZ,
                        stateOpening2AtZ,
                        stateOpening3AtZ
                    )

                    addAssignLookupLinearisationContributionWithV(
                        QUERIES_AT_Z_1_X_SLOT,
                        stateOpening0AtZ,
                        stateOpening1AtZ,
                        stateOpening2AtZ
                    )
                }

                // Also we should restore [t] for future computations
                // [t] = [col_0] + eta*[col_1] + eta^2*[col_2] + eta^3*[col_3]
                {
                    mstore(QUERIES_T_POLY_AGGREGATED_X_SLOT, mload(VK_LOOKUP_TABLE_0_X_SLOT))
                    mstore(QUERIES_T_POLY_AGGREGATED_Y_SLOT, mload(VK_LOOKUP_TABLE_0_Y_SLOT))

                    let eta := mload(STATE_ETA_SLOT)
                    let currentEta := eta

                    pointMulAndAddIntoDest(VK_LOOKUP_TABLE_1_X_SLOT, currentEta, QUERIES_T_POLY_AGGREGATED_X_SLOT)
                    currentEta := mulmod(currentEta, eta, R_MOD)

                    pointMulAndAddIntoDest(VK_LOOKUP_TABLE_2_X_SLOT, currentEta, QUERIES_T_POLY_AGGREGATED_X_SLOT)
                    currentEta := mulmod(currentEta, eta, R_MOD)

                    pointMulAndAddIntoDest(VK_LOOKUP_TABLE_3_X_SLOT, currentEta, QUERIES_T_POLY_AGGREGATED_X_SLOT)
                }
            }

            /*//////////////////////////////////////////////////////////////
                                    5. Prepare aggregated commitment
            //////////////////////////////////////////////////////////////*/

            /// @dev Here we compute aggregated commitment for the final pairing
            /// We use the formula:
            /// [E] = ( t(z) + v * r(z)
            ///       + v^2*a(z) + v^3*b(z) + v^4*c(z) + v^5*d(z)
            ///       + v^6*main_gate_selector(z)
            ///       + v^7*sigma_0(z) + v^8*sigma_1(z) + v^9*sigma_2(z)
            ///       + v^10*t(z) + v^11*lookup_selector(z) + v^12*table_type(z)
            ///       + u * (v^13*z_perm(z*omega) + v^14*d(z*omega)
            ///           + v^15*s(z*omega) + v^16*z_lookup(z*omega) + v^17*t(z*omega)
            ///       )
            ///  ) * [1]
            /// and
            /// [F] = [D0] + v * [D1]
            ///       + v^2*[a] + v^3*[b] + v^4*[c] + v^5*[d]
            ///       + v^6*[main_gate_selector]
            ///       + v^7*[sigma_0] + v^8*[sigma_1] + v^9*[sigma_2]
            ///       + v^10*[t] + v^11*[lookup_selector] + v^12*[table_type]
            ///       + u * ( v^13*[z_perm] + v^14*[d]
            ///           + v^15*[s] + v^16*[z_lookup] + v^17*[t]
            ///       )
            function prepareAggregatedCommitment() {
                // Here we compute parts of [E] and [F] without u multiplier
                let aggregationChallenge := 1
                let firstDCoeff
                let firstTCoeff

                mstore(AGGREGATED_AT_Z_X_SLOT, mload(QUERIES_AT_Z_0_X_SLOT))
                mstore(AGGREGATED_AT_Z_Y_SLOT, mload(QUERIES_AT_Z_0_Y_SLOT))
                let aggregatedOpeningAtZ := mload(PROOF_QUOTIENT_POLY_OPENING_AT_Z_SLOT)
                {
                    function updateAggregationChallenge(
                        queriesCommitmentPoint,
                        valueAtZ,
                        curAggregationChallenge,
                        curAggregatedOpeningAtZ
                    ) -> newAggregationChallenge, newAggregatedOpeningAtZ {
                        newAggregationChallenge := mulmod(curAggregationChallenge, mload(STATE_V_SLOT), R_MOD)
                        pointMulAndAddIntoDest(queriesCommitmentPoint, newAggregationChallenge, AGGREGATED_AT_Z_X_SLOT)
                        newAggregatedOpeningAtZ := addmod(
                            curAggregatedOpeningAtZ,
                            mulmod(newAggregationChallenge, mload(valueAtZ), R_MOD),
                            R_MOD
                        )
                    }

                    // We don't need to multiply by v, because we have already computed v * [D1]
                    pointAddIntoDest(AGGREGATED_AT_Z_X_SLOT, QUERIES_AT_Z_1_X_SLOT, AGGREGATED_AT_Z_X_SLOT)
                    aggregationChallenge := mulmod(aggregationChallenge, mload(STATE_V_SLOT), R_MOD)
                    aggregatedOpeningAtZ := addmod(
                        aggregatedOpeningAtZ,
                        mulmod(aggregationChallenge, mload(PROOF_LINEARISATION_POLY_OPENING_AT_Z_SLOT), R_MOD),
                        R_MOD
                    )

                    aggregationChallenge, aggregatedOpeningAtZ := updateAggregationChallenge(
                        PROOF_STATE_POLYS_0_X_SLOT,
                        PROOF_STATE_POLYS_0_OPENING_AT_Z_SLOT,
                        aggregationChallenge,
                        aggregatedOpeningAtZ
                    )
                    aggregationChallenge, aggregatedOpeningAtZ := updateAggregationChallenge(
                        PROOF_STATE_POLYS_1_X_SLOT,
                        PROOF_STATE_POLYS_1_OPENING_AT_Z_SLOT,
                        aggregationChallenge,
                        aggregatedOpeningAtZ
                    )
                    aggregationChallenge, aggregatedOpeningAtZ := updateAggregationChallenge(
                        PROOF_STATE_POLYS_2_X_SLOT,
                        PROOF_STATE_POLYS_2_OPENING_AT_Z_SLOT,
                        aggregationChallenge,
                        aggregatedOpeningAtZ
                    )

                    // Here we can optimize one scalar multiplication by aggregating coefficients near [d]
                    // We will sum them and add and make one scalar multiplication: (coeff1 + coeff2) * [d]
                    aggregationChallenge := mulmod(aggregationChallenge, mload(STATE_V_SLOT), R_MOD)
                    firstDCoeff := aggregationChallenge
                    aggregatedOpeningAtZ := addmod(
                        aggregatedOpeningAtZ,
                        mulmod(aggregationChallenge, mload(PROOF_STATE_POLYS_3_OPENING_AT_Z_SLOT), R_MOD),
                        R_MOD
                    )

                    aggregationChallenge, aggregatedOpeningAtZ := updateAggregationChallenge(
                        VK_GATE_SELECTORS_0_X_SLOT,
                        PROOF_GATE_SELECTORS_0_OPENING_AT_Z_SLOT,
                        aggregationChallenge,
                        aggregatedOpeningAtZ
                    )
                    aggregationChallenge, aggregatedOpeningAtZ := updateAggregationChallenge(
                        VK_PERMUTATION_0_X_SLOT,
                        PROOF_COPY_PERMUTATION_POLYS_0_OPENING_AT_Z_SLOT,
                        aggregationChallenge,
                        aggregatedOpeningAtZ
                    )
                    aggregationChallenge, aggregatedOpeningAtZ := updateAggregationChallenge(
                        VK_PERMUTATION_1_X_SLOT,
                        PROOF_COPY_PERMUTATION_POLYS_1_OPENING_AT_Z_SLOT,
                        aggregationChallenge,
                        aggregatedOpeningAtZ
                    )
                    aggregationChallenge, aggregatedOpeningAtZ := updateAggregationChallenge(
                        VK_PERMUTATION_2_X_SLOT,
                        PROOF_COPY_PERMUTATION_POLYS_2_OPENING_AT_Z_SLOT,
                        aggregationChallenge,
                        aggregatedOpeningAtZ
                    )

                    // Here we can optimize one scalar multiplication by aggregating coefficients near [t]
                    // We will sum them and add and make one scalar multiplication: (coeff1 + coeff2) * [t]
                    aggregationChallenge := mulmod(aggregationChallenge, mload(STATE_V_SLOT), R_MOD)
                    firstTCoeff := aggregationChallenge
                    aggregatedOpeningAtZ := addmod(
                        aggregatedOpeningAtZ,
                        mulmod(aggregationChallenge, mload(PROOF_LOOKUP_T_POLY_OPENING_AT_Z_SLOT), R_MOD),
                        R_MOD
                    )

                    aggregationChallenge, aggregatedOpeningAtZ := updateAggregationChallenge(
                        VK_LOOKUP_SELECTOR_X_SLOT,
                        PROOF_LOOKUP_SELECTOR_POLY_OPENING_AT_Z_SLOT,
                        aggregationChallenge,
                        aggregatedOpeningAtZ
                    )
                    aggregationChallenge, aggregatedOpeningAtZ := updateAggregationChallenge(
                        VK_LOOKUP_TABLE_TYPE_X_SLOT,
                        PROOF_LOOKUP_TABLE_TYPE_POLY_OPENING_AT_Z_SLOT,
                        aggregationChallenge,
                        aggregatedOpeningAtZ
                    )
                }
                mstore(AGGREGATED_OPENING_AT_Z_SLOT, aggregatedOpeningAtZ)

                // Here we compute parts of [E] and [F] with u multiplier
                aggregationChallenge := mulmod(aggregationChallenge, mload(STATE_V_SLOT), R_MOD)

                let copyPermutationCoeff := addmod(
                    mload(COPY_PERMUTATION_FIRST_AGGREGATED_COMMITMENT_COEFF),
                    mulmod(aggregationChallenge, mload(STATE_U_SLOT), R_MOD),
                    R_MOD
                )

                pointMulIntoDest(
                    PROOF_COPY_PERMUTATION_GRAND_PRODUCT_X_SLOT,
                    copyPermutationCoeff,
                    AGGREGATED_AT_Z_OMEGA_X_SLOT
                )
                let aggregatedOpeningAtZOmega := mulmod(
                    mload(PROOF_COPY_PERMUTATION_GRAND_PRODUCT_OPENING_AT_Z_OMEGA_SLOT),
                    aggregationChallenge,
                    R_MOD
                )

                {
                    function updateAggregationChallenge(
                        queriesCommitmentPoint,
                        valueAtZ_Omega,
                        previousCoeff,
                        curAggregationChallenge,
                        curAggregatedOpeningAtZ_Omega
                    ) -> newAggregationChallenge, newAggregatedOpeningAtZ_Omega {
                        newAggregationChallenge := mulmod(curAggregationChallenge, mload(STATE_V_SLOT), R_MOD)
                        let finalCoeff := addmod(
                            previousCoeff,
                            mulmod(newAggregationChallenge, mload(STATE_U_SLOT), R_MOD),
                            R_MOD
                        )
                        pointMulAndAddIntoDest(queriesCommitmentPoint, finalCoeff, AGGREGATED_AT_Z_OMEGA_X_SLOT)
                        newAggregatedOpeningAtZ_Omega := addmod(
                            curAggregatedOpeningAtZ_Omega,
                            mulmod(newAggregationChallenge, mload(valueAtZ_Omega), R_MOD),
                            R_MOD
                        )
                    }

                    aggregationChallenge, aggregatedOpeningAtZOmega := updateAggregationChallenge(
                        PROOF_STATE_POLYS_3_X_SLOT,
                        PROOF_STATE_POLYS_3_OPENING_AT_Z_OMEGA_SLOT,
                        firstDCoeff,
                        aggregationChallenge,
                        aggregatedOpeningAtZOmega
                    )
                    aggregationChallenge, aggregatedOpeningAtZOmega := updateAggregationChallenge(
                        PROOF_LOOKUP_S_POLY_X_SLOT,
                        PROOF_LOOKUP_S_POLY_OPENING_AT_Z_OMEGA_SLOT,
                        mload(LOOKUP_S_FIRST_AGGREGATED_COMMITMENT_COEFF),
                        aggregationChallenge,
                        aggregatedOpeningAtZOmega
                    )
                    aggregationChallenge, aggregatedOpeningAtZOmega := updateAggregationChallenge(
                        PROOF_LOOKUP_GRAND_PRODUCT_X_SLOT,
                        PROOF_LOOKUP_GRAND_PRODUCT_OPENING_AT_Z_OMEGA_SLOT,
                        mload(LOOKUP_GRAND_PRODUCT_FIRST_AGGREGATED_COMMITMENT_COEFF),
                        aggregationChallenge,
                        aggregatedOpeningAtZOmega
                    )
                    aggregationChallenge, aggregatedOpeningAtZOmega := updateAggregationChallenge(
                        QUERIES_T_POLY_AGGREGATED_X_SLOT,
                        PROOF_LOOKUP_T_POLY_OPENING_AT_Z_OMEGA_SLOT,
                        firstTCoeff,
                        aggregationChallenge,
                        aggregatedOpeningAtZOmega
                    )
                }
                mstore(AGGREGATED_OPENING_AT_Z_OMEGA_SLOT, aggregatedOpeningAtZOmega)

                // Now we can merge both parts and get [E] and [F]
                let u := mload(STATE_U_SLOT)

                // [F]
                pointAddIntoDest(
                    AGGREGATED_AT_Z_X_SLOT,
                    AGGREGATED_AT_Z_OMEGA_X_SLOT,
                    PAIRING_PAIR_WITH_GENERATOR_X_SLOT
                )

                // [E] = (aggregatedOpeningAtZ + u * aggregatedOpeningAtZOmega) * [1]
                let aggregatedValue := addmod(
                    mulmod(mload(AGGREGATED_OPENING_AT_Z_OMEGA_SLOT), u, R_MOD),
                    mload(AGGREGATED_OPENING_AT_Z_SLOT),
                    R_MOD
                )

                mstore(PAIRING_BUFFER_POINT_X_SLOT, 1)
                mstore(PAIRING_BUFFER_POINT_Y_SLOT, 2)
                pointMulIntoDest(PAIRING_BUFFER_POINT_X_SLOT, aggregatedValue, PAIRING_BUFFER_POINT_X_SLOT)
            }

            /*//////////////////////////////////////////////////////////////
                                    5. Pairing
            //////////////////////////////////////////////////////////////*/

            /// @notice Checks the final pairing
            /// @dev We should check the equation:
            /// e([W] + u * [W'], [x]_2) = e(z * [W] + u * z * omega * [W'] + [F] - [E], [1]_2),
            /// where [F] and [E] were computed previously
            ///
            /// Also we need to check that e([P1], [x]_2) = e([P2], [1]_2)
            /// if we have the recursive part of the proof
            /// where [P1] and [P2] are parts of the recursive proof
            ///
            /// We can aggregate both pairings into one for gas optimization:
            /// e([W] + u * [W'] + u^2 * [P1], [x]_2) =
            /// e(z * [W] + u * z * omega * [W'] + [F] - [E] + u^2 * [P2], [1]_2)
            ///
            /// u is a valid challenge for such aggregation,
            /// because [P1] and [P2] are used in PI
            function finalPairing() {
                let u := mload(STATE_U_SLOT)
                let z := mload(STATE_Z_SLOT)
                let zOmega := mulmod(mload(STATE_Z_SLOT), OMEGA, R_MOD)

                // [F] - [E]
                pointSubAssign(PAIRING_PAIR_WITH_GENERATOR_X_SLOT, PAIRING_BUFFER_POINT_X_SLOT)

                // +z * [W] + u * z * omega * [W']
                pointMulAndAddIntoDest(PROOF_OPENING_PROOF_AT_Z_X_SLOT, z, PAIRING_PAIR_WITH_GENERATOR_X_SLOT)
                pointMulAndAddIntoDest(
                    PROOF_OPENING_PROOF_AT_Z_OMEGA_X_SLOT,
                    mulmod(zOmega, u, R_MOD),
                    PAIRING_PAIR_WITH_GENERATOR_X_SLOT
                )

                // [W] + u * [W']
                mstore(PAIRING_PAIR_WITH_X_X_SLOT, mload(PROOF_OPENING_PROOF_AT_Z_X_SLOT))
                mstore(PAIRING_PAIR_WITH_X_Y_SLOT, mload(PROOF_OPENING_PROOF_AT_Z_Y_SLOT))
                pointMulAndAddIntoDest(PROOF_OPENING_PROOF_AT_Z_OMEGA_X_SLOT, u, PAIRING_PAIR_WITH_X_X_SLOT)
                pointNegate(PAIRING_PAIR_WITH_X_X_SLOT)

                // Add recursive proof part if needed
                if mload(VK_RECURSIVE_FLAG_SLOT) {
                    let uu := mulmod(u, u, R_MOD)
                    pointMulAndAddIntoDest(PROOF_RECURSIVE_PART_P1_X_SLOT, uu, PAIRING_PAIR_WITH_GENERATOR_X_SLOT)
                    pointMulAndAddIntoDest(PROOF_RECURSIVE_PART_P2_X_SLOT, uu, PAIRING_PAIR_WITH_X_X_SLOT)
                }

                // Calculate pairing
                {
                    mstore(0x000, mload(PAIRING_PAIR_WITH_GENERATOR_X_SLOT))
                    mstore(0x020, mload(PAIRING_PAIR_WITH_GENERATOR_Y_SLOT))

                    mstore(0x040, G2_ELEMENTS_0_X1)
                    mstore(0x060, G2_ELEMENTS_0_X2)
                    mstore(0x080, G2_ELEMENTS_0_Y1)
                    mstore(0x0a0, G2_ELEMENTS_0_Y2)

                    mstore(0x0c0, mload(PAIRING_PAIR_WITH_X_X_SLOT))
                    mstore(0x0e0, mload(PAIRING_PAIR_WITH_X_Y_SLOT))

                    mstore(0x100, G2_ELEMENTS_1_X1)
                    mstore(0x120, G2_ELEMENTS_1_X2)
                    mstore(0x140, G2_ELEMENTS_1_Y1)
                    mstore(0x160, G2_ELEMENTS_1_Y2)

                    let success := staticcall(gas(), 8, 0, 0x180, 0x00, 0x20)
                    if iszero(success) {
                        revertWithMessage(32, "finalPairing: precompile failure")
                    }
                    if iszero(mload(0)) {
                        revertWithMessage(29, "finalPairing: pairing failure")
                    }
                }
            }

            /*//////////////////////////////////////////////////////////////
                                    Verification
            //////////////////////////////////////////////////////////////*/

            // Step 1: Load the proof and check the correctness of its parts
            loadProof()

            // Step 2: Recompute all the challenges with the transcript
            initializeTranscript()

            // Step 3: Check the quotient equality
            verifyQuotientEvaluation()

            // Step 4: Compute queries [D0] and v * [D1]
            prepareQueries()

            // Step 5: Compute [E] and [F]
            prepareAggregatedCommitment()

            // Step 6: Check the final pairing with aggregated recursive proof
            finalPairing()

            mstore(0, true)
            return(0, 32)
        }
    }
}<|MERGE_RESOLUTION|>--- conflicted
+++ resolved
@@ -9,11 +9,7 @@
 /// @notice Modified version of the Permutations over Lagrange-bases for Oecumenical Noninteractive arguments of
 /// Knowledge (PLONK) verifier.
 /// Modifications have been made to optimize the proof system for ZK chain circuits.
-<<<<<<< HEAD
-/// @dev Contract was generated from a verification key with a hash of 0x5a091e307e516869a79fa79db2aa70865fe606adb6d9ac16e6426d2b7b8530ac
-=======
 /// @dev Contract was generated from a verification key with a hash of 0x64b347c642ea60114c98b3976124ea8a7e0bb778bd7e479aedc02f994486c8a1
->>>>>>> 085eb552
 /// @dev It uses a custom memory layout inside the inline assembly block. Each reserved memory cell is declared in the
 /// constants below.
 /// @dev For a better understanding of the verifier algorithm please refer to the following papers:
@@ -288,24 +284,6 @@
     function _loadVerificationKey() internal pure virtual {
         assembly {
             // gate setup commitments
-<<<<<<< HEAD
-            mstore(VK_GATE_SETUP_0_X_SLOT, 0x0c861f08b9de691facc4a7ab859a13a8d786f34a866cbf2199c109be1106862c)
-            mstore(VK_GATE_SETUP_0_Y_SLOT, 0x250616d07c50c690d03e7b9c0ba321ec6510b36ed400573c3b27374dfb9d9549)
-            mstore(VK_GATE_SETUP_1_X_SLOT, 0x0feda978f4639d0a725df74c4738bf178adca34e6a4f7cc38d6a9ae9ee49f695)
-            mstore(VK_GATE_SETUP_1_Y_SLOT, 0x2f7068beedb881aea392246c33ccc026ea9c8f6ea558a055b6df00ebfdf210a3)
-            mstore(VK_GATE_SETUP_2_X_SLOT, 0x06eccb685da5c8cc09a13698b2a22e383025abc75393d68c1da5a7dbacffbd9b)
-            mstore(VK_GATE_SETUP_2_Y_SLOT, 0x2fdec4198afacb1100a01ced19e44a1a6febeb4ffcf8abb17a3f3d66105dcb70)
-            mstore(VK_GATE_SETUP_3_X_SLOT, 0x29b770817d0b0dec872b16748541d19052503979fccf123ceddbae53278a8d2f)
-            mstore(VK_GATE_SETUP_3_Y_SLOT, 0x2ce58ae47dbbe600272d0e05ec7336c86c34925852a700d6f4b64c6357ca4c7e)
-            mstore(VK_GATE_SETUP_4_X_SLOT, 0x0c9c10bbbe0ce680bbff4415ce6a6f60909f228f7432371513434c6aa14005e1)
-            mstore(VK_GATE_SETUP_4_Y_SLOT, 0x1ac2f036e3de6e4a9bacd5eacc778fa3fbdf5fd4b06e551038c704adecbeb639)
-            mstore(VK_GATE_SETUP_5_X_SLOT, 0x048e2130f16d54d7e07df66330b4d892753b5141ecacb4007573d9ea4a8ff028)
-            mstore(VK_GATE_SETUP_5_Y_SLOT, 0x13a3819d4cb80114e51de741a5fb48ce4ba20e82c5d39d16f70ca0461f49a131)
-            mstore(VK_GATE_SETUP_6_X_SLOT, 0x2511b8d11c3c6d668223b25823e689481d581ec8db8836362210e1b34adcc40a)
-            mstore(VK_GATE_SETUP_6_Y_SLOT, 0x0f9b83094ee5bfc25da7e6a5529f5584dede368a9737884a53175c7ae3d08869)
-            mstore(VK_GATE_SETUP_7_X_SLOT, 0x1affeacdceb1b6f018bbb6762bb5aebcd54c3e24801ce01d06146d1bf0938b2c)
-            mstore(VK_GATE_SETUP_7_Y_SLOT, 0x19a277dd9eaac40538f3177e3390ec21d097f88afb04158dd59e963a327fe9da)
-=======
             mstore(VK_GATE_SETUP_0_X_SLOT, 0x0d66d491183c1da0596ff2f1ead5fb08117e947eba0bc018214464d5157dc84d)
             mstore(VK_GATE_SETUP_0_Y_SLOT, 0x005ae6dd3b955bdee772718f85d3011bd3eec6695dfeaef524a9ea89af4a4398)
             mstore(VK_GATE_SETUP_1_X_SLOT, 0x04659caf7b05471ba5ba85b1ab62267aa6c456836e625f169f7119d55b9462d2)
@@ -322,7 +300,6 @@
             mstore(VK_GATE_SETUP_6_Y_SLOT, 0x072f6cb8958d63e349e9863a227203bca4158f8e8907bb67f99286c1c930ce05)
             mstore(VK_GATE_SETUP_7_X_SLOT, 0x283344a1ab3e55ecfd904d0b8e9f4faea338df5a4ead2fa9a42f0e103da40abc)
             mstore(VK_GATE_SETUP_7_Y_SLOT, 0x223b37b83b9687512d322993edd70e508dd80adb10bcf7321a3cc8a44c269521)
->>>>>>> 085eb552
 
             // gate selectors commitments
             mstore(VK_GATE_SELECTORS_0_X_SLOT, 0x0c1b062db6ce4bce6d7399f1cbe8d6699f4f1347cb12ee03a29a6f866f097157)
