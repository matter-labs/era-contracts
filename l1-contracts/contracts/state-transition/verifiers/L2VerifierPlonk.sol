// SPDX-License-Identifier: MIT

pragma solidity 0.8.28;

import {IVerifier} from "../chain-interfaces/IVerifier.sol";

/* solhint-disable max-line-length */
/// @author Matter Labs
/// @notice Modified version of the Permutations over Lagrange-bases for Oecumenical Noninteractive arguments of
/// Knowledge (PLONK) verifier.
/// Modifications have been made to optimize the proof system for ZK chain circuits.
<<<<<<< HEAD
/// @dev Contract was generated from a verification key with a hash of 0x5a091e307e516869a79fa79db2aa70865fe606adb6d9ac16e6426d2b7b8530ac
=======
/// @dev Contract was generated from a verification key with a hash of 0x64b347c642ea60114c98b3976124ea8a7e0bb778bd7e479aedc02f994486c8a1
>>>>>>> 213ee0f3
/// @dev It uses a custom memory layout inside the inline assembly block. Each reserved memory cell is declared in the
/// constants below.
/// @dev For a better understanding of the verifier algorithm please refer to the following papers:
/// * Original Plonk Article: https://eprint.iacr.org/2019/953.pdf
/// * Original LookUp Article: https://eprint.iacr.org/2020/315.pdf
/// * Plonk for ZKsync v1.1: https://github.com/matter-labs/solidity_plonk_verifier/raw/recursive/bellman_vk_codegen_recursive/RecursivePlonkUnrolledForEthereum.pdf
/// The notation used in the code is the same as in the papers.
/* solhint-enable max-line-length */
contract L2VerifierPlonk is IVerifier {
    /*//////////////////////////////////////////////////////////////
                             Verification keys
    //////////////////////////////////////////////////////////////*/

    // Memory slots from 0x000 to 0x200 are reserved for intermediate computations and call to precompiles.

    uint256 internal constant VK_GATE_SETUP_0_X_SLOT = 0x200 + 0x000;
    uint256 internal constant VK_GATE_SETUP_0_Y_SLOT = 0x200 + 0x020;
    uint256 internal constant VK_GATE_SETUP_1_X_SLOT = 0x200 + 0x040;
    uint256 internal constant VK_GATE_SETUP_1_Y_SLOT = 0x200 + 0x060;
    uint256 internal constant VK_GATE_SETUP_2_X_SLOT = 0x200 + 0x080;
    uint256 internal constant VK_GATE_SETUP_2_Y_SLOT = 0x200 + 0x0a0;
    uint256 internal constant VK_GATE_SETUP_3_X_SLOT = 0x200 + 0x0c0;
    uint256 internal constant VK_GATE_SETUP_3_Y_SLOT = 0x200 + 0x0e0;
    uint256 internal constant VK_GATE_SETUP_4_X_SLOT = 0x200 + 0x100;
    uint256 internal constant VK_GATE_SETUP_4_Y_SLOT = 0x200 + 0x120;
    uint256 internal constant VK_GATE_SETUP_5_X_SLOT = 0x200 + 0x140;
    uint256 internal constant VK_GATE_SETUP_5_Y_SLOT = 0x200 + 0x160;
    uint256 internal constant VK_GATE_SETUP_6_X_SLOT = 0x200 + 0x180;
    uint256 internal constant VK_GATE_SETUP_6_Y_SLOT = 0x200 + 0x1a0;
    uint256 internal constant VK_GATE_SETUP_7_X_SLOT = 0x200 + 0x1c0;
    uint256 internal constant VK_GATE_SETUP_7_Y_SLOT = 0x200 + 0x1e0;

    uint256 internal constant VK_GATE_SELECTORS_0_X_SLOT = 0x200 + 0x200;
    uint256 internal constant VK_GATE_SELECTORS_0_Y_SLOT = 0x200 + 0x220;
    uint256 internal constant VK_GATE_SELECTORS_1_X_SLOT = 0x200 + 0x240;
    uint256 internal constant VK_GATE_SELECTORS_1_Y_SLOT = 0x200 + 0x260;

    uint256 internal constant VK_PERMUTATION_0_X_SLOT = 0x200 + 0x280;
    uint256 internal constant VK_PERMUTATION_0_Y_SLOT = 0x200 + 0x2a0;
    uint256 internal constant VK_PERMUTATION_1_X_SLOT = 0x200 + 0x2c0;
    uint256 internal constant VK_PERMUTATION_1_Y_SLOT = 0x200 + 0x2e0;
    uint256 internal constant VK_PERMUTATION_2_X_SLOT = 0x200 + 0x300;
    uint256 internal constant VK_PERMUTATION_2_Y_SLOT = 0x200 + 0x320;
    uint256 internal constant VK_PERMUTATION_3_X_SLOT = 0x200 + 0x340;
    uint256 internal constant VK_PERMUTATION_3_Y_SLOT = 0x200 + 0x360;

    uint256 internal constant VK_LOOKUP_SELECTOR_X_SLOT = 0x200 + 0x380;
    uint256 internal constant VK_LOOKUP_SELECTOR_Y_SLOT = 0x200 + 0x3a0;

    uint256 internal constant VK_LOOKUP_TABLE_0_X_SLOT = 0x200 + 0x3c0;
    uint256 internal constant VK_LOOKUP_TABLE_0_Y_SLOT = 0x200 + 0x3e0;
    uint256 internal constant VK_LOOKUP_TABLE_1_X_SLOT = 0x200 + 0x400;
    uint256 internal constant VK_LOOKUP_TABLE_1_Y_SLOT = 0x200 + 0x420;
    uint256 internal constant VK_LOOKUP_TABLE_2_X_SLOT = 0x200 + 0x440;
    uint256 internal constant VK_LOOKUP_TABLE_2_Y_SLOT = 0x200 + 0x460;
    uint256 internal constant VK_LOOKUP_TABLE_3_X_SLOT = 0x200 + 0x480;
    uint256 internal constant VK_LOOKUP_TABLE_3_Y_SLOT = 0x200 + 0x4a0;

    uint256 internal constant VK_LOOKUP_TABLE_TYPE_X_SLOT = 0x200 + 0x4c0;
    uint256 internal constant VK_LOOKUP_TABLE_TYPE_Y_SLOT = 0x200 + 0x4e0;

    uint256 internal constant VK_RECURSIVE_FLAG_SLOT = 0x200 + 0x500;

    /*//////////////////////////////////////////////////////////////
                             Proof
    //////////////////////////////////////////////////////////////*/

    uint256 internal constant PROOF_PUBLIC_INPUT = 0x200 + 0x520 + 0x000;

    uint256 internal constant PROOF_STATE_POLYS_0_X_SLOT = 0x200 + 0x520 + 0x020;
    uint256 internal constant PROOF_STATE_POLYS_0_Y_SLOT = 0x200 + 0x520 + 0x040;
    uint256 internal constant PROOF_STATE_POLYS_1_X_SLOT = 0x200 + 0x520 + 0x060;
    uint256 internal constant PROOF_STATE_POLYS_1_Y_SLOT = 0x200 + 0x520 + 0x080;
    uint256 internal constant PROOF_STATE_POLYS_2_X_SLOT = 0x200 + 0x520 + 0x0a0;
    uint256 internal constant PROOF_STATE_POLYS_2_Y_SLOT = 0x200 + 0x520 + 0x0c0;
    uint256 internal constant PROOF_STATE_POLYS_3_X_SLOT = 0x200 + 0x520 + 0x0e0;
    uint256 internal constant PROOF_STATE_POLYS_3_Y_SLOT = 0x200 + 0x520 + 0x100;

    uint256 internal constant PROOF_COPY_PERMUTATION_GRAND_PRODUCT_X_SLOT = 0x200 + 0x520 + 0x120;
    uint256 internal constant PROOF_COPY_PERMUTATION_GRAND_PRODUCT_Y_SLOT = 0x200 + 0x520 + 0x140;

    uint256 internal constant PROOF_LOOKUP_S_POLY_X_SLOT = 0x200 + 0x520 + 0x160;
    uint256 internal constant PROOF_LOOKUP_S_POLY_Y_SLOT = 0x200 + 0x520 + 0x180;

    uint256 internal constant PROOF_LOOKUP_GRAND_PRODUCT_X_SLOT = 0x200 + 0x520 + 0x1a0;
    uint256 internal constant PROOF_LOOKUP_GRAND_PRODUCT_Y_SLOT = 0x200 + 0x520 + 0x1c0;

    uint256 internal constant PROOF_QUOTIENT_POLY_PARTS_0_X_SLOT = 0x200 + 0x520 + 0x1e0;
    uint256 internal constant PROOF_QUOTIENT_POLY_PARTS_0_Y_SLOT = 0x200 + 0x520 + 0x200;
    uint256 internal constant PROOF_QUOTIENT_POLY_PARTS_1_X_SLOT = 0x200 + 0x520 + 0x220;
    uint256 internal constant PROOF_QUOTIENT_POLY_PARTS_1_Y_SLOT = 0x200 + 0x520 + 0x240;
    uint256 internal constant PROOF_QUOTIENT_POLY_PARTS_2_X_SLOT = 0x200 + 0x520 + 0x260;
    uint256 internal constant PROOF_QUOTIENT_POLY_PARTS_2_Y_SLOT = 0x200 + 0x520 + 0x280;
    uint256 internal constant PROOF_QUOTIENT_POLY_PARTS_3_X_SLOT = 0x200 + 0x520 + 0x2a0;
    uint256 internal constant PROOF_QUOTIENT_POLY_PARTS_3_Y_SLOT = 0x200 + 0x520 + 0x2c0;

    uint256 internal constant PROOF_STATE_POLYS_0_OPENING_AT_Z_SLOT = 0x200 + 0x520 + 0x2e0;
    uint256 internal constant PROOF_STATE_POLYS_1_OPENING_AT_Z_SLOT = 0x200 + 0x520 + 0x300;
    uint256 internal constant PROOF_STATE_POLYS_2_OPENING_AT_Z_SLOT = 0x200 + 0x520 + 0x320;
    uint256 internal constant PROOF_STATE_POLYS_3_OPENING_AT_Z_SLOT = 0x200 + 0x520 + 0x340;

    uint256 internal constant PROOF_STATE_POLYS_3_OPENING_AT_Z_OMEGA_SLOT = 0x200 + 0x520 + 0x360;
    uint256 internal constant PROOF_GATE_SELECTORS_0_OPENING_AT_Z_SLOT = 0x200 + 0x520 + 0x380;

    uint256 internal constant PROOF_COPY_PERMUTATION_POLYS_0_OPENING_AT_Z_SLOT = 0x200 + 0x520 + 0x3a0;
    uint256 internal constant PROOF_COPY_PERMUTATION_POLYS_1_OPENING_AT_Z_SLOT = 0x200 + 0x520 + 0x3c0;
    uint256 internal constant PROOF_COPY_PERMUTATION_POLYS_2_OPENING_AT_Z_SLOT = 0x200 + 0x520 + 0x3e0;

    uint256 internal constant PROOF_COPY_PERMUTATION_GRAND_PRODUCT_OPENING_AT_Z_OMEGA_SLOT = 0x200 + 0x520 + 0x400;
    uint256 internal constant PROOF_LOOKUP_S_POLY_OPENING_AT_Z_OMEGA_SLOT = 0x200 + 0x520 + 0x420;
    uint256 internal constant PROOF_LOOKUP_GRAND_PRODUCT_OPENING_AT_Z_OMEGA_SLOT = 0x200 + 0x520 + 0x440;
    uint256 internal constant PROOF_LOOKUP_T_POLY_OPENING_AT_Z_SLOT = 0x200 + 0x520 + 0x460;
    uint256 internal constant PROOF_LOOKUP_T_POLY_OPENING_AT_Z_OMEGA_SLOT = 0x200 + 0x520 + 0x480;
    uint256 internal constant PROOF_LOOKUP_SELECTOR_POLY_OPENING_AT_Z_SLOT = 0x200 + 0x520 + 0x4a0;
    uint256 internal constant PROOF_LOOKUP_TABLE_TYPE_POLY_OPENING_AT_Z_SLOT = 0x200 + 0x520 + 0x4c0;
    uint256 internal constant PROOF_QUOTIENT_POLY_OPENING_AT_Z_SLOT = 0x200 + 0x520 + 0x4e0;
    uint256 internal constant PROOF_LINEARISATION_POLY_OPENING_AT_Z_SLOT = 0x200 + 0x520 + 0x500;

    uint256 internal constant PROOF_OPENING_PROOF_AT_Z_X_SLOT = 0x200 + 0x520 + 0x520;
    uint256 internal constant PROOF_OPENING_PROOF_AT_Z_Y_SLOT = 0x200 + 0x520 + 0x540;
    uint256 internal constant PROOF_OPENING_PROOF_AT_Z_OMEGA_X_SLOT = 0x200 + 0x520 + 0x560;
    uint256 internal constant PROOF_OPENING_PROOF_AT_Z_OMEGA_Y_SLOT = 0x200 + 0x520 + 0x580;

    uint256 internal constant PROOF_RECURSIVE_PART_P1_X_SLOT = 0x200 + 0x520 + 0x5a0;
    uint256 internal constant PROOF_RECURSIVE_PART_P1_Y_SLOT = 0x200 + 0x520 + 0x5c0;

    uint256 internal constant PROOF_RECURSIVE_PART_P2_X_SLOT = 0x200 + 0x520 + 0x5e0;
    uint256 internal constant PROOF_RECURSIVE_PART_P2_Y_SLOT = 0x200 + 0x520 + 0x600;

    /*//////////////////////////////////////////////////////////////
                             Transcript slot
    //////////////////////////////////////////////////////////////*/

    uint256 internal constant TRANSCRIPT_BEGIN_SLOT = 0x200 + 0x520 + 0x620 + 0x00;
    uint256 internal constant TRANSCRIPT_DST_BYTE_SLOT = 0x200 + 0x520 + 0x620 + 0x03;
    uint256 internal constant TRANSCRIPT_STATE_0_SLOT = 0x200 + 0x520 + 0x620 + 0x04;
    uint256 internal constant TRANSCRIPT_STATE_1_SLOT = 0x200 + 0x520 + 0x620 + 0x24;
    uint256 internal constant TRANSCRIPT_CHALLENGE_SLOT = 0x200 + 0x520 + 0x620 + 0x44;

    /*//////////////////////////////////////////////////////////////
                             Partial verifier state
    //////////////////////////////////////////////////////////////*/

    uint256 internal constant STATE_ALPHA_SLOT = 0x200 + 0x520 + 0x620 + 0x80 + 0x000;
    uint256 internal constant STATE_BETA_SLOT = 0x200 + 0x520 + 0x620 + 0x80 + 0x020;
    uint256 internal constant STATE_GAMMA_SLOT = 0x200 + 0x520 + 0x620 + 0x80 + 0x040;
    uint256 internal constant STATE_POWER_OF_ALPHA_2_SLOT = 0x200 + 0x520 + 0x620 + 0x80 + 0x060;
    uint256 internal constant STATE_POWER_OF_ALPHA_3_SLOT = 0x200 + 0x520 + 0x620 + 0x80 + 0x080;
    uint256 internal constant STATE_POWER_OF_ALPHA_4_SLOT = 0x200 + 0x520 + 0x620 + 0x80 + 0x0a0;
    uint256 internal constant STATE_POWER_OF_ALPHA_5_SLOT = 0x200 + 0x520 + 0x620 + 0x80 + 0x0c0;
    uint256 internal constant STATE_POWER_OF_ALPHA_6_SLOT = 0x200 + 0x520 + 0x620 + 0x80 + 0x0e0;
    uint256 internal constant STATE_POWER_OF_ALPHA_7_SLOT = 0x200 + 0x520 + 0x620 + 0x80 + 0x100;
    uint256 internal constant STATE_POWER_OF_ALPHA_8_SLOT = 0x200 + 0x520 + 0x620 + 0x80 + 0x120;
    uint256 internal constant STATE_ETA_SLOT = 0x200 + 0x520 + 0x620 + 0x80 + 0x140;
    uint256 internal constant STATE_BETA_LOOKUP_SLOT = 0x200 + 0x520 + 0x620 + 0x80 + 0x160;
    uint256 internal constant STATE_GAMMA_LOOKUP_SLOT = 0x200 + 0x520 + 0x620 + 0x80 + 0x180;
    uint256 internal constant STATE_BETA_PLUS_ONE_SLOT = 0x200 + 0x520 + 0x620 + 0x80 + 0x1a0;
    uint256 internal constant STATE_BETA_GAMMA_PLUS_GAMMA_SLOT = 0x200 + 0x520 + 0x620 + 0x80 + 0x1c0;
    uint256 internal constant STATE_V_SLOT = 0x200 + 0x520 + 0x620 + 0x80 + 0x1e0;
    uint256 internal constant STATE_U_SLOT = 0x200 + 0x520 + 0x620 + 0x80 + 0x200;
    uint256 internal constant STATE_Z_SLOT = 0x200 + 0x520 + 0x620 + 0x80 + 0x220;
    uint256 internal constant STATE_Z_MINUS_LAST_OMEGA_SLOT = 0x200 + 0x520 + 0x620 + 0x80 + 0x240;
    uint256 internal constant STATE_L_0_AT_Z_SLOT = 0x200 + 0x520 + 0x620 + 0x80 + 0x260;
    uint256 internal constant STATE_L_N_MINUS_ONE_AT_Z_SLOT = 0x200 + 0x520 + 0x620 + 0x80 + 0x280;
    uint256 internal constant STATE_Z_IN_DOMAIN_SIZE = 0x200 + 0x520 + 0x620 + 0x80 + 0x2a0;

    /*//////////////////////////////////////////////////////////////
                             Queries
    //////////////////////////////////////////////////////////////*/

    uint256 internal constant QUERIES_BUFFER_POINT_SLOT = 0x200 + 0x520 + 0x620 + 0x80 + 0x2c0 + 0x00;

    uint256 internal constant QUERIES_AT_Z_0_X_SLOT = 0x200 + 0x520 + 0x620 + 0x80 + 0x2c0 + 0x40;
    uint256 internal constant QUERIES_AT_Z_0_Y_SLOT = 0x200 + 0x520 + 0x620 + 0x80 + 0x2c0 + 0x60;
    uint256 internal constant QUERIES_AT_Z_1_X_SLOT = 0x200 + 0x520 + 0x620 + 0x80 + 0x2c0 + 0x80;
    uint256 internal constant QUERIES_AT_Z_1_Y_SLOT = 0x200 + 0x520 + 0x620 + 0x80 + 0x2c0 + 0xa0;

    uint256 internal constant QUERIES_T_POLY_AGGREGATED_X_SLOT = 0x200 + 0x520 + 0x620 + 0x80 + 0x2c0 + 0xc0;
    uint256 internal constant QUERIES_T_POLY_AGGREGATED_Y_SLOT = 0x200 + 0x520 + 0x620 + 0x80 + 0x2c0 + 0xe0;

    /*//////////////////////////////////////////////////////////////
                             Aggregated commitment
    //////////////////////////////////////////////////////////////*/

    uint256 internal constant AGGREGATED_AT_Z_X_SLOT = 0x200 + 0x520 + 0x620 + 0x80 + 0x2c0 + 0x100 + 0x00;
    uint256 internal constant AGGREGATED_AT_Z_Y_SLOT = 0x200 + 0x520 + 0x620 + 0x80 + 0x2c0 + 0x100 + 0x20;

    uint256 internal constant AGGREGATED_AT_Z_OMEGA_X_SLOT = 0x200 + 0x520 + 0x620 + 0x80 + 0x2c0 + 0x100 + 0x40;
    uint256 internal constant AGGREGATED_AT_Z_OMEGA_Y_SLOT = 0x200 + 0x520 + 0x620 + 0x80 + 0x2c0 + 0x100 + 0x60;

    uint256 internal constant AGGREGATED_OPENING_AT_Z_SLOT = 0x200 + 0x520 + 0x620 + 0x80 + 0x2c0 + 0x100 + 0x80;
    uint256 internal constant AGGREGATED_OPENING_AT_Z_OMEGA_SLOT = 0x200 + 0x520 + 0x620 + 0x80 + 0x2c0 + 0x100 + 0xa0;

    /*//////////////////////////////////////////////////////////////
                             Pairing data
    //////////////////////////////////////////////////////////////*/

    uint256 internal constant PAIRING_BUFFER_POINT_X_SLOT = 0x200 + 0x520 + 0x620 + 0x80 + 0x2c0 + 0x100 + 0xc0 + 0x00;
    uint256 internal constant PAIRING_BUFFER_POINT_Y_SLOT = 0x200 + 0x520 + 0x620 + 0x80 + 0x2c0 + 0x100 + 0xc0 + 0x20;

    uint256 internal constant PAIRING_PAIR_WITH_GENERATOR_X_SLOT =
        0x200 + 0x520 + 0x620 + 0x80 + 0x2c0 + 0x100 + 0xc0 + 0x40;
    uint256 internal constant PAIRING_PAIR_WITH_GENERATOR_Y_SLOT =
        0x200 + 0x520 + 0x620 + 0x80 + 0x2c0 + 0x100 + 0xc0 + 0x60;

    uint256 internal constant PAIRING_PAIR_WITH_X_X_SLOT = 0x200 + 0x520 + 0x620 + 0x80 + 0x2c0 + 0x100 + 0x100 + 0x80;
    uint256 internal constant PAIRING_PAIR_WITH_X_Y_SLOT = 0x200 + 0x520 + 0x620 + 0x80 + 0x2c0 + 0x100 + 0x100 + 0xa0;

    /*//////////////////////////////////////////////////////////////
               Slots for scalar multiplication optimizations
    //////////////////////////////////////////////////////////////*/

    uint256 internal constant COPY_PERMUTATION_FIRST_AGGREGATED_COMMITMENT_COEFF =
        0x200 + 0x520 + 0x620 + 0x80 + 0x2c0 + 0x100 + 0x100 + 0xc0;
    uint256 internal constant LOOKUP_GRAND_PRODUCT_FIRST_AGGREGATED_COMMITMENT_COEFF =
        0x200 + 0x520 + 0x620 + 0x80 + 0x2c0 + 0x100 + 0x100 + 0xe0;
    uint256 internal constant LOOKUP_S_FIRST_AGGREGATED_COMMITMENT_COEFF =
        0x200 + 0x520 + 0x620 + 0x80 + 0x2c0 + 0x100 + 0x100 + 0x100;

    /*//////////////////////////////////////////////////////////////
                             Constants
    //////////////////////////////////////////////////////////////*/

    uint256 internal constant OMEGA = 0x1951441010b2b95a6e47a6075066a50a036f5ba978c050f2821df86636c0facb;
    uint256 internal constant DOMAIN_SIZE = 0x1000000; // 2^24
    uint256 internal constant Q_MOD = 21888242871839275222246405745257275088696311157297823662689037894645226208583;
    uint256 internal constant R_MOD = 21888242871839275222246405745257275088548364400416034343698204186575808495617;

    /// @dev flip of 0xe000000000000000000000000000000000000000000000000000000000000000;
    uint256 internal constant FR_MASK = 0x1fffffffffffffffffffffffffffffffffffffffffffffffffffffffffffffff;

    // non residues
    uint256 internal constant NON_RESIDUES_0 = 0x05;
    uint256 internal constant NON_RESIDUES_1 = 0x07;
    uint256 internal constant NON_RESIDUES_2 = 0x0a;

    // trusted setup g2 elements
    uint256 internal constant G2_ELEMENTS_0_X1 = 0x198e9393920d483a7260bfb731fb5d25f1aa493335a9e71297e485b7aef312c2;
    uint256 internal constant G2_ELEMENTS_0_X2 = 0x1800deef121f1e76426a00665e5c4479674322d4f75edadd46debd5cd992f6ed;
    uint256 internal constant G2_ELEMENTS_0_Y1 = 0x090689d0585ff075ec9e99ad690c3395bc4b313370b38ef355acdadcd122975b;
    uint256 internal constant G2_ELEMENTS_0_Y2 = 0x12c85ea5db8c6deb4aab71808dcb408fe3d1e7690c43d37b4ce6cc0166fa7daa;
    uint256 internal constant G2_ELEMENTS_1_X1 = 0x260e01b251f6f1c7e7ff4e580791dee8ea51d87a358e038b4efe30fac09383c1;
    uint256 internal constant G2_ELEMENTS_1_X2 = 0x0118c4d5b837bcc2bc89b5b398b5974e9f5944073b32078b7e231fec938883b0;
    uint256 internal constant G2_ELEMENTS_1_Y1 = 0x04fc6369f7110fe3d25156c1bb9a72859cf2a04641f99ba4ee413c80da6a5fe4;
    uint256 internal constant G2_ELEMENTS_1_Y2 = 0x22febda3c0c0632a56475b4214e5615e11e6dd3f96e6cea2854a87d4dacc5e55;

    /// @inheritdoc IVerifier
    function verificationKeyHash() external pure returns (bytes32 vkHash) {
        _loadVerificationKey();

        assembly {
            let start := VK_GATE_SETUP_0_X_SLOT
            let end := VK_RECURSIVE_FLAG_SLOT
            let length := add(sub(end, start), 0x20)

            vkHash := keccak256(start, length)
        }
    }

    /// @notice Load verification keys to memory in runtime.
    /// @dev The constants are loaded into memory in a specific layout declared in the constants starting from
    /// `VK_` prefix.
    /// NOTE: Function may corrupt the memory state if some memory was used before this function was called.
    /// The VK consists of commitments to setup polynomials:
    /// [q_a], [q_b], [q_c], [q_d],                  - main gate setup commitments
    /// [q_{d_next}], [q_ab], [q_ac], [q_const]      /
    /// [main_gate_selector], [custom_gate_selector] - gate selectors commitments
    /// [sigma_0], [sigma_1], [sigma_2], [sigma_3]   - permutation polynomials commitments
    /// [lookup_selector]                            - lookup selector commitment
    /// [col_0], [col_1], [col_2], [col_3]           - lookup columns commitments
    /// [table_type]                                 - lookup table type commitment
    function _loadVerificationKey() internal pure virtual {
        assembly {
            // gate setup commitments
            mstore(VK_GATE_SETUP_0_X_SLOT, 0x0d66d491183c1da0596ff2f1ead5fb08117e947eba0bc018214464d5157dc84d)
            mstore(VK_GATE_SETUP_0_Y_SLOT, 0x005ae6dd3b955bdee772718f85d3011bd3eec6695dfeaef524a9ea89af4a4398)
            mstore(VK_GATE_SETUP_1_X_SLOT, 0x04659caf7b05471ba5ba85b1ab62267aa6c456836e625f169f7119d55b9462d2)
            mstore(VK_GATE_SETUP_1_Y_SLOT, 0x0ea63403692148d2ad22189a1e5420076312f4d46e62036a043a6b0b84d5b410)
            mstore(VK_GATE_SETUP_2_X_SLOT, 0x0e6696d09d65fce1e42805be03fca1f14aea247281f688981f925e77d4ce2291)
            mstore(VK_GATE_SETUP_2_Y_SLOT, 0x0228f6cf8fe20c1e07e5b78bf8c41d50e55975a126d22a198d1e56acd4bbb3dd)
            mstore(VK_GATE_SETUP_3_X_SLOT, 0x14685dafe340b1dec5eafcd5e7faddaf24f3781ddc53309cc25d0b42c00541dd)
            mstore(VK_GATE_SETUP_3_Y_SLOT, 0x0e651cff9447cb360198899b80fa23e89ec13bc94ff161729aa841d2b55ea5be)
            mstore(VK_GATE_SETUP_4_X_SLOT, 0x16e9ef76cb68f2750eb0ee72382dd9911a982308d0ab10ef94dada13c382ae73)
            mstore(VK_GATE_SETUP_4_Y_SLOT, 0x22e404bc91350f3bc7daad1d1025113742436983c85eac5ab7b42221a181b81e)
            mstore(VK_GATE_SETUP_5_X_SLOT, 0x0d9b29613037a5025655c82b143d2b7449c98f3aea358307c8529249cc54f3b9)
            mstore(VK_GATE_SETUP_5_Y_SLOT, 0x15b3c4c946ad1babfc4c03ff7c2423fd354af3a9305c499b7fb3aaebe2fee746)
            mstore(VK_GATE_SETUP_6_X_SLOT, 0x0f2f98f08f99edc5e1131b38feb32649d59783b5f3e9ce49bf76c4e94fc45e7a)
            mstore(VK_GATE_SETUP_6_Y_SLOT, 0x072f6cb8958d63e349e9863a227203bca4158f8e8907bb67f99286c1c930ce05)
            mstore(VK_GATE_SETUP_7_X_SLOT, 0x283344a1ab3e55ecfd904d0b8e9f4faea338df5a4ead2fa9a42f0e103da40abc)
            mstore(VK_GATE_SETUP_7_Y_SLOT, 0x223b37b83b9687512d322993edd70e508dd80adb10bcf7321a3cc8a44c269521)

            // gate selectors commitments
            mstore(VK_GATE_SELECTORS_0_X_SLOT, 0x1f67f0ba5f7e837bc680acb4e612ebd938ad35211aa6e05b96cad19e66b82d2d)
            mstore(VK_GATE_SELECTORS_0_Y_SLOT, 0x2820641a84d2e8298ac2ac42bd4b912c0c37f768ecc83d3a29e7c720763d15a1)
            mstore(VK_GATE_SELECTORS_1_X_SLOT, 0x0353257957562270292a17860ca8e8827703f828f440ee004848b1e23fdf9de2)
            mstore(VK_GATE_SELECTORS_1_Y_SLOT, 0x305f4137fee253dff8b2bfe579038e8f25d5bd217865072af5d89fc8800ada24)

            // permutation commitments
            mstore(VK_PERMUTATION_0_X_SLOT, 0x13a600154b369ff3237706d00948e465ee1c32c7a6d3e18bccd9c4a15910f2e5)
            mstore(VK_PERMUTATION_0_Y_SLOT, 0x138aa24fbf4cdddc75114811b3d59040394c218ecef3eb46ef9bd646f7e53776)
            mstore(VK_PERMUTATION_1_X_SLOT, 0x277fff1f80c409357e2d251d79f6e3fd2164b755ce69cfd72de5c690289df662)
            mstore(VK_PERMUTATION_1_Y_SLOT, 0x25235588e28c70eea3e35531c80deac25cd9b53ea3f98993f120108bc7abf670)
            mstore(VK_PERMUTATION_2_X_SLOT, 0x0990e07a9b001048b947d0e5bd6157214c7359b771f01bf52bd771ba563a900e)
            mstore(VK_PERMUTATION_2_Y_SLOT, 0x05e5fb090dd40914c8606d875e301167ae3047d684a02b44d9d36f1eaf43d0b4)
            mstore(VK_PERMUTATION_3_X_SLOT, 0x1d4656690b33299db5631401a282afab3e16c78ee2c9ad9efea628171dcbc6bc)
            mstore(VK_PERMUTATION_3_Y_SLOT, 0x0ebda2ebe582f601f813ec1e3970d13ef1500c742a85cce9b7f190f333de03b0)

            // lookup tables commitments
            mstore(VK_LOOKUP_TABLE_0_X_SLOT, 0x2c513ed74d9d57a5ec901e074032741036353a2c4513422e96e7b53b302d765b)
            mstore(VK_LOOKUP_TABLE_0_Y_SLOT, 0x04dd964427e430f16004076d708c0cb21e225056cc1d57418cfbd3d472981468)
            mstore(VK_LOOKUP_TABLE_1_X_SLOT, 0x1ea83e5e65c6f8068f4677e2911678cf329b28259642a32db1f14b8347828aac)
            mstore(VK_LOOKUP_TABLE_1_Y_SLOT, 0x1d22bc884a2da4962a893ba8de13f57aaeb785ed52c5e686994839cab8f7475d)
            mstore(VK_LOOKUP_TABLE_2_X_SLOT, 0x0b2e7212d0d9cff26d0bdf3d79b2cac029a25dfeb1cafdf49e2349d7db348d89)
            mstore(VK_LOOKUP_TABLE_2_Y_SLOT, 0x1301f9b252419ea240eb67fda720ca0b16d92364027285f95e9b1349490fa283)
            mstore(VK_LOOKUP_TABLE_3_X_SLOT, 0x02f7b99fdfa5b418548c2d777785820e02383cfc87e7085e280a375a358153bf)
            mstore(VK_LOOKUP_TABLE_3_Y_SLOT, 0x09d004fe08dc4d19c382df36fad22ef676185663543703e6a4b40203e50fd8a6)

            // lookup selector commitment
            mstore(VK_LOOKUP_SELECTOR_X_SLOT, 0x2f4d347c7fb61daaadfff881e24f4b5dcfdc0d70a95bcb148168b90ef93e0007)
            mstore(VK_LOOKUP_SELECTOR_Y_SLOT, 0x2322632465ba8e28cd0a4befd813ea85a972f4f6fa8e8603cf5d062dbcb14065)

            // table type commitment
            mstore(VK_LOOKUP_TABLE_TYPE_X_SLOT, 0x1e3c9fc98c118e4bc34f1f93d214a5d86898e980c40d8e2c180c6ada377a7467)
            mstore(VK_LOOKUP_TABLE_TYPE_Y_SLOT, 0x2260a13535c35a15c173f5e5797d4b675b55d164a9995bfb7624971324bd84a8)

            // flag for using recursive part
            mstore(VK_RECURSIVE_FLAG_SLOT, 0)
        }
    }

    /// @inheritdoc IVerifier
    function verify(
        uint256[] calldata, // _publicInputs
        uint256[] calldata // _proof
    ) public view virtual returns (bool) {
        // No memory was accessed yet, so keys can be loaded into the right place and not corrupt any other memory.
        _loadVerificationKey();

        // Beginning of the big inline assembly block that makes all the verification work.
        // Note: We use the custom memory layout, so the return value should be returned from the assembly, not
        // Solidity code.
        assembly {
            /*//////////////////////////////////////////////////////////////
                                    Utils
            //////////////////////////////////////////////////////////////*/

            /// @dev Reverts execution with a provided revert reason.
            /// @param len The byte length of the error message string, which is expected to be no more than 32.
            /// @param reason The 1-word revert reason string, encoded in ASCII.
            function revertWithMessage(len, reason) {
                // "Error(string)" signature: bytes32(bytes4(keccak256("Error(string)")))
                mstore(0x00, 0x08c379a000000000000000000000000000000000000000000000000000000000)
                // Data offset
                mstore(0x04, 0x0000000000000000000000000000000000000000000000000000000000000020)
                // Length of revert string
                mstore(0x24, len)
                // Revert reason
                mstore(0x44, reason)
                // Revert
                revert(0x00, 0x64)
            }

            /// @dev Performs modular exponentiation using the formula (value ^ power) mod R_MOD.
            function modexp(value, power) -> res {
                res := 1
                for {

                } gt(power, 0) {

                } {
                    if mod(power, 2) {
                        res := mulmod(res, value, R_MOD)
                    }
                    value := mulmod(value, value, R_MOD)
                    power := shr(1, power)
                }
            }

            /// @dev Performs a point multiplication operation and stores the result in a given memory destination.
            function pointMulIntoDest(point, s, dest) {
                mstore(0x00, mload(point))
                mstore(0x20, mload(add(point, 0x20)))
                mstore(0x40, s)
                if iszero(staticcall(gas(), 7, 0, 0x60, dest, 0x40)) {
                    revertWithMessage(30, "pointMulIntoDest: ecMul failed")
                }
            }

            /// @dev Performs a point addition operation and stores the result in a given memory destination.
            function pointAddIntoDest(p1, p2, dest) {
                mstore(0x00, mload(p1))
                mstore(0x20, mload(add(p1, 0x20)))
                mstore(0x40, mload(p2))
                mstore(0x60, mload(add(p2, 0x20)))
                if iszero(staticcall(gas(), 6, 0x00, 0x80, dest, 0x40)) {
                    revertWithMessage(30, "pointAddIntoDest: ecAdd failed")
                }
            }

            /// @dev Performs a point subtraction operation and updates the first point with the result.
            function pointSubAssign(p1, p2) {
                mstore(0x00, mload(p1))
                mstore(0x20, mload(add(p1, 0x20)))
                mstore(0x40, mload(p2))
                mstore(0x60, sub(Q_MOD, mload(add(p2, 0x20))))
                if iszero(staticcall(gas(), 6, 0x00, 0x80, p1, 0x40)) {
                    revertWithMessage(28, "pointSubAssign: ecAdd failed")
                }
            }

            /// @dev Performs a point addition operation and updates the first point with the result.
            function pointAddAssign(p1, p2) {
                mstore(0x00, mload(p1))
                mstore(0x20, mload(add(p1, 0x20)))
                mstore(0x40, mload(p2))
                mstore(0x60, mload(add(p2, 0x20)))
                if iszero(staticcall(gas(), 6, 0x00, 0x80, p1, 0x40)) {
                    revertWithMessage(28, "pointAddAssign: ecAdd failed")
                }
            }

            /// @dev Performs a point multiplication operation and then adds the result to the destination point.
            function pointMulAndAddIntoDest(point, s, dest) {
                mstore(0x00, mload(point))
                mstore(0x20, mload(add(point, 0x20)))
                mstore(0x40, s)
                let success := staticcall(gas(), 7, 0, 0x60, 0, 0x40)

                mstore(0x40, mload(dest))
                mstore(0x60, mload(add(dest, 0x20)))
                success := and(success, staticcall(gas(), 6, 0x00, 0x80, dest, 0x40))

                if iszero(success) {
                    revertWithMessage(22, "pointMulAndAddIntoDest")
                }
            }

            /// @dev Negates an elliptic curve point by changing the sign of the y-coordinate.
            function pointNegate(point) {
                let pY := mload(add(point, 0x20))
                switch pY
                case 0 {
                    if mload(point) {
                        revertWithMessage(26, "pointNegate: invalid point")
                    }
                }
                default {
                    mstore(add(point, 0x20), sub(Q_MOD, pY))
                }
            }

            /*//////////////////////////////////////////////////////////////
                                    Transcript helpers
            //////////////////////////////////////////////////////////////*/

            /// @dev Updates the transcript state with a new challenge value.
            function updateTranscript(value) {
                mstore8(TRANSCRIPT_DST_BYTE_SLOT, 0x00)
                mstore(TRANSCRIPT_CHALLENGE_SLOT, value)
                let newState0 := keccak256(TRANSCRIPT_BEGIN_SLOT, 0x64)
                mstore8(TRANSCRIPT_DST_BYTE_SLOT, 0x01)
                let newState1 := keccak256(TRANSCRIPT_BEGIN_SLOT, 0x64)
                mstore(TRANSCRIPT_STATE_1_SLOT, newState1)
                mstore(TRANSCRIPT_STATE_0_SLOT, newState0)
            }

            /// @dev Retrieves a transcript challenge.
            function getTranscriptChallenge(numberOfChallenge) -> challenge {
                mstore8(TRANSCRIPT_DST_BYTE_SLOT, 0x02)
                mstore(TRANSCRIPT_CHALLENGE_SLOT, shl(224, numberOfChallenge))
                challenge := and(keccak256(TRANSCRIPT_BEGIN_SLOT, 0x48), FR_MASK)
            }

            /*//////////////////////////////////////////////////////////////
                                    1. Load Proof
            //////////////////////////////////////////////////////////////*/

            /// @dev This function loads a zk-SNARK proof, ensures it's properly formatted, and stores it in memory.
            /// It ensures the number of inputs and the elliptic curve point's validity.
            /// Note: It does NOT reject inputs that exceed these module sizes, but rather wraps them within the
            /// module bounds.
            /// The proof consists of:
            /// 1. Public input: (1 field element from F_r)
            ///
            /// 2. Polynomial commitments (elliptic curve points over F_q):
            ///     [a], [b], [c], [d]         - state polynomials commitments
            ///     [z_perm]                   - copy-permutation grand product commitment
            ///     [s]                        - polynomial for lookup argument commitment
            ///     [z_lookup]                 - lookup grand product commitment
            ///     [t_0], [t_1], [t_2], [t_3] - quotient polynomial parts commitments
            ///     [W], [W']                  - proof openings commitments
            ///
            /// 3. Polynomial evaluations at z and z*omega (field elements from F_r):
            ///     t(z)                                  - quotient polynomial opening
            ///     a(z), b(z), c(z), d(z), d(z*omega)    - state polynomials openings
            ///     main_gate_selector(z)                 - main gate selector opening
            ///     sigma_0(z), sigma_1(z), sigma_2(z)    - permutation polynomials openings
            ///     z_perm(z*omega)                       - copy-permutation grand product opening
            ///     z_lookup(z*omega)                     - lookup grand product opening
            ///     lookup_selector(z)                    - lookup selector opening
            ///     s(x*omega), t(z*omega), table_type(z) - lookup argument polynomial openings
            ///     r(z)                                  - linearisation polynomial opening
            ///
            /// 4. Recursive proof (0 or 2 elliptic curve points over F_q)
            function loadProof() {
                // 1. Load public input
                let offset := calldataload(0x04)
                let publicInputLengthInWords := calldataload(add(offset, 0x04))
                let isValid := eq(publicInputLengthInWords, 1) // We expect only one public input
                mstore(PROOF_PUBLIC_INPUT, and(calldataload(add(offset, 0x24)), FR_MASK))

                // 2. Load the proof (except for the recursive part)
                offset := calldataload(0x24)
                let proofLengthInWords := calldataload(add(offset, 0x04))

                // Check the proof length depending on whether the recursive part is present
                let expectedProofLength
                switch mload(VK_RECURSIVE_FLAG_SLOT)
                case 0 {
                    expectedProofLength := 44
                }
                default {
                    expectedProofLength := 48
                }
                isValid := and(eq(proofLengthInWords, expectedProofLength), isValid)

                // PROOF_STATE_POLYS_0
                {
                    let x := mod(calldataload(add(offset, 0x024)), Q_MOD)
                    let y := mod(calldataload(add(offset, 0x044)), Q_MOD)
                    let xx := mulmod(x, x, Q_MOD)
                    isValid := and(eq(mulmod(y, y, Q_MOD), addmod(mulmod(x, xx, Q_MOD), 3, Q_MOD)), isValid)
                    mstore(PROOF_STATE_POLYS_0_X_SLOT, x)
                    mstore(PROOF_STATE_POLYS_0_Y_SLOT, y)
                }
                // PROOF_STATE_POLYS_1
                {
                    let x := mod(calldataload(add(offset, 0x064)), Q_MOD)
                    let y := mod(calldataload(add(offset, 0x084)), Q_MOD)
                    let xx := mulmod(x, x, Q_MOD)
                    isValid := and(eq(mulmod(y, y, Q_MOD), addmod(mulmod(x, xx, Q_MOD), 3, Q_MOD)), isValid)
                    mstore(PROOF_STATE_POLYS_1_X_SLOT, x)
                    mstore(PROOF_STATE_POLYS_1_Y_SLOT, y)
                }
                // PROOF_STATE_POLYS_2
                {
                    let x := mod(calldataload(add(offset, 0x0a4)), Q_MOD)
                    let y := mod(calldataload(add(offset, 0x0c4)), Q_MOD)
                    let xx := mulmod(x, x, Q_MOD)
                    isValid := and(eq(mulmod(y, y, Q_MOD), addmod(mulmod(x, xx, Q_MOD), 3, Q_MOD)), isValid)
                    mstore(PROOF_STATE_POLYS_2_X_SLOT, x)
                    mstore(PROOF_STATE_POLYS_2_Y_SLOT, y)
                }
                // PROOF_STATE_POLYS_3
                {
                    let x := mod(calldataload(add(offset, 0x0e4)), Q_MOD)
                    let y := mod(calldataload(add(offset, 0x104)), Q_MOD)
                    let xx := mulmod(x, x, Q_MOD)
                    isValid := and(eq(mulmod(y, y, Q_MOD), addmod(mulmod(x, xx, Q_MOD), 3, Q_MOD)), isValid)
                    mstore(PROOF_STATE_POLYS_3_X_SLOT, x)
                    mstore(PROOF_STATE_POLYS_3_Y_SLOT, y)
                }
                // PROOF_COPY_PERMUTATION_GRAND_PRODUCT
                {
                    let x := mod(calldataload(add(offset, 0x124)), Q_MOD)
                    let y := mod(calldataload(add(offset, 0x144)), Q_MOD)
                    let xx := mulmod(x, x, Q_MOD)
                    isValid := and(eq(mulmod(y, y, Q_MOD), addmod(mulmod(x, xx, Q_MOD), 3, Q_MOD)), isValid)
                    mstore(PROOF_COPY_PERMUTATION_GRAND_PRODUCT_X_SLOT, x)
                    mstore(PROOF_COPY_PERMUTATION_GRAND_PRODUCT_Y_SLOT, y)
                }
                // PROOF_LOOKUP_S_POLY
                {
                    let x := mod(calldataload(add(offset, 0x164)), Q_MOD)
                    let y := mod(calldataload(add(offset, 0x184)), Q_MOD)
                    let xx := mulmod(x, x, Q_MOD)
                    isValid := and(eq(mulmod(y, y, Q_MOD), addmod(mulmod(x, xx, Q_MOD), 3, Q_MOD)), isValid)
                    mstore(PROOF_LOOKUP_S_POLY_X_SLOT, x)
                    mstore(PROOF_LOOKUP_S_POLY_Y_SLOT, y)
                }
                // PROOF_LOOKUP_GRAND_PRODUCT
                {
                    let x := mod(calldataload(add(offset, 0x1a4)), Q_MOD)
                    let y := mod(calldataload(add(offset, 0x1c4)), Q_MOD)
                    let xx := mulmod(x, x, Q_MOD)
                    isValid := and(eq(mulmod(y, y, Q_MOD), addmod(mulmod(x, xx, Q_MOD), 3, Q_MOD)), isValid)
                    mstore(PROOF_LOOKUP_GRAND_PRODUCT_X_SLOT, x)
                    mstore(PROOF_LOOKUP_GRAND_PRODUCT_Y_SLOT, y)
                }
                // PROOF_QUOTIENT_POLY_PARTS_0
                {
                    let x := mod(calldataload(add(offset, 0x1e4)), Q_MOD)
                    let y := mod(calldataload(add(offset, 0x204)), Q_MOD)
                    let xx := mulmod(x, x, Q_MOD)
                    isValid := and(eq(mulmod(y, y, Q_MOD), addmod(mulmod(x, xx, Q_MOD), 3, Q_MOD)), isValid)
                    mstore(PROOF_QUOTIENT_POLY_PARTS_0_X_SLOT, x)
                    mstore(PROOF_QUOTIENT_POLY_PARTS_0_Y_SLOT, y)
                }
                // PROOF_QUOTIENT_POLY_PARTS_1
                {
                    let x := mod(calldataload(add(offset, 0x224)), Q_MOD)
                    let y := mod(calldataload(add(offset, 0x244)), Q_MOD)
                    let xx := mulmod(x, x, Q_MOD)
                    isValid := and(eq(mulmod(y, y, Q_MOD), addmod(mulmod(x, xx, Q_MOD), 3, Q_MOD)), isValid)
                    mstore(PROOF_QUOTIENT_POLY_PARTS_1_X_SLOT, x)
                    mstore(PROOF_QUOTIENT_POLY_PARTS_1_Y_SLOT, y)
                }
                // PROOF_QUOTIENT_POLY_PARTS_2
                {
                    let x := mod(calldataload(add(offset, 0x264)), Q_MOD)
                    let y := mod(calldataload(add(offset, 0x284)), Q_MOD)
                    let xx := mulmod(x, x, Q_MOD)
                    isValid := and(eq(mulmod(y, y, Q_MOD), addmod(mulmod(x, xx, Q_MOD), 3, Q_MOD)), isValid)
                    mstore(PROOF_QUOTIENT_POLY_PARTS_2_X_SLOT, x)
                    mstore(PROOF_QUOTIENT_POLY_PARTS_2_Y_SLOT, y)
                }
                // PROOF_QUOTIENT_POLY_PARTS_3
                {
                    let x := mod(calldataload(add(offset, 0x2a4)), Q_MOD)
                    let y := mod(calldataload(add(offset, 0x2c4)), Q_MOD)
                    let xx := mulmod(x, x, Q_MOD)
                    isValid := and(eq(mulmod(y, y, Q_MOD), addmod(mulmod(x, xx, Q_MOD), 3, Q_MOD)), isValid)
                    mstore(PROOF_QUOTIENT_POLY_PARTS_3_X_SLOT, x)
                    mstore(PROOF_QUOTIENT_POLY_PARTS_3_Y_SLOT, y)
                }

                mstore(PROOF_STATE_POLYS_0_OPENING_AT_Z_SLOT, mod(calldataload(add(offset, 0x2e4)), R_MOD))
                mstore(PROOF_STATE_POLYS_1_OPENING_AT_Z_SLOT, mod(calldataload(add(offset, 0x304)), R_MOD))
                mstore(PROOF_STATE_POLYS_2_OPENING_AT_Z_SLOT, mod(calldataload(add(offset, 0x324)), R_MOD))
                mstore(PROOF_STATE_POLYS_3_OPENING_AT_Z_SLOT, mod(calldataload(add(offset, 0x344)), R_MOD))

                mstore(PROOF_STATE_POLYS_3_OPENING_AT_Z_OMEGA_SLOT, mod(calldataload(add(offset, 0x364)), R_MOD))
                mstore(PROOF_GATE_SELECTORS_0_OPENING_AT_Z_SLOT, mod(calldataload(add(offset, 0x384)), R_MOD))

                mstore(PROOF_COPY_PERMUTATION_POLYS_0_OPENING_AT_Z_SLOT, mod(calldataload(add(offset, 0x3a4)), R_MOD))
                mstore(PROOF_COPY_PERMUTATION_POLYS_1_OPENING_AT_Z_SLOT, mod(calldataload(add(offset, 0x3c4)), R_MOD))
                mstore(PROOF_COPY_PERMUTATION_POLYS_2_OPENING_AT_Z_SLOT, mod(calldataload(add(offset, 0x3e4)), R_MOD))

                mstore(
                    PROOF_COPY_PERMUTATION_GRAND_PRODUCT_OPENING_AT_Z_OMEGA_SLOT,
                    mod(calldataload(add(offset, 0x404)), R_MOD)
                )
                mstore(PROOF_LOOKUP_S_POLY_OPENING_AT_Z_OMEGA_SLOT, mod(calldataload(add(offset, 0x424)), R_MOD))
                mstore(PROOF_LOOKUP_GRAND_PRODUCT_OPENING_AT_Z_OMEGA_SLOT, mod(calldataload(add(offset, 0x444)), R_MOD))
                mstore(PROOF_LOOKUP_T_POLY_OPENING_AT_Z_SLOT, mod(calldataload(add(offset, 0x464)), R_MOD))
                mstore(PROOF_LOOKUP_T_POLY_OPENING_AT_Z_OMEGA_SLOT, mod(calldataload(add(offset, 0x484)), R_MOD))
                mstore(PROOF_LOOKUP_SELECTOR_POLY_OPENING_AT_Z_SLOT, mod(calldataload(add(offset, 0x4a4)), R_MOD))
                mstore(PROOF_LOOKUP_TABLE_TYPE_POLY_OPENING_AT_Z_SLOT, mod(calldataload(add(offset, 0x4c4)), R_MOD))
                mstore(PROOF_QUOTIENT_POLY_OPENING_AT_Z_SLOT, mod(calldataload(add(offset, 0x4e4)), R_MOD))
                mstore(PROOF_LINEARISATION_POLY_OPENING_AT_Z_SLOT, mod(calldataload(add(offset, 0x504)), R_MOD))

                // PROOF_OPENING_PROOF_AT_Z
                {
                    let x := mod(calldataload(add(offset, 0x524)), Q_MOD)
                    let y := mod(calldataload(add(offset, 0x544)), Q_MOD)
                    let xx := mulmod(x, x, Q_MOD)
                    isValid := and(eq(mulmod(y, y, Q_MOD), addmod(mulmod(x, xx, Q_MOD), 3, Q_MOD)), isValid)
                    mstore(PROOF_OPENING_PROOF_AT_Z_X_SLOT, x)
                    mstore(PROOF_OPENING_PROOF_AT_Z_Y_SLOT, y)
                }
                // PROOF_OPENING_PROOF_AT_Z_OMEGA
                {
                    let x := mod(calldataload(add(offset, 0x564)), Q_MOD)
                    let y := mod(calldataload(add(offset, 0x584)), Q_MOD)
                    let xx := mulmod(x, x, Q_MOD)
                    isValid := and(eq(mulmod(y, y, Q_MOD), addmod(mulmod(x, xx, Q_MOD), 3, Q_MOD)), isValid)
                    mstore(PROOF_OPENING_PROOF_AT_Z_OMEGA_X_SLOT, x)
                    mstore(PROOF_OPENING_PROOF_AT_Z_OMEGA_Y_SLOT, y)
                }

                // 3. Load the recursive part of the proof
                if mload(VK_RECURSIVE_FLAG_SLOT) {
                    // recursive part should be consist of 2 points

                    // PROOF_RECURSIVE_PART_P1
                    {
                        let x := mod(calldataload(add(offset, 0x5a4)), Q_MOD)
                        let y := mod(calldataload(add(offset, 0x5c4)), Q_MOD)
                        let xx := mulmod(x, x, Q_MOD)
                        isValid := and(eq(mulmod(y, y, Q_MOD), addmod(mulmod(x, xx, Q_MOD), 3, Q_MOD)), isValid)
                        mstore(PROOF_RECURSIVE_PART_P1_X_SLOT, x)
                        mstore(PROOF_RECURSIVE_PART_P1_Y_SLOT, y)
                    }
                    // PROOF_RECURSIVE_PART_P2
                    {
                        let x := mod(calldataload(add(offset, 0x5e4)), Q_MOD)
                        let y := mod(calldataload(add(offset, 0x604)), Q_MOD)
                        let xx := mulmod(x, x, Q_MOD)
                        isValid := and(eq(mulmod(y, y, Q_MOD), addmod(mulmod(x, xx, Q_MOD), 3, Q_MOD)), isValid)
                        mstore(PROOF_RECURSIVE_PART_P2_X_SLOT, x)
                        mstore(PROOF_RECURSIVE_PART_P2_Y_SLOT, y)
                    }
                }

                // Revert if a proof is not valid
                if iszero(isValid) {
                    revertWithMessage(27, "loadProof: Proof is invalid")
                }
            }

            /*//////////////////////////////////////////////////////////////
                                    2. Transcript initialization
            //////////////////////////////////////////////////////////////*/

            /// @notice Recomputes all challenges
            /// @dev The process is the following:
            /// Commit:   PI, [a], [b], [c], [d]
            /// Get:      eta
            /// Commit:   [s]
            /// Get:      beta, gamma
            /// Commit:   [z_perm]
            /// Get:      beta', gamma'
            /// Commit:   [z_lookup]
            /// Get:      alpha
            /// Commit:   [t_0], [t_1], [t_2], [t_3]
            /// Get:      z
            /// Commit:   t(z), a(z), b(z), c(z), d(z), d(z*omega),
            ///           main_gate_selector(z),
            ///           sigma_0(z), sigma_1(z), sigma_2(z),
            ///           z_perm(z*omega),
            ///           t(z), lookup_selector(z), table_type(z),
            ///           s(x*omega), z_lookup(z*omega), t(z*omega),
            ///           r(z)
            /// Get:      v
            /// Commit:   [W], [W']
            /// Get:      u
            function initializeTranscript() {
                // Round 1
                updateTranscript(mload(PROOF_PUBLIC_INPUT))
                updateTranscript(mload(PROOF_STATE_POLYS_0_X_SLOT))
                updateTranscript(mload(PROOF_STATE_POLYS_0_Y_SLOT))
                updateTranscript(mload(PROOF_STATE_POLYS_1_X_SLOT))
                updateTranscript(mload(PROOF_STATE_POLYS_1_Y_SLOT))
                updateTranscript(mload(PROOF_STATE_POLYS_2_X_SLOT))
                updateTranscript(mload(PROOF_STATE_POLYS_2_Y_SLOT))
                updateTranscript(mload(PROOF_STATE_POLYS_3_X_SLOT))
                updateTranscript(mload(PROOF_STATE_POLYS_3_Y_SLOT))

                mstore(STATE_ETA_SLOT, getTranscriptChallenge(0))

                // Round 1.5
                updateTranscript(mload(PROOF_LOOKUP_S_POLY_X_SLOT))
                updateTranscript(mload(PROOF_LOOKUP_S_POLY_Y_SLOT))

                mstore(STATE_BETA_SLOT, getTranscriptChallenge(1))
                mstore(STATE_GAMMA_SLOT, getTranscriptChallenge(2))

                // Round 2
                updateTranscript(mload(PROOF_COPY_PERMUTATION_GRAND_PRODUCT_X_SLOT))
                updateTranscript(mload(PROOF_COPY_PERMUTATION_GRAND_PRODUCT_Y_SLOT))

                mstore(STATE_BETA_LOOKUP_SLOT, getTranscriptChallenge(3))
                mstore(STATE_GAMMA_LOOKUP_SLOT, getTranscriptChallenge(4))

                // Round 2.5
                updateTranscript(mload(PROOF_LOOKUP_GRAND_PRODUCT_X_SLOT))
                updateTranscript(mload(PROOF_LOOKUP_GRAND_PRODUCT_Y_SLOT))

                mstore(STATE_ALPHA_SLOT, getTranscriptChallenge(5))

                // Round 3
                updateTranscript(mload(PROOF_QUOTIENT_POLY_PARTS_0_X_SLOT))
                updateTranscript(mload(PROOF_QUOTIENT_POLY_PARTS_0_Y_SLOT))
                updateTranscript(mload(PROOF_QUOTIENT_POLY_PARTS_1_X_SLOT))
                updateTranscript(mload(PROOF_QUOTIENT_POLY_PARTS_1_Y_SLOT))
                updateTranscript(mload(PROOF_QUOTIENT_POLY_PARTS_2_X_SLOT))
                updateTranscript(mload(PROOF_QUOTIENT_POLY_PARTS_2_Y_SLOT))
                updateTranscript(mload(PROOF_QUOTIENT_POLY_PARTS_3_X_SLOT))
                updateTranscript(mload(PROOF_QUOTIENT_POLY_PARTS_3_Y_SLOT))

                {
                    let z := getTranscriptChallenge(6)

                    mstore(STATE_Z_SLOT, z)
                    mstore(STATE_Z_IN_DOMAIN_SIZE, modexp(z, DOMAIN_SIZE))
                }

                // Round 4
                updateTranscript(mload(PROOF_QUOTIENT_POLY_OPENING_AT_Z_SLOT))

                updateTranscript(mload(PROOF_STATE_POLYS_0_OPENING_AT_Z_SLOT))
                updateTranscript(mload(PROOF_STATE_POLYS_1_OPENING_AT_Z_SLOT))
                updateTranscript(mload(PROOF_STATE_POLYS_2_OPENING_AT_Z_SLOT))
                updateTranscript(mload(PROOF_STATE_POLYS_3_OPENING_AT_Z_SLOT))

                updateTranscript(mload(PROOF_STATE_POLYS_3_OPENING_AT_Z_OMEGA_SLOT))
                updateTranscript(mload(PROOF_GATE_SELECTORS_0_OPENING_AT_Z_SLOT))

                updateTranscript(mload(PROOF_COPY_PERMUTATION_POLYS_0_OPENING_AT_Z_SLOT))
                updateTranscript(mload(PROOF_COPY_PERMUTATION_POLYS_1_OPENING_AT_Z_SLOT))
                updateTranscript(mload(PROOF_COPY_PERMUTATION_POLYS_2_OPENING_AT_Z_SLOT))

                updateTranscript(mload(PROOF_COPY_PERMUTATION_GRAND_PRODUCT_OPENING_AT_Z_OMEGA_SLOT))
                updateTranscript(mload(PROOF_LOOKUP_T_POLY_OPENING_AT_Z_SLOT))
                updateTranscript(mload(PROOF_LOOKUP_SELECTOR_POLY_OPENING_AT_Z_SLOT))
                updateTranscript(mload(PROOF_LOOKUP_TABLE_TYPE_POLY_OPENING_AT_Z_SLOT))
                updateTranscript(mload(PROOF_LOOKUP_S_POLY_OPENING_AT_Z_OMEGA_SLOT))
                updateTranscript(mload(PROOF_LOOKUP_GRAND_PRODUCT_OPENING_AT_Z_OMEGA_SLOT))
                updateTranscript(mload(PROOF_LOOKUP_T_POLY_OPENING_AT_Z_OMEGA_SLOT))
                updateTranscript(mload(PROOF_LINEARISATION_POLY_OPENING_AT_Z_SLOT))

                mstore(STATE_V_SLOT, getTranscriptChallenge(7))

                // Round 5
                updateTranscript(mload(PROOF_OPENING_PROOF_AT_Z_X_SLOT))
                updateTranscript(mload(PROOF_OPENING_PROOF_AT_Z_Y_SLOT))
                updateTranscript(mload(PROOF_OPENING_PROOF_AT_Z_OMEGA_X_SLOT))
                updateTranscript(mload(PROOF_OPENING_PROOF_AT_Z_OMEGA_Y_SLOT))

                mstore(STATE_U_SLOT, getTranscriptChallenge(8))
            }

            /*//////////////////////////////////////////////////////////////
                                    3. Verifying quotient evaluation
            //////////////////////////////////////////////////////////////*/

            /// @notice Compute linearisation polynomial's constant term: r_0
            /// @dev To save a verifier scalar multiplication, we split linearisation polynomial
            /// into its constant and non-constant terms. The constant term is computed with the formula:
            ///
            /// r_0 = alpha^0 * L_0(z) * PI * q_{main selector}(z) + r(z)         -- main gate contribution
            ///
            ///     - alpha^4 * z_perm(z*omega)(sigma_0(z) * beta + gamma + a(z)) \
            ///                           (sigma_1(z) * beta + gamma + b(z))      |
            ///                           (sigma_2(z) * beta + gamma + c(z))      | - permutation contribution
            ///                           (sigma_3(z) + gamma)                    |
            ///     - alpha^5 * L_0(z)                                            /
            ///
            ///     + alpha^6 * (s(z*omega) * beta' + gamma' (beta' + 1))         \
            ///               * (z - omega^{n-1}) * z_lookup(z*omega)             | - lookup contribution
            ///     - alpha^7 * L_0(z)                                            |
            ///     - alpha^8 * L_{n-1}(z) * (gamma' (beta' + 1))^{n-1}           /
            ///
            /// In the end we should check that t(z)*Z_H(z) = r(z) + r_0!
            function verifyQuotientEvaluation() {
                // Compute power of alpha
                {
                    let alpha := mload(STATE_ALPHA_SLOT)
                    let currentAlpha := mulmod(alpha, alpha, R_MOD)
                    mstore(STATE_POWER_OF_ALPHA_2_SLOT, currentAlpha)
                    currentAlpha := mulmod(currentAlpha, alpha, R_MOD)
                    mstore(STATE_POWER_OF_ALPHA_3_SLOT, currentAlpha)
                    currentAlpha := mulmod(currentAlpha, alpha, R_MOD)
                    mstore(STATE_POWER_OF_ALPHA_4_SLOT, currentAlpha)
                    currentAlpha := mulmod(currentAlpha, alpha, R_MOD)
                    mstore(STATE_POWER_OF_ALPHA_5_SLOT, currentAlpha)
                    currentAlpha := mulmod(currentAlpha, alpha, R_MOD)
                    mstore(STATE_POWER_OF_ALPHA_6_SLOT, currentAlpha)
                    currentAlpha := mulmod(currentAlpha, alpha, R_MOD)
                    mstore(STATE_POWER_OF_ALPHA_7_SLOT, currentAlpha)
                    currentAlpha := mulmod(currentAlpha, alpha, R_MOD)
                    mstore(STATE_POWER_OF_ALPHA_8_SLOT, currentAlpha)
                }

                // z
                let stateZ := mload(STATE_Z_SLOT)
                // L_0(z)
                mstore(STATE_L_0_AT_Z_SLOT, evaluateLagrangePolyOutOfDomain(0, stateZ))
                // L_{n-1}(z)
                mstore(STATE_L_N_MINUS_ONE_AT_Z_SLOT, evaluateLagrangePolyOutOfDomain(sub(DOMAIN_SIZE, 1), stateZ))
                // L_0(z) * PI
                let stateT := mulmod(mload(STATE_L_0_AT_Z_SLOT), mload(PROOF_PUBLIC_INPUT), R_MOD)

                // Compute main gate contribution
                let result := mulmod(stateT, mload(PROOF_GATE_SELECTORS_0_OPENING_AT_Z_SLOT), R_MOD)

                // Compute permutation contribution
                result := addmod(result, permutationQuotientContribution(), R_MOD)

                // Compute lookup contribution
                result := addmod(result, lookupQuotientContribution(), R_MOD)

                // Check that r(z) + r_0 = t(z) * Z_H(z)
                result := addmod(mload(PROOF_LINEARISATION_POLY_OPENING_AT_Z_SLOT), result, R_MOD)

                let vanishing := addmod(mload(STATE_Z_IN_DOMAIN_SIZE), sub(R_MOD, 1), R_MOD)
                let lhs := mulmod(mload(PROOF_QUOTIENT_POLY_OPENING_AT_Z_SLOT), vanishing, R_MOD)
                if iszero(eq(lhs, result)) {
                    revertWithMessage(27, "invalid quotient evaluation")
                }
            }

            /// @notice Evaluating L_{polyNum}(at) out of domain
            /// @dev L_i is a Lagrange polynomial for our domain such that:
            /// L_i(omega^i) = 1 and L_i(omega^j) = 0 for all j != i
            function evaluateLagrangePolyOutOfDomain(polyNum, at) -> res {
                let omegaPower := 1
                if polyNum {
                    omegaPower := modexp(OMEGA, polyNum)
                }

                res := addmod(modexp(at, DOMAIN_SIZE), sub(R_MOD, 1), R_MOD)

                // Vanishing polynomial can not be zero at point `at`
                if iszero(res) {
                    revertWithMessage(28, "invalid vanishing polynomial")
                }
                res := mulmod(res, omegaPower, R_MOD)
                let denominator := addmod(at, sub(R_MOD, omegaPower), R_MOD)
                denominator := mulmod(denominator, DOMAIN_SIZE, R_MOD)
                denominator := modexp(denominator, sub(R_MOD, 2))
                res := mulmod(res, denominator, R_MOD)
            }

            /// @notice Compute permutation contribution to linearisation polynomial's constant term
            function permutationQuotientContribution() -> res {
                // res = alpha^4 * z_perm(z*omega)
                res := mulmod(
                    mload(STATE_POWER_OF_ALPHA_4_SLOT),
                    mload(PROOF_COPY_PERMUTATION_GRAND_PRODUCT_OPENING_AT_Z_OMEGA_SLOT),
                    R_MOD
                )

                {
                    let gamma := mload(STATE_GAMMA_SLOT)
                    let beta := mload(STATE_BETA_SLOT)

                    let factorMultiplier
                    {
                        // res *= sigma_0(z) * beta + gamma + a(z)
                        factorMultiplier := mulmod(mload(PROOF_COPY_PERMUTATION_POLYS_0_OPENING_AT_Z_SLOT), beta, R_MOD)
                        factorMultiplier := addmod(factorMultiplier, gamma, R_MOD)
                        factorMultiplier := addmod(
                            factorMultiplier,
                            mload(PROOF_STATE_POLYS_0_OPENING_AT_Z_SLOT),
                            R_MOD
                        )
                        res := mulmod(res, factorMultiplier, R_MOD)
                    }
                    {
                        // res *= sigma_1(z) * beta + gamma + b(z)
                        factorMultiplier := mulmod(mload(PROOF_COPY_PERMUTATION_POLYS_1_OPENING_AT_Z_SLOT), beta, R_MOD)
                        factorMultiplier := addmod(factorMultiplier, gamma, R_MOD)
                        factorMultiplier := addmod(
                            factorMultiplier,
                            mload(PROOF_STATE_POLYS_1_OPENING_AT_Z_SLOT),
                            R_MOD
                        )
                        res := mulmod(res, factorMultiplier, R_MOD)
                    }
                    {
                        // res *= sigma_2(z) * beta + gamma + c(z)
                        factorMultiplier := mulmod(mload(PROOF_COPY_PERMUTATION_POLYS_2_OPENING_AT_Z_SLOT), beta, R_MOD)
                        factorMultiplier := addmod(factorMultiplier, gamma, R_MOD)
                        factorMultiplier := addmod(
                            factorMultiplier,
                            mload(PROOF_STATE_POLYS_2_OPENING_AT_Z_SLOT),
                            R_MOD
                        )
                        res := mulmod(res, factorMultiplier, R_MOD)
                    }

                    // res *= sigma_3(z) + gamma
                    res := mulmod(res, addmod(mload(PROOF_STATE_POLYS_3_OPENING_AT_Z_SLOT), gamma, R_MOD), R_MOD)
                }

                // res = -res
                res := sub(R_MOD, res)

                // -= L_0(z) * alpha^5
                let l0AtZ := mload(STATE_L_0_AT_Z_SLOT)
                l0AtZ := mulmod(l0AtZ, mload(STATE_POWER_OF_ALPHA_5_SLOT), R_MOD)
                res := addmod(res, sub(R_MOD, l0AtZ), R_MOD)
            }

            /// @notice Compute lookup contribution to linearisation polynomial's constant term
            function lookupQuotientContribution() -> res {
                let betaLookup := mload(STATE_BETA_LOOKUP_SLOT)
                let gammaLookup := mload(STATE_GAMMA_LOOKUP_SLOT)
                let betaPlusOne := addmod(betaLookup, 1, R_MOD)
                let betaGamma := mulmod(betaPlusOne, gammaLookup, R_MOD)

                mstore(STATE_BETA_PLUS_ONE_SLOT, betaPlusOne)
                mstore(STATE_BETA_GAMMA_PLUS_GAMMA_SLOT, betaGamma)

                // res =  alpha^6 * (s(z*omega) * beta' + gamma' (beta' + 1)) * z_lookup(z*omega)
                res := mulmod(mload(PROOF_LOOKUP_S_POLY_OPENING_AT_Z_OMEGA_SLOT), betaLookup, R_MOD)
                res := addmod(res, betaGamma, R_MOD)
                res := mulmod(res, mload(PROOF_LOOKUP_GRAND_PRODUCT_OPENING_AT_Z_OMEGA_SLOT), R_MOD)
                res := mulmod(res, mload(STATE_POWER_OF_ALPHA_6_SLOT), R_MOD)

                // res *= z - omega^{n-1}
                {
                    let lastOmega := modexp(OMEGA, sub(DOMAIN_SIZE, 1))
                    let zMinusLastOmega := addmod(mload(STATE_Z_SLOT), sub(R_MOD, lastOmega), R_MOD)
                    mstore(STATE_Z_MINUS_LAST_OMEGA_SLOT, zMinusLastOmega)
                    res := mulmod(res, zMinusLastOmega, R_MOD)
                }

                // res -= alpha^7 * L_{0}(z)
                {
                    let intermediateValue := mulmod(
                        mload(STATE_L_0_AT_Z_SLOT),
                        mload(STATE_POWER_OF_ALPHA_7_SLOT),
                        R_MOD
                    )
                    res := addmod(res, sub(R_MOD, intermediateValue), R_MOD)
                }

                // res -= alpha^8 * L_{n-1}(z) * (gamma' (beta' + 1))^{n-1}
                {
                    let lnMinusOneAtZ := mload(STATE_L_N_MINUS_ONE_AT_Z_SLOT)
                    let betaGammaPowered := modexp(betaGamma, sub(DOMAIN_SIZE, 1))
                    let alphaPower8 := mload(STATE_POWER_OF_ALPHA_8_SLOT)

                    let subtrahend := mulmod(mulmod(lnMinusOneAtZ, betaGammaPowered, R_MOD), alphaPower8, R_MOD)
                    res := addmod(res, sub(R_MOD, subtrahend), R_MOD)
                }
            }

            /// @notice Compute main gate contribution to linearisation polynomial commitment multiplied by v
            function mainGateLinearisationContributionWithV(
                dest,
                stateOpening0AtZ,
                stateOpening1AtZ,
                stateOpening2AtZ,
                stateOpening3AtZ
            ) {
                // += a(z) * [q_a]
                pointMulIntoDest(VK_GATE_SETUP_0_X_SLOT, stateOpening0AtZ, dest)
                // += b(z) * [q_b]
                pointMulAndAddIntoDest(VK_GATE_SETUP_1_X_SLOT, stateOpening1AtZ, dest)
                // += c(z) * [q_c]
                pointMulAndAddIntoDest(VK_GATE_SETUP_2_X_SLOT, stateOpening2AtZ, dest)
                // += d(z) * [q_d]
                pointMulAndAddIntoDest(VK_GATE_SETUP_3_X_SLOT, stateOpening3AtZ, dest)
                // += a(z) * b(z) * [q_ab]
                pointMulAndAddIntoDest(VK_GATE_SETUP_4_X_SLOT, mulmod(stateOpening0AtZ, stateOpening1AtZ, R_MOD), dest)
                // += a(z) * c(z) * [q_ac]
                pointMulAndAddIntoDest(VK_GATE_SETUP_5_X_SLOT, mulmod(stateOpening0AtZ, stateOpening2AtZ, R_MOD), dest)
                // += [q_const]
                pointAddAssign(dest, VK_GATE_SETUP_6_X_SLOT)
                // += d(z*omega) * [q_{d_next}]
                pointMulAndAddIntoDest(VK_GATE_SETUP_7_X_SLOT, mload(PROOF_STATE_POLYS_3_OPENING_AT_Z_OMEGA_SLOT), dest)

                // *= v * main_gate_selector(z)
                let coeff := mulmod(mload(PROOF_GATE_SELECTORS_0_OPENING_AT_Z_SLOT), mload(STATE_V_SLOT), R_MOD)
                pointMulIntoDest(dest, coeff, dest)
            }

            /// @notice Compute custom gate contribution to linearisation polynomial commitment multiplied by v
            function addAssignRescueCustomGateLinearisationContributionWithV(
                dest,
                stateOpening0AtZ,
                stateOpening1AtZ,
                stateOpening2AtZ,
                stateOpening3AtZ
            ) {
                let accumulator
                let intermediateValue
                //  = alpha * (a(z)^2 - b(z))
                accumulator := mulmod(stateOpening0AtZ, stateOpening0AtZ, R_MOD)
                accumulator := addmod(accumulator, sub(R_MOD, stateOpening1AtZ), R_MOD)
                accumulator := mulmod(accumulator, mload(STATE_ALPHA_SLOT), R_MOD)
                // += alpha^2 * (b(z)^2 - c(z))
                intermediateValue := mulmod(stateOpening1AtZ, stateOpening1AtZ, R_MOD)
                intermediateValue := addmod(intermediateValue, sub(R_MOD, stateOpening2AtZ), R_MOD)
                intermediateValue := mulmod(intermediateValue, mload(STATE_POWER_OF_ALPHA_2_SLOT), R_MOD)
                accumulator := addmod(accumulator, intermediateValue, R_MOD)
                // += alpha^3 * (c(z) * a(z) - d(z))
                intermediateValue := mulmod(stateOpening2AtZ, stateOpening0AtZ, R_MOD)
                intermediateValue := addmod(intermediateValue, sub(R_MOD, stateOpening3AtZ), R_MOD)
                intermediateValue := mulmod(intermediateValue, mload(STATE_POWER_OF_ALPHA_3_SLOT), R_MOD)
                accumulator := addmod(accumulator, intermediateValue, R_MOD)

                // *= v * [custom_gate_selector]
                accumulator := mulmod(accumulator, mload(STATE_V_SLOT), R_MOD)
                pointMulAndAddIntoDest(VK_GATE_SELECTORS_1_X_SLOT, accumulator, dest)
            }

            /// @notice Compute copy-permutation contribution to linearisation polynomial commitment multiplied by v
            function addAssignPermutationLinearisationContributionWithV(
                dest,
                stateOpening0AtZ,
                stateOpening1AtZ,
                stateOpening2AtZ,
                stateOpening3AtZ
            ) {
                // alpha^4
                let factor := mload(STATE_POWER_OF_ALPHA_4_SLOT)
                // Calculate the factor
                {
                    // *= (a(z) + beta * z + gamma)
                    let zMulBeta := mulmod(mload(STATE_Z_SLOT), mload(STATE_BETA_SLOT), R_MOD)
                    let gamma := mload(STATE_GAMMA_SLOT)

                    let intermediateValue := addmod(addmod(zMulBeta, gamma, R_MOD), stateOpening0AtZ, R_MOD)
                    factor := mulmod(factor, intermediateValue, R_MOD)

                    // (b(z) + beta * z * k0 + gamma)
                    intermediateValue := addmod(
                        addmod(mulmod(zMulBeta, NON_RESIDUES_0, R_MOD), gamma, R_MOD),
                        stateOpening1AtZ,
                        R_MOD
                    )
                    factor := mulmod(factor, intermediateValue, R_MOD)

                    // (c(z) + beta * z * k1 + gamma)
                    intermediateValue := addmod(
                        addmod(mulmod(zMulBeta, NON_RESIDUES_1, R_MOD), gamma, R_MOD),
                        stateOpening2AtZ,
                        R_MOD
                    )
                    factor := mulmod(factor, intermediateValue, R_MOD)

                    // (d(z) + beta * z * k2 + gamma)
                    intermediateValue := addmod(
                        addmod(mulmod(zMulBeta, NON_RESIDUES_2, R_MOD), gamma, R_MOD),
                        stateOpening3AtZ,
                        R_MOD
                    )
                    factor := mulmod(factor, intermediateValue, R_MOD)
                }

                // += alpha^5 * L_0(z)
                let l0AtZ := mload(STATE_L_0_AT_Z_SLOT)
                factor := addmod(factor, mulmod(l0AtZ, mload(STATE_POWER_OF_ALPHA_5_SLOT), R_MOD), R_MOD)

                // Here we can optimize one scalar multiplication by aggregating coefficients near [z_perm] during
                // computing [F]
                // We will sum them and add and make one scalar multiplication: (coeff1 + coeff2) * [z_perm]
                factor := mulmod(factor, mload(STATE_V_SLOT), R_MOD)
                mstore(COPY_PERMUTATION_FIRST_AGGREGATED_COMMITMENT_COEFF, factor)

                // alpha^4 * beta * z_perm(z*omega)
                factor := mulmod(mload(STATE_POWER_OF_ALPHA_4_SLOT), mload(STATE_BETA_SLOT), R_MOD)
                factor := mulmod(factor, mload(PROOF_COPY_PERMUTATION_GRAND_PRODUCT_OPENING_AT_Z_OMEGA_SLOT), R_MOD)
                {
                    // *= (a(z) + beta * sigma_0(z) + gamma)
                    let beta := mload(STATE_BETA_SLOT)
                    let gamma := mload(STATE_GAMMA_SLOT)

                    let intermediateValue := addmod(
                        addmod(
                            mulmod(mload(PROOF_COPY_PERMUTATION_POLYS_0_OPENING_AT_Z_SLOT), beta, R_MOD),
                            gamma,
                            R_MOD
                        ),
                        stateOpening0AtZ,
                        R_MOD
                    )
                    factor := mulmod(factor, intermediateValue, R_MOD)

                    // *= (b(z) + beta * sigma_1(z) + gamma)
                    intermediateValue := addmod(
                        addmod(
                            mulmod(mload(PROOF_COPY_PERMUTATION_POLYS_1_OPENING_AT_Z_SLOT), beta, R_MOD),
                            gamma,
                            R_MOD
                        ),
                        stateOpening1AtZ,
                        R_MOD
                    )
                    factor := mulmod(factor, intermediateValue, R_MOD)

                    // *= (c(z) + beta * sigma_2(z) + gamma)
                    intermediateValue := addmod(
                        addmod(
                            mulmod(mload(PROOF_COPY_PERMUTATION_POLYS_2_OPENING_AT_Z_SLOT), beta, R_MOD),
                            gamma,
                            R_MOD
                        ),
                        stateOpening2AtZ,
                        R_MOD
                    )
                    factor := mulmod(factor, intermediateValue, R_MOD)
                }

                // *= v * [sigma_3]
                factor := mulmod(factor, mload(STATE_V_SLOT), R_MOD)
                pointMulIntoDest(VK_PERMUTATION_3_X_SLOT, factor, QUERIES_BUFFER_POINT_SLOT)

                pointSubAssign(dest, QUERIES_BUFFER_POINT_SLOT)
            }

            /// @notice Compute lookup contribution to linearisation polynomial commitment multiplied by v
            function addAssignLookupLinearisationContributionWithV(
                dest,
                stateOpening0AtZ,
                stateOpening1AtZ,
                stateOpening2AtZ
            ) {
                // alpha^6 * v * z_lookup(z*omega) * (z - omega^{n-1}) * [s]
                let factor := mload(PROOF_LOOKUP_GRAND_PRODUCT_OPENING_AT_Z_OMEGA_SLOT)
                factor := mulmod(factor, mload(STATE_POWER_OF_ALPHA_6_SLOT), R_MOD)
                factor := mulmod(factor, mload(STATE_Z_MINUS_LAST_OMEGA_SLOT), R_MOD)
                factor := mulmod(factor, mload(STATE_V_SLOT), R_MOD)

                // Here we can optimize one scalar multiplication by aggregating coefficients near [s] during
                // computing [F]
                // We will sum them and add and make one scalar multiplication: (coeff1 + coeff2) * [s]
                mstore(LOOKUP_S_FIRST_AGGREGATED_COMMITMENT_COEFF, factor)

                // gamma(1 + beta) + t(x) + beta * t(x*omega)
                factor := mload(PROOF_LOOKUP_T_POLY_OPENING_AT_Z_OMEGA_SLOT)
                factor := mulmod(factor, mload(STATE_BETA_LOOKUP_SLOT), R_MOD)
                factor := addmod(factor, mload(PROOF_LOOKUP_T_POLY_OPENING_AT_Z_SLOT), R_MOD)
                factor := addmod(factor, mload(STATE_BETA_GAMMA_PLUS_GAMMA_SLOT), R_MOD)

                // *= (gamma + f(z))
                // We should use fact that f(x) =
                // lookup_selector(x) * (a(x) + eta * b(x) + eta^2 * c(x) + eta^3 * table_type(x))
                // to restore f(z)
                let fReconstructed
                {
                    fReconstructed := stateOpening0AtZ
                    let eta := mload(STATE_ETA_SLOT)
                    let currentEta := eta

                    fReconstructed := addmod(fReconstructed, mulmod(currentEta, stateOpening1AtZ, R_MOD), R_MOD)
                    currentEta := mulmod(currentEta, eta, R_MOD)
                    fReconstructed := addmod(fReconstructed, mulmod(currentEta, stateOpening2AtZ, R_MOD), R_MOD)
                    currentEta := mulmod(currentEta, eta, R_MOD)

                    // add type of table
                    fReconstructed := addmod(
                        fReconstructed,
                        mulmod(mload(PROOF_LOOKUP_TABLE_TYPE_POLY_OPENING_AT_Z_SLOT), currentEta, R_MOD),
                        R_MOD
                    )
                    fReconstructed := mulmod(fReconstructed, mload(PROOF_LOOKUP_SELECTOR_POLY_OPENING_AT_Z_SLOT), R_MOD)
                    fReconstructed := addmod(fReconstructed, mload(STATE_GAMMA_LOOKUP_SLOT), R_MOD)
                }
                // *= -alpha^6 * (beta + 1) * (z - omega^{n-1})
                factor := mulmod(factor, fReconstructed, R_MOD)
                factor := mulmod(factor, mload(STATE_BETA_PLUS_ONE_SLOT), R_MOD)
                factor := sub(R_MOD, factor)
                factor := mulmod(factor, mload(STATE_POWER_OF_ALPHA_6_SLOT), R_MOD)

                factor := mulmod(factor, mload(STATE_Z_MINUS_LAST_OMEGA_SLOT), R_MOD)

                // += alpha^7 * L_0(z)
                factor := addmod(
                    factor,
                    mulmod(mload(STATE_L_0_AT_Z_SLOT), mload(STATE_POWER_OF_ALPHA_7_SLOT), R_MOD),
                    R_MOD
                )

                // += alpha^8 * L_{n-1}(z)
                factor := addmod(
                    factor,
                    mulmod(mload(STATE_L_N_MINUS_ONE_AT_Z_SLOT), mload(STATE_POWER_OF_ALPHA_8_SLOT), R_MOD),
                    R_MOD
                )

                // Here we can optimize one scalar multiplication by aggregating coefficients near [z_lookup] during
                // computing [F]
                // We will sum them and add and make one scalar multiplication: (coeff1 + coeff2) * [z_lookup]
                factor := mulmod(factor, mload(STATE_V_SLOT), R_MOD)
                mstore(LOOKUP_GRAND_PRODUCT_FIRST_AGGREGATED_COMMITMENT_COEFF, factor)
            }

            /*//////////////////////////////////////////////////////////////
                                    4. Prepare queries
            //////////////////////////////////////////////////////////////*/

            /// @dev Here we compute the first and second parts of batched polynomial commitment
            /// We use the formula:
            ///     [D0] = [t_0] + z^n * [t_1] + z^{2n} * [t_2] + z^{3n} * [t_3]
            /// and
            ///     [D1] = main_gate_selector(z) * (                                        \
            ///                a(z) * [q_a] + b(z) * [q_b] + c(z) * [q_c] + d(z) * [q_d] +  | - main gate contribution
            ///                a(z) * b(z) * [q_ab] + a(z) * c(z) * [q_ac] +                |
            ///                [q_const] + d(z*omega) * [q_{d_next}])                       /
            ///
            ///            + alpha * [custom_gate_selector] * (                             \
            ///                (a(z)^2 - b(z))              +                               | - custom gate contribution
            ///                (b(z)^2 - c(z))    * alpha   +                               |
            ///                (a(z)*c(z) - d(z)) * alpha^2 )                               /
            ///
            ///            + alpha^4 * [z_perm] *                                           \
            ///                (a(z) + beta * z      + gamma) *                             |
            ///                (b(z) + beta * z * k0 + gamma) *                             |
            ///                (c(z) + beta * z * k1 + gamma) *                             |
            ///                (d(z) + beta * z * k2 + gamma)                               | - permutation contribution
            ///            - alpha^4 * z_perm(z*omega) * beta * [sigma_3] *                 |
            ///                (a(z) + beta * sigma_0(z) + gamma) *                         |
            ///                (b(z) + beta * sigma_1(z) + gamma) *                         |
            ///                (c(z) + beta * sigma_2(z) + gamma) *                         |
            ///            + alpha^5 * L_0(z) * [z_perm]                                    /
            ///
            ///            - alpha^6 * (1 + beta') * (gamma' + f(z)) * (z - omega^{n-1}) *  \
            ///                (gamma'(1 + beta') + t(z) + beta' * t(z*omega)) * [z_lookup] |
            ///            + alpha^6 * z_lookup(z*omega) * (z - omega^{n-1}) * [s]          | - lookup contribution
            ///            + alpha^7 * L_0(z) * [z_lookup]                                  |
            ///            + alpha^8 * L_{n-1}(z) * [z_lookup]                              /
            function prepareQueries() {
                // Calculate [D0]
                {
                    let zInDomainSize := mload(STATE_Z_IN_DOMAIN_SIZE)
                    let currentZ := zInDomainSize

                    mstore(QUERIES_AT_Z_0_X_SLOT, mload(PROOF_QUOTIENT_POLY_PARTS_0_X_SLOT))
                    mstore(QUERIES_AT_Z_0_Y_SLOT, mload(PROOF_QUOTIENT_POLY_PARTS_0_Y_SLOT))

                    pointMulAndAddIntoDest(PROOF_QUOTIENT_POLY_PARTS_1_X_SLOT, currentZ, QUERIES_AT_Z_0_X_SLOT)
                    currentZ := mulmod(currentZ, zInDomainSize, R_MOD)

                    pointMulAndAddIntoDest(PROOF_QUOTIENT_POLY_PARTS_2_X_SLOT, currentZ, QUERIES_AT_Z_0_X_SLOT)
                    currentZ := mulmod(currentZ, zInDomainSize, R_MOD)

                    pointMulAndAddIntoDest(PROOF_QUOTIENT_POLY_PARTS_3_X_SLOT, currentZ, QUERIES_AT_Z_0_X_SLOT)
                }

                // Calculate v * [D1]
                // We are going to multiply all the points in the sum by v to save
                // one scalar multiplication during [F] computation
                {
                    let stateOpening0AtZ := mload(PROOF_STATE_POLYS_0_OPENING_AT_Z_SLOT)
                    let stateOpening1AtZ := mload(PROOF_STATE_POLYS_1_OPENING_AT_Z_SLOT)
                    let stateOpening2AtZ := mload(PROOF_STATE_POLYS_2_OPENING_AT_Z_SLOT)
                    let stateOpening3AtZ := mload(PROOF_STATE_POLYS_3_OPENING_AT_Z_SLOT)

                    mainGateLinearisationContributionWithV(
                        QUERIES_AT_Z_1_X_SLOT,
                        stateOpening0AtZ,
                        stateOpening1AtZ,
                        stateOpening2AtZ,
                        stateOpening3AtZ
                    )

                    addAssignRescueCustomGateLinearisationContributionWithV(
                        QUERIES_AT_Z_1_X_SLOT,
                        stateOpening0AtZ,
                        stateOpening1AtZ,
                        stateOpening2AtZ,
                        stateOpening3AtZ
                    )

                    addAssignPermutationLinearisationContributionWithV(
                        QUERIES_AT_Z_1_X_SLOT,
                        stateOpening0AtZ,
                        stateOpening1AtZ,
                        stateOpening2AtZ,
                        stateOpening3AtZ
                    )

                    addAssignLookupLinearisationContributionWithV(
                        QUERIES_AT_Z_1_X_SLOT,
                        stateOpening0AtZ,
                        stateOpening1AtZ,
                        stateOpening2AtZ
                    )
                }

                // Also we should restore [t] for future computations
                // [t] = [col_0] + eta*[col_1] + eta^2*[col_2] + eta^3*[col_3]
                {
                    mstore(QUERIES_T_POLY_AGGREGATED_X_SLOT, mload(VK_LOOKUP_TABLE_0_X_SLOT))
                    mstore(QUERIES_T_POLY_AGGREGATED_Y_SLOT, mload(VK_LOOKUP_TABLE_0_Y_SLOT))

                    let eta := mload(STATE_ETA_SLOT)
                    let currentEta := eta

                    pointMulAndAddIntoDest(VK_LOOKUP_TABLE_1_X_SLOT, currentEta, QUERIES_T_POLY_AGGREGATED_X_SLOT)
                    currentEta := mulmod(currentEta, eta, R_MOD)

                    pointMulAndAddIntoDest(VK_LOOKUP_TABLE_2_X_SLOT, currentEta, QUERIES_T_POLY_AGGREGATED_X_SLOT)
                    currentEta := mulmod(currentEta, eta, R_MOD)

                    pointMulAndAddIntoDest(VK_LOOKUP_TABLE_3_X_SLOT, currentEta, QUERIES_T_POLY_AGGREGATED_X_SLOT)
                }
            }

            /*//////////////////////////////////////////////////////////////
                                    5. Prepare aggregated commitment
            //////////////////////////////////////////////////////////////*/

            /// @dev Here we compute aggregated commitment for the final pairing
            /// We use the formula:
            /// [E] = ( t(z) + v * r(z)
            ///       + v^2*a(z) + v^3*b(z) + v^4*c(z) + v^5*d(z)
            ///       + v^6*main_gate_selector(z)
            ///       + v^7*sigma_0(z) + v^8*sigma_1(z) + v^9*sigma_2(z)
            ///       + v^10*t(z) + v^11*lookup_selector(z) + v^12*table_type(z)
            ///       + u * (v^13*z_perm(z*omega) + v^14*d(z*omega)
            ///           + v^15*s(z*omega) + v^16*z_lookup(z*omega) + v^17*t(z*omega)
            ///       )
            ///  ) * [1]
            /// and
            /// [F] = [D0] + v * [D1]
            ///       + v^2*[a] + v^3*[b] + v^4*[c] + v^5*[d]
            ///       + v^6*[main_gate_selector]
            ///       + v^7*[sigma_0] + v^8*[sigma_1] + v^9*[sigma_2]
            ///       + v^10*[t] + v^11*[lookup_selector] + v^12*[table_type]
            ///       + u * ( v^13*[z_perm] + v^14*[d]
            ///           + v^15*[s] + v^16*[z_lookup] + v^17*[t]
            ///       )
            function prepareAggregatedCommitment() {
                // Here we compute parts of [E] and [F] without u multiplier
                let aggregationChallenge := 1
                let firstDCoeff
                let firstTCoeff

                mstore(AGGREGATED_AT_Z_X_SLOT, mload(QUERIES_AT_Z_0_X_SLOT))
                mstore(AGGREGATED_AT_Z_Y_SLOT, mload(QUERIES_AT_Z_0_Y_SLOT))
                let aggregatedOpeningAtZ := mload(PROOF_QUOTIENT_POLY_OPENING_AT_Z_SLOT)
                {
                    function updateAggregationChallenge(
                        queriesCommitmentPoint,
                        valueAtZ,
                        curAggregationChallenge,
                        curAggregatedOpeningAtZ
                    ) -> newAggregationChallenge, newAggregatedOpeningAtZ {
                        newAggregationChallenge := mulmod(curAggregationChallenge, mload(STATE_V_SLOT), R_MOD)
                        pointMulAndAddIntoDest(queriesCommitmentPoint, newAggregationChallenge, AGGREGATED_AT_Z_X_SLOT)
                        newAggregatedOpeningAtZ := addmod(
                            curAggregatedOpeningAtZ,
                            mulmod(newAggregationChallenge, mload(valueAtZ), R_MOD),
                            R_MOD
                        )
                    }

                    // We don't need to multiply by v, because we have already computed v * [D1]
                    pointAddIntoDest(AGGREGATED_AT_Z_X_SLOT, QUERIES_AT_Z_1_X_SLOT, AGGREGATED_AT_Z_X_SLOT)
                    aggregationChallenge := mulmod(aggregationChallenge, mload(STATE_V_SLOT), R_MOD)
                    aggregatedOpeningAtZ := addmod(
                        aggregatedOpeningAtZ,
                        mulmod(aggregationChallenge, mload(PROOF_LINEARISATION_POLY_OPENING_AT_Z_SLOT), R_MOD),
                        R_MOD
                    )

                    aggregationChallenge, aggregatedOpeningAtZ := updateAggregationChallenge(
                        PROOF_STATE_POLYS_0_X_SLOT,
                        PROOF_STATE_POLYS_0_OPENING_AT_Z_SLOT,
                        aggregationChallenge,
                        aggregatedOpeningAtZ
                    )
                    aggregationChallenge, aggregatedOpeningAtZ := updateAggregationChallenge(
                        PROOF_STATE_POLYS_1_X_SLOT,
                        PROOF_STATE_POLYS_1_OPENING_AT_Z_SLOT,
                        aggregationChallenge,
                        aggregatedOpeningAtZ
                    )
                    aggregationChallenge, aggregatedOpeningAtZ := updateAggregationChallenge(
                        PROOF_STATE_POLYS_2_X_SLOT,
                        PROOF_STATE_POLYS_2_OPENING_AT_Z_SLOT,
                        aggregationChallenge,
                        aggregatedOpeningAtZ
                    )

                    // Here we can optimize one scalar multiplication by aggregating coefficients near [d]
                    // We will sum them and add and make one scalar multiplication: (coeff1 + coeff2) * [d]
                    aggregationChallenge := mulmod(aggregationChallenge, mload(STATE_V_SLOT), R_MOD)
                    firstDCoeff := aggregationChallenge
                    aggregatedOpeningAtZ := addmod(
                        aggregatedOpeningAtZ,
                        mulmod(aggregationChallenge, mload(PROOF_STATE_POLYS_3_OPENING_AT_Z_SLOT), R_MOD),
                        R_MOD
                    )

                    aggregationChallenge, aggregatedOpeningAtZ := updateAggregationChallenge(
                        VK_GATE_SELECTORS_0_X_SLOT,
                        PROOF_GATE_SELECTORS_0_OPENING_AT_Z_SLOT,
                        aggregationChallenge,
                        aggregatedOpeningAtZ
                    )
                    aggregationChallenge, aggregatedOpeningAtZ := updateAggregationChallenge(
                        VK_PERMUTATION_0_X_SLOT,
                        PROOF_COPY_PERMUTATION_POLYS_0_OPENING_AT_Z_SLOT,
                        aggregationChallenge,
                        aggregatedOpeningAtZ
                    )
                    aggregationChallenge, aggregatedOpeningAtZ := updateAggregationChallenge(
                        VK_PERMUTATION_1_X_SLOT,
                        PROOF_COPY_PERMUTATION_POLYS_1_OPENING_AT_Z_SLOT,
                        aggregationChallenge,
                        aggregatedOpeningAtZ
                    )
                    aggregationChallenge, aggregatedOpeningAtZ := updateAggregationChallenge(
                        VK_PERMUTATION_2_X_SLOT,
                        PROOF_COPY_PERMUTATION_POLYS_2_OPENING_AT_Z_SLOT,
                        aggregationChallenge,
                        aggregatedOpeningAtZ
                    )

                    // Here we can optimize one scalar multiplication by aggregating coefficients near [t]
                    // We will sum them and add and make one scalar multiplication: (coeff1 + coeff2) * [t]
                    aggregationChallenge := mulmod(aggregationChallenge, mload(STATE_V_SLOT), R_MOD)
                    firstTCoeff := aggregationChallenge
                    aggregatedOpeningAtZ := addmod(
                        aggregatedOpeningAtZ,
                        mulmod(aggregationChallenge, mload(PROOF_LOOKUP_T_POLY_OPENING_AT_Z_SLOT), R_MOD),
                        R_MOD
                    )

                    aggregationChallenge, aggregatedOpeningAtZ := updateAggregationChallenge(
                        VK_LOOKUP_SELECTOR_X_SLOT,
                        PROOF_LOOKUP_SELECTOR_POLY_OPENING_AT_Z_SLOT,
                        aggregationChallenge,
                        aggregatedOpeningAtZ
                    )
                    aggregationChallenge, aggregatedOpeningAtZ := updateAggregationChallenge(
                        VK_LOOKUP_TABLE_TYPE_X_SLOT,
                        PROOF_LOOKUP_TABLE_TYPE_POLY_OPENING_AT_Z_SLOT,
                        aggregationChallenge,
                        aggregatedOpeningAtZ
                    )
                }
                mstore(AGGREGATED_OPENING_AT_Z_SLOT, aggregatedOpeningAtZ)

                // Here we compute parts of [E] and [F] with u multiplier
                aggregationChallenge := mulmod(aggregationChallenge, mload(STATE_V_SLOT), R_MOD)

                let copyPermutationCoeff := addmod(
                    mload(COPY_PERMUTATION_FIRST_AGGREGATED_COMMITMENT_COEFF),
                    mulmod(aggregationChallenge, mload(STATE_U_SLOT), R_MOD),
                    R_MOD
                )

                pointMulIntoDest(
                    PROOF_COPY_PERMUTATION_GRAND_PRODUCT_X_SLOT,
                    copyPermutationCoeff,
                    AGGREGATED_AT_Z_OMEGA_X_SLOT
                )
                let aggregatedOpeningAtZOmega := mulmod(
                    mload(PROOF_COPY_PERMUTATION_GRAND_PRODUCT_OPENING_AT_Z_OMEGA_SLOT),
                    aggregationChallenge,
                    R_MOD
                )

                {
                    function updateAggregationChallenge(
                        queriesCommitmentPoint,
                        valueAtZ_Omega,
                        previousCoeff,
                        curAggregationChallenge,
                        curAggregatedOpeningAtZ_Omega
                    ) -> newAggregationChallenge, newAggregatedOpeningAtZ_Omega {
                        newAggregationChallenge := mulmod(curAggregationChallenge, mload(STATE_V_SLOT), R_MOD)
                        let finalCoeff := addmod(
                            previousCoeff,
                            mulmod(newAggregationChallenge, mload(STATE_U_SLOT), R_MOD),
                            R_MOD
                        )
                        pointMulAndAddIntoDest(queriesCommitmentPoint, finalCoeff, AGGREGATED_AT_Z_OMEGA_X_SLOT)
                        newAggregatedOpeningAtZ_Omega := addmod(
                            curAggregatedOpeningAtZ_Omega,
                            mulmod(newAggregationChallenge, mload(valueAtZ_Omega), R_MOD),
                            R_MOD
                        )
                    }

                    aggregationChallenge, aggregatedOpeningAtZOmega := updateAggregationChallenge(
                        PROOF_STATE_POLYS_3_X_SLOT,
                        PROOF_STATE_POLYS_3_OPENING_AT_Z_OMEGA_SLOT,
                        firstDCoeff,
                        aggregationChallenge,
                        aggregatedOpeningAtZOmega
                    )
                    aggregationChallenge, aggregatedOpeningAtZOmega := updateAggregationChallenge(
                        PROOF_LOOKUP_S_POLY_X_SLOT,
                        PROOF_LOOKUP_S_POLY_OPENING_AT_Z_OMEGA_SLOT,
                        mload(LOOKUP_S_FIRST_AGGREGATED_COMMITMENT_COEFF),
                        aggregationChallenge,
                        aggregatedOpeningAtZOmega
                    )
                    aggregationChallenge, aggregatedOpeningAtZOmega := updateAggregationChallenge(
                        PROOF_LOOKUP_GRAND_PRODUCT_X_SLOT,
                        PROOF_LOOKUP_GRAND_PRODUCT_OPENING_AT_Z_OMEGA_SLOT,
                        mload(LOOKUP_GRAND_PRODUCT_FIRST_AGGREGATED_COMMITMENT_COEFF),
                        aggregationChallenge,
                        aggregatedOpeningAtZOmega
                    )
                    aggregationChallenge, aggregatedOpeningAtZOmega := updateAggregationChallenge(
                        QUERIES_T_POLY_AGGREGATED_X_SLOT,
                        PROOF_LOOKUP_T_POLY_OPENING_AT_Z_OMEGA_SLOT,
                        firstTCoeff,
                        aggregationChallenge,
                        aggregatedOpeningAtZOmega
                    )
                }
                mstore(AGGREGATED_OPENING_AT_Z_OMEGA_SLOT, aggregatedOpeningAtZOmega)

                // Now we can merge both parts and get [E] and [F]
                let u := mload(STATE_U_SLOT)

                // [F]
                pointAddIntoDest(
                    AGGREGATED_AT_Z_X_SLOT,
                    AGGREGATED_AT_Z_OMEGA_X_SLOT,
                    PAIRING_PAIR_WITH_GENERATOR_X_SLOT
                )

                // [E] = (aggregatedOpeningAtZ + u * aggregatedOpeningAtZOmega) * [1]
                let aggregatedValue := addmod(
                    mulmod(mload(AGGREGATED_OPENING_AT_Z_OMEGA_SLOT), u, R_MOD),
                    mload(AGGREGATED_OPENING_AT_Z_SLOT),
                    R_MOD
                )

                mstore(PAIRING_BUFFER_POINT_X_SLOT, 1)
                mstore(PAIRING_BUFFER_POINT_Y_SLOT, 2)
                pointMulIntoDest(PAIRING_BUFFER_POINT_X_SLOT, aggregatedValue, PAIRING_BUFFER_POINT_X_SLOT)
            }

            /*//////////////////////////////////////////////////////////////
                                    5. Pairing
            //////////////////////////////////////////////////////////////*/

            /// @notice Checks the final pairing
            /// @dev We should check the equation:
            /// e([W] + u * [W'], [x]_2) = e(z * [W] + u * z * omega * [W'] + [F] - [E], [1]_2),
            /// where [F] and [E] were computed previously
            ///
            /// Also we need to check that e([P1], [x]_2) = e([P2], [1]_2)
            /// if we have the recursive part of the proof
            /// where [P1] and [P2] are parts of the recursive proof
            ///
            /// We can aggregate both pairings into one for gas optimization:
            /// e([W] + u * [W'] + u^2 * [P1], [x]_2) =
            /// e(z * [W] + u * z * omega * [W'] + [F] - [E] + u^2 * [P2], [1]_2)
            ///
            /// u is a valid challenge for such aggregation,
            /// because [P1] and [P2] are used in PI
            function finalPairing() {
                let u := mload(STATE_U_SLOT)
                let z := mload(STATE_Z_SLOT)
                let zOmega := mulmod(mload(STATE_Z_SLOT), OMEGA, R_MOD)

                // [F] - [E]
                pointSubAssign(PAIRING_PAIR_WITH_GENERATOR_X_SLOT, PAIRING_BUFFER_POINT_X_SLOT)

                // +z * [W] + u * z * omega * [W']
                pointMulAndAddIntoDest(PROOF_OPENING_PROOF_AT_Z_X_SLOT, z, PAIRING_PAIR_WITH_GENERATOR_X_SLOT)
                pointMulAndAddIntoDest(
                    PROOF_OPENING_PROOF_AT_Z_OMEGA_X_SLOT,
                    mulmod(zOmega, u, R_MOD),
                    PAIRING_PAIR_WITH_GENERATOR_X_SLOT
                )

                // [W] + u * [W']
                mstore(PAIRING_PAIR_WITH_X_X_SLOT, mload(PROOF_OPENING_PROOF_AT_Z_X_SLOT))
                mstore(PAIRING_PAIR_WITH_X_Y_SLOT, mload(PROOF_OPENING_PROOF_AT_Z_Y_SLOT))
                pointMulAndAddIntoDest(PROOF_OPENING_PROOF_AT_Z_OMEGA_X_SLOT, u, PAIRING_PAIR_WITH_X_X_SLOT)
                pointNegate(PAIRING_PAIR_WITH_X_X_SLOT)

                // Add recursive proof part if needed
                if mload(VK_RECURSIVE_FLAG_SLOT) {
                    let uu := mulmod(u, u, R_MOD)
                    pointMulAndAddIntoDest(PROOF_RECURSIVE_PART_P1_X_SLOT, uu, PAIRING_PAIR_WITH_GENERATOR_X_SLOT)
                    pointMulAndAddIntoDest(PROOF_RECURSIVE_PART_P2_X_SLOT, uu, PAIRING_PAIR_WITH_X_X_SLOT)
                }

                // Calculate pairing
                {
                    mstore(0x000, mload(PAIRING_PAIR_WITH_GENERATOR_X_SLOT))
                    mstore(0x020, mload(PAIRING_PAIR_WITH_GENERATOR_Y_SLOT))

                    mstore(0x040, G2_ELEMENTS_0_X1)
                    mstore(0x060, G2_ELEMENTS_0_X2)
                    mstore(0x080, G2_ELEMENTS_0_Y1)
                    mstore(0x0a0, G2_ELEMENTS_0_Y2)

                    mstore(0x0c0, mload(PAIRING_PAIR_WITH_X_X_SLOT))
                    mstore(0x0e0, mload(PAIRING_PAIR_WITH_X_Y_SLOT))

                    mstore(0x100, G2_ELEMENTS_1_X1)
                    mstore(0x120, G2_ELEMENTS_1_X2)
                    mstore(0x140, G2_ELEMENTS_1_Y1)
                    mstore(0x160, G2_ELEMENTS_1_Y2)

                    let success := staticcall(gas(), 8, 0, 0x180, 0x00, 0x20)
                    if iszero(success) {
                        revertWithMessage(32, "finalPairing: precompile failure")
                    }
                    if iszero(mload(0)) {
                        revertWithMessage(29, "finalPairing: pairing failure")
                    }
                }
            }

            /*//////////////////////////////////////////////////////////////
                                    Verification
            //////////////////////////////////////////////////////////////*/

            // Step 1: Load the proof and check the correctness of its parts
            loadProof()

            // Step 2: Recompute all the challenges with the transcript
            initializeTranscript()

            // Step 3: Check the quotient equality
            verifyQuotientEvaluation()

            // Step 4: Compute queries [D0] and v * [D1]
            prepareQueries()

            // Step 5: Compute [E] and [F]
            prepareAggregatedCommitment()

            // Step 6: Check the final pairing with aggregated recursive proof
            finalPairing()

            mstore(0, true)
            return(0, 32)
        }
    }
}<|MERGE_RESOLUTION|>--- conflicted
+++ resolved
@@ -9,11 +9,7 @@
 /// @notice Modified version of the Permutations over Lagrange-bases for Oecumenical Noninteractive arguments of
 /// Knowledge (PLONK) verifier.
 /// Modifications have been made to optimize the proof system for ZK chain circuits.
-<<<<<<< HEAD
 /// @dev Contract was generated from a verification key with a hash of 0x5a091e307e516869a79fa79db2aa70865fe606adb6d9ac16e6426d2b7b8530ac
-=======
-/// @dev Contract was generated from a verification key with a hash of 0x64b347c642ea60114c98b3976124ea8a7e0bb778bd7e479aedc02f994486c8a1
->>>>>>> 213ee0f3
 /// @dev It uses a custom memory layout inside the inline assembly block. Each reserved memory cell is declared in the
 /// constants below.
 /// @dev For a better understanding of the verifier algorithm please refer to the following papers:
