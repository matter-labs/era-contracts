--- conflicted
+++ resolved
@@ -9,11 +9,7 @@
 /// @notice Modified version of the Permutations over Lagrange-bases for Oecumenical Noninteractive arguments of
 /// Knowledge (PLONK) verifier.
 /// Modifications have been made to optimize the proof system for ZK chain circuits.
-<<<<<<< HEAD
-/// @dev Contract was generated from a verification key with a hash of 0xd90459c5b727b9ceeb2b6192d2953dbf05970edf090333b3ad3bcac1a1442b78
-=======
 /// @dev Contract was generated from a verification key with a hash of 0x64b347c642ea60114c98b3976124ea8a7e0bb778bd7e479aedc02f994486c8a1
->>>>>>> 54076215
 /// @dev It uses a custom memory layout inside the inline assembly block. Each reserved memory cell is declared in the
 /// constants below.
 /// @dev For a better understanding of the verifier algorithm please refer to the following papers:
@@ -288,13 +284,8 @@
     function _loadVerificationKey() internal pure virtual {
         assembly {
             // gate setup commitments
-<<<<<<< HEAD
-            mstore(VK_GATE_SETUP_0_X_SLOT, 0x24e3eb5ec8decc0a0cc9d7652eb0e88d4ef64f59ffc6be78d7279e83d67713c1)
-            mstore(VK_GATE_SETUP_0_Y_SLOT, 0x0ecf4eb9866a9bd12e080dca7aaac2735fa016b40d055a8417294e1ffab49383)
-=======
             mstore(VK_GATE_SETUP_0_X_SLOT, 0x0d66d491183c1da0596ff2f1ead5fb08117e947eba0bc018214464d5157dc84d)
             mstore(VK_GATE_SETUP_0_Y_SLOT, 0x005ae6dd3b955bdee772718f85d3011bd3eec6695dfeaef524a9ea89af4a4398)
->>>>>>> 54076215
             mstore(VK_GATE_SETUP_1_X_SLOT, 0x04659caf7b05471ba5ba85b1ab62267aa6c456836e625f169f7119d55b9462d2)
             mstore(VK_GATE_SETUP_1_Y_SLOT, 0x0ea63403692148d2ad22189a1e5420076312f4d46e62036a043a6b0b84d5b410)
             mstore(VK_GATE_SETUP_2_X_SLOT, 0x0e6696d09d65fce1e42805be03fca1f14aea247281f688981f925e77d4ce2291)
@@ -305,13 +296,8 @@
             mstore(VK_GATE_SETUP_4_Y_SLOT, 0x22e404bc91350f3bc7daad1d1025113742436983c85eac5ab7b42221a181b81e)
             mstore(VK_GATE_SETUP_5_X_SLOT, 0x0d9b29613037a5025655c82b143d2b7449c98f3aea358307c8529249cc54f3b9)
             mstore(VK_GATE_SETUP_5_Y_SLOT, 0x15b3c4c946ad1babfc4c03ff7c2423fd354af3a9305c499b7fb3aaebe2fee746)
-<<<<<<< HEAD
-            mstore(VK_GATE_SETUP_6_X_SLOT, 0x1b695865b5bb8e5bf2456d3cc4ef085ba8f85e588a50bcdc98dd04efc8f09e59)
-            mstore(VK_GATE_SETUP_6_Y_SLOT, 0x2c31aa6561f35253c2adf8bf3eb1d0a1e74bd6eaeef3db6be78651c74bb1b127)
-=======
             mstore(VK_GATE_SETUP_6_X_SLOT, 0x0f2f98f08f99edc5e1131b38feb32649d59783b5f3e9ce49bf76c4e94fc45e7a)
             mstore(VK_GATE_SETUP_6_Y_SLOT, 0x072f6cb8958d63e349e9863a227203bca4158f8e8907bb67f99286c1c930ce05)
->>>>>>> 54076215
             mstore(VK_GATE_SETUP_7_X_SLOT, 0x283344a1ab3e55ecfd904d0b8e9f4faea338df5a4ead2fa9a42f0e103da40abc)
             mstore(VK_GATE_SETUP_7_Y_SLOT, 0x223b37b83b9687512d322993edd70e508dd80adb10bcf7321a3cc8a44c269521)
 
