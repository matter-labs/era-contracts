// SPDX-License-Identifier: MIT

pragma solidity 0.8.24;

import {EnumerableMap} from "@openzeppelin/contracts-v4/utils/structs/EnumerableMap.sol";
import {SafeCast} from "@openzeppelin/contracts-v4/utils/math/SafeCast.sol";

import {Diamond} from "./libraries/Diamond.sol";
import {DiamondProxy} from "./chain-deps/DiamondProxy.sol";
import {IAdmin} from "./chain-interfaces/IAdmin.sol";
import {IDiamondInit} from "./chain-interfaces/IDiamondInit.sol";
import {IExecutor} from "./chain-interfaces/IExecutor.sol";
import {IChainTypeManager, ChainTypeManagerInitializeData, ChainCreationParams} from "./IChainTypeManager.sol";
import {IZKChain} from "./chain-interfaces/IZKChain.sol";
import {FeeParams} from "./chain-deps/ZKChainStorage.sol";
import {Ownable2StepUpgradeable} from "@openzeppelin/contracts-upgradeable-v4/access/Ownable2StepUpgradeable.sol";
import {ReentrancyGuard} from "../common/ReentrancyGuard.sol";
import {L2_TO_L1_LOG_SERIALIZE_SIZE, DEFAULT_L2_LOGS_TREE_ROOT_HASH, EMPTY_STRING_KECCAK} from "../common/Config.sol";
import {Unauthorized, ZeroAddress, HashMismatch, GenesisUpgradeZero, GenesisBatchHashZero, GenesisIndexStorageZero, GenesisBatchCommitmentZero} from "../common/L1ContractErrors.sol";
import {InitialForceDeploymentMismatch, ZeroChainId, SettlementLayerNotRegistered, AdminZero, OutdatedProtocolVersion} from "./L1StateTransitionErrors.sol";
import {SemVer} from "../common/libraries/SemVer.sol";
import {IBridgehub} from "../bridgehub/IBridgehub.sol";

/// @title State Transition Manager contract
/// @author Matter Labs
/// @custom:security-contact security@matterlabs.dev
contract ChainTypeManager is IChainTypeManager, ReentrancyGuard, Ownable2StepUpgradeable {
    using EnumerableMap for EnumerableMap.UintToAddressMap;

    /// @notice Address of the bridgehub
    address public immutable BRIDGE_HUB;

    /// @notice The map from chainId => zkChain contract
    EnumerableMap.UintToAddressMap internal __DEPRECATED_zkChainMap;

    /// @dev The batch zero hash, calculated at initialization
    bytes32 public storedBatchZero;

    /// @dev The stored cutData for diamond cut
    bytes32 public initialCutHash;

    /// @dev The l1GenesisUpgrade contract address, used to set chainId
    address public l1GenesisUpgrade;

    /// @dev The current packed protocolVersion. To access human-readable version, use `getSemverProtocolVersion` function.
    uint256 public protocolVersion;

    /// @dev The timestamp when protocolVersion can be last used
    mapping(uint256 _protocolVersion => uint256) public protocolVersionDeadline;

    /// @dev The validatorTimelock contract address
    address public validatorTimelock;

    /// @dev The stored cutData for upgrade diamond cut. protocolVersion => cutHash
    mapping(uint256 protocolVersion => bytes32 cutHash) public upgradeCutHash;

    /// @dev The address used to manage non critical updates
    address public admin;

    /// @dev The address to accept the admin role
    address private pendingAdmin;

    /// @dev The initial force deployment hash
    bytes32 public initialForceDeploymentHash;

    /// @dev Contract is expected to be used as proxy implementation.
    /// @dev Initialize the implementation to prevent Parity hack.
    constructor(address _bridgehub) reentrancyGuardInitializer {
        BRIDGE_HUB = _bridgehub;

        // While this does not provide a protection in the production, it is needed for local testing
        // Length of the L2Log encoding should not be equal to the length of other L2Logs' tree nodes preimages
        assert(L2_TO_L1_LOG_SERIALIZE_SIZE != 2 * 32);
    }

    /// @notice only the bridgehub can call
    modifier onlyBridgehub() {
        if (msg.sender != BRIDGE_HUB) {
            revert Unauthorized(msg.sender);
        }
        _;
    }

    /// @notice the admin can call, for non-critical updates
    modifier onlyOwnerOrAdmin() {
        if (msg.sender != admin && msg.sender != owner()) {
            revert Unauthorized(msg.sender);
        }
        _;
    }

    /// @return The tuple of (major, minor, patch) protocol version.
    function getSemverProtocolVersion() external view returns (uint32, uint32, uint32) {
        // slither-disable-next-line unused-return
        return SemVer.unpackSemVer(SafeCast.toUint96(protocolVersion));
    }

    /// @notice return the chain contract address for a chainId
    function getZKChain(uint256 _chainId) public view returns (address) {
        return IBridgehub(BRIDGE_HUB).getZKChain(_chainId);
    }

    /// @notice return the chain contract address for a chainId
    /// @notice Do not use! use getZKChain instead. This will be removed.
    function getZKChainLegacy(uint256 _chainId) public view returns (address chainAddress) {
        // slither-disable-next-line unused-return
        (, chainAddress) = __DEPRECATED_zkChainMap.tryGet(_chainId);
    }

    /// @notice Returns the address of the ZK chain admin with the corresponding chainID.
    /// @notice Not related to the CTM, but it is here for legacy reasons.
    /// @param _chainId the chainId of the chain
    function getChainAdmin(uint256 _chainId) external view override returns (address) {
        return IZKChain(getZKChain(_chainId)).getAdmin();
    }

    /// @dev initialize
    function initialize(ChainTypeManagerInitializeData calldata _initializeData) external reentrancyGuardInitializer {
        if (_initializeData.owner == address(0)) {
            revert ZeroAddress();
        }
        _transferOwnership(_initializeData.owner);

        protocolVersion = _initializeData.protocolVersion;
        _setProtocolVersionDeadline(_initializeData.protocolVersion, type(uint256).max);
        validatorTimelock = _initializeData.validatorTimelock;

        _setChainCreationParams(_initializeData.chainCreationParams);
    }

    /// @notice Updates the parameters with which a new chain is created
    /// @param _chainCreationParams The new chain creation parameters
    function _setChainCreationParams(ChainCreationParams calldata _chainCreationParams) internal {
        if (_chainCreationParams.genesisUpgrade == address(0)) {
            revert GenesisUpgradeZero();
        }
        if (_chainCreationParams.genesisBatchHash == bytes32(0)) {
            revert GenesisBatchHashZero();
        }
        if (_chainCreationParams.genesisIndexRepeatedStorageChanges == uint64(0)) {
            revert GenesisIndexStorageZero();
        }
        if (_chainCreationParams.genesisBatchCommitment == bytes32(0)) {
            revert GenesisBatchCommitmentZero();
        }

        l1GenesisUpgrade = _chainCreationParams.genesisUpgrade;

        // We need to initialize the state hash because it is used in the commitment of the next batch
        IExecutor.StoredBatchInfo memory batchZero = IExecutor.StoredBatchInfo({
            batchNumber: 0,
            batchHash: _chainCreationParams.genesisBatchHash,
            indexRepeatedStorageChanges: _chainCreationParams.genesisIndexRepeatedStorageChanges,
            numberOfLayer1Txs: 0,
            priorityOperationsHash: EMPTY_STRING_KECCAK,
            l2LogsTreeRoot: DEFAULT_L2_LOGS_TREE_ROOT_HASH,
            timestamp: 0,
            commitment: _chainCreationParams.genesisBatchCommitment
        });
        storedBatchZero = keccak256(abi.encode(batchZero));
        bytes32 newInitialCutHash = keccak256(abi.encode(_chainCreationParams.diamondCut));
        initialCutHash = newInitialCutHash;
        bytes32 forceDeploymentHash = keccak256(abi.encode(_chainCreationParams.forceDeploymentsData));
        initialForceDeploymentHash = forceDeploymentHash;

        emit NewChainCreationParams({
            genesisUpgrade: _chainCreationParams.genesisUpgrade,
            genesisBatchHash: _chainCreationParams.genesisBatchHash,
            genesisIndexRepeatedStorageChanges: _chainCreationParams.genesisIndexRepeatedStorageChanges,
            genesisBatchCommitment: _chainCreationParams.genesisBatchCommitment,
            newInitialCutHash: newInitialCutHash,
            forceDeploymentHash: forceDeploymentHash
        });
    }

    /// @notice Updates the parameters with which a new chain is created
    /// @param _chainCreationParams The new chain creation parameters
    function setChainCreationParams(ChainCreationParams calldata _chainCreationParams) external onlyOwner {
        _setChainCreationParams(_chainCreationParams);
    }

    /// @notice Starts the transfer of admin rights. Only the current admin can propose a new pending one.
    /// @notice New admin can accept admin rights by calling `acceptAdmin` function.
    /// @param _newPendingAdmin Address of the new admin
    /// @dev Please note, if the owner wants to enforce the admin change it must execute both `setPendingAdmin` and
    /// `acceptAdmin` atomically. Otherwise `admin` can set different pending admin and so fail to accept the admin rights.
    function setPendingAdmin(address _newPendingAdmin) external onlyOwnerOrAdmin {
        // Save previous value into the stack to put it into the event later
        address oldPendingAdmin = pendingAdmin;
        // Change pending admin
        pendingAdmin = _newPendingAdmin;
        emit NewPendingAdmin(oldPendingAdmin, _newPendingAdmin);
    }

    /// @notice Accepts transfer of admin rights. Only pending admin can accept the role.
    function acceptAdmin() external {
        address currentPendingAdmin = pendingAdmin;
        // Only proposed by current admin address can claim the admin rights
        if (msg.sender != currentPendingAdmin) {
            revert Unauthorized(msg.sender);
        }

        address previousAdmin = admin;
        admin = currentPendingAdmin;
        delete pendingAdmin;

        emit NewPendingAdmin(currentPendingAdmin, address(0));
        emit NewAdmin(previousAdmin, currentPendingAdmin);
    }

    /// @dev set validatorTimelock. Cannot do it during initialization, as validatorTimelock is deployed after CTM
    /// @param _validatorTimelock the new validatorTimelock address
    function setValidatorTimelock(address _validatorTimelock) external onlyOwner {
        address oldValidatorTimelock = validatorTimelock;
        validatorTimelock = _validatorTimelock;
        emit NewValidatorTimelock(oldValidatorTimelock, _validatorTimelock);
    }

    /// @dev set New Version with upgrade from old version
    /// @param _cutData the new diamond cut data
    /// @param _oldProtocolVersion the old protocol version
    /// @param _oldProtocolVersionDeadline the deadline for the old protocol version
    /// @param _newProtocolVersion the new protocol version
    function setNewVersionUpgrade(
        Diamond.DiamondCutData calldata _cutData,
        uint256 _oldProtocolVersion,
        uint256 _oldProtocolVersionDeadline,
        uint256 _newProtocolVersion
    ) external onlyOwner {
        bytes32 newCutHash = keccak256(abi.encode(_cutData));
        uint256 previousProtocolVersion = protocolVersion;
        upgradeCutHash[_oldProtocolVersion] = newCutHash;
        _setProtocolVersionDeadline(_oldProtocolVersion, _oldProtocolVersionDeadline);
        _setProtocolVersionDeadline(_newProtocolVersion, type(uint256).max);
        protocolVersion = _newProtocolVersion;
        emit NewProtocolVersion(previousProtocolVersion, _newProtocolVersion);
        emit NewUpgradeCutHash(_oldProtocolVersion, newCutHash);
        emit NewUpgradeCutData(_newProtocolVersion, _cutData);
    }

    /// @dev check that the protocolVersion is active
    /// @param _protocolVersion the protocol version to check
    function protocolVersionIsActive(uint256 _protocolVersion) external view override returns (bool) {
        return block.timestamp <= protocolVersionDeadline[_protocolVersion];
    }

    /// @notice Set the protocol version deadline
    /// @param _protocolVersion the protocol version
    /// @param _timestamp the timestamp is the deadline
    function setProtocolVersionDeadline(uint256 _protocolVersion, uint256 _timestamp) external onlyOwner {
        _setProtocolVersionDeadline(_protocolVersion, _timestamp);
    }

    /// @dev set upgrade for some protocolVersion
    /// @param _cutData the new diamond cut data
    /// @param _oldProtocolVersion the old protocol version
    function setUpgradeDiamondCut(
        Diamond.DiamondCutData calldata _cutData,
        uint256 _oldProtocolVersion
    ) external onlyOwner {
        bytes32 newCutHash = keccak256(abi.encode(_cutData));
        upgradeCutHash[_oldProtocolVersion] = newCutHash;
        emit NewUpgradeCutHash(_oldProtocolVersion, newCutHash);
    }

    /// @dev freezes the specified chain
    /// @param _chainId the chainId of the chain
    function freezeChain(uint256 _chainId) external onlyOwner {
        IZKChain(getZKChain(_chainId)).freezeDiamond();
    }

    /// @dev freezes the specified chain
    /// @param _chainId the chainId of the chain
    function unfreezeChain(uint256 _chainId) external onlyOwner {
        IZKChain(getZKChain(_chainId)).unfreezeDiamond();
    }

    /// @dev reverts batches on the specified chain
    /// @param _chainId the chainId of the chain
    /// @param _newLastBatch the new last batch
    function revertBatches(uint256 _chainId, uint256 _newLastBatch) external onlyOwnerOrAdmin {
        IZKChain(getZKChain(_chainId)).revertBatchesSharedBridge(_chainId, _newLastBatch);
    }

    /// @dev execute predefined upgrade
    /// @param _chainId the chainId of the chain
    /// @param _oldProtocolVersion the old protocol version
    /// @param _diamondCut the diamond cut data
    function upgradeChainFromVersion(
        uint256 _chainId,
        uint256 _oldProtocolVersion,
        Diamond.DiamondCutData calldata _diamondCut
    ) external onlyOwner {
        IZKChain(getZKChain(_chainId)).upgradeChainFromVersion(_oldProtocolVersion, _diamondCut);
    }

    /// @dev executes upgrade on chain
    /// @param _chainId the chainId of the chain
    /// @param _diamondCut the diamond cut data
    function executeUpgrade(uint256 _chainId, Diamond.DiamondCutData calldata _diamondCut) external onlyOwner {
        IZKChain(getZKChain(_chainId)).executeUpgrade(_diamondCut);
    }

    /// @dev setPriorityTxMaxGasLimit for the specified chain
    /// @param _chainId the chainId of the chain
    /// @param _maxGasLimit the new max gas limit
    function setPriorityTxMaxGasLimit(uint256 _chainId, uint256 _maxGasLimit) external onlyOwner {
        IZKChain(getZKChain(_chainId)).setPriorityTxMaxGasLimit(_maxGasLimit);
    }

    /// @dev setTokenMultiplier for the specified chain
    /// @param _chainId the chainId of the chain
    /// @param _nominator the new nominator of the token multiplier
    /// @param _denominator the new denominator of the token multiplier
    function setTokenMultiplier(uint256 _chainId, uint128 _nominator, uint128 _denominator) external onlyOwner {
        IZKChain(getZKChain(_chainId)).setTokenMultiplier(_nominator, _denominator);
    }

    /// @dev changeFeeParams for the specified chain
    /// @param _chainId the chainId of the chain
    /// @param _newFeeParams the new fee params
    function changeFeeParams(uint256 _chainId, FeeParams calldata _newFeeParams) external onlyOwner {
        IZKChain(getZKChain(_chainId)).changeFeeParams(_newFeeParams);
    }

    /// @dev setValidator for the specified chain
    /// @param _chainId the chainId of the chain
    /// @param _validator the new validator
    /// @param _active whether the validator is active
    function setValidator(uint256 _chainId, address _validator, bool _active) external onlyOwnerOrAdmin {
        IZKChain(getZKChain(_chainId)).setValidator(_validator, _active);
    }

    /// @dev setPorterAvailability for the specified chain
    /// @param _chainId the chainId of the chain
    /// @param _zkPorterIsAvailable whether the zkPorter mode is available
    function setPorterAvailability(uint256 _chainId, bool _zkPorterIsAvailable) external onlyOwner {
        IZKChain(getZKChain(_chainId)).setPorterAvailability(_zkPorterIsAvailable);
    }

    /// registration

    /// @notice deploys a full set of chains contracts
    /// @param _chainId the chain's id
    /// @param _baseTokenAssetId the base token asset id used to pay for gas fees
    /// @param _admin the chain's admin address
    /// @param _diamondCut the diamond cut data that initializes the chains Diamond Proxy
    function _deployNewChain(
        uint256 _chainId,
        bytes32 _baseTokenAssetId,
        address _admin,
        bytes memory _diamondCut
    ) internal returns (address zkChainAddress) {
        if (getZKChain(_chainId) != address(0)) {
            // ZKChain already registered
            return getZKChain(_chainId);
        }

        Diamond.DiamondCutData memory diamondCut = abi.decode(_diamondCut, (Diamond.DiamondCutData));

        {
            // check input
            bytes32 cutHashInput = keccak256(_diamondCut);
            if (cutHashInput != initialCutHash) {
                revert HashMismatch(initialCutHash, cutHashInput);
            }
        }

        // construct init data
        bytes memory initData;
        /// all together 4+9*32=292 bytes for the selector + mandatory data
        // solhint-disable-next-line func-named-parameters
        initData = bytes.concat(
            IDiamondInit.initialize.selector,
            bytes32(_chainId),
            bytes32(uint256(uint160(BRIDGE_HUB))),
            bytes32(uint256(uint160(address(this)))),
            bytes32(protocolVersion),
            bytes32(uint256(uint160(_admin))),
            bytes32(uint256(uint160(validatorTimelock))),
            _baseTokenAssetId,
            storedBatchZero,
            diamondCut.initCalldata
        );

        diamondCut.initCalldata = initData;
        // deploy zkChainContract
        // slither-disable-next-line reentrancy-no-eth
        DiamondProxy zkChainContract = new DiamondProxy{salt: bytes32(0)}(block.chainid, diamondCut);
        // save data
        zkChainAddress = address(zkChainContract);
        emit NewZKChain(_chainId, zkChainAddress);
    }

    /// @notice called by Bridgehub when a chain registers
    /// @param _chainId the chain's id
    /// @param _baseTokenAssetId the base token asset id used to pay for gas fees
    /// @param _admin the chain's admin address
    /// @param _initData the diamond cut data, force deployments and factoryDeps encoded
    /// @param _factoryDeps the factory dependencies used for the genesis upgrade
    /// that initializes the chains Diamond Proxy
    function createNewChain(
        uint256 _chainId,
        bytes32 _baseTokenAssetId,
        address _admin,
        bytes calldata _initData,
        bytes[] calldata _factoryDeps
    ) external onlyBridgehub returns (address zkChainAddress) {
        (bytes memory _diamondCut, bytes memory _forceDeploymentData) = abi.decode(_initData, (bytes, bytes));

        // solhint-disable-next-line func-named-parameters
        zkChainAddress = _deployNewChain(_chainId, _baseTokenAssetId, _admin, _diamondCut);

        {
            // check input
            bytes32 forceDeploymentHash = keccak256(abi.encode(_forceDeploymentData));
            if (forceDeploymentHash != initialForceDeploymentHash) {
                revert InitialForceDeploymentMismatch(forceDeploymentHash, initialForceDeploymentHash);
            }
        }
        // genesis upgrade, deploys some contracts, sets chainId
        IAdmin(zkChainAddress).genesisUpgrade(
            l1GenesisUpgrade,
            address(IBridgehub(BRIDGE_HUB).l1CtmDeployer()),
            _forceDeploymentData,
            _factoryDeps
        );
    }

    /// @param _chainId the chainId of the chain
    function getProtocolVersion(uint256 _chainId) public view returns (uint256) {
        return IZKChain(getZKChain(_chainId)).getProtocolVersion();
    }

    /// @param _newSettlementLayerChainId the chainId of the chain
    /// @param _isWhitelisted whether the chain is whitelisted
    function registerSettlementLayer(uint256 _newSettlementLayerChainId, bool _isWhitelisted) external onlyOwner {
        if (_newSettlementLayerChainId == 0) {
            revert ZeroChainId();
        }

<<<<<<< HEAD
        require(getZKChain(_newSettlementLayerChainId) != address(0), "CTM: sync layer not registered");
=======
        // Currently, we require that the sync layer is deployed by the same CTM.
        if (getZKChain(_newSettlementLayerChainId) == address(0)) {
            revert SettlementLayerNotRegistered();
        }
>>>>>>> f33bcb79

        IBridgehub(BRIDGE_HUB).registerSettlementLayer(_newSettlementLayerChainId, _isWhitelisted);
    }

    /// @notice Called by the bridgehub during the migration of a chain to another settlement layer.
    /// @param _chainId The chain id of the chain to be migrated.
    /// @param _data The data needed to perform the migration.
    function forwardedBridgeBurn(
        uint256 _chainId,
        bytes calldata _data
    ) external view override onlyBridgehub returns (bytes memory ctmForwardedBridgeMintData) {
        // Note that the `_diamondCut` here is not for the current chain, for the chain where the migration
        // happens. The correctness of it will be checked on the CTM on the new settlement layer.
        (address _newSettlementLayerAdmin, bytes memory _diamondCut) = abi.decode(_data, (address, bytes));
        if (_newSettlementLayerAdmin == address(0)) {
            revert AdminZero();
        }

        // We ensure that the chain has the latest protocol version to avoid edge cases
        // related to different protocol version support.
        uint256 chainProtocolVersion = IZKChain(getZKChain(_chainId)).getProtocolVersion();
        if (chainProtocolVersion != protocolVersion) {
            revert OutdatedProtocolVersion(chainProtocolVersion, protocolVersion);
        }

        return
            abi.encode(
                IBridgehub(BRIDGE_HUB).baseTokenAssetId(_chainId),
                _newSettlementLayerAdmin,
                protocolVersion,
                _diamondCut
            );
    }

    /// @notice Called by the bridgehub during the migration of a chain to the current settlement layer.
    /// @param _chainId The chain id of the chain to be migrated.
    /// @param _ctmData The data returned from `forwardedBridgeBurn` for the chain.
    function forwardedBridgeMint(
        uint256 _chainId,
        bytes calldata _ctmData
    ) external override onlyBridgehub returns (address chainAddress) {
        (bytes32 _baseTokenAssetId, address _admin, uint256 _protocolVersion, bytes memory _diamondCut) = abi.decode(
            _ctmData,
            (bytes32, address, uint256, bytes)
        );

        // We ensure that the chain has the latest protocol version to avoid edge cases
        // related to different protocol version support.
        if (_protocolVersion != protocolVersion) {
            revert OutdatedProtocolVersion(_protocolVersion, protocolVersion);
        }
        chainAddress = _deployNewChain({
            _chainId: _chainId,
            _baseTokenAssetId: _baseTokenAssetId,
            _admin: _admin,
            _diamondCut: _diamondCut
        });
    }

    /// @notice Called by the bridgehub during the failed migration of a chain.
    /// param _chainId the chainId of the chain
    /// param _assetInfo the assetInfo of the chain
    /// param _depositSender the address of that sent the deposit
    /// param _ctmData the data of the migration
    function forwardedBridgeRecoverFailedTransfer(
        uint256 /* _chainId */,
        bytes32 /* _assetInfo */,
        address /* _depositSender */,
        bytes calldata /* _ctmData */
    ) external {
        // Function is empty due to the fact that when calling `forwardedBridgeBurn` there are no
        // state updates that occur.
    }

    /// @notice Set the protocol version deadline
    /// @param _protocolVersion the protocol version
    /// @param _timestamp the timestamp is the deadline
    function _setProtocolVersionDeadline(uint256 _protocolVersion, uint256 _timestamp) internal {
        protocolVersionDeadline[_protocolVersion] = _timestamp;
        emit UpdateProtocolVersionDeadline(_protocolVersion, _timestamp);
    }

    /*//////////////////////////////////////////////////////////////
                            Legacy functions
    //////////////////////////////////////////////////////////////*/

    /// @notice return the chain contract address for a chainId
    function getHyperchain(uint256 _chainId) public view returns (address) {
        // During upgrade, there will be a period when the zkChains mapping on
        // bridgehub will not be filled yet, while the ValidatorTimelock
        // will still query the address to obtain the chain id.
        //
        // To cover this case, we firstly use the existing storage and only then
        // we use the bridgehub if the former was not present.
        // This logic should be deleted in one of the future upgrades.
        address legacyAddress = getZKChainLegacy(_chainId);
        if (legacyAddress != address(0)) {
            return legacyAddress;
        }
        return getZKChain(_chainId);
    }
}<|MERGE_RESOLUTION|>--- conflicted
+++ resolved
@@ -439,14 +439,10 @@
             revert ZeroChainId();
         }
 
-<<<<<<< HEAD
-        require(getZKChain(_newSettlementLayerChainId) != address(0), "CTM: sync layer not registered");
-=======
         // Currently, we require that the sync layer is deployed by the same CTM.
         if (getZKChain(_newSettlementLayerChainId) == address(0)) {
             revert SettlementLayerNotRegistered();
         }
->>>>>>> f33bcb79
 
         IBridgehub(BRIDGE_HUB).registerSettlementLayer(_newSettlementLayerChainId, _isWhitelisted);
     }
