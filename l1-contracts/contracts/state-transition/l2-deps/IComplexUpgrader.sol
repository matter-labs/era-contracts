// SPDX-License-Identifier: MIT
pragma solidity 0.8.28;

import {IL2ContractDeployer} from "../../common/interfaces/IL2ContractDeployer.sol";

/// @author Matter Labs
/// @custom:security-contact security@matterlabs.dev
interface IComplexUpgrader {
<<<<<<< HEAD
    /// @notice Information about the force deployment.
    /// @dev This struct is used to store the information about the force deployment.
    /// @dev For ZKsyncOS, the `deployedBytecodeInfo` is the abi-encoded tuple of `(bytes32, uint32, bytes32)`,
    /// for Era, it is the abi-encoded `bytes32`.
    /// @dev Note, that ZKsyncOS does not support constructors, so the `deployedBytecodeInfo` should only describe the
    /// deployed bytecode.
    /// @param isZKsyncOS whether the deployment is for ZKsyncOS or Era.
    /// @param deployedBytecodeInfo the bytecode information for deployment.
    /// @param newAddress the address where the contract should be deployed.
    // solhint-disable-next-line gas-struct-packing
    struct UniversalForceDeploymentInfo {
        bool isZKsyncOS;
        bytes deployedBytecodeInfo;
        address newAddress;
    }
=======
>>>>>>> 139fac50

    /// @notice Executes an upgrade process by delegating calls to another contract.
    /// @dev Compatible with Era only.
    /// @param _forceDeployments the list of initial deployments that should be performed before the upgrade.
    /// They would typically, though not necessarily include the deployment of the upgrade implementation itself.
    /// @param _delegateTo the address of the contract to which the calls will be delegated
    /// @param _calldata the calldata to be delegate called in the `_delegateTo` contract
    function forceDeployAndUpgrade(
        IL2ContractDeployer.ForceDeployment[] calldata _forceDeployments,
        address _delegateTo,
        bytes calldata _calldata
    ) external payable;

    /// @notice Executes an upgrade process by delegating calls to another contract.
    /// @dev Similar to `forceDeployAndUpgrade`, but allows for universal force deployments, that
    /// work for both ZKsyncOS and Era.
    /// @param _forceDeployments the list of initial deployments that should be performed before the upgrade.
    /// They would typically, though not necessarily include the deployment of the upgrade implementation itself.
    /// @param _delegateTo the address of the contract to which the calls will be delegated
    /// @param _calldata the calldata to be delegate called in the `_delegateTo` contract
    function forceDeployAndUpgradeUniversal(
        UniversalForceDeploymentInfo[] calldata _forceDeployments,
        address _delegateTo,
        bytes calldata _calldata
    ) external payable;

    function upgrade(address _delegateTo, bytes calldata _calldata) external payable;
}<|MERGE_RESOLUTION|>--- conflicted
+++ resolved
@@ -6,24 +6,6 @@
 /// @author Matter Labs
 /// @custom:security-contact security@matterlabs.dev
 interface IComplexUpgrader {
-<<<<<<< HEAD
-    /// @notice Information about the force deployment.
-    /// @dev This struct is used to store the information about the force deployment.
-    /// @dev For ZKsyncOS, the `deployedBytecodeInfo` is the abi-encoded tuple of `(bytes32, uint32, bytes32)`,
-    /// for Era, it is the abi-encoded `bytes32`.
-    /// @dev Note, that ZKsyncOS does not support constructors, so the `deployedBytecodeInfo` should only describe the
-    /// deployed bytecode.
-    /// @param isZKsyncOS whether the deployment is for ZKsyncOS or Era.
-    /// @param deployedBytecodeInfo the bytecode information for deployment.
-    /// @param newAddress the address where the contract should be deployed.
-    // solhint-disable-next-line gas-struct-packing
-    struct UniversalForceDeploymentInfo {
-        bool isZKsyncOS;
-        bytes deployedBytecodeInfo;
-        address newAddress;
-    }
-=======
->>>>>>> 139fac50
 
     /// @notice Executes an upgrade process by delegating calls to another contract.
     /// @dev Compatible with Era only.
@@ -37,18 +19,5 @@
         bytes calldata _calldata
     ) external payable;
 
-    /// @notice Executes an upgrade process by delegating calls to another contract.
-    /// @dev Similar to `forceDeployAndUpgrade`, but allows for universal force deployments, that
-    /// work for both ZKsyncOS and Era.
-    /// @param _forceDeployments the list of initial deployments that should be performed before the upgrade.
-    /// They would typically, though not necessarily include the deployment of the upgrade implementation itself.
-    /// @param _delegateTo the address of the contract to which the calls will be delegated
-    /// @param _calldata the calldata to be delegate called in the `_delegateTo` contract
-    function forceDeployAndUpgradeUniversal(
-        UniversalForceDeploymentInfo[] calldata _forceDeployments,
-        address _delegateTo,
-        bytes calldata _calldata
-    ) external payable;
-
     function upgrade(address _delegateTo, bytes calldata _calldata) external payable;
 }