// SPDX-License-Identifier: MIT
pragma solidity 0.8.28;

/// @notice A struct that describes a forced deployment on an address
struct ForceDeployment {
    // The bytecode hash to put on an address
    bytes32 bytecodeHash;
    // The address on which to deploy the bytecodehash to
    address newAddress;
    // Whether to run the constructor on the force deployment
    bool callConstructor;
    // The value with which to initialize a contract
    uint256 value;
    // The constructor calldata
    bytes input;
}

// solhint-disable-next-line gas-struct-packing
struct ZKChainSpecificForceDeploymentsData {
    bytes32 baseTokenAssetId;
    address l2LegacySharedBridge;
    address predeployedL2WethAddress;
    address baseTokenL1Address;
    /// @dev Some info about the base token, it is
    /// needed to deploy weth token in case it is not present
    string baseTokenName;
    string baseTokenSymbol;
    uint256 baseTokenOriginChainId;
    /// The address of the base token on the origin chain.
    address baseTokenOriginAddress;
}

/// @notice The structure that describes force deployments that are the same for each chain.
/// @dev Note, that for simplicity, the same struct is used both for upgrading to the
/// Gateway version and for the Genesis. Some fields may not be used in either of those.
// solhint-disable-next-line gas-struct-packing
struct FixedForceDeploymentsData {
    uint256 l1ChainId;
    uint256 gatewayChainId;
    uint256 eraChainId;
    address l1AssetRouter;
    bytes32 l2TokenProxyBytecodeHash;
    address aliasedL1Governance;
    uint256 maxNumberOfZKChains;
<<<<<<< HEAD
    bytes32 bridgehubBytecodeHash;
    bytes32 l2AssetRouterBytecodeHash;
    bytes32 l2NtvBytecodeHash;
    bytes32 messageRootBytecodeHash;
    bytes32 chainAssetHandlerBytecodeHash;
    bytes32 interopCenterBytecodeHash;
    bytes32 interopHandlerBytecodeHash;
    bytes32 assetTrackerBytecodeHash;
=======
    bytes bridgehubBytecodeInfo;
    bytes l2AssetRouterBytecodeInfo;
    bytes l2NtvBytecodeInfo;
    bytes messageRootBytecodeInfo;
    bytes chainAssetHandlerBytecodeInfo;
    bytes beaconDeployerInfo;
>>>>>>> 348f7b91
    address l2SharedBridgeLegacyImpl;
    address l2BridgedStandardERC20Impl;
    address aliasedChainRegistrationSender;
    // The forced beacon address. It is needed only for internal testing.
    // MUST be equal to 0 in production.
    // It will be the job of the governance to ensure that this value is set correctly.
    address dangerousTestOnlyForcedBeacon;
}

/// @author Matter Labs
/// @custom:security-contact security@matterlabs.dev
interface IL2GenesisUpgrade {
    event UpgradeComplete(uint256 _chainId);

    function genesisUpgrade(
        bool _isZKsyncOS,
        uint256 _chainId,
        address _ctmDeployer,
        bytes calldata _fixedForceDeploymentsData,
        bytes calldata _additionalForceDeploymentsData
    ) external;
}<|MERGE_RESOLUTION|>--- conflicted
+++ resolved
@@ -4,7 +4,7 @@
 /// @notice A struct that describes a forced deployment on an address
 struct ForceDeployment {
     // The bytecode hash to put on an address
-    bytes32 bytecodeHash;
+    bytes bytecodeHash;
     // The address on which to deploy the bytecodehash to
     address newAddress;
     // Whether to run the constructor on the force deployment
@@ -42,23 +42,15 @@
     bytes32 l2TokenProxyBytecodeHash;
     address aliasedL1Governance;
     uint256 maxNumberOfZKChains;
-<<<<<<< HEAD
-    bytes32 bridgehubBytecodeHash;
-    bytes32 l2AssetRouterBytecodeHash;
-    bytes32 l2NtvBytecodeHash;
-    bytes32 messageRootBytecodeHash;
-    bytes32 chainAssetHandlerBytecodeHash;
-    bytes32 interopCenterBytecodeHash;
-    bytes32 interopHandlerBytecodeHash;
-    bytes32 assetTrackerBytecodeHash;
-=======
     bytes bridgehubBytecodeInfo;
     bytes l2AssetRouterBytecodeInfo;
     bytes l2NtvBytecodeInfo;
     bytes messageRootBytecodeInfo;
     bytes chainAssetHandlerBytecodeInfo;
+    bytes interopCenterBytecodeInfo;
+    bytes interopHandlerBytecodeInfo;
+    bytes assetTrackerBytecodeInfo;
     bytes beaconDeployerInfo;
->>>>>>> 348f7b91
     address l2SharedBridgeLegacyImpl;
     address l2BridgedStandardERC20Impl;
     address aliasedChainRegistrationSender;
