--- conflicted
+++ resolved
@@ -102,11 +102,6 @@
 
     /// @notice Reinitialize the tree from a commitment on L1.
     function l1Reinit(Tree storage _tree, PriorityTreeCommitment memory _commitment) internal {
-<<<<<<< HEAD
-        require(_tree.startIndex == _commitment.startIndex, "PT: invalid start index");
-        require(_tree.unprocessedIndex <= _commitment.unprocessedIndex, "PT: invalid unprocessed index");
-        require(_tree.tree._nextLeafIndex >= _commitment.nextLeafIndex, "PT: invalid next leaf index");
-=======
         if (_tree.startIndex != _commitment.startIndex) {
             revert InvalidStartIndex(_tree.startIndex, _commitment.startIndex);
         }
@@ -116,18 +111,12 @@
         if (_tree.tree._nextLeafIndex < _commitment.nextLeafIndex) {
             revert InvalidNextLeafIndex(_tree.tree._nextLeafIndex, _commitment.nextLeafIndex);
         }
->>>>>>> 45cf28c6
 
         _tree.unprocessedIndex = _commitment.unprocessedIndex;
     }
 
     /// @notice Reinitialize the tree from a commitment on GW.
     function checkGWReinit(Tree storage _tree, PriorityTreeCommitment memory _commitment) internal view {
-<<<<<<< HEAD
-        require(_tree.startIndex == _commitment.startIndex, "PT: invalid start index");
-        require(_tree.unprocessedIndex <= _commitment.unprocessedIndex, "PT: invalid unprocessed index");
-        require(_tree.tree._nextLeafIndex <= _commitment.nextLeafIndex, "PT: invalid next leaf index");
-=======
         if (_tree.startIndex != _commitment.startIndex) {
             revert InvalidStartIndex(_tree.startIndex, _commitment.startIndex);
         }
@@ -137,7 +126,6 @@
         if (_tree.tree._nextLeafIndex > _commitment.nextLeafIndex) {
             revert InvalidNextLeafIndex(_tree.tree._nextLeafIndex, _commitment.nextLeafIndex);
         }
->>>>>>> 45cf28c6
     }
 
     /// @notice Returns the commitment to the priority tree.
