// SPDX-License-Identifier: MIT
// We use a floating point pragma here so it can be used within other projects that interact with the zkSync ecosystem without using our exact pragma version.
pragma solidity ^0.8.21;

import {DynamicIncrementalMerkle} from "../../common/libraries/DynamicIncrementalMerkle.sol";
import {Merkle} from "../../common/libraries/Merkle.sol";
import {PriorityTreeCommitment} from "../../common/Config.sol";
import {RootMismatch, InvalidCommitment, InvalidStartIndex, InvalidUnprocessedIndex, InvalidNextLeafIndex} from "../L1StateTransitionErrors.sol";

struct PriorityOpsBatchInfo {
    bytes32[] leftPath;
    bytes32[] rightPath;
    bytes32[] itemHashes;
}

bytes32 constant ZERO_LEAF_HASH = keccak256("");

library PriorityTree {
    using PriorityTree for Tree;
    using DynamicIncrementalMerkle for DynamicIncrementalMerkle.Bytes32PushTree;

    struct Tree {
        uint256 startIndex; // priority tree started accepting priority ops from this index
        uint256 unprocessedIndex; // relative to `startIndex`
        mapping(bytes32 => bool) historicalRoots;
        DynamicIncrementalMerkle.Bytes32PushTree tree;
    }

    /// @notice Returns zero if and only if no operations were processed from the tree
    /// @return Index of the oldest priority operation that wasn't processed yet
    function getFirstUnprocessedPriorityTx(Tree storage _tree) internal view returns (uint256) {
        return _tree.startIndex + _tree.unprocessedIndex;
    }

    /// @return The total number of priority operations that were added to the priority queue, including all processed ones
    function getTotalPriorityTxs(Tree storage _tree) internal view returns (uint256) {
        return _tree.startIndex + _tree.tree._nextLeafIndex;
    }

    /// @return The total number of unprocessed priority operations in a priority queue
    function getSize(Tree storage _tree) internal view returns (uint256) {
        return _tree.tree._nextLeafIndex - _tree.unprocessedIndex;
    }

    /// @notice Add the priority operation to the end of the priority queue
    function push(Tree storage _tree, bytes32 _hash) internal {
        (, bytes32 newRoot) = _tree.tree.push(_hash);
        _tree.historicalRoots[newRoot] = true;
    }

    /// @notice Set up the tree
    function setup(Tree storage _tree, uint256 _startIndex) internal {
        _tree.tree.setup(ZERO_LEAF_HASH);
        _tree.startIndex = _startIndex;
    }

    /// @return Returns the tree root.
    function getRoot(Tree storage _tree) internal view returns (bytes32) {
        return _tree.tree.root();
    }

    /// @param _root The root to check.
    /// @return Returns true if the root is a historical root.
    function isHistoricalRoot(Tree storage _tree, bytes32 _root) internal view returns (bool) {
        return _tree.historicalRoots[_root];
    }

    /// @notice Process the priority operations of a batch.
    function processBatch(Tree storage _tree, PriorityOpsBatchInfo memory _priorityOpsData) internal {
        if (_priorityOpsData.itemHashes.length > 0) {
            bytes32 expectedRoot = Merkle.calculateRootPaths(
                _priorityOpsData.leftPath,
                _priorityOpsData.rightPath,
                _tree.unprocessedIndex,
                _priorityOpsData.itemHashes
            );
            if (!_tree.historicalRoots[expectedRoot]) {
                revert RootMismatch();
            }
            _tree.unprocessedIndex += _priorityOpsData.itemHashes.length;
        }
    }

    /// @notice Initialize a chain from a commitment.
    function initFromCommitment(Tree storage _tree, PriorityTreeCommitment memory _commitment) internal {
        uint256 height = _commitment.sides.length; // Height, including the root node.
        if (height == 0) {
            revert InvalidCommitment();
        }
        _tree.startIndex = _commitment.startIndex;
        _tree.unprocessedIndex = _commitment.unprocessedIndex;
        _tree.tree._nextLeafIndex = _commitment.nextLeafIndex;
        _tree.tree._sides = _commitment.sides;
        bytes32 zero = ZERO_LEAF_HASH;
        _tree.tree._zeros = new bytes32[](height);
        for (uint256 i; i < height; ++i) {
            _tree.tree._zeros[i] = zero;
            zero = Merkle.efficientHash(zero, zero);
        }
        _tree.historicalRoots[_tree.tree.root()] = true;
    }

    /// @notice Reinitialize the tree from a commitment on L1.
<<<<<<< HEAD
    function checkL1Reinit(Tree storage _tree, PriorityTreeCommitment memory _commitment) internal view {
        require(_tree.startIndex == _commitment.startIndex, "PT: invalid start index");
        require(_tree.unprocessedIndex >= _commitment.unprocessedIndex, "PT: invalid unprocessed index");
        require(_tree.tree._nextLeafIndex >= _commitment.nextLeafIndex, "PT: invalid next leaf index");
=======
    function l1Reinit(Tree storage _tree, PriorityTreeCommitment memory _commitment) internal {
        if (_tree.startIndex != _commitment.startIndex) {
            revert InvalidStartIndex(_tree.startIndex, _commitment.startIndex);
        }
        if (_tree.unprocessedIndex > _commitment.unprocessedIndex) {
            revert InvalidUnprocessedIndex(_tree.unprocessedIndex, _commitment.unprocessedIndex);
        }
        if (_tree.tree._nextLeafIndex < _commitment.nextLeafIndex) {
            revert InvalidNextLeafIndex(_tree.tree._nextLeafIndex, _commitment.nextLeafIndex);
        }

        _tree.unprocessedIndex = _commitment.unprocessedIndex;
>>>>>>> 1cabb763
    }

    /// @notice Reinitialize the tree from a commitment on GW.
    function checkGWReinit(Tree storage _tree, PriorityTreeCommitment memory _commitment) internal view {
<<<<<<< HEAD
        require(_tree.startIndex == _commitment.startIndex, "PT: invalid start index");
        require(_tree.unprocessedIndex <= _commitment.unprocessedIndex, "PT: invalid unprocessed index");
        require(_tree.tree._nextLeafIndex <= _commitment.nextLeafIndex, "PT: invalid next leaf index");
=======
        if (_tree.startIndex != _commitment.startIndex) {
            revert InvalidStartIndex(_tree.startIndex, _commitment.startIndex);
        }
        if (_tree.unprocessedIndex > _commitment.unprocessedIndex) {
            revert InvalidUnprocessedIndex(_tree.unprocessedIndex, _commitment.unprocessedIndex);
        }
        if (_tree.tree._nextLeafIndex > _commitment.nextLeafIndex) {
            revert InvalidNextLeafIndex(_tree.tree._nextLeafIndex, _commitment.nextLeafIndex);
        }
>>>>>>> 1cabb763
    }

    /// @notice Returns the commitment to the priority tree.
    function getCommitment(Tree storage _tree) internal view returns (PriorityTreeCommitment memory commitment) {
        commitment.nextLeafIndex = _tree.tree._nextLeafIndex;
        commitment.startIndex = _tree.startIndex;
        commitment.unprocessedIndex = _tree.unprocessedIndex;
        commitment.sides = _tree.tree._sides;
    }
}<|MERGE_RESOLUTION|>--- conflicted
+++ resolved
@@ -101,12 +101,6 @@
     }
 
     /// @notice Reinitialize the tree from a commitment on L1.
-<<<<<<< HEAD
-    function checkL1Reinit(Tree storage _tree, PriorityTreeCommitment memory _commitment) internal view {
-        require(_tree.startIndex == _commitment.startIndex, "PT: invalid start index");
-        require(_tree.unprocessedIndex >= _commitment.unprocessedIndex, "PT: invalid unprocessed index");
-        require(_tree.tree._nextLeafIndex >= _commitment.nextLeafIndex, "PT: invalid next leaf index");
-=======
     function l1Reinit(Tree storage _tree, PriorityTreeCommitment memory _commitment) internal {
         if (_tree.startIndex != _commitment.startIndex) {
             revert InvalidStartIndex(_tree.startIndex, _commitment.startIndex);
@@ -119,16 +113,10 @@
         }
 
         _tree.unprocessedIndex = _commitment.unprocessedIndex;
->>>>>>> 1cabb763
     }
 
     /// @notice Reinitialize the tree from a commitment on GW.
     function checkGWReinit(Tree storage _tree, PriorityTreeCommitment memory _commitment) internal view {
-<<<<<<< HEAD
-        require(_tree.startIndex == _commitment.startIndex, "PT: invalid start index");
-        require(_tree.unprocessedIndex <= _commitment.unprocessedIndex, "PT: invalid unprocessed index");
-        require(_tree.tree._nextLeafIndex <= _commitment.nextLeafIndex, "PT: invalid next leaf index");
-=======
         if (_tree.startIndex != _commitment.startIndex) {
             revert InvalidStartIndex(_tree.startIndex, _commitment.startIndex);
         }
@@ -138,7 +126,6 @@
         if (_tree.tree._nextLeafIndex > _commitment.nextLeafIndex) {
             revert InvalidNextLeafIndex(_tree.tree._nextLeafIndex, _commitment.nextLeafIndex);
         }
->>>>>>> 1cabb763
     }
 
     /// @notice Returns the commitment to the priority tree.
