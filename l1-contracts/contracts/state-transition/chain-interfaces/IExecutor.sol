// SPDX-License-Identifier: MIT
// We use a floating point pragma here so it can be used within other projects that interact with the ZKsync ecosystem without using our exact pragma version.
pragma solidity ^0.8.21;

import {IZKChainBase} from "./IZKChainBase.sol";
import {L2Log} from "../../common/Messaging.sol";

/// @dev Enum used by L2 System Contracts to differentiate logs.
enum SystemLogKey {
    L2_TO_L1_LOGS_TREE_ROOT_KEY,
    PACKED_BATCH_AND_L2_BLOCK_TIMESTAMP_KEY,
    CHAINED_PRIORITY_TXN_HASH_KEY,
    NUMBER_OF_LAYER_1_TXS_KEY,
    // Note, that it is important that `PREV_BATCH_HASH_KEY` has position
    // `4` since it is the same as it was in the previous protocol version and
    // it is the only one that is emitted before the system contracts are upgraded.
    PREV_BATCH_HASH_KEY,
    L2_DA_VALIDATOR_OUTPUT_HASH_KEY,
    USED_L2_DA_VALIDATOR_ADDRESS_KEY,
    MESSAGE_ROOT_ROLLING_HASH_KEY,
    L2_TXS_STATUS_ROLLING_HASH_KEY,
    EXPECTED_SYSTEM_CONTRACT_UPGRADE_TX_HASH_KEY
}

struct LogProcessingOutput {
    uint256 numberOfLayer1Txs;
    bytes32 chainedPriorityTxsHash;
    bytes32 previousBatchHash;
    bytes32 pubdataHash;
    bytes32 stateDiffHash;
    bytes32 l2LogsTreeRoot;
    uint256 packedBatchAndL2BlockTimestamp;
    bytes32 l2DAValidatorOutputHash;
    bytes32 l2TxsStatusRollingHash;
    bytes32 dependencyRootsRollingHash;
}

/// @dev Maximal value that SystemLogKey variable can have.
uint256 constant MAX_LOG_KEY = uint256(type(SystemLogKey).max);

<<<<<<< HEAD
/// @notice The struct passed to the assetTracker.
struct ProcessLogsInput {
    L2Log[] logs;
    bytes[] messages;
    uint256 chainId;
    uint256 batchNumber;
    bytes32 chainBatchRoot;
    bytes32 messageRoot;
}

/// @dev Offset used to pull Address From Log. Equal to 4 (bytes for isService)
=======
/// @dev Offset used to pull Address From Log. Equal to 4 (bytes for shardId, isService and txNumberInBatch)
>>>>>>> 1da84d75
uint256 constant L2_LOG_ADDRESS_OFFSET = 4;

/// @dev Offset used to pull Key From Log. Equal to 4 (bytes for shardId, isService and txNumberInBatch) + 20 (bytes for address)
uint256 constant L2_LOG_KEY_OFFSET = 24;

/// @dev Offset used to pull Value From Log. Equal to 4 (bytes for shardId, isService and txNumberInBatch) + 20 (bytes for address) + 32 (bytes for key)
uint256 constant L2_LOG_VALUE_OFFSET = 56;

/// @dev Max number of blobs currently supported
uint256 constant MAX_NUMBER_OF_BLOBS = 6;

/// @dev The number of blobs that must be present in the commitment to a batch.
/// It represents the maximal number of blobs that circuits can support and can be larger
/// than the maximal number of blobs supported by the contract (`MAX_NUMBER_OF_BLOBS`).
uint256 constant TOTAL_BLOBS_IN_COMMITMENT = 16;

/// @title The interface of the ZKsync Executor contract capable of processing events emitted in the ZKsync protocol.
/// @author Matter Labs
/// @custom:security-contact security@matterlabs.dev
interface IExecutor is IZKChainBase {
    /// @notice Rollup batch stored data
    /// @param batchNumber Rollup batch number
    /// @param batchHash Hash of L2 batch
    /// @param indexRepeatedStorageChanges The serial number of the shortcut index that's used as a unique identifier for storage keys that were used twice or more
    /// @param numberOfLayer1Txs Number of priority operations to be processed
    /// @param priorityOperationsHash Hash of all priority operations from this batch
    /// @param l2LogsTreeRoot Root hash of tree that contains L2 -> L1 messages from this batch
    /// @param timestamp Rollup batch timestamp, have the same format as Ethereum batch constant
    /// @param commitment Verified input for the ZKsync circuit
    // solhint-disable-next-line gas-struct-packing
    struct StoredBatchInfo {
        uint64 batchNumber;
        bytes32 batchHash;
        uint64 indexRepeatedStorageChanges;
        uint256 numberOfLayer1Txs;
        bytes32 priorityOperationsHash;
        bytes32 dependencyRootsRollingHash;
        bytes32 l2LogsTreeRoot;
        uint256 timestamp;
        bytes32 commitment;
    }

    /// @notice Legacy StoredBatchInfo struct
    /// @dev dependencyRootsRollingHash is not included in the struct
    // solhint-disable-next-line gas-struct-packing
    struct LegacyStoredBatchInfo {
        uint64 batchNumber;
        bytes32 batchHash;
        uint64 indexRepeatedStorageChanges;
        uint256 numberOfLayer1Txs;
        bytes32 priorityOperationsHash;
        bytes32 l2LogsTreeRoot;
        uint256 timestamp;
        bytes32 commitment;
    }

    /// @notice Data needed to commit new batch
    /// @param batchNumber Number of the committed batch
    /// @param timestamp Unix timestamp denoting the start of the batch execution
    /// @param indexRepeatedStorageChanges The serial number of the shortcut index that's used as a unique identifier for storage keys that were used twice or more
    /// @param newStateRoot The state root of the full state tree
    /// @param numberOfLayer1Txs Number of priority operations to be processed
    /// @param priorityOperationsHash Hash of all priority operations from this batch
    /// @param bootloaderHeapInitialContentsHash Hash of the initial contents of the bootloader heap. In practice it serves as the commitment to the transactions in the batch.
    /// @param eventsQueueStateHash Hash of the events queue state. In practice it serves as the commitment to the events in the batch.
    /// @param systemLogs concatenation of all L2 -> L1 system logs in the batch
    /// @param operatorDAInput Packed pubdata commitments/data.
    /// @dev pubdataCommitments format: This will always start with a 1 byte pubdataSource flag. Current allowed values are 0 (calldata) or 1 (blobs)
    ///                             kzg: list of: opening point (16 bytes) || claimed value (32 bytes) || commitment (48 bytes) || proof (48 bytes) = 144 bytes
    ///                             calldata: pubdataCommitments.length - 1 - 32 bytes of pubdata
    ///                                       and 32 bytes appended to serve as the blob commitment part for the aux output part of the batch commitment
    /// @dev For 2 blobs we will be sending 288 bytes of calldata instead of the full amount for pubdata.
    /// @dev When using calldata, we only need to send one blob commitment since the max number of bytes in calldata fits in a single blob and we can pull the
    ///     linear hash from the system logs
    struct CommitBatchInfo {
        uint64 batchNumber;
        uint64 timestamp;
        uint64 indexRepeatedStorageChanges;
        bytes32 newStateRoot;
        uint256 numberOfLayer1Txs;
        bytes32 priorityOperationsHash;
        bytes32 bootloaderHeapInitialContentsHash;
        bytes32 eventsQueueStateHash;
        bytes systemLogs;
        bytes operatorDAInput;
    }

    /// @notice Container for a list of transaction statuses to precommit.
    /// @param txs A packed array of individual transaction status commitments for the batch. Each is expected to be
    /// of length 33 and have the following format: <32-byte tx hash, 1-byte status>. where status is either 0 (failed) or 1 (success).
    /// @param untrustedLastL2BlockNumberHint The "hint" for what the last L2 block number that these txs represent is.
    struct PrecommitInfo {
        bytes packedTxsCommitments;
        uint256 untrustedLastL2BlockNumberHint;
    }

    /// @notice Precommits the status of all L2 transactions for the next batch on the shared bridge.
    /// @param _chainAddress The address of the DiamondProxy of the chain. Note, that it is not used in the implementation,
    /// because it is expected to be equal to the `address(this)`, but it is kept here to maintain the same interface on both
    /// `ValidatorTimelock` and `Executor` for easier and cheaper implementation of the timelock.
    /// @param _batchNumber The sequential batch number to precommit (must equal `s.totalBatchesCommitted + 1`).
    /// @param _precommitData ABI‐encoded transaction status list for the precommit.
    function precommitSharedBridge(address _chainAddress, uint256 _batchNumber, bytes calldata _precommitData) external;

    /// @notice Function called by the operator to commit new batches. It is responsible for:
    /// - Verifying the correctness of their timestamps.
    /// - Processing their L2->L1 logs.
    /// - Storing batch commitments.
    /// @param _chainAddress The address of the DiamondProxy of the chain. Note, that it is not used in the implementation,
    /// because it is expected to be equal to the `address(this)`, but it is kept here to maintain the same interface on both
    /// `ValidatorTimelock` and `Executor` for easier and cheaper implementation of the timelock.
    /// @param _processFrom The batch number from which the processing starts.
    /// @param _processTo The batch number at which the processing ends.
    /// @param _commitData The encoded data of the new batches to be committed.
    function commitBatchesSharedBridge(
        address _chainAddress,
        uint256 _processFrom,
        uint256 _processTo,
        bytes calldata _commitData
    ) external;

    /// @notice Batches commitment verification.
    /// @dev Only verifies batch commitments without any other processing.
    /// @param _chainAddress The address of the DiamondProxy of the chain. Note, that it is not used in the implementation,
    /// because it is expected to be equal to the `address(this)`, but it is kept here to maintain the same interface on both
    /// `ValidatorTimelock` and `Executor` for easier and cheaper implementation of the timelock.
    /// @param _processBatchFrom The batch number from which the verification starts.
    /// @param _processBatchTo The batch number at which the verification ends.
    /// @param _proofData The encoded data of the new batches to be verified.
    function proveBatchesSharedBridge(
        address _chainAddress,
        uint256 _processBatchFrom,
        uint256 _processBatchTo,
        bytes calldata _proofData
    ) external;

    /// @notice The function called by the operator to finalize (execute) batches. It is responsible for:
    /// - Processing all pending operations (commpleting priority requests).
    /// - Finalizing this batch (i.e. allowing to withdraw funds from the system)
    /// @param _chainAddress The address of the DiamondProxy of the chain. Note, that it is not used in the implementation,
    /// because it is expected to be equal to the `address(this)`, but it is kept here to maintain the same interface on both
    /// `ValidatorTimelock` and `Executor` for easier and cheaper implementation of the timelock.
    /// @param _processFrom The batch number from which the execution starts.
    /// @param _processTo The batch number at which the execution ends.
    /// @param _executeData The encoded data of the new batches to be executed.
    function executeBatchesSharedBridge(
        address _chainAddress,
        uint256 _processFrom,
        uint256 _processTo,
        bytes calldata _executeData
    ) external;

    /// @notice Reverts unexecuted batches
    /// @param _chainAddress The address of the DiamondProxy of the chain.
    /// @param _newLastBatch batch number after which batches should be reverted
    /// @dev When the _newLastBatch is equal to the number of committed batches,
    /// only the precommitment is erased.
    /// NOTE: Doesn't delete the stored data about batches, but only decreases
    /// counters that are responsible for the number of batches
    function revertBatchesSharedBridge(address _chainAddress, uint256 _newLastBatch) external;

    /// @notice Event emitted when a batch is committed
    /// @param batchNumber Number of the batch committed
    /// @param batchHash Hash of the L2 batch
    /// @param commitment Calculated input for the ZKsync circuit
    /// @dev It has the name "BlockCommit" and not "BatchCommit" due to backward compatibility considerations
    event BlockCommit(uint256 indexed batchNumber, bytes32 indexed batchHash, bytes32 indexed commitment);

    /// @notice Event emitted when batches are verified
    /// @param previousLastVerifiedBatch Batch number of the previous last verified batch
    /// @param currentLastVerifiedBatch Batch number of the current last verified batch
    /// @dev It has the name "BlocksVerification" and not "BatchesVerification" due to backward compatibility considerations
    event BlocksVerification(uint256 indexed previousLastVerifiedBatch, uint256 indexed currentLastVerifiedBatch);

    /// @notice Event emitted when a batch is executed
    /// @param batchNumber Number of the batch executed
    /// @param batchHash Hash of the L2 batch
    /// @param commitment Verified input for the ZKsync circuit
    /// @dev It has the name "BlockExecution" and not "BatchExecution" due to backward compatibility considerations
    event BlockExecution(uint256 indexed batchNumber, bytes32 indexed batchHash, bytes32 indexed commitment);

    /// @notice Event emitted when batches are reverted
    /// @param totalBatchesCommitted Total number of committed batches after the revert
    /// @param totalBatchesVerified Total number of verified batches after the revert
    /// @param totalBatchesExecuted Total number of executed batches
    /// @dev It has the name "BlocksRevert" and not "BatchesRevert" due to backward compatibility considerations
    event BlocksRevert(uint256 totalBatchesCommitted, uint256 totalBatchesVerified, uint256 totalBatchesExecuted);

    /// @notice Emitted when a new precommitment is set for a batch.
    /// @param batchNumber The batch number for which the precommitment was recorded.
    /// @param untrustedLastL2BlockNumberHint The hint to what L2 block number the precommitment should correspond to. Note, that there are no
    /// guarantees on its correctness, it is just a way for the server to make external nodes' indexing simpler.
    /// @param precommitment The resulting rolling hash of all transaction statuses.
    event BatchPrecommitmentSet(
        uint256 indexed batchNumber,
        uint256 indexed untrustedLastL2BlockNumberHint,
        bytes32 precommitment
    );
}<|MERGE_RESOLUTION|>--- conflicted
+++ resolved
@@ -38,7 +38,6 @@
 /// @dev Maximal value that SystemLogKey variable can have.
 uint256 constant MAX_LOG_KEY = uint256(type(SystemLogKey).max);
 
-<<<<<<< HEAD
 /// @notice The struct passed to the assetTracker.
 struct ProcessLogsInput {
     L2Log[] logs;
@@ -49,10 +48,7 @@
     bytes32 messageRoot;
 }
 
-/// @dev Offset used to pull Address From Log. Equal to 4 (bytes for isService)
-=======
 /// @dev Offset used to pull Address From Log. Equal to 4 (bytes for shardId, isService and txNumberInBatch)
->>>>>>> 1da84d75
 uint256 constant L2_LOG_ADDRESS_OFFSET = 4;
 
 /// @dev Offset used to pull Key From Log. Equal to 4 (bytes for shardId, isService and txNumberInBatch) + 20 (bytes for address)
