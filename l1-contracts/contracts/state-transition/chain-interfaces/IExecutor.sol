// SPDX-License-Identifier: MIT
// We use a floating point pragma here so it can be used within other projects that interact with the ZKsync ecosystem without using our exact pragma version.
pragma solidity ^0.8.21;

import {IZKChainBase} from "./IZKChainBase.sol";

/// @dev Enum used by L2 System Contracts to differentiate logs.
enum SystemLogKey {
    L2_TO_L1_LOGS_TREE_ROOT_KEY,
    PACKED_BATCH_AND_L2_BLOCK_TIMESTAMP_KEY,
    CHAINED_PRIORITY_TXN_HASH_KEY,
    NUMBER_OF_LAYER_1_TXS_KEY,
    // Note, that it is important that `PREV_BATCH_HASH_KEY` has position
    // `4` since it is the same as it was in the previous protocol version and
    // it is the only one that is emitted before the system contracts are upgraded.
    PREV_BATCH_HASH_KEY,
    L2_DA_VALIDATOR_OUTPUT_HASH_KEY,
    USED_L2_DA_VALIDATOR_ADDRESS_KEY,
    MESSAGE_ROOT_ROLLING_HASH_KEY,
    L2_TXS_STATUS_ROLLING_HASH_KEY,
    EXPECTED_SYSTEM_CONTRACT_UPGRADE_TX_HASH_KEY
}

struct LogProcessingOutput {
    uint256 numberOfLayer1Txs;
    bytes32 chainedPriorityTxsHash;
    bytes32 previousBatchHash;
    bytes32 pubdataHash;
    bytes32 stateDiffHash;
    bytes32 l2LogsTreeRoot;
    uint256 packedBatchAndL2BlockTimestamp;
    bytes32 l2DAValidatorOutputHash;
    bytes32 l2TxsStatusRollingHash;
    bytes32 dependencyRootsRollingHash;
}

/// @dev Maximal value that SystemLogKey variable can have.
uint256 constant MAX_LOG_KEY = uint256(type(SystemLogKey).max);

/// @dev Offset used to pull Address From Log. Equal to 4 (bytes for shardId, isService and txNumberInBatch)
uint256 constant L2_LOG_ADDRESS_OFFSET = 4;

/// @dev Offset used to pull Key From Log. Equal to 4 (bytes for shardId, isService and txNumberInBatch) + 20 (bytes for address)
uint256 constant L2_LOG_KEY_OFFSET = 24;

/// @dev Offset used to pull Value From Log. Equal to 4 (bytes for shardId, isService and txNumberInBatch) + 20 (bytes for address) + 32 (bytes for key)
uint256 constant L2_LOG_VALUE_OFFSET = 56;

/// @dev Max number of blobs currently supported
uint256 constant MAX_NUMBER_OF_BLOBS = 6;

/// @dev The number of blobs that must be present in the commitment to a batch.
/// It represents the maximal number of blobs that circuits can support and can be larger
/// than the maximal number of blobs supported by the contract (`MAX_NUMBER_OF_BLOBS`).
uint256 constant TOTAL_BLOBS_IN_COMMITMENT = 16;

/// @title The interface of the ZKsync Executor contract capable of processing events emitted in the ZKsync protocol.
/// @author Matter Labs
/// @custom:security-contact security@matterlabs.dev
interface IExecutor is IZKChainBase {
    /// @notice Rollup batch stored data, this structure used for both: Era VM and ZKsync OS batches, however some fields have different meaning
    /// @param batchNumber Rollup batch number
    /// @param batchHash Hash of L2 batch, for ZKsync OS batches we'll store here full state commitment
    /// @param indexRepeatedStorageChanges The serial number of the shortcut index that's used as a unique identifier for storage keys that were used twice or more. For ZKsync OS not used, always set to 0
    /// @param numberOfLayer1Txs Number of priority operations to be processed
    /// @param priorityOperationsHash Hash of all priority operations from this batch
    /// @param l2LogsTreeRoot Root hash of tree that contains L2 -> L1 messages from this batch
    /// @param timestamp Rollup batch timestamp, have the same format as Ethereum batch constant. For ZKsync OS not used, always set to 0
    /// @param commitment Verified input for the ZKsync circuit. For ZKsync OS batches we'll store batch output hash here
    // solhint-disable-next-line gas-struct-packing
    struct StoredBatchInfo {
        uint64 batchNumber;
        bytes32 batchHash; // For ZKsync OS batches we'll store here full state commitment
        uint64 indexRepeatedStorageChanges; // For ZKsync OS not used, always set to 0
        uint256 numberOfLayer1Txs;
        bytes32 priorityOperationsHash;
        bytes32 dependencyRootsRollingHash;
        bytes32 l2LogsTreeRoot;
        uint256 timestamp; // For ZKsync OS not used, always set to 0
        bytes32 commitment; // For ZKsync OS batches we'll store batch output hash here
    }

    /// @notice Legacy StoredBatchInfo struct
    /// @dev dependencyRootsRollingHash is not included in the struct
    // solhint-disable-next-line gas-struct-packing
    struct LegacyStoredBatchInfo {
        uint64 batchNumber;
        bytes32 batchHash;
        uint64 indexRepeatedStorageChanges;
        uint256 numberOfLayer1Txs;
        bytes32 priorityOperationsHash;
        bytes32 l2LogsTreeRoot;
        uint256 timestamp;
        bytes32 commitment;
    }

    /// @notice Data needed to commit new batch
    /// @param batchNumber Number of the committed batch
    /// @param timestamp Unix timestamp denoting the start of the batch execution
    /// @param indexRepeatedStorageChanges The serial number of the shortcut index that's used as a unique identifier for storage keys that were used twice or more
    /// @param newStateRoot The state root of the full state tree
    /// @param numberOfLayer1Txs Number of priority operations to be processed
    /// @param priorityOperationsHash Hash of all priority operations from this batch
    /// @param bootloaderHeapInitialContentsHash Hash of the initial contents of the bootloader heap. In practice it serves as the commitment to the transactions in the batch.
    /// @param eventsQueueStateHash Hash of the events queue state. In practice it serves as the commitment to the events in the batch.
    /// @param systemLogs concatenation of all L2 -> L1 system logs in the batch
    /// @param operatorDAInput Packed pubdata commitments/data.
    /// @dev pubdataCommitments format: This will always start with a 1 byte pubdataSource flag. Current allowed values are 0 (calldata) or 1 (blobs)
    ///                             kzg: list of: opening point (16 bytes) || claimed value (32 bytes) || commitment (48 bytes) || proof (48 bytes) = 144 bytes
    ///                             calldata: pubdataCommitments.length - 1 - 32 bytes of pubdata
    ///                                       and 32 bytes appended to serve as the blob commitment part for the aux output part of the batch commitment
    /// @dev For 2 blobs we will be sending 288 bytes of calldata instead of the full amount for pubdata.
    /// @dev When using calldata, we only need to send one blob commitment since the max number of bytes in calldata fits in a single blob and we can pull the
    ///     linear hash from the system logs
    struct CommitBatchInfo {
        uint64 batchNumber;
        uint64 timestamp;
        uint64 indexRepeatedStorageChanges;
        bytes32 newStateRoot;
        uint256 numberOfLayer1Txs;
        bytes32 priorityOperationsHash;
        bytes32 bootloaderHeapInitialContentsHash;
        bytes32 eventsQueueStateHash;
        bytes systemLogs;
        bytes operatorDAInput;
    }

    /// @notice Commit batch info for ZKsync OS
    /// @param batchNumber Number of the committed batch
    /// @param newStateCommitment State commitment of the new state.
    /// @dev chain state commitment, this preimage is not opened on l1,
    /// it's guaranteed that this commitment commits to any state that needed for execution
    /// (state root, block number, bloch hahes)
    /// @param numberOfLayer1Txs Number of priority operations to be processed
    /// @param priorityOperationsHash Hash of all priority operations from this batch
    /// @param l2LogsTreeRoot Root hash of tree that contains L2 -> L1 messages from this batch
    /// @param l2DaValidator Address of the L2 DA validator
    /// @param daCommitment Commitment to the DA input
<<<<<<< HEAD
    // solhint-disable-next-line gas-struct-packing
    struct CommitBoojumOSBatchInfo {
=======
    struct CommitBatchInfoZKsyncOS {
>>>>>>> 481a57dd
        uint64 batchNumber;
        bytes32 newStateCommitment;
        uint256 numberOfLayer1Txs;
        bytes32 priorityOperationsHash;
        bytes32 dependencyRootsRollingHash;
        bytes32 l2LogsTreeRoot;
        address l2DaValidator;
        bytes32 daCommitment;
        uint64 firstBlockTimestamp;
        uint64 lastBlockTimestamp;
        uint256 chainId;
        bytes operatorDAInput;
    }

    /// @notice Container for a list of transaction statuses to precommit.
    /// @param txs A packed array of individual transaction status commitments for the batch. Each is expected to be
    /// of length 33 and have the following format: <32-byte tx hash, 1-byte status>. where status is either 0 (failed) or 1 (success).
    /// @param untrustedLastL2BlockNumberHint The "hint" for what the last L2 block number that these txs represent is.
    struct PrecommitInfo {
        bytes packedTxsCommitments;
        uint256 untrustedLastL2BlockNumberHint;
    }

    /// @notice Precommits the status of all L2 transactions for the next batch on the shared bridge.
    /// @param _chainAddress The address of the DiamondProxy of the chain. Note, that it is not used in the implementation,
    /// because it is expected to be equal to the `address(this)`, but it is kept here to maintain the same interface on both
    /// `ValidatorTimelock` and `Executor` for easier and cheaper implementation of the timelock.
    /// @param _batchNumber The sequential batch number to precommit (must equal `s.totalBatchesCommitted + 1`).
    /// @param _precommitData ABI‐encoded transaction status list for the precommit.
    function precommitSharedBridge(address _chainAddress, uint256 _batchNumber, bytes calldata _precommitData) external;

    /// @notice Function called by the operator to commit new batches. It is responsible for:
    /// - Verifying the correctness of their timestamps.
    /// - Processing their L2->L1 logs.
    /// - Storing batch commitments.
    /// @param _chainAddress The address of the DiamondProxy of the chain. Note, that it is not used in the implementation,
    /// because it is expected to be equal to the `address(this)`, but it is kept here to maintain the same interface on both
    /// `ValidatorTimelock` and `Executor` for easier and cheaper implementation of the timelock.
    /// @param _processFrom The batch number from which the processing starts.
    /// @param _processTo The batch number at which the processing ends.
    /// @param _commitData The encoded data of the new batches to be committed.
    function commitBatchesSharedBridge(
        address _chainAddress,
        uint256 _processFrom,
        uint256 _processTo,
        bytes calldata _commitData
    ) external;

    /// @notice Batches commitment verification.
    /// @dev Only verifies batch commitments without any other processing.
    /// @param _chainAddress The address of the DiamondProxy of the chain. Note, that it is not used in the implementation,
    /// because it is expected to be equal to the `address(this)`, but it is kept here to maintain the same interface on both
    /// `ValidatorTimelock` and `Executor` for easier and cheaper implementation of the timelock.
    /// @param _processBatchFrom The batch number from which the verification starts.
    /// @param _processBatchTo The batch number at which the verification ends.
    /// @param _proofData The encoded data of the new batches to be verified.
    function proveBatchesSharedBridge(
        address _chainAddress,
        uint256 _processBatchFrom,
        uint256 _processBatchTo,
        bytes calldata _proofData
    ) external;

    /// @notice The function called by the operator to finalize (execute) batches. It is responsible for:
    /// - Processing all pending operations (commpleting priority requests).
    /// - Finalizing this batch (i.e. allowing to withdraw funds from the system)
    /// @param _chainAddress The address of the DiamondProxy of the chain. Note, that it is not used in the implementation,
    /// because it is expected to be equal to the `address(this)`, but it is kept here to maintain the same interface on both
    /// `ValidatorTimelock` and `Executor` for easier and cheaper implementation of the timelock.
    /// @param _processFrom The batch number from which the execution starts.
    /// @param _processTo The batch number at which the execution ends.
    /// @param _executeData The encoded data of the new batches to be executed.
    function executeBatchesSharedBridge(
        address _chainAddress,
        uint256 _processFrom,
        uint256 _processTo,
        bytes calldata _executeData
    ) external;

    /// @notice Reverts unexecuted batches
    /// @param _chainAddress The address of the DiamondProxy of the chain.
    /// @param _newLastBatch batch number after which batches should be reverted
    /// @dev When the _newLastBatch is equal to the number of committed batches,
    /// only the precommitment is erased.
    /// NOTE: Doesn't delete the stored data about batches, but only decreases
    /// counters that are responsible for the number of batches
    function revertBatchesSharedBridge(address _chainAddress, uint256 _newLastBatch) external;

    /// @notice Event emitted when a batch is committed
    /// @param batchNumber Number of the batch committed
    /// @param batchHash Hash of the L2 batch
    /// @param commitment Calculated input for the ZKsync circuit
    /// @dev It has the name "BlockCommit" and not "BatchCommit" due to backward compatibility considerations
    event BlockCommit(uint256 indexed batchNumber, bytes32 indexed batchHash, bytes32 indexed commitment);

    /// @notice Event emitted when batches are verified
    /// @param previousLastVerifiedBatch Batch number of the previous last verified batch
    /// @param currentLastVerifiedBatch Batch number of the current last verified batch
    /// @dev It has the name "BlocksVerification" and not "BatchesVerification" due to backward compatibility considerations
    event BlocksVerification(uint256 indexed previousLastVerifiedBatch, uint256 indexed currentLastVerifiedBatch);

    /// @notice Event emitted when a batch is executed
    /// @param batchNumber Number of the batch executed
    /// @param batchHash Hash of the L2 batch
    /// @param commitment Verified input for the ZKsync circuit
    /// @dev It has the name "BlockExecution" and not "BatchExecution" due to backward compatibility considerations
    event BlockExecution(uint256 indexed batchNumber, bytes32 indexed batchHash, bytes32 indexed commitment);

    /// @notice Event emitted when batches are reverted
    /// @param totalBatchesCommitted Total number of committed batches after the revert
    /// @param totalBatchesVerified Total number of verified batches after the revert
    /// @param totalBatchesExecuted Total number of executed batches
    /// @dev It has the name "BlocksRevert" and not "BatchesRevert" due to backward compatibility considerations
    event BlocksRevert(uint256 totalBatchesCommitted, uint256 totalBatchesVerified, uint256 totalBatchesExecuted);

    /// @notice Emitted when a new precommitment is set for a batch.
    /// @param batchNumber The batch number for which the precommitment was recorded.
    /// @param untrustedLastL2BlockNumberHint The hint to what L2 block number the precommitment should correspond to. Note, that there are no
    /// guarantees on its correctness, it is just a way for the server to make external nodes' indexing simpler.
    /// @param precommitment The resulting rolling hash of all transaction statuses.
    event BatchPrecommitmentSet(
        uint256 indexed batchNumber,
        uint256 indexed untrustedLastL2BlockNumberHint,
        bytes32 precommitment
    );
}<|MERGE_RESOLUTION|>--- conflicted
+++ resolved
@@ -136,12 +136,8 @@
     /// @param l2LogsTreeRoot Root hash of tree that contains L2 -> L1 messages from this batch
     /// @param l2DaValidator Address of the L2 DA validator
     /// @param daCommitment Commitment to the DA input
-<<<<<<< HEAD
     // solhint-disable-next-line gas-struct-packing
-    struct CommitBoojumOSBatchInfo {
-=======
     struct CommitBatchInfoZKsyncOS {
->>>>>>> 481a57dd
         uint64 batchNumber;
         bytes32 newStateCommitment;
         uint256 numberOfLayer1Txs;
