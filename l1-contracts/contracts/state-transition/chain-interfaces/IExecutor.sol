// SPDX-License-Identifier: MIT
// We use a floating point pragma here so it can be used within other projects that interact with the ZKsync ecosystem without using our exact pragma version.
pragma solidity ^0.8.21;

import {IZKChainBase} from "./IZKChainBase.sol";
import {L2DACommitmentScheme} from "../../common/Config.sol";

/// @dev Enum used by L2 System Contracts to differentiate logs.
enum SystemLogKey {
    L2_TO_L1_LOGS_TREE_ROOT_KEY,
    PACKED_BATCH_AND_L2_BLOCK_TIMESTAMP_KEY,
    CHAINED_PRIORITY_TXN_HASH_KEY,
    NUMBER_OF_LAYER_1_TXS_KEY,
    // Note, that it is important that `PREV_BATCH_HASH_KEY` has position
    // `4` since it is the same as it was in the previous protocol version and
    // it is the only one that is emitted before the system contracts are upgraded.
    PREV_BATCH_HASH_KEY,
    L2_DA_VALIDATOR_OUTPUT_HASH_KEY,
    USED_L2_DA_VALIDATOR_ADDRESS_KEY,
    MESSAGE_ROOT_ROLLING_HASH_KEY,
    L2_TXS_STATUS_ROLLING_HASH_KEY,
    EXPECTED_SYSTEM_CONTRACT_UPGRADE_TX_HASH_KEY
}

struct LogProcessingOutput {
    uint256 numberOfLayer1Txs;
    bytes32 chainedPriorityTxsHash;
    bytes32 previousBatchHash;
    bytes32 pubdataHash;
    bytes32 stateDiffHash;
    bytes32 l2LogsTreeRoot;
    uint256 packedBatchAndL2BlockTimestamp;
    bytes32 l2DAValidatorOutputHash;
    bytes32 l2TxsStatusRollingHash;
    bytes32 dependencyRootsRollingHash;
}

/// @dev Maximal value that SystemLogKey variable can have.
uint256 constant MAX_LOG_KEY = uint256(type(SystemLogKey).max);

/// @dev Offset used to pull Address From Log. Equal to 4 (bytes for shardId, isService and txNumberInBatch)
uint256 constant L2_LOG_ADDRESS_OFFSET = 4;

/// @dev Offset used to pull Key From Log. Equal to 4 (bytes for shardId, isService and txNumberInBatch) + 20 (bytes for address)
uint256 constant L2_LOG_KEY_OFFSET = 24;

/// @dev Offset used to pull Value From Log. Equal to 4 (bytes for shardId, isService and txNumberInBatch) + 20 (bytes for address) + 32 (bytes for key)
uint256 constant L2_LOG_VALUE_OFFSET = 56;

/// @dev Max number of blobs currently supported
uint256 constant MAX_NUMBER_OF_BLOBS = 6;

/// @dev The number of blobs that must be present in the commitment to a batch.
/// It represents the maximal number of blobs that circuits can support and can be larger
/// than the maximal number of blobs supported by the contract (`MAX_NUMBER_OF_BLOBS`).
uint256 constant TOTAL_BLOBS_IN_COMMITMENT = 16;

/// @title The interface of the ZKsync Executor contract capable of processing events emitted in the ZKsync protocol.
/// @author Matter Labs
/// @custom:security-contact security@matterlabs.dev
interface IExecutor is IZKChainBase {
    /// @notice Rollup batch stored data, this structure used for both: Era VM and ZKsync OS batches, however some fields have different meaning
    /// @param batchNumber Rollup batch number
    /// @param batchHash Hash of L2 batch, for ZKsync OS batches we'll store here full state commitment
    /// @param indexRepeatedStorageChanges The serial number of the shortcut index that's used as a unique identifier for storage keys that were used twice or more. For ZKsync OS not used, always set to 0
    /// @param numberOfLayer1Txs Number of priority operations to be processed
    /// @param priorityOperationsHash Hash of all priority operations from this batch
    /// @param l2LogsTreeRoot Root hash of tree that contains L2 -> L1 messages from this batch
    /// @param timestamp Rollup batch timestamp, have the same format as Ethereum batch constant. For ZKsync OS not used, always set to 0
    /// @param commitment Verified input for the ZKsync circuit. For ZKsync OS batches we'll store batch output hash here
    // solhint-disable-next-line gas-struct-packing
    struct StoredBatchInfo {
        uint64 batchNumber;
        bytes32 batchHash; // For ZKsync OS batches we'll store here full state commitment
        uint64 indexRepeatedStorageChanges; // For ZKsync OS not used, always set to 0
        uint256 numberOfLayer1Txs;
        bytes32 priorityOperationsHash;
        bytes32 dependencyRootsRollingHash;
        bytes32 l2LogsTreeRoot;
        uint256 timestamp; // For ZKsync OS not used, always set to 0
        bytes32 commitment; // For ZKsync OS batches we'll store batch output hash here
    }

    /// @notice Legacy StoredBatchInfo struct
    /// @dev dependencyRootsRollingHash is not included in the struct
    // solhint-disable-next-line gas-struct-packing
    struct LegacyStoredBatchInfo {
        uint64 batchNumber;
        bytes32 batchHash;
        uint64 indexRepeatedStorageChanges;
        uint256 numberOfLayer1Txs;
        bytes32 priorityOperationsHash;
        bytes32 l2LogsTreeRoot;
        uint256 timestamp;
        bytes32 commitment;
    }

    /// @notice Data needed to commit new batch
    /// @param batchNumber Number of the committed batch
    /// @param timestamp Unix timestamp denoting the start of the batch execution
    /// @param indexRepeatedStorageChanges The serial number of the shortcut index that's used as a unique identifier for storage keys that were used twice or more
    /// @param newStateRoot The state root of the full state tree
    /// @param numberOfLayer1Txs Number of priority operations to be processed
    /// @param priorityOperationsHash Hash of all priority operations from this batch
    /// @param bootloaderHeapInitialContentsHash Hash of the initial contents of the bootloader heap. In practice it serves as the commitment to the transactions in the batch.
    /// @param eventsQueueStateHash Hash of the events queue state. In practice it serves as the commitment to the events in the batch.
    /// @param systemLogs concatenation of all L2 -> L1 system logs in the batch
    /// @param operatorDAInput Packed pubdata commitments/data.
    /// @dev pubdataCommitments format: This will always start with a 1 byte pubdataSource flag. Current allowed values are 0 (calldata) or 1 (blobs)
    ///                             kzg: list of: opening point (16 bytes) || claimed value (32 bytes) || commitment (48 bytes) || proof (48 bytes) = 144 bytes
    ///                             calldata: pubdataCommitments.length - 1 - 32 bytes of pubdata
    ///                                       and 32 bytes appended to serve as the blob commitment part for the aux output part of the batch commitment
    /// @dev For 2 blobs we will be sending 288 bytes of calldata instead of the full amount for pubdata.
    /// @dev When using calldata, we only need to send one blob commitment since the max number of bytes in calldata fits in a single blob and we can pull the
    ///     linear hash from the system logs
    struct CommitBatchInfo {
        uint64 batchNumber;
        uint64 timestamp;
        uint64 indexRepeatedStorageChanges;
        bytes32 newStateRoot;
        uint256 numberOfLayer1Txs;
        bytes32 priorityOperationsHash;
        bytes32 bootloaderHeapInitialContentsHash;
        bytes32 eventsQueueStateHash;
        bytes systemLogs;
        bytes operatorDAInput;
    }

    /// @notice Commit batch info for ZKsync OS
    /// @param batchNumber Number of the committed batch
    /// @param newStateCommitment State commitment of the new state.
    /// @dev chain state commitment, this preimage is not opened on l1,
    /// it's guaranteed that this commitment commits to any state that needed for execution
    /// (state root, block number, bloch hashes)
    /// @param numberOfLayer1Txs Number of priority operations to be processed
    /// @param priorityOperationsHash Hash of all priority operations from this batch
    /// @param l2LogsTreeRoot Root hash of tree that contains L2 -> L1 messages from this batch
    /// @param daCommitmentScheme commitment scheme used to generate pubdata commitment for this batch
    /// @param daCommitment commitment to the batch pubdata to validate DA in the l1 da validator
    // solhint-disable-next-line gas-struct-packing
    struct CommitBatchInfoZKsyncOS {
        uint64 batchNumber;
        bytes32 newStateCommitment;
        uint256 numberOfLayer1Txs;
        bytes32 priorityOperationsHash;
        bytes32 dependencyRootsRollingHash;
        bytes32 l2LogsTreeRoot;
        L2DACommitmentScheme daCommitmentScheme;
        bytes32 daCommitment;
        uint64 firstBlockTimestamp;
        uint64 firstBlockNumber;
        uint64 lastBlockTimestamp;
        uint64 lastBlockNumber;
        uint256 chainId;
        bytes operatorDAInput;
    }

    /// @notice Container for a list of transaction statuses to precommit.
    /// @param txs A packed array of individual transaction status commitments for the batch. Each is expected to be
    /// of length 33 and have the following format: <32-byte tx hash, 1-byte status>. where status is either 0 (failed) or 1 (success).
    /// @param untrustedLastL2BlockNumberHint The "hint" for what the last L2 block number that these txs represent is.
    struct PrecommitInfo {
        bytes packedTxsCommitments;
        uint256 untrustedLastL2BlockNumberHint;
    }

    /// @notice Precommits the status of all L2 transactions for the next batch on the shared bridge.
    /// @param _chainAddress The address of the DiamondProxy of the chain. Note, that it is not used in the implementation,
    /// because it is expected to be equal to the `address(this)`, but it is kept here to maintain the same interface on both
    /// `ValidatorTimelock` and `Executor` for easier and cheaper implementation of the timelock.
    /// @param _batchNumber The sequential batch number to precommit (must equal `s.totalBatchesCommitted + 1`).
    /// @param _precommitData ABI‐encoded transaction status list for the precommit.
    function precommitSharedBridge(address _chainAddress, uint256 _batchNumber, bytes calldata _precommitData) external;

    /// @notice Function called by the operator to commit new batches. It is responsible for:
    /// - Verifying the correctness of their timestamps.
    /// - Processing their L2->L1 logs.
    /// - Storing batch commitments.
    /// @param _chainAddress The address of the DiamondProxy of the chain. Note, that it is not used in the implementation,
    /// because it is expected to be equal to the `address(this)`, but it is kept here to maintain the same interface on both
    /// `ValidatorTimelock` and `Executor` for easier and cheaper implementation of the timelock.
    /// @param _processFrom The batch number from which the processing starts.
    /// @param _processTo The batch number at which the processing ends.
    /// @param _commitData The encoded data of the new batches to be committed.
    function commitBatchesSharedBridge(
        address _chainAddress,
        uint256 _processFrom,
        uint256 _processTo,
        bytes calldata _commitData
    ) external;

    /// @notice Batches commitment verification.
    /// @dev Only verifies batch commitments without any other processing.
    /// @param _chainAddress The address of the DiamondProxy of the chain. Note, that it is not used in the implementation,
    /// because it is expected to be equal to the `address(this)`, but it is kept here to maintain the same interface on both
    /// `ValidatorTimelock` and `Executor` for easier and cheaper implementation of the timelock.
    /// @param _processBatchFrom The batch number from which the verification starts.
    /// @param _processBatchTo The batch number at which the verification ends.
    /// @param _proofData The encoded data of the new batches to be verified.
    function proveBatchesSharedBridge(
        address _chainAddress,
        uint256 _processBatchFrom,
        uint256 _processBatchTo,
        bytes calldata _proofData
    ) external;

    /// @notice The function called by the operator to finalize (execute) batches. It is responsible for:
    /// - Processing all pending operations (commpleting priority requests).
    /// - Finalizing this batch (i.e. allowing to withdraw funds from the system)
    /// @param _chainAddress The address of the DiamondProxy of the chain. Note, that it is not used in the implementation,
    /// because it is expected to be equal to the `address(this)`, but it is kept here to maintain the same interface on both
    /// `ValidatorTimelock` and `Executor` for easier and cheaper implementation of the timelock.
    /// @param _processFrom The batch number from which the execution starts.
    /// @param _processTo The batch number at which the execution ends.
    /// @param _executeData The encoded data of the new batches to be executed.
    function executeBatchesSharedBridge(
        address _chainAddress,
        uint256 _processFrom,
        uint256 _processTo,
        bytes calldata _executeData
    ) external;

    /// @notice Reverts unexecuted batches
    /// @param _chainAddress The address of the DiamondProxy of the chain.
    /// @param _newLastBatch batch number after which batches should be reverted
    /// @dev When the _newLastBatch is equal to the number of committed batches,
    /// only the precommitment is erased.
    /// NOTE: Doesn't delete the stored data about batches, but only decreases
    /// counters that are responsible for the number of batches
    function revertBatchesSharedBridge(address _chainAddress, uint256 _newLastBatch) external;

    /// @notice Event emitted when a batch is committed
    /// @param batchNumber Number of the batch committed
    /// @param batchHash Hash of the L2 batch
    /// @param commitment Calculated input for the ZKsync circuit
    /// @dev It has the name "BlockCommit" and not "BatchCommit" due to backward compatibility considerations
    event BlockCommit(uint256 indexed batchNumber, bytes32 indexed batchHash, bytes32 indexed commitment);

    /// @notice Event emitted when batches are verified
    /// @param previousLastVerifiedBatch Batch number of the previous last verified batch
    /// @param currentLastVerifiedBatch Batch number of the current last verified batch
    /// @dev It has the name "BlocksVerification" and not "BatchesVerification" due to backward compatibility considerations
    event BlocksVerification(uint256 indexed previousLastVerifiedBatch, uint256 indexed currentLastVerifiedBatch);

    /// @notice Event emitted when a batch is executed
    /// @param batchNumber Number of the batch executed
    /// @param batchHash Hash of the L2 batch
    /// @param commitment Verified input for the ZKsync circuit
    /// @dev It has the name "BlockExecution" and not "BatchExecution" due to backward compatibility considerations
    event BlockExecution(uint256 indexed batchNumber, bytes32 indexed batchHash, bytes32 indexed commitment);

    /// @notice Event emitted when batches are reverted
    /// @param totalBatchesCommitted Total number of committed batches after the revert
    /// @param totalBatchesVerified Total number of verified batches after the revert
    /// @param totalBatchesExecuted Total number of executed batches
    /// @dev It has the name "BlocksRevert" and not "BatchesRevert" due to backward compatibility considerations
    event BlocksRevert(uint256 totalBatchesCommitted, uint256 totalBatchesVerified, uint256 totalBatchesExecuted);

    /// @notice Emitted when a new precommitment is set for a batch.
    /// @param batchNumber The batch number for which the precommitment was recorded.
    /// @param untrustedLastL2BlockNumberHint The hint to what L2 block number the precommitment should correspond to. Note, that there are no
    /// guarantees on its correctness, it is just a way for the server to make external nodes' indexing simpler.
    /// @param precommitment The resulting rolling hash of all transaction statuses.
    event BatchPrecommitmentSet(
        uint256 indexed batchNumber,
        uint256 indexed untrustedLastL2BlockNumberHint,
        bytes32 precommitment
    );

    /// @notice Reports the block range for a zksync os batch.
<<<<<<< HEAD
    /// @dev IMPORTANT: in this release this range is not trusted and provided by the operator.
    event ReportCommitedBatchRangeZKsyncOS(
        uint256 indexed batchNumber,
        uint256 indexed firstBlockNumber,
        uint256 indexed lastBlockNumber
=======
    /// @dev IMPORTANT: in this release this range is not trusted and provided by the operator while not being included to the proof.
    event ReportCommittedBatchRangeZKsyncOS(
        uint64 indexed batchNumber,
        uint64 indexed firstBlockNumber,
        uint64 indexed lastBlockNumber
>>>>>>> e664b4f7
    );
}<|MERGE_RESOLUTION|>--- conflicted
+++ resolved
@@ -268,18 +268,10 @@
     );
 
     /// @notice Reports the block range for a zksync os batch.
-<<<<<<< HEAD
-    /// @dev IMPORTANT: in this release this range is not trusted and provided by the operator.
-    event ReportCommitedBatchRangeZKsyncOS(
-        uint256 indexed batchNumber,
-        uint256 indexed firstBlockNumber,
-        uint256 indexed lastBlockNumber
-=======
     /// @dev IMPORTANT: in this release this range is not trusted and provided by the operator while not being included to the proof.
     event ReportCommittedBatchRangeZKsyncOS(
         uint64 indexed batchNumber,
         uint64 indexed firstBlockNumber,
         uint64 indexed lastBlockNumber
->>>>>>> e664b4f7
     );
 }