--- conflicted
+++ resolved
@@ -3,11 +3,8 @@
 pragma solidity ^0.8.21;
 
 import {IZKChainBase} from "./IZKChainBase.sol";
-<<<<<<< HEAD
 import {L2Log} from "../../common/Messaging.sol";
-=======
 import {L2DACommitmentScheme} from "../../common/Config.sol";
->>>>>>> e320a0ec
 
 /// @dev Enum used by L2 System Contracts to differentiate logs.
 enum SystemLogKey {
