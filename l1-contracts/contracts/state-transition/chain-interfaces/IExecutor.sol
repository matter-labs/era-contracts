// SPDX-License-Identifier: MIT
// We use a floating point pragma here so it can be used within other projects that interact with the ZKsync ecosystem without using our exact pragma version.
pragma solidity ^0.8.21;

import {IZKChainBase} from "./IZKChainBase.sol";
import {L2Log} from "../../common/Messaging.sol";

/// @dev Enum used by L2 System Contracts to differentiate logs.
enum SystemLogKey {
    L2_TO_L1_LOGS_TREE_ROOT_KEY,
    PACKED_BATCH_AND_L2_BLOCK_TIMESTAMP_KEY,
    CHAINED_PRIORITY_TXN_HASH_KEY,
    NUMBER_OF_LAYER_1_TXS_KEY,
    // Note, that it is important that `PREV_BATCH_HASH_KEY` has position
    // `4` since it is the same as it was in the previous protocol version and
    // it is the only one that is emitted before the system contracts are upgraded.
    PREV_BATCH_HASH_KEY,
    L2_DA_VALIDATOR_OUTPUT_HASH_KEY,
    USED_L2_DA_VALIDATOR_ADDRESS_KEY,
    MESSAGE_ROOT_ROLLING_HASH_KEY,
    EXPECTED_SYSTEM_CONTRACT_UPGRADE_TX_HASH_KEY
}

struct LogProcessingOutput {
    uint256 numberOfLayer1Txs;
    bytes32 chainedPriorityTxsHash;
    bytes32 previousBatchHash;
    bytes32 pubdataHash;
    bytes32 stateDiffHash;
    bytes32 l2LogsTreeRoot;
    uint256 packedBatchAndL2BlockTimestamp;
    bytes32 l2DAValidatorOutputHash;
    bytes32 dependencyRootsRollingHash;
}

<<<<<<< HEAD
struct ProcessLogsInput {
    L2Log[] logs;
    bytes[] messages;
    uint256 chainId;
    uint256 batchNumber;
    bytes32 chainBatchRoot;
    bytes32 messageRoot;
}
=======
/// @dev Maximal value that SystemLogKey variable can have.
uint256 constant MAX_LOG_KEY = uint256(type(SystemLogKey).max);
>>>>>>> 8fb99237

/// @dev Offset used to pull Address From Log. Equal to 4 (bytes for isService)
uint256 constant L2_LOG_ADDRESS_OFFSET = 4;

/// @dev Offset used to pull Key From Log. Equal to 4 (bytes for isService) + 20 (bytes for address)
uint256 constant L2_LOG_KEY_OFFSET = 24;

/// @dev Offset used to pull Value From Log. Equal to 4 (bytes for isService) + 20 (bytes for address) + 32 (bytes for key)
uint256 constant L2_LOG_VALUE_OFFSET = 56;

/// @dev Max number of blobs currently supported
uint256 constant MAX_NUMBER_OF_BLOBS = 6;

/// @dev The number of blobs that must be present in the commitment to a batch.
/// It represents the maximal number of blobs that circuits can support and can be larger
/// than the maximal number of blobs supported by the contract (`MAX_NUMBER_OF_BLOBS`).
uint256 constant TOTAL_BLOBS_IN_COMMITMENT = 16;

/// @title The interface of the ZKsync Executor contract capable of processing events emitted in the ZKsync protocol.
/// @author Matter Labs
/// @custom:security-contact security@matterlabs.dev
interface IExecutor is IZKChainBase {
    /// @notice Rollup batch stored data
    /// @param batchNumber Rollup batch number
    /// @param batchHash Hash of L2 batch
    /// @param indexRepeatedStorageChanges The serial number of the shortcut index that's used as a unique identifier for storage keys that were used twice or more
    /// @param numberOfLayer1Txs Number of priority operations to be processed
    /// @param priorityOperationsHash Hash of all priority operations from this batch
    /// @param l2LogsTreeRoot Root hash of tree that contains L2 -> L1 messages from this batch
    /// @param timestamp Rollup batch timestamp, have the same format as Ethereum batch constant
    /// @param commitment Verified input for the ZKsync circuit
    // solhint-disable-next-line gas-struct-packing
    struct StoredBatchInfo {
        uint64 batchNumber;
        bytes32 batchHash;
        uint64 indexRepeatedStorageChanges;
        uint256 numberOfLayer1Txs;
        bytes32 priorityOperationsHash;
        bytes32 dependencyRootsRollingHash; // kl todo we might have to include a new and old version of this struct for migration
        bytes32 l2LogsTreeRoot;
        uint256 timestamp;
        bytes32 commitment;
    }

    /// @notice Legacy StoredBatchInfo struct
    /// @dev dependencyRootsRollingHash is not included in the struct
    // solhint-disable-next-line gas-struct-packing
    struct LegacyStoredBatchInfo {
        uint64 batchNumber;
        bytes32 batchHash;
        uint64 indexRepeatedStorageChanges;
        uint256 numberOfLayer1Txs;
        bytes32 priorityOperationsHash;
        bytes32 l2LogsTreeRoot;
        uint256 timestamp;
        bytes32 commitment;
    }

    /// @notice Data needed to commit new batch
    /// @param batchNumber Number of the committed batch
    /// @param timestamp Unix timestamp denoting the start of the batch execution
    /// @param indexRepeatedStorageChanges The serial number of the shortcut index that's used as a unique identifier for storage keys that were used twice or more
    /// @param newStateRoot The state root of the full state tree
    /// @param numberOfLayer1Txs Number of priority operations to be processed
    /// @param priorityOperationsHash Hash of all priority operations from this batch
    /// @param bootloaderHeapInitialContentsHash Hash of the initial contents of the bootloader heap. In practice it serves as the commitment to the transactions in the batch.
    /// @param eventsQueueStateHash Hash of the events queue state. In practice it serves as the commitment to the events in the batch.
    /// @param systemLogs concatenation of all L2 -> L1 system logs in the batch
    /// @param operatorDAInput Packed pubdata commitments/data.
    /// @dev pubdataCommitments format: This will always start with a 1 byte pubdataSource flag. Current allowed values are 0 (calldata) or 1 (blobs)
    ///                             kzg: list of: opening point (16 bytes) || claimed value (32 bytes) || commitment (48 bytes) || proof (48 bytes) = 144 bytes
    ///                             calldata: pubdataCommitments.length - 1 - 32 bytes of pubdata
    ///                                       and 32 bytes appended to serve as the blob commitment part for the aux output part of the batch commitment
    /// @dev For 2 blobs we will be sending 288 bytes of calldata instead of the full amount for pubdata.
    /// @dev When using calldata, we only need to send one blob commitment since the max number of bytes in calldata fits in a single blob and we can pull the
    ///     linear hash from the system logs
    struct CommitBatchInfo {
        uint64 batchNumber;
        uint64 timestamp;
        uint64 indexRepeatedStorageChanges;
        bytes32 newStateRoot;
        uint256 numberOfLayer1Txs;
        bytes32 priorityOperationsHash;
        bytes32 bootloaderHeapInitialContentsHash;
        bytes32 eventsQueueStateHash;
        bytes systemLogs;
        bytes operatorDAInput;
    }

    /// @notice Function called by the operator to commit new batches. It is responsible for:
    /// - Verifying the correctness of their timestamps.
    /// - Processing their L2->L1 logs.
    /// - Storing batch commitments.
    /// @param _chainId Chain ID of the chain.
    /// @param _processFrom The batch number from which the processing starts.
    /// @param _processTo The batch number at which the processing ends.
    /// @param _commitData The encoded data of the new batches to be committed.
    function commitBatchesSharedBridge(
        uint256 _chainId,
        uint256 _processFrom,
        uint256 _processTo,
        bytes calldata _commitData
    ) external;

    /// @notice Batches commitment verification.
    /// @dev Only verifies batch commitments without any other processing.
    /// @param _chainId Chain ID of the chain.
    /// @param _processBatchFrom The batch number from which the verification starts.
    /// @param _processBatchTo The batch number at which the verification ends.
    /// @param _proofData The encoded data of the new batches to be verified.
    function proveBatchesSharedBridge(
        uint256 _chainId,
        uint256 _processBatchFrom,
        uint256 _processBatchTo,
        bytes calldata _proofData
    ) external;

    /// @notice The function called by the operator to finalize (execute) batches. It is responsible for:
    /// - Processing all pending operations (commpleting priority requests).
    /// - Finalizing this batch (i.e. allowing to withdraw funds from the system)
    /// @param _chainId Chain ID of the chain.
    /// @param _processFrom The batch number from which the execution starts.
    /// @param _processTo The batch number at which the execution ends.
    /// @param _executeData The encoded data of the new batches to be executed.
    function executeBatchesSharedBridge(
        uint256 _chainId,
        uint256 _processFrom,
        uint256 _processTo,
        bytes calldata _executeData
    ) external;

    /// @notice Reverts unexecuted batches
    /// @param _chainId Chain ID of the chain
    /// @param _newLastBatch batch number after which batches should be reverted
    /// NOTE: Doesn't delete the stored data about batches, but only decreases
    /// counters that are responsible for the number of batches
    function revertBatchesSharedBridge(uint256 _chainId, uint256 _newLastBatch) external;

    /// @notice Event emitted when a batch is committed
    /// @param batchNumber Number of the batch committed
    /// @param batchHash Hash of the L2 batch
    /// @param commitment Calculated input for the ZKsync circuit
    /// @dev It has the name "BlockCommit" and not "BatchCommit" due to backward compatibility considerations
    event BlockCommit(uint256 indexed batchNumber, bytes32 indexed batchHash, bytes32 indexed commitment);

    /// @notice Event emitted when batches are verified
    /// @param previousLastVerifiedBatch Batch number of the previous last verified batch
    /// @param currentLastVerifiedBatch Batch number of the current last verified batch
    /// @dev It has the name "BlocksVerification" and not "BatchesVerification" due to backward compatibility considerations
    event BlocksVerification(uint256 indexed previousLastVerifiedBatch, uint256 indexed currentLastVerifiedBatch);

    /// @notice Event emitted when a batch is executed
    /// @param batchNumber Number of the batch executed
    /// @param batchHash Hash of the L2 batch
    /// @param commitment Verified input for the ZKsync circuit
    /// @dev It has the name "BlockExecution" and not "BatchExecution" due to backward compatibility considerations
    event BlockExecution(uint256 indexed batchNumber, bytes32 indexed batchHash, bytes32 indexed commitment);

    /// @notice Event emitted when batches are reverted
    /// @param totalBatchesCommitted Total number of committed batches after the revert
    /// @param totalBatchesVerified Total number of verified batches after the revert
    /// @param totalBatchesExecuted Total number of executed batches
    /// @dev It has the name "BlocksRevert" and not "BatchesRevert" due to backward compatibility considerations
    event BlocksRevert(uint256 totalBatchesCommitted, uint256 totalBatchesVerified, uint256 totalBatchesExecuted);
}<|MERGE_RESOLUTION|>--- conflicted
+++ resolved
@@ -33,7 +33,10 @@
     bytes32 dependencyRootsRollingHash;
 }
 
-<<<<<<< HEAD
+/// @dev Maximal value that SystemLogKey variable can have.
+uint256 constant MAX_LOG_KEY = uint256(type(SystemLogKey).max);
+
+/// @notice The struct passed to the assetTracker.
 struct ProcessLogsInput {
     L2Log[] logs;
     bytes[] messages;
@@ -42,10 +45,6 @@
     bytes32 chainBatchRoot;
     bytes32 messageRoot;
 }
-=======
-/// @dev Maximal value that SystemLogKey variable can have.
-uint256 constant MAX_LOG_KEY = uint256(type(SystemLogKey).max);
->>>>>>> 8fb99237
 
 /// @dev Offset used to pull Address From Log. Equal to 4 (bytes for isService)
 uint256 constant L2_LOG_ADDRESS_OFFSET = 4;
