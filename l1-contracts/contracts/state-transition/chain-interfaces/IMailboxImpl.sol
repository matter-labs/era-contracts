// SPDX-License-Identifier: MIT
// We use a floating point pragma here so it can be used within other projects that interact with the ZKsync ecosystem without using our exact pragma version.
pragma solidity ^0.8.21;

import {IZKChainBase} from "./IZKChainBase.sol";
import {L2CanonicalTransaction, L2Log, L2Message, TxStatus, BridgehubL2TransactionRequest} from "../../common/Messaging.sol";

/// @title The interface of the ZKsync Mailbox contract that provides functions for L1 <-> L2 interaction.
/// @author Matter Labs
/// @custom:security-contact security@matterlabs.dev
interface IMailboxImpl is IZKChainBase {
    /// @notice Prove that a specific arbitrary-length message was sent in a specific L2 batch number.
    /// @param _batchNumber The executed L2 batch number in which the message appeared.
    /// @param _index The position in the L2 logs Merkle tree of the l2Log that was sent with the message.
    /// @param _message Information about the sent message: sender address, the message itself, tx index in the L2 batch where the message was sent.
    /// @param _proof Merkle proof for inclusion of L2 log that was sent with the message.
    /// @return Boolean specifying whether the proof is valid.
    function proveL2MessageInclusion(
        uint256 _batchNumber,
        uint256 _index,
        L2Message calldata _message,
        bytes32[] calldata _proof
    ) external view returns (bool);

    /// @notice Prove that a specific L2 log was sent in a specific L2 batch.
    /// @param _batchNumber The executed L2 batch number in which the log appeared.
    /// @param _index The position of the l2log in the L2 logs Merkle tree.
    /// @param _log Information about the sent log.
    /// @param _proof Merkle proof for inclusion of the L2 log.
    /// @return Whether the proof is correct and L2 log is included in batch.
    function proveL2LogInclusion(
        uint256 _batchNumber,
        uint256 _index,
        L2Log calldata _log,
        bytes32[] calldata _proof
    ) external view returns (bool);

    /// @notice Prove that the L1 -> L2 transaction was processed with the specified status.
    /// @param _l2TxHash The L2 canonical transaction hash.
    /// @param _l2BatchNumber The L2 batch number where the transaction was processed.
    /// @param _l2MessageIndex The position in the L2 logs Merkle tree of the l2Log that was sent with the message.
    /// @param _l2TxNumberInBatch The L2 transaction number in the batch, in which the log was sent.
    /// @param _merkleProof The Merkle proof of the processing L1 -> L2 transaction.
    /// @param _status The execution status of the L1 -> L2 transaction (true - success & 0 - fail).
    /// @return Whether the proof is correct and the transaction was actually executed with provided status.
    /// NOTE: It may return `false` for incorrect proof, but it doesn't mean that the L1 -> L2 transaction has an opposite status!
    function proveL1ToL2TransactionStatus(
        bytes32 _l2TxHash,
        uint256 _l2BatchNumber,
        uint256 _l2MessageIndex,
        uint16 _l2TxNumberInBatch,
        bytes32[] calldata _merkleProof,
        TxStatus _status
    ) external view returns (bool);

    /// @notice Finalize the withdrawal and release funds.
    /// @param _l2BatchNumber The L2 batch number where the withdrawal was processed.
    /// @param _l2MessageIndex The position in the L2 logs Merkle tree of the l2Log that was sent with the message.
    /// @param _l2TxNumberInBatch The L2 transaction number in a batch, in which the log was sent.
    /// @param _message The L2 withdraw data, stored in an L2 -> L1 message.
    /// @param _merkleProof The Merkle proof of the inclusion L2 -> L1 message about withdrawal initialization.
    function finalizeEthWithdrawal(
        uint256 _l2BatchNumber,
        uint256 _l2MessageIndex,
        uint16 _l2TxNumberInBatch,
        bytes calldata _message,
        bytes32[] calldata _merkleProof
    ) external;

    /// @notice Request execution of L2 transaction from L1.
    /// @param _contractL2 The L2 receiver address.
    /// @param _l2Value `msg.value` of L2 transaction.
    /// @param _calldata The input of the L2 transaction.
    /// @param _l2GasLimit Maximum amount of L2 gas that transaction can consume during execution on L2.
    /// @param _l2GasPerPubdataByteLimit The maximum amount L2 gas that the operator may charge the user for single byte of pubdata.
    /// @param _factoryDeps An array of L2 bytecodes that will be marked as known on L2.
    /// @param _refundRecipient The address on L2 that will receive the refund for the transaction.
    /// @dev If the L2 deposit finalization transaction fails, the `_refundRecipient` will receive the `_l2Value`.
    /// Please note, the contract may change the refund recipient's address to eliminate sending funds to addresses out of control.
    /// - If `_refundRecipient` is a contract on L1, the refund will be sent to the aliased `_refundRecipient`.
    /// - If `_refundRecipient` is set to `address(0)` and the sender has NO deployed bytecode on L1, the refund will be sent to the `msg.sender` address.
    /// - If `_refundRecipient` is set to `address(0)` and the sender has deployed bytecode on L1, the refund will be sent to the aliased `msg.sender` address.
    /// @dev The address aliasing of L1 contracts as refund recipient on L2 is necessary to guarantee that the funds are controllable,
    /// since address aliasing to the from address for the L2 tx will be applied if the L1 `msg.sender` is a contract.
    /// Without address aliasing for L1 contracts as refund recipients they would not be able to make proper L2 tx requests
    /// through the Mailbox to use or withdraw the funds from L2, and the funds would be lost.
    /// @return canonicalTxHash The hash of the requested L2 transaction. This hash can be used to follow the transaction status.
    function requestL2Transaction(
        address _contractL2,
        uint256 _l2Value,
        bytes calldata _calldata,
        uint256 _l2GasLimit,
        uint256 _l2GasPerPubdataByteLimit,
        bytes[] calldata _factoryDeps,
        address _refundRecipient
    ) external payable returns (bytes32 canonicalTxHash);

    /// @notice Request execution of L2 transaction through the Bridgehub.
    /// @dev Only accessible from L1, this is getting checked in the Bridgehub.
    /// @param _request the request for the L2 transaction.
    function bridgehubRequestL2Transaction(
        BridgehubL2TransactionRequest calldata _request
    ) external returns (bytes32 canonicalTxHash);

    /// @notice The chain's mailbox receives the tx from the Bridgehub on Gateway.
    /// @param _canonicalTxHash the canonical transaction hash.
    /// @param _expirationTimestamp the expiration timestamp for the transaction.
    function bridgehubRequestL2TransactionOnGateway(bytes32 _canonicalTxHash, uint64 _expirationTimestamp) external;

    /// @notice Request execution of service L2 transaction from L1.
    /// @dev Used for chain configuration. Can be called only by DiamondProxy itself.
    /// @param _contractL2 The L2 receiver address.
    /// @param _l2Calldata The input of the L2 transaction.
    function requestL2ServiceTransaction(
        address _contractL2,
        bytes calldata _l2Calldata
    ) external returns (bytes32 canonicalTxHash);

<<<<<<< HEAD
    /// @dev On L1 we have to forward to the Gateway's mailbox which sends to the Bridgehub on the Gw
    /// @param _chainId the chainId of the chain
    /// @param _canonicalTxHash the canonical transaction hash
    /// @param _expirationTimestamp the expiration timestamp
    function requestL2TransactionToGatewayMailboxWithBalanceChange(
=======
    /// @dev On L1 we have to forward to the Gateway's mailbox which sends to the Bridgehub on the Gateway.
    /// @param _chainId the chainId of the chain.
    /// @param _canonicalTxHash the canonical transaction hash.
    /// @param _expirationTimestamp the expiration timestamp.
    function requestL2TransactionToGatewayMailbox(
>>>>>>> 8fb99237
        uint256 _chainId,
        bytes32 _canonicalTxHash,
        uint64 _expirationTimestamp,
        uint256 _baseTokenAmount,
        bytes32 _assetId,
        uint256 _amount
    ) external returns (bytes32 canonicalTxHash);

    /// @notice Estimates the cost in Ether of requesting execution of an L2 transaction from L1.
    /// @param _gasPrice expected L1 gas price at which the user requests the transaction execution.
    /// @param _l2GasLimit Maximum amount of L2 gas that transaction can consume during execution on L2.
    /// @param _l2GasPerPubdataByteLimit The maximum amount of L2 gas that the operator may charge the user for a single byte of pubdata.
    /// @return The estimated ETH spent on L2 gas for the transaction.
    function l2TransactionBaseCost(
        uint256 _gasPrice,
        uint256 _l2GasLimit,
        uint256 _l2GasPerPubdataByteLimit
    ) external view returns (uint256);

    /// @dev Proves that a certain leaf was included as part of the log merkle tree.
    /// @dev Warning: this function does not enforce any additional checks on the structure
    /// of the leaf. This means that it can accept intermediate nodes of the Merkle tree as a `_leaf` as
    /// well as the default "empty" leaves. It is the responsibility of the caller to ensure that the
    /// `_leaf` is a hash of a valid leaf.
    /// @param _batchNumber The batch number of the leaf to be proven.
    /// @param _leafProofMask The leaf proof mask.
    /// @param _leaf The leaf to be proven.
    /// @param _proof The proof.
    function proveL2LeafInclusion(
        uint256 _batchNumber,
        uint256 _leafProofMask,
        bytes32 _leaf,
        bytes32[] calldata _proof
    ) external view returns (bool);

    /// @notice New priority request event. Emitted when a request is placed into the priority queue.
    /// @param txId Serial number of the priority operation.
    /// @param txHash keccak256 hash of encoded transaction representation.
    /// @param expirationTimestamp Timestamp up to which priority request should be processed.
    /// @param transaction The whole transaction structure that is requested to be executed on L2.
    /// @param factoryDeps An array of bytecodes that were shown in the L1 public data.
    /// Will be marked as known bytecodes in L2.
    event NewPriorityRequest(
        uint256 txId,
        bytes32 txHash,
        uint64 expirationTimestamp,
        L2CanonicalTransaction transaction,
        bytes[] factoryDeps
    );

    /// @notice New relayed priority request event. It is emitted on a chain that is deployed
    /// on top of the gateway when it receives a request relayed via the Bridgehub.
    /// @dev IMPORTANT: this event most likely will be removed in the future, so
    /// no one should rely on it for indexing purposes.
    /// @param txId Serial number of the priority operation.
    /// @param txHash keccak256 hash of encoded transaction representation.
    /// @param expirationTimestamp Timestamp up to which priority request should be processed.
    event NewRelayedPriorityTransaction(uint256 txId, bytes32 txHash, uint64 expirationTimestamp);
}<|MERGE_RESOLUTION|>--- conflicted
+++ resolved
@@ -116,19 +116,11 @@
         bytes calldata _l2Calldata
     ) external returns (bytes32 canonicalTxHash);
 
-<<<<<<< HEAD
-    /// @dev On L1 we have to forward to the Gateway's mailbox which sends to the Bridgehub on the Gw
-    /// @param _chainId the chainId of the chain
-    /// @param _canonicalTxHash the canonical transaction hash
-    /// @param _expirationTimestamp the expiration timestamp
-    function requestL2TransactionToGatewayMailboxWithBalanceChange(
-=======
     /// @dev On L1 we have to forward to the Gateway's mailbox which sends to the Bridgehub on the Gateway.
     /// @param _chainId the chainId of the chain.
     /// @param _canonicalTxHash the canonical transaction hash.
     /// @param _expirationTimestamp the expiration timestamp.
-    function requestL2TransactionToGatewayMailbox(
->>>>>>> 8fb99237
+    function requestL2TransactionToGatewayMailboxWithBalanceChange(
         uint256 _chainId,
         bytes32 _canonicalTxHash,
         uint64 _expirationTimestamp,
