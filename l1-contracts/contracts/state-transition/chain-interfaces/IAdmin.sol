--- conflicted
+++ resolved
@@ -127,15 +127,6 @@
     /// @notice New pair of DA validators set
     event NewL2DAValidator(address indexed oldL2DAValidator, address indexed newL2DAValidator);
     event NewL1DAValidator(address indexed oldL1DAValidator, address indexed newL1DAValidator);
-<<<<<<< HEAD
-=======
-    /// @dev emitted when a chain registers and a SetChainIdUpgrade happens
-    event SetChainIdUpgrade(
-        address indexed _hyperchain,
-        L2CanonicalTransaction _l2Transaction,
-        uint256 indexed _protocolVersion
-    );
->>>>>>> 96bbcaf9
 
     event BridgeInitialize(address indexed l1Token, string name, string symbol, uint8 decimals);
 
