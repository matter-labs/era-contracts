--- conflicted
+++ resolved
@@ -43,15 +43,12 @@
     /// @param _pricingMode The new pubdata pricing mode
     function setPubdataPricingMode(PubdataPricingMode _pricingMode) external;
 
-<<<<<<< HEAD
+    /// @notice Set the transaction filterer
+    function setTransactionFilterer(address _transactionFilterer) external;
+
     /// @notice Perform the upgrade from the current protocol version with the corresponding upgrade data
     /// @param _protocolVersion The current protocol version from which upgrade is executed
     /// @param _cutData The diamond cut parameters that is executed in the upgrade
-=======
-    /// @notice Set the transaction filterer
-    function setTransactionFilterer(address _transactionFilterer) external;
-
->>>>>>> 8ec3cfaa
     function upgradeChainFromVersion(uint256 _protocolVersion, Diamond.DiamondCutData calldata _cutData) external;
 
     /// @notice Executes a proposed governor upgrade
