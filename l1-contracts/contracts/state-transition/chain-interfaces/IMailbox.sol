--- conflicted
+++ resolved
@@ -100,29 +100,21 @@
         BridgehubL2TransactionRequest calldata _request
     ) external returns (bytes32 canonicalTxHash);
 
-<<<<<<< HEAD
+    /// @dev On the Gateway the chain's mailbox receives the tx from the bridgehub.
     function bridgehubRequestL2TransactionOnGateway(
-=======
-    /// @dev On SL the chain's mailbox receives the tx from the bridgehub.
-    function bridgehubRequestL2TransactionOnSyncLayer(
->>>>>>> 1851477c
         L2CanonicalTransaction calldata _transaction,
         bytes[] calldata _factoryDeps,
         bytes32 _canonicalTxHash,
         uint64 _expirationTimestamp
     ) external;
 
-<<<<<<< HEAD
-    function requestL2TransactionToGatewayMailbox(
-=======
-    /// @dev On L1 we have to forward to the Settlement Layer's mailbox which sends to the Bridgehub on the SL
+    /// @dev On L1 we have to forward to the Gateway's mailbox which sends to the Bridgehub on the Gw
     /// @param _chainId the chainId of the chain
     /// @param _transaction the transaction to be relayed
     /// @param _factoryDeps the factory dependencies
     /// @param _canonicalTxHash the canonical transaction hash
     /// @param _expirationTimestamp the expiration timestamp
-    function requestL2TransactionToSyncLayerMailbox(
->>>>>>> 1851477c
+    function requestL2TransactionToGatewayMailbox(
         uint256 _chainId,
         L2CanonicalTransaction calldata _transaction,
         bytes[] calldata _factoryDeps,
