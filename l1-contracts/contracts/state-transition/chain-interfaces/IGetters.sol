// SPDX-License-Identifier: MIT

pragma solidity 0.8.24;

import {PriorityOperation} from "../libraries/PriorityQueue.sol";
import {VerifierParams} from "../chain-interfaces/IVerifier.sol";
import {PubdataPricingMode, SyncLayerState} from "../chain-deps/ZkSyncHyperchainStorage.sol";
import {IZkSyncHyperchainBase} from "./IZkSyncHyperchainBase.sol";

/// @title The interface of the Getters Contract that implements functions for getting contract state from outside the blockchain.
/// @author Matter Labs
/// @custom:security-contact security@matterlabs.dev
interface IGetters is IZkSyncHyperchainBase {
    /*//////////////////////////////////////////////////////////////
                            CUSTOM GETTERS
    //////////////////////////////////////////////////////////////*/

    /// @return The address of the verifier smart contract
    function getVerifier() external view returns (address);

    /// @return The address of the current admin
    function getAdmin() external view returns (address);

    /// @return The address of the pending admin
    function getPendingAdmin() external view returns (address);

    /// @return The address of the bridgehub
    function getBridgehub() external view returns (address);

    /// @return The address of the state transition
    function getStateTransitionManager() external view returns (address);

    /// @return The chain ID
    function getChainId() external view returns (uint256);

    /// @return The address of the base token
    function getBaseToken() external view returns (address);

    /// @return The address of the base token bridge
    function getBaseTokenBridge() external view returns (address);

    /// @return The total number of batches that were committed
    function getTotalBatchesCommitted() external view returns (uint256);

    /// @return The total number of batches that were committed & verified
    function getTotalBatchesVerified() external view returns (uint256);

    /// @return The total number of batches that were committed & verified & executed
    function getTotalBatchesExecuted() external view returns (uint256);

    /// @return The total number of priority operations that were added to the priority queue, including all processed ones
    function getTotalPriorityTxs() external view returns (uint256);

    /// @notice The function that returns the first unprocessed priority transaction.
    /// @dev Returns zero if and only if no operations were processed from the queue.
    /// @dev If all the transactions were processed, it will return the last processed index, so
    /// in case exactly *unprocessed* transactions are needed, one should check that getPriorityQueueSize() is greater than 0.
    /// @return Index of the oldest priority operation that wasn't processed yet
    function getFirstUnprocessedPriorityTx() external view returns (uint256);

    /// @return The number of priority operations currently in the queue
    function getPriorityQueueSize() external view returns (uint256);

    /// @return The first unprocessed priority operation from the queue
    function priorityQueueFrontOperation() external view returns (PriorityOperation memory);

    /// @return Whether the address has a validator access
    function isValidator(address _address) external view returns (bool);

    /// @return merkleRoot Merkle root of the tree with L2 logs for the selected batch
    function l2LogsRootHash(uint256 _batchNumber) external view returns (bytes32 merkleRoot);

    /// @notice For unfinalized (non executed) batches may change
    /// @dev returns zero for non-committed batches
    /// @return The hash of committed L2 batch.
    function storedBatchHash(uint256 _batchNumber) external view returns (bytes32);

    /// @return Bytecode hash of bootloader program.
    function getL2BootloaderBytecodeHash() external view returns (bytes32);

    /// @return Bytecode hash of default account (bytecode for EOA).
    function getL2DefaultAccountBytecodeHash() external view returns (bytes32);

    /// @return Verifier parameters.
    /// @dev This function is deprecated and will soon be removed.
    function getVerifierParams() external view returns (VerifierParams memory);

    /// @return Whether the diamond is frozen or not
    function isDiamondStorageFrozen() external view returns (bool);

    /// @return The current packed protocol version. To access human-readable version, use `getSemverProtocolVersion` function.
    function getProtocolVersion() external view returns (uint256);

    /// @return The tuple of (major, minor, patch) protocol version.
    function getSemverProtocolVersion() external view returns (uint32, uint32, uint32);

    /// @return The upgrade system contract transaction hash, 0 if the upgrade is not initialized
    function getL2SystemContractsUpgradeTxHash() external view returns (bytes32);

    /// @return The L2 batch number in which the upgrade transaction was processed.
    /// @dev It is equal to 0 in the following two cases:
    /// - No upgrade transaction has ever been processed.
    /// - The upgrade transaction has been processed and the batch with such transaction has been
    /// executed (i.e. finalized).
    function getL2SystemContractsUpgradeBatchNumber() external view returns (uint256);

    /// @return The maximum number of L2 gas that a user can request for L1 -> L2 transactions
    function getPriorityTxMaxGasLimit() external view returns (uint256);

    /// @return Whether a withdrawal has been finalized.
    /// @param _l2BatchNumber The L2 batch number within which the withdrawal happened.
    /// @param _l2MessageIndex The index of the L2->L1 message denoting the withdrawal.
    function isEthWithdrawalFinalized(uint256 _l2BatchNumber, uint256 _l2MessageIndex) external view returns (bool);

    /// @return The pubdata pricing mode.
    function getPubdataPricingMode() external view returns (PubdataPricingMode);

    /// @return the baseTokenGasPriceMultiplierNominator, used to compare the baseTokenPrice to ether for L1->L2 transactions
    function baseTokenGasPriceMultiplierNominator() external view returns (uint128);

    /// @return the baseTokenGasPriceMultiplierDenominator, used to compare the baseTokenPrice to ether for L1->L2 transactions
    function baseTokenGasPriceMultiplierDenominator() external view returns (uint128);

    /*//////////////////////////////////////////////////////////////
                            DIAMOND LOUPE
    //////////////////////////////////////////////////////////////*/

    /// @notice Faсet structure compatible with the EIP-2535 diamond loupe
    /// @param addr The address of the facet contract
    /// @param selectors The NON-sorted array with selectors associated with facet
    struct Facet {
        address addr;
        bytes4[] selectors;
    }

    /// @return result All facet addresses and their function selectors
    function facets() external view returns (Facet[] memory);

    /// @return NON-sorted array with function selectors supported by a specific facet
    function facetFunctionSelectors(address _facet) external view returns (bytes4[] memory);

    /// @return facets NON-sorted array of facet addresses supported on diamond
    function facetAddresses() external view returns (address[] memory facets);

    /// @return facet The facet address associated with a selector. Zero if the selector is not added to the diamond
    function facetAddress(bytes4 _selector) external view returns (address facet);

    /// @return Whether the selector can be frozen by the admin or always accessible
    function isFunctionFreezable(bytes4 _selector) external view returns (bool);

    /// @return isFreezable Whether the facet can be frozen by the admin or always accessible
    function isFacetFreezable(address _facet) external view returns (bool isFreezable);

    /// TODO
<<<<<<< HEAD
    function getSyncLayer() external view returns (address);
=======
    function getSyncLayerState() external view returns (SyncLayerState);
>>>>>>> f3543cde
}<|MERGE_RESOLUTION|>--- conflicted
+++ resolved
@@ -4,7 +4,7 @@
 
 import {PriorityOperation} from "../libraries/PriorityQueue.sol";
 import {VerifierParams} from "../chain-interfaces/IVerifier.sol";
-import {PubdataPricingMode, SyncLayerState} from "../chain-deps/ZkSyncHyperchainStorage.sol";
+import {PubdataPricingMode} from "../chain-deps/ZkSyncHyperchainStorage.sol";
 import {IZkSyncHyperchainBase} from "./IZkSyncHyperchainBase.sol";
 
 /// @title The interface of the Getters Contract that implements functions for getting contract state from outside the blockchain.
@@ -152,9 +152,5 @@
     function isFacetFreezable(address _facet) external view returns (bool isFreezable);
 
     /// TODO
-<<<<<<< HEAD
     function getSyncLayer() external view returns (address);
-=======
-    function getSyncLayerState() external view returns (SyncLayerState);
->>>>>>> f3543cde
 }