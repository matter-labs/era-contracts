// SPDX-License-Identifier: MIT

pragma solidity 0.8.24;

import {Ownable2Step} from "@openzeppelin/contracts-v4/access/Ownable2Step.sol";
import {LibMap} from "./libraries/LibMap.sol";
import {IExecutor} from "./chain-interfaces/IExecutor.sol";
import {IChainTypeManager} from "./IChainTypeManager.sol";
import {Unauthorized, TimeNotReached, ZeroAddress} from "../common/L1ContractErrors.sol";

/// @author Matter Labs
/// @custom:security-contact security@matterlabs.dev
/// @notice Intermediate smart contract between the validator EOA account and the ZK chains state transition diamond smart contract.
/// @dev The primary purpose of this contract is to provide a trustless means of delaying batch execution without
/// modifying the main zkChain diamond contract. As such, even if this contract is compromised, it will not impact the main
/// contract.
/// @dev ZKsync actively monitors the chain activity and reacts to any suspicious activity by freezing the chain.
/// This allows time for investigation and mitigation before resuming normal operations.
/// @dev The contract overloads all of the 4 methods, that are used in state transition. When the batch is committed,
/// the timestamp is stored for it. Later, when the owner calls the batch execution, the contract checks that batch
/// was committed not earlier than X time ago.
contract ValidatorTimelock is IExecutor, Ownable2Step {
    using LibMap for LibMap.Uint32Map;

    /// @dev Part of the IBase interface. Not used in this contract.
    string public constant override getName = "ValidatorTimelock";

    /// @notice The delay between committing and executing batches is changed.
    event NewExecutionDelay(uint256 _newExecutionDelay);

    /// @notice A new validator has been added.
    event ValidatorAdded(uint256 indexed _chainId, address _addedValidator);

    /// @notice A validator has been removed.
    event ValidatorRemoved(uint256 indexed _chainId, address _removedValidator);

    /// @notice Error for when an address is already a validator.
    error AddressAlreadyValidator(uint256 _chainId);

    /// @notice Error for when an address is not a validator.
    error ValidatorDoesNotExist(uint256 _chainId);

    /// @dev The chainTypeManager smart contract.
    IChainTypeManager public chainTypeManager;

    /// @dev The mapping of L2 chainId => batch number => timestamp when it was committed.
    mapping(uint256 chainId => LibMap.Uint32Map batchNumberToTimestampMapping) internal committedBatchTimestamp;

    /// @dev The address that can commit/revert/validate/execute batches.
    mapping(uint256 _chainId => mapping(address _validator => bool)) public validators;

    /// @dev The delay between committing and executing batches.
    uint32 public executionDelay;

    constructor(address _initialOwner, uint32 _executionDelay) {
        _transferOwnership(_initialOwner);
        executionDelay = _executionDelay;
    }

    /// @notice Checks if the caller is the admin of the chain.
    modifier onlyChainAdmin(uint256 _chainId) {
        if (msg.sender != chainTypeManager.getChainAdmin(_chainId)) {
            revert Unauthorized(msg.sender);
        }
        _;
    }

    /// @notice Checks if the caller is a validator.
    modifier onlyValidator(uint256 _chainId) {
        if (!validators[_chainId][msg.sender]) {
            revert Unauthorized(msg.sender);
        }
        _;
    }

    /// @dev Sets a new state transition manager.
    function setChainTypeManager(IChainTypeManager _chainTypeManager) external onlyOwner {
        if (address(_chainTypeManager) == address(0)) {
            revert ZeroAddress();
        }
        chainTypeManager = _chainTypeManager;
    }

    /// @dev Sets an address as a validator.
    function addValidator(uint256 _chainId, address _newValidator) external onlyChainAdmin(_chainId) {
        if (validators[_chainId][_newValidator]) {
            revert AddressAlreadyValidator(_chainId);
        }
        validators[_chainId][_newValidator] = true;
        emit ValidatorAdded(_chainId, _newValidator);
    }

    /// @dev Removes an address as a validator.
    function removeValidator(uint256 _chainId, address _validator) external onlyChainAdmin(_chainId) {
        if (!validators[_chainId][_validator]) {
            revert ValidatorDoesNotExist(_chainId);
        }
        validators[_chainId][_validator] = false;
        emit ValidatorRemoved(_chainId, _validator);
    }

    /// @dev Set the delay between committing and executing batches.
    function setExecutionDelay(uint32 _executionDelay) external onlyOwner {
        executionDelay = _executionDelay;
        emit NewExecutionDelay(_executionDelay);
    }

    /// @dev Returns the timestamp when `_l2BatchNumber` was committed.
    function getCommittedBatchTimestamp(uint256 _chainId, uint256 _l2BatchNumber) external view returns (uint256) {
        return committedBatchTimestamp[_chainId].get(_l2BatchNumber);
    }

    /// @dev Records the timestamp for all provided committed batches and make
    /// a call to the zkChain diamond contract with the same calldata.
    function commitBatchesSharedBridge(
        uint256 _chainId,
        uint256 _processBatchFrom,
        uint256 _processBatchTo,
        bytes calldata
    ) external onlyValidator(_chainId) {
        unchecked {
            // This contract is only a temporary solution, that hopefully will be disabled until 2106 year, so...
            // It is safe to cast.
            uint32 timestamp = uint32(block.timestamp);
            // We disable this check because calldata array length is cheap.
            for (uint256 i = _processBatchFrom; i <= _processBatchTo; ++i) {
                committedBatchTimestamp[_chainId].set(i, timestamp);
            }
        }
        _propagateToZKChain(_chainId);
    }

    /// @dev Make a call to the zkChain diamond contract with the same calldata.
    /// Note: If the batch is reverted, it needs to be committed first before the execution.
    /// So it's safe to not override the committed batches.
    function revertBatchesSharedBridge(uint256 _chainId, uint256) external onlyValidator(_chainId) {
        _propagateToZKChain(_chainId);
    }

    /// @dev Make a call to the zkChain diamond contract with the same calldata.
    /// Note: We don't track the time when batches are proven, since all information about
    /// the batch is known on the commit stage and the proved is not finalized (may be reverted).
    function proveBatchesSharedBridge(
        uint256 _chainId,
        uint256, // _processBatchFrom
        uint256, // _processBatchTo
        bytes calldata
    ) external onlyValidator(_chainId) {
        _propagateToZKChain(_chainId);
    }

    /// @dev Check that batches were committed at least X time ago and
    /// make a call to the zkChain diamond contract with the same calldata.
    function executeBatchesSharedBridge(
        uint256 _chainId,
        uint256 _processBatchFrom,
        uint256 _processBatchTo,
        bytes calldata
    ) external onlyValidator(_chainId) {
        uint256 delay = executionDelay; // uint32
        unchecked {
            // We disable this check because calldata array length is cheap.
            for (uint256 i = _processBatchFrom; i <= _processBatchTo; ++i) {
                uint256 commitBatchTimestamp = committedBatchTimestamp[_chainId].get(i);

                // Note: if the `commitBatchTimestamp` is zero, that means either:
                // * The batch was committed, but not through this contract.
                // * The batch wasn't committed at all, so execution will fail in the ZKsync contract.
                // We allow executing such batches.

                if (block.timestamp < commitBatchTimestamp + delay) {
                    revert TimeNotReached(commitBatchTimestamp + delay, block.timestamp);
                }
            }
        }
        _propagateToZKChain(_chainId);
    }

    /// @dev Call the zkChain diamond contract with the same calldata as this contract was called.
    /// Note: it is called the zkChain diamond contract, not delegatecalled!
    function _propagateToZKChain(uint256 _chainId) internal {
<<<<<<< HEAD
        address contractAddress = chainTypeManager.getZKChain(_chainId);
=======
        // Note, that it is important to use chain type manager and
        // the legacy method here for obtaining the chain id in order for
        // this contract to before the CTM upgrade is finalized.
        address contractAddress = chainTypeManager.getHyperchain(_chainId);
        if (contractAddress == address(0)) {
            revert ZeroAddress();
        }
>>>>>>> 1cabb763
        assembly {
            // Copy function signature and arguments from calldata at zero position into memory at pointer position
            calldatacopy(0, 0, calldatasize())
            // Call method of the ZK chain diamond contract returns 0 on error
            let result := call(gas(), contractAddress, 0, 0, calldatasize(), 0, 0)
            // Get the size of the last return data
            let size := returndatasize()
            // Copy the size length of bytes from return data at zero position to pointer position
            returndatacopy(0, 0, size)
            // Depending on the result value
            switch result
            case 0 {
                // End execution and revert state changes
                revert(0, size)
            }
            default {
                // Return data with length of size at pointers position
                return(0, size)
            }
        }
    }
}<|MERGE_RESOLUTION|>--- conflicted
+++ resolved
@@ -179,9 +179,6 @@
     /// @dev Call the zkChain diamond contract with the same calldata as this contract was called.
     /// Note: it is called the zkChain diamond contract, not delegatecalled!
     function _propagateToZKChain(uint256 _chainId) internal {
-<<<<<<< HEAD
-        address contractAddress = chainTypeManager.getZKChain(_chainId);
-=======
         // Note, that it is important to use chain type manager and
         // the legacy method here for obtaining the chain id in order for
         // this contract to before the CTM upgrade is finalized.
@@ -189,7 +186,6 @@
         if (contractAddress == address(0)) {
             revert ZeroAddress();
         }
->>>>>>> 1cabb763
         assembly {
             // Copy function signature and arguments from calldata at zero position into memory at pointer position
             calldatacopy(0, 0, calldatasize())
