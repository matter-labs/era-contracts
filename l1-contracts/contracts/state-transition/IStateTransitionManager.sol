--- conflicted
+++ resolved
@@ -5,11 +5,8 @@
 import {Diamond} from "./libraries/Diamond.sol";
 import {L2CanonicalTransaction} from "../common/Messaging.sol";
 import {FeeParams} from "./chain-deps/ZkSyncHyperchainStorage.sol";
-<<<<<<< HEAD
 
 import {IBridgehub} from "../bridgehub/IBridgehub.sol";
-=======
->>>>>>> 0c55af6e
 
 /// @notice Struct that holds all data needed for initializing STM Proxy.
 /// @dev We use struct instead of raw parameters in `initialize` function to prevent "Stack too deep" error
@@ -150,8 +147,9 @@
         uint256 _oldProtocolVersion,
         Diamond.DiamondCutData calldata _diamondCut
     ) external;
+    
+    function getSemverProtocolVersion() external view returns (uint32, uint32, uint32);
 
-<<<<<<< HEAD
     function registerSyncLayer(uint256 _newSyncLayerChainId, bool _isWhitelisted) external;
 
     event BridgeInitialize(address indexed l1Token, string name, string symbol, uint8 decimals);
@@ -170,7 +168,4 @@
         address _prevMsgSender,
         bytes calldata _data
     ) external;
-=======
-    function getSemverProtocolVersion() external view returns (uint32, uint32, uint32);
->>>>>>> 0c55af6e
 }