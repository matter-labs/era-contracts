--- conflicted
+++ resolved
@@ -4,7 +4,7 @@
 
 import {Diamond} from "./libraries/Diamond.sol";
 import {L2CanonicalTransaction} from "../common/Messaging.sol";
-import {FeeParams} from "./chain-deps/ZkSyncStateTransitionStorage.sol";
+import {FeeParams} from "./chain-deps/ZkSyncHyperchainStorage.sol";
 
 /// @notice Struct that holds all data needed for initializing STM Proxy.
 /// @dev We use struct instead of raw parameters in `initialize` function to prevent "Stack too deep" error
@@ -28,13 +28,8 @@
 }
 
 interface IStateTransitionManager {
-<<<<<<< HEAD
-    // when a new Chain is added
-    event StateTransitionNewChain(uint256 indexed _chainId, address indexed _hyperchainContract);
-=======
-    /// @dev Emitted when a new Chain is added
-    event NewHyperchain(uint256 indexed _chainId, address indexed _stateTransitionContract);
->>>>>>> 18e9143e
+    /// @dev Emitted when a new Hyperchain is added
+    event NewHyperchain(uint256 indexed _chainId, address indexed _hyperchainContract);
 
     /// @dev emitted when an chain registers and a SetChainIdUpgrade happens
     event SetChainIdUpgrade(
