--- conflicted
+++ resolved
@@ -3,9 +3,8 @@
 pragma solidity 0.8.24;
 
 import {Diamond} from "./libraries/Diamond.sol";
-// import {L2CanonicalTransaction} from "../common/Messaging.sol";
+import {L2CanonicalTransaction} from "../common/Messaging.sol";
 import {FeeParams} from "./chain-deps/ZkSyncHyperchainStorage.sol";
-import {HyperchainCommitment} from "../common/Config.sol";
 
 import {IBridgehub} from "../bridgehub/IBridgehub.sol";
 
@@ -42,12 +41,12 @@
     /// @dev Emitted when a new Hyperchain is added
     event NewHyperchain(uint256 indexed _chainId, address indexed _hyperchainContract);
 
-    // /// @dev emitted when an chain registers and a SetChainIdUpgrade happens
-    // event SetChainIdUpgrade(
-    //     address indexed _hyperchain,
-    //     L2CanonicalTransaction _l2Transaction,
-    //     uint256 indexed _protocolVersion
-    // );
+    /// @dev emitted when an chain registers and a SetChainIdUpgrade happens
+    event SetChainIdUpgrade(
+        address indexed _hyperchain,
+        L2CanonicalTransaction _l2Transaction,
+        uint256 indexed _protocolVersion
+    );
 
     /// @notice pendingAdmin is changed
     /// @dev Also emitted when new admin is accepted and in this case, `newPendingAdmin` would be zero address
@@ -151,7 +150,6 @@
 
     function registerSyncLayer(uint256 _newSyncLayerChainId, bool _isWhitelisted) external;
 
-<<<<<<< HEAD
     event BridgeInitialize(address indexed l1Token, string name, string symbol, uint8 decimals);
 
     event BridgeMint(address indexed _account, uint256 _amount);
@@ -168,18 +166,5 @@
         address _prevMsgSender,
         bytes calldata _data
     ) external;
-=======
-    function registerCounterpart(uint256 _chainId, address _counterPart) external;
-
-    function finalizeMigrationToSyncLayer(
-        uint256 _chainId,
-        address _baseToken,
-        address _sharedBridge,
-        address _admin,
-        uint256 _expectedProtocolVersion,
-        HyperchainCommitment calldata _commitment,
-        bytes calldata _diamondCut
-    ) external;
     function getSemverProtocolVersion() external view returns (uint32, uint32, uint32);
->>>>>>> f3543cde
 }