// SPDX-License-Identifier: MIT
// We use a floating point pragma here so it can be used within other projects that interact with the ZKsync ecosystem without using our exact pragma version.
pragma solidity ^0.8.21;

bytes1 constant BUNDLE_IDENTIFIER = 0x01;
bytes1 constant TRIGGER_IDENTIFIER = 0x02;

/// @dev The enum that represents the transaction execution status
/// @param Failure The transaction execution failed
/// @param Success The transaction execution succeeded
enum TxStatus {
    Failure,
    Success
}

/// @dev The log passed from L2
/// @param l2ShardId The shard identifier, 0 - rollup, 1 - porter
/// All other values are not used but are reserved for the future
/// @param isService A boolean flag that is part of the log along with `key`, `value`, and `sender` address.
/// This field is required formally but does not have any special meaning
/// @param txNumberInBatch The L2 transaction number in a Batch, in which the log was sent
/// @param sender The L2 address which sent the log
/// @param key The 32 bytes of information that was sent in the log
/// @param value The 32 bytes of information that was sent in the log
// Both `key` and `value` are arbitrary 32-bytes selected by the log sender
struct L2Log {
    uint8 l2ShardId;
    bool isService;
    uint16 txNumberInBatch;
    address sender;
    bytes32 key;
    bytes32 value;
}

/// @dev An arbitrary length message passed from L2
/// @notice Under the hood it is `L2Log` sent from the special system L2 contract
/// @param txNumberInBatch The L2 transaction number in a Batch, in which the message was sent
/// @param sender The address of the L2 account from which the message was passed
/// @param data An arbitrary length message
struct L2Message {
    uint16 txNumberInBatch;
    address sender;
    bytes data;
}

/// @dev Internal structure that contains the parameters for the writePriorityOp
/// internal function.
/// @param txId The id of the priority transaction.
/// @param l2GasPrice The gas price for the l2 priority operation.
/// @param expirationTimestamp The timestamp by which the priority operation must be processed by the operator.
/// @param request The external calldata request for the priority operation.
struct WritePriorityOpParams {
    uint256 txId;
    uint256 l2GasPrice;
    uint64 expirationTimestamp;
    BridgehubL2TransactionRequest request;
}

/// @dev Structure that includes all fields of the L2 transaction
/// @dev The hash of this structure is the "canonical L2 transaction hash" and can
/// be used as a unique identifier of a tx
/// @param txType The tx type number, depending on which the L2 transaction can be
/// interpreted differently
/// @param from The sender's address. `uint256` type for possible address format changes
/// and maintaining backward compatibility
/// @param to The recipient's address. `uint256` type for possible address format changes
/// and maintaining backward compatibility
/// @param gasLimit The L2 gas limit for L2 transaction. Analog to the `gasLimit` on an
/// L1 transactions
/// @param gasPerPubdataByteLimit Maximum number of L2 gas that will cost one byte of pubdata
/// (every piece of data that will be stored on L1 as calldata)
/// @param maxFeePerGas The absolute maximum sender willing to pay per unit of L2 gas to get
/// the transaction included in a Batch. Analog to the EIP-1559 `maxFeePerGas` on an L1 transactions
/// @param maxPriorityFeePerGas The additional fee that is paid directly to the validator
/// to incentivize them to include the transaction in a Batch. Analog to the EIP-1559
/// `maxPriorityFeePerGas` on an L1 transactions
/// @param paymaster The address of the EIP-4337 paymaster, that will pay fees for the
/// transaction. `uint256` type for possible address format changes and maintaining backward compatibility
/// @param nonce The nonce of the transaction. For L1->L2 transactions it is the priority
/// operation Id
/// @param value The value to pass with the transaction
/// @param reserved The fixed-length fields for usage in a future extension of transaction
/// formats
/// @param data The calldata that is transmitted for the transaction call
/// @param signature An abstract set of bytes that are used for transaction authorization
/// @param factoryDeps The set of L2 bytecode hashes whose preimages were shown on L1
/// @param paymasterInput The arbitrary-length data that is used as a calldata to the paymaster pre-call
/// @param reservedDynamic The arbitrary-length field for usage in a future extension of transaction formats
struct L2CanonicalTransaction {
    uint256 txType;
    uint256 from;
    uint256 to;
    uint256 gasLimit;
    uint256 gasPerPubdataByteLimit;
    uint256 maxFeePerGas;
    uint256 maxPriorityFeePerGas;
    uint256 paymaster;
    uint256 nonce;
    uint256 value;
    // In the future, we might want to add some
    // new fields to the struct. The `txData` struct
    // is to be passed to account and any changes to its structure
    // would mean a breaking change to these accounts. To prevent this,
    // we should keep some fields as "reserved"
    // It is also recommended that their length is fixed, since
    // it would allow easier proof integration (in case we will need
    // some special circuit for preprocessing transactions)
    uint256[4] reserved;
    bytes data;
    bytes signature;
    uint256[] factoryDeps;
    bytes paymasterInput;
    // Reserved dynamic type for the future use-case. Using it should be avoided,
    // But it is still here, just in case we want to enable some additional functionality
    bytes reservedDynamic;
}

/// @param sender The sender's address.
/// @param contractAddressL2 The address of the contract on L2 to call.
/// @param valueToMint The amount of base token that should be minted on L2 as the result of this transaction.
/// @param l2Value The msg.value of the L2 transaction.
/// @param l2Calldata The calldata for the L2 transaction.
/// @param l2GasLimit The limit of the L2 gas for the L2 transaction
/// @param l2GasPerPubdataByteLimit The price for a single pubdata byte in L2 gas.
/// @param factoryDeps The array of L2 bytecodes that the tx depends on.
/// @param refundRecipient The recipient of the refund for the transaction on L2. If the transaction fails, then
/// this address will receive the `l2Value`.
// solhint-disable-next-line gas-struct-packing
struct BridgehubL2TransactionRequest {
    address sender;
    address contractL2;
    uint256 mintValue;
    uint256 l2Value;
    bytes l2Calldata;
    uint256 l2GasLimit;
    uint256 l2GasPerPubdataByteLimit;
    bytes[] factoryDeps;
    address refundRecipient;
}

<<<<<<< HEAD
struct InteropCallRequest {
    address to;
    uint256 value;
    bytes data;
}

struct InteropCallStarter {
    bool directCall;
    address nextContract;
    bytes data;
    uint256 value;
    // The value that is requested for the interop call.
    // This has to be known beforehand, as the funds in the interop call belong to the user.
    // This is because we cannot guarantee atomicity of xL2 txs (just the atimicity of calls on the destination chain)
    // So contracts cannot send their own value, only stamp the value that belongs to the user.
    uint256 requestedInteropCallValue;
}

struct InteropCall {
    bool directCall;
    address to;
    address from;
    uint256 value;
    bytes data;
}

struct BundleMetadata {
    uint256 destinationChainId;
    address sender;
    uint256 callCount;
    // Note the total value is provided by the user.
    // This is because we cannot guarantee atomicity of xL2 txs (just the atomicity of calls on the destination chain)
    // So contracts cannot send their own value, only stamp the value that belongs to the user.
    uint256 totalValue;
}

struct InteropBundle {
    uint256 destinationChainId;
    InteropCall[] calls;
    // If not set - anyone can execute it.
    address executionAddress;
}

struct GasFields {
    uint256 gasLimit;
    uint256 gasPerPubdataByteLimit;
    address refundRecipient;
    address paymaster;
    bytes paymasterInput;
}

struct InteropTrigger {
    uint256 destinationChainId;
    address sender;
    address recipient;
    bytes32 feeBundleHash;
    bytes32 executionBundleHash;
    GasFields gasFields;
}

/// @param l2MessageIndex The position in the L2 logs Merkle tree of the l2Log that was sent with the message
struct MessageInclusionProof {
    uint256 chainId;
    uint256 l1BatchNumber;
    uint256 l2MessageIndex;
    L2Message message;
    bytes32[] proof;
}

struct LogInclusionProof {
    uint256 chainId;
    uint256 l1BatchNumber;
    uint256 l2LogIndex;
    L2Log log;
    bytes32[] proof;
}

struct LeafInclusionProof {
    uint256 chainId;
    uint256 l1BatchNumber;
    uint256 l2LeafProofMask;
    bytes32 leaf;
    bytes32[] proof;
}

struct MessageRoot {
    uint256 chainId;
    uint256 batchNumber;
    // We double overloading this. The sides normally contain the root, as well as the sides. So the length is at least 2.
=======
struct MessageRoot {
    uint256 chainId;
    uint256 batchNumber;
    // We double overloading this. The sides normally contain the root, as well as the sides.
>>>>>>> e1205b2d
    // Second overloading: if the length is 1, we are importing a chainBatchRoot/messageRoot instead of sides.
    bytes32[] sides;
}<|MERGE_RESOLUTION|>--- conflicted
+++ resolved
@@ -138,7 +138,14 @@
     address refundRecipient;
 }
 
-<<<<<<< HEAD
+struct MessageRoot {
+    uint256 chainId;
+    uint256 batchNumber;
+    // We double overloading this. The sides normally contain the root, as well as the sides. So the length is at least 2.
+    // Second overloading: if the length is 1, we are importing a chainBatchRoot/messageRoot instead of sides.
+    bytes32[] sides;
+}
+
 struct InteropCallRequest {
     address to;
     uint256 value;
@@ -223,17 +230,3 @@
     bytes32 leaf;
     bytes32[] proof;
 }
-
-struct MessageRoot {
-    uint256 chainId;
-    uint256 batchNumber;
-    // We double overloading this. The sides normally contain the root, as well as the sides. So the length is at least 2.
-=======
-struct MessageRoot {
-    uint256 chainId;
-    uint256 batchNumber;
-    // We double overloading this. The sides normally contain the root, as well as the sides.
->>>>>>> e1205b2d
-    // Second overloading: if the length is 1, we are importing a chainBatchRoot/messageRoot instead of sides.
-    bytes32[] sides;
-}