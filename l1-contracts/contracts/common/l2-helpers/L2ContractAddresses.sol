--- conflicted
+++ resolved
@@ -119,29 +119,25 @@
 IMessageVerification constant L2_MESSAGE_VERIFICATION = IMessageVerification(address(BUILT_IN_CONTRACTS_OFFSET + 0x09));
 
 /// @dev The address of the L2 chain handler system contract
-<<<<<<< HEAD
 address constant L2_CHAIN_ASSET_HANDLER_ADDR = address(BUILT_IN_CONTRACTS_OFFSET + 0x0a);
 IChainAssetHandler constant L2_CHAIN_ASSET_HANDLER = IChainAssetHandler(L2_CHAIN_ASSET_HANDLER_ADDR);
-
-/// @dev the address of the L2 interop center
-address constant L2_INTEROP_CENTER_ADDR = address(BUILT_IN_CONTRACTS_OFFSET + 0x0b);
-IInteropCenter constant L2_INTEROP_CENTER = IInteropCenter(L2_INTEROP_CENTER_ADDR);
-
-/// @dev the address of the L2 interop handler
-address constant L2_INTEROP_HANDLER_ADDR = address(BUILT_IN_CONTRACTS_OFFSET + 0x0c);
-
-/// @dev the address of the L2 asset tracker
-address constant L2_ASSET_TRACKER_ADDR = address(BUILT_IN_CONTRACTS_OFFSET + 0x0d);
-IL2AssetTracker constant L2_ASSET_TRACKER = IL2AssetTracker(L2_ASSET_TRACKER_ADDR);
-
-/// @dev the address of the GW asset tracker
-address constant GW_ASSET_TRACKER_ADDR = address(BUILT_IN_CONTRACTS_OFFSET + 0x0e);
-IGWAssetTracker constant GW_ASSET_TRACKER = IGWAssetTracker(GW_ASSET_TRACKER_ADDR);
-=======
-address constant L2_CHAIN_ASSET_HANDLER_ADDR = address(USER_CONTRACTS_OFFSET + 0x0a);
 
 /// @dev UpgradeableBeaconDeployer that's responsible for deploying the upgradeable beacons for the bridged standard ERC20 tokens
 /// @dev Besides separation of concerns, we need it as a separate contract to ensure that L2NativeTokenVaultZKOS
 /// does not have to include BridgedStandardERC20 and UpgradeableBeacon and so can fit into the code size limit.
-address constant L2_NTV_BEACON_DEPLOYER_ADDR = address(USER_CONTRACTS_OFFSET + 0x0b);
->>>>>>> 348f7b91
+address constant L2_NTV_BEACON_DEPLOYER_ADDR = address(BUILT_IN_CONTRACTS_OFFSET + 0x0b);
+
+/// @dev the address of the L2 interop center
+address constant L2_INTEROP_CENTER_ADDR = address(BUILT_IN_CONTRACTS_OFFSET + 0x0c);
+IInteropCenter constant L2_INTEROP_CENTER = IInteropCenter(L2_INTEROP_CENTER_ADDR);
+
+/// @dev the address of the L2 interop handler
+address constant L2_INTEROP_HANDLER_ADDR = address(BUILT_IN_CONTRACTS_OFFSET + 0x0d);
+
+/// @dev the address of the L2 asset tracker
+address constant L2_ASSET_TRACKER_ADDR = address(BUILT_IN_CONTRACTS_OFFSET + 0x0e);
+IL2AssetTracker constant L2_ASSET_TRACKER = IL2AssetTracker(L2_ASSET_TRACKER_ADDR);
+
+/// @dev the address of the GW asset tracker
+address constant GW_ASSET_TRACKER_ADDR = address(BUILT_IN_CONTRACTS_OFFSET + 0x0f);
+IGWAssetTracker constant GW_ASSET_TRACKER = IGWAssetTracker(GW_ASSET_TRACKER_ADDR);