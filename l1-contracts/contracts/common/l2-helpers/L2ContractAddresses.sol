// SPDX-License-Identifier: MIT
// We use a floating point pragma here so it can be used within other projects that interact with the ZKsync ecosystem without using our exact pragma version.
pragma solidity ^0.8.21;

import {IL2ToL1Messenger} from "./IL2ToL1Messenger.sol";
import {IL2InteropRootStorage} from "../interfaces/IL2InteropRootStorage.sol";
import {IMessageVerification} from "../../state-transition/chain-interfaces/IMessageVerification.sol";

/// @dev the offset for the system contracts
uint160 constant SYSTEM_CONTRACTS_OFFSET = 0x8000; // 2^15

/// @dev The offset from which the built-in, but user space contracts are located.
uint160 constant USER_CONTRACTS_OFFSET = 0x10000; // 2^16

/// @dev The formal address of the initial program of the system: the bootloader
address constant L2_BOOTLOADER_ADDRESS = address(SYSTEM_CONTRACTS_OFFSET + 0x01);

/// @dev The address of the known code storage system contract
address constant L2_KNOWN_CODE_STORAGE_SYSTEM_CONTRACT_ADDR = address(SYSTEM_CONTRACTS_OFFSET + 0x04);

/// @dev The address of the L2 deployer system contract.
address constant L2_DEPLOYER_SYSTEM_CONTRACT_ADDR = address(SYSTEM_CONTRACTS_OFFSET + 0x06);

/// @dev The special reserved L2 address. It is located in the system contracts space but doesn't have deployed
/// bytecode.
/// @dev The L2 deployer system contract allows changing bytecodes on any address if the `msg.sender` is this address.
/// @dev So, whenever the governor wants to redeploy system contracts, it just initiates the L1 upgrade call deployer
/// system contract
/// via the L1 -> L2 transaction with `sender == L2_FORCE_DEPLOYER_ADDR`. For more details see the
/// `diamond-initializers` contracts.
address constant L2_FORCE_DEPLOYER_ADDR = address(SYSTEM_CONTRACTS_OFFSET + 0x07);

/// @dev The address of the L2ToL1Messenger system contract
address constant L2_TO_L1_MESSENGER_SYSTEM_CONTRACT_ADDR = address(SYSTEM_CONTRACTS_OFFSET + 0x08);
/// @dev The address of the special smart contract that can send arbitrary length message as an L2 log
IL2ToL1Messenger constant L2_TO_L1_MESSENGER_SYSTEM_CONTRACT = IL2ToL1Messenger(
    L2_TO_L1_MESSENGER_SYSTEM_CONTRACT_ADDR
);

/// @dev The address of the eth token system contract
address constant L2_BASE_TOKEN_SYSTEM_CONTRACT_ADDR = address(SYSTEM_CONTRACTS_OFFSET + 0x0a);

/// @dev The address of the context system contract
address constant L2_SYSTEM_CONTEXT_SYSTEM_CONTRACT_ADDR = address(SYSTEM_CONTRACTS_OFFSET + 0x0b);

/// @dev The address of the pubdata chunk publisher contract
address constant L2_PUBDATA_CHUNK_PUBLISHER_ADDR = address(SYSTEM_CONTRACTS_OFFSET + 0x11);

/// @dev The address used to execute complex upgragedes, also used for the genesis upgrade
address constant L2_COMPLEX_UPGRADER_ADDR = address(SYSTEM_CONTRACTS_OFFSET + 0x0f);

/// @dev the address of the msg value system contract
address constant MSG_VALUE_SYSTEM_CONTRACT = address(SYSTEM_CONTRACTS_OFFSET + 0x09);

/// @dev The address of the create2 factory contract
address constant L2_CREATE2_FACTORY_ADDR = address(USER_CONTRACTS_OFFSET + 0x00);

/// @dev The address used to execute the genesis upgrade
address constant L2_GENESIS_UPGRADE_ADDR = address(USER_CONTRACTS_OFFSET + 0x01);

/// @dev The genesis upgrade address is reused for all version specific upgrades
address constant L2_VERSION_SPECIFIC_UPGRADER_ADDR = L2_GENESIS_UPGRADE_ADDR;

/// @dev The address of the L2 bridge hub system contract, used to start L1->L2 transactions
address constant L2_BRIDGEHUB_ADDR = address(USER_CONTRACTS_OFFSET + 0x02);

/// @dev the address of the l2 asset router.
address constant L2_ASSET_ROUTER_ADDR = address(USER_CONTRACTS_OFFSET + 0x03);

/// @dev An l2 system contract address, used in the assetId calculation for native assets.
/// This is needed for automatic bridging, i.e. without deploying the AssetHandler contract,
/// if the assetId can be calculated with this address then it is in fact an NTV asset
address constant L2_NATIVE_TOKEN_VAULT_ADDR = address(USER_CONTRACTS_OFFSET + 0x04);

/// @dev the address of the l2 asset router.
address constant L2_MESSAGE_ROOT_ADDR = address(USER_CONTRACTS_OFFSET + 0x05);

/// @dev The address of the l2 wrapped base token.
address constant L2_WRAPPED_BASE_TOKEN_IMPL_ADDR = address(USER_CONTRACTS_OFFSET + 0x07);

/// @dev The address of the SloadContract system contract, which provides a method to read values from arbitrary storage slots
address constant SLOAD_CONTRACT_ADDR = address(USER_CONTRACTS_OFFSET + 0x06);

/// @dev The address of the WETH implementation contract
address constant L2_WETH_IMPL_ADDR = address(USER_CONTRACTS_OFFSET + 0x07);

/// @dev The address of the L2 interop root storage system contract
IL2InteropRootStorage constant L2_INTEROP_ROOT_STORAGE = IL2InteropRootStorage(address(USER_CONTRACTS_OFFSET + 0x08));

/// @dev The address of the L2 message verification system contract
IMessageVerification constant L2_MESSAGE_VERIFICATION = IMessageVerification(address(USER_CONTRACTS_OFFSET + 0x09));

/// @dev The address of the L2 chain handler system contract
address constant L2_CHAIN_ASSET_HANDLER_ADDR = address(USER_CONTRACTS_OFFSET + 0x0a);

/// @dev UpgradeableBeaconDeployer that's responsible for deploying the upgradeable beacons for the bridged standard ERC20 tokens
/// @dev Besides separation of concerns, we need it as a separate contract to ensure that L2NativeTokenVaultZKOS
/// does not have to include BridgedStandardERC20 and UpgradeableBeacon and so can fit into the code size limit.
<<<<<<< HEAD
address constant L2_NTV_BEACON_DEPLOYER_ADDR = address(USER_CONTRACTS_OFFSET + 0x0b);

address constant L2_SYSTEM_CONTRACT_PROXY_ADMIN_ADDR = address(USER_CONTRACTS_OFFSET + 0x0c);
=======
address constant L2_NTV_BEACON_DEPLOYER_ADDR = address(USER_CONTRACTS_OFFSET + 0x0b);
>>>>>>> f0f2e11a
<|MERGE_RESOLUTION|>--- conflicted
+++ resolved
@@ -96,10 +96,6 @@
 /// @dev UpgradeableBeaconDeployer that's responsible for deploying the upgradeable beacons for the bridged standard ERC20 tokens
 /// @dev Besides separation of concerns, we need it as a separate contract to ensure that L2NativeTokenVaultZKOS
 /// does not have to include BridgedStandardERC20 and UpgradeableBeacon and so can fit into the code size limit.
-<<<<<<< HEAD
 address constant L2_NTV_BEACON_DEPLOYER_ADDR = address(USER_CONTRACTS_OFFSET + 0x0b);
 
-address constant L2_SYSTEM_CONTRACT_PROXY_ADMIN_ADDR = address(USER_CONTRACTS_OFFSET + 0x0c);
-=======
-address constant L2_NTV_BEACON_DEPLOYER_ADDR = address(USER_CONTRACTS_OFFSET + 0x0b);
->>>>>>> f0f2e11a
+address constant L2_SYSTEM_CONTRACT_PROXY_ADMIN_ADDR = address(USER_CONTRACTS_OFFSET + 0x0c);