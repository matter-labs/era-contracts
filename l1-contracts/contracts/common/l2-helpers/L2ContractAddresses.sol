--- conflicted
+++ resolved
@@ -75,19 +75,8 @@
 /// @dev the address of the l2 asset router.
 address constant L2_MESSAGE_ROOT_ADDR = address(USER_CONTRACTS_OFFSET + 0x05);
 
-<<<<<<< HEAD
-/// @dev The address of the SloadContract system contract, which provides a method to read values from arbitrary storage slots
-address constant SLOAD_CONTRACT_ADDR = address(USER_CONTRACTS_OFFSET + 0x06);
-
-/// @dev The address of the WETH implementation contract
-address constant L2_WETH_IMPL_ADDR = address(USER_CONTRACTS_OFFSET + 0x07);
-
-/// @dev The address of the L2 message root storage system contract
-IL2InteropRootStorage constant L2_MESSAGE_ROOT_STORAGE = IL2InteropRootStorage(address(USER_CONTRACTS_OFFSET + 0x08));
-=======
 /// @dev The address of the L2 interop root storage system contract
 IL2InteropRootStorage constant L2_INTEROP_ROOT_STORAGE = IL2InteropRootStorage(address(USER_CONTRACTS_OFFSET + 0x08));
->>>>>>> f7cec116
 
 /// @dev The address of the L2 message verification system contract
 IMessageVerification constant L2_MESSAGE_VERIFICATION = IMessageVerification(address(USER_CONTRACTS_OFFSET + 0x09));