--- conflicted
+++ resolved
@@ -160,11 +160,7 @@
     PriorityTreeCommitment priorityTree;
     /// @notice Whether a chain is a permanent rollup.
     bool isPermanentRollup;
-<<<<<<< HEAD
-}
-=======
 }
 
 /// @dev Used as the `msg.sender` for system service transactions.
-address constant SERVICE_TRANSACTION_SENDER = address(uint160(0xFFfFfFffFFfffFFfFFfFFFFFffFFFffffFfFFFfF));
->>>>>>> a297fa7b
+address constant SERVICE_TRANSACTION_SENDER = address(uint160(0xFFfFfFffFFfffFFfFFfFFFFFffFFFffffFfFFFfF));