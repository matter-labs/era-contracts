// SPDX-License-Identifier: MIT

pragma solidity 0.8.24;

/// @dev `keccak256("")`
bytes32 constant EMPTY_STRING_KECCAK = 0xc5d2460186f7233c927e7db2dcc703c0e500b653ca82273b7bfad8045d85a470;

/// @dev Bytes in raw L2 log
/// @dev Equal to the bytes size of the tuple - (uint8 ShardId, bool isService, uint16 txNumberInBatch, address sender,
/// bytes32 key, bytes32 value)
uint256 constant L2_TO_L1_LOG_SERIALIZE_SIZE = 88;

/// @dev The maximum length of the bytes array with L2 -> L1 logs
uint256 constant MAX_L2_TO_L1_LOGS_COMMITMENT_BYTES = 4 + L2_TO_L1_LOG_SERIALIZE_SIZE * 512;

/// @dev The value of default leaf hash for L2 -> L1 logs Merkle tree
/// @dev An incomplete fixed-size tree is filled with this value to be a full binary tree
/// @dev Actually equal to the `keccak256(new bytes(L2_TO_L1_LOG_SERIALIZE_SIZE))`
bytes32 constant L2_L1_LOGS_TREE_DEFAULT_LEAF_HASH = 0x72abee45b59e344af8a6e520241c4744aff26ed411f4c4b00f8af09adada43ba;

// TODO: change constant to the real root hash of empty Merkle tree (SMA-184)
bytes32 constant DEFAULT_L2_LOGS_TREE_ROOT_HASH = bytes32(0);

/// @dev Denotes the type of the zkSync transaction that came from L1.
uint256 constant PRIORITY_OPERATION_L2_TX_TYPE = 255;

/// @dev Denotes the type of the zkSync transaction that is used for system upgrades.
uint256 constant SYSTEM_UPGRADE_L2_TX_TYPE = 254;

/// @dev The maximal allowed difference between protocol minor versions in an upgrade. The 100 gap is needed
/// in case a protocol version has been tested on testnet, but then not launched on mainnet, e.g.
/// due to a bug found.
/// We are allowed to jump at most 100 minor versions at a time. The major version is always expected to be 0.
uint256 constant MAX_ALLOWED_MINOR_VERSION_DELTA = 100;

/// @dev The amount of time in seconds the validator has to process the priority transaction
/// NOTE: The constant is set to zero for the Alpha release period
uint256 constant PRIORITY_EXPIRATION = 0 days;

/// @dev Timestamp - seconds since unix epoch.
uint256 constant COMMIT_TIMESTAMP_NOT_OLDER = 3 days;

/// @dev Maximum available error between real commit batch timestamp and analog used in the verifier (in seconds)
/// @dev Must be used cause miner's `block.timestamp` value can differ on some small value (as we know - 12 seconds)
uint256 constant COMMIT_TIMESTAMP_APPROXIMATION_DELTA = 1 hours;

/// @dev Shift to apply to verify public input before verifying.
uint256 constant PUBLIC_INPUT_SHIFT = 32;

/// @dev The maximum number of L2 gas that a user can request for an L2 transaction
uint256 constant MAX_GAS_PER_TRANSACTION = 80_000_000;

/// @dev Even though the price for 1 byte of pubdata is 16 L1 gas, we have a slightly increased
/// value.
uint256 constant L1_GAS_PER_PUBDATA_BYTE = 17;

/// @dev The intrinsic cost of the L1->l2 transaction in computational L2 gas
uint256 constant L1_TX_INTRINSIC_L2_GAS = 167_157;

/// @dev The intrinsic cost of the L1->l2 transaction in pubdata
uint256 constant L1_TX_INTRINSIC_PUBDATA = 88;

/// @dev The minimal base price for L1 transaction
uint256 constant L1_TX_MIN_L2_GAS_BASE = 173_484;

/// @dev The number of L2 gas the transaction starts costing more with each 544 bytes of encoding
uint256 constant L1_TX_DELTA_544_ENCODING_BYTES = 1656;

/// @dev The number of L2 gas an L1->L2 transaction gains with each new factory dependency
uint256 constant L1_TX_DELTA_FACTORY_DEPS_L2_GAS = 2473;

/// @dev The number of L2 gas an L1->L2 transaction gains with each new factory dependency
uint256 constant L1_TX_DELTA_FACTORY_DEPS_PUBDATA = 64;

/// @dev The number of pubdata an L1->L2 transaction requires with each new factory dependency
uint256 constant MAX_NEW_FACTORY_DEPS = 32;

/// @dev The L2 gasPricePerPubdata required to be used in bridges.
uint256 constant REQUIRED_L2_GAS_PRICE_PER_PUBDATA = 800;

/// @dev The mask which should be applied to the packed batch and L2 block timestamp in order
/// to obtain the L2 block timestamp. Applying this mask is equivalent to calculating modulo 2**128
uint256 constant PACKED_L2_BLOCK_TIMESTAMP_MASK = 0xffffffffffffffffffffffffffffffff;

/// @dev Address of the point evaluation precompile used for EIP-4844 blob verification.
address constant POINT_EVALUATION_PRECOMPILE_ADDR = address(0x0A);

/// @dev The overhead for a transaction slot in L2 gas.
/// It is roughly equal to 80kk/MAX_TRANSACTIONS_IN_BATCH, i.e. how many gas would an L1->L2 transaction
/// need to pay to compensate for the batch being closed.
/// @dev It is expected that the L1 contracts will enforce that the L2 gas price will be high enough to compensate
/// the operator in case the batch is closed because of tx slots filling up.
uint256 constant TX_SLOT_OVERHEAD_L2_GAS = 10000;

/// @dev The overhead for each byte of the bootloader memory that the encoding of the transaction.
/// It is roughly equal to 80kk/BOOTLOADER_MEMORY_FOR_TXS, i.e. how many gas would an L1->L2 transaction
/// need to pay to compensate for the batch being closed.
/// @dev It is expected that the L1 contracts will enforce that the L2 gas price will be high enough to compensate
/// the operator in case the batch is closed because of the memory for transactions being filled up.
uint256 constant MEMORY_OVERHEAD_GAS = 10;

/// @dev The maximum gas limit for a priority transaction in L2.
uint256 constant PRIORITY_TX_MAX_GAS_LIMIT = 72_000_000;

address constant ETH_TOKEN_ADDRESS = address(1);

bytes32 constant TWO_BRIDGES_MAGIC_VALUE = bytes32(uint256(keccak256("TWO_BRIDGES_MAGIC_VALUE")) - 1);

/// @dev A virtual address, used in the assetId calculation for native assets.
/// This is needed for automatic bridging, i.e. without deploying the AssetHandler contract,
/// if the assetId can be calculated with this address then it is in fact an NTV asset
address constant NATIVE_TOKEN_VAULT_VIRTUAL_ADDRESS = address(2);

/// @dev https://eips.ethereum.org/EIPS/eip-1352
<<<<<<< HEAD
address constant BRIDGEHUB_MIN_SECOND_BRIDGE_ADDRESS = address(uint160(type(uint16).max));

address constant COMPLEX_UPGRADER_ADDR = address(0x800f);

address constant GENESIS_UPGRADE_ADDR = address(0x8000);

/// FIXME: move to a different file

struct StoredBatchHashInfo {
    uint256 number;
    bytes32 hash;
}

// Info that allows to restore a chain.
struct HyperchainCommitment {
    /// @notice Total number of executed batches i.e. batches[totalBatchesExecuted] points at the latest executed batch
    /// (batch 0 is genesis)
    uint256 totalBatchesExecuted;
    /// @notice Total number of proved batches i.e. batches[totalBatchesProved] points at the latest proved batch
    uint256 totalBatchesVerified;
    /// @notice Total number of committed batches i.e. batches[totalBatchesCommitted] points at the latest committed
    /// batch
    uint256 totalBatchesCommitted;
    /// @notice total number of priority txs ever executed
    uint256 priorityQueueHead;
    PriorityOperation[] priorityQueueTxs;
    /// @notice
    bytes32 l2SystemContractsUpgradeTxHash;
    /// @notice
    uint256 l2SystemContractsUpgradeBatchNumber;
    bytes32[] batchHashes;
    /// TODO: add priority queue here.
}
=======
address constant BRIDGEHUB_MIN_SECOND_BRIDGE_ADDRESS = address(uint160(type(uint16).max));
>>>>>>> 0c55af6e
<|MERGE_RESOLUTION|>--- conflicted
+++ resolved
@@ -112,7 +112,6 @@
 address constant NATIVE_TOKEN_VAULT_VIRTUAL_ADDRESS = address(2);
 
 /// @dev https://eips.ethereum.org/EIPS/eip-1352
-<<<<<<< HEAD
 address constant BRIDGEHUB_MIN_SECOND_BRIDGE_ADDRESS = address(uint160(type(uint16).max));
 
 address constant COMPLEX_UPGRADER_ADDR = address(0x800f);
@@ -145,7 +144,4 @@
     uint256 l2SystemContractsUpgradeBatchNumber;
     bytes32[] batchHashes;
     /// TODO: add priority queue here.
-}
-=======
-address constant BRIDGEHUB_MIN_SECOND_BRIDGE_ADDRESS = address(uint160(type(uint16).max));
->>>>>>> 0c55af6e
+}