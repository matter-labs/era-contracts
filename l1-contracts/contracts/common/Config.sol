// SPDX-License-Identifier: MIT

pragma solidity 0.8.24;

import {PriorityOperation} from "../state-transition/libraries/PriorityQueue.sol";

/// @dev `keccak256("")`
bytes32 constant EMPTY_STRING_KECCAK = 0xc5d2460186f7233c927e7db2dcc703c0e500b653ca82273b7bfad8045d85a470;

/// @dev Bytes in raw L2 log
/// @dev Equal to the bytes size of the tuple - (uint8 ShardId, bool isService, uint16 txNumberInBatch, address sender,
/// bytes32 key, bytes32 value)
uint256 constant L2_TO_L1_LOG_SERIALIZE_SIZE = 88;

/// @dev The maximum length of the bytes array with L2 -> L1 logs
uint256 constant MAX_L2_TO_L1_LOGS_COMMITMENT_BYTES = 4 + L2_TO_L1_LOG_SERIALIZE_SIZE * 512;

/// @dev The value of default leaf hash for L2 -> L1 logs Merkle tree
/// @dev An incomplete fixed-size tree is filled with this value to be a full binary tree
/// @dev Actually equal to the `keccak256(new bytes(L2_TO_L1_LOG_SERIALIZE_SIZE))`
bytes32 constant L2_L1_LOGS_TREE_DEFAULT_LEAF_HASH = 0x72abee45b59e344af8a6e520241c4744aff26ed411f4c4b00f8af09adada43ba;

// TODO: change constant to the real root hash of empty Merkle tree (SMA-184)
bytes32 constant DEFAULT_L2_LOGS_TREE_ROOT_HASH = bytes32(0);

/// @dev Denotes the type of the zkSync transaction that came from L1.
uint256 constant PRIORITY_OPERATION_L2_TX_TYPE = 255;

/// @dev Denotes the type of the zkSync transaction that is used for system upgrades.
uint256 constant SYSTEM_UPGRADE_L2_TX_TYPE = 254;

/// @dev The maximal allowed difference between protocol minor versions in an upgrade. The 100 gap is needed
/// in case a protocol version has been tested on testnet, but then not launched on mainnet, e.g.
/// due to a bug found.
/// We are allowed to jump at most 100 minor versions at a time. The major version is always expected to be 0.
uint256 constant MAX_ALLOWED_MINOR_VERSION_DELTA = 100;

/// @dev The amount of time in seconds the validator has to process the priority transaction
/// NOTE: The constant is set to zero for the Alpha release period
uint256 constant PRIORITY_EXPIRATION = 0 days;

/// @dev Timestamp - seconds since unix epoch.
uint256 constant COMMIT_TIMESTAMP_NOT_OLDER = 3 days;

/// @dev Maximum available error between real commit batch timestamp and analog used in the verifier (in seconds)
/// @dev Must be used cause miner's `block.timestamp` value can differ on some small value (as we know - 12 seconds)
uint256 constant COMMIT_TIMESTAMP_APPROXIMATION_DELTA = 1 hours;

/// @dev Shift to apply to verify public input before verifying.
uint256 constant PUBLIC_INPUT_SHIFT = 32;

/// @dev The maximum number of L2 gas that a user can request for an L2 transaction
uint256 constant MAX_GAS_PER_TRANSACTION = 80_000_000;

/// @dev Even though the price for 1 byte of pubdata is 16 L1 gas, we have a slightly increased
/// value.
uint256 constant L1_GAS_PER_PUBDATA_BYTE = 17;

/// @dev The intrinsic cost of the L1->l2 transaction in computational L2 gas
uint256 constant L1_TX_INTRINSIC_L2_GAS = 167_157;

/// @dev The intrinsic cost of the L1->l2 transaction in pubdata
uint256 constant L1_TX_INTRINSIC_PUBDATA = 88;

/// @dev The minimal base price for L1 transaction
uint256 constant L1_TX_MIN_L2_GAS_BASE = 173_484;

/// @dev The number of L2 gas the transaction starts costing more with each 544 bytes of encoding
uint256 constant L1_TX_DELTA_544_ENCODING_BYTES = 1656;

/// @dev The number of L2 gas an L1->L2 transaction gains with each new factory dependency
uint256 constant L1_TX_DELTA_FACTORY_DEPS_L2_GAS = 2473;

/// @dev The number of L2 gas an L1->L2 transaction gains with each new factory dependency
uint256 constant L1_TX_DELTA_FACTORY_DEPS_PUBDATA = 64;

/// @dev The number of pubdata an L1->L2 transaction requires with each new factory dependency
uint256 constant MAX_NEW_FACTORY_DEPS = 32;

/// @dev The L2 gasPricePerPubdata required to be used in bridges.
uint256 constant REQUIRED_L2_GAS_PRICE_PER_PUBDATA = 800;

/// @dev The mask which should be applied to the packed batch and L2 block timestamp in order
/// to obtain the L2 block timestamp. Applying this mask is equivalent to calculating modulo 2**128
uint256 constant PACKED_L2_BLOCK_TIMESTAMP_MASK = 0xffffffffffffffffffffffffffffffff;

/// @dev Address of the point evaluation precompile used for EIP-4844 blob verification.
address constant POINT_EVALUATION_PRECOMPILE_ADDR = address(0x0A);

/// @dev The overhead for a transaction slot in L2 gas.
/// It is roughly equal to 80kk/MAX_TRANSACTIONS_IN_BATCH, i.e. how many gas would an L1->L2 transaction
/// need to pay to compensate for the batch being closed.
/// @dev It is expected that the L1 contracts will enforce that the L2 gas price will be high enough to compensate
/// the operator in case the batch is closed because of tx slots filling up.
uint256 constant TX_SLOT_OVERHEAD_L2_GAS = 10000;

/// @dev The overhead for each byte of the bootloader memory that the encoding of the transaction.
/// It is roughly equal to 80kk/BOOTLOADER_MEMORY_FOR_TXS, i.e. how many gas would an L1->L2 transaction
/// need to pay to compensate for the batch being closed.
/// @dev It is expected that the L1 contracts will enforce that the L2 gas price will be high enough to compensate
/// the operator in case the batch is closed because of the memory for transactions being filled up.
uint256 constant MEMORY_OVERHEAD_GAS = 10;

/// @dev The maximum gas limit for a priority transaction in L2.
uint256 constant PRIORITY_TX_MAX_GAS_LIMIT = 72_000_000;

address constant ETH_TOKEN_ADDRESS = address(1);

bytes32 constant TWO_BRIDGES_MAGIC_VALUE = bytes32(uint256(keccak256("TWO_BRIDGES_MAGIC_VALUE")) - 1);

<<<<<<< HEAD
=======
/// @dev A virtual address, used in the assetId calculation for native assets.
/// This is needed for automatic bridging, i.e. without deploying the AssetHandler contract,
/// if the assetId can be calculated with this address then it is in fact an NTV asset
>>>>>>> ffa0427d
address constant NATIVE_TOKEN_VAULT_VIRTUAL_ADDRESS = address(2);

/// @dev https://eips.ethereum.org/EIPS/eip-1352
address constant BRIDGEHUB_MIN_SECOND_BRIDGE_ADDRESS = address(uint160(type(uint16).max));

<<<<<<< HEAD
=======
address constant COMPLEX_UPGRADER_ADDR = address(0x800f);

address constant GENESIS_UPGRADE_ADDR = address(0x8000);

>>>>>>> ffa0427d
/// FIXME: move to a different file

struct StoredBatchHashInfo {
    uint256 number;
    bytes32 hash;
}

// Info that allows to restore a chain.
struct HyperchainCommitment {
    /// @notice Total number of executed batches i.e. batches[totalBatchesExecuted] points at the latest executed batch
    /// (batch 0 is genesis)
    uint256 totalBatchesExecuted;
    /// @notice Total number of proved batches i.e. batches[totalBatchesProved] points at the latest proved batch
    uint256 totalBatchesVerified;
    /// @notice Total number of committed batches i.e. batches[totalBatchesCommitted] points at the latest committed
    /// batch
    uint256 totalBatchesCommitted;
    /// @notice total number of priority txs ever executed
    uint256 priorityQueueHead;
    PriorityOperation[] priorityQueueTxs;
    /// @notice
    bytes32 l2SystemContractsUpgradeTxHash;
    /// @notice
    uint256 l2SystemContractsUpgradeBatchNumber;
    bytes32[] batchHashes;
    /// TODO: add priority queue here.
}<|MERGE_RESOLUTION|>--- conflicted
+++ resolved
@@ -108,24 +108,18 @@
 
 bytes32 constant TWO_BRIDGES_MAGIC_VALUE = bytes32(uint256(keccak256("TWO_BRIDGES_MAGIC_VALUE")) - 1);
 
-<<<<<<< HEAD
-=======
 /// @dev A virtual address, used in the assetId calculation for native assets.
 /// This is needed for automatic bridging, i.e. without deploying the AssetHandler contract,
 /// if the assetId can be calculated with this address then it is in fact an NTV asset
->>>>>>> ffa0427d
 address constant NATIVE_TOKEN_VAULT_VIRTUAL_ADDRESS = address(2);
 
 /// @dev https://eips.ethereum.org/EIPS/eip-1352
 address constant BRIDGEHUB_MIN_SECOND_BRIDGE_ADDRESS = address(uint160(type(uint16).max));
 
-<<<<<<< HEAD
-=======
 address constant COMPLEX_UPGRADER_ADDR = address(0x800f);
 
 address constant GENESIS_UPGRADE_ADDR = address(0x8000);
 
->>>>>>> ffa0427d
 /// FIXME: move to a different file
 
 struct StoredBatchHashInfo {
