// SPDX-License-Identifier: MIT
// We use a floating point pragma here so it can be used within other projects that interact with the ZKsync ecosystem without using our exact pragma version.
pragma solidity ^0.8.21;

/// @dev `keccak256("")`
bytes32 constant EMPTY_STRING_KECCAK = 0xc5d2460186f7233c927e7db2dcc703c0e500b653ca82273b7bfad8045d85a470;

/// @dev Bytes in raw L2 log
/// @dev Equal to the bytes size of the tuple - (uint8 ShardId, bool isService, uint16 txNumberInBatch, address sender,
/// bytes32 key, bytes32 value)
uint256 constant L2_TO_L1_LOG_SERIALIZE_SIZE = 88;

/// @dev The maximum length of the bytes array with L2 -> L1 logs
uint256 constant MAX_L2_TO_L1_LOGS_COMMITMENT_BYTES = 4 + L2_TO_L1_LOG_SERIALIZE_SIZE * 512;

/// @dev The value of default leaf hash for L2 -> L1 logs Merkle tree
/// @dev An incomplete fixed-size tree is filled with this value to be a full binary tree
/// @dev Actually equal to the `keccak256(new bytes(L2_TO_L1_LOG_SERIALIZE_SIZE))`
bytes32 constant L2_L1_LOGS_TREE_DEFAULT_LEAF_HASH = 0x72abee45b59e344af8a6e520241c4744aff26ed411f4c4b00f8af09adada43ba;

bytes32 constant DEFAULT_L2_LOGS_TREE_ROOT_HASH = bytes32(0);

/// @dev Denotes the type of the ZKsync transaction that came from L1.
uint256 constant PRIORITY_OPERATION_L2_TX_TYPE = 255;

/// @dev Denotes the type of the ZKsync transaction that is used for system upgrades.
uint256 constant SYSTEM_UPGRADE_L2_TX_TYPE = 254;

/// @dev The maximal allowed difference between protocol minor versions in an upgrade. The 100 gap is needed
/// in case a protocol version has been tested on testnet, but then not launched on mainnet, e.g.
/// due to a bug found.
/// We are allowed to jump at most 100 minor versions at a time. The major version is always expected to be 0.
uint256 constant MAX_ALLOWED_MINOR_VERSION_DELTA = 100;

/// @dev The amount of time in seconds the validator has to process the priority transaction
/// NOTE: The constant is set to zero for the Alpha release period
uint256 constant PRIORITY_EXPIRATION = 0 days;

// @dev The chainId of Ethereum Mainnet
uint256 constant MAINNET_CHAIN_ID = 1;

/// @dev Timestamp - seconds since unix epoch. This value will be used on the mainnet.
uint256 constant MAINNET_COMMIT_TIMESTAMP_NOT_OLDER = 3 days;

/// @dev Timestamp - seconds since unix epoch. This value will be used on testnets.
uint256 constant TESTNET_COMMIT_TIMESTAMP_NOT_OLDER = 30 days;

/// @dev Maximum available error between real commit batch timestamp and analog used in the verifier (in seconds)
/// @dev Must be used cause miner's `block.timestamp` value can differ on some small value (as we know - 12 seconds)
uint256 constant COMMIT_TIMESTAMP_APPROXIMATION_DELTA = 1 hours;

/// @dev Shift to apply to verify public input before verifying.
uint256 constant PUBLIC_INPUT_SHIFT = 32;

/// @dev The maximum number of L2 gas that a user can request for an L2 transaction
uint256 constant MAX_GAS_PER_TRANSACTION = 80_000_000;

/// @dev Even though the price for 1 byte of pubdata is 16 L1 gas, we have a slightly increased
/// value.
uint256 constant L1_GAS_PER_PUBDATA_BYTE = 17;

/// @dev The intrinsic cost of the L1->l2 transaction in computational L2 gas
uint256 constant L1_TX_INTRINSIC_L2_GAS = 167_157;

/// @dev The intrinsic cost of the L1->l2 transaction in pubdata
uint256 constant L1_TX_INTRINSIC_PUBDATA = 88;

/// @dev The minimal base price for L1 transaction
uint256 constant L1_TX_MIN_L2_GAS_BASE = 173_484;

/// @dev The number of L2 gas the transaction starts costing more with each 544 bytes of encoding
uint256 constant L1_TX_DELTA_544_ENCODING_BYTES = 1656;

/// @dev The number of L2 gas an L1->L2 transaction gains with each new factory dependency
uint256 constant L1_TX_DELTA_FACTORY_DEPS_L2_GAS = 2473;

/// @dev The number of L2 gas an L1->L2 transaction gains with each new factory dependency
uint256 constant L1_TX_DELTA_FACTORY_DEPS_PUBDATA = 64;

/// @dev The number of pubdata an L1->L2 transaction requires with each new factory dependency
uint256 constant MAX_NEW_FACTORY_DEPS = 64;

/// @dev The L2 gasPricePerPubdata required to be used in bridges.
uint256 constant REQUIRED_L2_GAS_PRICE_PER_PUBDATA = 800;

/// @dev The mask which should be applied to the packed batch and L2 block timestamp in order
/// to obtain the L2 block timestamp. Applying this mask is equivalent to calculating modulo 2**128
uint256 constant PACKED_L2_BLOCK_TIMESTAMP_MASK = 0xffffffffffffffffffffffffffffffff;

/// @dev Address of the point evaluation precompile used for EIP-4844 blob verification.
address constant POINT_EVALUATION_PRECOMPILE_ADDR = address(0x0A);

/// @dev The overhead for a transaction slot in L2 gas.
/// It is roughly equal to 80kk/MAX_TRANSACTIONS_IN_BATCH, i.e. how many gas would an L1->L2 transaction
/// need to pay to compensate for the batch being closed.
/// @dev It is expected that the L1 contracts will enforce that the L2 gas price will be high enough to compensate
/// the operator in case the batch is closed because of tx slots filling up.
uint256 constant TX_SLOT_OVERHEAD_L2_GAS = 10000;

/// @dev The overhead for each byte of the bootloader memory that the encoding of the transaction.
/// It is roughly equal to 80kk/BOOTLOADER_MEMORY_FOR_TXS, i.e. how many gas would an L1->L2 transaction
/// need to pay to compensate for the batch being closed.
/// @dev It is expected that the L1 contracts will enforce that the L2 gas price will be high enough to compensate
/// the operator in case the batch is closed because of the memory for transactions being filled up.
uint256 constant MEMORY_OVERHEAD_GAS = 10;

/// @dev The maximum gas limit for a priority transaction in L2.
uint256 constant PRIORITY_TX_MAX_GAS_LIMIT = 72_000_000;

/// @dev the address used to identify eth as the base token for chains.
address constant ETH_TOKEN_ADDRESS = address(1);

/// @dev the value returned in bridgehubDeposit in the TwoBridges function.
bytes32 constant TWO_BRIDGES_MAGIC_VALUE = bytes32(uint256(keccak256("TWO_BRIDGES_MAGIC_VALUE")) - 1);

/// @dev https://eips.ethereum.org/EIPS/eip-1352
address constant BRIDGEHUB_MIN_SECOND_BRIDGE_ADDRESS = address(uint160(type(uint16).max));

/// @dev the maximum number of supported chains, this is an arbitrary limit.
/// @dev Note, that in case of a malicious Bridgehub admin, the total number of chains
/// can be up to 2 times higher. This may be possible, in case the old ChainTypeManager
/// had `100` chains and these were migrated to the Bridgehub only after `MAX_NUMBER_OF_ZK_CHAINS`
/// were added to the bridgehub via creation of new chains.
uint256 constant MAX_NUMBER_OF_ZK_CHAINS = 100;

/// @dev Used as the `msg.sender` for transactions that relayed via a settlement layer.
address constant SETTLEMENT_LAYER_RELAY_SENDER = address(uint160(0x1111111111111111111111111111111111111111));

/// @dev The metadata version that is supported by the ZK Chains to prove that an L2->L1 log was included in a batch.
uint256 constant SUPPORTED_PROOF_METADATA_VERSION = 1;

/// @dev The virtual address of the L1 settlement layer.
address constant L1_SETTLEMENT_LAYER_VIRTUAL_ADDRESS = address(
    uint160(uint256(keccak256("L1_SETTLEMENT_LAYER_VIRTUAL_ADDRESS")) - 1)
);

struct PriorityTreeCommitment {
    uint256 nextLeafIndex;
    uint256 startIndex;
    uint256 unprocessedIndex;
    bytes32[] sides;
}

// Info that allows to restore a chain.
struct ZKChainCommitment {
    /// @notice Total number of executed batches i.e. batches[totalBatchesExecuted] points at the latest executed batch
    /// (batch 0 is genesis)
    uint256 totalBatchesExecuted;
    /// @notice Total number of proved batches i.e. batches[totalBatchesProved] points at the latest proved batch
    uint256 totalBatchesVerified;
    /// @notice Total number of committed batches i.e. batches[totalBatchesCommitted] points at the latest committed
    /// batch
    uint256 totalBatchesCommitted;
    /// @notice The hash of the L2 system contracts ugpgrade transaction.
    /// @dev It is non zero if the migration happens while the upgrade is not yet finalized.
    bytes32 l2SystemContractsUpgradeTxHash;
    /// @notice The batch when the system contracts upgrade transaction was executed.
    /// @dev It is non-zero if the migration happens while the batch where the upgrade tx was present
    /// has not been finalized (executed) yet.
    uint256 l2SystemContractsUpgradeBatchNumber;
    /// @notice The hashes of the batches that are needed to keep the blockchain working.
    /// @dev The length of the array is equal to the `totalBatchesCommitted - totalBatchesExecuted + 1`, i.e. we need
    /// to store all the unexecuted batches' hashes + 1 latest executed one.
    bytes32[] batchHashes;
    /// @notice Commitment to the priority merkle tree.
    PriorityTreeCommitment priorityTree;
    /// @notice Whether a chain is a permanent rollup.
    bool isPermanentRollup;
    /// @notice The precommitment to the transactions of the latest batch.
    bytes32 precommitmentForTheLatestBatch;
}

/// @dev Used as the `msg.sender` for system service transactions.
address constant SERVICE_TRANSACTION_SENDER = address(uint160(0xFFfFfFffFFfffFFfFFfFFFFFffFFFffffFfFFFfF));

<<<<<<< HEAD
/// @dev Pubdata commitment scheme used for DA.
/// @param NONE Invalid option.
/// @param EMPTY_NO_DA No DA commitment, used by Validiums.
/// @param PUBDATA_KECCAK256 Keccak of stateDiffHash and keccak(pubdata). Can be used by custom DA solutions.
/// @param BLOBS_AND_PUBDATA_KECCAK256 This commitment includes EIP-4844 blobs data. Used by default RollupL1DAValidator.
enum L2DACommitmentScheme {
    NONE,
    EMPTY_NO_DA,
    PUBDATA_KECCAK256,
    BLOBS_AND_PUBDATA_KECCAK256
}

/// @dev The L2 data availability commitment scheme that permanent rollups are expected to use.
L2DACommitmentScheme constant ROLLUP_L2_DA_COMMITMENT_SCHEME = L2DACommitmentScheme.BLOBS_AND_PUBDATA_KECCAK256;
=======
/// @dev To avoid higher costs the writes, we avoid making the slot zero.
/// This ensures that the cost of writes is always 5k and avoids the 20k initial write from the non-zero value.
bytes32 constant DEFAULT_PRECOMMITMENT_FOR_THE_LAST_BATCH = bytes32(uint256(1));

/// @dev The length of a packed transaction precommitment in bytes. It consists of two parts: 32-byte tx hash and 1-byte status (0 or 1).
uint256 constant PACKED_L2_PRECOMMITMENT_LENGTH = 33;
>>>>>>> 59c9a330
<|MERGE_RESOLUTION|>--- conflicted
+++ resolved
@@ -173,7 +173,13 @@
 /// @dev Used as the `msg.sender` for system service transactions.
 address constant SERVICE_TRANSACTION_SENDER = address(uint160(0xFFfFfFffFFfffFFfFFfFFFFFffFFFffffFfFFFfF));
 
-<<<<<<< HEAD
+/// @dev To avoid higher costs the writes, we avoid making the slot zero.
+/// This ensures that the cost of writes is always 5k and avoids the 20k initial write from the non-zero value.
+bytes32 constant DEFAULT_PRECOMMITMENT_FOR_THE_LAST_BATCH = bytes32(uint256(1));
+
+/// @dev The length of a packed transaction precommitment in bytes. It consists of two parts: 32-byte tx hash and 1-byte status (0 or 1).
+uint256 constant PACKED_L2_PRECOMMITMENT_LENGTH = 33;
+
 /// @dev Pubdata commitment scheme used for DA.
 /// @param NONE Invalid option.
 /// @param EMPTY_NO_DA No DA commitment, used by Validiums.
@@ -187,12 +193,4 @@
 }
 
 /// @dev The L2 data availability commitment scheme that permanent rollups are expected to use.
-L2DACommitmentScheme constant ROLLUP_L2_DA_COMMITMENT_SCHEME = L2DACommitmentScheme.BLOBS_AND_PUBDATA_KECCAK256;
-=======
-/// @dev To avoid higher costs the writes, we avoid making the slot zero.
-/// This ensures that the cost of writes is always 5k and avoids the 20k initial write from the non-zero value.
-bytes32 constant DEFAULT_PRECOMMITMENT_FOR_THE_LAST_BATCH = bytes32(uint256(1));
-
-/// @dev The length of a packed transaction precommitment in bytes. It consists of two parts: 32-byte tx hash and 1-byte status (0 or 1).
-uint256 constant PACKED_L2_PRECOMMITMENT_LENGTH = 33;
->>>>>>> 59c9a330
+L2DACommitmentScheme constant ROLLUP_L2_DA_COMMITMENT_SCHEME = L2DACommitmentScheme.BLOBS_AND_PUBDATA_KECCAK256;