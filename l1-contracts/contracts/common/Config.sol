--- conflicted
+++ resolved
@@ -113,11 +113,7 @@
 /// @dev https://eips.ethereum.org/EIPS/eip-1352
 address constant BRIDGEHUB_MIN_SECOND_BRIDGE_ADDRESS = address(uint160(type(uint16).max));
 
-<<<<<<< HEAD
 /// FIXME: move to a different file
-=======
-/// FIXME: move to a different fule
->>>>>>> f3543cde
 
 struct StoredBatchHashInfo {
     uint256 number;
