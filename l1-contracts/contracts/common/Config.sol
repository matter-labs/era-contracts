--- conflicted
+++ resolved
@@ -161,15 +161,11 @@
     bytes32[] batchHashes;
     /// @notice Commitment to the priority merkle tree.
     PriorityTreeCommitment priorityTree;
-<<<<<<< HEAD
+    /// @notice Whether a chain is a permanent rollup.
+    bool isPermanentRollup;
 }
 
 /// @dev The address that is used to signal that the provided msg.value should be sent to the msg.sender on the destination chain.
 address constant INSERT_MSG_ADDRESS_ON_DESTINATION = address(
     uint160(uint256(keccak256("INSERT_MSG_ADDRESS_ON_DESTINATION")) - 1)
-);
-=======
-    /// @notice Whether a chain is a permanent rollup.
-    bool isPermanentRollup;
-}
->>>>>>> 9d0ffa4e
+);