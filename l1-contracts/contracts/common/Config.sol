--- conflicted
+++ resolved
@@ -173,15 +173,13 @@
 /// @dev Used as the `msg.sender` for system service transactions.
 address constant SERVICE_TRANSACTION_SENDER = address(uint160(0xFFfFfFffFFfffFFfFFfFFFFFffFFFffffFfFFFfF));
 
-<<<<<<< HEAD
-uint256 constant L2_TO_L1_LOGS_MERKLE_TREE_LEAVES = 16_384;
-
-uint256 constant L2_TO_L1_LOGS_MERKLE_TREE_DEPTH = 14 + 1;
-=======
 /// @dev To avoid higher costs the writes, we avoid making the slot zero.
 /// This ensures that the cost of writes is always 5k and avoids the 20k initial write from the non-zero value.
 bytes32 constant DEFAULT_PRECOMMITMENT_FOR_THE_LAST_BATCH = bytes32(uint256(1));
 
 /// @dev The length of a packed transaction precommitment in bytes. It consists of two parts: 32-byte tx hash and 1-byte status (0 or 1).
 uint256 constant PACKED_L2_PRECOMMITMENT_LENGTH = 33;
->>>>>>> 903cfed2
+
+uint256 constant L2_TO_L1_LOGS_MERKLE_TREE_LEAVES = 16_384;
+
+uint256 constant L2_TO_L1_LOGS_MERKLE_TREE_DEPTH = 14 + 1;