--- conflicted
+++ resolved
@@ -1,17 +1,9 @@
 // SPDX-License-Identifier: MIT
 // We use a floating point pragma here so it can be used within other projects that interact with the ZKsync ecosystem without using our exact pragma version.
 pragma solidity ^0.8.21;
-<<<<<<< HEAD
-
-// solhint-disable gas-custom-errors
-
-import {UncheckedMath} from "../../common/libraries/UncheckedMath.sol";
-import {MerklePathEmpty, MerklePathOutOfBounds, MerkleIndexOutOfBounds} from "../../common/L1ContractErrors.sol";
-=======
 
 import {UncheckedMath} from "../../common/libraries/UncheckedMath.sol";
 import {MerklePathEmpty, MerklePathOutOfBounds, MerkleIndexOutOfBounds, MerklePathLengthMismatch, MerkleNothingToProve, MerkleIndexOrHeightMismatch} from "../../common/L1ContractErrors.sol";
->>>>>>> 1cabb763
 
 /// @author Matter Labs
 /// @custom:security-contact security@matterlabs.dev
@@ -83,13 +75,9 @@
         bytes32[] memory _itemHashes
     ) internal pure returns (bytes32) {
         uint256 pathLength = _startPath.length;
-<<<<<<< HEAD
-        require(pathLength == _endPath.length, "Merkle: path length mismatch");
-=======
         if (pathLength != _endPath.length) {
             revert MerklePathLengthMismatch(pathLength, _endPath.length);
         }
->>>>>>> 1cabb763
         if (pathLength >= 256) {
             revert MerklePathOutOfBounds();
         }
@@ -98,17 +86,12 @@
         if (pathLength == 0 && (_startIndex != 0 || levelLen != 1)) {
             revert MerklePathEmpty();
         }
-<<<<<<< HEAD
-        require(levelLen > 0, "Merkle: nothing to prove");
-        require(_startIndex + levelLen <= (1 << pathLength), "Merkle: index/height mismatch");
-=======
         if (levelLen == 0) {
             revert MerkleNothingToProve();
         }
         if (_startIndex + levelLen > (1 << pathLength)) {
             revert MerkleIndexOrHeightMismatch();
         }
->>>>>>> 1cabb763
         bytes32[] memory itemHashes = _itemHashes;
 
         for (uint256 level; level < pathLength; level = level.uncheckedInc()) {
