// SPDX-License-Identifier: MIT

pragma solidity 0.8.24;

import {L2_NATIVE_TOKEN_VAULT_ADDR} from "../L2ContractAddresses.sol";
import {LEGACY_ENCODING_VERSION, NEW_ENCODING_VERSION} from "../../bridge/asset-router/IAssetRouterBase.sol";
import {INativeTokenVault} from "../../bridge/ntv/INativeTokenVault.sol";
import {UnsupportedEncodingVersion} from "../L1ContractErrors.sol";

/**
 * @author Matter Labs
 * @custom:security-contact security@matterlabs.dev
 * @notice Helper library for transfer data encoding and decoding to reduce possibility of errors.
 */
library DataEncoding {
    /// @notice Abi.encodes the data required for bridgeMint on remote chain.
    /// @param _originalCaller The address which initiated the transfer.
    /// @param _remoteReceiver The address which to receive tokens on remote chain.
    /// @param _originToken The transferred token address.
    /// @param _amount The amount of token to be transferred.
    /// @param _erc20Metadata The transferred token metadata.
    /// @return The encoded bridgeMint data
    function encodeBridgeMintData(
        address _originalCaller,
        address _remoteReceiver,
        address _originToken,
        uint256 _amount,
        bytes memory _erc20Metadata
    ) internal pure returns (bytes memory) {
        // solhint-disable-next-line func-named-parameters
        return abi.encode(_originalCaller, _remoteReceiver, _originToken, _amount, _erc20Metadata);
    }

    /// @notice Function decoding transfer data previously encoded with this library.
    /// @param _bridgeMintData The encoded bridgeMint data
    /// @return _originalCaller The address which initiated the transfer.
    /// @return _remoteReceiver The address which to receive tokens on remote chain.
    /// @return _parsedOriginToken The transferred token address.
    /// @return _amount The amount of token to be transferred.
    /// @return _erc20Metadata The transferred token metadata.
    function decodeBridgeMintData(
        bytes memory _bridgeMintData
    )
        internal
        pure
        returns (
            address _originalCaller,
            address _remoteReceiver,
            address _parsedOriginToken,
            uint256 _amount,
            bytes memory _erc20Metadata
        )
    {
        (_originalCaller, _remoteReceiver, _parsedOriginToken, _amount, _erc20Metadata) = abi.decode(
            _bridgeMintData,
            (address, address, address, uint256, bytes)
        );
    }

    /// @notice Encodes the asset data by combining chain id, asset deployment tracker and asset data.
    /// @param _chainId The id of the chain token is native to.
    /// @param _assetData The asset data that has to be encoded.
    /// @param _sender The asset deployment tracker address.
    /// @return The encoded asset data.
    function encodeAssetId(uint256 _chainId, bytes32 _assetData, address _sender) internal pure returns (bytes32) {
        return keccak256(abi.encode(_chainId, _sender, _assetData));
    }

    /// @notice Encodes the asset data by combining chain id, asset deployment tracker and asset data.
    /// @param _chainId The id of the chain token is native to.
    /// @param _tokenAddress The address of token that has to be encoded (asset data is the address itself).
    /// @param _sender The asset deployment tracker address.
    /// @return The encoded asset data.
    function encodeAssetId(uint256 _chainId, address _tokenAddress, address _sender) internal pure returns (bytes32) {
        return keccak256(abi.encode(_chainId, _sender, _tokenAddress));
    }

    /// @notice Encodes the asset data by combining chain id, NTV as asset deployment tracker and asset data.
    /// @param _chainId The id of the chain token is native to.
    /// @param _assetData The asset data that has to be encoded.
    /// @return The encoded asset data.
    function encodeNTVAssetId(uint256 _chainId, bytes32 _assetData) internal pure returns (bytes32) {
        return keccak256(abi.encode(_chainId, L2_NATIVE_TOKEN_VAULT_ADDR, _assetData));
    }

    /// @notice Encodes the asset data by combining chain id, NTV as asset deployment tracker and token address.
    /// @param _chainId The id of the chain token is native to.
    /// @param _tokenAddress The address of token that has to be encoded (asset data is the address itself).
    /// @return The encoded asset data.
    function encodeNTVAssetId(uint256 _chainId, address _tokenAddress) internal pure returns (bytes32) {
        return keccak256(abi.encode(_chainId, L2_NATIVE_TOKEN_VAULT_ADDR, _tokenAddress));
    }

    /// @dev Encodes the transaction data hash using either the latest encoding standard or the legacy standard.
    /// @param _encodingVersion EncodingVersion.
    /// @param _originalCaller The address of the entity that initiated the deposit.
    /// @param _assetId The unique identifier of the deposited L1 token.
    /// @param _nativeTokenVault The address of the token, only used if the encoding version is legacy.
    /// @param _transferData The encoded transfer data, which includes both the deposit amount and the address of the L2 receiver.
    /// @return txDataHash The resulting encoded transaction data hash.
    function encodeTxDataHash(
        bytes1 _encodingVersion,
        address _originalCaller,
        bytes32 _assetId,
        address _nativeTokenVault,
        bytes memory _transferData
    ) internal view returns (bytes32 txDataHash) {
        if (_encodingVersion == LEGACY_ENCODING_VERSION) {
            address tokenAddress = INativeTokenVault(_nativeTokenVault).tokenAddress(_assetId);
            (uint256 depositAmount, ) = abi.decode(_transferData, (uint256, address));
            txDataHash = encodeLegacyTxDataHash(_originalCaller, tokenAddress, depositAmount);
        } else if (_encodingVersion == NEW_ENCODING_VERSION) {
            // Similarly to calldata, the txDataHash is collision-resistant.
            // In the legacy data hash, the first encoded variable was the address, which is padded with zeros during `abi.encode`.
            txDataHash = keccak256(
                bytes.concat(_encodingVersion, abi.encode(_originalCaller, _assetId, _transferData))
            );
        } else {
            revert UnsupportedEncodingVersion();
        }
    }

<<<<<<< HEAD
    /// @notice Encodes the legacy transaction data hash.
    /// @dev the encoding strats with 0t
    /// @param _originalCaller The address of the entity that initiated the deposit.
    /// @param _l1Token The address of the L1 token.
    /// @param _amount The amount of the L1 token.
    /// @return txDataHash The resulting encoded transaction data hash.
    function encodeLegacyTxDataHash(
        address _originalCaller,
        address _l1Token,
        uint256 _amount
    ) internal pure returns (bytes32) {
        return keccak256(abi.encode(_originalCaller, _l1Token, _amount));
    }

    /// @notice Decodes the token data by combining chain id, asset deployment tracker and asset data.
=======
    /// @notice Decodes the token data
    /// @dev Note that all the returned metadata of the token is ABI encoded.
    /// @return chainId The chainId of the origin of the token
    /// @return name The name of the token.
    /// @return symbol The symbol of the token.
    /// @return decimals The decimals of the token.
>>>>>>> e5243048
    function decodeTokenData(
        bytes calldata _tokenData
    ) internal pure returns (uint256 chainId, bytes memory name, bytes memory symbol, bytes memory decimals) {
        bytes1 encodingVersion = _tokenData[0];
        if (encodingVersion == LEGACY_ENCODING_VERSION) {
            (name, symbol, decimals) = abi.decode(_tokenData, (bytes, bytes, bytes));
        } else if (encodingVersion == NEW_ENCODING_VERSION) {
            return abi.decode(_tokenData[1:], (uint256, bytes, bytes, bytes));
        } else {
            revert UnsupportedEncodingVersion();
        }
    }

    /// @notice Encodes the token data by combining chain id, and its metadata.
    /// @dev Note that all the metadata of the token is expected to be ABI encoded.
    /// @param _chainId The id of the chain token is native to.
    /// @param _name The name of the token.
    /// @param _symbol The symbol of the token.
    /// @param _decimals The decimals of the token.
    /// @return The encoded token data.
    function encodeTokenData(
        uint256 _chainId,
        bytes memory _name,
        bytes memory _symbol,
        bytes memory _decimals
    ) internal pure returns (bytes memory) {
        return bytes.concat(NEW_ENCODING_VERSION, abi.encode(_chainId, _name, _symbol, _decimals));
    }
}<|MERGE_RESOLUTION|>--- conflicted
+++ resolved
@@ -120,7 +120,6 @@
         }
     }
 
-<<<<<<< HEAD
     /// @notice Encodes the legacy transaction data hash.
     /// @dev the encoding strats with 0t
     /// @param _originalCaller The address of the entity that initiated the deposit.
@@ -136,14 +135,6 @@
     }
 
     /// @notice Decodes the token data by combining chain id, asset deployment tracker and asset data.
-=======
-    /// @notice Decodes the token data
-    /// @dev Note that all the returned metadata of the token is ABI encoded.
-    /// @return chainId The chainId of the origin of the token
-    /// @return name The name of the token.
-    /// @return symbol The symbol of the token.
-    /// @return decimals The decimals of the token.
->>>>>>> e5243048
     function decodeTokenData(
         bytes calldata _tokenData
     ) internal pure returns (uint256 chainId, bytes memory name, bytes memory symbol, bytes memory decimals) {
