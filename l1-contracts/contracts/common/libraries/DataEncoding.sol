// SPDX-License-Identifier: MIT

pragma solidity 0.8.24;

import {L2_NATIVE_TOKEN_VAULT_ADDR} from "../L2ContractAddresses.sol";
import {LEGACY_ENCODING_VERSION, NEW_ENCODING_VERSION} from "../../bridge/asset-router/IAssetRouterBase.sol";
import {INativeTokenVault} from "../../bridge/ntv/INativeTokenVault.sol";
import {UnsupportedEncodingVersion} from "../L1ContractErrors.sol";

/**
 * @author Matter Labs
 * @custom:security-contact security@matterlabs.dev
 * @notice Helper library for transfer data encoding and decoding to reduce possibility of errors.
 */
library DataEncoding {
    /// @notice Abi.encodes the data required for bridgeMint on remote chain.
    /// @param _originalCaller The address which initiated the transfer.
<<<<<<< HEAD
    /// @param _l2Receiver The address which to receive tokens on remote chain.
    /// @param _l1Token The transferred token address.
=======
    /// @param _remoteReceiver The address which to receive tokens on remote chain.
    /// @param _originToken The transferred token address.
>>>>>>> 1cabb763
    /// @param _amount The amount of token to be transferred.
    /// @param _erc20Metadata The transferred token metadata.
    /// @return The encoded bridgeMint data
    function encodeBridgeMintData(
        address _originalCaller,
<<<<<<< HEAD
        address _l2Receiver,
        address _l1Token,
=======
        address _remoteReceiver,
        address _originToken,
>>>>>>> 1cabb763
        uint256 _amount,
        bytes memory _erc20Metadata
    ) internal pure returns (bytes memory) {
        // solhint-disable-next-line func-named-parameters
<<<<<<< HEAD
        return abi.encode(_originalCaller, _l2Receiver, _l1Token, _amount, _erc20Metadata);
=======
        return abi.encode(_originalCaller, _remoteReceiver, _originToken, _amount, _erc20Metadata);
>>>>>>> 1cabb763
    }

    /// @notice Function decoding transfer data previously encoded with this library.
    /// @param _bridgeMintData The encoded bridgeMint data
    /// @return _originalCaller The address which initiated the transfer.
<<<<<<< HEAD
    /// @return _l2Receiver The address which to receive tokens on remote chain.
    /// @return _parsedL1Token The transferred token address.
=======
    /// @return _remoteReceiver The address which to receive tokens on remote chain.
    /// @return _parsedOriginToken The transferred token address.
>>>>>>> 1cabb763
    /// @return _amount The amount of token to be transferred.
    /// @return _erc20Metadata The transferred token metadata.
    function decodeBridgeMintData(
        bytes memory _bridgeMintData
    )
        internal
        pure
        returns (
            address _originalCaller,
<<<<<<< HEAD
            address _l2Receiver,
            address _parsedL1Token,
=======
            address _remoteReceiver,
            address _parsedOriginToken,
>>>>>>> 1cabb763
            uint256 _amount,
            bytes memory _erc20Metadata
        )
    {
<<<<<<< HEAD
        (_originalCaller, _l2Receiver, _parsedL1Token, _amount, _erc20Metadata) = abi.decode(
=======
        (_originalCaller, _remoteReceiver, _parsedOriginToken, _amount, _erc20Metadata) = abi.decode(
>>>>>>> 1cabb763
            _bridgeMintData,
            (address, address, address, uint256, bytes)
        );
    }

    /// @notice Encodes the asset data by combining chain id, asset deployment tracker and asset data.
    /// @param _chainId The id of the chain token is native to.
    /// @param _assetData The asset data that has to be encoded.
    /// @param _sender The asset deployment tracker address.
    /// @return The encoded asset data.
    function encodeAssetId(uint256 _chainId, bytes32 _assetData, address _sender) internal pure returns (bytes32) {
        return keccak256(abi.encode(_chainId, _sender, _assetData));
    }

    /// @notice Encodes the asset data by combining chain id, asset deployment tracker and asset data.
    /// @param _chainId The id of the chain token is native to.
    /// @param _tokenAddress The address of token that has to be encoded (asset data is the address itself).
    /// @param _sender The asset deployment tracker address.
    /// @return The encoded asset data.
    function encodeAssetId(uint256 _chainId, address _tokenAddress, address _sender) internal pure returns (bytes32) {
        return keccak256(abi.encode(_chainId, _sender, _tokenAddress));
    }

    /// @notice Encodes the asset data by combining chain id, NTV as asset deployment tracker and asset data.
    /// @param _chainId The id of the chain token is native to.
    /// @param _assetData The asset data that has to be encoded.
    /// @return The encoded asset data.
    function encodeNTVAssetId(uint256 _chainId, bytes32 _assetData) internal pure returns (bytes32) {
        return keccak256(abi.encode(_chainId, L2_NATIVE_TOKEN_VAULT_ADDR, _assetData));
    }

    /// @notice Encodes the asset data by combining chain id, NTV as asset deployment tracker and token address.
    /// @param _chainId The id of the chain token is native to.
    /// @param _tokenAddress The address of token that has to be encoded (asset data is the address itself).
    /// @return The encoded asset data.
    function encodeNTVAssetId(uint256 _chainId, address _tokenAddress) internal pure returns (bytes32) {
        return keccak256(abi.encode(_chainId, L2_NATIVE_TOKEN_VAULT_ADDR, _tokenAddress));
    }

    /// @dev Encodes the transaction data hash using either the latest encoding standard or the legacy standard.
    /// @param _encodingVersion EncodingVersion.
    /// @param _originalCaller The address of the entity that initiated the deposit.
    /// @param _assetId The unique identifier of the deposited L1 token.
    /// @param _nativeTokenVault The address of the token, only used if the encoding version is legacy.
    /// @param _transferData The encoded transfer data, which includes both the deposit amount and the address of the L2 receiver.
    /// @return txDataHash The resulting encoded transaction data hash.
    function encodeTxDataHash(
        bytes1 _encodingVersion,
        address _originalCaller,
        bytes32 _assetId,
        address _nativeTokenVault,
        bytes memory _transferData
    ) internal view returns (bytes32 txDataHash) {
        if (_encodingVersion == LEGACY_ENCODING_VERSION) {
            address tokenAddress = INativeTokenVault(_nativeTokenVault).tokenAddress(_assetId);
            (uint256 depositAmount, ) = abi.decode(_transferData, (uint256, address));
<<<<<<< HEAD
            txDataHash = keccak256(abi.encode(_originalCaller, tokenAddress, depositAmount));
=======
            txDataHash = encodeLegacyTxDataHash(_originalCaller, tokenAddress, depositAmount);
>>>>>>> 1cabb763
        } else if (_encodingVersion == NEW_ENCODING_VERSION) {
            // Similarly to calldata, the txDataHash is collision-resistant.
            // In the legacy data hash, the first encoded variable was the address, which is padded with zeros during `abi.encode`.
            txDataHash = keccak256(
                bytes.concat(_encodingVersion, abi.encode(_originalCaller, _assetId, _transferData))
            );
        } else {
            revert UnsupportedEncodingVersion();
        }
    }

<<<<<<< HEAD
    /// @notice Decodes the token data
    /// @dev Note that all the returned metadata of the token is ABI encoded.
    /// @return chainId The chainId of the origin of the token
    /// @return name The name of the token.
    /// @return symbol The symbol of the token.
    /// @return decimals The decimals of the token.
=======
    /// @notice Encodes the legacy transaction data hash.
    /// @dev the encoding strats with 0t
    /// @param _originalCaller The address of the entity that initiated the deposit.
    /// @param _l1Token The address of the L1 token.
    /// @param _amount The amount of the L1 token.
    /// @return txDataHash The resulting encoded transaction data hash.
    function encodeLegacyTxDataHash(
        address _originalCaller,
        address _l1Token,
        uint256 _amount
    ) internal pure returns (bytes32) {
        return keccak256(abi.encode(_originalCaller, _l1Token, _amount));
    }

    /// @notice Decodes the token data by combining chain id, asset deployment tracker and asset data.
>>>>>>> 1cabb763
    function decodeTokenData(
        bytes calldata _tokenData
    ) internal pure returns (uint256 chainId, bytes memory name, bytes memory symbol, bytes memory decimals) {
        bytes1 encodingVersion = _tokenData[0];
        if (encodingVersion == LEGACY_ENCODING_VERSION) {
            (name, symbol, decimals) = abi.decode(_tokenData, (bytes, bytes, bytes));
        } else if (encodingVersion == NEW_ENCODING_VERSION) {
            return abi.decode(_tokenData[1:], (uint256, bytes, bytes, bytes));
        } else {
            revert UnsupportedEncodingVersion();
        }
    }

    /// @notice Encodes the token data by combining chain id, and its metadata.
    /// @dev Note that all the metadata of the token is expected to be ABI encoded.
    /// @param _chainId The id of the chain token is native to.
    /// @param _name The name of the token.
    /// @param _symbol The symbol of the token.
    /// @param _decimals The decimals of the token.
    /// @return The encoded token data.
    function encodeTokenData(
        uint256 _chainId,
        bytes memory _name,
        bytes memory _symbol,
        bytes memory _decimals
    ) internal pure returns (bytes memory) {
        return bytes.concat(NEW_ENCODING_VERSION, abi.encode(_chainId, _name, _symbol, _decimals));
    }
}<|MERGE_RESOLUTION|>--- conflicted
+++ resolved
@@ -15,46 +15,27 @@
 library DataEncoding {
     /// @notice Abi.encodes the data required for bridgeMint on remote chain.
     /// @param _originalCaller The address which initiated the transfer.
-<<<<<<< HEAD
     /// @param _l2Receiver The address which to receive tokens on remote chain.
     /// @param _l1Token The transferred token address.
-=======
-    /// @param _remoteReceiver The address which to receive tokens on remote chain.
-    /// @param _originToken The transferred token address.
->>>>>>> 1cabb763
     /// @param _amount The amount of token to be transferred.
     /// @param _erc20Metadata The transferred token metadata.
     /// @return The encoded bridgeMint data
     function encodeBridgeMintData(
         address _originalCaller,
-<<<<<<< HEAD
         address _l2Receiver,
         address _l1Token,
-=======
-        address _remoteReceiver,
-        address _originToken,
->>>>>>> 1cabb763
         uint256 _amount,
         bytes memory _erc20Metadata
     ) internal pure returns (bytes memory) {
         // solhint-disable-next-line func-named-parameters
-<<<<<<< HEAD
         return abi.encode(_originalCaller, _l2Receiver, _l1Token, _amount, _erc20Metadata);
-=======
-        return abi.encode(_originalCaller, _remoteReceiver, _originToken, _amount, _erc20Metadata);
->>>>>>> 1cabb763
     }
 
     /// @notice Function decoding transfer data previously encoded with this library.
     /// @param _bridgeMintData The encoded bridgeMint data
     /// @return _originalCaller The address which initiated the transfer.
-<<<<<<< HEAD
     /// @return _l2Receiver The address which to receive tokens on remote chain.
     /// @return _parsedL1Token The transferred token address.
-=======
-    /// @return _remoteReceiver The address which to receive tokens on remote chain.
-    /// @return _parsedOriginToken The transferred token address.
->>>>>>> 1cabb763
     /// @return _amount The amount of token to be transferred.
     /// @return _erc20Metadata The transferred token metadata.
     function decodeBridgeMintData(
@@ -64,22 +45,13 @@
         pure
         returns (
             address _originalCaller,
-<<<<<<< HEAD
             address _l2Receiver,
             address _parsedL1Token,
-=======
-            address _remoteReceiver,
-            address _parsedOriginToken,
->>>>>>> 1cabb763
             uint256 _amount,
             bytes memory _erc20Metadata
         )
     {
-<<<<<<< HEAD
         (_originalCaller, _l2Receiver, _parsedL1Token, _amount, _erc20Metadata) = abi.decode(
-=======
-        (_originalCaller, _remoteReceiver, _parsedOriginToken, _amount, _erc20Metadata) = abi.decode(
->>>>>>> 1cabb763
             _bridgeMintData,
             (address, address, address, uint256, bytes)
         );
@@ -136,11 +108,7 @@
         if (_encodingVersion == LEGACY_ENCODING_VERSION) {
             address tokenAddress = INativeTokenVault(_nativeTokenVault).tokenAddress(_assetId);
             (uint256 depositAmount, ) = abi.decode(_transferData, (uint256, address));
-<<<<<<< HEAD
             txDataHash = keccak256(abi.encode(_originalCaller, tokenAddress, depositAmount));
-=======
-            txDataHash = encodeLegacyTxDataHash(_originalCaller, tokenAddress, depositAmount);
->>>>>>> 1cabb763
         } else if (_encodingVersion == NEW_ENCODING_VERSION) {
             // Similarly to calldata, the txDataHash is collision-resistant.
             // In the legacy data hash, the first encoded variable was the address, which is padded with zeros during `abi.encode`.
@@ -152,30 +120,12 @@
         }
     }
 
-<<<<<<< HEAD
     /// @notice Decodes the token data
     /// @dev Note that all the returned metadata of the token is ABI encoded.
     /// @return chainId The chainId of the origin of the token
     /// @return name The name of the token.
     /// @return symbol The symbol of the token.
     /// @return decimals The decimals of the token.
-=======
-    /// @notice Encodes the legacy transaction data hash.
-    /// @dev the encoding strats with 0t
-    /// @param _originalCaller The address of the entity that initiated the deposit.
-    /// @param _l1Token The address of the L1 token.
-    /// @param _amount The amount of the L1 token.
-    /// @return txDataHash The resulting encoded transaction data hash.
-    function encodeLegacyTxDataHash(
-        address _originalCaller,
-        address _l1Token,
-        uint256 _amount
-    ) internal pure returns (bytes32) {
-        return keccak256(abi.encode(_originalCaller, _l1Token, _amount));
-    }
-
-    /// @notice Decodes the token data by combining chain id, asset deployment tracker and asset data.
->>>>>>> 1cabb763
     function decodeTokenData(
         bytes calldata _tokenData
     ) internal pure returns (uint256 chainId, bytes memory name, bytes memory symbol, bytes memory decimals) {
