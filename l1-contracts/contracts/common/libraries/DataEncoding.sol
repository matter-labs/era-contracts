--- conflicted
+++ resolved
@@ -15,46 +15,27 @@
 library DataEncoding {
     /// @notice Abi.encodes the data required for bridgeMint on remote chain.
     /// @param _originalCaller The address which initiated the transfer.
-<<<<<<< HEAD
-    /// @param _remoteReceiver The address which to receive tokens on remote chain.
-    /// @param _originToken The transferred token address.
-=======
     /// @param _l2Receiver The address which to receive tokens on remote chain.
     /// @param _l1Token The transferred token address.
->>>>>>> 45cf28c6
     /// @param _amount The amount of token to be transferred.
     /// @param _erc20Metadata The transferred token metadata.
     /// @return The encoded bridgeMint data
     function encodeBridgeMintData(
         address _originalCaller,
-<<<<<<< HEAD
-        address _remoteReceiver,
-        address _originToken,
-=======
         address _l2Receiver,
         address _l1Token,
->>>>>>> 45cf28c6
         uint256 _amount,
         bytes memory _erc20Metadata
     ) internal pure returns (bytes memory) {
         // solhint-disable-next-line func-named-parameters
-<<<<<<< HEAD
-        return abi.encode(_originalCaller, _remoteReceiver, _originToken, _amount, _erc20Metadata);
-=======
         return abi.encode(_originalCaller, _l2Receiver, _l1Token, _amount, _erc20Metadata);
->>>>>>> 45cf28c6
     }
 
     /// @notice Function decoding transfer data previously encoded with this library.
     /// @param _bridgeMintData The encoded bridgeMint data
     /// @return _originalCaller The address which initiated the transfer.
-<<<<<<< HEAD
-    /// @return _remoteReceiver The address which to receive tokens on remote chain.
-    /// @return _parsedOriginToken The transferred token address.
-=======
     /// @return _l2Receiver The address which to receive tokens on remote chain.
     /// @return _parsedL1Token The transferred token address.
->>>>>>> 45cf28c6
     /// @return _amount The amount of token to be transferred.
     /// @return _erc20Metadata The transferred token metadata.
     function decodeBridgeMintData(
@@ -64,22 +45,13 @@
         pure
         returns (
             address _originalCaller,
-<<<<<<< HEAD
-            address _remoteReceiver,
-            address _parsedOriginToken,
-=======
             address _l2Receiver,
             address _parsedL1Token,
->>>>>>> 45cf28c6
             uint256 _amount,
             bytes memory _erc20Metadata
         )
     {
-<<<<<<< HEAD
-        (_originalCaller, _remoteReceiver, _parsedOriginToken, _amount, _erc20Metadata) = abi.decode(
-=======
         (_originalCaller, _l2Receiver, _parsedL1Token, _amount, _erc20Metadata) = abi.decode(
->>>>>>> 45cf28c6
             _bridgeMintData,
             (address, address, address, uint256, bytes)
         );
@@ -150,11 +122,7 @@
         if (_encodingVersion == LEGACY_ENCODING_VERSION) {
             address tokenAddress = INativeTokenVault(_nativeTokenVault).tokenAddress(_assetId);
             (uint256 depositAmount, ) = abi.decode(_transferData, (uint256, address));
-<<<<<<< HEAD
-            txDataHash = encodeLegacyTxDataHash(_originalCaller, tokenAddress, depositAmount);
-=======
             txDataHash = keccak256(abi.encode(_originalCaller, tokenAddress, depositAmount));
->>>>>>> 45cf28c6
         } else if (_encodingVersion == NEW_ENCODING_VERSION) {
             // Similarly to calldata, the txDataHash is collision-resistant.
             // In the legacy data hash, the first encoded variable was the address, which is padded with zeros during `abi.encode`.
@@ -166,38 +134,16 @@
         }
     }
 
-<<<<<<< HEAD
-    /// @notice Encodes the legacy transaction data hash.
-    /// @dev the encoding strats with 0t
-    /// @param _originalCaller The address of the entity that initiated the deposit.
-    /// @param _l1Token The address of the L1 token.
-    /// @param _amount The amount of the L1 token.
-    /// @return txDataHash The resulting encoded transaction data hash.
-    function encodeLegacyTxDataHash(
-        address _originalCaller,
-        address _l1Token,
-        uint256 _amount
-    ) internal pure returns (bytes32) {
-        return keccak256(abi.encode(_originalCaller, _l1Token, _amount));
-    }
-
-    /// @notice Decodes the token data by combining chain id, asset deployment tracker and asset data.
-=======
     /// @notice Decodes the token data
     /// @dev Note that all the returned metadata of the token is ABI encoded.
     /// @return chainId The chainId of the origin of the token
     /// @return name The name of the token.
     /// @return symbol The symbol of the token.
     /// @return decimals The decimals of the token.
->>>>>>> 45cf28c6
     function decodeTokenData(
         bytes calldata _tokenData
     ) internal pure returns (uint256 chainId, bytes memory name, bytes memory symbol, bytes memory decimals) {
         bytes1 encodingVersion = _tokenData[0];
-<<<<<<< HEAD
-        // kl todo check correct
-=======
->>>>>>> 45cf28c6
         if (encodingVersion == LEGACY_ENCODING_VERSION) {
             (name, symbol, decimals) = abi.decode(_tokenData, (bytes, bytes, bytes));
         } else if (encodingVersion == NEW_ENCODING_VERSION) {
@@ -207,12 +153,8 @@
         }
     }
 
-<<<<<<< HEAD
-    /// @notice Encodes the token data by combining chain id, asset deployment tracker and asset data.
-=======
     /// @notice Encodes the token data by combining chain id, and its metadata.
     /// @dev Note that all the metadata of the token is expected to be ABI encoded.
->>>>>>> 45cf28c6
     /// @param _chainId The id of the chain token is native to.
     /// @param _name The name of the token.
     /// @param _symbol The symbol of the token.
