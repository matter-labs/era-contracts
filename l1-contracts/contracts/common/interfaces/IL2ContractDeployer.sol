--- conflicted
+++ resolved
@@ -4,13 +4,9 @@
 
 /**
  * @author Matter Labs
-<<<<<<< HEAD
- * @notice System smart contract that is responsible for deploying other smart contracts on a ZK chain.
-=======
  * @custom:security-contact security@matterlabs.dev
  * @notice Interface for the contract that is used to deploy contracts on L2.
  * @dev Identical interface is defined in L2ContractHelper library. Duplication is for testing purposes only.
->>>>>>> 45cf28c6
  */
 interface IL2ContractDeployer {
     /// @notice A struct that describes a forced deployment on an address.
