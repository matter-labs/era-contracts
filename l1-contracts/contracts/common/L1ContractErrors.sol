--- conflicted
+++ resolved
@@ -373,24 +373,6 @@
 error ZeroChainId();
 // 0x601b6882
 error ZKChainLimitReached();
-<<<<<<< HEAD
-// // 0xaa7feadc
-// error InvalidValue();
-// // 0x888b2f09
-// error L1TokenDeploymentWithZeroChainId(bytes32 assetId);
-// // 0xa4f62e33
-// error L2BridgeNotDeployed(uint256 chainId);
-// // 0xff8811ff
-// error L2BridgeNotSet(uint256 chainId);
-// // 0xcb5e4247
-// error L2BytecodeHashMismatch(bytes32 expected, bytes32 provided);
-// 0x4ef79e5a
-// error NonZeroAddress(address);
-// 0xdd629f86
-// error NotEnoughGas();
-// //
-// error SettlementLayerNotRegistered();
-=======
 // 0x9bf8b9aa
 error InvalidBatchNumber(uint256 provided, uint256 expected);
 // 0x84286507
@@ -405,7 +387,6 @@
 error InvalidPackedPrecommitmentLength(uint256 length);
 // 0xb49df1f2
 error NotAZKChain(address addr);
->>>>>>> 903cfed2
 
 enum SharedBridgeKey {
     PostUpgradeFirstBatch,
