--- conflicted
+++ resolved
@@ -372,11 +372,9 @@
 // 0xf2885eb3
 error DefaultAdminTransferNotAllowed();
 
-<<<<<<< HEAD
 error NotAZKChain(address addr);
-=======
+
 error InvalidPackedPrecommitmentLength(uint256 length);
->>>>>>> 03ee33b5
 
 enum SharedBridgeKey {
     PostUpgradeFirstBatch,
