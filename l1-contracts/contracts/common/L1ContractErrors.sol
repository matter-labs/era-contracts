--- conflicted
+++ resolved
@@ -295,7 +295,6 @@
 error ZeroAddress();
 // 0xc84885d4
 error ZeroChainId();
-<<<<<<< HEAD
 // 0x99d8fec9
 error EmptyData();
 // 0xf3dd1b9c
@@ -392,12 +391,10 @@
 error LegacyBridgeNotSet();
 // 0x767eed08
 error LegacyMethodForNonL1Token();
-=======
 // 0xc352bb73
 error UnknownVerifierType();
 // 0xdf320f0a
 error EmptyRecursiveAggregationInputLength();
->>>>>>> b4d5b984
 
 enum SharedBridgeKey {
     PostUpgradeFirstBatch,
