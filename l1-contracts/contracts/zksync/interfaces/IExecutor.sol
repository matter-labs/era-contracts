// SPDX-License-Identifier: MIT

pragma solidity 0.8.20;

import {IBase} from "./IBase.sol";

/// @dev Enum used by L2 System Contracts to differentiate logs.
enum SystemLogKey {
    L2_TO_L1_LOGS_TREE_ROOT_KEY,
    TOTAL_L2_TO_L1_PUBDATA_KEY,
    STATE_DIFF_HASH_KEY,
    PACKED_BATCH_AND_L2_BLOCK_TIMESTAMP_KEY,
    PREV_BATCH_HASH_KEY,
    CHAINED_PRIORITY_TXN_HASH_KEY,
    NUMBER_OF_LAYER_1_TXS_KEY,
    BLOB_ONE_HASH_KEY,
    BLOB_TWO_HASH_KEY,
    EXPECTED_SYSTEM_CONTRACT_UPGRADE_TX_HASH_KEY
}

/// @dev Enum used to determine the source of pubdata. At first we will support calldata and blobs but this can be extended.
enum PubdataSource {
    Calldata,
    Blob
}

struct LogProcessingOutput {
    uint256 numberOfLayer1Txs;
    bytes32 chainedPriorityTxsHash;
    bytes32 previousBatchHash;
    bytes32 pubdataHash;
    bytes32 stateDiffHash;
    bytes32 l2LogsTreeRoot;
    uint256 packedBatchAndL2BlockTimestamp;
    bytes32 blob1Hash;
    bytes32 blob2Hash;
}

/// @dev Offset used to pull Address From Log. Equal to 4 (bytes for isService)
uint256 constant L2_LOG_ADDRESS_OFFSET = 4;

/// @dev Offset used to pull Key From Log. Equal to 4 (bytes for isService) + 20 (bytes for address)
uint256 constant L2_LOG_KEY_OFFSET = 24;

/// @dev Offset used to pull Value From Log. Equal to 4 (bytes for isService) + 20 (bytes for address) + 32 (bytes for key)
uint256 constant L2_LOG_VALUE_OFFSET = 56;

<<<<<<< HEAD
/// @dev BLS Modulus value defined in EIP-4844 and the magic value returned from a successful call to the
/// point evaluation precompile
uint256 constant BLS_MODULUS = 52435875175126190479447740508185965837690552500527637822603658699938581184513;

/// @dev Packed pubdata commitments.
/// @dev Format: list of: opening point (16 bytes) || claimed value (32 bytes) || commitment (48 bytes) || proof (48 bytes)) = 144 bytes
uint256 constant PUBDATA_COMMITMENT_SIZE = 144;

/// @dev Offset in pubdata commitment of blobs for claimed value
uint256 constant PUBDATA_COMMITMENT_CLAIMED_VALUE_OFFSET = 16;

/// @dev Offset in pubdata commitment of blobs for kzg commitment
uint256 constant PUBDATA_COMMITMENT_COMMITMENT_OFFSET = 48;

/// @dev The hash of an empty blob, equal to keccak(new bytes(4096 * 31))
bytes32 constant EMPTY_BLOB_HASH = 0xf6dbf942ccbdd8c156edaf1f93bb083a05b9da07a2379a624770c8cbea687f5c;

=======
/// @title The interface of the zkSync Executor contract capable of processing events emitted in the zkSync protocol.
/// @author Matter Labs
/// @custom:security-contact security@matterlabs.dev
>>>>>>> ac793e5b
interface IExecutor is IBase {
    /// @notice Rollup batch stored data
    /// @param batchNumber Rollup batch number
    /// @param batchHash Hash of L2 batch
    /// @param indexRepeatedStorageChanges The serial number of the shortcut index that's used as a unique identifier for storage keys that were used twice or more
    /// @param numberOfLayer1Txs Number of priority operations to be processed
    /// @param priorityOperationsHash Hash of all priority operations from this batch
    /// @param l2LogsTreeRoot Root hash of tree that contains L2 -> L1 messages from this batch
    /// @param timestamp Rollup batch timestamp, have the same format as Ethereum batch constant
    /// @param commitment Verified input for the zkSync circuit
    struct StoredBatchInfo {
        uint64 batchNumber;
        bytes32 batchHash;
        uint64 indexRepeatedStorageChanges;
        uint256 numberOfLayer1Txs;
        bytes32 priorityOperationsHash;
        bytes32 l2LogsTreeRoot;
        uint256 timestamp;
        bytes32 commitment;
    }

    /// @notice Data needed to commit new batch
    /// @param batchNumber Number of the committed batch
    /// @param timestamp Unix timestamp denoting the start of the batch execution
    /// @param indexRepeatedStorageChanges The serial number of the shortcut index that's used as a unique identifier for storage keys that were used twice or more
    /// @param newStateRoot The state root of the full state tree
    /// @param numberOfLayer1Txs Number of priority operations to be processed
    /// @param priorityOperationsHash Hash of all priority operations from this batch
    /// @param bootloaderHeapInitialContentsHash Hash of the initial contents of the bootloader heap. In practice it serves as the commitment to the transactions in the batch.
    /// @param eventsQueueStateHash Hash of the events queue state. In practice it serves as the commitment to the events in the batch.
    /// @param systemLogs concatenation of all L2 -> L1 system logs in the batch
    /// @param pubdataCommitments Packed pubdata commitments/data.
    /// @dev pubdataCommitments format: This will always start with a 1 byte pubdataSource flag. Current allowed values are 0 (calldata) or 1 (blobs)
    ///                             kzg: list of: opening point (16 bytes) || claimed value (32 bytes) || commitment (48 bytes) || proof (48 bytes) = 144 bytes
    ///                             calldata: pubdataCommitments.length - 1 bytes of pubdata
    /// @dev For 2 blobs we will be sending 288 bytes of calldata instead of the full amount for pubdata.
    struct CommitBatchInfo {
        uint64 batchNumber;
        uint64 timestamp;
        uint64 indexRepeatedStorageChanges;
        bytes32 newStateRoot;
        uint256 numberOfLayer1Txs;
        bytes32 priorityOperationsHash;
        bytes32 bootloaderHeapInitialContentsHash;
        bytes32 eventsQueueStateHash;
        bytes systemLogs;
        bytes pubdataCommitments;
    }

    /// @notice Recursive proof input data (individual commitments are constructed onchain)
    struct ProofInput {
        uint256[] recursiveAggregationInput;
        uint256[] serializedProof;
    }

    /// @notice Function called by the operator to commit new batches. It is responsible for:
    /// - Verifying the correctness of their timestamps.
    /// - Processing their L2->L1 logs.
    /// - Storing batch commitments.
    /// @param _lastCommittedBatchData Stored data of the last committed batch.
    /// @param _newBatchesData Data of the new batches to be committed.
    function commitBatches(
        StoredBatchInfo calldata _lastCommittedBatchData,
        CommitBatchInfo[] calldata _newBatchesData
    ) external;

    /// @notice Batches commitment verification.
    /// @dev Only verifies batch commitments without any other processing.
    /// @param _prevBatch Stored data of the last committed batch.
    /// @param _committedBatches Stored data of the committed batches.
    /// @param _proof The zero knowledge proof.
    function proveBatches(
        StoredBatchInfo calldata _prevBatch,
        StoredBatchInfo[] calldata _committedBatches,
        ProofInput calldata _proof
    ) external;

    /// @notice The function called by the operator to finalize (execute) batches. It is responsible for:
    /// - Processing all pending operations (commpleting priority requests).
    /// - Finalizing this batch (i.e. allowing to withdraw funds from the system)
    /// @param _batchesData Data of the batches to be executed.
    function executeBatches(StoredBatchInfo[] calldata _batchesData) external;

    /// @notice Reverts unexecuted batches
    /// @param _newLastBatch batch number after which batches should be reverted
    /// NOTE: Doesn't delete the stored data about batches, but only decreases
    /// counters that are responsible for the number of batches
    function revertBatches(uint256 _newLastBatch) external;

    /// @notice Event emitted when a batch is committed
    /// @dev It has the name "BlockCommit" and not "BatchCommit" due to backward compatibility considerations
    event BlockCommit(uint256 indexed batchNumber, bytes32 indexed batchHash, bytes32 indexed commitment);

    /// @notice Event emitted when batches are verified
    /// @dev It has the name "BlocksVerification" and not "BatchesVerification" due to backward compatibility considerations
    event BlocksVerification(uint256 indexed previousLastVerifiedBatch, uint256 indexed currentLastVerifiedBatch);

    /// @notice Event emitted when a batch is executed
    /// @dev It has the name "BlockExecution" and not "BatchExecution" due to backward compatibility considerations
    event BlockExecution(uint256 indexed batchNumber, bytes32 indexed batchHash, bytes32 indexed commitment);

    /// @notice Event emitted when batches are reverted
    /// @dev It has the name "BlocksRevert" and not "BatchesRevert" due to backward compatibility considerations
    event BlocksRevert(uint256 totalBatchesCommitted, uint256 totalBatchesVerified, uint256 totalBatchesExecuted);
}<|MERGE_RESOLUTION|>--- conflicted
+++ resolved
@@ -45,7 +45,6 @@
 /// @dev Offset used to pull Value From Log. Equal to 4 (bytes for isService) + 20 (bytes for address) + 32 (bytes for key)
 uint256 constant L2_LOG_VALUE_OFFSET = 56;
 
-<<<<<<< HEAD
 /// @dev BLS Modulus value defined in EIP-4844 and the magic value returned from a successful call to the
 /// point evaluation precompile
 uint256 constant BLS_MODULUS = 52435875175126190479447740508185965837690552500527637822603658699938581184513;
@@ -63,11 +62,9 @@
 /// @dev The hash of an empty blob, equal to keccak(new bytes(4096 * 31))
 bytes32 constant EMPTY_BLOB_HASH = 0xf6dbf942ccbdd8c156edaf1f93bb083a05b9da07a2379a624770c8cbea687f5c;
 
-=======
 /// @title The interface of the zkSync Executor contract capable of processing events emitted in the zkSync protocol.
 /// @author Matter Labs
 /// @custom:security-contact security@matterlabs.dev
->>>>>>> ac793e5b
 interface IExecutor is IBase {
     /// @notice Rollup batch stored data
     /// @param batchNumber Rollup batch number
