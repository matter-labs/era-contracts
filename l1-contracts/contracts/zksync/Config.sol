--- conflicted
+++ resolved
@@ -81,13 +81,12 @@
 /// to obtain the L2 block timestamp. Applying this mask is equivalent to calculating modulo 2**128
 uint256 constant PACKED_L2_BLOCK_TIMESTAMP_MASK = 0xffffffffffffffffffffffffffffffff;
 
-<<<<<<< HEAD
 /// @dev Address of the point evaluation precompile used for 4844 blob verification.
 address constant POINT_EVALUATION_PRECOMPILE_ADDR = address(0x0A);
 
 /// @dev Address of the contracts that functions like HASH_OPCODE_BYTE from EIP 4844
 address constant BLOB_VERSIONED_HASH_GETTER_ADDR = $(BLOB_VERSIONED_HASH_GETTER_ADDR);
-=======
+
 /// @dev The overhead for a transaction slot in L2 gas.
 /// It is roughly equal to 80kk/MAX_TRANSACTIONS_IN_BATCH, i.e. how many gas would an L1->L2 transaction
 /// need to pay to compensate for the batch being closed.
@@ -100,5 +99,4 @@
 /// need to pay to compensate for the batch being closed.
 /// @dev It is expected that the L1 contracts will enforce that the L2 gas price will be high enough to compensate
 /// the operator in case the batch is closed because of the memory for transactions being filled up.
-uint256 constant MEMORY_OVERHEAD_GAS = 10;
->>>>>>> ac793e5b
+uint256 constant MEMORY_OVERHEAD_GAS = 10;