--- conflicted
+++ resolved
@@ -84,12 +84,6 @@
 /// @dev Address of the point evaluation precompile used for EIP-4844 blob verification.
 address constant POINT_EVALUATION_PRECOMPILE_ADDR = address(0x0A);
 
-<<<<<<< HEAD
-=======
-/// @dev Address of the contracts that functions like HASH_OPCODE_BYTE from EIP-4844
-address constant BLOB_VERSIONED_HASH_GETTER_ADDR = $(BLOB_VERSIONED_HASH_GETTER_ADDR);
-
->>>>>>> e7775aa6
 /// @dev The overhead for a transaction slot in L2 gas.
 /// It is roughly equal to 80kk/MAX_TRANSACTIONS_IN_BATCH, i.e. how many gas would an L1->L2 transaction
 /// need to pay to compensate for the batch being closed.
