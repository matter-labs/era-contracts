--- conflicted
+++ resolved
@@ -2,23 +2,15 @@
 
 pragma solidity 0.8.28;
 
-<<<<<<< HEAD
-import {IBridgehub, L1Nullifier} from "../bridge/L1Nullifier.sol";
+import {IL1Bridgehub, L1Nullifier} from "../bridge/L1Nullifier.sol";
 import {IMessageRoot} from "../bridgehub/IMessageRoot.sol";
 import {IInteropCenter} from "../interop/IInteropCenter.sol";
 
 contract L1NullifierDev is L1Nullifier {
     constructor(
-        IBridgehub _bridgehub,
+        IL1Bridgehub _bridgehub,
         IMessageRoot _messageRoot,
         IInteropCenter _interopCenter,
-=======
-import {IL1Bridgehub, L1Nullifier} from "../bridge/L1Nullifier.sol";
-
-contract L1NullifierDev is L1Nullifier {
-    constructor(
-        IL1Bridgehub _bridgehub,
->>>>>>> 919ff231
         uint256 _eraChainId,
         address _eraDiamondProxy
     ) L1Nullifier(_bridgehub, _messageRoot, _eraChainId, _eraDiamondProxy) {}
