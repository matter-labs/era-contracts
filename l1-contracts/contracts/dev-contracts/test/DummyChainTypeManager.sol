// SPDX-License-Identifier: MIT

pragma solidity 0.8.28;

import {EnumerableMap} from "@openzeppelin/contracts-v4/utils/structs/EnumerableMap.sol";

import {EraChainTypeManager} from "../../state-transition/EraChainTypeManager.sol";

/// @title DummyExecutor
/// @notice A test smart contract implementing the IExecutor interface to simulate Executor behavior for testing purposes.
contract DummyChainTypeManager is EraChainTypeManager {
    using EnumerableMap for EnumerableMap.UintToAddressMap;

    address zkChain;

    /// @notice Constructor
<<<<<<< HEAD
    constructor() ChainTypeManager(address(0), address(0)) {}
=======
    constructor() EraChainTypeManager(address(0)) {}
>>>>>>> e320a0ec

    function setZKChain(uint256 _chainId, address _zkChain) external {
        zkChain = _zkChain;
    }

    // add this to be excluded from coverage report
    function test() internal virtual {}
}<|MERGE_RESOLUTION|>--- conflicted
+++ resolved
@@ -14,11 +14,7 @@
     address zkChain;
 
     /// @notice Constructor
-<<<<<<< HEAD
-    constructor() ChainTypeManager(address(0), address(0)) {}
-=======
-    constructor() EraChainTypeManager(address(0)) {}
->>>>>>> e320a0ec
+    constructor() EraChainTypeManager(address(0), address(0)) {}
 
     function setZKChain(uint256 _chainId, address _zkChain) external {
         zkChain = _zkChain;
