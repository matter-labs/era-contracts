// SPDX-License-Identifier: MIT

pragma solidity 0.8.24;

import {Diamond} from "../../state-transition/libraries/Diamond.sol";
import {ZkSyncHyperchainBase} from "../../state-transition/chain-deps/facets/ZkSyncHyperchainBase.sol";
<<<<<<< HEAD
import {IL1SharedBridge} from "../../bridge/interfaces/IL1SharedBridge.sol";
import {DataEncoding} from "../../common/libraries/DataEncoding.sol";
=======
import {IL1AssetRouter} from "../../bridge/interfaces/IL1AssetRouter.sol";
>>>>>>> 2b3d4af2

/// selectors do not overlap with normal facet selectors (getName does not count)
contract DummyAdminFacetNoOverlap is ZkSyncHyperchainBase {
    // add this to be excluded from coverage report
    function test() internal virtual {}

    function getName() external pure returns (string memory) {
        return "DummyAdminFacetNoOverlap";
    }

    function executeUpgradeNoOverlap(Diamond.DiamondCutData calldata _diamondCut) external {
        Diamond.diamondCut(_diamondCut);
<<<<<<< HEAD
        s.baseTokenAssetId = DataEncoding.encodeNTVAssetId(block.chainid, s.baseToken);
=======
        s.baseTokenAssetId = IL1AssetRouter(s.baseTokenBridge).nativeTokenVault().getAssetId(s.baseToken);
>>>>>>> 2b3d4af2
    }

    function receiveEther() external payable {}
}<|MERGE_RESOLUTION|>--- conflicted
+++ resolved
@@ -4,12 +4,8 @@
 
 import {Diamond} from "../../state-transition/libraries/Diamond.sol";
 import {ZkSyncHyperchainBase} from "../../state-transition/chain-deps/facets/ZkSyncHyperchainBase.sol";
-<<<<<<< HEAD
-import {IL1SharedBridge} from "../../bridge/interfaces/IL1SharedBridge.sol";
+import {IL1AssetRouter} from "../../bridge/interfaces/IL1AssetRouter.sol";
 import {DataEncoding} from "../../common/libraries/DataEncoding.sol";
-=======
-import {IL1AssetRouter} from "../../bridge/interfaces/IL1AssetRouter.sol";
->>>>>>> 2b3d4af2
 
 /// selectors do not overlap with normal facet selectors (getName does not count)
 contract DummyAdminFacetNoOverlap is ZkSyncHyperchainBase {
@@ -22,11 +18,7 @@
 
     function executeUpgradeNoOverlap(Diamond.DiamondCutData calldata _diamondCut) external {
         Diamond.diamondCut(_diamondCut);
-<<<<<<< HEAD
         s.baseTokenAssetId = DataEncoding.encodeNTVAssetId(block.chainid, s.baseToken);
-=======
-        s.baseTokenAssetId = IL1AssetRouter(s.baseTokenBridge).nativeTokenVault().getAssetId(s.baseToken);
->>>>>>> 2b3d4af2
     }
 
     function receiveEther() external payable {}
