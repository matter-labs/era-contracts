// SPDX-License-Identifier: MIT

pragma solidity 0.8.28;

import {BeaconProxy} from "@openzeppelin/contracts-v4/proxy/beacon/BeaconProxy.sol";
import {Create2} from "@openzeppelin/contracts-v4/utils/Create2.sol";
import {IBeacon} from "@openzeppelin/contracts-v4/proxy/beacon/IBeacon.sol";
import {UpgradeableBeacon} from "@openzeppelin/contracts-v4/proxy/beacon/UpgradeableBeacon.sol";

import {INativeTokenVault} from "contracts/bridge/ntv/INativeTokenVault.sol";
import {NativeTokenVault} from "contracts/bridge/ntv/NativeTokenVault.sol";
import {L2NativeTokenVault} from "contracts/bridge/ntv/L2NativeTokenVault.sol";
import {BridgedStandardERC20} from "contracts/bridge/BridgedStandardERC20.sol";

/// @author Matter Labs
/// @notice This is used for fast debugging of the L2NTV by running it in L1 context, i.e. normal foundry instead of foundry --zksync.
contract L2NativeTokenVaultDev is L2NativeTokenVault {
<<<<<<< HEAD
    constructor() // uint256 _l1ChainId,
    // address _aliasedOwner,
    // bytes32 _l2TokenProxyBytecodeHash,
    // address _legacySharedBridge,
    // address _bridgedTokenBeacon,
    // bool _contractsDeployedAlready,
    // address _wethToken,
    // bytes32 _baseTokenAssetId
    // todo: fix this
    // L2NativeTokenVault(
    //     _l1ChainId,
    //     _aliasedOwner,
    //     _l2TokenProxyBytecodeHash,
    //     _legacySharedBridge,
    //     _bridgedTokenBeacon,
    //     _contractsDeployedAlready,
    //     _wethToken,
    //     _baseTokenAssetId
    // )
    {

    }

=======
>>>>>>> 49c31562
    /// @notice copied from L1NTV for L1 compilation
    function calculateCreate2TokenAddress(
        uint256 _originChainId,
        address _l1Token
    ) public view override(L2NativeTokenVault) returns (address) {
        bytes32 salt = _getCreate2Salt(_originChainId, _l1Token);
        return
            Create2.computeAddress(
                salt,
                keccak256(abi.encodePacked(type(BeaconProxy).creationCode, abi.encode(bridgedTokenBeacon, "")))
            );
    }

    function deployBridgedStandardERC20(address _owner) external {
        _transferOwnership(_owner);

        address l2StandardToken = address(new BridgedStandardERC20{salt: bytes32(0)}());

        UpgradeableBeacon tokenBeacon = new UpgradeableBeacon{salt: bytes32(0)}(l2StandardToken);

        tokenBeacon.transferOwnership(owner());
        bridgedTokenBeacon = IBeacon(address(tokenBeacon));
        emit L2TokenBeaconUpdated(address(bridgedTokenBeacon), L2_TOKEN_PROXY_BYTECODE_HASH);
    }

    function test() external pure {
        // test
    }

    function _deployBeaconProxy(bytes32 _salt, uint256) internal virtual override returns (BeaconProxy proxy) {
        // Use CREATE2 to deploy the BeaconProxy
        address proxyAddress = Create2.deploy(
            0,
            _salt,
            abi.encodePacked(type(BeaconProxy).creationCode, abi.encode(bridgedTokenBeacon, ""))
        );
        return BeaconProxy(payable(proxyAddress));
    }
}<|MERGE_RESOLUTION|>--- conflicted
+++ resolved
@@ -15,32 +15,6 @@
 /// @author Matter Labs
 /// @notice This is used for fast debugging of the L2NTV by running it in L1 context, i.e. normal foundry instead of foundry --zksync.
 contract L2NativeTokenVaultDev is L2NativeTokenVault {
-<<<<<<< HEAD
-    constructor() // uint256 _l1ChainId,
-    // address _aliasedOwner,
-    // bytes32 _l2TokenProxyBytecodeHash,
-    // address _legacySharedBridge,
-    // address _bridgedTokenBeacon,
-    // bool _contractsDeployedAlready,
-    // address _wethToken,
-    // bytes32 _baseTokenAssetId
-    // todo: fix this
-    // L2NativeTokenVault(
-    //     _l1ChainId,
-    //     _aliasedOwner,
-    //     _l2TokenProxyBytecodeHash,
-    //     _legacySharedBridge,
-    //     _bridgedTokenBeacon,
-    //     _contractsDeployedAlready,
-    //     _wethToken,
-    //     _baseTokenAssetId
-    // )
-    {
-
-    }
-
-=======
->>>>>>> 49c31562
     /// @notice copied from L1NTV for L1 compilation
     function calculateCreate2TokenAddress(
         uint256 _originChainId,
