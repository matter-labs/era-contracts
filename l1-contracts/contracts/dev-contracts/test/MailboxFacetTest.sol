--- conflicted
+++ resolved
@@ -14,13 +14,9 @@
     constructor(
         uint256 _eraChainId,
         uint256 _l1ChainId,
-<<<<<<< HEAD
-        address _chainAssetHandler
-    ) MailboxFacet(_eraChainId, _l1ChainId, _chainAssetHandler) {
-=======
+        address _chainAssetHandler,
         IEIP7702Checker _eip7702Checker
-    ) MailboxFacet(_eraChainId, _l1ChainId, _eip7702Checker) {
->>>>>>> 1470c718
+    ) MailboxFacet(_eraChainId, _l1ChainId, _chainAssetHandler, _eip7702Checker) {
         s.admin = msg.sender;
     }
 
