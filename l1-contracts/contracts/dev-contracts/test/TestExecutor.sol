// SPDX-License-Identifier: MIT

import {ExecutorFacet} from "../../state-transition/chain-deps/facets/Executor.sol";

pragma solidity 0.8.24;

contract TestExecutor is ExecutorFacet {
<<<<<<< HEAD
    /// @dev Since we want to test the blob functionality we want mock the calls to the blobhash opcode.
    function _getBlobVersionedHash(uint256 _index) internal view virtual override returns (bytes32 versionedHash) {
        (bool success, bytes memory data) = s.blobVersionedHashRetriever.staticcall(abi.encode(_index));
        require(success, "vc");
        versionedHash = abi.decode(data, (bytes32));
    }

    function setPriorityTreeStartIndex(uint256 _startIndex) external {
        s.priorityTree.startIndex = _startIndex;
    }
=======
    // /// @dev Since we want to test the blob functionality we want mock the calls to the blobhash opcode.
    // function _getBlobVersionedHash(uint256 _index) internal view virtual override returns (bytes32 versionedHash) {
    //     (bool success, bytes memory data) = s.blobVersionedHashRetriever.staticcall(abi.encode(_index));
    //     require(success, "vc");
    //     versionedHash = abi.decode(data, (bytes32));
    // }
>>>>>>> 43f72325
}<|MERGE_RESOLUTION|>--- conflicted
+++ resolved
@@ -5,23 +5,14 @@
 pragma solidity 0.8.24;
 
 contract TestExecutor is ExecutorFacet {
-<<<<<<< HEAD
-    /// @dev Since we want to test the blob functionality we want mock the calls to the blobhash opcode.
-    function _getBlobVersionedHash(uint256 _index) internal view virtual override returns (bytes32 versionedHash) {
-        (bool success, bytes memory data) = s.blobVersionedHashRetriever.staticcall(abi.encode(_index));
-        require(success, "vc");
-        versionedHash = abi.decode(data, (bytes32));
-    }
-
     function setPriorityTreeStartIndex(uint256 _startIndex) external {
         s.priorityTree.startIndex = _startIndex;
     }
-=======
+
     // /// @dev Since we want to test the blob functionality we want mock the calls to the blobhash opcode.
     // function _getBlobVersionedHash(uint256 _index) internal view virtual override returns (bytes32 versionedHash) {
     //     (bool success, bytes memory data) = s.blobVersionedHashRetriever.staticcall(abi.encode(_index));
     //     require(success, "vc");
     //     versionedHash = abi.decode(data, (bytes32));
     // }
->>>>>>> 43f72325
 }