--- conflicted
+++ resolved
@@ -6,12 +6,9 @@
 pragma solidity 0.8.24;
 
 contract TestExecutor is ExecutorFacet {
-<<<<<<< HEAD
     constructor() ExecutorFacet(block.chainid) {}
-=======
     using PriorityQueue for PriorityQueue.Queue;
 
->>>>>>> dca7b558
     function setPriorityTreeStartIndex(uint256 _startIndex) external {
         s.priorityTree.startIndex = _startIndex;
     }
