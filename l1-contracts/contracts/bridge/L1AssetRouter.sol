// SPDX-License-Identifier: MIT

pragma solidity 0.8.24;

// solhint-disable reason-string, gas-custom-errors

import {Ownable2StepUpgradeable} from "@openzeppelin/contracts-upgradeable/access/Ownable2StepUpgradeable.sol";
import {PausableUpgradeable} from "@openzeppelin/contracts-upgradeable/security/PausableUpgradeable.sol";

import {IERC20} from "@openzeppelin/contracts/token/ERC20/IERC20.sol";
import {SafeERC20} from "@openzeppelin/contracts/token/ERC20/utils/SafeERC20.sol";

import {IL1AssetRouter} from "./interfaces/IL1AssetRouter.sol";
import {IAssetRouterBase} from "./interfaces/IAssetRouterBase.sol";
import {IL2Bridge} from "./interfaces/IL2Bridge.sol";
import {IL2BridgeLegacy} from "./interfaces/IL2BridgeLegacy.sol";
import {IL1AssetHandler} from "./interfaces/IL1AssetHandler.sol";
<<<<<<< HEAD
import {IL1Nullifier} from "./interfaces/IL1Nullifier.sol";
=======
import {IL1NativeTokenVault} from "./interfaces/IL1NativeTokenVault.sol";
import {IL1SharedBridgeLegacy} from "./interfaces/IL1SharedBridgeLegacy.sol";
>>>>>>> 391fa4dd

import {ReentrancyGuard} from "../common/ReentrancyGuard.sol";
<<<<<<< HEAD
=======
import {DataEncoding} from "../common/libraries/DataEncoding.sol";
import {AddressAliasHelper} from "../vendor/AddressAliasHelper.sol";
>>>>>>> 391fa4dd
import {TWO_BRIDGES_MAGIC_VALUE, ETH_TOKEN_ADDRESS} from "../common/Config.sol";
import {L2_NATIVE_TOKEN_VAULT_ADDRESS} from "../common/L2ContractAddresses.sol";

import {IBridgehub, L2TransactionRequestTwoBridgesInner, L2TransactionRequestDirect} from "../bridgehub/IBridgehub.sol";
import {L2_ASSET_ROUTER_ADDR} from "../common/L2ContractAddresses.sol";

import {AssetRouterBase} from "./AssetRouterBase.sol";

import {BridgeHelper} from "./BridgeHelper.sol";

import {IL1AssetDeploymentTracker} from "../bridge/interfaces/IL1AssetDeploymentTracker.sol";

/// @author Matter Labs
/// @custom:security-contact security@matterlabs.dev
/// @dev Bridges assets between L1 and ZK chain, supporting both ETH and ERC20 tokens.
/// @dev Designed for use with a proxy for upgradability.
<<<<<<< HEAD
contract L1AssetRouter is AssetRouterBase, IL1AssetRouter, ReentrancyGuard {
=======
contract L1AssetRouter is
    IL1AssetRouter,
    IL1SharedBridgeLegacy,
    ReentrancyGuard,
    Ownable2StepUpgradeable,
    PausableUpgradeable
{
>>>>>>> 391fa4dd
    using SafeERC20 for IERC20;

    /// @dev Era's chainID
    uint256 internal immutable ERA_CHAIN_ID;

    /// @dev The address of ZKsync Era diamond proxy contract.
    address internal immutable ERA_DIAMOND_PROXY;

<<<<<<< HEAD
=======
    /// @dev The encoding version used for new txs.
    bytes1 internal constant LEGACY_ENCODING_VERSION = 0x00;

    /// @dev The encoding version used for legacy txs.
    bytes1 internal constant NEW_ENCODING_VERSION = 0x01;

    /// @dev The encoding version used for txs that set the asset handler on the counterpart contract.
    bytes1 internal constant SET_ASSET_HANDLER_COUNTERPART_ENCODING_VERSION = 0x02;

    /// @dev Stores the first batch number on the ZKsync Era Diamond Proxy that was settled after Diamond proxy upgrade.
    /// This variable is used to differentiate between pre-upgrade and post-upgrade Eth withdrawals. Withdrawals from batches older
    /// than this value are considered to have been finalized prior to the upgrade and handled separately.
    uint256 internal eraPostDiamondUpgradeFirstBatch;

    /// @dev Stores the first batch number on the ZKsync Era Diamond Proxy that was settled after L1ERC20 Bridge upgrade.
    /// This variable is used to differentiate between pre-upgrade and post-upgrade ERC20 withdrawals. Withdrawals from batches older
    /// than this value are considered to have been finalized prior to the upgrade and handled separately.
    uint256 internal eraPostLegacyBridgeUpgradeFirstBatch;

    /// @dev Stores the ZKsync Era batch number that processes the last deposit tx initiated by the legacy bridge
    /// This variable (together with eraLegacyBridgeLastDepositTxNumber) is used to differentiate between pre-upgrade and post-upgrade deposits. Deposits processed in older batches
    /// than this value are considered to have been processed prior to the upgrade and handled separately.
    /// We use this both for Eth and erc20 token deposits, so we need to update the diamond and bridge simultaneously.
    uint256 internal eraLegacyBridgeLastDepositBatch;

    /// @dev The tx number in the _eraLegacyBridgeLastDepositBatch of the last deposit tx initiated by the legacy bridge.
    /// This variable (together with eraLegacyBridgeLastDepositBatch) is used to differentiate between pre-upgrade and post-upgrade deposits. Deposits processed in older txs
    /// than this value are considered to have been processed prior to the upgrade and handled separately.
    /// We use this both for Eth and erc20 token deposits, so we need to update the diamond and bridge simultaneously.
    uint256 internal eraLegacyBridgeLastDepositTxNumber;

    /// @dev Legacy bridge smart contract that used to hold ERC20 tokens.
    IL1ERC20Bridge public override legacyBridge;

    /// @dev A mapping chainId => bridgeProxy. Used to store the bridge proxy's address, and to see if it has been deployed yet.
    // slither-disable-next-line uninitialized-state
    mapping(uint256 chainId => address l2Bridge) public __DEPRECATED_l2BridgeAddress;

    /// @dev A mapping chainId => L2 deposit transaction hash => dataHash
    // keccak256(abi.encode(account, tokenAddress, amount)) for legacy transfers
    // keccak256(abi.encode(_prevMsgSender, assetId, transferData)) for new transfers
    /// @dev Tracks deposit transactions to L2 to enable users to claim their funds if a deposit fails.
    mapping(uint256 chainId => mapping(bytes32 l2DepositTxHash => bytes32 depositDataHash))
        public
        override depositHappened;

    /// @dev Tracks the processing status of L2 to L1 messages, indicating whether a message has already been finalized.
    mapping(uint256 chainId => mapping(uint256 l2BatchNumber => mapping(uint256 l2ToL1MessageNumber => bool isFinalized)))
        public isWithdrawalFinalized;

    /// @notice Deprecated. Kept for backwards compatibility.
    /// @dev Indicates whether the hyperbridging is enabled for a given chain.
    // slither-disable-next-line uninitialized-state
    mapping(uint256 chainId => bool enabled) public hyperbridgingEnabled;

    /// @dev Maps token balances for each chain to prevent unauthorized spending across ZK chain.
    /// This serves as a security measure until hyperbridging is implemented.
    /// NOTE: this function may be removed in the future, don't rely on it!
    mapping(uint256 chainId => mapping(address l1Token => uint256 balance)) public chainBalance;

    /// @dev Maps asset ID to address of corresponding asset handler.
    /// @dev Tracks the address of Asset Handler contracts, where bridged funds are locked for each asset.
    /// @dev P.S. this liquidity was locked directly in SharedBridge before.
    mapping(bytes32 assetId => address assetHandlerAddress) public assetHandlerAddress;

>>>>>>> 391fa4dd
    /// @dev Maps asset ID to the asset deployment tracker address.
    /// @dev Tracks the address of Deployment Tracker contract on L1, which sets Asset Handlers on L2s (ZK chain).
    /// @dev For the asset and stores respective addresses.
    mapping(bytes32 assetId => address assetDeploymentTracker) public assetDeploymentTracker;

    /// @dev Address of nullifier.
    IL1Nullifier public nullifierStorage;

<<<<<<< HEAD
    /// @notice Checks that the message sender is the nullifier.
    modifier onlyNullifier() {
        require(msg.sender == address(nullifierStorage), "ShB not BH");
=======
    /// @notice Checks that the message sender is the bridgehub.
    modifier onlyBridgehub() {
        require(msg.sender == address(BRIDGE_HUB), "L1AR: not BH");
>>>>>>> 391fa4dd
        _;
    }

    /// @notice Checks that the message sender is the bridgehub or zkSync Era Diamond Proxy.
    modifier onlyBridgehubOrEra(uint256 _chainId) {
        require(
            msg.sender == address(BRIDGE_HUB) || (_chainId == ERA_CHAIN_ID && msg.sender == ERA_DIAMOND_PROXY),
            "L1AR: msg.sender not equal to bridgehub or era chain"
        );
        _;
    }

<<<<<<< HEAD
=======
    /// @notice Checks that the message sender is the legacy bridge.
    modifier onlyLegacyBridge() {
        require(msg.sender == address(legacyBridge), "L1AR: not legacy bridge");
        _;
    }

>>>>>>> 391fa4dd
    /// @dev Contract is expected to be used as proxy implementation.
    /// @dev Initialize the implementation to prevent Parity hack.
    constructor(
        address _bridgehub,
        uint256 _eraChainId,
        address _eraDiamondProxy
    ) reentrancyGuardInitializer AssetRouterBase(IBridgehub(_bridgehub), ETH_TOKEN_ADDRESS) {
        _disableInitializers();
        ERA_CHAIN_ID = _eraChainId;
        ERA_DIAMOND_PROXY = _eraDiamondProxy;
    }

    /// @dev Initializes a contract bridge for later use. Expected to be used in the proxy.
    /// @dev Used for testing purposes only, as the contract has been initialized on mainnet.
    /// @param _owner The address which can change L2 token implementation and upgrade the bridge implementation.
    /// The owner is the Governor and separate from the ProxyAdmin from now on, so that the Governor can call the bridge.
<<<<<<< HEAD
    function initialize(address _owner) external reentrancyGuardInitializer initializer {
        require(_owner != address(0), "ShB owner 0");
        _transferOwnership(_owner);
=======
    /// @param _eraPostDiamondUpgradeFirstBatch The first batch number on the zkSync Era Diamond Proxy that was settled after diamond proxy upgrade.
    /// @param _eraPostLegacyBridgeUpgradeFirstBatch The first batch number on the zkSync Era Diamond Proxy that was settled after legacy bridge upgrade.
    /// @param _eraLegacyBridgeLastDepositBatch The the zkSync Era batch number that processes the last deposit tx initiated by the legacy bridge.
    /// @param _eraLegacyBridgeLastDepositTxNumber The tx number in the _eraLegacyBridgeLastDepositBatch of the last deposit tx initiated by the legacy bridge.
    function initialize(
        address _owner,
        uint256 _eraPostDiamondUpgradeFirstBatch,
        uint256 _eraPostLegacyBridgeUpgradeFirstBatch,
        uint256 _eraLegacyBridgeLastDepositBatch,
        uint256 _eraLegacyBridgeLastDepositTxNumber
    ) external reentrancyGuardInitializer initializer {
        require(_owner != address(0), "L1AR: owner 0");
        _transferOwnership(_owner);
        if (eraPostDiamondUpgradeFirstBatch == 0) {
            eraPostDiamondUpgradeFirstBatch = _eraPostDiamondUpgradeFirstBatch;
            eraPostLegacyBridgeUpgradeFirstBatch = _eraPostLegacyBridgeUpgradeFirstBatch;
            eraLegacyBridgeLastDepositBatch = _eraLegacyBridgeLastDepositBatch;
            eraLegacyBridgeLastDepositTxNumber = _eraLegacyBridgeLastDepositTxNumber;
        }
    }

    /// @notice Transfers tokens from shared bridge to native token vault.
    /// @dev This function is part of the upgrade process used to transfer liquidity.
    /// @param _token The address of the token to be transferred to NTV.
    function transferTokenToNTV(address _token) external {
        address ntvAddress = address(nativeTokenVault);
        require(msg.sender == ntvAddress, "L1AR: not NTV");
        if (ETH_TOKEN_ADDRESS == _token) {
            uint256 amount = address(this).balance;
            bool callSuccess;
            // Low-level assembly call, to avoid any memory copying (save gas)
            assembly {
                callSuccess := call(gas(), ntvAddress, amount, 0, 0, 0, 0)
            }
            require(callSuccess, "L1AR: eth transfer failed");
        } else {
            IERC20(_token).safeTransfer(ntvAddress, IERC20(_token).balanceOf(address(this)));
        }
    }

    /// @notice Clears chain balance for specific token.
    /// @dev This function is part of the upgrade process used to nullify chain balances once they are credited to NTV.
    /// @param _chainId The ID of the ZK chain.
    /// @param _token The address of the token which was previously deposit to shared bridge.
    function nullifyChainBalanceByNTV(uint256 _chainId, address _token) external {
        require(msg.sender == address(nativeTokenVault), "L1AR: not NTV");
        chainBalance[_chainId][_token] = 0;
>>>>>>> 391fa4dd
    }

    /// @notice Legacy function used for migration, do not use!
    /// @param _chainId The chain id on which the bridge is deployed.
    // slither-disable-next-line uninitialized-state-variables
    function l2BridgeAddress(uint256 _chainId) external view returns (address) {
        // slither-disable-next-line uninitialized-state-variables
        return __DEPRECATED_l2BridgeAddress[_chainId];
    }

    /// @notice Sets the L1ERC20Bridge contract address.
    /// @dev Should be called only once by the owner.
<<<<<<< HEAD
    /// @param _nullifier The address of the nullifier.
    function setL1Nullifier(IL1Nullifier _nullifier) external onlyOwner {
        require(address(_nullifier) == address(0), "ShB: nullifier already set");
        require(address(_nullifier) != address(0), "ShB: nullifier 0");
        nullifierStorage = _nullifier;
    }

    /// @notice Sets the asset handler address for a given asset ID.
    /// @dev No access control on the caller, as msg.sender is encoded in the assetId.
    /// @param _assetData In most cases this parameter is bytes32 encoded token address. However, it can include extra information used by custom asset handlers.
    /// @param _assetHandlerAddress The address of the asset handler, which will hold the token of interest.
    function setAssetHandlerAddress(
        bytes32 _assetData,
        address _assetHandlerAddress
    ) external override(AssetRouterBase, IAssetRouterBase) {
        address sender = msg.sender == address(nativeTokenVault) ? L2_NATIVE_TOKEN_VAULT_ADDRESS : msg.sender;
        bytes32 assetId = keccak256(abi.encode(uint256(block.chainid), sender, _assetData));
        assetHandlerAddress[assetId] = _assetHandlerAddress;
        assetDeploymentTracker[assetId] = msg.sender;
        emit AssetHandlerRegistered(assetId, _assetHandlerAddress, _assetData, sender);
=======
    /// @param _legacyBridge The address of the legacy bridge.
    function setL1Erc20Bridge(address _legacyBridge) external onlyOwner {
        require(address(legacyBridge) == address(0), "L1AR: legacy bridge already set");
        require(_legacyBridge != address(0), "L1AR: legacy bridge 0");
        legacyBridge = IL1ERC20Bridge(_legacyBridge);
    }

    /// @notice Sets the nativeTokenVault contract address.
    /// @dev Should be called only once by the owner.
    /// @param _nativeTokenVault The address of the native token vault.
    function setNativeTokenVault(IL1NativeTokenVault _nativeTokenVault) external onlyOwner {
        require(address(nativeTokenVault) == address(0), "L1AR: native token vault already set");
        require(address(_nativeTokenVault) != address(0), "L1AR: native token vault 0");
        nativeTokenVault = _nativeTokenVault;
    }

    /// @notice Used to set the assed deployment tracker address for given asset data.
    /// @param _assetRegistrationData The asset data which may include the asset address and any additional required data or encodings.
    /// @param _assetDeploymentTracker The whitelisted address of asset deployment tracker for provided asset.
    function setAssetDeploymentTracker(
        bytes32 _assetRegistrationData,
        address _assetDeploymentTracker
    ) external onlyOwner {
        bytes32 assetId = keccak256(
            abi.encode(uint256(block.chainid), _assetDeploymentTracker, _assetRegistrationData)
        );
        assetDeploymentTracker[assetId] = _assetDeploymentTracker;
        emit AssetDeploymentTrackerSet(assetId, _assetDeploymentTracker, _assetRegistrationData);
    }

    /// @notice Sets the asset handler address for a specified asset ID on the chain of the asset deployment tracker.
    /// @dev The caller of this function is encoded within the `assetId`, therefore, it should be invoked by the asset deployment tracker contract.
    /// @dev Typically, for most tokens, ADT is the native token vault. However, custom tokens may have their own specific asset deployment trackers.
    /// @dev `setAssetHandlerAddressOnCounterpart` should be called on L1 to set asset handlers on L2 chains for a specific asset ID.
    /// @param _assetRegistrationData The asset data which may include the asset address and any additional required data or encodings.
    /// @param _assetHandlerAddress The address of the asset handler to be set for the provided asset.
    function setAssetHandlerAddressThisChain(bytes32 _assetRegistrationData, address _assetHandlerAddress) external {
        bool senderIsNTV = msg.sender == address(nativeTokenVault);
        address sender = senderIsNTV ? L2_NATIVE_TOKEN_VAULT_ADDRESS : msg.sender;
        bytes32 assetId = DataEncoding.encodeAssetId(block.chainid, _assetRegistrationData, sender);
        require(senderIsNTV || msg.sender == assetDeploymentTracker[assetId], "ShB: not NTV or ADT");
        assetHandlerAddress[assetId] = _assetHandlerAddress;
        if (senderIsNTV) {
            assetDeploymentTracker[assetId] = msg.sender;
        }
        emit AssetHandlerRegisteredInitial(assetId, _assetHandlerAddress, _assetRegistrationData, sender);
>>>>>>> 391fa4dd
    }

    /// @notice Used to set the asset handler address for a given asset ID on a remote ZK chain
    /// @dev No access control on the caller, as msg.sender is encoded in the assetId.
    /// @param _chainId The ZK chain ID.
    /// @param _assetId The encoding of asset ID.
    /// @param _assetHandlerAddressOnCounterpart The address of the asset handler, which will hold the token of interest.
    /// @return request The tx request sent to the Bridgehub
    function _setAssetHandlerAddressOnCounterpart(
        uint256 _chainId,
        address _prevMsgSender,
        bytes32 _assetId,
        address _assetHandlerAddressOnCounterpart
    ) internal returns (L2TransactionRequestTwoBridgesInner memory request) {
        IL1AssetDeploymentTracker(assetDeploymentTracker[_assetId]).bridgeCheckCounterpartAddress(
            _chainId,
            _assetId,
            _prevMsgSender,
            _assetHandlerAddressOnCounterpart
        );

        bytes memory l2Calldata = abi.encodeCall(
            IL2Bridge.setAssetHandlerAddress,
            (_assetId, _assetHandlerAddressOnCounterpart)
        );
        request = L2TransactionRequestTwoBridgesInner({
            magicValue: TWO_BRIDGES_MAGIC_VALUE,
            l2Contract: L2_ASSET_ROUTER_ADDR,
            l2Calldata: l2Calldata,
            factoryDeps: new bytes[](0),
            txDataHash: bytes32(0x00)
        });
    }

    /// @notice Allows bridgehub to acquire mintValue for L1->L2 transactions.
    /// @dev If the corresponding L2 transaction fails, refunds are issued to a refund recipient on L2.
    /// @param _chainId The chain ID of the ZK chain to which deposit.
    /// @param _assetId The deposited asset ID.
    /// @param _prevMsgSender The `msg.sender` address from the external call that initiated current one.
    /// @param _amount The total amount of tokens to be bridged.
    function bridgehubDepositBaseToken(
        uint256 _chainId,
        bytes32 _assetId,
        address _prevMsgSender,
        uint256 _amount
<<<<<<< HEAD
    ) public payable virtual override(IAssetRouterBase, AssetRouterBase) onlyBridgehubOrEra(_chainId) whenNotPaused {
        super.bridgehubDepositBaseToken(_chainId, _assetId, _prevMsgSender, _amount);
=======
    ) external payable onlyBridgehubOrEra(_chainId) whenNotPaused {
        address l1AssetHandler = assetHandlerAddress[_assetId];
        require(l1AssetHandler != address(0), "ShB: asset handler not set");

        _transferAllowanceToNTV(_assetId, _amount, _prevMsgSender);
        // slither-disable-next-line unused-return
        IL1AssetHandler(l1AssetHandler).bridgeBurn{value: msg.value}({
            _chainId: _chainId,
            _l2Value: 0,
            _assetId: _assetId,
            _prevMsgSender: _prevMsgSender,
            _data: abi.encode(_amount, address(0))
        });

        // Note that we don't save the deposited amount, as this is for the base token, which gets sent to the refundRecipient if the tx fails
        emit BridgehubDepositBaseTokenInitiated(_chainId, _prevMsgSender, _assetId, _amount);
>>>>>>> 391fa4dd
    }

    /// @notice Initiates a deposit transaction within Bridgehub, used by `requestL2TransactionTwoBridges`.
    /// @param _chainId The chain ID of the ZK chain to which deposit.
    /// @param _prevMsgSender The `msg.sender` address from the external call that initiated current one.
    /// @param _l2Value The L2 `msg.value` from the L1 -> L2 deposit transaction.
    /// @param _data The calldata for the second bridge deposit.
    /// @return request The data used by the bridgehub to create L2 transaction request to specific ZK chain.
    function bridgehubDeposit(
        uint256 _chainId,
        address _prevMsgSender,
        uint256 _l2Value,
        bytes calldata _data
    )
        external
        payable
        override(IAssetRouterBase, AssetRouterBase)
        onlyBridgehub
        whenNotPaused
        returns (L2TransactionRequestTwoBridgesInner memory request)
    {
        bytes32 assetId;
        bytes memory transferData;
        bytes1 encodingVersion = _data[0];

        // The new encoding ensures that the calldata is collision-resistant with respect to the legacy format.
        // In the legacy calldata, the first input was the address, meaning the most significant byte was always `0x00`.
        if (encodingVersion == SET_ASSET_HANDLER_COUNTERPART_ENCODING_VERSION) {
            (bytes32 _assetId, address _assetHandlerAddressOnCounterpart) = abi.decode(_data[1:], (bytes32, address));
            return
                _setAssetHandlerAddressOnCounterpart(
                    _chainId,
                    _prevMsgSender,
                    _assetId,
                    _assetHandlerAddressOnCounterpart
                );
        } else if (encodingVersion == NEW_ENCODING_VERSION) {
            (assetId, transferData) = abi.decode(_data[1:], (bytes32, bytes));
            require(
                assetHandlerAddress[assetId] != address(nativeTokenVault),
                "ShB: new encoding format not yet supported for NTV"
            );
        } else {
            (assetId, transferData) = _handleLegacyData(_data, _prevMsgSender);
        }

        require(BRIDGE_HUB.baseTokenAssetId(_chainId) != assetId, "L1AR: baseToken deposit not supported");

        bytes memory bridgeMintCalldata = _burn({
            _chainId: _chainId,
            _value: _l2Value,
            _assetId: assetId,
            _prevMsgSender: _prevMsgSender,
            _transferData: transferData,
            _passValue: true
        });
        bytes32 txDataHash = this.encodeTxDataHash(encodingVersion, _prevMsgSender, assetId, transferData);

        request = _requestToBridge({
            _prevMsgSender: _prevMsgSender,
            _assetId: assetId,
<<<<<<< HEAD
            _bridgeMintCalldata: l2BridgeMintCalldata,
=======
            _bridgeMintCalldata: bridgeMintCalldata,
>>>>>>> 391fa4dd
            _txDataHash: txDataHash
        });

        emit BridgehubDepositInitiated({
            chainId: _chainId,
            txDataHash: txDataHash,
            from: _prevMsgSender,
            assetId: assetId,
<<<<<<< HEAD
            bridgeMintCalldata: l2BridgeMintCalldata
        });
    }

    /// @notice Initiates a withdrawal by burning funds on the contract and sending the message to L1
    /// where tokens would be unlocked.
    /// @param _chainId The chain ID of the ZK chain to which to withdraw.
    /// @param _prevMsgSender The `msg.sender` address from the external call that initiated current one.
    /// @param _assetId The encoding of the asset on L2 which is withdrawn.
    /// @param _transferData The data that is passed to the asset handler contract.
    function bridgehubWithdraw(
        // ToDo: how to unify L1 and L2 withdraw? 1 is done via system contract, another one via request, so input / output is inhenerently different
        uint256 _chainId,
        address _prevMsgSender,
        bytes32 _assetId,
        bytes memory _transferData
    ) external override onlyBridgehub whenNotPaused returns (L2TransactionRequestTwoBridgesInner memory request) {
        require(BRIDGE_HUB.baseTokenAssetId(_chainId) != _assetId, "ShB: baseToken withdrawal not supported");

        bytes memory l2BridgeMintCalldata = _burn({
            _chainId: _chainId,
            _value: 0,
            _assetId: _assetId,
            _prevMsgSender: _prevMsgSender,
            _transferData: _transferData
        });
        bytes32 txDataHash = keccak256(bytes.concat(bytes1(0x01), abi.encode(_prevMsgSender, _assetId, _transferData)));

        request = _requestToBridge({
            _chainId: _chainId,
            _prevMsgSender: _prevMsgSender,
            _assetId: _assetId,
            _bridgeMintCalldata: l2BridgeMintCalldata,
            _txDataHash: txDataHash
=======
            bridgeMintCalldata: bridgeMintCalldata
>>>>>>> 391fa4dd
        });

        emit BridgehubWithdrawalInitiated(_chainId, msg.sender, _assetId, keccak256(_transferData));
    }

    /// @notice Routes the confirmation to nullifier for backward compatibility.
    /// @param _chainId The chain ID of the ZK chain to which confirm the deposit.
    /// @param _txDataHash The keccak256 hash of 0x01 || abi.encode(bytes32, bytes) to identify deposits.
    /// @param _txHash The hash of the L1->L2 transaction to confirm the deposit.
    function bridgehubConfirmL2Transaction(
        uint256 _chainId,
        bytes32 _txDataHash,
        bytes32 _txHash
    ) external override onlyBridgehub whenNotPaused {
<<<<<<< HEAD
        nullifierStorage.bridgehubConfirmL2Transaction(_chainId, _txDataHash, _txHash);
    }

    /// @notice Ensures that token is registered with native token vault.
    /// @dev Only used when deposit is made with legacy data encoding format.
    /// @param _l1Token The L1 token address which should be registered with native token vault.
    /// @return assetId The asset ID of the token provided.
    function _ensureTokenRegisteredWithNTV(address _l1Token) internal returns (bytes32 assetId) {
        assetId = nativeTokenVault.getAssetId(_l1Token);
        if (nativeTokenVault.tokenAddress(assetId) == address(0)) {
            nativeTokenVault.registerToken(_l1Token);
        }
    }

    /// @dev Withdraw funds from the initiated deposit, that failed when finalizing on L2.
    /// @param _chainId The chain ID to which transfer failed.
    /// @param _depositSender The address of the deposit initiator.
    /// @param _assetId The address of the deposited L1 ERC20 token.
    /// @param _transferData The encoded data, which is used by the asset handler to determine L2 recipient and amount. Might include extra information.
=======
        require(depositHappened[_chainId][_txHash] == 0x00, "L1AR: tx hap");
        depositHappened[_chainId][_txHash] = _txDataHash;
        emit BridgehubDepositFinalized(_chainId, _txDataHash, _txHash);
    }

    /// @notice Finalize the withdrawal and release funds
    /// @param _chainId The chain ID of the transaction to check
    /// @param _l2BatchNumber The L2 batch number where the withdrawal was processed
    /// @param _l2MessageIndex The position in the L2 logs Merkle tree of the l2Log that was sent with the message
    /// @param _l2TxNumberInBatch The L2 transaction number in the batch, in which the log was sent
    /// @param _message The L2 withdraw data, stored in an L2 -> L1 message
    /// @param _merkleProof The Merkle proof of the inclusion L2 -> L1 message about withdrawal initialization
    function finalizeWithdrawal(
        uint256 _chainId,
        uint256 _l2BatchNumber,
        uint256 _l2MessageIndex,
        uint16 _l2TxNumberInBatch,
        bytes calldata _message,
        bytes32[] calldata _merkleProof
    ) external override {
        _finalizeWithdrawal({
            _chainId: _chainId,
            _l2BatchNumber: _l2BatchNumber,
            _l2MessageIndex: _l2MessageIndex,
            _l2TxNumberInBatch: _l2TxNumberInBatch,
            _message: _message,
            _merkleProof: _merkleProof
        });
    }

    /// @dev Calls the internal `_encodeTxDataHash`. Used as a wrapped for try / catch case.
    /// @param _encodingVersion The version of the encoding.
    /// @param _prevMsgSender The address of the entity that initiated the deposit.
    /// @param _assetId The unique identifier of the deposited L1 token.
    /// @param _transferData The encoded transfer data, which includes both the deposit amount and the address of the L2 receiver.
    /// @return txDataHash The resulting encoded transaction data hash.
    function encodeTxDataHash(
        bytes1 _encodingVersion,
        address _prevMsgSender,
        bytes32 _assetId,
        bytes calldata _transferData
    ) external view returns (bytes32 txDataHash) {
        return _encodeTxDataHash(_encodingVersion, _prevMsgSender, _assetId, _transferData);
    }

    /// @dev Withdraw funds from the initiated deposit, that failed when finalizing on L2.
    /// @param _chainId The ZK chain id to which deposit was initiated.
    /// @param _depositSender The address of the entity that initiated the deposit.
    /// @param _assetId The unique identifier of the deposited L1 token.
    /// @param _assetData The encoded transfer data, which includes both the deposit amount and the address of the L2 receiver. Might include extra information.
    /// @param _l2TxHash The L2 transaction hash of the failed deposit finalization.
    /// @param _l2BatchNumber The L2 batch number where the deposit finalization was processed.
    /// @param _l2MessageIndex The position in the L2 logs Merkle tree of the l2Log that was sent with the message.
    /// @param _l2TxNumberInBatch The L2 transaction number in a batch, in which the log was sent.
    /// @param _merkleProof The Merkle proof of the processing L1 -> L2 transaction with deposit finalization.
>>>>>>> 391fa4dd
    /// @dev Processes claims of failed deposit, whether they originated from the legacy bridge or the current system.
    function bridgeRecoverFailedTransfer(
        uint256 _chainId,
        address _depositSender,
        bytes32 _assetId,
<<<<<<< HEAD
        bytes memory _transferData
    ) external onlyNullifier nonReentrant whenNotPaused {
        IL1AssetHandler(assetHandlerAddress[_assetId]).bridgeRecoverFailedTransfer(_chainId, _assetId, _transferData);

        emit ClaimedFailedDepositSharedBridge(_chainId, _depositSender, _assetId, _transferData);
    }

    /// @notice Finalize the withdrawal and release funds.
    /// @param _chainId The chain ID of the transaction to check.
    /// @param _assetId The bridged asset ID.
    /// @param _transferData The position in the L2 logs Merkle tree of the l2Log that was sent with the message.
    function finalizeDeposit(
        uint256 _chainId,
        bytes32 _assetId,
        bytes calldata _transferData
    ) public override(AssetRouterBase, IAssetRouterBase) onlyNullifier returns (address l1Receiver, uint256 amount) {
        (l1Receiver, amount) = super.finalizeDeposit(_chainId, _assetId, _transferData);
    }

    /*//////////////////////////////////////////////////////////////
                     Legacy Functions & Helpers
    //////////////////////////////////////////////////////////////*/

    /// @notice Routes the request through l1 asset router, to miminize the number of addresses from with l2 asset router expects deposit.
    function depositLegacyErc20Bridge(
        L2TransactionRequestDirect calldata _request
    ) external payable override onlyNullifier nonReentrant whenNotPaused returns (bytes32 l2TxHash) {
        return BRIDGE_HUB.requestL2TransactionDirect{value: msg.value}(_request);
    }

    /// @notice Decodes the transfer input for legacy data and transfers allowance to NTV.
    /// @dev Is not applicable for custom asset handlers.
    /// @param _data The encoded transfer data (address _l1Token, uint256 _depositAmount, address _l2Receiver).
    /// @param _prevMsgSender The address of the deposit initiator.
    /// @return Tuple of asset ID and encoded transfer data to conform with new encoding standard.
    function _handleLegacyData(bytes calldata _data, address _prevMsgSender) internal returns (bytes32, bytes memory) {
        (address _l1Token, uint256 _depositAmount, address _l2Receiver) = abi.decode(
            _data,
            (address, uint256, address)
        );
        bytes32 assetId = _ensureTokenRegisteredWithNTV(_l1Token);
        _transferAllowanceToNTV(assetId, _depositAmount, _prevMsgSender);
        return (assetId, abi.encode(_depositAmount, _l2Receiver));
    }

    /// @notice Finalize the withdrawal and release funds.
    /// @param _chainId The chain ID of the transaction to check.
    /// @param _assetId The bridged asset ID.
    /// @param _transferData The position in the L2 logs Merkle tree of the l2Log that was sent with the message.
    function finalizeWithdrawal(
        uint256 _chainId,
        bytes32 _assetId,
        bytes calldata _transferData
    ) external override onlyNullifier returns (address l1Receiver, uint256 amount) {
        address assetHandler = assetHandlerAddress[_assetId];

        if (assetHandler != address(0)) {
            IL1AssetHandler(assetHandler).bridgeMint(_chainId, _assetId, _transferData);
        } else {
            IL1AssetHandler(address(nativeTokenVault)).bridgeMint(_chainId, _assetId, _transferData); // Maybe it's better to receive amount and receiver here? transferData may have different encoding
            assetHandlerAddress[_assetId] = address(nativeTokenVault);
        }

        (amount, l1Receiver) = abi.decode(_transferData, (uint256, address));
=======
        bytes memory _assetData,
        bytes32 _l2TxHash,
        uint256 _l2BatchNumber,
        uint256 _l2MessageIndex,
        uint16 _l2TxNumberInBatch,
        bytes32[] calldata _merkleProof
    ) public nonReentrant whenNotPaused {
        {
            bool proofValid = BRIDGE_HUB.proveL1ToL2TransactionStatus({
                _chainId: _chainId,
                _l2TxHash: _l2TxHash,
                _l2BatchNumber: _l2BatchNumber,
                _l2MessageIndex: _l2MessageIndex,
                _l2TxNumberInBatch: _l2TxNumberInBatch,
                _merkleProof: _merkleProof,
                _status: TxStatus.Failure
            });
            require(proofValid, "yn");
        }

        require(!_isEraLegacyDeposit(_chainId, _l2BatchNumber, _l2TxNumberInBatch), "L1AR: legacy cFD");
        {
            bytes32 dataHash = depositHappened[_chainId][_l2TxHash];
            // Determine if the given dataHash matches the calculated legacy transaction hash.
            bool isLegacyTxDataHash = _isLegacyTxDataHash(_depositSender, _assetId, _assetData, dataHash);
            // If the dataHash matches the legacy transaction hash, skip the next step.
            // Otherwise, perform the check using the new transaction data hash encoding.
            if (!isLegacyTxDataHash) {
                bytes32 txDataHash = _encodeTxDataHash(NEW_ENCODING_VERSION, _depositSender, _assetId, _assetData);
                require(dataHash == txDataHash, "L1AR: d.it not hap");
            }
        }
        delete depositHappened[_chainId][_l2TxHash];

        IL1AssetHandler(assetHandlerAddress[_assetId]).bridgeRecoverFailedTransfer(
            _chainId,
            _assetId,
            _depositSender,
            _assetData
        );

        emit ClaimedFailedDepositSharedBridge(_chainId, _depositSender, _assetId, _assetData);
    }

    /// @dev Receives and parses (name, symbol, decimals) from the token contract
    function getERC20Getters(address _token) public view returns (bytes memory) {
        return BridgeHelper.getERC20Getters(_token, ETH_TOKEN_ADDRESS);
    }

    /// @dev send the burn message to the asset
    /// @notice Forwards the burn request for specific asset to respective asset handler
    /// @param _chainId The chain ID of the ZK chain to which deposit.
    /// @param _l2Value The L2 `msg.value` from the L1 -> L2 deposit transaction.
    /// @param _assetId The deposited asset ID.
    /// @param _prevMsgSender The `msg.sender` address from the external call that initiated current one.
    /// @param _transferData The encoded data, which is used by the asset handler to determine L2 recipient and amount. Might include extra information.
    /// @param _passValue Boolean indicating whether to pass msg.value in the call.
    /// @return bridgeMintCalldata The calldata used by remote asset handler to mint tokens for recipient.
    function _burn(
        uint256 _chainId,
        uint256 _l2Value,
        bytes32 _assetId,
        address _prevMsgSender,
        bytes memory _transferData,
        bool _passValue
    ) internal returns (bytes memory bridgeMintCalldata) {
        address l1AssetHandler = assetHandlerAddress[_assetId];
        require(l1AssetHandler != address(0), "ShB: asset handler does not exist for assetId");

        uint256 msgValue = _passValue ? msg.value : 0;
        bridgeMintCalldata = IL1AssetHandler(l1AssetHandler).bridgeBurn{value: msgValue}({
            _chainId: _chainId,
            _l2Value: _l2Value,
            _assetId: _assetId,
            _prevMsgSender: _prevMsgSender,
            _data: _transferData
        });
    }

    struct MessageParams {
        uint256 l2BatchNumber;
        uint256 l2MessageIndex;
        uint16 l2TxNumberInBatch;
    }

    /// @notice Internal function that handles the logic for finalizing withdrawals, supporting both the current bridge system and the legacy ERC20 bridge.
    /// @param _chainId The chain ID of the transaction to check.
    /// @param _l2BatchNumber The L2 batch number where the withdrawal was processed.
    /// @param _l2MessageIndex The position in the L2 logs Merkle tree of the l2Log that was sent with the message.
    /// @param _l2TxNumberInBatch The L2 transaction number in the batch, in which the log was sent.
    /// @param _message The L2 withdraw data, stored in an L2 -> L1 message.
    /// @param _merkleProof The Merkle proof of the inclusion L2 -> L1 message about withdrawal initialization.
    /// @return l1Receiver The address to receive bridged assets.
    /// @return assetId The bridged asset ID.
    /// @return amount The amount of asset bridged.
    function _finalizeWithdrawal(
        uint256 _chainId,
        uint256 _l2BatchNumber,
        uint256 _l2MessageIndex,
        uint16 _l2TxNumberInBatch,
        bytes calldata _message,
        bytes32[] calldata _merkleProof
    ) internal nonReentrant whenNotPaused returns (address l1Receiver, bytes32 assetId, uint256 amount) {
        require(
            !isWithdrawalFinalized[_chainId][_l2BatchNumber][_l2MessageIndex],
            "L1AR: Withdrawal is already finalized"
        );
        isWithdrawalFinalized[_chainId][_l2BatchNumber][_l2MessageIndex] = true;

        // Handling special case for withdrawal from ZKsync Era initiated before Shared Bridge.
        require(!_isEraLegacyEthWithdrawal(_chainId, _l2BatchNumber), "L1AR: legacy eth withdrawal");
        require(!_isEraLegacyTokenWithdrawal(_chainId, _l2BatchNumber), "L1AR: legacy token withdrawal");

        bytes memory transferData;
        {
            MessageParams memory messageParams = MessageParams({
                l2BatchNumber: _l2BatchNumber,
                l2MessageIndex: _l2MessageIndex,
                l2TxNumberInBatch: _l2TxNumberInBatch
            });
            (assetId, transferData) = _checkWithdrawal(_chainId, messageParams, _message, _merkleProof);
        }
        address l1AssetHandler = assetHandlerAddress[assetId];
        // slither-disable-next-line unused-return
        IL1AssetHandler(l1AssetHandler).bridgeMint(_chainId, assetId, transferData);
        (amount, l1Receiver) = abi.decode(transferData, (uint256, address));

        emit WithdrawalFinalizedSharedBridge(_chainId, l1Receiver, assetId, amount);
    }

    /// @notice Decodes the transfer input for legacy data and transfers allowance to NTV
    /// @dev Is not applicable for custom asset handlers
    /// @param _data encoded transfer data (address _l1Token, uint256 _depositAmount, address _l2Receiver)
    /// @param _prevMsgSender address of the deposit initiator
    function _handleLegacyData(bytes calldata _data, address _prevMsgSender) internal returns (bytes32, bytes memory) {
        (address _l1Token, uint256 _depositAmount, address _l2Receiver) = abi.decode(
            _data,
            (address, uint256, address)
        );
        bytes32 assetId = _ensureTokenRegisteredWithNTV(_l1Token);
        _transferAllowanceToNTV(assetId, _depositAmount, _prevMsgSender);
        return (assetId, abi.encode(_depositAmount, _l2Receiver));
    }

    function _ensureTokenRegisteredWithNTV(address _l1Token) internal returns (bytes32 assetId) {
        assetId = DataEncoding.encodeNTVAssetId(block.chainid, _l1Token);
        if (nativeTokenVault.tokenAddress(assetId) == address(0)) {
            nativeTokenVault.registerToken(_l1Token);
        }
    }

    /// @notice Transfers allowance to Native Token Vault, if the asset is registered with it. Does nothing for ETH or non-registered tokens.
    /// @dev assetId is not the padded address, but the correct encoded id (NTV stores respective format for IDs)
    function _transferAllowanceToNTV(bytes32 _assetId, uint256 _amount, address _prevMsgSender) internal {
        address l1TokenAddress = nativeTokenVault.tokenAddress(_assetId);
        if (l1TokenAddress == address(0) || l1TokenAddress == ETH_TOKEN_ADDRESS) {
            return;
        }
        IERC20 l1Token = IERC20(l1TokenAddress);

        // Do the transfer if allowance to Shared bridge is bigger than amount
        // And if there is not enough allowance for the NTV
        if (
            l1Token.allowance(_prevMsgSender, address(this)) >= _amount &&
            l1Token.allowance(_prevMsgSender, address(nativeTokenVault)) < _amount
        ) {
            // slither-disable-next-line arbitrary-send-erc20
            l1Token.safeTransferFrom(_prevMsgSender, address(this), _amount);
            l1Token.forceApprove(address(nativeTokenVault), _amount);
        }
    }

    /// @dev The request data that is passed to the bridgehub
    function _requestToBridge(
        address _prevMsgSender,
        bytes32 _assetId,
        bytes memory _bridgeMintCalldata,
        bytes32 _txDataHash
    ) internal view returns (L2TransactionRequestTwoBridgesInner memory request) {
        // Request the finalization of the deposit on the L2 side
        bytes memory l2TxCalldata = _getDepositL2Calldata(_prevMsgSender, _assetId, _bridgeMintCalldata);

        request = L2TransactionRequestTwoBridgesInner({
            magicValue: TWO_BRIDGES_MAGIC_VALUE,
            l2Contract: L2_ASSET_ROUTER_ADDR,
            l2Calldata: l2TxCalldata,
            factoryDeps: new bytes[](0),
            txDataHash: _txDataHash
        });
    }

    /// @dev Generate a calldata for calling the deposit finalization on the L2 bridge contract
    function _getDepositL2Calldata(
        address _l1Sender,
        bytes32 _assetId,
        bytes memory _assetData
    ) internal view returns (bytes memory) {
        // First branch covers the case when asset is not registered with NTV (custom asset handler)
        // Second branch handles tokens registered with NTV and uses legacy calldata encoding
        if (nativeTokenVault.tokenAddress(_assetId) == address(0)) {
            return abi.encodeCall(IL2Bridge.finalizeDeposit, (_assetId, _assetData));
        } else {
            // slither-disable-next-line unused-return
            (, address _l2Receiver, address _parsedL1Token, uint256 _amount, bytes memory _gettersData) = DataEncoding
                .decodeBridgeMintData(_assetData);
            return
                abi.encodeCall(
                    IL2BridgeLegacy.finalizeDeposit,
                    (_l1Sender, _l2Receiver, _parsedL1Token, _amount, _gettersData)
                );
        }
    }

    /// @dev Determines if an eth withdrawal was initiated on zkSync Era before the upgrade to the Shared Bridge.
    /// @param _chainId The chain ID of the transaction to check.
    /// @param _l2BatchNumber The L2 batch number for the withdrawal.
    /// @return Whether withdrawal was initiated on ZKsync Era before diamond proxy upgrade.
    function _isEraLegacyEthWithdrawal(uint256 _chainId, uint256 _l2BatchNumber) internal view returns (bool) {
        require((_chainId != ERA_CHAIN_ID) || eraPostDiamondUpgradeFirstBatch != 0, "L1AR: diamondUFB not set for Era");
        return (_chainId == ERA_CHAIN_ID) && (_l2BatchNumber < eraPostDiamondUpgradeFirstBatch);
    }

    /// @dev Determines if a token withdrawal was initiated on ZKsync Era before the upgrade to the Shared Bridge.
    /// @param _chainId The chain ID of the transaction to check.
    /// @param _l2BatchNumber The L2 batch number for the withdrawal.
    /// @return Whether withdrawal was initiated on ZKsync Era before Legacy Bridge upgrade.
    function _isEraLegacyTokenWithdrawal(uint256 _chainId, uint256 _l2BatchNumber) internal view returns (bool) {
        require(
            (_chainId != ERA_CHAIN_ID) || eraPostLegacyBridgeUpgradeFirstBatch != 0,
            "L1AR: LegacyUFB not set for Era"
        );
        return (_chainId == ERA_CHAIN_ID) && (_l2BatchNumber < eraPostLegacyBridgeUpgradeFirstBatch);
    }

    /// @dev Determines if the provided data for a failed deposit corresponds to a legacy failed deposit.
    /// @param _prevMsgSender The address of the entity that initiated the deposit.
    /// @param _assetId The unique identifier of the deposited L1 token.
    /// @param _transferData The encoded transfer data, which includes both the deposit amount and the address of the L2 receiver.
    /// @param _expectedTxDataHash The nullifier data hash stored for the failed deposit.
    /// @return isLegacyTxDataHash True if the transaction is legacy, false otherwise.
    function _isLegacyTxDataHash(
        address _prevMsgSender,
        bytes32 _assetId,
        bytes memory _transferData,
        bytes32 _expectedTxDataHash
    ) internal view returns (bool isLegacyTxDataHash) {
        try this.encodeTxDataHash(LEGACY_ENCODING_VERSION, _prevMsgSender, _assetId, _transferData) returns (
            bytes32 txDataHash
        ) {
            return txDataHash == _expectedTxDataHash;
        } catch {
            return false;
        }
    }

    /// @dev Encodes the transaction data hash using either the latest encoding standard or the legacy standard.
    /// @param _encodingVersion EncodingVersion.
    /// @param _prevMsgSender The address of the entity that initiated the deposit.
    /// @param _assetId The unique identifier of the deposited L1 token.
    /// @param _transferData The encoded transfer data, which includes both the deposit amount and the address of the L2 receiver.
    /// @return txDataHash The resulting encoded transaction data hash.
    function _encodeTxDataHash(
        bytes1 _encodingVersion,
        address _prevMsgSender,
        bytes32 _assetId,
        bytes memory _transferData
    ) internal view returns (bytes32 txDataHash) {
        if (_encodingVersion == LEGACY_ENCODING_VERSION) {
            (uint256 depositAmount, ) = abi.decode(_transferData, (uint256, address));
            txDataHash = keccak256(abi.encode(_prevMsgSender, nativeTokenVault.tokenAddress(_assetId), depositAmount));
        } else {
            // Similarly to calldata, the txDataHash is collision-resistant.
            // In the legacy data hash, the first encoded variable was the address, which is padded with zeros during `abi.encode`.
            txDataHash = keccak256(bytes.concat(_encodingVersion, abi.encode(_prevMsgSender, _assetId, _transferData)));
        }
    }

    /// @dev Determines if a deposit was initiated on zkSync Era before the upgrade to the Shared Bridge.
    /// @param _chainId The chain ID of the transaction to check.
    /// @param _l2BatchNumber The L2 batch number for the deposit where it was processed.
    /// @param _l2TxNumberInBatch The L2 transaction number in the batch, in which the deposit was processed.
    /// @return Whether deposit was initiated on ZKsync Era before Shared Bridge upgrade.
    function _isEraLegacyDeposit(
        uint256 _chainId,
        uint256 _l2BatchNumber,
        uint256 _l2TxNumberInBatch
    ) internal view returns (bool) {
        require(
            (_chainId != ERA_CHAIN_ID) || (eraLegacyBridgeLastDepositBatch != 0),
            "L1AR: last deposit time not set for Era"
        );
        return
            (_chainId == ERA_CHAIN_ID) &&
            (_l2BatchNumber < eraLegacyBridgeLastDepositBatch ||
                (_l2TxNumberInBatch <= eraLegacyBridgeLastDepositTxNumber &&
                    _l2BatchNumber == eraLegacyBridgeLastDepositBatch));
    }

    /// @notice Verifies the validity of a withdrawal message from L2 and returns withdrawal details.
    /// @param _chainId The chain ID of the transaction to check.
    /// @param _messageParams The message params, which include batch number, message index, and L2 tx number in batch.
    /// @param _message The L2 withdraw data, stored in an L2 -> L1 message.
    /// @param _merkleProof The Merkle proof of the inclusion L2 -> L1 message about withdrawal initialization.
    /// @return assetId The ID of the bridged asset.
    /// @return transferData The transfer data used to finalize withdawal.
    function _checkWithdrawal(
        uint256 _chainId,
        MessageParams memory _messageParams,
        bytes calldata _message,
        bytes32[] calldata _merkleProof
    ) internal view returns (bytes32 assetId, bytes memory transferData) {
        (assetId, transferData) = _parseL2WithdrawalMessage(_chainId, _message);
        L2Message memory l2ToL1Message;
        {
            bool baseTokenWithdrawal = (assetId == BRIDGE_HUB.baseTokenAssetId(_chainId));
            address l2Sender = baseTokenWithdrawal ? L2_BASE_TOKEN_SYSTEM_CONTRACT_ADDR : L2_ASSET_ROUTER_ADDR;

            l2ToL1Message = L2Message({
                txNumberInBatch: _messageParams.l2TxNumberInBatch,
                sender: l2Sender,
                data: _message
            });
        }

        bool success = BRIDGE_HUB.proveL2MessageInclusion({
            _chainId: _chainId,
            _batchNumber: _messageParams.l2BatchNumber,
            _index: _messageParams.l2MessageIndex,
            _message: l2ToL1Message,
            _proof: _merkleProof
        });
        require(success, "L1AR: withd w proof"); // withdrawal wrong proof
    }

    /// @notice Parses the withdrawal message and returns withdrawal details.
    /// @dev Currently, 3 different encoding versions are supported: legacy mailbox withdrawal, ERC20 bridge withdrawal,
    /// @dev and the latest version supported by shared bridge. Selectors are used for versioning.
    /// @param _chainId The ZK chain ID.
    /// @param _l2ToL1message The encoded L2 -> L1 message.
    /// @return assetId The ID of the bridged asset.
    /// @return transferData The transfer data used to finalize withdawal.
    function _parseL2WithdrawalMessage(
        uint256 _chainId,
        bytes memory _l2ToL1message
    ) internal view returns (bytes32 assetId, bytes memory transferData) {
        // We check that the message is long enough to read the data.
        // Please note that there are three versions of the message:
        // 1. The message that is sent by `withdraw(address _l1Receiver)` or `withdrawWithMessage`. In the second case, this function ignores the extra data
        // It should be equal to the length of the bytes4 function signature + address l1Receiver + uint256 amount = 4 + 20 + 32 = 56 (bytes).
        // 2. The legacy `getL1WithdrawMessage`, the length of the data is known.
        // 3. The message that is encoded by `getL1WithdrawMessage(bytes32 _assetId, bytes memory _bridgeMintData)`
        // No length is assumed. The assetId is decoded and the mintData is passed to respective assetHandler

        (uint32 functionSignature, uint256 offset) = UnsafeBytes.readUint32(_l2ToL1message, 0);
        if (bytes4(functionSignature) == IMailbox.finalizeEthWithdrawal.selector) {
            uint256 amount;
            address l1Receiver;

            // The data is expected to be at least 56 bytes long.
            require(_l2ToL1message.length >= 56, "L1AR: wrong msg len"); // wrong message length
            // this message is a base token withdrawal
            (l1Receiver, offset) = UnsafeBytes.readAddress(_l2ToL1message, offset);
            // slither-disable-next-line unused-return
            (amount, ) = UnsafeBytes.readUint256(_l2ToL1message, offset);
            assetId = BRIDGE_HUB.baseTokenAssetId(_chainId);
            transferData = abi.encode(amount, l1Receiver);
        } else if (bytes4(functionSignature) == IL1ERC20Bridge.finalizeWithdrawal.selector) {
            address l1Token;
            uint256 amount;
            address l1Receiver;
            // We use the IL1ERC20Bridge for backward compatibility with old withdrawals.
            // This message is a token withdrawal

            // Check that the message length is correct.
            // It should be equal to the length of the function signature + address + address + uint256 = 4 + 20 + 20 + 32 =
            // 76 (bytes).
            require(_l2ToL1message.length == 76, "L1AR: wrong msg len 2");
            (l1Receiver, offset) = UnsafeBytes.readAddress(_l2ToL1message, offset);
            (l1Token, offset) = UnsafeBytes.readAddress(_l2ToL1message, offset);
            // slither-disable-next-line unused-return
            (amount, ) = UnsafeBytes.readUint256(_l2ToL1message, offset);

            assetId = DataEncoding.encodeNTVAssetId(block.chainid, l1Token);
            transferData = abi.encode(amount, l1Receiver);
        } else if (bytes4(functionSignature) == this.finalizeWithdrawal.selector) {
            // The data is expected to be at least 36 bytes long to contain assetId.
            require(_l2ToL1message.length >= 36, "L1AR: wrong msg len"); // wrong message length
            (assetId, offset) = UnsafeBytes.readBytes32(_l2ToL1message, offset);
            transferData = UnsafeBytes.readRemainingBytes(_l2ToL1message, offset);
        } else {
            revert("L1AR: Incorrect message function selector");
        }
    }

    /*//////////////////////////////////////////////////////////////
            SHARED BRIDGE TOKEN BRIDGING LEGACY FUNCTIONS
    //////////////////////////////////////////////////////////////*/

    /// @notice Withdraw funds from the initiated deposit, that failed when finalizing on L2.
    /// @dev Cannot be used to claim deposits made with new encoding.
    /// @param _chainId The ZK chain id to which deposit was initiated.
    /// @param _depositSender The address of the deposit initiator.
    /// @param _l1Asset The address of the deposited L1 ERC20 token.
    /// @param _amount The amount of the deposit that failed.
    /// @param _l2TxHash The L2 transaction hash of the failed deposit finalization.
    /// @param _l2BatchNumber The L2 batch number where the deposit finalization was processed.
    /// @param _l2MessageIndex The position in the L2 logs Merkle tree of the l2Log that was sent with the message.
    /// @param _l2TxNumberInBatch The L2 transaction number in a batch, in which the log was sent.
    /// @param _merkleProof The Merkle proof of the processing L1 -> L2 transaction with deposit finalization.
    function claimFailedDeposit(
        uint256 _chainId,
        address _depositSender,
        address _l1Asset,
        uint256 _amount,
        bytes32 _l2TxHash,
        uint256 _l2BatchNumber,
        uint256 _l2MessageIndex,
        uint16 _l2TxNumberInBatch,
        bytes32[] calldata _merkleProof
    ) external override {
        bytes32 assetId = DataEncoding.encodeNTVAssetId(block.chainid, _l1Asset);
        // For legacy deposits, the l2 receiver is not required to check tx data hash
        bytes memory transferData = abi.encode(_amount, address(0));
        bridgeRecoverFailedTransfer({
            _chainId: _chainId,
            _depositSender: _depositSender,
            _assetId: assetId,
            _assetData: transferData,
            _l2TxHash: _l2TxHash,
            _l2BatchNumber: _l2BatchNumber,
            _l2MessageIndex: _l2MessageIndex,
            _l2TxNumberInBatch: _l2TxNumberInBatch,
            _merkleProof: _merkleProof
        });
    }

    /*//////////////////////////////////////////////////////////////
                    ERA ERC20 LEGACY FUNCTIONS
    //////////////////////////////////////////////////////////////*/

    /// @notice Initiates a deposit by locking funds on the contract and sending the request
    /// of processing an L2 transaction where tokens would be minted.
    /// @dev If the token is bridged for the first time, the L2 token contract will be deployed. Note however, that the
    /// newly-deployed token does not support any custom logic, i.e. rebase tokens' functionality is not supported.
    /// @param _prevMsgSender The `msg.sender` address from the external call that initiated current one.
    /// @param _l2Receiver The account address that should receive funds on L2.
    /// @param _l1Token The L1 token address which is deposited.
    /// @param _amount The total amount of tokens to be bridged.
    /// @param _l2TxGasLimit The L2 gas limit to be used in the corresponding L2 transaction.
    /// @param _l2TxGasPerPubdataByte The gasPerPubdataByteLimit to be used in the corresponding L2 transaction.
    /// @param _refundRecipient The address on L2 that will receive the refund for the transaction.
    /// @dev If the L2 deposit finalization transaction fails, the `_refundRecipient` will receive the `_l2Value`.
    /// Please note, the contract may change the refund recipient's address to eliminate sending funds to addresses
    /// out of control.
    /// - If `_refundRecipient` is a contract on L1, the refund will be sent to the aliased `_refundRecipient`.
    /// - If `_refundRecipient` is set to `address(0)` and the sender has NO deployed bytecode on L1, the refund will
    /// be sent to the `msg.sender` address.
    /// - If `_refundRecipient` is set to `address(0)` and the sender has deployed bytecode on L1, the refund will be
    /// sent to the aliased `msg.sender` address.
    /// @dev The address aliasing of L1 contracts as refund recipient on L2 is necessary to guarantee that the funds
    /// are controllable through the Mailbox, since the Mailbox applies address aliasing to the from address for the
    /// L2 tx if the L1 msg.sender is a contract. Without address aliasing for L1 contracts as refund recipients they
    /// would not be able to make proper L2 tx requests through the Mailbox to use or withdraw the funds from L2, and
    /// the funds would be lost.
    /// @return txHash The L2 transaction hash of deposit finalization.
    function depositLegacyErc20Bridge(
        address _prevMsgSender,
        address _l2Receiver,
        address _l1Token,
        uint256 _amount,
        uint256 _l2TxGasLimit,
        uint256 _l2TxGasPerPubdataByte,
        address _refundRecipient
    ) external payable override onlyLegacyBridge nonReentrant whenNotPaused returns (bytes32 txHash) {
        require(_l1Token != L1_WETH_TOKEN, "L1AR: WETH deposit not supported 2");

        bytes32 _assetId;
        bytes memory bridgeMintCalldata;

        {
            // Inner call to encode data to decrease local var numbers
            _assetId = _ensureTokenRegisteredWithNTV(_l1Token);
            IERC20(_l1Token).forceApprove(address(nativeTokenVault), _amount);
        }

        {
            bridgeMintCalldata = _burn({
                _chainId: ERA_CHAIN_ID,
                _l2Value: 0,
                _assetId: _assetId,
                _prevMsgSender: _prevMsgSender,
                _transferData: abi.encode(_amount, _l2Receiver),
                _passValue: false
            });
        }

        {
            bytes memory l2TxCalldata = _getDepositL2Calldata(_prevMsgSender, _assetId, bridgeMintCalldata);

            // If the refund recipient is not specified, the refund will be sent to the sender of the transaction.
            // Otherwise, the refund will be sent to the specified address.
            // If the recipient is a contract on L1, the address alias will be applied.
            address refundRecipient = AddressAliasHelper.actualRefundRecipient(_refundRecipient, _prevMsgSender);

            L2TransactionRequestDirect memory request = L2TransactionRequestDirect({
                chainId: ERA_CHAIN_ID,
                l2Contract: L2_ASSET_ROUTER_ADDR,
                mintValue: msg.value, // l2 gas + l2 msg.Value the bridgehub will withdraw the mintValue from the shared bridge (base token bridge) for gas
                l2Value: 0, // L2 msg.value, this contract doesn't support base token deposits or wrapping functionality, for direct deposits use bridgehub
                l2Calldata: l2TxCalldata,
                l2GasLimit: _l2TxGasLimit,
                l2GasPerPubdataByteLimit: _l2TxGasPerPubdataByte,
                factoryDeps: new bytes[](0),
                refundRecipient: refundRecipient
            });
            txHash = BRIDGE_HUB.requestL2TransactionDirect{value: msg.value}(request);
        }

        // Save the deposited amount to claim funds on L1 if the deposit failed on L2
        depositHappened[ERA_CHAIN_ID][txHash] = keccak256(abi.encode(_prevMsgSender, _l1Token, _amount));

        emit LegacyDepositInitiated({
            chainId: ERA_CHAIN_ID,
            l2DepositTxHash: txHash,
            from: _prevMsgSender,
            to: _l2Receiver,
            l1Asset: _l1Token,
            amount: _amount
        });
    }

    /// @notice Finalizes the withdrawal for transactions initiated via the legacy ERC20 bridge.
    /// @param _l2BatchNumber The L2 batch number where the withdrawal was processed.
    /// @param _l2MessageIndex The position in the L2 logs Merkle tree of the l2Log that was sent with the message.
    /// @param _l2TxNumberInBatch The L2 transaction number in the batch, in which the log was sent.
    /// @param _message The L2 withdraw data, stored in an L2 -> L1 message.
    /// @param _merkleProof The Merkle proof of the inclusion L2 -> L1 message about withdrawal initialization.
    ///
    /// @return l1Receiver The address on L1 that will receive the withdrawn funds.
    /// @return l1Asset The address of the L1 token being withdrawn.
    /// @return amount The amount of the token being withdrawn.
    function finalizeWithdrawalLegacyErc20Bridge(
        uint256 _l2BatchNumber,
        uint256 _l2MessageIndex,
        uint16 _l2TxNumberInBatch,
        bytes calldata _message,
        bytes32[] calldata _merkleProof
    ) external override onlyLegacyBridge returns (address l1Receiver, address l1Asset, uint256 amount) {
        bytes32 assetId;
        (l1Receiver, assetId, amount) = _finalizeWithdrawal({
            _chainId: ERA_CHAIN_ID,
            _l2BatchNumber: _l2BatchNumber,
            _l2MessageIndex: _l2MessageIndex,
            _l2TxNumberInBatch: _l2TxNumberInBatch,
            _message: _message,
            _merkleProof: _merkleProof
        });
        l1Asset = nativeTokenVault.tokenAddress(assetId);
    }

    /*//////////////////////////////////////////////////////////////
                            PAUSE
    //////////////////////////////////////////////////////////////*/

    /// @notice Pauses all functions marked with the `whenNotPaused` modifier.
    function pause() external onlyOwner {
        _pause();
    }
>>>>>>> 391fa4dd

        emit WithdrawalFinalizedAssetRouter(_chainId, l1Receiver, _assetId, amount);
    }
}<|MERGE_RESOLUTION|>--- conflicted
+++ resolved
@@ -15,19 +15,13 @@
 import {IL2Bridge} from "./interfaces/IL2Bridge.sol";
 import {IL2BridgeLegacy} from "./interfaces/IL2BridgeLegacy.sol";
 import {IL1AssetHandler} from "./interfaces/IL1AssetHandler.sol";
-<<<<<<< HEAD
 import {IL1Nullifier} from "./interfaces/IL1Nullifier.sol";
-=======
 import {IL1NativeTokenVault} from "./interfaces/IL1NativeTokenVault.sol";
 import {IL1SharedBridgeLegacy} from "./interfaces/IL1SharedBridgeLegacy.sol";
->>>>>>> 391fa4dd
 
 import {ReentrancyGuard} from "../common/ReentrancyGuard.sol";
-<<<<<<< HEAD
-=======
 import {DataEncoding} from "../common/libraries/DataEncoding.sol";
 import {AddressAliasHelper} from "../vendor/AddressAliasHelper.sol";
->>>>>>> 391fa4dd
 import {TWO_BRIDGES_MAGIC_VALUE, ETH_TOKEN_ADDRESS} from "../common/Config.sol";
 import {L2_NATIVE_TOKEN_VAULT_ADDRESS} from "../common/L2ContractAddresses.sol";
 
@@ -44,17 +38,8 @@
 /// @custom:security-contact security@matterlabs.dev
 /// @dev Bridges assets between L1 and ZK chain, supporting both ETH and ERC20 tokens.
 /// @dev Designed for use with a proxy for upgradability.
-<<<<<<< HEAD
-contract L1AssetRouter is AssetRouterBase, IL1AssetRouter, ReentrancyGuard {
-=======
-contract L1AssetRouter is
-    IL1AssetRouter,
-    IL1SharedBridgeLegacy,
-    ReentrancyGuard,
-    Ownable2StepUpgradeable,
-    PausableUpgradeable
-{
->>>>>>> 391fa4dd
+contract L1AssetRouter is AssetRouterBase, IL1AssetRouter,     IL1SharedBridgeLegacy,
+ReentrancyGuard {
     using SafeERC20 for IERC20;
 
     /// @dev Era's chainID
@@ -63,8 +48,6 @@
     /// @dev The address of ZKsync Era diamond proxy contract.
     address internal immutable ERA_DIAMOND_PROXY;
 
-<<<<<<< HEAD
-=======
     /// @dev The encoding version used for new txs.
     bytes1 internal constant LEGACY_ENCODING_VERSION = 0x00;
 
@@ -74,80 +57,12 @@
     /// @dev The encoding version used for txs that set the asset handler on the counterpart contract.
     bytes1 internal constant SET_ASSET_HANDLER_COUNTERPART_ENCODING_VERSION = 0x02;
 
-    /// @dev Stores the first batch number on the ZKsync Era Diamond Proxy that was settled after Diamond proxy upgrade.
-    /// This variable is used to differentiate between pre-upgrade and post-upgrade Eth withdrawals. Withdrawals from batches older
-    /// than this value are considered to have been finalized prior to the upgrade and handled separately.
-    uint256 internal eraPostDiamondUpgradeFirstBatch;
-
-    /// @dev Stores the first batch number on the ZKsync Era Diamond Proxy that was settled after L1ERC20 Bridge upgrade.
-    /// This variable is used to differentiate between pre-upgrade and post-upgrade ERC20 withdrawals. Withdrawals from batches older
-    /// than this value are considered to have been finalized prior to the upgrade and handled separately.
-    uint256 internal eraPostLegacyBridgeUpgradeFirstBatch;
-
-    /// @dev Stores the ZKsync Era batch number that processes the last deposit tx initiated by the legacy bridge
-    /// This variable (together with eraLegacyBridgeLastDepositTxNumber) is used to differentiate between pre-upgrade and post-upgrade deposits. Deposits processed in older batches
-    /// than this value are considered to have been processed prior to the upgrade and handled separately.
-    /// We use this both for Eth and erc20 token deposits, so we need to update the diamond and bridge simultaneously.
-    uint256 internal eraLegacyBridgeLastDepositBatch;
-
-    /// @dev The tx number in the _eraLegacyBridgeLastDepositBatch of the last deposit tx initiated by the legacy bridge.
-    /// This variable (together with eraLegacyBridgeLastDepositBatch) is used to differentiate between pre-upgrade and post-upgrade deposits. Deposits processed in older txs
-    /// than this value are considered to have been processed prior to the upgrade and handled separately.
-    /// We use this both for Eth and erc20 token deposits, so we need to update the diamond and bridge simultaneously.
-    uint256 internal eraLegacyBridgeLastDepositTxNumber;
-
-    /// @dev Legacy bridge smart contract that used to hold ERC20 tokens.
-    IL1ERC20Bridge public override legacyBridge;
-
-    /// @dev A mapping chainId => bridgeProxy. Used to store the bridge proxy's address, and to see if it has been deployed yet.
-    // slither-disable-next-line uninitialized-state
-    mapping(uint256 chainId => address l2Bridge) public __DEPRECATED_l2BridgeAddress;
-
-    /// @dev A mapping chainId => L2 deposit transaction hash => dataHash
-    // keccak256(abi.encode(account, tokenAddress, amount)) for legacy transfers
-    // keccak256(abi.encode(_prevMsgSender, assetId, transferData)) for new transfers
-    /// @dev Tracks deposit transactions to L2 to enable users to claim their funds if a deposit fails.
-    mapping(uint256 chainId => mapping(bytes32 l2DepositTxHash => bytes32 depositDataHash))
-        public
-        override depositHappened;
-
-    /// @dev Tracks the processing status of L2 to L1 messages, indicating whether a message has already been finalized.
-    mapping(uint256 chainId => mapping(uint256 l2BatchNumber => mapping(uint256 l2ToL1MessageNumber => bool isFinalized)))
-        public isWithdrawalFinalized;
-
-    /// @notice Deprecated. Kept for backwards compatibility.
-    /// @dev Indicates whether the hyperbridging is enabled for a given chain.
-    // slither-disable-next-line uninitialized-state
-    mapping(uint256 chainId => bool enabled) public hyperbridgingEnabled;
-
-    /// @dev Maps token balances for each chain to prevent unauthorized spending across ZK chain.
-    /// This serves as a security measure until hyperbridging is implemented.
-    /// NOTE: this function may be removed in the future, don't rely on it!
-    mapping(uint256 chainId => mapping(address l1Token => uint256 balance)) public chainBalance;
-
-    /// @dev Maps asset ID to address of corresponding asset handler.
-    /// @dev Tracks the address of Asset Handler contracts, where bridged funds are locked for each asset.
-    /// @dev P.S. this liquidity was locked directly in SharedBridge before.
-    mapping(bytes32 assetId => address assetHandlerAddress) public assetHandlerAddress;
-
->>>>>>> 391fa4dd
-    /// @dev Maps asset ID to the asset deployment tracker address.
-    /// @dev Tracks the address of Deployment Tracker contract on L1, which sets Asset Handlers on L2s (ZK chain).
-    /// @dev For the asset and stores respective addresses.
-    mapping(bytes32 assetId => address assetDeploymentTracker) public assetDeploymentTracker;
-
     /// @dev Address of nullifier.
     IL1Nullifier public nullifierStorage;
 
-<<<<<<< HEAD
     /// @notice Checks that the message sender is the nullifier.
     modifier onlyNullifier() {
-        require(msg.sender == address(nullifierStorage), "ShB not BH");
-=======
-    /// @notice Checks that the message sender is the bridgehub.
-    modifier onlyBridgehub() {
-        require(msg.sender == address(BRIDGE_HUB), "L1AR: not BH");
->>>>>>> 391fa4dd
+        require(msg.sender == address(nullifierStorage), "L1AR: not nullifier");
         _;
     }
 
@@ -160,15 +75,12 @@
         _;
     }
 
-<<<<<<< HEAD
-=======
     /// @notice Checks that the message sender is the legacy bridge.
     modifier onlyLegacyBridge() {
         require(msg.sender == address(legacyBridge), "L1AR: not legacy bridge");
         _;
     }
 
->>>>>>> 391fa4dd
     /// @dev Contract is expected to be used as proxy implementation.
     /// @dev Initialize the implementation to prevent Parity hack.
     constructor(
@@ -185,59 +97,9 @@
     /// @dev Used for testing purposes only, as the contract has been initialized on mainnet.
     /// @param _owner The address which can change L2 token implementation and upgrade the bridge implementation.
     /// The owner is the Governor and separate from the ProxyAdmin from now on, so that the Governor can call the bridge.
-<<<<<<< HEAD
     function initialize(address _owner) external reentrancyGuardInitializer initializer {
         require(_owner != address(0), "ShB owner 0");
         _transferOwnership(_owner);
-=======
-    /// @param _eraPostDiamondUpgradeFirstBatch The first batch number on the zkSync Era Diamond Proxy that was settled after diamond proxy upgrade.
-    /// @param _eraPostLegacyBridgeUpgradeFirstBatch The first batch number on the zkSync Era Diamond Proxy that was settled after legacy bridge upgrade.
-    /// @param _eraLegacyBridgeLastDepositBatch The the zkSync Era batch number that processes the last deposit tx initiated by the legacy bridge.
-    /// @param _eraLegacyBridgeLastDepositTxNumber The tx number in the _eraLegacyBridgeLastDepositBatch of the last deposit tx initiated by the legacy bridge.
-    function initialize(
-        address _owner,
-        uint256 _eraPostDiamondUpgradeFirstBatch,
-        uint256 _eraPostLegacyBridgeUpgradeFirstBatch,
-        uint256 _eraLegacyBridgeLastDepositBatch,
-        uint256 _eraLegacyBridgeLastDepositTxNumber
-    ) external reentrancyGuardInitializer initializer {
-        require(_owner != address(0), "L1AR: owner 0");
-        _transferOwnership(_owner);
-        if (eraPostDiamondUpgradeFirstBatch == 0) {
-            eraPostDiamondUpgradeFirstBatch = _eraPostDiamondUpgradeFirstBatch;
-            eraPostLegacyBridgeUpgradeFirstBatch = _eraPostLegacyBridgeUpgradeFirstBatch;
-            eraLegacyBridgeLastDepositBatch = _eraLegacyBridgeLastDepositBatch;
-            eraLegacyBridgeLastDepositTxNumber = _eraLegacyBridgeLastDepositTxNumber;
-        }
-    }
-
-    /// @notice Transfers tokens from shared bridge to native token vault.
-    /// @dev This function is part of the upgrade process used to transfer liquidity.
-    /// @param _token The address of the token to be transferred to NTV.
-    function transferTokenToNTV(address _token) external {
-        address ntvAddress = address(nativeTokenVault);
-        require(msg.sender == ntvAddress, "L1AR: not NTV");
-        if (ETH_TOKEN_ADDRESS == _token) {
-            uint256 amount = address(this).balance;
-            bool callSuccess;
-            // Low-level assembly call, to avoid any memory copying (save gas)
-            assembly {
-                callSuccess := call(gas(), ntvAddress, amount, 0, 0, 0, 0)
-            }
-            require(callSuccess, "L1AR: eth transfer failed");
-        } else {
-            IERC20(_token).safeTransfer(ntvAddress, IERC20(_token).balanceOf(address(this)));
-        }
-    }
-
-    /// @notice Clears chain balance for specific token.
-    /// @dev This function is part of the upgrade process used to nullify chain balances once they are credited to NTV.
-    /// @param _chainId The ID of the ZK chain.
-    /// @param _token The address of the token which was previously deposit to shared bridge.
-    function nullifyChainBalanceByNTV(uint256 _chainId, address _token) external {
-        require(msg.sender == address(nativeTokenVault), "L1AR: not NTV");
-        chainBalance[_chainId][_token] = 0;
->>>>>>> 391fa4dd
     }
 
     /// @notice Legacy function used for migration, do not use!
@@ -250,7 +112,6 @@
 
     /// @notice Sets the L1ERC20Bridge contract address.
     /// @dev Should be called only once by the owner.
-<<<<<<< HEAD
     /// @param _nullifier The address of the nullifier.
     function setL1Nullifier(IL1Nullifier _nullifier) external onlyOwner {
         require(address(_nullifier) == address(0), "ShB: nullifier already set");
@@ -258,20 +119,6 @@
         nullifierStorage = _nullifier;
     }
 
-    /// @notice Sets the asset handler address for a given asset ID.
-    /// @dev No access control on the caller, as msg.sender is encoded in the assetId.
-    /// @param _assetData In most cases this parameter is bytes32 encoded token address. However, it can include extra information used by custom asset handlers.
-    /// @param _assetHandlerAddress The address of the asset handler, which will hold the token of interest.
-    function setAssetHandlerAddress(
-        bytes32 _assetData,
-        address _assetHandlerAddress
-    ) external override(AssetRouterBase, IAssetRouterBase) {
-        address sender = msg.sender == address(nativeTokenVault) ? L2_NATIVE_TOKEN_VAULT_ADDRESS : msg.sender;
-        bytes32 assetId = keccak256(abi.encode(uint256(block.chainid), sender, _assetData));
-        assetHandlerAddress[assetId] = _assetHandlerAddress;
-        assetDeploymentTracker[assetId] = msg.sender;
-        emit AssetHandlerRegistered(assetId, _assetHandlerAddress, _assetData, sender);
-=======
     /// @param _legacyBridge The address of the legacy bridge.
     function setL1Erc20Bridge(address _legacyBridge) external onlyOwner {
         require(address(legacyBridge) == address(0), "L1AR: legacy bridge already set");
@@ -318,7 +165,6 @@
             assetDeploymentTracker[assetId] = msg.sender;
         }
         emit AssetHandlerRegisteredInitial(assetId, _assetHandlerAddress, _assetRegistrationData, sender);
->>>>>>> 391fa4dd
     }
 
     /// @notice Used to set the asset handler address for a given asset ID on a remote ZK chain
@@ -364,27 +210,8 @@
         bytes32 _assetId,
         address _prevMsgSender,
         uint256 _amount
-<<<<<<< HEAD
     ) public payable virtual override(IAssetRouterBase, AssetRouterBase) onlyBridgehubOrEra(_chainId) whenNotPaused {
         super.bridgehubDepositBaseToken(_chainId, _assetId, _prevMsgSender, _amount);
-=======
-    ) external payable onlyBridgehubOrEra(_chainId) whenNotPaused {
-        address l1AssetHandler = assetHandlerAddress[_assetId];
-        require(l1AssetHandler != address(0), "ShB: asset handler not set");
-
-        _transferAllowanceToNTV(_assetId, _amount, _prevMsgSender);
-        // slither-disable-next-line unused-return
-        IL1AssetHandler(l1AssetHandler).bridgeBurn{value: msg.value}({
-            _chainId: _chainId,
-            _l2Value: 0,
-            _assetId: _assetId,
-            _prevMsgSender: _prevMsgSender,
-            _data: abi.encode(_amount, address(0))
-        });
-
-        // Note that we don't save the deposited amount, as this is for the base token, which gets sent to the refundRecipient if the tx fails
-        emit BridgehubDepositBaseTokenInitiated(_chainId, _prevMsgSender, _assetId, _amount);
->>>>>>> 391fa4dd
     }
 
     /// @notice Initiates a deposit transaction within Bridgehub, used by `requestL2TransactionTwoBridges`.
@@ -446,11 +273,7 @@
         request = _requestToBridge({
             _prevMsgSender: _prevMsgSender,
             _assetId: assetId,
-<<<<<<< HEAD
-            _bridgeMintCalldata: l2BridgeMintCalldata,
-=======
             _bridgeMintCalldata: bridgeMintCalldata,
->>>>>>> 391fa4dd
             _txDataHash: txDataHash
         });
 
@@ -459,50 +282,50 @@
             txDataHash: txDataHash,
             from: _prevMsgSender,
             assetId: assetId,
-<<<<<<< HEAD
-            bridgeMintCalldata: l2BridgeMintCalldata
+            bridgeMintCalldata: bridgeMintCalldata
         });
     }
 
-    /// @notice Initiates a withdrawal by burning funds on the contract and sending the message to L1
-    /// where tokens would be unlocked.
-    /// @param _chainId The chain ID of the ZK chain to which to withdraw.
-    /// @param _prevMsgSender The `msg.sender` address from the external call that initiated current one.
-    /// @param _assetId The encoding of the asset on L2 which is withdrawn.
-    /// @param _transferData The data that is passed to the asset handler contract.
-    function bridgehubWithdraw(
-        // ToDo: how to unify L1 and L2 withdraw? 1 is done via system contract, another one via request, so input / output is inhenerently different
-        uint256 _chainId,
-        address _prevMsgSender,
-        bytes32 _assetId,
-        bytes memory _transferData
-    ) external override onlyBridgehub whenNotPaused returns (L2TransactionRequestTwoBridgesInner memory request) {
-        require(BRIDGE_HUB.baseTokenAssetId(_chainId) != _assetId, "ShB: baseToken withdrawal not supported");
-
-        bytes memory l2BridgeMintCalldata = _burn({
-            _chainId: _chainId,
-            _value: 0,
-            _assetId: _assetId,
-            _prevMsgSender: _prevMsgSender,
-            _transferData: _transferData
-        });
-        bytes32 txDataHash = keccak256(bytes.concat(bytes1(0x01), abi.encode(_prevMsgSender, _assetId, _transferData)));
-
-        request = _requestToBridge({
-            _chainId: _chainId,
-            _prevMsgSender: _prevMsgSender,
-            _assetId: _assetId,
-            _bridgeMintCalldata: l2BridgeMintCalldata,
-            _txDataHash: txDataHash
-=======
-            bridgeMintCalldata: bridgeMintCalldata
->>>>>>> 391fa4dd
-        });
-
-        emit BridgehubWithdrawalInitiated(_chainId, msg.sender, _assetId, keccak256(_transferData));
-    }
+    // /// @notice Initiates a withdrawal by burning funds on the contract and sending the message to L1
+    // /// where tokens would be unlocked.
+    // /// @param _chainId The chain ID of the ZK chain to which to withdraw.
+    // /// @param _prevMsgSender The `msg.sender` address from the external call that initiated current one.
+    // /// @param _assetId The encoding of the asset on L2 which is withdrawn.
+    // /// @param _transferData The data that is passed to the asset handler contract.
+    // function bridgehubWithdraw(
+    //     // ToDo: how to unify L1 and L2 withdraw? 1 is done via system contract, another one via request, so input / output is inhenerently different
+    //     uint256 _chainId,
+    //     address _prevMsgSender,
+    //     bytes32 _assetId,
+    //     bytes memory _transferData
+    // ) external override onlyBridgehub whenNotPaused returns (L2TransactionRequestTwoBridgesInner memory request) {
+    //     require(BRIDGE_HUB.baseTokenAssetId(_chainId) != _assetId, "ShB: baseToken withdrawal not supported");
+
+    //     bytes memory l2BridgeMintCalldata = _burn({
+    //         _chainId: _chainId,
+    //         _value: 0,
+    //         _assetId: _assetId,
+    //         _prevMsgSender: _prevMsgSender,
+    //         _transferData: _transferData
+    //     });
+    //     bytes32 txDataHash = keccak256(bytes.concat(bytes1(0x01), abi.encode(_prevMsgSender, _assetId, _transferData)));
+
+    //     request = _requestToBridge({
+    //         _chainId: _chainId,
+    //         _prevMsgSender: _prevMsgSender,
+    //         _assetId: _assetId,
+    //         _bridgeMintCalldata: l2BridgeMintCalldata,
+    //         _txDataHash: txDataHash
+    //     });
+
+    //     emit BridgehubWithdrawalInitiated(_chainId, msg.sender, _assetId, keccak256(_transferData));
+    // }
 
     /// @notice Routes the confirmation to nullifier for backward compatibility.
+ 
+
+    /// @notice Confirms the acceptance of a transaction by the Mailbox, as part of the L2 transaction process within Bridgehub.
+    /// This function is utilized by `requestL2TransactionTwoBridges` to validate the execution of a transaction.
     /// @param _chainId The chain ID of the ZK chain to which confirm the deposit.
     /// @param _txDataHash The keccak256 hash of 0x01 || abi.encode(bytes32, bytes) to identify deposits.
     /// @param _txHash The hash of the L1->L2 transaction to confirm the deposit.
@@ -511,56 +334,28 @@
         bytes32 _txDataHash,
         bytes32 _txHash
     ) external override onlyBridgehub whenNotPaused {
-<<<<<<< HEAD
         nullifierStorage.bridgehubConfirmL2Transaction(_chainId, _txDataHash, _txHash);
     }
 
-    /// @notice Ensures that token is registered with native token vault.
-    /// @dev Only used when deposit is made with legacy data encoding format.
-    /// @param _l1Token The L1 token address which should be registered with native token vault.
-    /// @return assetId The asset ID of the token provided.
-    function _ensureTokenRegisteredWithNTV(address _l1Token) internal returns (bytes32 assetId) {
-        assetId = nativeTokenVault.getAssetId(_l1Token);
-        if (nativeTokenVault.tokenAddress(assetId) == address(0)) {
-            nativeTokenVault.registerToken(_l1Token);
-        }
-    }
+    // /// @notice Ensures that token is registered with native token vault.
+    // /// @dev Only used when deposit is made with legacy data encoding format.
+    // /// @param _l1Token The L1 token address which should be registered with native token vault.
+    // /// @return assetId The asset ID of the token provided.
+    // function _ensureTokenRegisteredWithNTV(address _l1Token) internal returns (bytes32 assetId) {
+    //     assetId = nativeTokenVault.getAssetId(_l1Token);
+    //     if (nativeTokenVault.tokenAddress(assetId) == address(0)) {
+    //         nativeTokenVault.registerToken(_l1Token);
+    //     }
+    // }
 
     /// @dev Withdraw funds from the initiated deposit, that failed when finalizing on L2.
     /// @param _chainId The chain ID to which transfer failed.
     /// @param _depositSender The address of the deposit initiator.
     /// @param _assetId The address of the deposited L1 ERC20 token.
     /// @param _transferData The encoded data, which is used by the asset handler to determine L2 recipient and amount. Might include extra information.
-=======
-        require(depositHappened[_chainId][_txHash] == 0x00, "L1AR: tx hap");
-        depositHappened[_chainId][_txHash] = _txDataHash;
-        emit BridgehubDepositFinalized(_chainId, _txDataHash, _txHash);
-    }
-
-    /// @notice Finalize the withdrawal and release funds
-    /// @param _chainId The chain ID of the transaction to check
-    /// @param _l2BatchNumber The L2 batch number where the withdrawal was processed
-    /// @param _l2MessageIndex The position in the L2 logs Merkle tree of the l2Log that was sent with the message
-    /// @param _l2TxNumberInBatch The L2 transaction number in the batch, in which the log was sent
-    /// @param _message The L2 withdraw data, stored in an L2 -> L1 message
-    /// @param _merkleProof The Merkle proof of the inclusion L2 -> L1 message about withdrawal initialization
-    function finalizeWithdrawal(
-        uint256 _chainId,
-        uint256 _l2BatchNumber,
-        uint256 _l2MessageIndex,
-        uint16 _l2TxNumberInBatch,
-        bytes calldata _message,
-        bytes32[] calldata _merkleProof
-    ) external override {
-        _finalizeWithdrawal({
-            _chainId: _chainId,
-            _l2BatchNumber: _l2BatchNumber,
-            _l2MessageIndex: _l2MessageIndex,
-            _l2TxNumberInBatch: _l2TxNumberInBatch,
-            _message: _message,
-            _merkleProof: _merkleProof
-        });
-    }
+ 
+
+
 
     /// @dev Calls the internal `_encodeTxDataHash`. Used as a wrapped for try / catch case.
     /// @param _encodingVersion The version of the encoding.
@@ -587,13 +382,11 @@
     /// @param _l2MessageIndex The position in the L2 logs Merkle tree of the l2Log that was sent with the message.
     /// @param _l2TxNumberInBatch The L2 transaction number in a batch, in which the log was sent.
     /// @param _merkleProof The Merkle proof of the processing L1 -> L2 transaction with deposit finalization.
->>>>>>> 391fa4dd
     /// @dev Processes claims of failed deposit, whether they originated from the legacy bridge or the current system.
     function bridgeRecoverFailedTransfer(
         uint256 _chainId,
         address _depositSender,
         bytes32 _assetId,
-<<<<<<< HEAD
         bytes memory _transferData
     ) external onlyNullifier nonReentrant whenNotPaused {
         IL1AssetHandler(assetHandlerAddress[_assetId]).bridgeRecoverFailedTransfer(_chainId, _assetId, _transferData);
@@ -658,91 +451,66 @@
         }
 
         (amount, l1Receiver) = abi.decode(_transferData, (uint256, address));
-=======
-        bytes memory _assetData,
-        bytes32 _l2TxHash,
-        uint256 _l2BatchNumber,
-        uint256 _l2MessageIndex,
-        uint16 _l2TxNumberInBatch,
-        bytes32[] calldata _merkleProof
-    ) public nonReentrant whenNotPaused {
-        {
-            bool proofValid = BRIDGE_HUB.proveL1ToL2TransactionStatus({
-                _chainId: _chainId,
-                _l2TxHash: _l2TxHash,
-                _l2BatchNumber: _l2BatchNumber,
-                _l2MessageIndex: _l2MessageIndex,
-                _l2TxNumberInBatch: _l2TxNumberInBatch,
-                _merkleProof: _merkleProof,
-                _status: TxStatus.Failure
-            });
-            require(proofValid, "yn");
-        }
-
-        require(!_isEraLegacyDeposit(_chainId, _l2BatchNumber, _l2TxNumberInBatch), "L1AR: legacy cFD");
-        {
-            bytes32 dataHash = depositHappened[_chainId][_l2TxHash];
-            // Determine if the given dataHash matches the calculated legacy transaction hash.
-            bool isLegacyTxDataHash = _isLegacyTxDataHash(_depositSender, _assetId, _assetData, dataHash);
-            // If the dataHash matches the legacy transaction hash, skip the next step.
-            // Otherwise, perform the check using the new transaction data hash encoding.
-            if (!isLegacyTxDataHash) {
-                bytes32 txDataHash = _encodeTxDataHash(NEW_ENCODING_VERSION, _depositSender, _assetId, _assetData);
-                require(dataHash == txDataHash, "L1AR: d.it not hap");
-            }
-        }
-        delete depositHappened[_chainId][_l2TxHash];
-
-        IL1AssetHandler(assetHandlerAddress[_assetId]).bridgeRecoverFailedTransfer(
-            _chainId,
-            _assetId,
-            _depositSender,
-            _assetData
-        );
-
-        emit ClaimedFailedDepositSharedBridge(_chainId, _depositSender, _assetId, _assetData);
-    }
+
+        emit WithdrawalFinalizedAssetRouter(_chainId, l1Receiver, _assetId, amount);
+    }
+    // function bridgeRecoverFailedTransfer(
+    //     uint256 _chainId,
+    //     address _depositSender,
+    //     bytes32 _assetId,        
+    //     bytes32 _l2TxHash,
+    //     uint256 _l2BatchNumber,
+    //     uint256 _l2MessageIndex,
+    //     uint16 _l2TxNumberInBatch,
+    //     bytes32[] calldata _merkleProof
+    // ) public nonReentrant whenNotPaused {
+    //     {
+    //         bool proofValid = BRIDGE_HUB.proveL1ToL2TransactionStatus({
+    //             _chainId: _chainId,
+    //             _l2TxHash: _l2TxHash,
+    //             _l2BatchNumber: _l2BatchNumber,
+    //             _l2MessageIndex: _l2MessageIndex,
+    //             _l2TxNumberInBatch: _l2TxNumberInBatch,
+    //             _merkleProof: _merkleProof,
+    //             _status: TxStatus.Failure
+    //         });
+    //         require(proofValid, "yn");
+    //     }
+
+    //     require(!_isEraLegacyDeposit(_chainId, _l2BatchNumber, _l2TxNumberInBatch), "L1AR: legacy cFD");
+    //     {
+    //         bytes32 dataHash = depositHappened[_chainId][_l2TxHash];
+    //         // Determine if the given dataHash matches the calculated legacy transaction hash.
+    //         bool isLegacyTxDataHash = _isLegacyTxDataHash(_depositSender, _assetId, _assetData, dataHash);
+    //         // If the dataHash matches the legacy transaction hash, skip the next step.
+    //         // Otherwise, perform the check using the new transaction data hash encoding.
+    //         if (!isLegacyTxDataHash) {
+    //             bytes32 txDataHash = _encodeTxDataHash(NEW_ENCODING_VERSION, _depositSender, _assetId, _assetData);
+    //             require(dataHash == txDataHash, "L1AR: d.it not hap");
+    //         }
+    //     }
+    //     delete depositHappened[_chainId][_l2TxHash];
+
+    //     IL1AssetHandler(assetHandlerAddress[_assetId]).bridgeRecoverFailedTransfer(
+    //         _chainId,
+    //         _assetId,
+    //         _depositSender,
+    //         _assetData
+    //     );
+
+    //     emit ClaimedFailedDepositSharedBridge(_chainId, _depositSender, _assetId, _assetData);
+    // }
 
     /// @dev Receives and parses (name, symbol, decimals) from the token contract
-    function getERC20Getters(address _token) public view returns (bytes memory) {
-        return BridgeHelper.getERC20Getters(_token, ETH_TOKEN_ADDRESS);
-    }
-
-    /// @dev send the burn message to the asset
-    /// @notice Forwards the burn request for specific asset to respective asset handler
-    /// @param _chainId The chain ID of the ZK chain to which deposit.
-    /// @param _l2Value The L2 `msg.value` from the L1 -> L2 deposit transaction.
-    /// @param _assetId The deposited asset ID.
-    /// @param _prevMsgSender The `msg.sender` address from the external call that initiated current one.
-    /// @param _transferData The encoded data, which is used by the asset handler to determine L2 recipient and amount. Might include extra information.
-    /// @param _passValue Boolean indicating whether to pass msg.value in the call.
-    /// @return bridgeMintCalldata The calldata used by remote asset handler to mint tokens for recipient.
-    function _burn(
-        uint256 _chainId,
-        uint256 _l2Value,
-        bytes32 _assetId,
-        address _prevMsgSender,
-        bytes memory _transferData,
-        bool _passValue
-    ) internal returns (bytes memory bridgeMintCalldata) {
-        address l1AssetHandler = assetHandlerAddress[_assetId];
-        require(l1AssetHandler != address(0), "ShB: asset handler does not exist for assetId");
-
-        uint256 msgValue = _passValue ? msg.value : 0;
-        bridgeMintCalldata = IL1AssetHandler(l1AssetHandler).bridgeBurn{value: msgValue}({
-            _chainId: _chainId,
-            _l2Value: _l2Value,
-            _assetId: _assetId,
-            _prevMsgSender: _prevMsgSender,
-            _data: _transferData
-        });
-    }
-
-    struct MessageParams {
-        uint256 l2BatchNumber;
-        uint256 l2MessageIndex;
-        uint16 l2TxNumberInBatch;
-    }
+    // function getERC20Getters(address _token) public view returns (bytes memory) {
+    //     return BridgeHelper.getERC20Getters(_token, ETH_TOKEN_ADDRESS);
+    // }
+
+    // struct MessageParams {
+    //     uint256 l2BatchNumber;
+    //     uint256 l2MessageIndex;
+    //     uint16 l2TxNumberInBatch;
+    // }
 
     /// @notice Internal function that handles the logic for finalizing withdrawals, supporting both the current bridge system and the legacy ERC20 bridge.
     /// @param _chainId The chain ID of the transaction to check.
@@ -754,470 +522,86 @@
     /// @return l1Receiver The address to receive bridged assets.
     /// @return assetId The bridged asset ID.
     /// @return amount The amount of asset bridged.
-    function _finalizeWithdrawal(
-        uint256 _chainId,
-        uint256 _l2BatchNumber,
-        uint256 _l2MessageIndex,
-        uint16 _l2TxNumberInBatch,
-        bytes calldata _message,
-        bytes32[] calldata _merkleProof
-    ) internal nonReentrant whenNotPaused returns (address l1Receiver, bytes32 assetId, uint256 amount) {
-        require(
-            !isWithdrawalFinalized[_chainId][_l2BatchNumber][_l2MessageIndex],
-            "L1AR: Withdrawal is already finalized"
-        );
-        isWithdrawalFinalized[_chainId][_l2BatchNumber][_l2MessageIndex] = true;
-
-        // Handling special case for withdrawal from ZKsync Era initiated before Shared Bridge.
-        require(!_isEraLegacyEthWithdrawal(_chainId, _l2BatchNumber), "L1AR: legacy eth withdrawal");
-        require(!_isEraLegacyTokenWithdrawal(_chainId, _l2BatchNumber), "L1AR: legacy token withdrawal");
-
-        bytes memory transferData;
-        {
-            MessageParams memory messageParams = MessageParams({
-                l2BatchNumber: _l2BatchNumber,
-                l2MessageIndex: _l2MessageIndex,
-                l2TxNumberInBatch: _l2TxNumberInBatch
-            });
-            (assetId, transferData) = _checkWithdrawal(_chainId, messageParams, _message, _merkleProof);
-        }
-        address l1AssetHandler = assetHandlerAddress[assetId];
-        // slither-disable-next-line unused-return
-        IL1AssetHandler(l1AssetHandler).bridgeMint(_chainId, assetId, transferData);
-        (amount, l1Receiver) = abi.decode(transferData, (uint256, address));
-
-        emit WithdrawalFinalizedSharedBridge(_chainId, l1Receiver, assetId, amount);
-    }
-
-    /// @notice Decodes the transfer input for legacy data and transfers allowance to NTV
-    /// @dev Is not applicable for custom asset handlers
-    /// @param _data encoded transfer data (address _l1Token, uint256 _depositAmount, address _l2Receiver)
-    /// @param _prevMsgSender address of the deposit initiator
-    function _handleLegacyData(bytes calldata _data, address _prevMsgSender) internal returns (bytes32, bytes memory) {
-        (address _l1Token, uint256 _depositAmount, address _l2Receiver) = abi.decode(
-            _data,
-            (address, uint256, address)
-        );
-        bytes32 assetId = _ensureTokenRegisteredWithNTV(_l1Token);
-        _transferAllowanceToNTV(assetId, _depositAmount, _prevMsgSender);
-        return (assetId, abi.encode(_depositAmount, _l2Receiver));
-    }
-
-    function _ensureTokenRegisteredWithNTV(address _l1Token) internal returns (bytes32 assetId) {
-        assetId = DataEncoding.encodeNTVAssetId(block.chainid, _l1Token);
-        if (nativeTokenVault.tokenAddress(assetId) == address(0)) {
-            nativeTokenVault.registerToken(_l1Token);
-        }
-    }
-
-    /// @notice Transfers allowance to Native Token Vault, if the asset is registered with it. Does nothing for ETH or non-registered tokens.
-    /// @dev assetId is not the padded address, but the correct encoded id (NTV stores respective format for IDs)
-    function _transferAllowanceToNTV(bytes32 _assetId, uint256 _amount, address _prevMsgSender) internal {
-        address l1TokenAddress = nativeTokenVault.tokenAddress(_assetId);
-        if (l1TokenAddress == address(0) || l1TokenAddress == ETH_TOKEN_ADDRESS) {
-            return;
-        }
-        IERC20 l1Token = IERC20(l1TokenAddress);
-
-        // Do the transfer if allowance to Shared bridge is bigger than amount
-        // And if there is not enough allowance for the NTV
-        if (
-            l1Token.allowance(_prevMsgSender, address(this)) >= _amount &&
-            l1Token.allowance(_prevMsgSender, address(nativeTokenVault)) < _amount
-        ) {
-            // slither-disable-next-line arbitrary-send-erc20
-            l1Token.safeTransferFrom(_prevMsgSender, address(this), _amount);
-            l1Token.forceApprove(address(nativeTokenVault), _amount);
-        }
-    }
-
-    /// @dev The request data that is passed to the bridgehub
-    function _requestToBridge(
-        address _prevMsgSender,
-        bytes32 _assetId,
-        bytes memory _bridgeMintCalldata,
-        bytes32 _txDataHash
-    ) internal view returns (L2TransactionRequestTwoBridgesInner memory request) {
-        // Request the finalization of the deposit on the L2 side
-        bytes memory l2TxCalldata = _getDepositL2Calldata(_prevMsgSender, _assetId, _bridgeMintCalldata);
-
-        request = L2TransactionRequestTwoBridgesInner({
-            magicValue: TWO_BRIDGES_MAGIC_VALUE,
-            l2Contract: L2_ASSET_ROUTER_ADDR,
-            l2Calldata: l2TxCalldata,
-            factoryDeps: new bytes[](0),
-            txDataHash: _txDataHash
-        });
-    }
-
-    /// @dev Generate a calldata for calling the deposit finalization on the L2 bridge contract
-    function _getDepositL2Calldata(
-        address _l1Sender,
-        bytes32 _assetId,
-        bytes memory _assetData
-    ) internal view returns (bytes memory) {
-        // First branch covers the case when asset is not registered with NTV (custom asset handler)
-        // Second branch handles tokens registered with NTV and uses legacy calldata encoding
-        if (nativeTokenVault.tokenAddress(_assetId) == address(0)) {
-            return abi.encodeCall(IL2Bridge.finalizeDeposit, (_assetId, _assetData));
-        } else {
-            // slither-disable-next-line unused-return
-            (, address _l2Receiver, address _parsedL1Token, uint256 _amount, bytes memory _gettersData) = DataEncoding
-                .decodeBridgeMintData(_assetData);
-            return
-                abi.encodeCall(
-                    IL2BridgeLegacy.finalizeDeposit,
-                    (_l1Sender, _l2Receiver, _parsedL1Token, _amount, _gettersData)
-                );
-        }
-    }
-
-    /// @dev Determines if an eth withdrawal was initiated on zkSync Era before the upgrade to the Shared Bridge.
-    /// @param _chainId The chain ID of the transaction to check.
-    /// @param _l2BatchNumber The L2 batch number for the withdrawal.
-    /// @return Whether withdrawal was initiated on ZKsync Era before diamond proxy upgrade.
-    function _isEraLegacyEthWithdrawal(uint256 _chainId, uint256 _l2BatchNumber) internal view returns (bool) {
-        require((_chainId != ERA_CHAIN_ID) || eraPostDiamondUpgradeFirstBatch != 0, "L1AR: diamondUFB not set for Era");
-        return (_chainId == ERA_CHAIN_ID) && (_l2BatchNumber < eraPostDiamondUpgradeFirstBatch);
-    }
-
-    /// @dev Determines if a token withdrawal was initiated on ZKsync Era before the upgrade to the Shared Bridge.
-    /// @param _chainId The chain ID of the transaction to check.
-    /// @param _l2BatchNumber The L2 batch number for the withdrawal.
-    /// @return Whether withdrawal was initiated on ZKsync Era before Legacy Bridge upgrade.
-    function _isEraLegacyTokenWithdrawal(uint256 _chainId, uint256 _l2BatchNumber) internal view returns (bool) {
-        require(
-            (_chainId != ERA_CHAIN_ID) || eraPostLegacyBridgeUpgradeFirstBatch != 0,
-            "L1AR: LegacyUFB not set for Era"
-        );
-        return (_chainId == ERA_CHAIN_ID) && (_l2BatchNumber < eraPostLegacyBridgeUpgradeFirstBatch);
-    }
-
-    /// @dev Determines if the provided data for a failed deposit corresponds to a legacy failed deposit.
-    /// @param _prevMsgSender The address of the entity that initiated the deposit.
-    /// @param _assetId The unique identifier of the deposited L1 token.
-    /// @param _transferData The encoded transfer data, which includes both the deposit amount and the address of the L2 receiver.
-    /// @param _expectedTxDataHash The nullifier data hash stored for the failed deposit.
-    /// @return isLegacyTxDataHash True if the transaction is legacy, false otherwise.
-    function _isLegacyTxDataHash(
-        address _prevMsgSender,
-        bytes32 _assetId,
-        bytes memory _transferData,
-        bytes32 _expectedTxDataHash
-    ) internal view returns (bool isLegacyTxDataHash) {
-        try this.encodeTxDataHash(LEGACY_ENCODING_VERSION, _prevMsgSender, _assetId, _transferData) returns (
-            bytes32 txDataHash
-        ) {
-            return txDataHash == _expectedTxDataHash;
-        } catch {
-            return false;
-        }
-    }
-
-    /// @dev Encodes the transaction data hash using either the latest encoding standard or the legacy standard.
-    /// @param _encodingVersion EncodingVersion.
-    /// @param _prevMsgSender The address of the entity that initiated the deposit.
-    /// @param _assetId The unique identifier of the deposited L1 token.
-    /// @param _transferData The encoded transfer data, which includes both the deposit amount and the address of the L2 receiver.
-    /// @return txDataHash The resulting encoded transaction data hash.
-    function _encodeTxDataHash(
-        bytes1 _encodingVersion,
-        address _prevMsgSender,
-        bytes32 _assetId,
-        bytes memory _transferData
-    ) internal view returns (bytes32 txDataHash) {
-        if (_encodingVersion == LEGACY_ENCODING_VERSION) {
-            (uint256 depositAmount, ) = abi.decode(_transferData, (uint256, address));
-            txDataHash = keccak256(abi.encode(_prevMsgSender, nativeTokenVault.tokenAddress(_assetId), depositAmount));
-        } else {
-            // Similarly to calldata, the txDataHash is collision-resistant.
-            // In the legacy data hash, the first encoded variable was the address, which is padded with zeros during `abi.encode`.
-            txDataHash = keccak256(bytes.concat(_encodingVersion, abi.encode(_prevMsgSender, _assetId, _transferData)));
-        }
-    }
-
-    /// @dev Determines if a deposit was initiated on zkSync Era before the upgrade to the Shared Bridge.
-    /// @param _chainId The chain ID of the transaction to check.
-    /// @param _l2BatchNumber The L2 batch number for the deposit where it was processed.
-    /// @param _l2TxNumberInBatch The L2 transaction number in the batch, in which the deposit was processed.
-    /// @return Whether deposit was initiated on ZKsync Era before Shared Bridge upgrade.
-    function _isEraLegacyDeposit(
-        uint256 _chainId,
-        uint256 _l2BatchNumber,
-        uint256 _l2TxNumberInBatch
-    ) internal view returns (bool) {
-        require(
-            (_chainId != ERA_CHAIN_ID) || (eraLegacyBridgeLastDepositBatch != 0),
-            "L1AR: last deposit time not set for Era"
-        );
-        return
-            (_chainId == ERA_CHAIN_ID) &&
-            (_l2BatchNumber < eraLegacyBridgeLastDepositBatch ||
-                (_l2TxNumberInBatch <= eraLegacyBridgeLastDepositTxNumber &&
-                    _l2BatchNumber == eraLegacyBridgeLastDepositBatch));
-    }
-
-    /// @notice Verifies the validity of a withdrawal message from L2 and returns withdrawal details.
-    /// @param _chainId The chain ID of the transaction to check.
-    /// @param _messageParams The message params, which include batch number, message index, and L2 tx number in batch.
-    /// @param _message The L2 withdraw data, stored in an L2 -> L1 message.
-    /// @param _merkleProof The Merkle proof of the inclusion L2 -> L1 message about withdrawal initialization.
-    /// @return assetId The ID of the bridged asset.
-    /// @return transferData The transfer data used to finalize withdawal.
-    function _checkWithdrawal(
-        uint256 _chainId,
-        MessageParams memory _messageParams,
-        bytes calldata _message,
-        bytes32[] calldata _merkleProof
-    ) internal view returns (bytes32 assetId, bytes memory transferData) {
-        (assetId, transferData) = _parseL2WithdrawalMessage(_chainId, _message);
-        L2Message memory l2ToL1Message;
-        {
-            bool baseTokenWithdrawal = (assetId == BRIDGE_HUB.baseTokenAssetId(_chainId));
-            address l2Sender = baseTokenWithdrawal ? L2_BASE_TOKEN_SYSTEM_CONTRACT_ADDR : L2_ASSET_ROUTER_ADDR;
-
-            l2ToL1Message = L2Message({
-                txNumberInBatch: _messageParams.l2TxNumberInBatch,
-                sender: l2Sender,
-                data: _message
-            });
-        }
-
-        bool success = BRIDGE_HUB.proveL2MessageInclusion({
-            _chainId: _chainId,
-            _batchNumber: _messageParams.l2BatchNumber,
-            _index: _messageParams.l2MessageIndex,
-            _message: l2ToL1Message,
-            _proof: _merkleProof
-        });
-        require(success, "L1AR: withd w proof"); // withdrawal wrong proof
-    }
-
-    /// @notice Parses the withdrawal message and returns withdrawal details.
-    /// @dev Currently, 3 different encoding versions are supported: legacy mailbox withdrawal, ERC20 bridge withdrawal,
-    /// @dev and the latest version supported by shared bridge. Selectors are used for versioning.
-    /// @param _chainId The ZK chain ID.
-    /// @param _l2ToL1message The encoded L2 -> L1 message.
-    /// @return assetId The ID of the bridged asset.
-    /// @return transferData The transfer data used to finalize withdawal.
-    function _parseL2WithdrawalMessage(
-        uint256 _chainId,
-        bytes memory _l2ToL1message
-    ) internal view returns (bytes32 assetId, bytes memory transferData) {
-        // We check that the message is long enough to read the data.
-        // Please note that there are three versions of the message:
-        // 1. The message that is sent by `withdraw(address _l1Receiver)` or `withdrawWithMessage`. In the second case, this function ignores the extra data
-        // It should be equal to the length of the bytes4 function signature + address l1Receiver + uint256 amount = 4 + 20 + 32 = 56 (bytes).
-        // 2. The legacy `getL1WithdrawMessage`, the length of the data is known.
-        // 3. The message that is encoded by `getL1WithdrawMessage(bytes32 _assetId, bytes memory _bridgeMintData)`
-        // No length is assumed. The assetId is decoded and the mintData is passed to respective assetHandler
-
-        (uint32 functionSignature, uint256 offset) = UnsafeBytes.readUint32(_l2ToL1message, 0);
-        if (bytes4(functionSignature) == IMailbox.finalizeEthWithdrawal.selector) {
-            uint256 amount;
-            address l1Receiver;
-
-            // The data is expected to be at least 56 bytes long.
-            require(_l2ToL1message.length >= 56, "L1AR: wrong msg len"); // wrong message length
-            // this message is a base token withdrawal
-            (l1Receiver, offset) = UnsafeBytes.readAddress(_l2ToL1message, offset);
-            // slither-disable-next-line unused-return
-            (amount, ) = UnsafeBytes.readUint256(_l2ToL1message, offset);
-            assetId = BRIDGE_HUB.baseTokenAssetId(_chainId);
-            transferData = abi.encode(amount, l1Receiver);
-        } else if (bytes4(functionSignature) == IL1ERC20Bridge.finalizeWithdrawal.selector) {
-            address l1Token;
-            uint256 amount;
-            address l1Receiver;
-            // We use the IL1ERC20Bridge for backward compatibility with old withdrawals.
-            // This message is a token withdrawal
-
-            // Check that the message length is correct.
-            // It should be equal to the length of the function signature + address + address + uint256 = 4 + 20 + 20 + 32 =
-            // 76 (bytes).
-            require(_l2ToL1message.length == 76, "L1AR: wrong msg len 2");
-            (l1Receiver, offset) = UnsafeBytes.readAddress(_l2ToL1message, offset);
-            (l1Token, offset) = UnsafeBytes.readAddress(_l2ToL1message, offset);
-            // slither-disable-next-line unused-return
-            (amount, ) = UnsafeBytes.readUint256(_l2ToL1message, offset);
-
-            assetId = DataEncoding.encodeNTVAssetId(block.chainid, l1Token);
-            transferData = abi.encode(amount, l1Receiver);
-        } else if (bytes4(functionSignature) == this.finalizeWithdrawal.selector) {
-            // The data is expected to be at least 36 bytes long to contain assetId.
-            require(_l2ToL1message.length >= 36, "L1AR: wrong msg len"); // wrong message length
-            (assetId, offset) = UnsafeBytes.readBytes32(_l2ToL1message, offset);
-            transferData = UnsafeBytes.readRemainingBytes(_l2ToL1message, offset);
-        } else {
-            revert("L1AR: Incorrect message function selector");
-        }
-    }
-
-    /*//////////////////////////////////////////////////////////////
-            SHARED BRIDGE TOKEN BRIDGING LEGACY FUNCTIONS
-    //////////////////////////////////////////////////////////////*/
-
-    /// @notice Withdraw funds from the initiated deposit, that failed when finalizing on L2.
-    /// @dev Cannot be used to claim deposits made with new encoding.
-    /// @param _chainId The ZK chain id to which deposit was initiated.
-    /// @param _depositSender The address of the deposit initiator.
-    /// @param _l1Asset The address of the deposited L1 ERC20 token.
-    /// @param _amount The amount of the deposit that failed.
-    /// @param _l2TxHash The L2 transaction hash of the failed deposit finalization.
-    /// @param _l2BatchNumber The L2 batch number where the deposit finalization was processed.
-    /// @param _l2MessageIndex The position in the L2 logs Merkle tree of the l2Log that was sent with the message.
-    /// @param _l2TxNumberInBatch The L2 transaction number in a batch, in which the log was sent.
-    /// @param _merkleProof The Merkle proof of the processing L1 -> L2 transaction with deposit finalization.
-    function claimFailedDeposit(
-        uint256 _chainId,
-        address _depositSender,
-        address _l1Asset,
-        uint256 _amount,
-        bytes32 _l2TxHash,
-        uint256 _l2BatchNumber,
-        uint256 _l2MessageIndex,
-        uint16 _l2TxNumberInBatch,
-        bytes32[] calldata _merkleProof
-    ) external override {
-        bytes32 assetId = DataEncoding.encodeNTVAssetId(block.chainid, _l1Asset);
-        // For legacy deposits, the l2 receiver is not required to check tx data hash
-        bytes memory transferData = abi.encode(_amount, address(0));
-        bridgeRecoverFailedTransfer({
-            _chainId: _chainId,
-            _depositSender: _depositSender,
-            _assetId: assetId,
-            _assetData: transferData,
-            _l2TxHash: _l2TxHash,
-            _l2BatchNumber: _l2BatchNumber,
-            _l2MessageIndex: _l2MessageIndex,
-            _l2TxNumberInBatch: _l2TxNumberInBatch,
-            _merkleProof: _merkleProof
-        });
-    }
-
-    /*//////////////////////////////////////////////////////////////
-                    ERA ERC20 LEGACY FUNCTIONS
-    //////////////////////////////////////////////////////////////*/
-
-    /// @notice Initiates a deposit by locking funds on the contract and sending the request
-    /// of processing an L2 transaction where tokens would be minted.
-    /// @dev If the token is bridged for the first time, the L2 token contract will be deployed. Note however, that the
-    /// newly-deployed token does not support any custom logic, i.e. rebase tokens' functionality is not supported.
-    /// @param _prevMsgSender The `msg.sender` address from the external call that initiated current one.
-    /// @param _l2Receiver The account address that should receive funds on L2.
-    /// @param _l1Token The L1 token address which is deposited.
-    /// @param _amount The total amount of tokens to be bridged.
-    /// @param _l2TxGasLimit The L2 gas limit to be used in the corresponding L2 transaction.
-    /// @param _l2TxGasPerPubdataByte The gasPerPubdataByteLimit to be used in the corresponding L2 transaction.
-    /// @param _refundRecipient The address on L2 that will receive the refund for the transaction.
-    /// @dev If the L2 deposit finalization transaction fails, the `_refundRecipient` will receive the `_l2Value`.
-    /// Please note, the contract may change the refund recipient's address to eliminate sending funds to addresses
-    /// out of control.
-    /// - If `_refundRecipient` is a contract on L1, the refund will be sent to the aliased `_refundRecipient`.
-    /// - If `_refundRecipient` is set to `address(0)` and the sender has NO deployed bytecode on L1, the refund will
-    /// be sent to the `msg.sender` address.
-    /// - If `_refundRecipient` is set to `address(0)` and the sender has deployed bytecode on L1, the refund will be
-    /// sent to the aliased `msg.sender` address.
-    /// @dev The address aliasing of L1 contracts as refund recipient on L2 is necessary to guarantee that the funds
-    /// are controllable through the Mailbox, since the Mailbox applies address aliasing to the from address for the
-    /// L2 tx if the L1 msg.sender is a contract. Without address aliasing for L1 contracts as refund recipients they
-    /// would not be able to make proper L2 tx requests through the Mailbox to use or withdraw the funds from L2, and
-    /// the funds would be lost.
-    /// @return txHash The L2 transaction hash of deposit finalization.
-    function depositLegacyErc20Bridge(
-        address _prevMsgSender,
-        address _l2Receiver,
-        address _l1Token,
-        uint256 _amount,
-        uint256 _l2TxGasLimit,
-        uint256 _l2TxGasPerPubdataByte,
-        address _refundRecipient
-    ) external payable override onlyLegacyBridge nonReentrant whenNotPaused returns (bytes32 txHash) {
-        require(_l1Token != L1_WETH_TOKEN, "L1AR: WETH deposit not supported 2");
-
-        bytes32 _assetId;
-        bytes memory bridgeMintCalldata;
-
-        {
-            // Inner call to encode data to decrease local var numbers
-            _assetId = _ensureTokenRegisteredWithNTV(_l1Token);
-            IERC20(_l1Token).forceApprove(address(nativeTokenVault), _amount);
-        }
-
-        {
-            bridgeMintCalldata = _burn({
-                _chainId: ERA_CHAIN_ID,
-                _l2Value: 0,
-                _assetId: _assetId,
-                _prevMsgSender: _prevMsgSender,
-                _transferData: abi.encode(_amount, _l2Receiver),
-                _passValue: false
-            });
-        }
-
-        {
-            bytes memory l2TxCalldata = _getDepositL2Calldata(_prevMsgSender, _assetId, bridgeMintCalldata);
-
-            // If the refund recipient is not specified, the refund will be sent to the sender of the transaction.
-            // Otherwise, the refund will be sent to the specified address.
-            // If the recipient is a contract on L1, the address alias will be applied.
-            address refundRecipient = AddressAliasHelper.actualRefundRecipient(_refundRecipient, _prevMsgSender);
-
-            L2TransactionRequestDirect memory request = L2TransactionRequestDirect({
-                chainId: ERA_CHAIN_ID,
-                l2Contract: L2_ASSET_ROUTER_ADDR,
-                mintValue: msg.value, // l2 gas + l2 msg.Value the bridgehub will withdraw the mintValue from the shared bridge (base token bridge) for gas
-                l2Value: 0, // L2 msg.value, this contract doesn't support base token deposits or wrapping functionality, for direct deposits use bridgehub
-                l2Calldata: l2TxCalldata,
-                l2GasLimit: _l2TxGasLimit,
-                l2GasPerPubdataByteLimit: _l2TxGasPerPubdataByte,
-                factoryDeps: new bytes[](0),
-                refundRecipient: refundRecipient
-            });
-            txHash = BRIDGE_HUB.requestL2TransactionDirect{value: msg.value}(request);
-        }
-
-        // Save the deposited amount to claim funds on L1 if the deposit failed on L2
-        depositHappened[ERA_CHAIN_ID][txHash] = keccak256(abi.encode(_prevMsgSender, _l1Token, _amount));
-
-        emit LegacyDepositInitiated({
-            chainId: ERA_CHAIN_ID,
-            l2DepositTxHash: txHash,
-            from: _prevMsgSender,
-            to: _l2Receiver,
-            l1Asset: _l1Token,
-            amount: _amount
-        });
-    }
-
-    /// @notice Finalizes the withdrawal for transactions initiated via the legacy ERC20 bridge.
-    /// @param _l2BatchNumber The L2 batch number where the withdrawal was processed.
-    /// @param _l2MessageIndex The position in the L2 logs Merkle tree of the l2Log that was sent with the message.
-    /// @param _l2TxNumberInBatch The L2 transaction number in the batch, in which the log was sent.
-    /// @param _message The L2 withdraw data, stored in an L2 -> L1 message.
-    /// @param _merkleProof The Merkle proof of the inclusion L2 -> L1 message about withdrawal initialization.
-    ///
-    /// @return l1Receiver The address on L1 that will receive the withdrawn funds.
-    /// @return l1Asset The address of the L1 token being withdrawn.
-    /// @return amount The amount of the token being withdrawn.
-    function finalizeWithdrawalLegacyErc20Bridge(
-        uint256 _l2BatchNumber,
-        uint256 _l2MessageIndex,
-        uint16 _l2TxNumberInBatch,
-        bytes calldata _message,
-        bytes32[] calldata _merkleProof
-    ) external override onlyLegacyBridge returns (address l1Receiver, address l1Asset, uint256 amount) {
-        bytes32 assetId;
-        (l1Receiver, assetId, amount) = _finalizeWithdrawal({
-            _chainId: ERA_CHAIN_ID,
-            _l2BatchNumber: _l2BatchNumber,
-            _l2MessageIndex: _l2MessageIndex,
-            _l2TxNumberInBatch: _l2TxNumberInBatch,
-            _message: _message,
-            _merkleProof: _merkleProof
-        });
-        l1Asset = nativeTokenVault.tokenAddress(assetId);
-    }
+    // function _finalizeWithdrawal(
+    //     uint256 _chainId,
+    //     uint256 _l2BatchNumber,
+    //     uint256 _l2MessageIndex,
+    //     uint16 _l2TxNumberInBatch,
+    //     bytes calldata _message,
+    //     bytes32[] calldata _merkleProof
+    // ) internal nonReentrant whenNotPaused returns (address l1Receiver, bytes32 assetId, uint256 amount) {
+    //     require(
+    //         !isWithdrawalFinalized[_chainId][_l2BatchNumber][_l2MessageIndex],
+    //         "L1AR: Withdrawal is already finalized"
+    //     );
+    //     isWithdrawalFinalized[_chainId][_l2BatchNumber][_l2MessageIndex] = true;
+
+    //     // Handling special case for withdrawal from ZKsync Era initiated before Shared Bridge.
+    //     require(!_isEraLegacyEthWithdrawal(_chainId, _l2BatchNumber), "L1AR: legacy eth withdrawal");
+    //     require(!_isEraLegacyTokenWithdrawal(_chainId, _l2BatchNumber), "L1AR: legacy token withdrawal");
+
+    //     bytes memory transferData;
+    //     {
+    //         MessageParams memory messageParams = MessageParams({
+    //             l2BatchNumber: _l2BatchNumber,
+    //             l2MessageIndex: _l2MessageIndex,
+    //             l2TxNumberInBatch: _l2TxNumberInBatch
+    //         });
+    //         (assetId, transferData) = _checkWithdrawal(_chainId, messageParams, _message, _merkleProof);
+    //     }
+    //     address l1AssetHandler = assetHandlerAddress[assetId];
+    //     // slither-disable-next-line unused-return
+    //     IL1AssetHandler(l1AssetHandler).bridgeMint(_chainId, assetId, transferData);
+    //     (amount, l1Receiver) = abi.decode(transferData, (uint256, address));
+
+    //     emit WithdrawalFinalizedSharedBridge(_chainId, l1Receiver, assetId, amount);
+    // }
+
+
+    // /// @dev Determines if the provided data for a failed deposit corresponds to a legacy failed deposit.
+    // /// @param _prevMsgSender The address of the entity that initiated the deposit.
+    // /// @param _assetId The unique identifier of the deposited L1 token.
+    // /// @param _transferData The encoded transfer data, which includes both the deposit amount and the address of the L2 receiver.
+    // /// @param _expectedTxDataHash The nullifier data hash stored for the failed deposit.
+    // /// @return isLegacyTxDataHash True if the transaction is legacy, false otherwise.
+    // function _isLegacyTxDataHash(
+    //     address _prevMsgSender,
+    //     bytes32 _assetId,
+    //     bytes memory _transferData,
+    //     bytes32 _expectedTxDataHash
+    // ) internal view returns (bool isLegacyTxDataHash) {
+    //     try this.encodeTxDataHash(LEGACY_ENCODING_VERSION, _prevMsgSender, _assetId, _transferData) returns (
+    //         bytes32 txDataHash
+    //     ) {
+    //         return txDataHash == _expectedTxDataHash;
+    //     } catch {
+    //         return false;
+    //     }
+    // }
+
+    // /// @dev Encodes the transaction data hash using either the latest encoding standard or the legacy standard.
+    // /// @param _encodingVersion EncodingVersion.
+    // /// @param _prevMsgSender The address of the entity that initiated the deposit.
+    // /// @param _assetId The unique identifier of the deposited L1 token.
+    // /// @param _transferData The encoded transfer data, which includes both the deposit amount and the address of the L2 receiver.
+    // /// @return txDataHash The resulting encoded transaction data hash.
+    // function _encodeTxDataHash(
+    //     bytes1 _encodingVersion,
+    //     address _prevMsgSender,
+    //     bytes32 _assetId,
+    //     bytes memory _transferData
+    // ) internal view returns (bytes32 txDataHash) {
+    //     if (_encodingVersion == LEGACY_ENCODING_VERSION) {
+    //         (uint256 depositAmount, ) = abi.decode(_transferData, (uint256, address));
+    //         txDataHash = keccak256(abi.encode(_prevMsgSender, nativeTokenVault.tokenAddress(_assetId), depositAmount));
+    //     } else {
+    //         // Similarly to calldata, the txDataHash is collision-resistant.
+    //         // In the legacy data hash, the first encoded variable was the address, which is padded with zeros during `abi.encode`.
+    //         txDataHash = keccak256(bytes.concat(_encodingVersion, abi.encode(_prevMsgSender, _assetId, _transferData)));
+    //     }
+    // }
+
+
 
     /*//////////////////////////////////////////////////////////////
                             PAUSE
@@ -1227,8 +611,9 @@
     function pause() external onlyOwner {
         _pause();
     }
->>>>>>> 391fa4dd
-
-        emit WithdrawalFinalizedAssetRouter(_chainId, l1Receiver, _assetId, amount);
+
+    /// @notice Unpauses the contract, allowing all functions marked with the `whenNotPaused` modifier to be called again.
+    function unpause() external onlyOwner {
+        _unpause();
     }
 }