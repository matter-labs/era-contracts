--- conflicted
+++ resolved
@@ -4,13 +4,8 @@
 
 // solhint-disable reason-string, gas-custom-errors
 
-<<<<<<< HEAD
-// import {Ownable2StepUpgradeable} from "@openzeppelin/contracts-upgradeable/access/Ownable2StepUpgradeable.sol";
-// import {PausableUpgradeable} from "@openzeppelin/contracts-upgradeable/security/PausableUpgradeable.sol";
-=======
-import {Ownable2StepUpgradeable} from "@openzeppelin/contracts-upgradeable-v4/access/Ownable2StepUpgradeable.sol";
-import {PausableUpgradeable} from "@openzeppelin/contracts-upgradeable-v4/security/PausableUpgradeable.sol";
->>>>>>> 10ec8ba2
+// import {Ownable2StepUpgradeable} from "@openzeppelin/contracts-upgradeable-v4/access/Ownable2StepUpgradeable.sol";
+// import {PausableUpgradeable} from "@openzeppelin/contracts-upgradeable-v4/security/PausableUpgradeable.sol";
 
 import {IERC20} from "@openzeppelin/contracts-v4/token/ERC20/IERC20.sol";
 import {SafeERC20} from "@openzeppelin/contracts-v4/token/ERC20/utils/SafeERC20.sol";
@@ -69,86 +64,14 @@
     /// @dev The encoding version used for txs that set the asset handler on the counterpart contract.
     bytes1 internal constant SET_ASSET_HANDLER_COUNTERPART_ENCODING_VERSION = 0x02;
 
-<<<<<<< HEAD
     /// @dev Address of nullifier.
     IL1Nullifier public nullifierStorage;
 
-
-
     /// @notice Checks that the message sender is the nullifier.
     modifier onlyNullifier() {
-        require(msg.sender == address(nullifierStorage), "L1AR: not nullifier");
-=======
-    /// @dev Stores the first batch number on the ZKsync Era Diamond Proxy that was settled after Diamond proxy upgrade.
-    /// This variable is used to differentiate between pre-upgrade and post-upgrade Eth withdrawals. Withdrawals from batches older
-    /// than this value are considered to have been finalized prior to the upgrade and handled separately.
-    uint256 internal eraPostDiamondUpgradeFirstBatch;
-
-    /// @dev Stores the first batch number on the ZKsync Era Diamond Proxy that was settled after L1ERC20 Bridge upgrade.
-    /// This variable is used to differentiate between pre-upgrade and post-upgrade ERC20 withdrawals. Withdrawals from batches older
-    /// than this value are considered to have been finalized prior to the upgrade and handled separately.
-    uint256 internal eraPostLegacyBridgeUpgradeFirstBatch;
-
-    /// @dev Stores the ZKsync Era batch number that processes the last deposit tx initiated by the legacy bridge
-    /// This variable (together with eraLegacyBridgeLastDepositTxNumber) is used to differentiate between pre-upgrade and post-upgrade deposits. Deposits processed in older batches
-    /// than this value are considered to have been processed prior to the upgrade and handled separately.
-    /// We use this both for Eth and erc20 token deposits, so we need to update the diamond and bridge simultaneously.
-    uint256 internal eraLegacyBridgeLastDepositBatch;
-
-    /// @dev The tx number in the _eraLegacyBridgeLastDepositBatch of the last deposit tx initiated by the legacy bridge
-    /// This variable (together with eraLegacyBridgeLastDepositBatch) is used to differentiate between pre-upgrade and post-upgrade deposits. Deposits processed in older txs
-    /// than this value are considered to have been processed prior to the upgrade and handled separately.
-    /// We use this both for Eth and erc20 token deposits, so we need to update the diamond and bridge simultaneously.
-    uint256 internal eraLegacyBridgeLastDepositTxNumber;
-
-    /// @dev Legacy bridge smart contract that used to hold ERC20 tokens.
-    IL1ERC20Bridge public override legacyBridge;
-
-    /// @dev A mapping chainId => bridgeProxy. Used to store the bridge proxy's address, and to see if it has been deployed yet.
-    // slither-disable-next-line uninitialized-state
-    mapping(uint256 chainId => address l2Bridge) public __DEPRECATED_l2BridgeAddress;
-
-    /// @dev A mapping chainId => L2 deposit transaction hash => dataHash
-    // keccak256(abi.encode(account, tokenAddress, amount)) for legacy transfers
-    // keccak256(abi.encode(_prevMsgSender, assetId, transferData)) for new transfers
-    /// @dev Tracks deposit transactions to L2 to enable users to claim their funds if a deposit fails.
-    mapping(uint256 chainId => mapping(bytes32 l2DepositTxHash => bytes32 depositDataHash))
-        public
-        override depositHappened;
-
-    /// @dev Tracks the processing status of L2 to L1 messages, indicating whether a message has already been finalized.
-    mapping(uint256 chainId => mapping(uint256 l2BatchNumber => mapping(uint256 l2ToL1MessageNumber => bool isFinalized)))
-        public isWithdrawalFinalized;
-
-    /// @notice Deprecated. Kept for backwards compatibility.
-    /// @dev Indicates whether the hyperbridging is enabled for a given chain.
-    // slither-disable-next-line uninitialized-state
-    mapping(uint256 chainId => bool enabled) public hyperbridgingEnabled;
-
-    /// @dev Maps token balances for each chain to prevent unauthorized spending across ZK chain.
-    /// This serves as a security measure until hyperbridging is implemented.
-    /// NOTE: this function may be removed in the future, don't rely on it!
-    mapping(uint256 chainId => mapping(address l1Token => uint256 balance)) public chainBalance;
-
-    /// @dev Maps asset ID to address of corresponding asset handler.
-    /// @dev Tracks the address of Asset Handler contracts, where bridged funds are locked for each asset.
-    /// @dev P.S. this liquidity was locked directly in SharedBridge before.
-    mapping(bytes32 assetId => address assetHandlerAddress) public assetHandlerAddress;
-
-    /// @dev Maps asset ID to the asset deployment tracker address.
-    /// @dev Tracks the address of Deployment Tracker contract on L1, which sets Asset Handlers on L2s (ZK chain).
-    /// @dev For the asset and stores respective addresses.
-    mapping(bytes32 assetId => address assetDeploymentTracker) public assetDeploymentTracker;
-
-    /// @dev Address of native token vault.
-    IL1NativeTokenVault public nativeTokenVault;
-
-    /// @notice Checks that the message sender is the bridgehub.
-    modifier onlyBridgehub() {
-        if (msg.sender != address(BRIDGE_HUB)) {
+        if (msg.sender != address(nullifierStorage)) {
             revert Unauthorized(msg.sender);
         }
->>>>>>> 10ec8ba2
         _;
     }
 
@@ -161,19 +84,12 @@
     }
 
     /// @notice Checks that the message sender is the legacy bridge.
-<<<<<<< HEAD
     // modifier onlyLegacyBridge() {
-    //     require(msg.sender == address(legacyBridge), "L1AR: not legacy bridge");
+    //     if (msg.sender != address(legacyBridge)) {
+    //         revert Unauthorized(msg.sender);
+    //     }
     //     _;
     // } // kl todo
-=======
-    modifier onlyLegacyBridge() {
-        if (msg.sender != address(legacyBridge)) {
-            revert Unauthorized(msg.sender);
-        }
-        _;
-    }
->>>>>>> 10ec8ba2
 
     /// @dev Contract is expected to be used as proxy implementation.
     /// @dev Initialize the implementation to prevent Parity hack.
@@ -191,25 +107,12 @@
     /// @dev Used for testing purposes only, as the contract has been initialized on mainnet.
     /// @param _owner The address which can change L2 token implementation and upgrade the bridge implementation.
     /// The owner is the Governor and separate from the ProxyAdmin from now on, so that the Governor can call the bridge.
-<<<<<<< HEAD
-    function initialize(address _owner) external reentrancyGuardInitializer initializer {
-        require(_owner != address(0), "ShB owner 0");
-=======
-    /// @param _eraPostDiamondUpgradeFirstBatch The first batch number on the ZKsync Era Diamond Proxy that was settled after diamond proxy upgrade.
-    /// @param _eraPostLegacyBridgeUpgradeFirstBatch The first batch number on the ZKsync Era Diamond Proxy that was settled after legacy bridge upgrade.
-    /// @param _eraLegacyBridgeLastDepositBatch The the ZKsync Era batch number that processes the last deposit tx initiated by the legacy bridge.
-    /// @param _eraLegacyBridgeLastDepositTxNumber The tx number in the _eraLegacyBridgeLastDepositBatch of the last deposit tx initiated by the legacy bridge.
     function initialize(
-        address _owner,
-        uint256 _eraPostDiamondUpgradeFirstBatch,
-        uint256 _eraPostLegacyBridgeUpgradeFirstBatch,
-        uint256 _eraLegacyBridgeLastDepositBatch,
-        uint256 _eraLegacyBridgeLastDepositTxNumber
+        address _owner
     ) external reentrancyGuardInitializer initializer {
         if (_owner == address(0)) {
             revert ZeroAddress();
         }
->>>>>>> 10ec8ba2
         _transferOwnership(_owner);
     }
 
@@ -221,15 +124,17 @@
     //     return __DEPRECATED_l2BridgeAddress[_chainId];
     // } // kl todo
 
-    /// @notice Sets the L1ERC20Bridge contract address.
+    /// @notice Sets the L1Nullifier contract address.
     /// @dev Should be called only once by the owner.
-<<<<<<< HEAD
     /// @param _nullifier The address of the nullifier.
     function setL1Nullifier(IL1Nullifier _nullifier) external onlyOwner {
         require(address(_nullifier) == address(0), "ShB: nullifier already set");
         require(address(_nullifier) != address(0), "ShB: nullifier 0");
         nullifierStorage = _nullifier;
-=======
+    }
+
+    /// @notice Sets the L1ERC20Bridge contract address.
+    /// @dev Should be called only once by the owner.
     /// @param _legacyBridge The address of the legacy bridge.
     function setL1Erc20Bridge(address _legacyBridge) external onlyOwner {
         if (address(legacyBridge) != address(0)) {
@@ -239,7 +144,6 @@
             revert ZeroAddress();
         }
         legacyBridge = IL1ERC20Bridge(_legacyBridge);
->>>>>>> 10ec8ba2
     }
 
     /// @param _legacyBridge The address of the legacy bridge.
@@ -328,6 +232,7 @@
         address _prevMsgSender,
         uint256 _amount
     ) public payable virtual override(IAssetRouterBase, AssetRouterBase) onlyBridgehubOrEra(_chainId) whenNotPaused {
+        _transferAllowanceToNTV(_assetId, _amount, _prevMsgSender);
         super.bridgehubDepositBaseToken(_chainId, _assetId, _prevMsgSender, _amount);
     }
 
@@ -453,15 +358,7 @@
         bytes32 _txDataHash,
         bytes32 _txHash
     ) external override onlyBridgehub whenNotPaused {
-<<<<<<< HEAD
         nullifierStorage.bridgehubConfirmL2Transaction(_chainId, _txDataHash, _txHash);
-=======
-        if (depositHappened[_chainId][_txHash] != 0x00) {
-            revert DepositExists();
-        }
-        depositHappened[_chainId][_txHash] = _txDataHash;
-        emit BridgehubDepositFinalized(_chainId, _txDataHash, _txHash);
->>>>>>> 10ec8ba2
     }
 
     /// @notice Ensures that token is registered with native token vault.
@@ -511,49 +408,8 @@
         uint256 _chainId,
         address _depositSender,
         bytes32 _assetId,
-<<<<<<< HEAD
         bytes memory _assetData
     ) external onlyNullifier nonReentrant whenNotPaused {
-=======
-        bytes memory _assetData,
-        bytes32 _l2TxHash,
-        uint256 _l2BatchNumber,
-        uint256 _l2MessageIndex,
-        uint16 _l2TxNumberInBatch,
-        bytes32[] calldata _merkleProof
-    ) public nonReentrant whenNotPaused {
-        {
-            bool proofValid = BRIDGE_HUB.proveL1ToL2TransactionStatus({
-                _chainId: _chainId,
-                _l2TxHash: _l2TxHash,
-                _l2BatchNumber: _l2BatchNumber,
-                _l2MessageIndex: _l2MessageIndex,
-                _l2TxNumberInBatch: _l2TxNumberInBatch,
-                _merkleProof: _merkleProof,
-                _status: TxStatus.Failure
-            });
-            if (!proofValid) {
-                revert InvalidProof();
-            }
-        }
-
-        require(!_isEraLegacyDeposit(_chainId, _l2BatchNumber, _l2TxNumberInBatch), "L1AR: legacy cFD");
-        {
-            bytes32 dataHash = depositHappened[_chainId][_l2TxHash];
-            // Determine if the given dataHash matches the calculated legacy transaction hash.
-            bool isLegacyTxDataHash = _isLegacyTxDataHash(_depositSender, _assetId, _assetData, dataHash);
-            // If the dataHash matches the legacy transaction hash, skip the next step.
-            // Otherwise, perform the check using the new transaction data hash encoding.
-            if (!isLegacyTxDataHash) {
-                bytes32 txDataHash = _encodeTxDataHash(NEW_ENCODING_VERSION, _depositSender, _assetId, _assetData);
-                if (dataHash != txDataHash) {
-                    revert DepositDoesNotExist();
-                }
-            }
-        }
-        delete depositHappened[_chainId][_l2TxHash];
-
->>>>>>> 10ec8ba2
         IL1AssetHandler(assetHandlerAddress[_assetId]).bridgeRecoverFailedTransfer(
             _chainId,
             _assetId,
@@ -576,51 +432,9 @@
         (l1Receiver, amount) = super.finalizeDeposit(_chainId, _assetId, _transferData);
     }
 
-<<<<<<< HEAD
     /*//////////////////////////////////////////////////////////////
                      Legacy Functions & Helpers
     //////////////////////////////////////////////////////////////*/
-=======
-    /// @notice Internal function that handles the logic for finalizing withdrawals, supporting both the current bridge system and the legacy ERC20 bridge.
-    /// @param _chainId The chain ID of the transaction to check.
-    /// @param _l2BatchNumber The L2 batch number where the withdrawal was processed.
-    /// @param _l2MessageIndex The position in the L2 logs Merkle tree of the l2Log that was sent with the message.
-    /// @param _l2TxNumberInBatch The L2 transaction number in the batch, in which the log was sent.
-    /// @param _message The L2 withdraw data, stored in an L2 -> L1 message.
-    /// @param _merkleProof The Merkle proof of the inclusion L2 -> L1 message about withdrawal initialization.
-    /// @return l1Receiver The address to receive bridged assets.
-    /// @return assetId The bridged asset ID.
-    /// @return amount The amount of asset bridged.
-    function _finalizeWithdrawal(
-        uint256 _chainId,
-        uint256 _l2BatchNumber,
-        uint256 _l2MessageIndex,
-        uint16 _l2TxNumberInBatch,
-        bytes calldata _message,
-        bytes32[] calldata _merkleProof
-    ) internal nonReentrant whenNotPaused returns (address l1Receiver, bytes32 assetId, uint256 amount) {
-        if (isWithdrawalFinalized[_chainId][_l2BatchNumber][_l2MessageIndex]) {
-            revert WithdrawalAlreadyFinalized();
-        }
-        isWithdrawalFinalized[_chainId][_l2BatchNumber][_l2MessageIndex] = true;
-
-        // Handling special case for withdrawal from ZKsync Era initiated before Shared Bridge.
-        require(!_isEraLegacyEthWithdrawal(_chainId, _l2BatchNumber), "L1AR: legacy eth withdrawal");
-        require(!_isEraLegacyTokenWithdrawal(_chainId, _l2BatchNumber), "L1AR: legacy token withdrawal");
-
-        bytes memory transferData;
-        {
-            MessageParams memory messageParams = MessageParams({
-                l2BatchNumber: _l2BatchNumber,
-                l2MessageIndex: _l2MessageIndex,
-                l2TxNumberInBatch: _l2TxNumberInBatch
-            });
-            (assetId, transferData) = _checkWithdrawal(_chainId, messageParams, _message, _merkleProof);
-        }
-        address l1AssetHandler = assetHandlerAddress[assetId];
-        IL1AssetHandler(l1AssetHandler).bridgeMint(_chainId, assetId, transferData);
-        (amount, l1Receiver) = abi.decode(transferData, (uint256, address));
->>>>>>> 10ec8ba2
 
     /// @notice Routes the request through l1 asset router, to minimize the number of addresses from with l2 asset router expects deposit.
     function depositLegacyErc20Bridge(
@@ -662,7 +476,6 @@
             assetHandlerAddress[_assetId] = address(nativeTokenVault);
         }
 
-<<<<<<< HEAD
         (amount, l1Receiver) = abi.decode(_transferData, (uint256, address));
 
         emit WithdrawalFinalizedAssetRouter(_chainId, l1Receiver, _assetId, amount);
@@ -718,29 +531,6 @@
     // function getERC20Getters(address _token) public view returns (bytes memory) {
     //     return BridgeHelper.getERC20Getters(_token, ETH_TOKEN_ADDRESS);
     // }
-=======
-    /// @dev Determines if an eth withdrawal was initiated on ZKsync Era before the upgrade to the Shared Bridge.
-    /// @param _chainId The chain ID of the transaction to check.
-    /// @param _l2BatchNumber The L2 batch number for the withdrawal.
-    /// @return Whether withdrawal was initiated on ZKsync Era before diamond proxy upgrade.
-    function _isEraLegacyEthWithdrawal(uint256 _chainId, uint256 _l2BatchNumber) internal view returns (bool) {
-        if ((_chainId == ERA_CHAIN_ID) && eraPostDiamondUpgradeFirstBatch == 0) {
-            revert SharedBridgeValueNotSet(SharedBridgeKey.PostUpgradeFirstBatch);
-        }
-        return (_chainId == ERA_CHAIN_ID) && (_l2BatchNumber < eraPostDiamondUpgradeFirstBatch);
-    }
-
-    /// @dev Determines if a token withdrawal was initiated on ZKsync Era before the upgrade to the Shared Bridge.
-    /// @param _chainId The chain ID of the transaction to check.
-    /// @param _l2BatchNumber The L2 batch number for the withdrawal.
-    /// @return Whether withdrawal was initiated on ZKsync Era before Legacy Bridge upgrade.
-    function _isEraLegacyTokenWithdrawal(uint256 _chainId, uint256 _l2BatchNumber) internal view returns (bool) {
-        if ((_chainId == ERA_CHAIN_ID) && eraPostLegacyBridgeUpgradeFirstBatch == 0) {
-            revert SharedBridgeValueNotSet(SharedBridgeKey.LegacyBridgeFirstBatch);
-        }
-        return (_chainId == ERA_CHAIN_ID) && (_l2BatchNumber < eraPostLegacyBridgeUpgradeFirstBatch);
-    }
->>>>>>> 10ec8ba2
 
     // struct MessageParams {
     //     uint256 l2BatchNumber;
@@ -766,10 +556,9 @@
     //     bytes calldata _message,
     //     bytes32[] calldata _merkleProof
     // ) internal nonReentrant whenNotPaused returns (address l1Receiver, bytes32 assetId, uint256 amount) {
-    //     require(
-    //         !isWithdrawalFinalized[_chainId][_l2BatchNumber][_l2MessageIndex],
-    //         "L1AR: Withdrawal is already finalized"
-    //     );
+    //     if (isWithdrawalFinalized[_chainId][_l2BatchNumber][_l2MessageIndex]) {
+    //         revert WithdrawalAlreadyFinalized();
+    //     }
     //     isWithdrawalFinalized[_chainId][_l2BatchNumber][_l2MessageIndex] = true;
 
     //     // Handling special case for withdrawal from ZKsync Era initiated before Shared Bridge.
@@ -792,26 +581,44 @@
     //     emit WithdrawalFinalizedSharedBridge(_chainId, l1Receiver, assetId, amount);
     // }
 
-    // /// @dev Determines if the provided data for a failed deposit corresponds to a legacy failed deposit.
-    // /// @param _prevMsgSender The address of the entity that initiated the deposit.
-    // /// @param _assetId The unique identifier of the deposited L1 token.
-    // /// @param _transferData The encoded transfer data, which includes both the deposit amount and the address of the L2 receiver.
-    // /// @param _expectedTxDataHash The nullifier data hash stored for the failed deposit.
-    // /// @return isLegacyTxDataHash True if the transaction is legacy, false otherwise.
-    // function _isLegacyTxDataHash(
-    //     address _prevMsgSender,
-    //     bytes32 _assetId,
-    //     bytes memory _transferData,
-    //     bytes32 _expectedTxDataHash
-    // ) internal view returns (bool isLegacyTxDataHash) {
-    //     try this.encodeTxDataHash(LEGACY_ENCODING_VERSION, _prevMsgSender, _assetId, _transferData) returns (
-    //         bytes32 txDataHash
-    //     ) {
-    //         return txDataHash == _expectedTxDataHash;
-    //     } catch {
-    //         return false;
-    //     }
-    // }
+    /// @notice Decodes the transfer input for legacy data and transfers allowance to NTV.
+    /// @dev Is not applicable for custom asset handlers.
+    /// @param _data The encoded transfer data (address _l1Token, uint256 _depositAmount, address _l2Receiver).
+    /// @param _prevMsgSender The address of the deposit initiator.
+    /// @return Tuple of asset ID and encoded transfer data to conform with new encoding standard.
+    function _handleLegacyData(bytes calldata _data, address _prevMsgSender) internal returns (bytes32, bytes memory) {
+        (address _l1Token, uint256 _depositAmount, address _l2Receiver) = abi.decode(
+            _data,
+            (address, uint256, address)
+        );
+        bytes32 assetId = _ensureTokenRegisteredWithNTV(_l1Token);
+        _transferAllowanceToNTV(assetId, _depositAmount, _prevMsgSender);
+        return (assetId, abi.encode(_depositAmount, _l2Receiver));
+    }
+
+    /// @notice Transfers allowance to Native Token Vault, if the asset is registered with it. Does nothing for ETH or non-registered tokens.
+    /// @dev assetId is not the padded address, but the correct encoded id (NTV stores respective format for IDs)
+    /// @param _amount The asset amount to be transferred to native token vault.
+    /// @param _prevMsgSender The `msg.sender` address from the external call that initiated current one.
+    function _transferAllowanceToNTV(bytes32 _assetId, uint256 _amount, address _prevMsgSender) internal {
+        address l1TokenAddress = nativeTokenVault.tokenAddress(_assetId);
+        if (l1TokenAddress == address(0) || l1TokenAddress == ETH_TOKEN_ADDRESS) {
+            return;
+        }
+        IERC20 l1Token = IERC20(l1TokenAddress);
+
+        // Do the transfer if allowance to Shared bridge is bigger than amount
+        // And if there is not enough allowance for the NTV
+        if (
+            l1Token.allowance(_prevMsgSender, address(this)) >= _amount &&
+            l1Token.allowance(_prevMsgSender, address(nativeTokenVault)) < _amount
+        ) {
+            // slither-disable-next-line arbitrary-send-erc20
+            l1Token.safeTransferFrom(_prevMsgSender, address(this), _amount);
+            l1Token.forceApprove(address(nativeTokenVault), _amount);
+        }
+    }
+
 
     /// @dev Encodes the transaction data hash using either the latest encoding standard or the legacy standard.
     /// @param _encodingVersion EncodingVersion.
@@ -833,302 +640,7 @@
             // In the legacy data hash, the first encoded variable was the address, which is padded with zeros during `abi.encode`.
             txDataHash = keccak256(bytes.concat(_encodingVersion, abi.encode(_prevMsgSender, _assetId, _transferData)));
         }
-<<<<<<< HEAD
     } // kl todo this function
-=======
-    }
-
-    /// @dev Determines if a deposit was initiated on ZKsync Era before the upgrade to the Shared Bridge.
-    /// @param _chainId The chain ID of the transaction to check.
-    /// @param _l2BatchNumber The L2 batch number for the deposit where it was processed.
-    /// @param _l2TxNumberInBatch The L2 transaction number in the batch, in which the deposit was processed.
-    /// @return Whether deposit was initiated on ZKsync Era before Shared Bridge upgrade.
-    function _isEraLegacyDeposit(
-        uint256 _chainId,
-        uint256 _l2BatchNumber,
-        uint256 _l2TxNumberInBatch
-    ) internal view returns (bool) {
-        if ((_chainId == ERA_CHAIN_ID) && (eraLegacyBridgeLastDepositBatch == 0)) {
-            revert SharedBridgeValueNotSet(SharedBridgeKey.LegacyBridgeLastDepositBatch);
-        }
-        return
-            (_chainId == ERA_CHAIN_ID) &&
-            (_l2BatchNumber < eraLegacyBridgeLastDepositBatch ||
-                (_l2TxNumberInBatch <= eraLegacyBridgeLastDepositTxNumber &&
-                    _l2BatchNumber == eraLegacyBridgeLastDepositBatch));
-    }
-
-    /// @notice Verifies the validity of a withdrawal message from L2 and returns withdrawal details.
-    /// @param _chainId The chain ID of the transaction to check.
-    /// @param _messageParams The message params, which include batch number, message index, and L2 tx number in batch.
-    /// @param _message The L2 withdraw data, stored in an L2 -> L1 message.
-    /// @param _merkleProof The Merkle proof of the inclusion L2 -> L1 message about withdrawal initialization.
-    /// @return assetId The ID of the bridged asset.
-    /// @return transferData The transfer data used to finalize withdawal.
-    function _checkWithdrawal(
-        uint256 _chainId,
-        MessageParams memory _messageParams,
-        bytes calldata _message,
-        bytes32[] calldata _merkleProof
-    ) internal view returns (bytes32 assetId, bytes memory transferData) {
-        (assetId, transferData) = _parseL2WithdrawalMessage(_chainId, _message);
-        L2Message memory l2ToL1Message;
-        {
-            bool baseTokenWithdrawal = (assetId == BRIDGE_HUB.baseTokenAssetId(_chainId));
-            address l2Sender = baseTokenWithdrawal ? L2_BASE_TOKEN_SYSTEM_CONTRACT_ADDR : L2_ASSET_ROUTER_ADDR;
-
-            l2ToL1Message = L2Message({
-                txNumberInBatch: _messageParams.l2TxNumberInBatch,
-                sender: l2Sender,
-                data: _message
-            });
-        }
-
-        bool success = BRIDGE_HUB.proveL2MessageInclusion({
-            _chainId: _chainId,
-            _batchNumber: _messageParams.l2BatchNumber,
-            _index: _messageParams.l2MessageIndex,
-            _message: l2ToL1Message,
-            _proof: _merkleProof
-        });
-        // withdrawal wrong proof
-        if (!success) {
-            revert InvalidProof();
-        }
-    }
-
-    /// @notice Parses the withdrawal message and returns withdrawal details.
-    /// @dev Currently, 3 different encoding versions are supported: legacy mailbox withdrawal, ERC20 bridge withdrawal,
-    /// @dev and the latest version supported by shared bridge. Selectors are used for versioning.
-    /// @param _chainId The ZK chain ID.
-    /// @param _l2ToL1message The encoded L2 -> L1 message.
-    /// @return assetId The ID of the bridged asset.
-    /// @return transferData The transfer data used to finalize withdawal.
-    function _parseL2WithdrawalMessage(
-        uint256 _chainId,
-        bytes memory _l2ToL1message
-    ) internal view returns (bytes32 assetId, bytes memory transferData) {
-        // We check that the message is long enough to read the data.
-        // Please note that there are three versions of the message:
-        // 1. The message that is sent by `withdraw(address _l1Receiver)` or `withdrawWithMessage`. In the second case, this function ignores the extra data
-        // It should be equal to the length of the bytes4 function signature + address l1Receiver + uint256 amount = 4 + 20 + 32 = 56 (bytes).
-        // 2. The legacy `getL1WithdrawMessage`, the length of the data is known.
-        // 3. The message that is encoded by `getL1WithdrawMessage(bytes32 _assetId, bytes memory _bridgeMintData)`
-        // No length is assumed. The assetId is decoded and the mintData is passed to respective assetHandler
-
-        (uint32 functionSignature, uint256 offset) = UnsafeBytes.readUint32(_l2ToL1message, 0);
-        if (bytes4(functionSignature) == IMailbox.finalizeEthWithdrawal.selector) {
-            uint256 amount;
-            address l1Receiver;
-
-            // The data is expected to be at least 56 bytes long.
-            if (_l2ToL1message.length < 56) {
-                revert L2WithdrawalMessageWrongLength(_l2ToL1message.length);
-            }
-            // this message is a base token withdrawal
-            (l1Receiver, offset) = UnsafeBytes.readAddress(_l2ToL1message, offset);
-            // slither-disable-next-line unused-return
-            (amount, ) = UnsafeBytes.readUint256(_l2ToL1message, offset);
-            assetId = BRIDGE_HUB.baseTokenAssetId(_chainId);
-            transferData = abi.encode(amount, l1Receiver);
-        } else if (bytes4(functionSignature) == IL1ERC20Bridge.finalizeWithdrawal.selector) {
-            address l1Token;
-            uint256 amount;
-            address l1Receiver;
-            // We use the IL1ERC20Bridge for backward compatibility with old withdrawals.
-            // This message is a token withdrawal
-
-            // Check that the message length is correct.
-            // It should be equal to the length of the function signature + address + address + uint256 = 4 + 20 + 20 + 32 =
-            // 76 (bytes).
-            if (_l2ToL1message.length != 76) {
-                revert L2WithdrawalMessageWrongLength(_l2ToL1message.length);
-            }
-            (l1Receiver, offset) = UnsafeBytes.readAddress(_l2ToL1message, offset);
-            (l1Token, offset) = UnsafeBytes.readAddress(_l2ToL1message, offset);
-            // slither-disable-next-line unused-return
-            (amount, ) = UnsafeBytes.readUint256(_l2ToL1message, offset);
-
-            assetId = DataEncoding.encodeNTVAssetId(block.chainid, l1Token);
-            transferData = abi.encode(amount, l1Receiver);
-        } else if (bytes4(functionSignature) == this.finalizeWithdrawal.selector) {
-            // The data is expected to be at least 36 bytes long to contain assetId.
-            require(_l2ToL1message.length >= 36, "L1AR: wrong msg len"); // wrong message length
-            (assetId, offset) = UnsafeBytes.readBytes32(_l2ToL1message, offset);
-            transferData = UnsafeBytes.readRemainingBytes(_l2ToL1message, offset);
-        } else {
-            revert InvalidSelector(bytes4(functionSignature));
-        }
-    }
-
-    /*//////////////////////////////////////////////////////////////
-            SHARED BRIDGE TOKEN BRIDGING LEGACY FUNCTIONS
-    //////////////////////////////////////////////////////////////*/
-
-    /// @notice Withdraw funds from the initiated deposit, that failed when finalizing on L2.
-    /// @dev Cannot be used to claim deposits made with new encoding.
-    /// @param _chainId The ZK chain id to which deposit was initiated.
-    /// @param _depositSender The address of the deposit initiator.
-    /// @param _l1Asset The address of the deposited L1 ERC20 token.
-    /// @param _amount The amount of the deposit that failed.
-    /// @param _l2TxHash The L2 transaction hash of the failed deposit finalization.
-    /// @param _l2BatchNumber The L2 batch number where the deposit finalization was processed.
-    /// @param _l2MessageIndex The position in the L2 logs Merkle tree of the l2Log that was sent with the message.
-    /// @param _l2TxNumberInBatch The L2 transaction number in a batch, in which the log was sent.
-    /// @param _merkleProof The Merkle proof of the processing L1 -> L2 transaction with deposit finalization.
-    function claimFailedDeposit(
-        uint256 _chainId,
-        address _depositSender,
-        address _l1Asset,
-        uint256 _amount,
-        bytes32 _l2TxHash,
-        uint256 _l2BatchNumber,
-        uint256 _l2MessageIndex,
-        uint16 _l2TxNumberInBatch,
-        bytes32[] calldata _merkleProof
-    ) external override {
-        bytes32 assetId = DataEncoding.encodeNTVAssetId(block.chainid, _l1Asset);
-        // For legacy deposits, the l2 receiver is not required to check tx data hash
-        bytes memory transferData = abi.encode(_amount, address(0));
-        bridgeRecoverFailedTransfer({
-            _chainId: _chainId,
-            _depositSender: _depositSender,
-            _assetId: assetId,
-            _assetData: transferData,
-            _l2TxHash: _l2TxHash,
-            _l2BatchNumber: _l2BatchNumber,
-            _l2MessageIndex: _l2MessageIndex,
-            _l2TxNumberInBatch: _l2TxNumberInBatch,
-            _merkleProof: _merkleProof
-        });
-    }
-
-    /*//////////////////////////////////////////////////////////////
-                    ERA ERC20 LEGACY FUNCTIONS
-    //////////////////////////////////////////////////////////////*/
-
-    /// @notice Initiates a deposit by locking funds on the contract and sending the request
-    /// of processing an L2 transaction where tokens would be minted.
-    /// @dev If the token is bridged for the first time, the L2 token contract will be deployed. Note however, that the
-    /// newly-deployed token does not support any custom logic, i.e. rebase tokens' functionality is not supported.
-    /// @param _prevMsgSender The `msg.sender` address from the external call that initiated current one.
-    /// @param _l2Receiver The account address that should receive funds on L2.
-    /// @param _l1Token The L1 token address which is deposited.
-    /// @param _amount The total amount of tokens to be bridged.
-    /// @param _l2TxGasLimit The L2 gas limit to be used in the corresponding L2 transaction.
-    /// @param _l2TxGasPerPubdataByte The gasPerPubdataByteLimit to be used in the corresponding L2 transaction.
-    /// @param _refundRecipient The address on L2 that will receive the refund for the transaction.
-    /// @dev If the L2 deposit finalization transaction fails, the `_refundRecipient` will receive the `_l2Value`.
-    /// Please note, the contract may change the refund recipient's address to eliminate sending funds to addresses
-    /// out of control.
-    /// - If `_refundRecipient` is a contract on L1, the refund will be sent to the aliased `_refundRecipient`.
-    /// - If `_refundRecipient` is set to `address(0)` and the sender has NO deployed bytecode on L1, the refund will
-    /// be sent to the `msg.sender` address.
-    /// - If `_refundRecipient` is set to `address(0)` and the sender has deployed bytecode on L1, the refund will be
-    /// sent to the aliased `msg.sender` address.
-    /// @dev The address aliasing of L1 contracts as refund recipient on L2 is necessary to guarantee that the funds
-    /// are controllable through the Mailbox, since the Mailbox applies address aliasing to the from address for the
-    /// L2 tx if the L1 msg.sender is a contract. Without address aliasing for L1 contracts as refund recipients they
-    /// would not be able to make proper L2 tx requests through the Mailbox to use or withdraw the funds from L2, and
-    /// the funds would be lost.
-    /// @return txHash The L2 transaction hash of deposit finalization.
-    function depositLegacyErc20Bridge(
-        address _prevMsgSender,
-        address _l2Receiver,
-        address _l1Token,
-        uint256 _amount,
-        uint256 _l2TxGasLimit,
-        uint256 _l2TxGasPerPubdataByte,
-        address _refundRecipient
-    ) external payable override onlyLegacyBridge nonReentrant whenNotPaused returns (bytes32 txHash) {
-        if (_l1Token == L1_WETH_TOKEN) {
-            revert TokenNotSupported(L1_WETH_TOKEN);
-        }
-
-        bytes32 _assetId;
-        bytes memory bridgeMintCalldata;
-
-        {
-            // Inner call to encode data to decrease local var numbers
-            _assetId = _ensureTokenRegisteredWithNTV(_l1Token);
-            IERC20(_l1Token).forceApprove(address(nativeTokenVault), _amount);
-        }
-
-        {
-            bridgeMintCalldata = _burn({
-                _chainId: ERA_CHAIN_ID,
-                _l2Value: 0,
-                _assetId: _assetId,
-                _prevMsgSender: _prevMsgSender,
-                _transferData: abi.encode(_amount, _l2Receiver),
-                _passValue: false
-            });
-        }
-
-        {
-            bytes memory l2TxCalldata = _getDepositL2Calldata(_prevMsgSender, _assetId, bridgeMintCalldata);
-
-            // If the refund recipient is not specified, the refund will be sent to the sender of the transaction.
-            // Otherwise, the refund will be sent to the specified address.
-            // If the recipient is a contract on L1, the address alias will be applied.
-            address refundRecipient = AddressAliasHelper.actualRefundRecipient(_refundRecipient, _prevMsgSender);
-
-            L2TransactionRequestDirect memory request = L2TransactionRequestDirect({
-                chainId: ERA_CHAIN_ID,
-                l2Contract: L2_ASSET_ROUTER_ADDR,
-                mintValue: msg.value, // l2 gas + l2 msg.Value the bridgehub will withdraw the mintValue from the shared bridge (base token bridge) for gas
-                l2Value: 0, // L2 msg.value, this contract doesn't support base token deposits or wrapping functionality, for direct deposits use bridgehub
-                l2Calldata: l2TxCalldata,
-                l2GasLimit: _l2TxGasLimit,
-                l2GasPerPubdataByteLimit: _l2TxGasPerPubdataByte,
-                factoryDeps: new bytes[](0),
-                refundRecipient: refundRecipient
-            });
-            txHash = BRIDGE_HUB.requestL2TransactionDirect{value: msg.value}(request);
-        }
-
-        // Save the deposited amount to claim funds on L1 if the deposit failed on L2
-        depositHappened[ERA_CHAIN_ID][txHash] = keccak256(abi.encode(_prevMsgSender, _l1Token, _amount));
-
-        emit LegacyDepositInitiated({
-            chainId: ERA_CHAIN_ID,
-            l2DepositTxHash: txHash,
-            from: _prevMsgSender,
-            to: _l2Receiver,
-            l1Asset: _l1Token,
-            amount: _amount
-        });
-    }
-
-    /// @notice Finalizes the withdrawal for transactions initiated via the legacy ERC20 bridge.
-    /// @param _l2BatchNumber The L2 batch number where the withdrawal was processed.
-    /// @param _l2MessageIndex The position in the L2 logs Merkle tree of the l2Log that was sent with the message.
-    /// @param _l2TxNumberInBatch The L2 transaction number in the batch, in which the log was sent.
-    /// @param _message The L2 withdraw data, stored in an L2 -> L1 message.
-    /// @param _merkleProof The Merkle proof of the inclusion L2 -> L1 message about withdrawal initialization.
-    ///
-    /// @return l1Receiver The address on L1 that will receive the withdrawn funds.
-    /// @return l1Asset The address of the L1 token being withdrawn.
-    /// @return amount The amount of the token being withdrawn.
-    function finalizeWithdrawalLegacyErc20Bridge(
-        uint256 _l2BatchNumber,
-        uint256 _l2MessageIndex,
-        uint16 _l2TxNumberInBatch,
-        bytes calldata _message,
-        bytes32[] calldata _merkleProof
-    ) external override onlyLegacyBridge returns (address l1Receiver, address l1Asset, uint256 amount) {
-        bytes32 assetId;
-        (l1Receiver, assetId, amount) = _finalizeWithdrawal({
-            _chainId: ERA_CHAIN_ID,
-            _l2BatchNumber: _l2BatchNumber,
-            _l2MessageIndex: _l2MessageIndex,
-            _l2TxNumberInBatch: _l2TxNumberInBatch,
-            _message: _message,
-            _merkleProof: _merkleProof
-        });
-        l1Asset = nativeTokenVault.tokenAddress(assetId);
-    }
->>>>>>> 10ec8ba2
 
     /*//////////////////////////////////////////////////////////////
                             PAUSE
