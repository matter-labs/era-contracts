--- conflicted
+++ resolved
@@ -400,52 +400,9 @@
         (l1Receiver, amount) = super.finalizeDeposit(_chainId, _assetId, _transferData);
     }
 
-<<<<<<< HEAD
     /*//////////////////////////////////////////////////////////////
                      Legacy Functions & Helpers
     //////////////////////////////////////////////////////////////*/
-=======
-    /// @notice Internal function that handles the logic for finalizing withdrawals, supporting both the current bridge system and the legacy ERC20 bridge.
-    /// @param _chainId The chain ID of the transaction to check.
-    /// @param _l2BatchNumber The L2 batch number where the withdrawal was processed.
-    /// @param _l2MessageIndex The position in the L2 logs Merkle tree of the l2Log that was sent with the message.
-    /// @param _l2TxNumberInBatch The L2 transaction number in the batch, in which the log was sent.
-    /// @param _message The L2 withdraw data, stored in an L2 -> L1 message.
-    /// @param _merkleProof The Merkle proof of the inclusion L2 -> L1 message about withdrawal initialization.
-    /// @return l1Receiver The address to receive bridged assets.
-    /// @return assetId The bridged asset ID.
-    /// @return amount The amount of asset bridged.
-    function _finalizeWithdrawal(
-        uint256 _chainId,
-        uint256 _l2BatchNumber,
-        uint256 _l2MessageIndex,
-        uint16 _l2TxNumberInBatch,
-        bytes calldata _message,
-        bytes32[] calldata _merkleProof
-    ) internal nonReentrant whenNotPaused returns (address l1Receiver, bytes32 assetId, uint256 amount) {
-        require(
-            !isWithdrawalFinalized[_chainId][_l2BatchNumber][_l2MessageIndex],
-            "L1AR: Withdrawal is already finalized"
-        );
-        isWithdrawalFinalized[_chainId][_l2BatchNumber][_l2MessageIndex] = true;
-
-        // Handling special case for withdrawal from ZKsync Era initiated before Shared Bridge.
-        require(!_isEraLegacyEthWithdrawal(_chainId, _l2BatchNumber), "L1AR: legacy eth withdrawal");
-        require(!_isEraLegacyTokenWithdrawal(_chainId, _l2BatchNumber), "L1AR: legacy token withdrawal");
-
-        bytes memory transferData;
-        {
-            MessageParams memory messageParams = MessageParams({
-                l2BatchNumber: _l2BatchNumber,
-                l2MessageIndex: _l2MessageIndex,
-                l2TxNumberInBatch: _l2TxNumberInBatch
-            });
-            (assetId, transferData) = _checkWithdrawal(_chainId, messageParams, _message, _merkleProof);
-        }
-        address l1AssetHandler = assetHandlerAddress[assetId];
-        IL1AssetHandler(l1AssetHandler).bridgeMint(_chainId, assetId, transferData);
-        (amount, l1Receiver) = abi.decode(transferData, (uint256, address));
->>>>>>> 95c501b4
 
     /// @notice Routes the request through l1 asset router, to miminize the number of addresses from with l2 asset router expects deposit.
     function depositLegacyErc20Bridge(
@@ -577,19 +534,18 @@
     //     require(!_isEraLegacyEthWithdrawal(_chainId, _l2BatchNumber), "L1AR: legacy eth withdrawal");
     //     require(!_isEraLegacyTokenWithdrawal(_chainId, _l2BatchNumber), "L1AR: legacy token withdrawal");
 
-    //     bytes memory transferData;
-    //     {
-    //         MessageParams memory messageParams = MessageParams({
-    //             l2BatchNumber: _l2BatchNumber,
-    //             l2MessageIndex: _l2MessageIndex,
-    //             l2TxNumberInBatch: _l2TxNumberInBatch
-    //         });
-    //         (assetId, transferData) = _checkWithdrawal(_chainId, messageParams, _message, _merkleProof);
-    //     }
-    //     address l1AssetHandler = assetHandlerAddress[assetId];
-    //     // slither-disable-next-line unused-return
-    //     IL1AssetHandler(l1AssetHandler).bridgeMint(_chainId, assetId, transferData);
-    //     (amount, l1Receiver) = abi.decode(transferData, (uint256, address));
+        // bytes memory transferData;
+        // {
+        //     MessageParams memory messageParams = MessageParams({
+        //         l2BatchNumber: _l2BatchNumber,
+        //         l2MessageIndex: _l2MessageIndex,
+        //         l2TxNumberInBatch: _l2TxNumberInBatch
+        //     });
+        //     (assetId, transferData) = _checkWithdrawal(_chainId, messageParams, _message, _merkleProof);
+        // }
+        // address l1AssetHandler = assetHandlerAddress[assetId];
+        // IL1AssetHandler(l1AssetHandler).bridgeMint(_chainId, assetId, transferData);
+        // (amount, l1Receiver) = abi.decode(transferData, (uint256, address));
 
     //     emit WithdrawalFinalizedSharedBridge(_chainId, l1Receiver, assetId, amount);
     // }
