--- conflicted
+++ resolved
@@ -27,13 +27,9 @@
 
 import {IBridgehub} from "../bridgehub/IBridgehub.sol";
 import {L2_BASE_TOKEN_SYSTEM_CONTRACT_ADDR, L2_ASSET_ROUTER_ADDR} from "../common/L2ContractAddresses.sol";
-<<<<<<< HEAD
-import {Unauthorized, SharedBridgeKey, DepositExists, AddressAlreadySet, InvalidProof, DepositDoesNotExist, SharedBridgeValueNotSet, WithdrawalAlreadyFinalized, L2WithdrawalMessageWrongLength, InvalidSelector, ZeroAddress} from "../common/L1ContractErrors.sol";
-=======
 import {DataEncoding} from "../common/libraries/DataEncoding.sol";
 import {Unauthorized, SharedBridgeKey, DepositExists, AddressAlreadySet, InvalidProof, DepositDoesNotExist, SharedBridgeValueNotSet, WithdrawalAlreadyFinalized, L2WithdrawalMessageWrongLength, InvalidSelector, SharedBridgeValueNotSet, ZeroAddress} from "../common/L1ContractErrors.sol";
 import {WrongL2Sender, NotNTV, NativeTokenVaultAlreadySet, EthTransferFailed, WrongMsgLength} from "./L1BridgeContractErrors.sol";
->>>>>>> f33bcb79
 
 /// @author Matter Labs
 /// @custom:security-contact security@matterlabs.dev
@@ -198,14 +194,7 @@
     /// @dev This function is part of the upgrade process used to nullify chain balances once they are credited to NTV.
     /// @param _chainId The ID of the ZK chain.
     /// @param _token The address of the token which was previously deposit to shared bridge.
-<<<<<<< HEAD
     function nullifyChainBalanceByNTV(uint256 _chainId, address _token) external onlyL1NTV {
-=======
-    function nullifyChainBalanceByNTV(uint256 _chainId, address _token) external {
-        if (msg.sender != address(l1NativeTokenVault)) {
-            revert NotNTV();
-        }
->>>>>>> f33bcb79
         __DEPRECATED_chainBalance[_chainId][_token] = 0;
     }
 
