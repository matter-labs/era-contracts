// SPDX-License-Identifier: MIT

pragma solidity 0.8.28;

import {Ownable2StepUpgradeable} from "@openzeppelin/contracts-upgradeable-v4/access/Ownable2StepUpgradeable.sol";
import {PausableUpgradeable} from "@openzeppelin/contracts-upgradeable-v4/security/PausableUpgradeable.sol";

import {IERC20} from "@openzeppelin/contracts-v4/token/ERC20/IERC20.sol";
import {SafeERC20} from "@openzeppelin/contracts-v4/token/ERC20/utils/SafeERC20.sol";

import {IAssetRouterBase, LEGACY_ENCODING_VERSION, NEW_ENCODING_VERSION} from "./asset-router/IAssetRouterBase.sol";
import {IL1NativeTokenVault} from "./ntv/IL1NativeTokenVault.sol";

import {IL1ERC20Bridge} from "./interfaces/IL1ERC20Bridge.sol";
import {IL1AssetRouter} from "./asset-router/IL1AssetRouter.sol";
import {FinalizeL1DepositParams, IL1Nullifier, TRANSIENT_SETTLEMENT_LAYER_SLOT} from "./interfaces/IL1Nullifier.sol";

import {IGetters} from "../state-transition/chain-interfaces/IGetters.sol";
import {IMailboxImpl} from "../state-transition/chain-interfaces/IMailboxImpl.sol";
import {L2Log, L2Message, TxStatus} from "../common/Messaging.sol";
import {ReentrancyGuard} from "../common/ReentrancyGuard.sol";
import {ETH_TOKEN_ADDRESS} from "../common/Config.sol";
import {DataEncoding} from "../common/libraries/DataEncoding.sol";

import {IL1Bridgehub} from "../bridgehub/IL1Bridgehub.sol";
import {L2_ASSET_ROUTER_ADDR, L2_BASE_TOKEN_SYSTEM_CONTRACT_ADDR} from "../common/l2-helpers/L2ContractAddresses.sol";
import {AddressAlreadySet, DepositDoesNotExist, DepositExists, InvalidProof, InvalidSelector, LegacyBridgeNotSet, LegacyMethodForNonL1Token, SharedBridgeKey, SharedBridgeValueNotSet, TokenNotLegacy, Unauthorized, WithdrawalAlreadyFinalized, ZeroAddress} from "../common/L1ContractErrors.sol";
import {EthAlreadyMigratedToL1NTV, NativeTokenVaultAlreadySet, WrongL2Sender} from "./L1BridgeContractErrors.sol";
import {MessageHashing, ProofData} from "../common/libraries/MessageHashing.sol";
import {TransientPrimitivesLib} from "../common/libraries/TransientPrimitives/TransientPrimitives.sol";
import {IMessageRoot} from "../bridgehub/IMessageRoot.sol";

/// @author Matter Labs
/// @custom:security-contact security@matterlabs.dev
/// @dev Bridges assets between L1 and ZK chain, supporting both ETH and ERC20 tokens.
/// @dev Designed for use with a proxy for upgradability.
contract L1Nullifier is IL1Nullifier, ReentrancyGuard, Ownable2StepUpgradeable, PausableUpgradeable {
    using SafeERC20 for IERC20;

    /// @dev Bridgehub smart contract that is used to operate with L2 via asynchronous L2 <-> L1 communication.
    IL1Bridgehub public immutable override BRIDGE_HUB;

    /// @dev Era's chainID
    uint256 internal immutable ERA_CHAIN_ID;

    /// @dev The address of ZKsync Era diamond proxy contract.
    address internal immutable ERA_DIAMOND_PROXY;

    /// @dev MessageRoot smart contract that is used to prove message inclusion.
    IMessageRoot public immutable MESSAGE_ROOT;

    /// @dev Stores the first batch number on the ZKsync Era Diamond Proxy that was settled after Diamond proxy upgrade.
    /// This variable is used to differentiate between pre-upgrade and post-upgrade Eth withdrawals. Withdrawals from batches older
    /// than this value are considered to have been finalized prior to the upgrade and handled separately.
    uint256 internal eraPostDiamondUpgradeFirstBatch;

    /// @dev Stores the first batch number on the ZKsync Era Diamond Proxy that was settled after L1ERC20 Bridge upgrade.
    /// This variable is used to differentiate between pre-upgrade and post-upgrade ERC20 withdrawals. Withdrawals from batches older
    /// than this value are considered to have been finalized prior to the upgrade and handled separately.
    uint256 internal eraPostLegacyBridgeUpgradeFirstBatch;

    /// @dev Stores the ZKsync Era batch number that processes the last deposit tx initiated by the legacy bridge
    /// This variable (together with eraLegacyBridgeLastDepositTxNumber) is used to differentiate between pre-upgrade and post-upgrade deposits. Deposits processed in older batches
    /// than this value are considered to have been processed prior to the upgrade and handled separately.
    /// We use this both for Eth and erc20 token deposits, so we need to update the diamond and bridge simultaneously.
    uint256 internal eraLegacyBridgeLastDepositBatch;

    /// @dev The tx number in the _eraLegacyBridgeLastDepositBatch that comes *right after* the last deposit tx initiated by the legacy bridge.
    /// This variable (together with eraLegacyBridgeLastDepositBatch) is used to differentiate between pre-upgrade and post-upgrade deposits. Deposits processed in older txs
    /// than this value are considered to have been processed prior to the upgrade and handled separately.
    /// We use this both for Eth and erc20 token deposits, so we need to update the diamond and bridge simultaneously.
    uint256 internal eraLegacyBridgeLastDepositTxNumber;

    /// @dev Legacy bridge smart contract that used to hold ERC20 tokens.
    IL1ERC20Bridge public override legacyBridge;

    /// @dev A mapping chainId => bridgeProxy. Used to store the bridge proxy's address, and to see if it has been deployed yet.
    // slither-disable-next-line uninitialized-state
    mapping(uint256 chainId => address l2Bridge) public __DEPRECATED_l2BridgeAddress;

    /// @dev A mapping chainId => L2 deposit transaction hash => dataHash
    // keccak256(abi.encode(account, tokenAddress, amount)) for legacy transfers
    // keccak256(abi.encode(_originalCaller, assetId, transferData)) for new transfers
    /// @dev Tracks deposit transactions to L2 to enable users to claim their funds if a deposit fails.
    mapping(uint256 chainId => mapping(bytes32 l2DepositTxHash => bytes32 depositDataHash))
        public
        override depositHappened;

    /// @dev Tracks the processing status of L2 to L1 messages, indicating whether a message has already been finalized.
    mapping(uint256 chainId => mapping(uint256 l2BatchNumber => mapping(uint256 l2ToL1MessageNumber => bool isFinalized)))
        public isWithdrawalFinalized;

    /// @notice Deprecated. Kept for backwards compatibility.
    /// @dev Indicates whether the hyperbridging is enabled for a given chain.
    // slither-disable-next-line uninitialized-state
    mapping(uint256 chainId => bool enabled) private __DEPRECATED_hyperbridgingEnabled;

    /// @dev Maps token balances for each chain to prevent unauthorized spending across ZK chain.
    /// This serves as a security measure until hyperbridging is implemented.
    /// NOTE: this function may be removed in the future, don't rely on it!
    mapping(uint256 chainId => mapping(address l1Token => uint256 balance)) public __DEPRECATED_chainBalance;

    /// @dev Admin has the ability to register new chains within the shared bridge.
    address public __DEPRECATED_admin;

    /// @dev The pending admin, i.e. the candidate to the admin role.
    address public __DEPRECATED_pendingAdmin;

    /// @dev Address of L1 asset router.
    IL1AssetRouter public l1AssetRouter;

    /// @dev Address of native token vault.
    IL1NativeTokenVault public l1NativeTokenVault;

    /// @notice Checks that the message sender is the asset router..
    modifier onlyAssetRouter() {
        require(msg.sender == address(l1AssetRouter), Unauthorized(msg.sender));
        _;
    }

    /// @notice Checks that the message sender is the native token vault.
    modifier onlyL1NTV() {
        require(msg.sender == address(l1NativeTokenVault), Unauthorized(msg.sender));
        _;
    }

    /// @notice Checks that the message sender is the legacy bridge.
    modifier onlyLegacyBridge() {
        require(msg.sender == address(legacyBridge), Unauthorized(msg.sender));
        _;
    }

    /// @dev Contract is expected to be used as proxy implementation.
    /// @dev Initialize the implementation to prevent Parity hack.
<<<<<<< HEAD
    constructor(
        IBridgehub _bridgehub,
        IMessageRoot _messageRoot,
        uint256 _eraChainId,
        address _eraDiamondProxy
    ) reentrancyGuardInitializer {
=======
    constructor(IL1Bridgehub _bridgehub, uint256 _eraChainId, address _eraDiamondProxy) reentrancyGuardInitializer {
>>>>>>> 919ff231
        _disableInitializers();
        BRIDGE_HUB = _bridgehub;
        MESSAGE_ROOT = _messageRoot;
        ERA_CHAIN_ID = _eraChainId;
        ERA_DIAMOND_PROXY = _eraDiamondProxy;
    }

    /// @dev Initializes a contract bridge for later use. Expected to be used in the proxy.
    /// @dev Used for testing purposes only, as the contract has been initialized on mainnet.
    /// @param _owner The address which can change L2 token implementation and upgrade the bridge implementation.
    /// The owner is the Governor and separate from the ProxyAdmin from now on, so that the Governor can call the bridge.
    /// @param _eraPostDiamondUpgradeFirstBatch The first batch number on the ZKsync Era Diamond Proxy that was settled after diamond proxy upgrade.
    /// @param _eraPostLegacyBridgeUpgradeFirstBatch The first batch number on the ZKsync Era Diamond Proxy that was settled after legacy bridge upgrade.
    /// @param _eraLegacyBridgeLastDepositBatch The the ZKsync Era batch number that processes the last deposit tx initiated by the legacy bridge.
    /// @param _eraLegacyBridgeLastDepositTxNumber The tx number in the _eraLegacyBridgeLastDepositBatch of the last deposit tx initiated by the legacy bridge.
    function initialize(
        address _owner,
        uint256 _eraPostDiamondUpgradeFirstBatch,
        uint256 _eraPostLegacyBridgeUpgradeFirstBatch,
        uint256 _eraLegacyBridgeLastDepositBatch,
        uint256 _eraLegacyBridgeLastDepositTxNumber
    ) external reentrancyGuardInitializer initializer {
        require(_owner != address(0), ZeroAddress());
        _transferOwnership(_owner);
        if (eraPostDiamondUpgradeFirstBatch == 0) {
            eraPostDiamondUpgradeFirstBatch = _eraPostDiamondUpgradeFirstBatch;
            eraPostLegacyBridgeUpgradeFirstBatch = _eraPostLegacyBridgeUpgradeFirstBatch;
            eraLegacyBridgeLastDepositBatch = _eraLegacyBridgeLastDepositBatch;
            eraLegacyBridgeLastDepositTxNumber = _eraLegacyBridgeLastDepositTxNumber;
        }
    }

    /// @notice Transfers tokens from shared bridge to native token vault.
    /// @dev This function is part of the upgrade process used to transfer liquidity.
    /// @param _token The address of the token to be transferred to NTV.
    function transferTokenToNTV(address _token) external onlyL1NTV {
        address ntvAddress = address(l1NativeTokenVault);
        if (ETH_TOKEN_ADDRESS == _token) {
            revert EthAlreadyMigratedToL1NTV();
        } else {
            IERC20(_token).safeTransfer(ntvAddress, IERC20(_token).balanceOf(address(this)));
        }
    }

    /// @notice Clears chain balance for specific token.
    /// @dev This function is part of the upgrade process used to nullify chain balances once they are credited to NTV.
    /// @param _chainId The ID of the ZK chain.
    /// @param _token The address of the token which was previously deposit to shared bridge.
    function nullifyChainBalanceByNTV(uint256 _chainId, address _token) external onlyL1NTV {
        __DEPRECATED_chainBalance[_chainId][_token] = 0;
    }

    /// @notice Legacy function used for migration, do not use!
    /// @param _chainId The chain id on which the bridge is deployed.
    // slither-disable-next-line uninitialized-state-variables
    function l2BridgeAddress(uint256 _chainId) external view returns (address) {
        // slither-disable-next-line uninitialized-state-variables
        return __DEPRECATED_l2BridgeAddress[_chainId];
    }

    /// @notice Legacy function used for migration, do not use!
    /// @dev Returns the deprecated chain balance for backwards compatibility.
    /// @param _chainId The chain id we want to get the balance for.
    /// @param _token The address of the token.
    /// @return The balance of the token on the specified chain (deprecated).
    // slither-disable-next-line uninitialized-state-variables
    function chainBalance(uint256 _chainId, address _token) external view returns (uint256) {
        // slither-disable-next-line uninitialized-state-variables
        return __DEPRECATED_chainBalance[_chainId][_token];
    }

    /// @notice Sets the L1ERC20Bridge contract address.
    /// @dev Should be called only once by the owner.
    /// @param _legacyBridge The address of the legacy bridge.
    function setL1Erc20Bridge(IL1ERC20Bridge _legacyBridge) external onlyOwner {
        require(address(legacyBridge) == address(0), AddressAlreadySet(address(legacyBridge)));
        require(address(_legacyBridge) != address(0), ZeroAddress());
        legacyBridge = _legacyBridge;
    }

    /// @notice Sets the nativeTokenVault contract address.
    /// @dev Should be called only once by the owner.
    /// @param _l1NativeTokenVault The address of the native token vault.
    function setL1NativeTokenVault(IL1NativeTokenVault _l1NativeTokenVault) external onlyOwner {
        require(address(l1NativeTokenVault) == address(0), NativeTokenVaultAlreadySet());
        require(address(_l1NativeTokenVault) != address(0), ZeroAddress());
        l1NativeTokenVault = _l1NativeTokenVault;
    }

    /// @notice Sets the L1 asset router contract address.
    /// @dev Should be called only once by the owner.
    /// @param _l1AssetRouter The address of the asset router.
    function setL1AssetRouter(address _l1AssetRouter) external onlyOwner {
        require(address(l1AssetRouter) == address(0), AddressAlreadySet(address(l1AssetRouter)));
        require(_l1AssetRouter != address(0), ZeroAddress());
        l1AssetRouter = IL1AssetRouter(_l1AssetRouter);
    }

    /// @notice Confirms the acceptance of a transaction by the Mailbox, as part of the L2 transaction process within Bridgehub.
    /// This function is utilized by `requestL2TransactionTwoBridges` to validate the execution of a transaction.
    /// @param _chainId The chain ID of the ZK chain to which confirm the deposit.
    /// @param _txDataHash The keccak256 hash of 0x01 || abi.encode(bytes32, bytes) to identify deposits.
    /// @param _txHash The hash of the L1->L2 transaction to confirm the deposit.
    function bridgehubConfirmL2TransactionForwarded(
        uint256 _chainId,
        bytes32 _txDataHash,
        bytes32 _txHash
    ) external override onlyAssetRouter whenNotPaused {
        require(depositHappened[_chainId][_txHash] == 0x00, DepositExists());
        depositHappened[_chainId][_txHash] = _txDataHash;
        emit BridgehubDepositFinalized(_chainId, _txDataHash, _txHash);
    }

    /// @dev Calls the library `encodeTxDataHash`. Used as a wrapper for try / catch case.
    /// @dev Encodes the transaction data hash using either the latest encoding standard or the legacy standard.
    /// @param _encodingVersion EncodingVersion.
    /// @param _originalCaller The address of the entity that initiated the deposit.
    /// @param _assetId The unique identifier of the deposited L1 token.
    /// @param _transferData The encoded transfer data, which includes both the deposit amount and the address of the L2 receiver.
    /// @return txDataHash The resulting encoded transaction data hash.
    function encodeTxDataHash(
        bytes1 _encodingVersion,
        address _originalCaller,
        bytes32 _assetId,
        bytes calldata _transferData
    ) external view returns (bytes32 txDataHash) {
        txDataHash = DataEncoding.encodeTxDataHash({
            _encodingVersion: _encodingVersion,
            _originalCaller: _originalCaller,
            _assetId: _assetId,
            _nativeTokenVault: address(l1NativeTokenVault),
            _transferData: _transferData
        });
    }

    /// @inheritdoc IL1Nullifier
    function bridgeRecoverFailedTransfer(
        uint256 _chainId,
        address _depositSender,
        bytes32 _assetId,
        bytes memory _assetData,
        bytes32 _l2TxHash,
        uint256 _l2BatchNumber,
        uint256 _l2MessageIndex,
        uint16 _l2TxNumberInBatch,
        bytes32[] calldata _merkleProof
    ) public nonReentrant {
        _verifyAndClearFailedTransfer({
            _checkedInLegacyBridge: false,
            _chainId: _chainId,
            _depositSender: _depositSender,
            _assetId: _assetId,
            _assetData: _assetData,
            _l2TxHash: _l2TxHash,
            _l2BatchNumber: _l2BatchNumber,
            _l2MessageIndex: _l2MessageIndex,
            _l2TxNumberInBatch: _l2TxNumberInBatch,
            _merkleProof: _merkleProof
        });

        l1AssetRouter.bridgeRecoverFailedTransfer(_chainId, _depositSender, _assetId, _assetData);
    }

    /// @dev Withdraw funds from the initiated deposit, that failed when finalizing on L2.
    /// @param _checkedInLegacyBridge Whether the deposit was already checked in the legacy bridge system.
    /// @param _chainId The ZK chain id to which deposit was initiated.
    /// @param _depositSender The address of the entity that initiated the deposit.
    /// @param _assetId The unique identifier of the deposited L1 token.
    /// @param _assetData The encoded data, which is used by the asset handler to determine L2 recipient and amount. Might include extra information.
    /// @param _l2TxHash The L2 transaction hash of the failed deposit finalization.
    /// @param _l2BatchNumber The L2 batch number where the deposit finalization was processed.
    /// @param _l2MessageIndex The position in the L2 logs Merkle tree of the l2Log that was sent with the message.
    /// @param _l2TxNumberInBatch The L2 transaction number in a batch, in which the log was sent.
    /// @param _merkleProof The Merkle proof of the processing L1 -> L2 transaction with deposit finalization.
    /// @dev Processes claims of failed deposit, whether they originated from the legacy bridge or the current system.
    function _verifyAndClearFailedTransfer(
        bool _checkedInLegacyBridge,
        uint256 _chainId,
        address _depositSender,
        bytes32 _assetId,
        bytes memory _assetData,
        bytes32 _l2TxHash,
        uint256 _l2BatchNumber,
        uint256 _l2MessageIndex,
        uint16 _l2TxNumberInBatch,
        bytes32[] calldata _merkleProof
    ) internal whenNotPaused {
        {
            bool proofValid = MESSAGE_ROOT.proveL1ToL2TransactionStatusShared({
                _chainId: _chainId,
                _l2TxHash: _l2TxHash,
                _l2BatchNumber: _l2BatchNumber,
                _l2MessageIndex: _l2MessageIndex,
                _l2TxNumberInBatch: _l2TxNumberInBatch,
                _merkleProof: _merkleProof,
                _status: TxStatus.Failure
            });
            require(proofValid, InvalidProof());
            L2Log memory l2Log = MessageHashing.getL2LogFromL1ToL2Transaction(
                _l2TxNumberInBatch,
                _l2TxHash,
                TxStatus.Failure
            );

            bytes32 leaf = MessageHashing.getLeafHashFromLog(l2Log);
            ProofData memory proofData = MESSAGE_ROOT.getProofData({
                _chainId: _chainId,
                _batchNumber: _l2BatchNumber,
                _leafProofMask: _l2MessageIndex,
                _leaf: leaf,
                _proof: _merkleProof
            });
            TransientPrimitivesLib.set(TRANSIENT_SETTLEMENT_LAYER_SLOT, proofData.settlementLayerChainId);
            TransientPrimitivesLib.set(TRANSIENT_SETTLEMENT_LAYER_SLOT + 1, _l2BatchNumber);
            emit TransientSettlementLayerSet(proofData.settlementLayerChainId);
        }

        bool notCheckedInLegacyBridgeOrWeCanCheckDeposit;
        {
            // Deposits that happened before the upgrade cannot be checked here, they have to be claimed and checked in the legacyBridge
            bool weCanCheckDepositHere = !_isPreSharedBridgeDepositOnEra(_chainId, _l2BatchNumber, _l2TxNumberInBatch);
            // Double claims are not possible, as depositHappened is checked here for all except legacy deposits (which have to happen through the legacy bridge)
            // Funds claimed before the update will still be recorded in the legacy bridge
            // Note we double check NEW deposits if they are called from the legacy bridge
            notCheckedInLegacyBridgeOrWeCanCheckDeposit = (!_checkedInLegacyBridge) || weCanCheckDepositHere;
        }

        if (notCheckedInLegacyBridgeOrWeCanCheckDeposit) {
            bytes32 dataHash = depositHappened[_chainId][_l2TxHash];
            // Determine if the given dataHash matches the calculated legacy transaction hash.
            bool isLegacyTxDataHash = _isLegacyTxDataHash(_depositSender, _assetId, _assetData, dataHash);
            // If the dataHash matches the legacy transaction hash, skip the next step.
            // Otherwise, perform the check using the new transaction data hash encoding.
            if (!isLegacyTxDataHash) {
                bytes32 txDataHash = DataEncoding.encodeTxDataHash({
                    _encodingVersion: NEW_ENCODING_VERSION,
                    _originalCaller: _depositSender,
                    _assetId: _assetId,
                    _nativeTokenVault: address(l1NativeTokenVault),
                    _transferData: _assetData
                });
                if (dataHash != txDataHash) {
                    revert DepositDoesNotExist(dataHash, txDataHash);
                }
            }
        }
        delete depositHappened[_chainId][_l2TxHash];
    }

    /// @notice Finalize the withdrawal and release funds.
    /// @param _finalizeWithdrawalParams The structure that holds all necessary data to finalize withdrawal
    /// @dev We have both the legacy finalizeWithdrawal and the new finalizeDeposit functions,
    /// finalizeDeposit uses the new format. On the L2 we have finalizeDeposit with new and old formats both.
    function finalizeDeposit(FinalizeL1DepositParams memory _finalizeWithdrawalParams) public {
        _finalizeDeposit(_finalizeWithdrawalParams);
    }

    /// @notice Internal function that handles the logic for finalizing withdrawals, supporting both the current bridge system and the legacy ERC20 bridge.
    /// @param _finalizeWithdrawalParams The structure that holds all necessary data to finalize withdrawal
    function _finalizeDeposit(
        FinalizeL1DepositParams memory _finalizeWithdrawalParams
    ) internal nonReentrant whenNotPaused {
        uint256 chainId = _finalizeWithdrawalParams.chainId;
        uint256 l2BatchNumber = _finalizeWithdrawalParams.l2BatchNumber;
        uint256 l2MessageIndex = _finalizeWithdrawalParams.l2MessageIndex;
        require(!isWithdrawalFinalized[chainId][l2BatchNumber][l2MessageIndex], WithdrawalAlreadyFinalized());
        isWithdrawalFinalized[chainId][l2BatchNumber][l2MessageIndex] = true;

        (bytes32 assetId, bytes memory transferData) = _verifyWithdrawal(_finalizeWithdrawalParams);

        // Handling special case for withdrawal from ZKsync Era initiated before Shared Bridge.
        if (_isPreSharedBridgeEraEthWithdrawal(chainId, l2BatchNumber)) {
            // Checks that the withdrawal wasn't finalized already.
            bool alreadyFinalized = IGetters(ERA_DIAMOND_PROXY).isEthWithdrawalFinalized(l2BatchNumber, l2MessageIndex);
            require(!alreadyFinalized, WithdrawalAlreadyFinalized());
        }
        if (_isPreSharedBridgeEraTokenWithdrawal(chainId, l2BatchNumber)) {
            require(!legacyBridge.isWithdrawalFinalized(l2BatchNumber, l2MessageIndex), WithdrawalAlreadyFinalized());
        }

        l1AssetRouter.finalizeDeposit(chainId, assetId, transferData);
    }

    /// @dev Determines if an eth withdrawal was initiated on ZKsync Era before the upgrade to the Shared Bridge.
    /// @param _chainId The chain ID of the transaction to check.
    /// @param _l2BatchNumber The L2 batch number for the withdrawal.
    /// @return Whether withdrawal was initiated on ZKsync Era before diamond proxy upgrade.
    function _isPreSharedBridgeEraEthWithdrawal(uint256 _chainId, uint256 _l2BatchNumber) internal view returns (bool) {
        if ((_chainId == ERA_CHAIN_ID) && eraPostDiamondUpgradeFirstBatch == 0) {
            revert SharedBridgeValueNotSet(SharedBridgeKey.PostUpgradeFirstBatch);
        }
        return (_chainId == ERA_CHAIN_ID) && (_l2BatchNumber < eraPostDiamondUpgradeFirstBatch);
    }

    /// @dev Determines if a token withdrawal was initiated on ZKsync Era before the upgrade to the Shared Bridge.
    /// @param _chainId The chain ID of the transaction to check.
    /// @param _l2BatchNumber The L2 batch number for the withdrawal.
    /// @return Whether withdrawal was initiated on ZKsync Era before Legacy Bridge upgrade.
    function _isPreSharedBridgeEraTokenWithdrawal(
        uint256 _chainId,
        uint256 _l2BatchNumber
    ) internal view returns (bool) {
        if ((_chainId == ERA_CHAIN_ID) && eraPostLegacyBridgeUpgradeFirstBatch == 0) {
            revert SharedBridgeValueNotSet(SharedBridgeKey.LegacyBridgeFirstBatch);
        }
        return (_chainId == ERA_CHAIN_ID) && (_l2BatchNumber < eraPostLegacyBridgeUpgradeFirstBatch);
    }

    /// @dev Determines if the provided data for a failed deposit corresponds to a legacy failed deposit.
    /// @param _depositSender The address of the entity that initiated the deposit.
    /// @param _assetId The unique identifier of the deposited L1 token.
    /// @param _transferData The encoded transfer data, which includes both the deposit amount and the address of the L2 receiver.
    /// @param _expectedTxDataHash The nullifier data hash stored for the failed deposit.
    /// @return isLegacyTxDataHash True if the transaction is legacy, false otherwise.
    function _isLegacyTxDataHash(
        address _depositSender,
        bytes32 _assetId,
        bytes memory _transferData,
        bytes32 _expectedTxDataHash
    ) internal view returns (bool isLegacyTxDataHash) {
        try this.encodeTxDataHash(LEGACY_ENCODING_VERSION, _depositSender, _assetId, _transferData) returns (
            bytes32 txDataHash
        ) {
            return txDataHash == _expectedTxDataHash;
        } catch {
            return false;
        }
    }

    /// @dev Determines if a deposit was initiated on ZKsync Era before the upgrade to the Shared Bridge.
    /// @param _chainId The chain ID of the transaction to check.
    /// @param _l2BatchNumber The L2 batch number for the deposit where it was processed.
    /// @param _l2TxNumberInBatch The L2 transaction number in the batch, in which the deposit was processed.
    /// @return Whether deposit was initiated on ZKsync Era before Shared Bridge upgrade.
    function _isPreSharedBridgeDepositOnEra(
        uint256 _chainId,
        uint256 _l2BatchNumber,
        uint256 _l2TxNumberInBatch
    ) internal view returns (bool) {
        if ((_chainId == ERA_CHAIN_ID) && (eraLegacyBridgeLastDepositBatch == 0)) {
            revert SharedBridgeValueNotSet(SharedBridgeKey.LegacyBridgeLastDepositBatch);
        }
        return
            (_chainId == ERA_CHAIN_ID) &&
            (_l2BatchNumber < eraLegacyBridgeLastDepositBatch ||
                (_l2TxNumberInBatch < eraLegacyBridgeLastDepositTxNumber &&
                    _l2BatchNumber == eraLegacyBridgeLastDepositBatch));
    }

    /// @notice Verifies the validity of a withdrawal message from L2 and returns withdrawal details.
    /// @param _finalizeWithdrawalParams The structure that holds all necessary data to finalize withdrawal
    /// @return assetId The ID of the bridged asset.
    /// @return transferData The transfer data used to finalize withdrawal.
    function _verifyWithdrawal(
        FinalizeL1DepositParams memory _finalizeWithdrawalParams
    ) internal returns (bytes32 assetId, bytes memory transferData) {
        (assetId, transferData) = _parseL2WithdrawalMessage(
            _finalizeWithdrawalParams.chainId,
            _finalizeWithdrawalParams.message
        );
        L2Message memory l2ToL1Message;
        {
            address l2Sender = _finalizeWithdrawalParams.l2Sender;
            bool baseTokenWithdrawal = (assetId == BRIDGE_HUB.baseTokenAssetId(_finalizeWithdrawalParams.chainId));

            bool isL2SenderCorrect = l2Sender == L2_ASSET_ROUTER_ADDR ||
                l2Sender == L2_BASE_TOKEN_SYSTEM_CONTRACT_ADDR ||
                l2Sender == __DEPRECATED_l2BridgeAddress[_finalizeWithdrawalParams.chainId];
            require(isL2SenderCorrect, WrongL2Sender(l2Sender));

            l2ToL1Message = L2Message({
                txNumberInBatch: _finalizeWithdrawalParams.l2TxNumberInBatch,
                sender: baseTokenWithdrawal ? L2_BASE_TOKEN_SYSTEM_CONTRACT_ADDR : l2Sender,
                data: _finalizeWithdrawalParams.message
            });
        }

        bool success = MESSAGE_ROOT.proveL2MessageInclusionShared({
            _chainId: _finalizeWithdrawalParams.chainId,
            _blockOrBatchNumber: _finalizeWithdrawalParams.l2BatchNumber,
            _index: _finalizeWithdrawalParams.l2MessageIndex,
            _message: l2ToL1Message,
            _proof: _finalizeWithdrawalParams.merkleProof
        });
        // withdrawal wrong proof
        require(success, InvalidProof());

        bytes32 leaf = MessageHashing.getLeafHashFromMessage(l2ToL1Message);
        ProofData memory proofData = MESSAGE_ROOT.getProofData({
            _chainId: _finalizeWithdrawalParams.chainId,
            _batchNumber: _finalizeWithdrawalParams.l2BatchNumber,
            _leafProofMask: _finalizeWithdrawalParams.l2MessageIndex,
            _leaf: leaf,
            _proof: _finalizeWithdrawalParams.merkleProof
        });
        TransientPrimitivesLib.set(TRANSIENT_SETTLEMENT_LAYER_SLOT, proofData.settlementLayerChainId);
        TransientPrimitivesLib.set(TRANSIENT_SETTLEMENT_LAYER_SLOT + 1, _finalizeWithdrawalParams.l2BatchNumber);
        emit TransientSettlementLayerSet(proofData.settlementLayerChainId);
    }

    /// @inheritdoc IL1Nullifier
    function getTransientSettlementLayer() external view returns (uint256, uint256) {
        return (
            TransientPrimitivesLib.getUint256(TRANSIENT_SETTLEMENT_LAYER_SLOT),
            TransientPrimitivesLib.getUint256(TRANSIENT_SETTLEMENT_LAYER_SLOT + 1)
        );
    }

    /// @notice Parses the withdrawal message and returns withdrawal details.
    /// @dev Currently, 3 different encoding versions are supported: legacy mailbox withdrawal, ERC20 bridge withdrawal,
    /// @dev and the latest version supported by shared bridge. Selectors are used for versioning.
    /// @param _chainId The ZK chain ID.
    /// @param _l2ToL1message The encoded L2 -> L1 message.
    /// @return assetId The ID of the bridged asset.
    /// @return transferData The transfer data used to finalize withdrawal.
    function _parseL2WithdrawalMessage(
        uint256 _chainId,
        bytes memory _l2ToL1message
    ) internal returns (bytes32 assetId, bytes memory transferData) {
        // Please note that there are three versions of the message:
        // 1. The message that is sent from `L2BaseToken` to withdraw base token.
        // 2. The message that is sent from L2 Legacy Shared Bridge to withdraw ERC20 tokens or base token.
        // 3. The message that is sent from L2 Asset Router to withdraw ERC20 tokens or base token.

        uint256 amount;
        address l1Receiver;

        bytes4 functionSignature = DataEncoding.getSelector(_l2ToL1message);
        if (functionSignature == IMailboxImpl.finalizeEthWithdrawal.selector) {
            (, l1Receiver, amount) = DataEncoding.decodeBaseTokenFinalizeWithdrawalData(_l2ToL1message);
            assetId = BRIDGE_HUB.baseTokenAssetId(_chainId);
            transferData = DataEncoding.encodeBridgeMintData({
                _originalCaller: address(0),
                _remoteReceiver: l1Receiver,
                // Note, that `assetId` could belong to a token native to an L2, and so
                // the logic for determining the correct origin token address will be complex.
                // It is expected that this value won't be used in the NativeTokenVault and so providing
                // any value is acceptable here.
                _originToken: address(0),
                _amount: amount,
                _erc20Metadata: new bytes(0)
            });
        } else if (functionSignature == IL1ERC20Bridge.finalizeWithdrawal.selector) {
            // this message is a token withdrawal
            address l1Token;
            (, l1Token, transferData) = DataEncoding.decodeLegacyFinalizeWithdrawalData(_l2ToL1message);

            assetId = l1NativeTokenVault.ensureTokenIsRegistered(l1Token);
            bytes32 expectedAssetId = DataEncoding.encodeNTVAssetId(block.chainid, l1Token);
            // This method is only expected to use L1-based tokens.
            require(assetId == expectedAssetId, TokenNotLegacy());
        } else if (functionSignature == IAssetRouterBase.finalizeDeposit.selector) {
            // slither-disable-next-line unused-return
            (, , assetId, transferData) = DataEncoding.decodeAssetRouterFinalizeDepositData(_l2ToL1message);
        } else {
            revert InvalidSelector(bytes4(functionSignature));
        }
    }

    /*//////////////////////////////////////////////////////////////
            SHARED BRIDGE TOKEN BRIDGING LEGACY FUNCTIONS
    //////////////////////////////////////////////////////////////*/

    /// @dev Withdraw funds from the initiated deposit, that failed when finalizing on L2.
    /// @param _depositSender The address of the deposit initiator.
    /// @param _l1Token The address of the deposited L1 ERC20 token.
    /// @param _amount The amount of the deposit that failed.
    /// @param _l2TxHash The L2 transaction hash of the failed deposit finalization.
    /// @param _l2BatchNumber The L2 batch number where the deposit finalization was processed.
    /// @param _l2MessageIndex The position in the L2 logs Merkle tree of the l2Log that was sent with the message.
    /// @param _l2TxNumberInBatch The L2 transaction number in a batch, in which the log was sent.
    /// @param _merkleProof The Merkle proof of the processing L1 -> L2 transaction with deposit finalization.
    function claimFailedDeposit(
        uint256 _chainId,
        address _depositSender,
        address _l1Token,
        uint256 _amount,
        bytes32 _l2TxHash,
        uint256 _l2BatchNumber,
        uint256 _l2MessageIndex,
        uint16 _l2TxNumberInBatch,
        bytes32[] calldata _merkleProof
    ) external {
        bytes32 assetId = l1NativeTokenVault.assetId(_l1Token);
        bytes32 ntvAssetId = DataEncoding.encodeNTVAssetId(block.chainid, _l1Token);
        if (assetId == bytes32(0)) {
            assetId = ntvAssetId;
        } else if (assetId != ntvAssetId) {
            revert LegacyMethodForNonL1Token();
        }

        // For legacy deposits, the l2 receiver is not required to check tx data hash
        // The token address does not have to be provided for this functionality either.
        bytes memory assetData = DataEncoding.encodeBridgeBurnData(_amount, address(0), address(0));

        _verifyAndClearFailedTransfer({
            _checkedInLegacyBridge: false,
            _depositSender: _depositSender,
            _chainId: _chainId,
            _assetId: assetId,
            _assetData: assetData,
            _l2TxHash: _l2TxHash,
            _l2BatchNumber: _l2BatchNumber,
            _l2MessageIndex: _l2MessageIndex,
            _l2TxNumberInBatch: _l2TxNumberInBatch,
            _merkleProof: _merkleProof
        });

        l1AssetRouter.bridgeRecoverFailedTransfer({
            _chainId: _chainId,
            _depositSender: _depositSender,
            _assetId: assetId,
            _assetData: assetData
        });
    }

    /*//////////////////////////////////////////////////////////////
                    ERA ERC20 LEGACY FUNCTIONS
    //////////////////////////////////////////////////////////////*/

    /// @notice Withdraw funds from the initiated deposit, that failed when finalizing on ZKsync Era chain.
    /// This function is specifically designed for maintaining backward-compatibility with legacy `claimFailedDeposit`
    /// method in `L1ERC20Bridge`.
    ///
    /// @param _depositSender The address of the deposit initiator.
    /// @param _l1Token The address of the deposited L1 ERC20 token.
    /// @param _amount The amount of the deposit that failed.
    /// @param _l2TxHash The L2 transaction hash of the failed deposit finalization.
    /// @param _l2BatchNumber The L2 batch number where the deposit finalization was processed.
    /// @param _l2MessageIndex The position in the L2 logs Merkle tree of the l2Log that was sent with the message.
    /// @param _l2TxNumberInBatch The L2 transaction number in a batch, in which the log was sent.
    /// @param _merkleProof The Merkle proof of the processing L1 -> L2 transaction with deposit finalization.
    function claimFailedDepositLegacyErc20Bridge(
        address _depositSender,
        address _l1Token,
        uint256 _amount,
        bytes32 _l2TxHash,
        uint256 _l2BatchNumber,
        uint256 _l2MessageIndex,
        uint16 _l2TxNumberInBatch,
        bytes32[] calldata _merkleProof
    ) external override onlyLegacyBridge {
        // For legacy deposits, the l2 receiver is not required to check tx data hash
        // The token address does not have to be provided for this functionality either.
        bytes memory assetData = DataEncoding.encodeBridgeBurnData(_amount, address(0), address(0));

        /// the legacy bridge can only be used with L1 native tokens.
        bytes32 assetId = DataEncoding.encodeNTVAssetId(block.chainid, _l1Token);

        _verifyAndClearFailedTransfer({
            _checkedInLegacyBridge: true,
            _depositSender: _depositSender,
            _chainId: ERA_CHAIN_ID,
            _assetId: assetId,
            _assetData: assetData,
            _l2TxHash: _l2TxHash,
            _l2BatchNumber: _l2BatchNumber,
            _l2MessageIndex: _l2MessageIndex,
            _l2TxNumberInBatch: _l2TxNumberInBatch,
            _merkleProof: _merkleProof
        });

        l1AssetRouter.bridgeRecoverFailedTransfer({
            _chainId: ERA_CHAIN_ID,
            _depositSender: _depositSender,
            _assetId: assetId,
            _assetData: assetData
        });
    }

    /*//////////////////////////////////////////////////////////////
                            PAUSE
    //////////////////////////////////////////////////////////////*/

    /// @notice Pauses all functions marked with the `whenNotPaused` modifier.
    function pause() external onlyOwner {
        _pause();
    }

    /// @notice Unpauses the contract, allowing all functions marked with the `whenNotPaused` modifier to be called again.
    function unpause() external onlyOwner {
        _unpause();
    }

    /*//////////////////////////////////////////////////////////////
                            LEGACY INTERFACE
    //////////////////////////////////////////////////////////////*/

    /// @inheritdoc IL1Nullifier
    function finalizeWithdrawal(
        uint256 _chainId,
        uint256 _l2BatchNumber,
        uint256 _l2MessageIndex,
        uint16 _l2TxNumberInBatch,
        bytes calldata _message,
        bytes32[] calldata _merkleProof
    ) external override {
        /// @dev We use a deprecated field to support L2->L1 legacy withdrawals, which were started
        /// by the legacy bridge.
        address legacyL2Bridge = __DEPRECATED_l2BridgeAddress[_chainId];
        require(legacyL2Bridge != address(0), LegacyBridgeNotSet());

        FinalizeL1DepositParams memory finalizeWithdrawalParams = FinalizeL1DepositParams({
            chainId: _chainId,
            l2BatchNumber: _l2BatchNumber,
            l2MessageIndex: _l2MessageIndex,
            l2Sender: legacyL2Bridge,
            l2TxNumberInBatch: _l2TxNumberInBatch,
            message: _message,
            merkleProof: _merkleProof
        });
        finalizeDeposit(finalizeWithdrawalParams);
    }
}<|MERGE_RESOLUTION|>--- conflicted
+++ resolved
@@ -132,16 +132,8 @@
 
     /// @dev Contract is expected to be used as proxy implementation.
     /// @dev Initialize the implementation to prevent Parity hack.
-<<<<<<< HEAD
-    constructor(
-        IBridgehub _bridgehub,
-        IMessageRoot _messageRoot,
-        uint256 _eraChainId,
-        address _eraDiamondProxy
-    ) reentrancyGuardInitializer {
-=======
-    constructor(IL1Bridgehub _bridgehub, uint256 _eraChainId, address _eraDiamondProxy) reentrancyGuardInitializer {
->>>>>>> 919ff231
+    constructor(IL1Bridgehub _bridgehub,         IMessageRoot _messageRoot,
+        uint256 _eraChainId, address _eraDiamondProxy) reentrancyGuardInitializer {
         _disableInitializers();
         BRIDGE_HUB = _bridgehub;
         MESSAGE_ROOT = _messageRoot;
