--- conflicted
+++ resolved
@@ -591,26 +591,8 @@
             assetId = l1NativeTokenVault.ensureTokenIsRegistered(l1Token);
             bytes32 expectedAssetId = DataEncoding.encodeNTVAssetId(block.chainid, l1Token);
             // This method is only expected to use L1-based tokens.
-<<<<<<< HEAD
             require(assetId == expectedAssetId, TokenNotLegacy());
         } else if (functionSignature == IAssetRouterBase.finalizeDeposit.selector) {
-=======
-            if (assetId != expectedAssetId) {
-                revert TokenNotLegacy();
-            }
-            transferData = DataEncoding.encodeBridgeMintData({
-                _originalCaller: address(0),
-                _remoteReceiver: l1Receiver,
-                _originToken: l1Token,
-                _amount: amount,
-                _erc20Metadata: new bytes(0)
-            });
-        } else if (bytes4(functionSignature) == AssetRouterBase.finalizeDeposit.selector) {
-            // The data is expected to be at least 68 bytes long to contain assetId.
-            if (_l2ToL1message.length < 68) {
-                revert WrongMsgLength(68, _l2ToL1message.length);
-            }
->>>>>>> 61031356
             // slither-disable-next-line unused-return
             (, , assetId, transferData) = DataEncoding.decodeAssetRouterFinalizeDepositData(_l2ToL1message);
         } else {
