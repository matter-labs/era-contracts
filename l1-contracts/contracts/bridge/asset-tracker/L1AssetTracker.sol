// SPDX-License-Identifier: MIT

pragma solidity 0.8.28;

import {IERC20} from "@openzeppelin/contracts-v4/token/ERC20/IERC20.sol";

import {TokenBalanceMigrationData} from "../../common/Messaging.sol";
import {GW_ASSET_TRACKER_ADDR, L2_ASSET_TRACKER_ADDR} from "../../common/l2-helpers/L2ContractAddresses.sol";
import {INativeTokenVault} from "../ntv/INativeTokenVault.sol";
import {InvalidProof} from "../../common/L1ContractErrors.sol";
import {IMessageRoot, V30_UPGRADE_CHAIN_BATCH_NUMBER_PLACEHOLDER_VALUE_FOR_GATEWAY} from "../../bridgehub/IMessageRoot.sol";
import {IBridgehub} from "../../bridgehub/IBridgehub.sol";
import {FinalizeL1DepositParams, IL1Nullifier} from "../../bridge/interfaces/IL1Nullifier.sol";
import {IMailbox} from "../../state-transition/chain-interfaces/IMailbox.sol";
import {IL1NativeTokenVault} from "../../bridge/ntv/IL1NativeTokenVault.sol";

import {TransientPrimitivesLib} from "../../common/libraries/TransientPrimitives/TransientPrimitives.sol";
import {InsufficientChainBalanceAssetTracker, InvalidAssetId, InvalidChainMigrationNumber, InvalidFunctionSignature, InvalidMigrationNumber, InvalidSender, InvalidWithdrawalChainId, NotMigratedChain, OnlyWhitelistedSettlementLayer} from "./AssetTrackerErrors.sol";
import {V30UpgradeChainBatchNumberNotSet} from "../../bridgehub/L1BridgehubErrors.sol";
import {ZeroAddress} from "../../common/L1ContractErrors.sol";
import {AssetTrackerBase} from "./AssetTrackerBase.sol";
import {IL2AssetTracker} from "./IL2AssetTracker.sol";
import {IGWAssetTracker} from "./IGWAssetTracker.sol";
import {IL1AssetTracker} from "./IL1AssetTracker.sol";
import {DataEncoding} from "../../common/libraries/DataEncoding.sol";
import {IChainAssetHandler} from "../../bridgehub/IChainAssetHandler.sol";
import {IAssetTrackerDataEncoding} from "./IAssetTrackerDataEncoding.sol";

contract L1AssetTracker is AssetTrackerBase, IL1AssetTracker {
    uint256 public immutable L1_CHAIN_ID;

    IBridgehub public immutable BRIDGE_HUB;

    INativeTokenVault public immutable NATIVE_TOKEN_VAULT;

    IMessageRoot public immutable MESSAGE_ROOT;

    IL1Nullifier public immutable L1_NULLIFIER;

    IChainAssetHandler public chainAssetHandler;

    function _l1ChainId() internal view override returns (uint256) {
        return L1_CHAIN_ID;
    }

    function _bridgehub() internal view override returns (IBridgehub) {
        return BRIDGE_HUB;
    }

    function _nativeTokenVault() internal view override returns (INativeTokenVault) {
        return NATIVE_TOKEN_VAULT;
    }

    function _messageRoot() internal view override returns (IMessageRoot) {
        return MESSAGE_ROOT;
    }

    modifier onlyWhitelistedSettlementLayer(uint256 _callerChainId) {
        require(
            _bridgehub().whitelistedSettlementLayers(_callerChainId) &&
                _bridgehub().getZKChain(_callerChainId) == msg.sender,
            OnlyWhitelistedSettlementLayer(_bridgehub().getZKChain(_callerChainId), msg.sender)
        );
        _;
    }

    /*//////////////////////////////////////////////////////////////
                    Initialization
    //////////////////////////////////////////////////////////////*/

    constructor(
        uint256 _l1ChainId,
        address _bridgehub,
        address,
        address _nativeTokenVault,
        address _messageRoot
    ) reentrancyGuardInitializer {
        _disableInitializers();

        L1_CHAIN_ID = _l1ChainId;
        BRIDGE_HUB = IBridgehub(_bridgehub);
        NATIVE_TOKEN_VAULT = INativeTokenVault(_nativeTokenVault);
        MESSAGE_ROOT = IMessageRoot(_messageRoot);
        L1_NULLIFIER = IL1Nullifier(IL1NativeTokenVault(_nativeTokenVault).L1_NULLIFIER());
    }

    function initialize(address _owner) external reentrancyGuardInitializer initializer {
        require(_owner != address(0), ZeroAddress());
        _transferOwnership(_owner);
    }

    function setAddresses() external onlyOwner {
        chainAssetHandler = IChainAssetHandler(BRIDGE_HUB.chainAssetHandler());
    }

    function migrateTokenBalanceFromNTV(uint256 _chainId, bytes32 _assetId) external {
        IL1NativeTokenVault l1NTV = IL1NativeTokenVault(address(NATIVE_TOKEN_VAULT));
        uint256 migratedBalance;
        if (_chainId != block.chainid) {
            migratedBalance = l1NTV.migrateTokenBalanceToAssetTracker(_chainId, _assetId);
        } else {
            address tokenAddress = NATIVE_TOKEN_VAULT.tokenAddress(_assetId);
            migratedBalance = IERC20(tokenAddress).totalSupply();
            require(chainBalance[block.chainid][_assetId] == 0, "chainBalance is not 0");
        }
        /// Note it might be the case that the tokenOriginChainId and the specified _chainId are both L1, 
        /// in this case the chainBalance[L1_CHAIN_ID][_assetId] is set to uint256.max if it was not already.
        uint256 originChainId = NATIVE_TOKEN_VAULT.originChainId(_assetId);
        /// kl todo can it be the case that we set chainBalance to uint256.max twice.
        if (chainBalance[originChainId][_assetId] == 0) {
            chainBalance[originChainId][_assetId] = type(uint256).max - migratedBalance;
        } else {
            chainBalance[originChainId][_assetId] -= migratedBalance;
        }
        chainBalance[_chainId][_assetId] += migratedBalance;
    }

    /*//////////////////////////////////////////////////////////////
                    Token deposits and withdrawals
    //////////////////////////////////////////////////////////////*/

    /// @notice Called on the L1 when a deposit to the chain happens.
    /// @notice Also called from the InteropCenter on Gateway during deposits.
    /// @dev As the chain does not update its balance when settling on L1.
    /// @param _chainId The destination chain id of the transfer.
    function handleChainBalanceIncreaseOnL1(
        uint256 _chainId,
        bytes32 _assetId,
        uint256 _amount,
        uint256 _tokenOriginChainId
    ) external onlyNativeTokenVault {
        uint256 currentSettlementLayer = _bridgehub().settlementLayer(_chainId);
        if (_tokenCanSkipMigrationOnSettlementLayer(_chainId, _assetId)) {
            _forceSetAssetMigrationNumber(_chainId, _assetId);
        }

        uint256 chainToUpdate = currentSettlementLayer == block.chainid ? _chainId : currentSettlementLayer;
        if (currentSettlementLayer != block.chainid) {
            _setTransientBalanceChange(_chainId, _assetId, _amount);
        }

<<<<<<< HEAD
        // `totalSupplyAcrossAllChains` stores the total balance of tokens outside of the origin chain.
        // There are three possible cases:
        // 1. We are depositing it back to the origin chain. The balance outside of it decreases and so we decrease
        // totalSupplyAcrossAllChains.
        // 2. The token's origin is L1 and so regardless of the destination chain, the total amount outside of L1, i.e.
        // inside our ecosystem increases.
        // 3. (Skipped) Since the token moves between non-origin chains, the totalSupplyAcrossAllChains remains unchanged.
        if (_tokenOriginChainId == _chainId) {
            _decreaseTotalSupplyAcrossAllChains(_assetId, _tokenOriginChainId, _amount);
        } else if (_tokenOriginChainId == block.chainid) {
            _increaseTotalSupplyAcrossAllChains(_assetId, _tokenOriginChainId, _amount);
        }
        if (_tokenOriginChainId != _chainId) {
            chainBalance[chainToUpdate][_assetId] += _amount;
        }
=======
        chainBalance[chainToUpdate][_assetId] += _amount;
        _decreaseChainBalance(block.chainid, _assetId, _amount);
>>>>>>> 2c0615b6
    }

    /// @notice We set the transient balance change so the Mailbox can consume it so the Gateway can keep track of the balance change.
    function _setTransientBalanceChange(uint256 _chainId, bytes32 _assetId, uint256 _amount) internal {
        uint256 key = uint256(keccak256(abi.encode(_chainId)));
        /// A malicious transactionFilterer can do multiple deposits, but this will make the chainBalance smaller on the Gateway.
        TransientPrimitivesLib.set(key, uint256(_assetId));
        TransientPrimitivesLib.set(key + 1, _amount);
    }

    /// @notice Called on the L1 by the gateway's mailbox when a deposit happens
    /// @notice Used for deposits via Gateway.
    /// @dev Note that this function assumes that all whitelisted settlement layers are trusted.
    function consumeBalanceChange(
        uint256 _callerChainId,
        uint256 _chainId
    ) external onlyWhitelistedSettlementLayer(_callerChainId) returns (bytes32 assetId, uint256 amount) {
        uint256 key = uint256(keccak256(abi.encode(_chainId)));
        assetId = bytes32(TransientPrimitivesLib.getUint256(key));
        amount = TransientPrimitivesLib.getUint256(key + 1);
        TransientPrimitivesLib.set(key, 0);
        TransientPrimitivesLib.set(key + 1, 0);
    }

    /// @notice Called on the L1 when a withdrawal from the chain happens, or when a failed deposit is undone.
    /// @dev As the chain does not update its balance when settling on L1.
    function handleChainBalanceDecreaseOnL1(
        uint256 _chainId,
        bytes32 _assetId,
        uint256 _amount,
        uint256 _tokenOriginChainId
    ) external onlyNativeTokenVault {
        uint256 chainToUpdate = _getWithdrawalChain(_chainId);

        _decreaseChainBalance(chainToUpdate, _assetId, _amount);
        chainBalance[block.chainid][_assetId] += _amount;
    }

    function _getWithdrawalChain(uint256 _chainId) internal view returns (uint256 chainToUpdate) {
        (uint256 settlementLayer, uint256 l2BatchNumber) = L1_NULLIFIER.getTransientSettlementLayer();
        // This is the batch starting from which it is the responsibility of all the settlement layers to ensure that
        // all withdrawals coming from the chain are backed inside the balance of this settlement layer.
        // Note, that since this method is used for claiming failed deposits, it implies that any failed deposit that has been processed
        // why the chain settled on top of Gateway, has been accredited to Gateway's balance.
        // For all the batches smaller or equal to that, the responsibility lies with the chain itself.
        uint256 v30UpgradeChainBatchNumber = MESSAGE_ROOT.v30UpgradeChainBatchNumber(_chainId);

        /// We need to wait for the proper v30UpgradeChainBatchNumber to be set on the MessageRoot, otherwise we might decrement the chain's chainBalance instead of the gateway's.
        require(
            v30UpgradeChainBatchNumber != V30_UPGRADE_CHAIN_BATCH_NUMBER_PLACEHOLDER_VALUE_FOR_GATEWAY,
            V30UpgradeChainBatchNumberNotSet()
        );
        if (v30UpgradeChainBatchNumber != 0) {
            /// For chains that were settling on GW before V30, we need to update the chain's chainBalance until the chain updates to V30.
            chainToUpdate = settlementLayer == 0 || l2BatchNumber < v30UpgradeChainBatchNumber
                ? _chainId
                : settlementLayer;
        } else {
            chainToUpdate = settlementLayer == 0 ? _chainId : settlementLayer;
        }
    }

    /*//////////////////////////////////////////////////////////////
                    Gateway related token balance migration 
    //////////////////////////////////////////////////////////////*/

    /// @notice This function receives the migration from the L2 or the Gateway.
    /// @dev It sends the corresponding L1->L2 messages to the L2 and the Gateway.
    /// @dev Note, that a chain can potentially be malicious and lie about the content of the
    /// `_finalizeWithdrawalParams`. This method is intended to ensure that a chain can tell 
    /// how much of the token balance it has on L1 pending from previous withdrawals and how much is active, 
    /// i.e. the `amount` field in the `TokenBalanceMigrationData` and may be used by interop.
    /// If the chain downplays `amount`, it will restrict its users from additional interop,
    /// while if it overstates `amount`, it should be able to affect past withdrawals of the chain only.
    function receiveMigrationOnL1(FinalizeL1DepositParams calldata _finalizeWithdrawalParams) external {
        _proveMessageInclusion(_finalizeWithdrawalParams);
        require(_finalizeWithdrawalParams.l2Sender == L2_ASSET_TRACKER_ADDR, InvalidSender());

        (bytes4 functionSignature, TokenBalanceMigrationData memory data) = DataEncoding
            .decodeTokenBalanceMigrationData(_finalizeWithdrawalParams.message);
        require(
            functionSignature == IAssetTrackerDataEncoding.receiveMigrationOnL1.selector,
            InvalidFunctionSignature(functionSignature)
        );

        require(assetMigrationNumber[data.chainId][data.assetId] < data.migrationNumber, InvalidAssetId(data.assetId));

        uint256 currentSettlementLayer = _bridgehub().settlementLayer(data.chainId);
        uint256 chainMigrationNumber = _getChainMigrationNumber(data.chainId);
        require(
            _getChainMigrationNumber(data.chainId) == data.migrationNumber,
            InvalidChainMigrationNumber(chainMigrationNumber, data.migrationNumber)
        );
        uint256 fromChainId;
        uint256 toChainId;

        if (data.isL1ToGateway) {
            /// In this case the TokenBalanceMigrationData data might be malicious.
            /// We check the chainId to match the finalizeWithdrawalParams.chainId.
            /// We check the assetId, tokenOriginChainId, originToken with an assetIdCheck.
            /// The amount might be malicious, but that poses a restriction on users of the chain, not other chains.
            /// The AssetTracker cannot protect individual users only other chains. Individual users rely on the proof system.
            /// The last field is migrationNumber, which cannot be abused.

            require(currentSettlementLayer != block.chainid, NotMigratedChain());
            require(data.chainId == _finalizeWithdrawalParams.chainId, InvalidWithdrawalChainId());

            // we check parity here to make sure that we migrated the token balance back to L1 from Gateway.
            // this is needed to ensure that the chainBalance on the Gateway AssetTracker is currently 0.
            // In the future we might initialize chains on GW. So we subtract from chainMigrationNumber.
            require(
                (chainMigrationNumber - assetMigrationNumber[data.chainId][data.assetId]) % 2 == 1,
                InvalidMigrationNumber(chainMigrationNumber, assetMigrationNumber[data.chainId][data.assetId])
            );

            /// We check the assetId to make sure the chain is not lying about it.
            DataEncoding.assetIdCheck(data.tokenOriginChainId, data.assetId, data.originToken);

            fromChainId = data.chainId;
            toChainId = currentSettlementLayer;
        } else {
            /// In this case we trust the TokenBalanceMigrationData data and the settlement layer = Gateway to be honest.
            /// If the settlement layer is compromised, other chains settling on L1 are not compromised, only chains settling on Gateway.

            require(currentSettlementLayer == block.chainid, NotMigratedChain());
            require(
                _bridgehub().whitelistedSettlementLayers(_finalizeWithdrawalParams.chainId),
                InvalidWithdrawalChainId()
            );

            /// We trust the settlement layer to provide the correct assetId.

            fromChainId = _finalizeWithdrawalParams.chainId;
            toChainId = data.chainId;
        }

        _migrateFunds({
            _fromChainId: fromChainId,
            _toChainId: toChainId,
            _assetId: data.assetId,
            _amount: data.amount,
            _tokenOriginChainId: data.tokenOriginChainId
        });

        assetMigrationNumber[data.chainId][data.assetId] = data.migrationNumber;

        /// We send the confirmMigrationOnGateway first, so that withdrawals are definitely paused until the migration is confirmed on GW.
        /// Note: the confirmMigrationOnL2 is a L1->GW->L2 txs.
        _sendToChain(
            data.isL1ToGateway ? currentSettlementLayer : _finalizeWithdrawalParams.chainId,
            GW_ASSET_TRACKER_ADDR,
            abi.encodeCall(IGWAssetTracker.confirmMigrationOnGateway, (data))
        );
        _sendToChain(data.chainId, L2_ASSET_TRACKER_ADDR, abi.encodeCall(IL2AssetTracker.confirmMigrationOnL2, (data)));
    }

    function _migrateFunds(
        uint256 _fromChainId,
        uint256 _toChainId,
        bytes32 _assetId,
        uint256 _amount,
        uint256 _tokenOriginChainId
    ) internal {
        _decreaseChainBalance(_fromChainId, _assetId, _amount);
        chainBalance[_toChainId][_assetId] += _amount;
    }

    function _sendToChain(uint256 _chainId, address _to, bytes memory _data) internal {
        address zkChain = _bridgehub().getZKChain(_chainId);
        // slither-disable-next-line unused-return
        IMailbox(zkChain).requestL2ServiceTransaction(_to, _data);
    }

    function _proveMessageInclusion(FinalizeL1DepositParams calldata _finalizeWithdrawalParams) internal view {
        require(_finalizeWithdrawalParams.l2Sender == L2_ASSET_TRACKER_ADDR, InvalidSender());
        bool success = MESSAGE_ROOT.proveL1DepositParamsInclusion(_finalizeWithdrawalParams);
        if (!success) {
            revert InvalidProof();
        }
    }

    function _getChainMigrationNumber(uint256 _chainId) internal view override returns (uint256) {
        return chainAssetHandler.getMigrationNumber(_chainId);
    }
}<|MERGE_RESOLUTION|>--- conflicted
+++ resolved
@@ -139,26 +139,8 @@
             _setTransientBalanceChange(_chainId, _assetId, _amount);
         }
 
-<<<<<<< HEAD
-        // `totalSupplyAcrossAllChains` stores the total balance of tokens outside of the origin chain.
-        // There are three possible cases:
-        // 1. We are depositing it back to the origin chain. The balance outside of it decreases and so we decrease
-        // totalSupplyAcrossAllChains.
-        // 2. The token's origin is L1 and so regardless of the destination chain, the total amount outside of L1, i.e.
-        // inside our ecosystem increases.
-        // 3. (Skipped) Since the token moves between non-origin chains, the totalSupplyAcrossAllChains remains unchanged.
-        if (_tokenOriginChainId == _chainId) {
-            _decreaseTotalSupplyAcrossAllChains(_assetId, _tokenOriginChainId, _amount);
-        } else if (_tokenOriginChainId == block.chainid) {
-            _increaseTotalSupplyAcrossAllChains(_assetId, _tokenOriginChainId, _amount);
-        }
-        if (_tokenOriginChainId != _chainId) {
-            chainBalance[chainToUpdate][_assetId] += _amount;
-        }
-=======
         chainBalance[chainToUpdate][_assetId] += _amount;
         _decreaseChainBalance(block.chainid, _assetId, _amount);
->>>>>>> 2c0615b6
     }
 
     /// @notice We set the transient balance change so the Mailbox can consume it so the Gateway can keep track of the balance change.
