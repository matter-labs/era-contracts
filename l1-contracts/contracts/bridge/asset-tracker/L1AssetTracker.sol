// SPDX-License-Identifier: MIT

pragma solidity 0.8.28;

import {IERC20} from "@openzeppelin/contracts-v4/token/ERC20/IERC20.sol";

import {ConfirmBalanceMigrationData, TokenBalanceMigrationData} from "../../common/Messaging.sol";
import {GW_ASSET_TRACKER_ADDR, L2_ASSET_TRACKER_ADDR} from "../../common/l2-helpers/L2ContractAddresses.sol";
import {INativeTokenVaultBase} from "../ntv/INativeTokenVaultBase.sol";
import {InvalidProof, ZeroAddress, InvalidChainId, Unauthorized} from "../../common/L1ContractErrors.sol";
import {IMessageRoot, V30_UPGRADE_CHAIN_BATCH_NUMBER_PLACEHOLDER_VALUE_FOR_GATEWAY} from "../../bridgehub/IMessageRoot.sol";
import {IBridgehubBase} from "../../bridgehub/IBridgehubBase.sol";
import {FinalizeL1DepositParams, IL1Nullifier} from "../../bridge/interfaces/IL1Nullifier.sol";
import {IMailbox} from "../../state-transition/chain-interfaces/IMailbox.sol";
import {IL1NativeTokenVault} from "../../bridge/ntv/IL1NativeTokenVault.sol";

import {TransientPrimitivesLib} from "../../common/libraries/TransientPrimitives/TransientPrimitives.sol";
import {InvalidChainMigrationNumber, InvalidFunctionSignature, InvalidMigrationNumber, InvalidSender, InvalidWithdrawalChainId, NotMigratedChain, OnlyWhitelistedSettlementLayer, TransientBalanceChangeAlreadySet, InvalidVersion, L1TotalSupplyAlreadyMigrated, MaxChainBalanceAlreadyAssigned} from "./AssetTrackerErrors.sol";
import {V30UpgradeChainBatchNumberNotSet} from "../../bridgehub/L1BridgehubErrors.sol";
import {AssetTrackerBase} from "./AssetTrackerBase.sol";
import {MAX_TOKEN_BALANCE, TOKEN_BALANCE_MIGRATION_DATA_VERSION} from "./IAssetTrackerBase.sol";
import {IL2AssetTracker} from "./IL2AssetTracker.sol";
import {IGWAssetTracker} from "./IGWAssetTracker.sol";
import {IL1AssetTracker} from "./IL1AssetTracker.sol";
import {DataEncoding} from "../../common/libraries/DataEncoding.sol";
import {IChainAssetHandler} from "../../bridgehub/IChainAssetHandler.sol";
import {IAssetTrackerDataEncoding} from "./IAssetTrackerDataEncoding.sol";
import {IChainTypeManager} from "../../state-transition/IChainTypeManager.sol";

contract L1AssetTracker is AssetTrackerBase, IL1AssetTracker {
    uint256 public immutable L1_CHAIN_ID;

    IBridgehubBase public immutable BRIDGE_HUB;

    INativeTokenVaultBase public immutable NATIVE_TOKEN_VAULT;

    IMessageRoot public immutable MESSAGE_ROOT;

    IL1Nullifier public immutable L1_NULLIFIER;

    IChainAssetHandler public chainAssetHandler;

    /// Todo Deprecate after V30 is finished.
    mapping(bytes32 assetId => bool l1TotalSupplyMigrated) internal l1TotalSupplyMigrated;

    function _l1ChainId() internal view override returns (uint256) {
        return L1_CHAIN_ID;
    }

    function _bridgehub() internal view override returns (IBridgehubBase) {
        return BRIDGE_HUB;
    }

    function _nativeTokenVault() internal view override returns (INativeTokenVaultBase) {
        return NATIVE_TOKEN_VAULT;
    }

    function _messageRoot() internal view override returns (IMessageRoot) {
        return MESSAGE_ROOT;
    }

    modifier onlyWhitelistedSettlementLayer(uint256 _callerChainId) {
        require(
            _bridgehub().whitelistedSettlementLayers(_callerChainId) &&
                _bridgehub().getZKChain(_callerChainId) == msg.sender,
            OnlyWhitelistedSettlementLayer(_bridgehub().getZKChain(_callerChainId), msg.sender)
        );
        _;
    }

    /// @notice Modifier to ensure the caller is the administrator of the specified chain.
    /// @param _chainId The ID of the chain that requires the caller to be an admin.
    modifier onlyChainAdmin(uint256 _chainId) {
        IChainTypeManager ctm = IChainTypeManager(BRIDGE_HUB.chainTypeManager(_chainId));
        if (msg.sender != ctm.getChainAdmin(_chainId)) {
            revert Unauthorized(msg.sender);
        }
        _;
    }

    /*//////////////////////////////////////////////////////////////
                    Initialization
    //////////////////////////////////////////////////////////////*/

    constructor(
        uint256 _l1ChainId,
        address _bridgehub,
        address,
        address _nativeTokenVault,
        address _messageRoot
    ) reentrancyGuardInitializer {
        _disableInitializers();

        L1_CHAIN_ID = _l1ChainId;
        BRIDGE_HUB = IBridgehubBase(_bridgehub);
        NATIVE_TOKEN_VAULT = INativeTokenVaultBase(_nativeTokenVault);
        MESSAGE_ROOT = IMessageRoot(_messageRoot);
        L1_NULLIFIER = IL1Nullifier(IL1NativeTokenVault(_nativeTokenVault).L1_NULLIFIER());
    }

    function initialize(address _owner) external reentrancyGuardInitializer initializer {
        require(_owner != address(0), ZeroAddress());
        _transferOwnership(_owner);
    }

    function setAddresses() external onlyOwner {
        chainAssetHandler = IChainAssetHandler(BRIDGE_HUB.chainAssetHandler());
    }

    /// @notice This function is used to migrate the token balance from the NTV to the AssetTracker for V30 upgrade.
    /// @param _chainId The chain id of the chain to migrate the token balance for.
    /// @param _assetId The asset id of the token to migrate the token balance for.
    function migrateTokenBalanceFromNTVV30(uint256 _chainId, bytes32 _assetId) external {
        IL1NativeTokenVault l1NTV = IL1NativeTokenVault(address(NATIVE_TOKEN_VAULT));
        uint256 originChainId = NATIVE_TOKEN_VAULT.originChainId(_assetId);
        // We do not migrate the chainBalance for the originChain directly, but indirectly by subtracting from MAX_TOKEN_BALANCE.
        // Its important to call this for all chains in the ecosystem so that the sum is accurate.
        require(_chainId != originChainId, InvalidChainId());
        uint256 migratedBalance;
        if (_chainId != block.chainid) {
            migratedBalance = l1NTV.migrateTokenBalanceToAssetTracker(_chainId, _assetId);
        } else {
            address tokenAddress = NATIVE_TOKEN_VAULT.tokenAddress(_assetId);
            migratedBalance = IERC20(tokenAddress).totalSupply();
            // Unlike the case where we migrate the balance for L2 chains, the balance inside `L1NativeTokenVault` is not reset to zero,
            // and so we need to ensure via the mapping below that the total supply is migrated only once.
            require(!l1TotalSupplyMigrated[_assetId], L1TotalSupplyAlreadyMigrated());
            l1TotalSupplyMigrated[_assetId] = true;
        }

        // Note it might be the case that the token's balance has not been registered on L1 yet,
        // in this case the chainBalance[originChainId][_assetId] is set to MAX_TOKEN_BALANCE if it was not already.
        // Note before the token is migrated the MAX_TOKEN_BALANCE is not assigned, since the registerNewToken is only called for new tokens.
        _assignMaxChainBalanceIfNeeded(originChainId, _assetId);
        chainBalance[originChainId][_assetId] -= migratedBalance;
        chainBalance[_chainId][_assetId] += migratedBalance;
    }

    function registerNewToken(bytes32 _assetId, uint256 _originChainId) public override onlyNativeTokenVault {
        _assignMaxChainBalanceIfNeeded(_originChainId, _assetId);
    }

    function _assignMaxChainBalanceIfNeeded(uint256 _originChainId, bytes32 _assetId) internal {
        if (!maxChainBalanceAssigned[_assetId]) {
            _assignMaxChainBalance(_originChainId, _assetId);
        }
    }

    function _assignMaxChainBalanceRequireNotAssigned(uint256 _originChainId, bytes32 _assetId) internal {
        require(!maxChainBalanceAssigned[_assetId], MaxChainBalanceAlreadyAssigned(_assetId));
        _assignMaxChainBalance(_originChainId, _assetId);
    }

    function _assignMaxChainBalance(uint256 _originChainId, bytes32 _assetId) internal override {
        chainBalance[_originChainId][_assetId] = MAX_TOKEN_BALANCE;
        maxChainBalanceAssigned[_assetId] = true;
    }

    /*//////////////////////////////////////////////////////////////
                    Token deposits and withdrawals
    //////////////////////////////////////////////////////////////*/

    /// @notice Called on the L1 when a deposit to the chain happens.
    /// @dev As the chain does not update its balance when settling on L1.
    /// @param _chainId The destination chain id of the transfer.
    function handleChainBalanceIncreaseOnL1(
        uint256 _chainId,
        bytes32 _assetId,
        uint256 _amount,
        uint256 // _tokenOriginChainId
    ) external onlyNativeTokenVault {
        uint256 currentSettlementLayer = _bridgehub().settlementLayer(_chainId);
        if (_tokenCanSkipMigrationOnSettlementLayer(_chainId, _assetId)) {
            _forceSetAssetMigrationNumber(_chainId, _assetId);
        }

        uint256 chainToUpdate = currentSettlementLayer == block.chainid ? _chainId : currentSettlementLayer;
        if (currentSettlementLayer != block.chainid) {
            bytes32 baseTokenAssetId = BRIDGE_HUB.baseTokenAssetId(_chainId);
            if (baseTokenAssetId != _assetId) {
                _setTransientBalanceChange(_chainId, _assetId, _amount);
            }
        }

        chainBalance[chainToUpdate][_assetId] += _amount;
        _decreaseChainBalance(block.chainid, _assetId, _amount);
    }

    /// @notice We set the transient balance change so the Mailbox can consume it so the Gateway can keep track of the balance change.
    function _setTransientBalanceChange(uint256 _chainId, bytes32 _assetId, uint256 _amount) internal {
        uint256 key = uint256(keccak256(abi.encode(_chainId)));
        uint256 storedAssetId = TransientPrimitivesLib.getUint256(key);
        uint256 storedAmount = TransientPrimitivesLib.getUint256(key + 1);
        require(storedAssetId == 0, TransientBalanceChangeAlreadySet(storedAssetId, storedAmount));
        require(storedAmount == 0, TransientBalanceChangeAlreadySet(storedAssetId, storedAmount));
        TransientPrimitivesLib.set(key, uint256(_assetId));
        TransientPrimitivesLib.set(key + 1, _amount);
    }

    /// @notice Called on the L1 by the gateway's mailbox when a deposit happens
    /// @notice Used for deposits via Gateway.
    /// @dev Note that this function assumes that all whitelisted settlement layers are trusted.
    function consumeBalanceChange(
        uint256 _callerChainId,
        uint256 _chainId
    ) external onlyWhitelistedSettlementLayer(_callerChainId) returns (bytes32 assetId, uint256 amount) {
        uint256 key = uint256(keccak256(abi.encode(_chainId)));
        assetId = bytes32(TransientPrimitivesLib.getUint256(key));
        amount = TransientPrimitivesLib.getUint256(key + 1);
        TransientPrimitivesLib.set(key, 0);
        TransientPrimitivesLib.set(key + 1, 0);
    }

    /// @notice Called on the L1 when a withdrawal from the chain happens, or when a failed deposit is undone.
    /// @dev As the chain does not update its balance when settling on L1.
    function handleChainBalanceDecreaseOnL1(
        uint256 _chainId,
        bytes32 _assetId,
        uint256 _amount,
        uint256 // _tokenOriginChainId
    ) external onlyNativeTokenVault {
        uint256 chainToUpdate = _getWithdrawalChain(_chainId);

        _decreaseChainBalance(chainToUpdate, _assetId, _amount);
        chainBalance[block.chainid][_assetId] += _amount;
    }

    /// @notice Determines which chain's balance should be updated for a withdrawal operation.
    /// @dev This function handles the complex logic around V30 upgrade transitions and settlement layer changes.
    /// @dev The key insight is that before V30, withdrawals affected the chain's own balance, but after V30,
    /// @dev withdrawals from Gateway-settled chains affect the Gateway's balance instead.
    /// @param _chainId The ID of the chain from which the withdrawal is being processed.
    /// @return chainToUpdate The chain ID whose balance should be decremented for this withdrawal.
    function _getWithdrawalChain(uint256 _chainId) internal view returns (uint256 chainToUpdate) {
        (uint256 settlementLayer, uint256 l2BatchNumber) = L1_NULLIFIER.getTransientSettlementLayer();
        // This is the batch starting from which it is the responsibility of all the settlement layers to ensure that
        // all withdrawals coming from the chain are backed by the balance of this settlement layer.
        // Note, that since this method is used for claiming failed deposits, it implies that any failed deposit that has been processed
        // while the chain settled on top of Gateway, has been accredited to Gateway's balance.
        // For all the batches smaller or equal to that, the responsibility lies with the chain itself.
        uint256 v30UpgradeChainBatchNumber = MESSAGE_ROOT.v30UpgradeChainBatchNumber(_chainId);

        // We need to wait for the proper v30UpgradeChainBatchNumber to be set on the MessageRoot, otherwise we might decrement the chain's chainBalance instead of the gateway's.
        require(
            v30UpgradeChainBatchNumber != V30_UPGRADE_CHAIN_BATCH_NUMBER_PLACEHOLDER_VALUE_FOR_GATEWAY,
            V30UpgradeChainBatchNumberNotSet()
        );
        if (v30UpgradeChainBatchNumber != 0) {
            /// For chains that were settling on GW before V30, we need to update the chain's chainBalance until the chain updates to V30.
            /// Logic: If no settlement layer OR the batch number is before V30 upgrade, update the chain itself.
            /// Otherwise, update the settlement layer (Gateway) balance.
            chainToUpdate = settlementLayer == 0 || l2BatchNumber < v30UpgradeChainBatchNumber
                ? _chainId
                : settlementLayer;
        } else {
            /// For chains deployed at V30 or later, the logic is simpler:
            /// Update the chain balance if settling on L1, otherwise update the settlement layer balance.
            chainToUpdate = settlementLayer == 0 ? _chainId : settlementLayer;
        }
    }

    /*//////////////////////////////////////////////////////////////
                    Gateway related token balance migration 
    //////////////////////////////////////////////////////////////*/

    /// @notice This function receives the migration from the L2 or the Gateway.
    /// @dev It sends the corresponding L1->L2 messages to the L2 and the Gateway.
    /// @dev Note, that a chain can potentially be malicious and lie about the content of the
    /// `_finalizeWithdrawalParams`. This method is intended to ensure that a chain can tell
    /// how much of the token balance it has on L1 pending from previous withdrawals and how much is active,
    /// i.e. the `amount` field in the `TokenBalanceMigrationData` and may be used by interop.
    /// If the chain downplays `amount`, it will restrict its users from additional interop,
    /// while if it overstates `amount`, it should be able to affect past withdrawals of the chain only.
    function receiveMigrationOnL1(FinalizeL1DepositParams calldata _finalizeWithdrawalParams) external {
        _proveMessageInclusion(_finalizeWithdrawalParams);

        (bytes4 functionSignature, TokenBalanceMigrationData memory data) = DataEncoding
            .decodeTokenBalanceMigrationData(_finalizeWithdrawalParams.message);
        require(
            functionSignature == IAssetTrackerDataEncoding.receiveMigrationOnL1.selector,
            InvalidFunctionSignature(functionSignature)
        );
        require(data.version == TOKEN_BALANCE_MIGRATION_DATA_VERSION, InvalidVersion());

        uint256 currentSettlementLayer = _bridgehub().settlementLayer(data.chainId);
        uint256 fromChainId;
        uint256 toChainId;

        // We check the assetId to make sure the chain is not lying about it.
        DataEncoding.assetIdCheck(data.tokenOriginChainId, data.assetId, data.originToken);

        if (data.isL1ToGateway) {
            uint256 chainMigrationNumber = _getChainMigrationNumber(data.chainId);
            // We check the chainMigrationNumber to make sure the message is not from a previous token migration.
            // What can happen in theory is the following:
            // - Chain starts migration to Gateway (has chainMigrationNumber = n)
            // - Migration fails, then chain restores itself on L1 (has chainMigrationNumber = n - 1)
            // - Chain starts migration to Gateway again (has chainMigrationNumber = n)
            // In this case there are two valid migrations with the same chainMigrationNumber.
            // This affects only malicious chains, since a normal chain is not expected to send such a message
            // when on L1. In the worst case only this chain is affected.
            require(
                chainMigrationNumber == data.migrationNumber,
                InvalidChainMigrationNumber(chainMigrationNumber, data.migrationNumber)
            );

            // The TokenBalanceMigrationData data might be malicious.
            // We check the chainId to match the finalizeWithdrawalParams.chainId.
            // The amount might be malicious, but that poses a restriction on users of the chain, not other chains.
            // The AssetTracker cannot protect individual users only other chains. Individual users rely on the proof system.
            // The last field is migrationNumber, which cannot be abused due to the check above.
            require(currentSettlementLayer != block.chainid, NotMigratedChain());
            require(data.chainId == _finalizeWithdrawalParams.chainId, InvalidWithdrawalChainId());

<<<<<<< HEAD
            // We check parity here to make sure that we migrated the token balance back to L1 from Gateway.
            // This is needed to ensure that the chainBalance on the Gateway AssetTracker is currently 0.
            // In the future we might initialize chains on GW. So we subtract from chainMigrationNumber.
            // Note, that this logic only works well when only a single ZK Gateway can be used as a settlement layer
            // for an individual chain.
=======
            // we check parity here to make sure that we migrated the token balance back to L1 from Gateway.
            // this is needed to ensure that the chainBalance on the Gateway AssetTracker is currently 0.
>>>>>>> fb6a11d2
            require(
                (assetMigrationNumber[data.chainId][data.assetId]) % 2 == 0,
                InvalidMigrationNumber(chainMigrationNumber, assetMigrationNumber[data.chainId][data.assetId])
            );

            fromChainId = data.chainId;
            toChainId = currentSettlementLayer;
        } else {
            // In this case we trust the TokenBalanceMigrationData data and the settlement layer = Gateway to be honest.
            require(
                _bridgehub().whitelistedSettlementLayers(_finalizeWithdrawalParams.chainId),
                InvalidWithdrawalChainId()
            );

            // Note, that here, unlike the case above, we do not enforce the `chainMigrationNumber`, since
            // we always allow to finalize previous withdrawals.

            fromChainId = _finalizeWithdrawalParams.chainId;
            toChainId = data.chainId;
        }

        _assignMaxChainBalanceIfNeeded(data.tokenOriginChainId, data.assetId);
        _migrateFunds({_fromChainId: fromChainId, _toChainId: toChainId, _assetId: data.assetId, _amount: data.amount});

        assetMigrationNumber[data.chainId][data.assetId] = data.migrationNumber;

        ConfirmBalanceMigrationData memory confirmBalanceMigrationData = ConfirmBalanceMigrationData({
            version: TOKEN_BALANCE_MIGRATION_DATA_VERSION,
            isL1ToGateway: data.isL1ToGateway,
            chainId: data.chainId,
            assetId: data.assetId,
            migrationNumber: data.migrationNumber,
            amount: data.amount
        });

        _sendConfirmationToChains(
            data.isL1ToGateway ? currentSettlementLayer : _finalizeWithdrawalParams.chainId,
            confirmBalanceMigrationData
        );
    }

    function _sendConfirmationToChains(
        uint256 _settlementLayerChainId,
        ConfirmBalanceMigrationData memory _confirmBalanceMigrationData
    ) internal {
        // We send the confirmMigrationOnGateway first, so that withdrawals are definitely paused until the migration is confirmed on GW.
        // Note: the confirmMigrationOnL2 is a L1->GW->L2 txs if the chain is settling on Gateway.
        _sendToChain(
            _settlementLayerChainId,
            GW_ASSET_TRACKER_ADDR,
            abi.encodeCall(IGWAssetTracker.confirmMigrationOnGateway, (_confirmBalanceMigrationData))
        );
        _sendToChain(
            _confirmBalanceMigrationData.chainId,
            L2_ASSET_TRACKER_ADDR,
            abi.encodeCall(IL2AssetTracker.confirmMigrationOnL2, (_confirmBalanceMigrationData))
        );
    }

    /// @notice Migrates token balance from one chain to another by updating chainBalance mappings.
    /// @dev This is an internal accounting function that moves balance between chains without actual token transfers.
    /// @param _fromChainId The chain ID from which to decrease the balance.
    /// @param _toChainId The chain ID to which to increase the balance.
    /// @param _assetId The asset ID of the token being migrated.
    /// @param _amount The amount of tokens to migrate.
    function _migrateFunds(uint256 _fromChainId, uint256 _toChainId, bytes32 _assetId, uint256 _amount) internal {
        _decreaseChainBalance(_fromChainId, _assetId, _amount);
        chainBalance[_toChainId][_assetId] += _amount;
    }

    /// @notice Sends a transaction to a specific chain through its mailbox.
    /// @dev This is a helper function that resolves the chain address and sends an L2 service transaction.
    /// @param _chainId The target chain ID to send the transaction to.
    /// @param _to The address of the contract to call on the target chain.
    /// @param _data The encoded function call data to send.
    function _sendToChain(uint256 _chainId, address _to, bytes memory _data) internal {
        address zkChain = _bridgehub().getZKChain(_chainId);
        // slither-disable-next-line unused-return
        IMailbox(zkChain).requestL2ServiceTransaction(_to, _data);
    }

    /// @notice Verifies that a message was properly included in the L2->L1 message system.
    /// @param _finalizeWithdrawalParams The parameters containing the message and its inclusion proof.
    function _proveMessageInclusion(FinalizeL1DepositParams calldata _finalizeWithdrawalParams) internal view {
        require(_finalizeWithdrawalParams.l2Sender == L2_ASSET_TRACKER_ADDR, InvalidSender());
        bool success = MESSAGE_ROOT.proveL1DepositParamsInclusion(_finalizeWithdrawalParams);
        if (!success) {
            revert InvalidProof();
        }
    }

    function _getChainMigrationNumber(uint256 _chainId) internal view override returns (uint256) {
        return chainAssetHandler.getMigrationNumber(_chainId);
    }
}<|MERGE_RESOLUTION|>--- conflicted
+++ resolved
@@ -312,16 +312,11 @@
             require(currentSettlementLayer != block.chainid, NotMigratedChain());
             require(data.chainId == _finalizeWithdrawalParams.chainId, InvalidWithdrawalChainId());
 
-<<<<<<< HEAD
             // We check parity here to make sure that we migrated the token balance back to L1 from Gateway.
             // This is needed to ensure that the chainBalance on the Gateway AssetTracker is currently 0.
             // In the future we might initialize chains on GW. So we subtract from chainMigrationNumber.
             // Note, that this logic only works well when only a single ZK Gateway can be used as a settlement layer
             // for an individual chain.
-=======
-            // we check parity here to make sure that we migrated the token balance back to L1 from Gateway.
-            // this is needed to ensure that the chainBalance on the Gateway AssetTracker is currently 0.
->>>>>>> fb6a11d2
             require(
                 (assetMigrationNumber[data.chainId][data.assetId]) % 2 == 0,
                 InvalidMigrationNumber(chainMigrationNumber, assetMigrationNumber[data.chainId][data.assetId])
