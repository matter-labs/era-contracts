--- conflicted
+++ resolved
@@ -40,11 +40,6 @@
 
     IChainAssetHandler public chainAssetHandler;
 
-<<<<<<< HEAD
-=======
-    mapping(bytes32 assetId => bool maxChainBalanceAssigned) internal maxChainBalanceAssigned;
-
->>>>>>> 3b0abde8
     /// Todo Deprecate after V30 is finished.
     mapping(bytes32 assetId => bool l1TotalSupplyMigrated) internal l1TotalSupplyMigrated;
 
@@ -138,45 +133,8 @@
         chainBalance[_chainId][_assetId] += migratedBalance;
     }
 
-<<<<<<< HEAD
-    /// @notice This is used to register L2NativeTokens when the chain is settling on GW.
-    /// @notice It is needed since withdrawals are blocked until the token balance is migrated to GW, and it needs to be registered before migration.
-    function registerL2NativeToken(uint256 _l2ChainId, address _l2NativeToken) external {
-        uint256 settlementLayer = BRIDGE_HUB.settlementLayer(_l2ChainId);
-        require(settlementLayer != block.chainid, InvalidSettlementLayer());
-
-        bytes32 assetId = DataEncoding.encodeNTVAssetId(_l2ChainId, _l2NativeToken);
-
-        /// This guarantees the token is not a legacy
-        require(NATIVE_TOKEN_VAULT.tokenAddress(assetId) == address(0), InvalidTokenAddress());
-        require(!maxChainBalanceAssigned[assetId], MaxChainBalanceAlreadyAssigned(assetId));
-
-        chainBalance[settlementLayer][assetId] = MAX_TOKEN_BALANCE;
-        maxChainBalanceAssigned[assetId] = true;
-
-        _sendConfirmationToChains(
-            settlementLayer,
-            ConfirmBalanceMigrationData({
-                version: TOKEN_BALANCE_MIGRATION_DATA_VERSION,
-                isL1ToGateway: true,
-                chainId: settlementLayer,
-                assetId: assetId,
-                migrationNumber: _getChainMigrationNumber(_l2ChainId),
-                amount: MAX_TOKEN_BALANCE
-            })
-        );
-    }
-
-    /// @dev the chainAdmin should call this function for all unfinalized withdrawals after the chain migrates to GW.
-    function registerUnfinalizedWithdrawal(uint256 _chainId, address _l2NativeToken) external onlyChainAdmin(_chainId) {
-        bytes32 assetId = DataEncoding.encodeNTVAssetId(_chainId, _l2NativeToken);
-        require(!maxChainBalanceAssigned[assetId], MaxChainBalanceAlreadyAssigned(assetId));
-        chainBalance[_chainId][assetId] = MAX_TOKEN_BALANCE;
-        maxChainBalanceAssigned[assetId] = true;
-=======
     function registerNewToken(bytes32 _assetId, uint256 _originChainId) public override onlyNativeTokenVault {
         _assignMaxChainBalanceIfNeeded(_originChainId, _assetId);
->>>>>>> 3b0abde8
     }
 
     function _assignMaxChainBalanceIfNeeded(uint256 _originChainId, bytes32 _assetId) internal {
@@ -186,7 +144,7 @@
     }
 
     function _assignMaxChainBalanceRequireNotAssigned(uint256 _originChainId, bytes32 _assetId) internal {
-        require(!maxChainBalanceAssigned[_assetId], MaxChainBalanceAlreadyAssigned());
+        require(!maxChainBalanceAssigned[_assetId], MaxChainBalanceAlreadyAssigned(_assetId));
         _assignMaxChainBalance(_originChainId, _assetId);
     }
 
