// SPDX-License-Identifier: MIT

pragma solidity 0.8.28;

import {IERC20} from "@openzeppelin/contracts-v4/token/ERC20/IERC20.sol";

import {ConfirmBalanceMigrationData, TokenBalanceMigrationData} from "../../common/Messaging.sol";
import {GW_ASSET_TRACKER_ADDR, L2_ASSET_TRACKER_ADDR} from "../../common/l2-helpers/L2ContractAddresses.sol";
import {INativeTokenVault} from "../ntv/INativeTokenVault.sol";
import {InvalidProof, ZeroAddress} from "../../common/L1ContractErrors.sol";
import {IMessageRoot, V30_UPGRADE_CHAIN_BATCH_NUMBER_PLACEHOLDER_VALUE_FOR_GATEWAY} from "../../bridgehub/IMessageRoot.sol";
import {IBridgehub} from "../../bridgehub/IBridgehub.sol";
import {FinalizeL1DepositParams, IL1Nullifier} from "../../bridge/interfaces/IL1Nullifier.sol";
import {IMailbox} from "../../state-transition/chain-interfaces/IMailbox.sol";
import {IL1NativeTokenVault} from "../../bridge/ntv/IL1NativeTokenVault.sol";

import {TransientPrimitivesLib} from "../../common/libraries/TransientPrimitives/TransientPrimitives.sol";
import {ChainBalanceNotZero, InvalidAssetId, InvalidChainMigrationNumber, InvalidFunctionSignature, InvalidMigrationNumber, InvalidSender, InvalidSettlementLayer, InvalidTokenAddress, InvalidWithdrawalChainId, NotMigratedChain, OnlyWhitelistedSettlementLayer, TransientBalanceChangeAlreadySet} from "./AssetTrackerErrors.sol";
import {V30UpgradeChainBatchNumberNotSet} from "../../bridgehub/L1BridgehubErrors.sol";
import {AssetTrackerBase} from "./AssetTrackerBase.sol";
import {MAX_TOKEN_BALANCE, TOKEN_BALANCE_MIGRATION_DATA_VERSION} from "./IAssetTrackerBase.sol";
import {IL2AssetTracker} from "./IL2AssetTracker.sol";
import {IGWAssetTracker} from "./IGWAssetTracker.sol";
import {IL1AssetTracker} from "./IL1AssetTracker.sol";
import {DataEncoding} from "../../common/libraries/DataEncoding.sol";
import {IChainAssetHandler} from "../../bridgehub/IChainAssetHandler.sol";
import {IAssetTrackerDataEncoding} from "./IAssetTrackerDataEncoding.sol";

contract L1AssetTracker is AssetTrackerBase, IL1AssetTracker {
    uint256 public immutable L1_CHAIN_ID;

    IBridgehub public immutable BRIDGE_HUB;

    INativeTokenVault public immutable NATIVE_TOKEN_VAULT;

    IMessageRoot public immutable MESSAGE_ROOT;

    IL1Nullifier public immutable L1_NULLIFIER;

    IChainAssetHandler public chainAssetHandler;

    function _l1ChainId() internal view override returns (uint256) {
        return L1_CHAIN_ID;
    }

    function _bridgehub() internal view override returns (IBridgehub) {
        return BRIDGE_HUB;
    }

    function _nativeTokenVault() internal view override returns (INativeTokenVault) {
        return NATIVE_TOKEN_VAULT;
    }

    function _messageRoot() internal view override returns (IMessageRoot) {
        return MESSAGE_ROOT;
    }

    modifier onlyWhitelistedSettlementLayer(uint256 _callerChainId) {
        require(
            _bridgehub().whitelistedSettlementLayers(_callerChainId) &&
                _bridgehub().getZKChain(_callerChainId) == msg.sender,
            OnlyWhitelistedSettlementLayer(_bridgehub().getZKChain(_callerChainId), msg.sender)
        );
        _;
    }

    /*//////////////////////////////////////////////////////////////
                    Initialization
    //////////////////////////////////////////////////////////////*/

    constructor(
        uint256 _l1ChainId,
        address _bridgehub,
        address,
        address _nativeTokenVault,
        address _messageRoot
    ) reentrancyGuardInitializer {
        _disableInitializers();

        L1_CHAIN_ID = _l1ChainId;
        BRIDGE_HUB = IBridgehub(_bridgehub);
        NATIVE_TOKEN_VAULT = INativeTokenVault(_nativeTokenVault);
        MESSAGE_ROOT = IMessageRoot(_messageRoot);
        L1_NULLIFIER = IL1Nullifier(IL1NativeTokenVault(_nativeTokenVault).L1_NULLIFIER());
    }

    function initialize(address _owner) external reentrancyGuardInitializer initializer {
        require(_owner != address(0), ZeroAddress());
        _transferOwnership(_owner);
    }

    function setAddresses() external onlyOwner {
        chainAssetHandler = IChainAssetHandler(BRIDGE_HUB.chainAssetHandler());
    }

    /// @notice This function is used to migrate the token balance from the NTV to the AssetTracker for V30 upgrade.
    /// @param _chainId The chain id of the chain to migrate the token balance for.
    /// @param _assetId The asset id of the token to migrate the token balance for.
    function migrateTokenBalanceFromNTVV30(uint256 _chainId, bytes32 _assetId) external {
        IL1NativeTokenVault l1NTV = IL1NativeTokenVault(address(NATIVE_TOKEN_VAULT));
        uint256 migratedBalance;
        if (_chainId != block.chainid) {
            migratedBalance = l1NTV.migrateTokenBalanceToAssetTracker(_chainId, _assetId);
        } else {
            address tokenAddress = NATIVE_TOKEN_VAULT.tokenAddress(_assetId);
            migratedBalance = IERC20(tokenAddress).totalSupply();
            require(chainBalance[block.chainid][_assetId] == 0, ChainBalanceNotZero());
        }
        // Note it might be the case that the tokenOriginChainId and the specified _chainId are both L1,
        // in this case the chainBalance[L1_CHAIN_ID][_assetId] is set to uint256.max if it was not already.
        uint256 originChainId = NATIVE_TOKEN_VAULT.originChainId(_assetId);
        // kl todo can it be the case that we set chainBalance to uint256.max twice.
        if (chainBalance[originChainId][_assetId] == 0) {
            chainBalance[originChainId][_assetId] = MAX_TOKEN_BALANCE - migratedBalance;
        } else {
            chainBalance[originChainId][_assetId] -= migratedBalance;
        }
        chainBalance[_chainId][_assetId] += migratedBalance;
    }

    /// @notice This is used to register L2NativeTokens when the chain is settling on GW.
    /// @notice It is needed since withdrawals are blocked until the token balance is migrated to GW, and it needs to be registered before migration.
    function registerL2NativeToken(uint256 _l2ChainId, address _l2NativeToken) external {
        uint256 settlementLayer = BRIDGE_HUB.settlementLayer(_l2ChainId);
        require(settlementLayer != block.chainid, InvalidSettlementLayer());

        bytes32 assetId = DataEncoding.encodeNTVAssetId(_l2ChainId, _l2NativeToken);

        require(NATIVE_TOKEN_VAULT.tokenAddress(assetId) == address(0), InvalidTokenAddress());

        chainBalance[settlementLayer][assetId] = MAX_TOKEN_BALANCE;

        _sendConfirmationToChains(
            settlementLayer,
            ConfirmBalanceMigrationData({
                version: TOKEN_BALANCE_MIGRATION_DATA_VERSION,
                isL1ToGateway: true,
                chainId: settlementLayer,
                assetId: assetId,
                migrationNumber: _getChainMigrationNumber(_l2ChainId),
                amount: MAX_TOKEN_BALANCE
            })
        );
    }

    function registerNewToken(bytes32 _assetId, uint256 _originChainId) public override onlyNativeTokenVault {
        _assignMaxChainBalance(_originChainId, _assetId);
    }

    /*//////////////////////////////////////////////////////////////
                    Token deposits and withdrawals
    //////////////////////////////////////////////////////////////*/

    /// @notice Called on the L1 when a deposit to the chain happens.
    /// @dev As the chain does not update its balance when settling on L1.
    /// @param _chainId The destination chain id of the transfer.
    function handleChainBalanceIncreaseOnL1(
        uint256 _chainId,
        bytes32 _assetId,
        uint256 _amount,
        uint256 // _tokenOriginChainId
    ) external onlyNativeTokenVault {
        uint256 currentSettlementLayer = _bridgehub().settlementLayer(_chainId);
        if (_tokenCanSkipMigrationOnSettlementLayer(_chainId, _assetId)) {
            _forceSetAssetMigrationNumber(_chainId, _assetId);
        }

        uint256 chainToUpdate = currentSettlementLayer == block.chainid ? _chainId : currentSettlementLayer;
        if (currentSettlementLayer != block.chainid) {
            _setTransientBalanceChange(_chainId, _assetId, _amount);
        }

        chainBalance[chainToUpdate][_assetId] += _amount;
        _decreaseChainBalance(block.chainid, _assetId, _amount);
    }

    /// @notice We set the transient balance change so the Mailbox can consume it so the Gateway can keep track of the balance change.
    function _setTransientBalanceChange(uint256 _chainId, bytes32 _assetId, uint256 _amount) internal {
        uint256 key = uint256(keccak256(abi.encode(_chainId)));
        uint256 storedAssetId = TransientPrimitivesLib.getUint256(key);
        uint256 storedAmount = TransientPrimitivesLib.getUint256(key + 1);
        require(storedAssetId == 0, TransientBalanceChangeAlreadySet(storedAssetId, storedAmount));
        require(storedAmount == 0, TransientBalanceChangeAlreadySet(storedAssetId, storedAmount));
        TransientPrimitivesLib.set(key, uint256(_assetId));
        TransientPrimitivesLib.set(key + 1, _amount);
    }

    /// @notice Called on the L1 by the gateway's mailbox when a deposit happens
    /// @notice Used for deposits via Gateway.
    /// @dev Note that this function assumes that all whitelisted settlement layers are trusted.
    function consumeBalanceChange(
        uint256 _callerChainId,
        uint256 _chainId
    ) external onlyWhitelistedSettlementLayer(_callerChainId) returns (bytes32 assetId, uint256 amount) {
        uint256 key = uint256(keccak256(abi.encode(_chainId)));
        assetId = bytes32(TransientPrimitivesLib.getUint256(key));
        amount = TransientPrimitivesLib.getUint256(key + 1);
        TransientPrimitivesLib.set(key, 0);
        TransientPrimitivesLib.set(key + 1, 0);
    }

    /// @notice Called on the L1 when a withdrawal from the chain happens, or when a failed deposit is undone.
    /// @dev As the chain does not update its balance when settling on L1.
    function handleChainBalanceDecreaseOnL1(
        uint256 _chainId,
        bytes32 _assetId,
        uint256 _amount,
        uint256 // _tokenOriginChainId
    ) external onlyNativeTokenVault {
        uint256 chainToUpdate = _getWithdrawalChain(_chainId);

        _decreaseChainBalance(chainToUpdate, _assetId, _amount);
        chainBalance[block.chainid][_assetId] += _amount;
    }

    function _getWithdrawalChain(uint256 _chainId) internal view returns (uint256 chainToUpdate) {
        (uint256 settlementLayer, uint256 l2BatchNumber) = L1_NULLIFIER.getTransientSettlementLayer();
        // This is the batch starting from which it is the responsibility of all the settlement layers to ensure that
        // all withdrawals coming from the chain are backed inside the balance of this settlement layer.
        // Note, that since this method is used for claiming failed deposits, it implies that any failed deposit that has been processed
        // why the chain settled on top of Gateway, has been accredited to Gateway's balance.
        // For all the batches smaller or equal to that, the responsibility lies with the chain itself.
        uint256 v30UpgradeChainBatchNumber = MESSAGE_ROOT.v30UpgradeChainBatchNumber(_chainId);

        // We need to wait for the proper v30UpgradeChainBatchNumber to be set on the MessageRoot, otherwise we might decrement the chain's chainBalance instead of the gateway's.
        require(
            v30UpgradeChainBatchNumber != V30_UPGRADE_CHAIN_BATCH_NUMBER_PLACEHOLDER_VALUE_FOR_GATEWAY,
            V30UpgradeChainBatchNumberNotSet()
        );
        if (v30UpgradeChainBatchNumber != 0) {
            // For chains that were settling on GW before V30, we need to update the chain's chainBalance until the chain updates to V30.
            chainToUpdate = settlementLayer == 0 || l2BatchNumber < v30UpgradeChainBatchNumber
                ? _chainId
                : settlementLayer;
        } else {
            chainToUpdate = settlementLayer == 0 ? _chainId : settlementLayer;
        }
    }

    /*//////////////////////////////////////////////////////////////
                    Gateway related token balance migration 
    //////////////////////////////////////////////////////////////*/

    /// @notice This function receives the migration from the L2 or the Gateway.
    /// @dev It sends the corresponding L1->L2 messages to the L2 and the Gateway.
    /// @dev Note, that a chain can potentially be malicious and lie about the content of the
    /// `_finalizeWithdrawalParams`. This method is intended to ensure that a chain can tell 
    /// how much of the token balance it has on L1 pending from previous withdrawals and how much is active, 
    /// i.e. the `amount` field in the `TokenBalanceMigrationData` and may be used by interop.
    /// If the chain downplays `amount`, it will restrict its users from additional interop,
    /// while if it overstates `amount`, it should be able to affect past withdrawals of the chain only.
    function receiveMigrationOnL1(FinalizeL1DepositParams calldata _finalizeWithdrawalParams) external {
        _proveMessageInclusion(_finalizeWithdrawalParams);

        (bytes4 functionSignature, TokenBalanceMigrationData memory data) = DataEncoding
            .decodeTokenBalanceMigrationData(_finalizeWithdrawalParams.message);
        require(
            functionSignature == IAssetTrackerDataEncoding.receiveMigrationOnL1.selector,
            InvalidFunctionSignature(functionSignature)
        );

        require(assetMigrationNumber[data.chainId][data.assetId] < data.migrationNumber, InvalidAssetId(data.assetId));

        uint256 currentSettlementLayer = _bridgehub().settlementLayer(data.chainId);
        uint256 fromChainId;
        uint256 toChainId;

        if (data.isL1ToGateway) {
<<<<<<< HEAD
            // In this case the TokenBalanceMigrationData data might be malicious.
            // We check the chainId to match the finalizeWithdrawalParams.chainId.
            // We check the assetId, tokenOriginChainId, originToken with an assetIdCheck.
            // The amount might be malicious, but that poses a restriction on users of the chain, not other chains.
            // The AssetTracker cannot protect individual users only other chains. Individual users rely on the proof system.
            // The last field is migrationNumber, which cannot be abused.
=======
            uint256 chainMigrationNumber = _getChainMigrationNumber(data.chainId);
            /// We check the chainMigrationNumber to make sure the message is from a previous token migration.
            require(
                chainMigrationNumber == data.migrationNumber,
                InvalidChainMigrationNumber(chainMigrationNumber, data.migrationNumber)
            );
            /// In this case the TokenBalanceMigrationData data might be malicious.
            /// We check the chainId to match the finalizeWithdrawalParams.chainId.
            /// We check the assetId, tokenOriginChainId, originToken with an assetIdCheck.
            /// The amount might be malicious, but that poses a restriction on users of the chain, not other chains.
            /// The AssetTracker cannot protect individual users only other chains. Individual users rely on the proof system.
            /// The last field is migrationNumber, which cannot be abused.

>>>>>>> 8de412ef
            require(currentSettlementLayer != block.chainid, NotMigratedChain());
            require(data.chainId == _finalizeWithdrawalParams.chainId, InvalidWithdrawalChainId());

            // We check parity here to make sure that we migrated the token balance back to L1 from Gateway.
            // this is needed to ensure that the chainBalance on the Gateway AssetTracker is currently 0.
            // In the future we might initialize chains on GW. So we subtract from chainMigrationNumber.
            // Note, that this logic only works well when only a single ZK Gateway is used as a settlement layer.
            require(
                (chainMigrationNumber - assetMigrationNumber[data.chainId][data.assetId]) % 2 == 1,
                InvalidMigrationNumber(chainMigrationNumber, assetMigrationNumber[data.chainId][data.assetId])
            );

            /// We check the assetId to make sure the chain is not lying about it.
            DataEncoding.assetIdCheck(data.tokenOriginChainId, data.assetId, data.originToken);

            fromChainId = data.chainId;
            toChainId = currentSettlementLayer;
        } else {
<<<<<<< HEAD
            // In this case we trust the TokenBalanceMigrationData data and the settlement layer = Gateway to be honest.
            // If the settlement layer is compromised, other chains settling on L1 are not compromised, only chains settling on Gateway.

            // Note, that the following check only works when chain settles on L1. This assumes that the chain will only settle either on L1 
            // or a single ZK Gateway. Otherwise the following scenario is possible:
            // - Chain settles on Gateway1, migrates token balance to Gateway1.
            // - Chain migrates to L1, then migrates to Gateway2.
            // - The check below will fail not allowing to migrate balance from Gateway1 to L1.
            require(currentSettlementLayer == block.chainid, NotMigratedChain());
=======
            /// In this case we trust the TokenBalanceMigrationData data and the settlement layer = Gateway to be honest.
            /// If the settlement layer is compromised, other chains settling on L1 are not compromised, only chains settling on Gateway.

>>>>>>> 8de412ef
            require(
                _bridgehub().whitelistedSettlementLayers(_finalizeWithdrawalParams.chainId),
                InvalidWithdrawalChainId()
            );

            // We trust the settlement layer to provide the correct assetId.
            fromChainId = _finalizeWithdrawalParams.chainId;
            toChainId = data.chainId;
        }

        _migrateFunds({
            _fromChainId: fromChainId,
            _toChainId: toChainId,
            _assetId: data.assetId,
            _amount: data.amount,
            _tokenOriginChainId: data.tokenOriginChainId
        });

        assetMigrationNumber[data.chainId][data.assetId] = data.migrationNumber;

        ConfirmBalanceMigrationData memory confirmBalanceMigrationData = ConfirmBalanceMigrationData({
            version: TOKEN_BALANCE_MIGRATION_DATA_VERSION,
            isL1ToGateway: data.isL1ToGateway,
            chainId: data.chainId,
            assetId: data.assetId,
            migrationNumber: data.migrationNumber,
            amount: data.amount
        });

        _sendConfirmationToChains(
            data.isL1ToGateway ? currentSettlementLayer : _finalizeWithdrawalParams.chainId,
            confirmBalanceMigrationData
        );
    }

    function _sendConfirmationToChains(
        uint256 _settlementLayerChainId,
        ConfirmBalanceMigrationData memory _confirmBalanceMigrationData
    ) internal {
        // We send the confirmMigrationOnGateway first, so that withdrawals are definitely paused until the migration is confirmed on GW.
        // Note: the confirmMigrationOnL2 is a L1->GW->L2 txs if the chain is settling on Gateway.
        _sendToChain(
            _settlementLayerChainId,
            GW_ASSET_TRACKER_ADDR,
            abi.encodeCall(IGWAssetTracker.confirmMigrationOnGateway, (_confirmBalanceMigrationData))
        );
        _sendToChain(
            _confirmBalanceMigrationData.chainId,
            L2_ASSET_TRACKER_ADDR,
            abi.encodeCall(IL2AssetTracker.confirmMigrationOnL2, (_confirmBalanceMigrationData))
        );
    }

    function _migrateFunds(
        uint256 _fromChainId,
        uint256 _toChainId,
        bytes32 _assetId,
        uint256 _amount,
        // solhint-disable-next-line no-unused-vars
        uint256 _tokenOriginChainId
    ) internal {
        _decreaseChainBalance(_fromChainId, _assetId, _amount);
        chainBalance[_toChainId][_assetId] += _amount;
    }

    function _sendToChain(uint256 _chainId, address _to, bytes memory _data) internal {
        address zkChain = _bridgehub().getZKChain(_chainId);
        // slither-disable-next-line unused-return
        IMailbox(zkChain).requestL2ServiceTransaction(_to, _data);
    }

    function _proveMessageInclusion(FinalizeL1DepositParams calldata _finalizeWithdrawalParams) internal view {
        require(_finalizeWithdrawalParams.l2Sender == L2_ASSET_TRACKER_ADDR, InvalidSender());
        bool success = MESSAGE_ROOT.proveL1DepositParamsInclusion(_finalizeWithdrawalParams);
        if (!success) {
            revert InvalidProof();
        }
    }

    function _getChainMigrationNumber(uint256 _chainId) internal view override returns (uint256) {
        return chainAssetHandler.getMigrationNumber(_chainId);
    }
}<|MERGE_RESOLUTION|>--- conflicted
+++ resolved
@@ -249,6 +249,7 @@
     /// i.e. the `amount` field in the `TokenBalanceMigrationData` and may be used by interop.
     /// If the chain downplays `amount`, it will restrict its users from additional interop,
     /// while if it overstates `amount`, it should be able to affect past withdrawals of the chain only.
+    /// TODO: SB re-review
     function receiveMigrationOnL1(FinalizeL1DepositParams calldata _finalizeWithdrawalParams) external {
         _proveMessageInclusion(_finalizeWithdrawalParams);
 
@@ -266,28 +267,19 @@
         uint256 toChainId;
 
         if (data.isL1ToGateway) {
-<<<<<<< HEAD
+            uint256 chainMigrationNumber = _getChainMigrationNumber(data.chainId);
+            /// We check the chainMigrationNumber to make sure the message is from a previous token migration.
+            require(
+                chainMigrationNumber == data.migrationNumber,
+                InvalidChainMigrationNumber(chainMigrationNumber, data.migrationNumber)
+            );
             // In this case the TokenBalanceMigrationData data might be malicious.
             // We check the chainId to match the finalizeWithdrawalParams.chainId.
             // We check the assetId, tokenOriginChainId, originToken with an assetIdCheck.
             // The amount might be malicious, but that poses a restriction on users of the chain, not other chains.
             // The AssetTracker cannot protect individual users only other chains. Individual users rely on the proof system.
             // The last field is migrationNumber, which cannot be abused.
-=======
-            uint256 chainMigrationNumber = _getChainMigrationNumber(data.chainId);
-            /// We check the chainMigrationNumber to make sure the message is from a previous token migration.
-            require(
-                chainMigrationNumber == data.migrationNumber,
-                InvalidChainMigrationNumber(chainMigrationNumber, data.migrationNumber)
-            );
-            /// In this case the TokenBalanceMigrationData data might be malicious.
-            /// We check the chainId to match the finalizeWithdrawalParams.chainId.
-            /// We check the assetId, tokenOriginChainId, originToken with an assetIdCheck.
-            /// The amount might be malicious, but that poses a restriction on users of the chain, not other chains.
-            /// The AssetTracker cannot protect individual users only other chains. Individual users rely on the proof system.
-            /// The last field is migrationNumber, which cannot be abused.
-
->>>>>>> 8de412ef
+
             require(currentSettlementLayer != block.chainid, NotMigratedChain());
             require(data.chainId == _finalizeWithdrawalParams.chainId, InvalidWithdrawalChainId());
 
@@ -306,21 +298,9 @@
             fromChainId = data.chainId;
             toChainId = currentSettlementLayer;
         } else {
-<<<<<<< HEAD
             // In this case we trust the TokenBalanceMigrationData data and the settlement layer = Gateway to be honest.
             // If the settlement layer is compromised, other chains settling on L1 are not compromised, only chains settling on Gateway.
 
-            // Note, that the following check only works when chain settles on L1. This assumes that the chain will only settle either on L1 
-            // or a single ZK Gateway. Otherwise the following scenario is possible:
-            // - Chain settles on Gateway1, migrates token balance to Gateway1.
-            // - Chain migrates to L1, then migrates to Gateway2.
-            // - The check below will fail not allowing to migrate balance from Gateway1 to L1.
-            require(currentSettlementLayer == block.chainid, NotMigratedChain());
-=======
-            /// In this case we trust the TokenBalanceMigrationData data and the settlement layer = Gateway to be honest.
-            /// If the settlement layer is compromised, other chains settling on L1 are not compromised, only chains settling on Gateway.
-
->>>>>>> 8de412ef
             require(
                 _bridgehub().whitelistedSettlementLayers(_finalizeWithdrawalParams.chainId),
                 InvalidWithdrawalChainId()
