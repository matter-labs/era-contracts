// SPDX-License-Identifier: MIT

pragma solidity 0.8.28;

import {IERC20} from "@openzeppelin/contracts-v4/token/ERC20/IERC20.sol";

import {ConfirmBalanceMigrationData, TokenBalanceMigrationData} from "../../common/Messaging.sol";
import {GW_ASSET_TRACKER_ADDR, L2_ASSET_TRACKER_ADDR} from "../../common/l2-helpers/L2ContractAddresses.sol";
import {INativeTokenVaultBase} from "../ntv/INativeTokenVaultBase.sol";
import {InvalidProof, ZeroAddress, InvalidChainId, Unauthorized} from "../../common/L1ContractErrors.sol";
import {IMessageRoot, V30_UPGRADE_CHAIN_BATCH_NUMBER_PLACEHOLDER_VALUE_FOR_GATEWAY} from "../../bridgehub/IMessageRoot.sol";
import {IBridgehubBase} from "../../bridgehub/IBridgehubBase.sol";
import {FinalizeL1DepositParams, IL1Nullifier} from "../../bridge/interfaces/IL1Nullifier.sol";
import {IMailbox} from "../../state-transition/chain-interfaces/IMailbox.sol";
import {IL1NativeTokenVault} from "../../bridge/ntv/IL1NativeTokenVault.sol";

import {TransientPrimitivesLib} from "../../common/libraries/TransientPrimitives/TransientPrimitives.sol";
import {InvalidChainMigrationNumber, InvalidFunctionSignature, InvalidMigrationNumber, InvalidSender, InvalidWithdrawalChainId, NotMigratedChain, OnlyWhitelistedSettlementLayer, TransientBalanceChangeAlreadySet, InvalidVersion, L1TotalSupplyAlreadyMigrated, MaxChainBalanceAlreadyAssigned} from "./AssetTrackerErrors.sol";
import {V30UpgradeChainBatchNumberNotSet} from "../../bridgehub/L1BridgehubErrors.sol";
import {AssetTrackerBase} from "./AssetTrackerBase.sol";
import {MAX_TOKEN_BALANCE, TOKEN_BALANCE_MIGRATION_DATA_VERSION} from "./IAssetTrackerBase.sol";
import {IL2AssetTracker} from "./IL2AssetTracker.sol";
import {IGWAssetTracker} from "./IGWAssetTracker.sol";
import {IL1AssetTracker} from "./IL1AssetTracker.sol";
import {DataEncoding} from "../../common/libraries/DataEncoding.sol";
import {IChainAssetHandler} from "../../bridgehub/IChainAssetHandler.sol";
import {IAssetTrackerDataEncoding} from "./IAssetTrackerDataEncoding.sol";
import {IChainTypeManager} from "../../state-transition/IChainTypeManager.sol";

contract L1AssetTracker is AssetTrackerBase, IL1AssetTracker {
    uint256 public immutable L1_CHAIN_ID;

    IBridgehubBase public immutable BRIDGE_HUB;

    INativeTokenVaultBase public immutable NATIVE_TOKEN_VAULT;

    IMessageRoot public immutable MESSAGE_ROOT;

    IL1Nullifier public immutable L1_NULLIFIER;

    IChainAssetHandler public chainAssetHandler;

    /// Todo Deprecate after V30 is finished.
    mapping(bytes32 assetId => bool l1TotalSupplyMigrated) internal l1TotalSupplyMigrated;

    function _l1ChainId() internal view override returns (uint256) {
        return L1_CHAIN_ID;
    }

    function _bridgehub() internal view override returns (IBridgehubBase) {
        return BRIDGE_HUB;
    }

    function _nativeTokenVault() internal view override returns (INativeTokenVaultBase) {
        return NATIVE_TOKEN_VAULT;
    }

    function _messageRoot() internal view override returns (IMessageRoot) {
        return MESSAGE_ROOT;
    }

    modifier onlyWhitelistedSettlementLayer(uint256 _callerChainId) {
        require(
            _bridgehub().whitelistedSettlementLayers(_callerChainId) &&
                _bridgehub().getZKChain(_callerChainId) == msg.sender,
            OnlyWhitelistedSettlementLayer(_bridgehub().getZKChain(_callerChainId), msg.sender)
        );
        _;
    }

    /// @notice Modifier to ensure the caller is the administrator of the specified chain.
    /// @param _chainId The ID of the chain that requires the caller to be an admin.
    modifier onlyChainAdmin(uint256 _chainId) {
        IChainTypeManager ctm = IChainTypeManager(BRIDGE_HUB.chainTypeManager(_chainId));
        if (msg.sender != ctm.getChainAdmin(_chainId)) {
            revert Unauthorized(msg.sender);
        }
        _;
    }

    /*//////////////////////////////////////////////////////////////
                    Initialization
    //////////////////////////////////////////////////////////////*/

    constructor(
        uint256 _l1ChainId,
        address _bridgehub,
        address,
        address _nativeTokenVault,
        address _messageRoot
    ) reentrancyGuardInitializer {
        _disableInitializers();

        L1_CHAIN_ID = _l1ChainId;
        BRIDGE_HUB = IBridgehubBase(_bridgehub);
        NATIVE_TOKEN_VAULT = INativeTokenVaultBase(_nativeTokenVault);
        MESSAGE_ROOT = IMessageRoot(_messageRoot);
        L1_NULLIFIER = IL1Nullifier(IL1NativeTokenVault(_nativeTokenVault).L1_NULLIFIER());
    }

    function initialize(address _owner) external reentrancyGuardInitializer initializer {
        require(_owner != address(0), ZeroAddress());
        _transferOwnership(_owner);
    }

    function setAddresses() external onlyOwner {
        chainAssetHandler = IChainAssetHandler(BRIDGE_HUB.chainAssetHandler());
    }

    /// @notice This function is used to migrate the token balance from the NTV to the AssetTracker for V30 upgrade.
    /// @param _chainId The chain id of the chain to migrate the token balance for.
    /// @param _assetId The asset id of the token to migrate the token balance for.
    function migrateTokenBalanceFromNTVV30(uint256 _chainId, bytes32 _assetId) external {
        IL1NativeTokenVault l1NTV = IL1NativeTokenVault(address(NATIVE_TOKEN_VAULT));
        uint256 originChainId = NATIVE_TOKEN_VAULT.originChainId(_assetId);
        // We do not migrate the chainBalance for the originChain directly, but indirectly by subtracting from MAX_TOKEN_BALANCE.
        // Its important to call this for all chains in the ecosystem so that the sum is accurate.
        require(_chainId != originChainId, InvalidChainId());
        uint256 migratedBalance;
        if (_chainId != block.chainid) {
            migratedBalance = l1NTV.migrateTokenBalanceToAssetTracker(_chainId, _assetId);
        } else {
            address tokenAddress = NATIVE_TOKEN_VAULT.tokenAddress(_assetId);
            migratedBalance = IERC20(tokenAddress).totalSupply();
            // Unlike the case where we migrate the balance for L2 chains, the balance inside `L1NativeTokenVault` is not reset to zero,
            // and so we need to ensure via the mapping below that the total supply is migrated only once.
            require(!l1TotalSupplyMigrated[_assetId], L1TotalSupplyAlreadyMigrated());
            l1TotalSupplyMigrated[_assetId] = true;
        }
<<<<<<< HEAD

        // Note it might be the case that the token's balance has not been registered on L1 yet,
        // in this case the chainBalance[originChainId][_assetId] is set to MAX_TOKEN_BALANCE if it was not already.
        // Note before the token is migrated the MAX_TOKEN_BALANCE is not assigned, since the registerNewToken is only called for new tokens.
        if (!maxChainBalanceAssigned[_assetId]) {
            maxChainBalanceAssigned[_assetId] = true;
            chainBalance[originChainId][_assetId] = MAX_TOKEN_BALANCE;
        }
=======
        /// Note it might be the case that the tokenOriginChainId and the specified _chainId are both L1,
        /// in this case the chainBalance[L1_CHAIN_ID][_assetId] is set to uint256.max if it was not already.
        /// Note before the token is migrated the MAX_TOKEN_BALANCE is not assigned, since the registerNewToken is only called for new tokens.
        _assignMaxChainBalanceIfNeeded(originChainId, _assetId);
>>>>>>> e1864ce1
        chainBalance[originChainId][_assetId] -= migratedBalance;
        chainBalance[_chainId][_assetId] += migratedBalance;
    }

    function registerNewToken(bytes32 _assetId, uint256 _originChainId) public override onlyNativeTokenVault {
        _assignMaxChainBalanceIfNeeded(_originChainId, _assetId);
    }

    function _assignMaxChainBalanceIfNeeded(uint256 _originChainId, bytes32 _assetId) internal {
        if (!maxChainBalanceAssigned[_assetId]) {
            _assignMaxChainBalance(_originChainId, _assetId);
        }
    }

    function _assignMaxChainBalanceRequireNotAssigned(uint256 _originChainId, bytes32 _assetId) internal {
        require(!maxChainBalanceAssigned[_assetId], MaxChainBalanceAlreadyAssigned(_assetId));
        _assignMaxChainBalance(_originChainId, _assetId);
    }

    function _assignMaxChainBalance(uint256 _originChainId, bytes32 _assetId) internal override {
        chainBalance[_originChainId][_assetId] = MAX_TOKEN_BALANCE;
        maxChainBalanceAssigned[_assetId] = true;
    }

    /*//////////////////////////////////////////////////////////////
                    Token deposits and withdrawals
    //////////////////////////////////////////////////////////////*/

    /// @notice Called on the L1 when a deposit to the chain happens.
    /// @dev As the chain does not update its balance when settling on L1.
    /// @param _chainId The destination chain id of the transfer.
    function handleChainBalanceIncreaseOnL1(
        uint256 _chainId,
        bytes32 _assetId,
        uint256 _amount,
        uint256 // _tokenOriginChainId
    ) external onlyNativeTokenVault {
        uint256 currentSettlementLayer = _bridgehub().settlementLayer(_chainId);
        if (_tokenCanSkipMigrationOnSettlementLayer(_chainId, _assetId)) {
            _forceSetAssetMigrationNumber(_chainId, _assetId);
        }

        uint256 chainToUpdate = currentSettlementLayer == block.chainid ? _chainId : currentSettlementLayer;
        if (currentSettlementLayer != block.chainid) {
            bytes32 baseTokenAssetId = BRIDGE_HUB.baseTokenAssetId(_chainId);
            if (baseTokenAssetId != _assetId) {
                _setTransientBalanceChange(_chainId, _assetId, _amount);
            }
        }

        chainBalance[chainToUpdate][_assetId] += _amount;
        _decreaseChainBalance(block.chainid, _assetId, _amount);
    }

    /// @notice We set the transient balance change so the Mailbox can consume it so the Gateway can keep track of the balance change.
    function _setTransientBalanceChange(uint256 _chainId, bytes32 _assetId, uint256 _amount) internal {
        uint256 key = uint256(keccak256(abi.encode(_chainId)));
        uint256 storedAssetId = TransientPrimitivesLib.getUint256(key);
        uint256 storedAmount = TransientPrimitivesLib.getUint256(key + 1);
        require(storedAssetId == 0, TransientBalanceChangeAlreadySet(storedAssetId, storedAmount));
        require(storedAmount == 0, TransientBalanceChangeAlreadySet(storedAssetId, storedAmount));
        TransientPrimitivesLib.set(key, uint256(_assetId));
        TransientPrimitivesLib.set(key + 1, _amount);
    }

    /// @notice Called on the L1 by the gateway's mailbox when a deposit happens
    /// @notice Used for deposits via Gateway.
    /// @dev Note that this function assumes that all whitelisted settlement layers are trusted.
    function consumeBalanceChange(
        uint256 _callerChainId,
        uint256 _chainId
    ) external onlyWhitelistedSettlementLayer(_callerChainId) returns (bytes32 assetId, uint256 amount) {
        uint256 key = uint256(keccak256(abi.encode(_chainId)));
        assetId = bytes32(TransientPrimitivesLib.getUint256(key));
        amount = TransientPrimitivesLib.getUint256(key + 1);
        TransientPrimitivesLib.set(key, 0);
        TransientPrimitivesLib.set(key + 1, 0);
    }

    /// @notice Called on the L1 when a withdrawal from the chain happens, or when a failed deposit is undone.
    /// @dev As the chain does not update its balance when settling on L1.
    function handleChainBalanceDecreaseOnL1(
        uint256 _chainId,
        bytes32 _assetId,
        uint256 _amount,
        uint256 // _tokenOriginChainId
    ) external onlyNativeTokenVault {
        uint256 chainToUpdate = _getWithdrawalChain(_chainId);

        _decreaseChainBalance(chainToUpdate, _assetId, _amount);
        chainBalance[block.chainid][_assetId] += _amount;
    }

    function _getWithdrawalChain(uint256 _chainId) internal view returns (uint256 chainToUpdate) {
        (uint256 settlementLayer, uint256 l2BatchNumber) = L1_NULLIFIER.getTransientSettlementLayer();
        // This is the batch starting from which it is the responsibility of all the settlement layers to ensure that
        // all withdrawals coming from the chain are backed by the balance of this settlement layer.
        // Note, that since this method is used for claiming failed deposits, it implies that any failed deposit that has been processed
        // why the chain settled on top of Gateway, has been accredited to Gateway's balance.
        // For all the batches smaller or equal to that, the responsibility lies with the chain itself.
        uint256 v30UpgradeChainBatchNumber = MESSAGE_ROOT.v30UpgradeChainBatchNumber(_chainId);

        // We need to wait for the proper v30UpgradeChainBatchNumber to be set on the MessageRoot, otherwise we might decrement the chain's chainBalance instead of the gateway's.
        require(
            v30UpgradeChainBatchNumber != V30_UPGRADE_CHAIN_BATCH_NUMBER_PLACEHOLDER_VALUE_FOR_GATEWAY,
            V30UpgradeChainBatchNumberNotSet()
        );
        if (v30UpgradeChainBatchNumber != 0) {
            // For chains that were settling on GW before V30, we need to update the chain's chainBalance until the chain updates to V30.
            chainToUpdate = settlementLayer == 0 || l2BatchNumber < v30UpgradeChainBatchNumber
                ? _chainId
                : settlementLayer;
        } else {
            chainToUpdate = settlementLayer == 0 ? _chainId : settlementLayer;
        }
    }

    /*//////////////////////////////////////////////////////////////
                    Gateway related token balance migration 
    //////////////////////////////////////////////////////////////*/

    /// @notice This function receives the migration from the L2 or the Gateway.
    /// @dev It sends the corresponding L1->L2 messages to the L2 and the Gateway.
    /// @dev Note, that a chain can potentially be malicious and lie about the content of the
    /// `_finalizeWithdrawalParams`. This method is intended to ensure that a chain can tell 
    /// how much of the token balance it has on L1 pending from previous withdrawals and how much is active, 
    /// i.e. the `amount` field in the `TokenBalanceMigrationData` and may be used by interop.
    /// If the chain downplays `amount`, it will restrict its users from additional interop,
    /// while if it overstates `amount`, it should be able to affect past withdrawals of the chain only.
    /// TODO: SB re-review
    function receiveMigrationOnL1(FinalizeL1DepositParams calldata _finalizeWithdrawalParams) external {
        _proveMessageInclusion(_finalizeWithdrawalParams);

        (bytes4 functionSignature, TokenBalanceMigrationData memory data) = DataEncoding
            .decodeTokenBalanceMigrationData(_finalizeWithdrawalParams.message);
        require(
            functionSignature == IAssetTrackerDataEncoding.receiveMigrationOnL1.selector,
            InvalidFunctionSignature(functionSignature)
        );
        require(data.version == TOKEN_BALANCE_MIGRATION_DATA_VERSION, InvalidVersion());

<<<<<<< HEAD
        // Here `assetMigrationNumber` serves as a "nullifier" to ensure that the same migration is not processed twice.
        require(assetMigrationNumber[data.chainId][data.assetId] < data.migrationNumber, InvalidAssetId(data.assetId));

=======
>>>>>>> e1864ce1
        uint256 currentSettlementLayer = _bridgehub().settlementLayer(data.chainId);
        uint256 fromChainId;
        uint256 toChainId;

        // We check the assetId to make sure the chain is not lying about it.
        DataEncoding.assetIdCheck(data.tokenOriginChainId, data.assetId, data.originToken);

        if (data.isL1ToGateway) {
            uint256 chainMigrationNumber = _getChainMigrationNumber(data.chainId);
            // We check the chainMigrationNumber to make sure the message is not from a previous token migration.
            // What can happen in theory is the following:
            // - Chain starts migration to Gateway (has chainMigrationNumber = n)
            // - Migration fails, then chain restores itself on L1 (has chainMigrationNumber = n - 1)
            // - Chain starts migration to Gateway again (has chainMigrationNumber = n)
            // In this case there are two valid migrations with the same chainMigrationNumber.
            // This affects only malicious chains, since a normal chain is not expected to send such a message
            // when on L1. In the worst case only this chain is affected.
            require(
                chainMigrationNumber == data.migrationNumber,
                InvalidChainMigrationNumber(chainMigrationNumber, data.migrationNumber)
            );
<<<<<<< HEAD
=======
            /// In this case the TokenBalanceMigrationData data might be malicious.
            /// We check the chainId to match the finalizeWithdrawalParams.chainId.
            /// The amount might be malicious, but that poses a restriction on users of the chain, not other chains.
            /// The AssetTracker cannot protect individual users only other chains. Individual users rely on the proof system.
            /// The last field is migrationNumber, which cannot be abused.
>>>>>>> e1864ce1

            // The TokenBalanceMigrationData data might be malicious.
            // We check the chainId to match the finalizeWithdrawalParams.chainId.
            // The amount might be malicious, but that poses a restriction on users of the chain, not other chains.
            // The AssetTracker cannot protect individual users only other chains. Individual users rely on the proof system.
            // The last field is migrationNumber, which cannot be abused due to the check above.
            require(currentSettlementLayer != block.chainid, NotMigratedChain());
            require(data.chainId == _finalizeWithdrawalParams.chainId, InvalidWithdrawalChainId());

<<<<<<< HEAD
            // We check parity here to make sure that we migrated the token balance back to L1 from Gateway.
=======
            // we check equality here to make sure that we migrated the token balance back to L1 from Gateway.
>>>>>>> e1864ce1
            // this is needed to ensure that the chainBalance on the Gateway AssetTracker is currently 0.
            // In the future we might initialize chains on GW. So we subtract from chainMigrationNumber.
            // Note, that this logic only works well when only a single ZK Gateway can be used as a settlement layer
            // for an individual chain.
            require(
                (assetMigrationNumber[data.chainId][data.assetId]) + 1 == chainMigrationNumber,
                InvalidMigrationNumber(chainMigrationNumber, assetMigrationNumber[data.chainId][data.assetId])
            );

            fromChainId = data.chainId;
            toChainId = currentSettlementLayer;
        } else {
            // In this case we trust the TokenBalanceMigrationData data and the settlement layer = Gateway to be honest.
            require(
                _bridgehub().whitelistedSettlementLayers(_finalizeWithdrawalParams.chainId),
                InvalidWithdrawalChainId()
            );

            // Note, that here, unlike the case above, we do not enforce the `chainMigrationNumber`, since
            // we always allow to finalize previous withdrawals. 

            fromChainId = _finalizeWithdrawalParams.chainId;
            toChainId = data.chainId;
        }

        _assignMaxChainBalanceIfNeeded(data.tokenOriginChainId, data.assetId);
        _migrateFunds({_fromChainId: fromChainId, _toChainId: toChainId, _assetId: data.assetId, _amount: data.amount});

        assetMigrationNumber[data.chainId][data.assetId] = data.migrationNumber;

        ConfirmBalanceMigrationData memory confirmBalanceMigrationData = ConfirmBalanceMigrationData({
            version: TOKEN_BALANCE_MIGRATION_DATA_VERSION,
            isL1ToGateway: data.isL1ToGateway,
            chainId: data.chainId,
            assetId: data.assetId,
            migrationNumber: data.migrationNumber,
            amount: data.amount
        });

        _sendConfirmationToChains(
            data.isL1ToGateway ? currentSettlementLayer : _finalizeWithdrawalParams.chainId,
            confirmBalanceMigrationData
        );
    }

    function _sendConfirmationToChains(
        uint256 _settlementLayerChainId,
        ConfirmBalanceMigrationData memory _confirmBalanceMigrationData
    ) internal {
        // We send the confirmMigrationOnGateway first, so that withdrawals are definitely paused until the migration is confirmed on GW.
        // Note: the confirmMigrationOnL2 is a L1->GW->L2 txs if the chain is settling on Gateway.
        _sendToChain(
            _settlementLayerChainId,
            GW_ASSET_TRACKER_ADDR,
            abi.encodeCall(IGWAssetTracker.confirmMigrationOnGateway, (_confirmBalanceMigrationData))
        );
        _sendToChain(
            _confirmBalanceMigrationData.chainId,
            L2_ASSET_TRACKER_ADDR,
            abi.encodeCall(IL2AssetTracker.confirmMigrationOnL2, (_confirmBalanceMigrationData))
        );
    }

    function _migrateFunds(uint256 _fromChainId, uint256 _toChainId, bytes32 _assetId, uint256 _amount) internal {
        _decreaseChainBalance(_fromChainId, _assetId, _amount);
        chainBalance[_toChainId][_assetId] += _amount;
    }

    function _sendToChain(uint256 _chainId, address _to, bytes memory _data) internal {
        address zkChain = _bridgehub().getZKChain(_chainId);
        // slither-disable-next-line unused-return
        IMailbox(zkChain).requestL2ServiceTransaction(_to, _data);
    }

    function _proveMessageInclusion(FinalizeL1DepositParams calldata _finalizeWithdrawalParams) internal view {
        require(_finalizeWithdrawalParams.l2Sender == L2_ASSET_TRACKER_ADDR, InvalidSender());
        bool success = MESSAGE_ROOT.proveL1DepositParamsInclusion(_finalizeWithdrawalParams);
        if (!success) {
            revert InvalidProof();
        }
    }

    function _getChainMigrationNumber(uint256 _chainId) internal view override returns (uint256) {
        return chainAssetHandler.getMigrationNumber(_chainId);
    }
}<|MERGE_RESOLUTION|>--- conflicted
+++ resolved
@@ -127,21 +127,11 @@
             require(!l1TotalSupplyMigrated[_assetId], L1TotalSupplyAlreadyMigrated());
             l1TotalSupplyMigrated[_assetId] = true;
         }
-<<<<<<< HEAD
 
         // Note it might be the case that the token's balance has not been registered on L1 yet,
         // in this case the chainBalance[originChainId][_assetId] is set to MAX_TOKEN_BALANCE if it was not already.
         // Note before the token is migrated the MAX_TOKEN_BALANCE is not assigned, since the registerNewToken is only called for new tokens.
-        if (!maxChainBalanceAssigned[_assetId]) {
-            maxChainBalanceAssigned[_assetId] = true;
-            chainBalance[originChainId][_assetId] = MAX_TOKEN_BALANCE;
-        }
-=======
-        /// Note it might be the case that the tokenOriginChainId and the specified _chainId are both L1,
-        /// in this case the chainBalance[L1_CHAIN_ID][_assetId] is set to uint256.max if it was not already.
-        /// Note before the token is migrated the MAX_TOKEN_BALANCE is not assigned, since the registerNewToken is only called for new tokens.
         _assignMaxChainBalanceIfNeeded(originChainId, _assetId);
->>>>>>> e1864ce1
         chainBalance[originChainId][_assetId] -= migratedBalance;
         chainBalance[_chainId][_assetId] += migratedBalance;
     }
@@ -283,12 +273,6 @@
         );
         require(data.version == TOKEN_BALANCE_MIGRATION_DATA_VERSION, InvalidVersion());
 
-<<<<<<< HEAD
-        // Here `assetMigrationNumber` serves as a "nullifier" to ensure that the same migration is not processed twice.
-        require(assetMigrationNumber[data.chainId][data.assetId] < data.migrationNumber, InvalidAssetId(data.assetId));
-
-=======
->>>>>>> e1864ce1
         uint256 currentSettlementLayer = _bridgehub().settlementLayer(data.chainId);
         uint256 fromChainId;
         uint256 toChainId;
@@ -310,14 +294,6 @@
                 chainMigrationNumber == data.migrationNumber,
                 InvalidChainMigrationNumber(chainMigrationNumber, data.migrationNumber)
             );
-<<<<<<< HEAD
-=======
-            /// In this case the TokenBalanceMigrationData data might be malicious.
-            /// We check the chainId to match the finalizeWithdrawalParams.chainId.
-            /// The amount might be malicious, but that poses a restriction on users of the chain, not other chains.
-            /// The AssetTracker cannot protect individual users only other chains. Individual users rely on the proof system.
-            /// The last field is migrationNumber, which cannot be abused.
->>>>>>> e1864ce1
 
             // The TokenBalanceMigrationData data might be malicious.
             // We check the chainId to match the finalizeWithdrawalParams.chainId.
@@ -327,11 +303,7 @@
             require(currentSettlementLayer != block.chainid, NotMigratedChain());
             require(data.chainId == _finalizeWithdrawalParams.chainId, InvalidWithdrawalChainId());
 
-<<<<<<< HEAD
             // We check parity here to make sure that we migrated the token balance back to L1 from Gateway.
-=======
-            // we check equality here to make sure that we migrated the token balance back to L1 from Gateway.
->>>>>>> e1864ce1
             // this is needed to ensure that the chainBalance on the Gateway AssetTracker is currently 0.
             // In the future we might initialize chains on GW. So we subtract from chainMigrationNumber.
             // Note, that this logic only works well when only a single ZK Gateway can be used as a settlement layer
