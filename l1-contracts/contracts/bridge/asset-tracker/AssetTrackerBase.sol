--- conflicted
+++ resolved
@@ -100,14 +100,8 @@
                     Register token
     //////////////////////////////////////////////////////////////*/
 
-<<<<<<< HEAD
-
-    function registerNewToken(bytes32 _assetId, uint256 _originChainId) public onlyNativeTokenVault virtual {
+    function registerNewToken(bytes32 _assetId, uint256 _originChainId) public virtual onlyNativeTokenVault {
         chainBalance[_originChainId][_assetId] = MAX_TOKEN_BALANCE;
-=======
-    function registerNewToken(bytes32 _assetId, uint256 _originChainId) public virtual onlyNativeTokenVault {
-        chainBalance[_originChainId][_assetId] = type(uint256).max;
->>>>>>> d9e2b13c
     }
 
     /// @dev This function is used to decrease the chain balance of a token on a chain.
