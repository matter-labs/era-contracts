--- conflicted
+++ resolved
@@ -26,35 +26,10 @@
 contract L2AssetTracker is AssetTrackerBase, IL2AssetTracker {
     uint256 public L1_CHAIN_ID;
 
-<<<<<<< HEAD
-    /// @notice Used to track how the balance has changed for each chain during a deposit.
-    /// We assume that during a single deposit at most two tokens's balance for a chain are amended:
-    /// - base token of the chain.
-    /// - bridged token (in case it is a deposit of some sort).
-    /// @dev Only used on Gateway.
-    /// @dev Whenever a failed deposit will be processed, the chain balance must be decremented accordingly.
-    /// From this follows that all failed deposit logs that are ever sent to Gateway must've been routed through L2AssetTracker,
-    /// i.e. a chain can not migrate on top of ZK Gateway until all deposits that were submitted through L1 have been processed 
-    /// and vice versa is also enforced.
-    mapping(uint256 chainId => mapping(bytes32 canonicalTxHash => BalanceChange balanceChange)) internal balanceChange;
-
-    /// used only on Gateway.
-    mapping(bytes32 assetId => address originToken) internal originToken;
-
-    /// used only on Gateway.
-    mapping(bytes32 assetId => uint256 originChainId) internal tokenOriginChainId;
-
-    /// used only on Gateway.
-    mapping(uint256 chainId => address legacySharedBridgeAddress) internal legacySharedBridgeAddress;
-
-    /// empty messageRoot calculated for specific chain.
-    mapping(uint256 chainId => bytes32 emptyMessageRoot) internal emptyMessageRoot;
-=======
     /// @notice We save the total supply of the token in the first deposit after chain migration. See _handleFinalizeBridgingOnL2Inner for details.
     /// We need this to be able to migrate token balance to Gateway AssetTracker from the L1AssetTracker.
     mapping(uint256 migrationNumber => mapping(bytes32 assetId => SavedTotalSupply savedTotalSupply))
         internal savedTotalSupply;
->>>>>>> 4427a78c
 
     modifier onlyUpgrader() {
         if (msg.sender != L2_COMPLEX_UPGRADER_ADDR) {
@@ -107,47 +82,6 @@
                     Token deposits and withdrawals
     //////////////////////////////////////////////////////////////*/
 
-<<<<<<< HEAD
-    /// @notice The function that is expected to be called by the InteropCenter whenever an L1->L2 transaction gets relayed through ZK Gateway
-    /// for chain `_chainId`. 
-    /// @dev Note on trust assumptions: `_chainId` and `_balanceChange` are trusted to be correct, since
-    /// they are provided directly by the InteropCenter, which in turn, gets those from the L1 implementation of
-    /// the GW Mailbox.
-    /// @dev `_canonicalTxHash` is not trusted as it is provided at will by a malicious chain.
-    function handleChainBalanceIncreaseOnGateway(
-        uint256 _chainId,
-        bytes32 _canonicalTxHash,
-        BalanceChange calldata _balanceChange
-    ) external {
-        _updateTotalSupplyOnGateway({
-            _sourceChainId: L1_CHAIN_ID,
-            _destinationChainId: _chainId,
-            _tokenOriginChainId: _balanceChange.tokenOriginChainId,
-            _assetId: _balanceChange.assetId,
-            _amount: _balanceChange.amount
-        });
-        // we increase the chain balance of the token.
-        if (_balanceChange.amount > 0) {
-            chainBalance[_chainId][_balanceChange.assetId] += _balanceChange.amount;
-        }
-        // we increase the chain balance of the base token.
-        if (_balanceChange.baseTokenAmount > 0 && _balanceChange.tokenOriginChainId != _chainId) {
-            chainBalance[_chainId][_balanceChange.baseTokenAssetId] += _balanceChange.baseTokenAmount;
-        }
-        if (_tokenCanSkipMigrationOnSettlementLayer(_chainId, _balanceChange.assetId)) {
-            _forceSetAssetMigrationNumber(_chainId, _balanceChange.assetId);
-        }
-        _registerToken(_balanceChange.assetId, _balanceChange.originToken, _balanceChange.tokenOriginChainId);
-
-        // A malicious chain can cause a collision for the canonical tx hash.
-        require(balanceChange[_chainId][_canonicalTxHash].amount == 0, InvalidCanonicalTxHash(_canonicalTxHash));
-        
-        // we save the balance change to be able to handle failed deposits.
-        balanceChange[_chainId][_canonicalTxHash] = _balanceChange;
-    }
-
-=======
->>>>>>> 4427a78c
     /// @notice This function is called for outgoing bridging from the L2, i.e. L2->L1 withdrawals and outgoing L2->L2 interop.
     function handleInitiateBridgingOnL2(bytes32 _assetId, uint256 _amount, uint256 _tokenOriginChainId) public {
         if (_tokenOriginChainId == block.chainid) {
