// SPDX-License-Identifier: MIT

pragma solidity 0.8.28;

import {IERC20} from "@openzeppelin/contracts-v4/token/ERC20/IERC20.sol";

import {BalanceChange, TokenBalanceMigrationData} from "./IAssetTrackerBase.sol";
import {BUNDLE_IDENTIFIER, InteropBundle, InteropCall, L2Log, TxStatus} from "../../common/Messaging.sol";
import {L2_ASSET_ROUTER, L2_ASSET_ROUTER_ADDR, L2_BASE_TOKEN_SYSTEM_CONTRACT, L2_BOOTLOADER_ADDRESS, L2_BRIDGEHUB, L2_CHAIN_ASSET_HANDLER, L2_COMPLEX_UPGRADER_ADDR, L2_INTEROP_CENTER_ADDR, L2_NATIVE_TOKEN_VAULT, L2_NATIVE_TOKEN_VAULT_ADDR, L2_SYSTEM_CONTEXT_SYSTEM_CONTRACT, L2_TO_L1_MESSENGER_SYSTEM_CONTRACT, L2_TO_L1_MESSENGER_SYSTEM_CONTRACT_ADDR} from "../../common/l2-helpers/L2ContractAddresses.sol";
import {DataEncoding} from "../../common/libraries/DataEncoding.sol";
import {IAssetRouterBase} from "../asset-router/IAssetRouterBase.sol";
import {INativeTokenVault} from "../ntv/INativeTokenVault.sol";
import {ChainIdNotRegistered, InvalidInteropCalldata, InvalidMessage, ReconstructionMismatch, Unauthorized} from "../../common/L1ContractErrors.sol";
import {IMessageRoot} from "../../bridgehub/IMessageRoot.sol";
import {ProcessLogsInput} from "../../state-transition/chain-interfaces/IExecutor.sol";
import {DynamicIncrementalMerkleMemory} from "../../common/libraries/DynamicIncrementalMerkleMemory.sol";
import {L2_L1_LOGS_TREE_DEFAULT_LEAF_HASH, L2_TO_L1_LOGS_MERKLE_TREE_DEPTH} from "../../common/Config.sol";
import {IBridgehub} from "../../bridgehub/IBridgehub.sol";

import {InvalidAmount, InvalidAssetId, TokenBalanceNotMigratedToGateway, InvalidCanonicalTxHash, NotMigratedChain} from "./AssetTrackerErrors.sol";
import {AssetTrackerBase} from "./AssetTrackerBase.sol";
import {IL2AssetTracker} from "./IL2AssetTracker.sol";
import {IBridgedStandardToken} from "../BridgedStandardERC20.sol";

contract L2AssetTracker is AssetTrackerBase, IL2AssetTracker {
    using DynamicIncrementalMerkleMemory for DynamicIncrementalMerkleMemory.Bytes32PushTree;

    uint256 public L1_CHAIN_ID;

    IBridgehub public BRIDGE_HUB;

    INativeTokenVault public NATIVE_TOKEN_VAULT;

    IMessageRoot public MESSAGE_ROOT;

    mapping(uint256 migrationNumber => mapping(bytes32 assetId => uint256 totalSupply)) internal totalSupply;

    /// used only on L2 to track if the L1->L2 deposits have been processed or not.
    mapping(uint256 migrationNumber => bool isL1ToL2DepositProcessed) internal isL1ToL2DepositProcessed;

    mapping(uint256 chainId => mapping(bytes32 canonicalTxHash => BalanceChange balanceChange)) internal balanceChange;

    /// used only on Gateway.
    mapping(bytes32 assetId => address originToken) internal originToken;

    /// used only on Gateway.
    mapping(bytes32 assetId => uint256 originChainId) internal tokenOriginChainId;

    modifier onlyUpgrader() {
        if (msg.sender != L2_COMPLEX_UPGRADER_ADDR) {
            revert Unauthorized(msg.sender);
        }
        _;
    }

    modifier onlyL2NativeTokenVault() {
        if (msg.sender != L2_NATIVE_TOKEN_VAULT_ADDR) {
            revert Unauthorized(msg.sender);
        }
        _;
    }

    modifier onlyBaseTokenSystemContract() {
        if (msg.sender != address(L2_BASE_TOKEN_SYSTEM_CONTRACT)) {
            revert Unauthorized(msg.sender);
        }
        _;
    }

    modifier onlyChain(uint256 _chainId) {
        if (msg.sender != L2_BRIDGEHUB.getZKChain(_chainId)) {
            revert Unauthorized(msg.sender);
        }
        _;
    }

    function setAddresses(
        uint256 _l1ChainId,
        address _bridgehub,
        address,
        address _nativeTokenVault,
        address _messageRoot
    ) external onlyUpgrader {
        L1_CHAIN_ID = _l1ChainId;
        BRIDGE_HUB = IBridgehub(_bridgehub);
        NATIVE_TOKEN_VAULT = INativeTokenVault(_nativeTokenVault);
        MESSAGE_ROOT = IMessageRoot(_messageRoot);
    }
    function _l1ChainId() internal view override returns (uint256) {
        return L1_CHAIN_ID;
    }

    function _bridgehub() internal view override returns (IBridgehub) {
        return BRIDGE_HUB;
    }

    function _nativeTokenVault() internal view override returns (INativeTokenVault) {
        return NATIVE_TOKEN_VAULT;
    }

    function _messageRoot() internal view override returns (IMessageRoot) {
        return MESSAGE_ROOT;
    }

    /*//////////////////////////////////////////////////////////////
                    Token deposits and withdrawals
    //////////////////////////////////////////////////////////////*/

    function handleChainBalanceIncreaseOnGateway(
        uint256 _chainId,
        bytes32 _canonicalTxHash,
        BalanceChange calldata _balanceChange
    ) external {
        if (_balanceChange.amount > 0) {
            chainBalance[_chainId][_balanceChange.assetId] += _balanceChange.amount;
        }
        if (_balanceChange.baseTokenAmount > 0 && _balanceChange.tokenOriginChainId != _chainId) {
            chainBalance[_chainId][_balanceChange.baseTokenAssetId] += _balanceChange.baseTokenAmount;
        }
        _registerToken(_balanceChange.assetId, _balanceChange.originToken, _balanceChange.tokenOriginChainId);

        /// A malicious chain can cause a collision for the canonical tx hash.
        require(balanceChange[_chainId][_canonicalTxHash].amount == 0, InvalidCanonicalTxHash(_canonicalTxHash));
        balanceChange[_chainId][_canonicalTxHash] = _balanceChange;
    }

    function handleInitiateBridgingOnL2(bytes32 _assetId) public view {
        uint256 migrationNumber = _getMigrationNumber(block.chainid);
        uint256 savedAssetMigrationNumber = assetMigrationNumber[block.chainid][_assetId];
        require(
            savedAssetMigrationNumber == migrationNumber ||
                L2_SYSTEM_CONTEXT_SYSTEM_CONTRACT.getSettlementLayerChainId() == _l1ChainId(),
            TokenBalanceNotMigratedToGateway(_assetId, savedAssetMigrationNumber, migrationNumber)
        );
    }

    function handleInitiateBaseTokenBridgingOnL2() external view {
        bytes32 baseTokenAssetId = L2_ASSET_ROUTER.BASE_TOKEN_ASSET_ID();
        handleInitiateBridgingOnL2(baseTokenAssetId);
    }

    function handleFinalizeBridgingOnL2(bytes32 _assetId, address _tokenAddress) public onlyL2NativeTokenVault {
        _handleFinalizeBridgingOnL2Inner(_assetId, _tokenAddress);
    }

    function _handleFinalizeBridgingOnL2Inner(bytes32 _assetId, address _tokenAddress) internal {
        uint256 migrationNumber = _getMigrationNumber(block.chainid);
        bool allDepositsBeforeMigrationStarted = isL1ToL2DepositProcessed[migrationNumber];
        if (totalSupply[migrationNumber][_assetId] == 0 && allDepositsBeforeMigrationStarted) {
            totalSupply[migrationNumber][_assetId] = IERC20(_tokenAddress).totalSupply();
        }
    }

    function handleFinalizeBaseTokenBridgingOnL2() external onlyBaseTokenSystemContract {
        bytes32 baseTokenAssetId = L2_ASSET_ROUTER.BASE_TOKEN_ASSET_ID();
        if (baseTokenAssetId == bytes32(0)) {
            /// this means we are before the genesis upgrade, where we don't transfer value, so we can skip.
            /// if we don't skip we use incorrect asset id.
            return;
        }
        _handleFinalizeBridgingOnL2Inner(baseTokenAssetId, address(L2_BASE_TOKEN_SYSTEM_CONTRACT));
    }

    function setIsL1ToL2DepositProcessed(uint256 _migrationNumber) external onlyServiceTransactionSender {
        isL1ToL2DepositProcessed[_migrationNumber] = true;
    }

    /*//////////////////////////////////////////////////////////////
                    Chain settlement logs processing on Gateway
    //////////////////////////////////////////////////////////////*/

    /// note we don't process L1 txs here, since we can do that when accepting the tx.
    // kl todo: estimate the txs size, and how much we can handle on GW.
    function processLogsAndMessages(
        ProcessLogsInput calldata _processLogsInputs
    ) external onlyChain(_processLogsInputs.chainId) {
        uint256 msgCount = 0;
        DynamicIncrementalMerkleMemory.Bytes32PushTree memory reconstructedLogsTree = DynamicIncrementalMerkleMemory
            .Bytes32PushTree({
                _nextLeafIndex: 0,
                _sides: new bytes32[](L2_TO_L1_LOGS_MERKLE_TREE_DEPTH),
                _zeros: new bytes32[](L2_TO_L1_LOGS_MERKLE_TREE_DEPTH),
                _sidesLengthMemory: 0,
                _zerosLengthMemory: 0,
                _needsRootRecalculation: false
            }); // todo 100 to const
        // slither-disable-next-line unused-return
        reconstructedLogsTree.setup(L2_L1_LOGS_TREE_DEFAULT_LEAF_HASH);
        uint256 logsLength = _processLogsInputs.logs.length;
        bytes32 baseTokenAssetId = _bridgehub().baseTokenAssetId(_processLogsInputs.chainId);
        for (uint256 logCount = 0; logCount < logsLength; ++logCount) {
            L2Log memory log = _processLogsInputs.logs[logCount];
<<<<<<< HEAD
            bytes32 hashedLog = keccak256(
                // solhint-disable-next-line func-named-parameters
                abi.encodePacked(log.l2ShardId, log.isService, log.txNumberInBatch, log.sender, log.key, log.value)
            );
            // slither-disable-next-line unused-return
            reconstructedLogsTree.pushLazy(hashedLog);
=======
            {
                bytes32 hashedLog = keccak256(
                    // solhint-disable-next-line func-named-parameters
                    abi.encodePacked(log.l2ShardId, log.isService, log.txNumberInBatch, log.sender, log.key, log.value)
                );
                // slither-disable-next-line unused-return
                reconstructedLogsTree.push(hashedLog);
            }
>>>>>>> d1b6754e
            if (log.sender == L2_BOOTLOADER_ADDRESS && log.value == bytes32(uint256(TxStatus.Failure))) {
                _handlePotentialFailedDeposit(_processLogsInputs.chainId, log.key);
            }
            if (log.sender != L2_TO_L1_MESSENGER_SYSTEM_CONTRACT_ADDR) {
                // its just a log and not a message
                continue;
            }
            if (log.key != bytes32(uint256(uint160(L2_INTEROP_CENTER_ADDR)))) {
                ++msgCount;
                continue;
            }
            bytes memory message = _processLogsInputs.messages[msgCount];
            ++msgCount;

            if (log.value != keccak256(message)) {
                revert InvalidMessage();
            }
            if (message[0] != BUNDLE_IDENTIFIER) {
                // This should not be possible in V30. In V31 this will be a trigger.
                continue;
            }

            InteropBundle memory interopBundle = this.parseInteropBundle(message);

            InteropCall memory interopCall = interopBundle.calls[0];
            uint256 callsLength = interopBundle.calls.length;

            for (uint256 callCount = 1; callCount < callsLength; ++callCount) {
                interopCall = interopBundle.calls[callCount];

                if (interopCall.value > 0) {
                    require(
                        chainBalance[_processLogsInputs.chainId][baseTokenAssetId] >= interopCall.value,
                        InvalidAmount()
                    );
                    chainBalance[_processLogsInputs.chainId][baseTokenAssetId] -= interopCall.value;
                }

                // e.g. for direct calls we just skip
                if (interopCall.from != L2_ASSET_ROUTER_ADDR) {
                    continue;
                }

                if (bytes4(interopCall.data) != IAssetRouterBase.finalizeDeposit.selector) {
                    revert InvalidInteropCalldata(bytes4(interopCall.data));
                }
                (uint256 fromChainId, bytes32 assetId, bytes memory transferData) = this.parseInteropCall(
                    interopCall.data
                );
                // slither-disable-next-line unused-return
                (, , address originalToken, uint256 amount, bytes memory erc20Metadata) = DataEncoding
                    .decodeBridgeMintData(transferData);
                // slither-disable-next-line unused-return
                (uint256 tokenOriginalChainId, , , ) = this.parseTokenData(erc20Metadata);
                DataEncoding.assetIdCheck(tokenOriginalChainId, assetId, originalToken);
                if (originToken[assetId] == address(0)) {
                    originToken[assetId] = originalToken;
                    tokenOriginChainId[assetId] = tokenOriginalChainId;
                }

                if (tokenOriginalChainId != fromChainId) {
                    chainBalance[fromChainId][assetId] -= amount;
                }
                if (tokenOriginalChainId != interopBundle.destinationChainId) {
                    chainBalance[interopBundle.destinationChainId][assetId] += amount;
                }
            }
        }
        reconstructedLogsTree.extendUntilEnd();
        bytes32 localLogsRootHash = reconstructedLogsTree.root();
        bytes32 chainBatchRootHash = keccak256(bytes.concat(localLogsRootHash, _processLogsInputs.messageRoot));

        if (chainBatchRootHash != _processLogsInputs.chainBatchRoot) {
            revert ReconstructionMismatch(chainBatchRootHash, _processLogsInputs.chainBatchRoot);
        }

        _appendChainBatchRoot(_processLogsInputs.chainId, _processLogsInputs.batchNumber, chainBatchRootHash);
    }

    /// @notice Handles potential failed deposits. Not all L1->L2 txs are deposits.
    function _handlePotentialFailedDeposit(uint256 _chainId, bytes32 _canonicalTxHash) internal {
        BalanceChange memory savedBalanceChange = balanceChange[_chainId][_canonicalTxHash];
        if (savedBalanceChange.amount > 0) {
            chainBalance[_chainId][savedBalanceChange.assetId] -= savedBalanceChange.amount;
        }
        if (savedBalanceChange.baseTokenAmount > 0) {
            chainBalance[_chainId][savedBalanceChange.baseTokenAssetId] -= savedBalanceChange.baseTokenAmount;
        }
    }

    /*//////////////////////////////////////////////////////////////
                    Gateway related token balance migration 
    //////////////////////////////////////////////////////////////*/

    /// @notice Migrates the token balance from L2 to L1.
    /// @dev This function can be called multiple times on the chain it does not have a direct effect.
    /// @dev This function is permissionless, it does not affect the state.
    function initiateL1ToGatewayMigrationOnL2(bytes32 _assetId) external {
        address tokenAddress = L2_NATIVE_TOKEN_VAULT.tokenAddress(_assetId);

        if (tokenAddress == address(0)) {
            if (_assetId == L2_ASSET_ROUTER.BASE_TOKEN_ASSET_ID()) {
                tokenAddress = address(L2_BASE_TOKEN_SYSTEM_CONTRACT);
            } else {
                return;
            }
        }

        uint256 migrationNumber = _getMigrationNumber(block.chainid);
        uint256 amount;
        {
            uint256 savedTotalSupply = totalSupply[migrationNumber][_assetId];
            if (savedTotalSupply == 0) {
                amount = IERC20(tokenAddress).totalSupply();
            } else {
                amount = savedTotalSupply;
            }
        }
        uint256 originChainId = L2_NATIVE_TOKEN_VAULT.originChainId(_assetId);
        address originalToken;
        if (originChainId == block.chainid) {
            originalToken = tokenAddress;
        } else {
            originalToken = IBridgedStandardToken(tokenAddress).originToken();
        }

        TokenBalanceMigrationData memory tokenBalanceMigrationData = TokenBalanceMigrationData({
            chainId: block.chainid,
            assetId: _assetId,
            tokenOriginChainId: originChainId,
            amount: amount,
            migrationNumber: migrationNumber,
            originToken: originalToken,
            isL1ToGateway: true
        });
        _sendMigrationDataToL1(tokenBalanceMigrationData);
    }

    /// @notice Migrates the token balance from Gateway to L1.
    /// @dev This function can be called multiple times on the Gateway as it does not have a direct effect.
    /// @dev This function is permissionless, it does not affect the state.
    function initiateGatewayToL1MigrationOnGateway(uint256 _chainId, bytes32 _assetId) external {
        address zkChain = L2_BRIDGEHUB.getZKChain(_chainId);
        require(zkChain != address(0), ChainIdNotRegistered(_chainId));

        uint256 settlementLayer = L2_BRIDGEHUB.settlementLayer(_chainId);
        require(settlementLayer != block.chainid, NotMigratedChain());

        uint256 migrationNumber = _getMigrationNumber(_chainId);
        require(assetMigrationNumber[_chainId][_assetId] < migrationNumber, InvalidAssetId());

        TokenBalanceMigrationData memory tokenBalanceMigrationData = TokenBalanceMigrationData({
            chainId: _chainId,
            assetId: _assetId,
            tokenOriginChainId: tokenOriginChainId[_assetId],
            amount: chainBalance[_chainId][_assetId],
            migrationNumber: migrationNumber,
            originToken: originToken[_assetId],
            isL1ToGateway: false
        });

        /// do we want to set this?
        // assetMigrationNumber[_chainId][_assetId] = migrationNumber;
        _sendMigrationDataToL1(tokenBalanceMigrationData);
    }

    function confirmMigrationOnGateway(TokenBalanceMigrationData calldata data) external {
        //onlyServiceTransactionSender {
        assetMigrationNumber[data.chainId][data.assetId] = data.migrationNumber;
        if (data.isL1ToGateway) {
            /// In this case the balance might never have been migrated back to L1.
            chainBalance[data.chainId][data.assetId] += data.amount;
        } else {
            require(data.amount == chainBalance[data.chainId][data.assetId], InvalidAmount());
            chainBalance[data.chainId][data.assetId] = 0;
        }
    }

    function confirmMigrationOnL2(TokenBalanceMigrationData calldata data) external {
        //onlyServiceTransactionSender {
        assetMigrationNumber[block.chainid][data.assetId] = data.migrationNumber;
    }

    function _sendMigrationDataToL1(TokenBalanceMigrationData memory data) internal {
        // slither-disable-next-line unused-return
        L2_TO_L1_MESSENGER_SYSTEM_CONTRACT.sendToL1(abi.encode(data));
    }

    /*//////////////////////////////////////////////////////////////
                            Helper Functions
    //////////////////////////////////////////////////////////////*/

    function _registerToken(bytes32 _assetId, address _originalToken, uint256 _tokenOriginChainId) internal {
        if (originToken[_assetId] == address(0)) {
            originToken[_assetId] = _originalToken;
            tokenOriginChainId[_assetId] = _tokenOriginChainId;
        }
    }

    function parseInteropBundle(bytes calldata _bundleData) external pure returns (InteropBundle memory interopBundle) {
        interopBundle = abi.decode(_bundleData[1:], (InteropBundle));
    }

    function parseInteropCall(
        bytes calldata _callData
    ) external pure returns (uint256 fromChainId, bytes32 assetId, bytes memory transferData) {
        (fromChainId, assetId, transferData) = abi.decode(_callData[4:], (uint256, bytes32, bytes));
    }

    function parseTokenData(
        bytes calldata _tokenData
    ) external pure returns (uint256 originChainId, bytes memory name, bytes memory symbol, bytes memory decimals) {
        (originChainId, name, symbol, decimals) = DataEncoding.decodeTokenData(_tokenData);
    }

    /// @notice Appends the batch message root to the global message.
    /// @param _batchNumber The number of the batch
    /// @param _messageRootToAppend The root of the merkle tree of the messages to L1.
    /// @dev The logic of this function depends on the settlement layer as we support
    /// message root aggregation only on non-L1 settlement layers for ease for migration.
    function _appendChainBatchRoot(uint256 _chainId, uint256 _batchNumber, bytes32 _messageRootToAppend) internal {
        _messageRoot().addChainBatchRoot(_chainId, _batchNumber, _messageRootToAppend);
    }

    function _getMigrationNumber(uint256 _chainId) internal view override returns (uint256) {
        return L2_CHAIN_ASSET_HANDLER.getMigrationNumber(_chainId);
    }
}<|MERGE_RESOLUTION|>--- conflicted
+++ resolved
@@ -190,23 +190,14 @@
         bytes32 baseTokenAssetId = _bridgehub().baseTokenAssetId(_processLogsInputs.chainId);
         for (uint256 logCount = 0; logCount < logsLength; ++logCount) {
             L2Log memory log = _processLogsInputs.logs[logCount];
-<<<<<<< HEAD
-            bytes32 hashedLog = keccak256(
-                // solhint-disable-next-line func-named-parameters
-                abi.encodePacked(log.l2ShardId, log.isService, log.txNumberInBatch, log.sender, log.key, log.value)
-            );
-            // slither-disable-next-line unused-return
-            reconstructedLogsTree.pushLazy(hashedLog);
-=======
             {
                 bytes32 hashedLog = keccak256(
                     // solhint-disable-next-line func-named-parameters
                     abi.encodePacked(log.l2ShardId, log.isService, log.txNumberInBatch, log.sender, log.key, log.value)
                 );
                 // slither-disable-next-line unused-return
-                reconstructedLogsTree.push(hashedLog);
-            }
->>>>>>> d1b6754e
+                reconstructedLogsTree.pushLazy(hashedLog);
+            }
             if (log.sender == L2_BOOTLOADER_ADDRESS && log.value == bytes32(uint256(TxStatus.Failure))) {
                 _handlePotentialFailedDeposit(_processLogsInputs.chainId, log.key);
             }
