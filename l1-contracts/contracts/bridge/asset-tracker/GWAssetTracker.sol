// SPDX-License-Identifier: MIT

pragma solidity 0.8.28;

import {BALANCE_CHANGE_VERSION, SavedTotalSupply, TOKEN_BALANCE_MIGRATION_DATA_VERSION, INTEROP_BALANCE_CHANGE_VERSION} from "./IAssetTrackerBase.sol";
import {BUNDLE_IDENTIFIER, BalanceChange, InteropBalanceChange, ConfirmBalanceMigrationData, InteropBundle, InteropCall, L2Log, TokenBalanceMigrationData, TxStatus} from "../../common/Messaging.sol";
import {L2_ASSET_ROUTER_ADDR, L2_ASSET_TRACKER_ADDR, L2_BASE_TOKEN_SYSTEM_CONTRACT, L2_BASE_TOKEN_SYSTEM_CONTRACT_ADDR, L2_BOOTLOADER_ADDRESS, L2_BRIDGEHUB, L2_CHAIN_ASSET_HANDLER, L2_COMPLEX_UPGRADER_ADDR, L2_INTEROP_HANDLER_ADDR, L2_COMPRESSOR_ADDR, L2_INTEROP_CENTER_ADDR, L2_KNOWN_CODE_STORAGE_SYSTEM_CONTRACT_ADDR, L2_MESSAGE_ROOT, L2_NATIVE_TOKEN_VAULT, L2_NATIVE_TOKEN_VAULT_ADDR, L2_TO_L1_MESSENGER_SYSTEM_CONTRACT_ADDR, MAX_BUILT_IN_CONTRACT_ADDR, L2_ASSET_ROUTER} from "../../common/l2-helpers/L2ContractAddresses.sol";
import {DataEncoding} from "../../common/libraries/DataEncoding.sol";
import {IAssetRouterBase} from "../asset-router/IAssetRouterBase.sol";
import {INativeTokenVaultBase} from "../ntv/INativeTokenVaultBase.sol";
import {ChainIdNotRegistered, InvalidInteropCalldata, InvalidMessage, ReconstructionMismatch, Unauthorized} from "../../common/L1ContractErrors.sol";
import {CHAIN_TREE_EMPTY_ENTRY_HASH, IMessageRoot, SHARED_ROOT_TREE_EMPTY_HASH} from "../../bridgehub/IMessageRoot.sol";
import {ProcessLogsInput} from "../../state-transition/chain-interfaces/IExecutor.sol";
import {DynamicIncrementalMerkleMemory} from "../../common/libraries/DynamicIncrementalMerkleMemory.sol";
import {L2_L1_LOGS_TREE_DEFAULT_LEAF_HASH, L2_TO_L1_LOGS_MERKLE_TREE_DEPTH} from "../../common/Config.sol";
import {IBridgehubBase} from "../../bridgehub/IBridgehubBase.sol";
import {FullMerkleMemory} from "../../common/libraries/FullMerkleMemory.sol";

import {InvalidAssetId, InvalidBuiltInContractMessage, InvalidCanonicalTxHash, InvalidFunctionSignature, InvalidInteropChainId, InvalidL2ShardId, InvalidServiceLog, InvalidEmptyMessageRoot, RegisterNewTokenNotAllowed} from "./AssetTrackerErrors.sol";
import {AssetTrackerBase} from "./AssetTrackerBase.sol";
import {IGWAssetTracker} from "./IGWAssetTracker.sol";
import {MessageHashing} from "../../common/libraries/MessageHashing.sol";
import {IL1ERC20Bridge} from "../interfaces/IL1ERC20Bridge.sol";
import {IMailboxImpl} from "../../state-transition/chain-interfaces/IMailboxImpl.sol";
import {IAssetTrackerDataEncoding} from "./IAssetTrackerDataEncoding.sol";
import {LegacySharedBridgeAddresses, SharedBridgeOnChainId} from "./LegacySharedBridgeAddresses.sol";
import {InteropDataEncoding} from "../../interop/InteropDataEncoding.sol";
import {IInteropHandler} from "../../interop/IInteropHandler.sol";

contract GWAssetTracker is AssetTrackerBase, IGWAssetTracker {
    using FullMerkleMemory for FullMerkleMemory.FullTree;
    using DynamicIncrementalMerkleMemory for DynamicIncrementalMerkleMemory.Bytes32PushTree;

    uint256 public L1_CHAIN_ID;

    /// @notice Used to track how the balance has changed for each chain during a deposit.
    /// We assume that during a single deposit at most two token balances for a chain are amended:
    /// - base token of the chain.
    /// - bridged token (in case it is a deposit of some sort).
    /// @dev Whenever a failed deposit is processed, the chain balance must be decremented accordingly.
    /// From this, it follows that all failed deposit logs that are ever sent to Gateway must have been routed through this contract,
    /// i.e., a chain cannot migrate on top of ZK Gateway until all deposits that were submitted through L1 have been processed
    /// and vice versa.
    mapping(uint256 chainId => mapping(bytes32 canonicalTxHash => BalanceChange balanceChange)) internal balanceChange;

    /// Used only on Gateway.
    mapping(bytes32 assetId => address originToken) internal originToken;

    /// Used only on Gateway.
    mapping(bytes32 assetId => uint256 originChainId) internal tokenOriginChainId;

    /// Used only on Gateway.
    mapping(uint256 chainId => address legacySharedBridgeAddress) internal legacySharedBridgeAddress;

    /// empty messageRoot calculated for specific chain.
    mapping(uint256 chainId => bytes32 emptyMessageRoot) internal emptyMessageRoot;

    /// @notice We save the chainBalance which equals the chains totalSupply before the first GW->L1 migration so that it can be replayed.
    mapping(uint256 chainId => mapping(uint256 migrationNumber => mapping(bytes32 assetId => SavedTotalSupply savedChainBalance)))
        internal savedChainBalance;

<<<<<<< HEAD
    /// @notice We save the interop call balance change
    mapping(uint256 receivingChainId => mapping(bytes32 bundleHash => InteropBalanceChange interopBalanceChange))
        internal interopBalanceChange;
=======
    /// @notice We save the chainBalance before the first GW->L1 migration so that it can be replayed.
    mapping(uint256 chainId => mapping(uint256 migrationNumber => mapping(bytes32 assetId => SavedTotalSupply savedTotalSupply)))
        internal savedTotalSupply;
>>>>>>> bf00aad5

    modifier onlyUpgrader() {
        if (msg.sender != L2_COMPLEX_UPGRADER_ADDR) {
            revert Unauthorized(msg.sender);
        }
        _;
    }

    modifier onlyL2NativeTokenVault() {
        if (msg.sender != L2_NATIVE_TOKEN_VAULT_ADDR) {
            revert Unauthorized(msg.sender);
        }
        _;
    }

    modifier onlyBaseTokenSystemContract() {
        if (msg.sender != address(L2_BASE_TOKEN_SYSTEM_CONTRACT)) {
            revert Unauthorized(msg.sender);
        }
        _;
    }

    modifier onlyChain(uint256 _chainId) {
        if (msg.sender != L2_BRIDGEHUB.getZKChain(_chainId)) {
            revert Unauthorized(msg.sender);
        }
        _;
    }

    modifier onlyL2InteropCenter() {
        if (msg.sender != L2_INTEROP_CENTER_ADDR) {
            revert Unauthorized(msg.sender);
        }
        _;
    }

    function setAddresses(uint256 _l1ChainId) external onlyUpgrader {
        L1_CHAIN_ID = _l1ChainId;
    }

    /// @notice Sets legacy shared bridge addresses for chains that used the old bridging system.
    /// @dev This function is called during upgrades to maintain backwards compatibility with pre-V30 chains.
    /// @dev Legacy bridges are needed to process withdrawal messages from chains that haven't upgraded yet.
    function setLegacySharedBridgeAddress() external onlyUpgrader {
        address l1AssetRouter = L2_ASSET_ROUTER.L1_ASSET_ROUTER();
        SharedBridgeOnChainId[] memory sharedBridgeOnChainIds = LegacySharedBridgeAddresses
            .getLegacySharedBridgeAddressOnGateway(l1AssetRouter);
        uint256 length = sharedBridgeOnChainIds.length;
        for (uint256 i = 0; i < length; ++i) {
            legacySharedBridgeAddress[sharedBridgeOnChainIds[i].chainId] = sharedBridgeOnChainIds[i]
                .legacySharedBridgeAddress;
        }
    }

    /// @dev for local testing
    function setLegacySharedBridgeAddressForLocalTesting(
        uint256 _chainId,
        address _legacySharedBridgeAddress
    ) external onlyUpgrader {
        legacySharedBridgeAddress[_chainId] = _legacySharedBridgeAddress;
    }

    function _l1ChainId() internal view override returns (uint256) {
        return L1_CHAIN_ID;
    }

    function _bridgehub() internal view override returns (IBridgehubBase) {
        return L2_BRIDGEHUB;
    }

    function _nativeTokenVault() internal view override returns (INativeTokenVaultBase) {
        return L2_NATIVE_TOKEN_VAULT;
    }

    function _messageRoot() internal view override returns (IMessageRoot) {
        return L2_MESSAGE_ROOT;
    }

    /*//////////////////////////////////////////////////////////////
                    Token deposits and withdrawals
    //////////////////////////////////////////////////////////////*/

    function registerNewToken(bytes32, uint256) public override onlyNativeTokenVault {
        revert RegisterNewTokenNotAllowed();
    }

    /// @notice The function that is expected to be called by the InteropCenter whenever an L1->L2
    /// transaction gets relayed through ZK Gateway for chain `_chainId`.
    /// @dev Note on trust assumptions: `_chainId` and `_balanceChange` are trusted to be correct, since
    /// they are provided directly by the InteropCenter, which in turn, gets those from the L1 implementation of
    /// the GW Mailbox.
    /// @dev `_canonicalTxHash` is not trusted as it is provided at will by a malicious chain.
    function handleChainBalanceIncreaseOnGateway(
        uint256 _chainId,
        bytes32 _canonicalTxHash,
        BalanceChange calldata _balanceChange
    ) external onlyL2InteropCenter {
        uint256 migrationNumber = _getChainMigrationNumber(_chainId);

        /// We save the chainBalance for the previous migration number so that the chain balance can be migrated back to GW in case it was not migrated.
        _getOrSaveChainBalance(_chainId, _balanceChange.assetId, migrationNumber - 1, false);
        // we increase the chain balance of the token.
        // we don't decrease chainBalance of the source, since the source is L1, and keep track of chainBalance[L1_CHAIN_ID] on L1.
        if (_balanceChange.amount > 0) {
            chainBalance[_chainId][_balanceChange.assetId] += _balanceChange.amount;
            /// Note we don't decrease L1ChainBalance here, since we don't track L1 chainBalance on Gateway.
        }
        // we increase the chain balance of the base token.
        if (_balanceChange.baseTokenAmount > 0) {
            chainBalance[_chainId][_balanceChange.baseTokenAssetId] += _balanceChange.baseTokenAmount;
        }
        if (_tokenCanSkipMigrationOnSettlementLayer(_chainId, _balanceChange.assetId)) {
            _forceSetAssetMigrationNumber(_chainId, _balanceChange.assetId);
        }
        _registerToken(_balanceChange.assetId, _balanceChange.originToken, _balanceChange.tokenOriginChainId);

        /// A malicious chain can cause a collision for the canonical tx hash.
        require(balanceChange[_chainId][_canonicalTxHash].version == 0, InvalidCanonicalTxHash(_canonicalTxHash));
        // we save the balance change to be able to handle failed deposits.

        balanceChange[_chainId][_canonicalTxHash] = _balanceChange;
    }

    /// @notice Sets a legacy shared bridge address for a specific chain.
    /// @param _chainId The chain ID for which to set the legacy bridge address.
    /// @param _legacySharedBridgeAddress The address of the legacy shared bridge contract.
    function setLegacySharedBridgeAddress(
        uint256 _chainId,
        address _legacySharedBridgeAddress
    ) external onlyServiceTransactionSender {
        legacySharedBridgeAddress[_chainId] = _legacySharedBridgeAddress;
    }

    /*//////////////////////////////////////////////////////////////
                    Chain settlement logs processing on Gateway
    //////////////////////////////////////////////////////////////*/

    /// @notice Processes L2->Gateway logs and messages to update chain balances and handle cross-chain operations.
    /// @dev This is the main function that processes a batch of L2 logs from a settling chain.
    /// @dev It reconstructs the logs Merkle tree, validates messages, and routes them to appropriate handlers.
    /// @dev The function handles multiple types of messages: interop, base token, asset router, and system messages.
    /// @param _processLogsInputs The input containing logs, messages, and chain information to process.
    function processLogsAndMessages(
        ProcessLogsInput calldata _processLogsInputs
    ) external onlyChain(_processLogsInputs.chainId) {
        DynamicIncrementalMerkleMemory.Bytes32PushTree memory reconstructedLogsTree;
        reconstructedLogsTree.createTree(L2_TO_L1_LOGS_MERKLE_TREE_DEPTH);

        // slither-disable-next-line unused-return
        reconstructedLogsTree.setup(L2_L1_LOGS_TREE_DEFAULT_LEAF_HASH);

        uint256 msgCount = 0;
        uint256 logsLength = _processLogsInputs.logs.length;
        bytes32 baseTokenAssetId = _bridgehub().baseTokenAssetId(_processLogsInputs.chainId);
        for (uint256 logCount = 0; logCount < logsLength; ++logCount) {
            L2Log memory log = _processLogsInputs.logs[logCount];
            {
                bytes32 hashedLog = MessageHashing.getLeafHashFromLog(log);
                // slither-disable-next-line unused-return
                reconstructedLogsTree.push(hashedLog);
            }
            if (log.sender == L2_BOOTLOADER_ADDRESS) {
                _handlePotentialFailedDeposit(_processLogsInputs.chainId, log.key, log.value);
            } else if (log.sender == L2_TO_L1_MESSENGER_SYSTEM_CONTRACT_ADDR) {
                ++msgCount;
                bytes calldata message = _processLogsInputs.messages[msgCount - 1];

                if (log.value != keccak256(message)) {
                    revert InvalidMessage();
                }
                require(log.l2ShardId == 0, InvalidL2ShardId());
                require(log.isService, InvalidServiceLog());

                if (log.key == bytes32(uint256(uint160(L2_INTEROP_CENTER_ADDR)))) {
                    _handleInteropCenterMessage(_processLogsInputs.chainId, message, baseTokenAssetId);
                } else if (log.key == bytes32(uint256(uint160(L2_INTEROP_HANDLER_ADDR)))) {
                    _handleInteropHandlerReceiveMessage(_processLogsInputs.chainId, message, baseTokenAssetId);
                } else if (log.key == bytes32(uint256(uint160(L2_BASE_TOKEN_SYSTEM_CONTRACT_ADDR)))) {
                    _handleBaseTokenSystemContractMessage(_processLogsInputs.chainId, baseTokenAssetId, message);
                } else if (log.key == bytes32(uint256(uint160(L2_ASSET_ROUTER_ADDR)))) {
                    _handleAssetRouterMessage(_processLogsInputs.chainId, message);
                } else if (log.key == bytes32(uint256(uint160(L2_ASSET_TRACKER_ADDR)))) {
                    _checkAssetTrackerMessageSelector(message);
                } else if (log.key == bytes32(uint256(uint160(L2_COMPRESSOR_ADDR)))) {
                    // No further action is required in this case.
                } else if (log.key == bytes32(uint256(uint160(L2_KNOWN_CODE_STORAGE_SYSTEM_CONTRACT_ADDR)))) {
                    // No further action is required in this case.
                } else if (uint256(log.key) <= MAX_BUILT_IN_CONTRACT_ADDR) {
                    // This Log is not supported
                    revert InvalidBuiltInContractMessage(logCount, msgCount - 1, log.key);
                } else {
                    address legacySharedBridge = legacySharedBridgeAddress[block.chainid];
                    if (log.key == bytes32(uint256(uint160(legacySharedBridge))) && legacySharedBridge != address(0)) {
                        _handleLegacySharedBridgeMessage(_processLogsInputs.chainId, message);
                    }
                }
            }
        }
        reconstructedLogsTree.extendUntilEnd();
        bytes32 localLogsRootHash = reconstructedLogsTree.root();

        bytes32 emptyMessageRootForChain = _getEmptyMessageRoot(_processLogsInputs.chainId);
        require(
            _processLogsInputs.messageRoot == emptyMessageRootForChain,
            InvalidEmptyMessageRoot(emptyMessageRootForChain, _processLogsInputs.messageRoot)
        );
        bytes32 chainBatchRootHash = keccak256(bytes.concat(localLogsRootHash, _processLogsInputs.messageRoot));

        if (chainBatchRootHash != _processLogsInputs.chainBatchRoot) {
            revert ReconstructionMismatch(chainBatchRootHash, _processLogsInputs.chainBatchRoot);
        }

        ///  Appends the batch message root to the global message.
        /// The logic of this function depends on the settlement layer as we support
        /// message root aggregation only on non-L1 settlement layers for ease for migration.
        _messageRoot().addChainBatchRoot(
            _processLogsInputs.chainId,
            _processLogsInputs.batchNumber,
            chainBatchRootHash
        );
    }

    function _getEmptyMessageRoot(uint256 _chainId) internal returns (bytes32) {
        bytes32 savedEmptyMessageRoot = emptyMessageRoot[_chainId];
        if (savedEmptyMessageRoot != bytes32(0)) {
            return savedEmptyMessageRoot;
        }
        FullMerkleMemory.FullTree memory sharedTree;
        sharedTree.createTree(2);
        // slither-disable-next-line unused-return
        sharedTree.setup(SHARED_ROOT_TREE_EMPTY_HASH);

        DynamicIncrementalMerkleMemory.Bytes32PushTree memory chainTree;
        chainTree.createTree(1);
        bytes32 initialChainTreeHash = chainTree.setup(CHAIN_TREE_EMPTY_ENTRY_HASH);
        bytes32 leafHash = MessageHashing.chainIdLeafHash(initialChainTreeHash, _chainId);
        bytes32 emptyMessageRootCalculated = sharedTree.pushNewLeaf(leafHash);

        emptyMessageRoot[_chainId] = emptyMessageRootCalculated;
        return emptyMessageRootCalculated;
    }

    /// @notice Handles potential failed deposits. Not all L1->L2 txs are deposits.
    function _handlePotentialFailedDeposit(uint256 _chainId, bytes32 _canonicalTxHash, bytes32 _value) internal {
        BalanceChange memory savedBalanceChange = balanceChange[_chainId][_canonicalTxHash];
        require(savedBalanceChange.version == BALANCE_CHANGE_VERSION, InvalidCanonicalTxHash(_canonicalTxHash));
        if (_value == bytes32(uint256(TxStatus.Success))) {
            return;
        }
        /// Note we handle failedDeposits here for deposits that do not go through GW during chainMigration,
        /// because they were initiated when the chain settles on L1, however the failedDeposit L2->L1 message goes through GW.
        /// Here we do not need to decrement the chainBalance, since the chainBalance was added to the chain's chainBalance on L1,
        /// and never migrated to the GW's chainBalance, since it never increments the totalSupply since the L2 txs fails.
        if (savedBalanceChange.amount > 0) {
            _decreaseChainBalance(_chainId, savedBalanceChange.assetId, savedBalanceChange.amount);
        }
        /// Note the base token is never native to the chain as of V30.
        if (savedBalanceChange.baseTokenAmount > 0) {
            _decreaseChainBalance(_chainId, savedBalanceChange.baseTokenAssetId, savedBalanceChange.baseTokenAmount);
        }
    }

    function _handleInteropCenterMessage(
        uint256 _chainId,
        bytes calldata _message,
        bytes32 _baseTokenAssetId
    ) internal {
        if (_message[0] != BUNDLE_IDENTIFIER) {
            // This should not be possible in V30. In V31 this will be a trigger.
            return;
        }

        InteropBundle memory interopBundle = abi.decode(_message[1:], (InteropBundle));

        bytes32 bundleHash = InteropDataEncoding.encodeInteropBundleHash(_chainId, _message[1:]);
        interopBalanceChange[_chainId][bundleHash].version = INTEROP_BALANCE_CHANGE_VERSION;

        uint256 totalBaseTokenAmount = 0;

        uint256 interopBundleCallsLength = interopBundle.calls.length;

        for (uint256 callCount = 0; callCount < interopBundleCallsLength; ++callCount) {
            InteropCall memory interopCall = interopBundle.calls[callCount];

            if (interopCall.value > 0) {
                totalBaseTokenAmount += interopCall.value;
            }

            // e.g. for direct calls we just skip
            if (interopCall.from != L2_ASSET_ROUTER_ADDR) {
                continue;
            }

            if (bytes4(interopCall.data) != IAssetRouterBase.finalizeDeposit.selector) {
                revert InvalidInteropCalldata(bytes4(interopCall.data));
            }
            // solhint-disable-next-line
            _processInteropCall(_chainId, bundleHash, callCount, interopCall, interopBundle.destinationChainId);
        }
        _decreaseChainBalance(_chainId, _baseTokenAssetId, totalBaseTokenAmount);
        interopBalanceChange[_chainId][bundleHash].baseTokenAmount = totalBaseTokenAmount;
    }

    function _processInteropCall(
        uint256 _chainId,
        bytes32 _bundleHash,
        uint256 _callCount,
        InteropCall memory _interopCall,
        uint256 _destinationChainId
    ) internal {
        (uint256 fromChainId, bytes32 assetId, bytes memory transferData) = this.parseInteropCall(_interopCall.data);

        require(_chainId == fromChainId, InvalidInteropChainId(fromChainId, _destinationChainId));

        uint256 amount = _handleAssetRouterMessageInner(_chainId, _destinationChainId, assetId, transferData);

        interopBalanceChange[_chainId][_bundleHash].assetBalanceChanges[_callCount].assetId = assetId;
        interopBalanceChange[_chainId][_bundleHash].assetBalanceChanges[_callCount].amount = amount;
    }

    function _handleInteropHandlerReceiveMessage(
        uint256 _chainId,
        bytes calldata _message,
        bytes32 _baseTokenAssetId
    ) internal {
        bytes4 functionSelector = bytes4(_message[0:4]);
        require(functionSelector == IInteropHandler.verifyBundle.selector, InvalidFunctionSignature(functionSelector));
        bytes32 bundleHash = bytes32(_message[4:36]);

        InteropBalanceChange memory receivedInteropBalanceChange = interopBalanceChange[_chainId][bundleHash];
        uint256 length = receivedInteropBalanceChange.assetBalanceChanges.length;
        for (uint256 i = 0; i < length; ++i) {
            uint256 amount = receivedInteropBalanceChange.assetBalanceChanges[i].amount;
            if (amount > 0) {
                chainBalance[_chainId][receivedInteropBalanceChange.assetBalanceChanges[i].assetId] += amount;
            }
        }
        if (receivedInteropBalanceChange.baseTokenAmount > 0) {
            chainBalance[_chainId][_baseTokenAssetId] += receivedInteropBalanceChange.baseTokenAmount;
        }
    }

    /// @notice L2->L1 withdrawals go through the L2AssetRouter directly.
    function _handleAssetRouterMessage(uint256 _chainId, bytes memory _message) internal {
        // slither-disable-next-line unused-return
        (bytes4 functionSignature, , bytes32 assetId, bytes memory transferData) = DataEncoding
            .decodeAssetRouterFinalizeDepositData(_message);
        require(
            functionSignature == IAssetRouterBase.finalizeDeposit.selector,
            InvalidFunctionSignature(functionSignature)
        );
        _handleAssetRouterMessageInner(_chainId, L1_CHAIN_ID, assetId, transferData);
    }

    /// @notice Handles the logic of the AssetRouter message.
    /// @param _sourceChainId The chain id of the source chain. Can not be L1.
    /// @param _destinationChainId The chain id of the destination chain. Can be L1.
    /// @param _assetId The asset id of the asset.
    /// @param _transferData The transfer data of the asset.
    /// @dev This function is used to handle the logic of the AssetRouter message.

    function _handleAssetRouterMessageInner(
        uint256 _sourceChainId,
        uint256 _destinationChainId,
        bytes32 _assetId,
        bytes memory _transferData
    ) internal returns (uint256 amount) {
        address originalToken;
        bytes memory erc20Metadata;
        // slither-disable-next-line unused-return
        (, , originalToken, amount, erc20Metadata) = DataEncoding.decodeBridgeMintData(_transferData);
        // slither-disable-next-line unused-return
        (uint256 tokenOriginalChainId, , , ) = this.parseTokenData(erc20Metadata);
        DataEncoding.assetIdCheck(tokenOriginalChainId, _assetId, originalToken);
        _registerToken(_assetId, originalToken, tokenOriginalChainId);

        _handleChainBalanceChangeOnGateway({
            _sourceChainId: _sourceChainId,
            _destinationChainId: _destinationChainId,
            _assetId: _assetId,
            _amount: amount
        });
    }

    function _handleChainBalanceChangeOnGateway(
        uint256 _sourceChainId,
        uint256 _destinationChainId,
        bytes32 _assetId,
        uint256 _amount
    ) internal {
        if (_amount > 0) {
            /// Note, we don't track L1 chainBalance on Gateway.
            if (_sourceChainId != L1_CHAIN_ID) {
                _decreaseChainBalance(_sourceChainId, _assetId, _amount);
            }
            if (_destinationChainId != L1_CHAIN_ID) {
                chainBalance[_destinationChainId][_assetId] += _amount;
            }
        }
    }

    /// @notice Handles withdrawal messages from legacy shared bridge contracts on pre-V30 chains.
    /// @dev This function provides backwards compatibility for chains that used the old bridge system.
    /// @param _chainId The chain ID that sent the legacy withdrawal message.
    /// @param _message The raw legacy bridge message containing withdrawal data.
    function _handleLegacySharedBridgeMessage(uint256 _chainId, bytes memory _message) internal {
        (bytes4 functionSignature, address l1Token, bytes memory transferData) = DataEncoding
            .decodeLegacyFinalizeWithdrawalData(_message);
        require(
            functionSignature == IL1ERC20Bridge.finalizeWithdrawal.selector,
            InvalidFunctionSignature(functionSignature)
        );
        /// The legacy shared bridge message is only for L1 tokens on legacy chains where the legacy L2 shared bridge is deployed.
        // Convert legacy L1 token to modern asset ID format
        bytes32 expectedAssetId = DataEncoding.encodeNTVAssetId(L1_CHAIN_ID, l1Token);

<<<<<<< HEAD
        // slither-disable-next-line unused-return
=======
        // Process the withdrawal using the modern asset router logic
>>>>>>> bf00aad5
        _handleAssetRouterMessageInner(_chainId, L1_CHAIN_ID, expectedAssetId, transferData);
    }

    /// @notice L2->L1 base token withdrawals go through the L2BaseTokenSystemContract directly.
    function _handleBaseTokenSystemContractMessage(
        uint256 _chainId,
        bytes32 _baseTokenAssetId,
        bytes memory _message
    ) internal {
        // slither-disable-next-line unused-return
        (bytes4 functionSignature, , uint256 amount) = DataEncoding.decodeBaseTokenFinalizeWithdrawalData(_message);
        require(
            functionSignature == IMailboxImpl.finalizeEthWithdrawal.selector,
            InvalidFunctionSignature(functionSignature)
        );
        _decreaseChainBalance(_chainId, _baseTokenAssetId, amount);
    }

    /// @notice this function is a bit unintuitive since the Gateway AssetTracker checks the messages sent by the L2 AssetTracker,
    /// since we check the messages from all built-in contracts.
    /// However this is not where the receiveMigrationOnL1 function is processed, but on L1.
    function _checkAssetTrackerMessageSelector(bytes memory _message) internal pure {
        bytes4 functionSignature = DataEncoding.getSelector(_message);
        require(
            functionSignature == IAssetTrackerDataEncoding.receiveMigrationOnL1.selector,
            InvalidFunctionSignature(functionSignature)
        );
    }

    /*//////////////////////////////////////////////////////////////
                    Gateway related token balance migration 
    //////////////////////////////////////////////////////////////*/

    /// @notice used to pause deposits on Gateway from L1 for migration back to L1.
    function requestPauseDepositsForChain(uint256 _chainId, uint256 _timestamp) external onlyServiceTransactionSender {
        address zkChain = _bridgehub().getZKChain(_chainId);
        require(zkChain != address(0), ChainIdNotRegistered(_chainId));
        IMailboxImpl(zkChain).pauseDepositsOnGateway(_timestamp);
    }

    /// @notice Migrates the token balance from Gateway to L1.
    /// @dev This function can be called multiple times on the Gateway as it saves the chainBalance on the first call.
    /// @dev This function is permissionless.
    function initiateGatewayToL1MigrationOnGateway(uint256 _chainId, bytes32 _assetId) external {
        address zkChain = L2_BRIDGEHUB.getZKChain(_chainId);
        require(zkChain != address(0), ChainIdNotRegistered(_chainId));

        uint256 settlementLayer = L2_BRIDGEHUB.settlementLayer(_chainId);
        uint256 chainMigrationNumber = _getChainMigrationNumber(_chainId);

        // If the chain already migrated back to GW, then we need the previous migration number.
        uint256 migrationNumber = settlementLayer == block.chainid ? chainMigrationNumber - 1 : chainMigrationNumber;
        require(assetMigrationNumber[_chainId][_assetId] < migrationNumber, InvalidAssetId(_assetId));
        uint256 amount = _getOrSaveChainBalance(_chainId, _assetId, migrationNumber, true);

        TokenBalanceMigrationData memory tokenBalanceMigrationData = TokenBalanceMigrationData({
            version: TOKEN_BALANCE_MIGRATION_DATA_VERSION,
            chainId: _chainId,
            assetId: _assetId,
            tokenOriginChainId: tokenOriginChainId[_assetId],
            amount: amount,
            migrationNumber: migrationNumber,
            originToken: originToken[_assetId],
            isL1ToGateway: false
        });

        _sendMigrationDataToL1(tokenBalanceMigrationData);
    }

    /// @notice Gets the chain balance for migration, saving it if this is the first time it's accessed.
    /// @dev This function implements a "snapshot and clear" pattern for chain balances during migration.
    /// @dev On first access, it saves the current chainBalance and sets it to 0 to prevent double-spending.
    /// @dev Subsequent accesses return the saved value without modifying the current chainBalance.
    /// @param _chainId The chain ID whose balance is being queried.
    /// @param _assetId The asset ID of the token.
    /// @param _migrationNumber The migration number for this operation.
    /// @return The saved chain balance for this migration.
    function _getOrSaveChainBalance(
        uint256 _chainId,
        bytes32 _assetId,
        uint256 _migrationNumber,
        bool _setToZero
    ) internal returns (uint256) {
<<<<<<< HEAD
        SavedTotalSupply memory tokenSavedTotalSupply = savedChainBalance[_chainId][_migrationNumber][_assetId];
=======
        // Check if we've already saved the balance for this migration
        SavedTotalSupply memory tokenSavedTotalSupply = savedTotalSupply[_chainId][_migrationNumber][_assetId];
>>>>>>> bf00aad5
        if (!tokenSavedTotalSupply.isSaved) {
            // First time accessing this balance for this migration number
            // Save the current balance and reset the chainBalance to 0
            tokenSavedTotalSupply.amount = chainBalance[_chainId][_assetId];
<<<<<<< HEAD
            savedChainBalance[_chainId][_migrationNumber][_assetId] = SavedTotalSupply({
=======
            chainBalance[_chainId][_assetId] = 0;
            // Persist the saved balance for this specific migration
            savedTotalSupply[_chainId][_migrationNumber][_assetId] = SavedTotalSupply({
>>>>>>> bf00aad5
                isSaved: true,
                amount: tokenSavedTotalSupply.amount
            });
            if (_setToZero) {
                chainBalance[_chainId][_assetId] = 0;
            }
        }

        // Return the balance that was available at the time of this migration
        return tokenSavedTotalSupply.amount;
    }

    /// @notice Confirms a migration operation has been completed and updates the asset migration number.
    /// @param _data The migration confirmation data containing chain ID, asset ID, and migration number.
    function confirmMigrationOnGateway(
        ConfirmBalanceMigrationData calldata _data
    ) external onlyServiceTransactionSender {
        assetMigrationNumber[_data.chainId][_data.assetId] = _data.migrationNumber;
        if (_data.isL1ToGateway) {
            /// In this case the balance might never have been migrated back to L1.
            chainBalance[_data.chainId][_data.assetId] += _data.amount;
        }
    }

    /*//////////////////////////////////////////////////////////////
                            Helper Functions
    //////////////////////////////////////////////////////////////*/

    function _registerToken(bytes32 _assetId, address _originalToken, uint256 _tokenOriginChainId) internal {
        if (originToken[_assetId] == address(0)) {
            originToken[_assetId] = _originalToken;
            tokenOriginChainId[_assetId] = _tokenOriginChainId;
        }
    }

    /// @notice Parses interop call data to extract transfer information.
    /// @param _callData The encoded call data containing transfer information.
    /// @return fromChainId The chain ID from which the transfer originates.
    /// @return assetId The asset ID of the token being transferred.
    /// @return transferData The encoded transfer data.
    function parseInteropCall(
        bytes calldata _callData
    ) external pure returns (uint256 fromChainId, bytes32 assetId, bytes memory transferData) {
        (fromChainId, assetId, transferData) = abi.decode(_callData[4:], (uint256, bytes32, bytes));
    }

    /// @notice Parses token metadata from encoded token data.
    /// @param _tokenData The encoded token metadata.
    /// @return originChainId The chain ID where the token was originally created.
    /// @return name The token name as encoded bytes.
    /// @return symbol The token symbol as encoded bytes.
    /// @return decimals The token decimals as encoded bytes.
    function parseTokenData(
        bytes calldata _tokenData
    ) external pure returns (uint256 originChainId, bytes memory name, bytes memory symbol, bytes memory decimals) {
        (originChainId, name, symbol, decimals) = DataEncoding.decodeTokenData(_tokenData);
    }

    function _getChainMigrationNumber(uint256 _chainId) internal view override returns (uint256) {
        return L2_CHAIN_ASSET_HANDLER.migrationNumber(_chainId);
    }
}<|MERGE_RESOLUTION|>--- conflicted
+++ resolved
@@ -59,15 +59,9 @@
     mapping(uint256 chainId => mapping(uint256 migrationNumber => mapping(bytes32 assetId => SavedTotalSupply savedChainBalance)))
         internal savedChainBalance;
 
-<<<<<<< HEAD
     /// @notice We save the interop call balance change
     mapping(uint256 receivingChainId => mapping(bytes32 bundleHash => InteropBalanceChange interopBalanceChange))
         internal interopBalanceChange;
-=======
-    /// @notice We save the chainBalance before the first GW->L1 migration so that it can be replayed.
-    mapping(uint256 chainId => mapping(uint256 migrationNumber => mapping(bytes32 assetId => SavedTotalSupply savedTotalSupply)))
-        internal savedTotalSupply;
->>>>>>> bf00aad5
 
     modifier onlyUpgrader() {
         if (msg.sender != L2_COMPLEX_UPGRADER_ADDR) {
@@ -484,11 +478,8 @@
         // Convert legacy L1 token to modern asset ID format
         bytes32 expectedAssetId = DataEncoding.encodeNTVAssetId(L1_CHAIN_ID, l1Token);
 
-<<<<<<< HEAD
+        // Process the withdrawal using the modern asset router logic
         // slither-disable-next-line unused-return
-=======
-        // Process the withdrawal using the modern asset router logic
->>>>>>> bf00aad5
         _handleAssetRouterMessageInner(_chainId, L1_CHAIN_ID, expectedAssetId, transferData);
     }
 
@@ -572,23 +563,14 @@
         uint256 _migrationNumber,
         bool _setToZero
     ) internal returns (uint256) {
-<<<<<<< HEAD
+        // Check if we've already saved the balance for this migration
         SavedTotalSupply memory tokenSavedTotalSupply = savedChainBalance[_chainId][_migrationNumber][_assetId];
-=======
-        // Check if we've already saved the balance for this migration
-        SavedTotalSupply memory tokenSavedTotalSupply = savedTotalSupply[_chainId][_migrationNumber][_assetId];
->>>>>>> bf00aad5
         if (!tokenSavedTotalSupply.isSaved) {
             // First time accessing this balance for this migration number
             // Save the current balance and reset the chainBalance to 0
             tokenSavedTotalSupply.amount = chainBalance[_chainId][_assetId];
-<<<<<<< HEAD
+            // Persist the saved balance for this specific migration
             savedChainBalance[_chainId][_migrationNumber][_assetId] = SavedTotalSupply({
-=======
-            chainBalance[_chainId][_assetId] = 0;
-            // Persist the saved balance for this specific migration
-            savedTotalSupply[_chainId][_migrationNumber][_assetId] = SavedTotalSupply({
->>>>>>> bf00aad5
                 isSaved: true,
                 amount: tokenSavedTotalSupply.amount
             });
