// SPDX-License-Identifier: MIT

pragma solidity 0.8.28;

import {BALANCE_CHANGE_VERSION, MAX_TOKEN_BALANCE, SavedTotalSupply, TOKEN_BALANCE_MIGRATION_DATA_VERSION} from "./IAssetTrackerBase.sol";
import {BUNDLE_IDENTIFIER, BalanceChange, ConfirmBalanceMigrationData, InteropBundle, InteropCall, L2Log, TokenBalanceMigrationData, TxStatus} from "../../common/Messaging.sol";
import {L2_ASSET_ROUTER_ADDR, L2_ASSET_TRACKER_ADDR, L2_BASE_TOKEN_SYSTEM_CONTRACT, L2_BASE_TOKEN_SYSTEM_CONTRACT_ADDR, L2_BOOTLOADER_ADDRESS, L2_BRIDGEHUB, L2_CHAIN_ASSET_HANDLER, L2_COMPLEX_UPGRADER_ADDR, L2_COMPRESSOR_ADDR, L2_INTEROP_CENTER_ADDR, L2_KNOWN_CODE_STORAGE_SYSTEM_CONTRACT_ADDR, L2_MESSAGE_ROOT, L2_NATIVE_TOKEN_VAULT, L2_NATIVE_TOKEN_VAULT_ADDR, L2_TO_L1_MESSENGER_SYSTEM_CONTRACT_ADDR, MAX_BUILT_IN_CONTRACT_ADDR} from "../../common/l2-helpers/L2ContractAddresses.sol";
import {DataEncoding} from "../../common/libraries/DataEncoding.sol";
import {IAssetRouterBase} from "../asset-router/IAssetRouterBase.sol";
import {INativeTokenVault} from "../ntv/INativeTokenVault.sol";
import {ChainIdNotRegistered, InvalidInteropCalldata, InvalidMessage, ReconstructionMismatch, Unauthorized} from "../../common/L1ContractErrors.sol";
import {CHAIN_TREE_EMPTY_ENTRY_HASH, IMessageRoot, SHARED_ROOT_TREE_EMPTY_HASH, V30_UPGRADE_CHAIN_BATCH_NUMBER_PLACEHOLDER_VALUE_FOR_GATEWAY} from "../../bridgehub/IMessageRoot.sol";
import {ProcessLogsInput} from "../../state-transition/chain-interfaces/IExecutor.sol";
import {DynamicIncrementalMerkleMemory} from "../../common/libraries/DynamicIncrementalMerkleMemory.sol";
import {L2_L1_LOGS_TREE_DEFAULT_LEAF_HASH, L2_TO_L1_LOGS_MERKLE_TREE_DEPTH} from "../../common/Config.sol";
import {IBridgehub} from "../../bridgehub/IBridgehub.sol";
import {FullMerkleMemory} from "../../common/libraries/FullMerkleMemory.sol";

import {InvalidAssetId, InvalidBuiltInContractMessage, InvalidCanonicalTxHash, InvalidFunctionSignature, InvalidInteropChainId, InvalidL2ShardId, InvalidServiceLog, InvalidV30UpgradeChainBatchNumber, NotMigratedChain, OnlyWithdrawalsAllowedForPreV30Chains, InvalidEmptyMessageRoot} from "./AssetTrackerErrors.sol";
import {AssetTrackerBase} from "./AssetTrackerBase.sol";
import {IGWAssetTracker} from "./IGWAssetTracker.sol";
import {MessageHashing} from "../../common/libraries/MessageHashing.sol";
import {IZKChain} from "../../state-transition/chain-interfaces/IZKChain.sol";
import {IL1ERC20Bridge} from "../interfaces/IL1ERC20Bridge.sol";
import {IMailboxImpl} from "../../state-transition/chain-interfaces/IMailboxImpl.sol";
import {IAssetTrackerDataEncoding} from "./IAssetTrackerDataEncoding.sol";

contract GWAssetTracker is AssetTrackerBase, IGWAssetTracker {
    using FullMerkleMemory for FullMerkleMemory.FullTree;
    using DynamicIncrementalMerkleMemory for DynamicIncrementalMerkleMemory.Bytes32PushTree;

    uint256 public L1_CHAIN_ID;

    /// @notice Used to track how the balance has changed for each chain during a deposit.
    /// We assume that during a single deposit at most two tokens's balance for a chain are amended:
    /// - base token of the chain.
    /// - bridged token (in case it is a deposit of some sort).
    /// @dev Only used on Gateway.
    /// @dev Whenever a failed deposit will be processed, the chain balance must be decremented accordingly.
    /// From this follows that all failed deposit logs that are ever sent to Gateway must've been routed through L2AssetTracker,
    /// i.e. a chain can not migrate on top of ZK Gateway until all deposits that were submitted through L1 have been processed 
    /// and vice versa is also enforced.
    mapping(uint256 chainId => mapping(bytes32 canonicalTxHash => BalanceChange balanceChange)) internal balanceChange;

    /// used only on Gateway.
    mapping(bytes32 assetId => address originToken) internal originToken;

    /// used only on Gateway.
    mapping(bytes32 assetId => uint256 originChainId) internal tokenOriginChainId;

    /// used only on Gateway.
    mapping(uint256 chainId => address legacySharedBridgeAddress) internal legacySharedBridgeAddress;

    /// empty messageRoot calculated for specific chain.
    mapping(uint256 chainId => bytes32 emptyMessageRoot) internal emptyMessageRoot;

    /// We record the number of received deposits on GW, and require that all of the deposits are processed before the chain migrates back to L1.
    mapping(uint256 chainId => uint256 unprocessedDeposits) public unprocessedDeposits;

    /// @notice We save the chainBalance which equals the chains totalSupply before the first GW->L1 migration so that it can be replayed.
    mapping(uint256 chainId => mapping(uint256 migrationNumber => mapping(bytes32 assetId => SavedTotalSupply savedTotalSupply)))
        internal savedTotalSupply;

    modifier onlyUpgrader() {
        if (msg.sender != L2_COMPLEX_UPGRADER_ADDR) {
            revert Unauthorized(msg.sender);
        }
        _;
    }

    modifier onlyL2NativeTokenVault() {
        if (msg.sender != L2_NATIVE_TOKEN_VAULT_ADDR) {
            revert Unauthorized(msg.sender);
        }
        _;
    }

    modifier onlyBaseTokenSystemContract() {
        if (msg.sender != address(L2_BASE_TOKEN_SYSTEM_CONTRACT)) {
            revert Unauthorized(msg.sender);
        }
        _;
    }

    modifier onlyChain(uint256 _chainId) {
        if (msg.sender != L2_BRIDGEHUB.getZKChain(_chainId)) {
            revert Unauthorized(msg.sender);
        }
        _;
    }

    modifier onlyL2InteropCenter() {
        if (msg.sender != L2_INTEROP_CENTER_ADDR) {
            revert Unauthorized(msg.sender);
        }
        _;
    }

    function setAddresses(uint256 _l1ChainId) external onlyUpgrader {
        L1_CHAIN_ID = _l1ChainId;
    }
    function _l1ChainId() internal view override returns (uint256) {
        return L1_CHAIN_ID;
    }

    function _bridgehub() internal view override returns (IBridgehub) {
        return L2_BRIDGEHUB;
    }

    function _nativeTokenVault() internal view override returns (INativeTokenVault) {
        return L2_NATIVE_TOKEN_VAULT;
    }

    function _messageRoot() internal view override returns (IMessageRoot) {
        return L2_MESSAGE_ROOT;
    }

    /*//////////////////////////////////////////////////////////////
                    Token deposits and withdrawals
    //////////////////////////////////////////////////////////////*/

<<<<<<< HEAD
    /// @notice The function that is expected to be called by the InteropCenter whenever an L1->L2 transaction gets relayed through ZK Gateway
    /// for chain `_chainId`. 
    /// @dev Note on trust assumptions: `_chainId` and `_balanceChange` are trusted to be correct, since
    /// they are provided directly by the InteropCenter, which in turn, gets those from the L1 implementation of
    /// the GW Mailbox.
    /// @dev `_canonicalTxHash` is not trusted as it is provided at will by a malicious chain.
=======
    function registerNewToken(bytes32 _assetId, uint256 _originChainId) public override onlyNativeTokenVault {
        _assignMaxChainBalance(_originChainId, _assetId);
    }

>>>>>>> 8de412ef
    function handleChainBalanceIncreaseOnGateway(
        uint256 _chainId,
        bytes32 _canonicalTxHash,
        BalanceChange calldata _balanceChange
    ) external onlyL2InteropCenter {
        // we increase the chain balance of the token.
        // we don't decrease chainBalance of the source, since the source is L1, and keep track of chainBalance[L1_CHAIN_ID] on L1.
        if (_balanceChange.amount > 0) {
            chainBalance[_chainId][_balanceChange.assetId] += _balanceChange.amount;
            /// Note we don't decrease L1ChainBalance here, since we don't track L1 chainBalance on Gateway.
        }
        // we increase the chain balance of the base token.
        if (_balanceChange.baseTokenAmount > 0) {
            chainBalance[_chainId][_balanceChange.baseTokenAssetId] += _balanceChange.baseTokenAmount;
        }
        if (_tokenCanSkipMigrationOnSettlementLayer(_chainId, _balanceChange.assetId)) {
            _forceSetAssetMigrationNumber(_chainId, _balanceChange.assetId);
        }
        _registerToken(_balanceChange.assetId, _balanceChange.originToken, _balanceChange.tokenOriginChainId);

        /// A malicious chain can cause a collision for the canonical tx hash.
        require(balanceChange[_chainId][_canonicalTxHash].version == 0, InvalidCanonicalTxHash(_canonicalTxHash));
        // we save the balance change to be able to handle failed deposits.

        ++unprocessedDeposits[_chainId];
        balanceChange[_chainId][_canonicalTxHash] = _balanceChange;
    }

    function setLegacySharedBridgeAddress(
        uint256 _chainId,
        address _legacySharedBridgeAddress
    ) external onlyServiceTransactionSender {
        legacySharedBridgeAddress[_chainId] = _legacySharedBridgeAddress;
    }

    function registerL2NativeTokenFromL1(
        uint256 _l2ChainId,
        address _l2NativeToken
    ) external onlyServiceTransactionSender {
        bytes32 assetId = DataEncoding.encodeNTVAssetId(_l2ChainId, _l2NativeToken);
        chainBalance[_l2ChainId][assetId] = MAX_TOKEN_BALANCE;
        _registerToken(assetId, _l2NativeToken, _l2ChainId);
    }

    /*//////////////////////////////////////////////////////////////
                    Chain settlement logs processing on Gateway
    //////////////////////////////////////////////////////////////*/

    function processLogsAndMessages(
        ProcessLogsInput calldata _processLogsInputs
    ) external onlyChain(_processLogsInputs.chainId) {
        // TODO in V31, remove onlyWithdrawals option.
        // slither-disable-next-line unused-return
        (, uint32 minor, ) = IZKChain(msg.sender).getSemverProtocolVersion();
        /// If a chain is pre v30, we only allow withdrawals, and don't keep track of chainBalance.
        bool onlyWithdrawals = minor < 30;
        /// We check that the chain has not upgraded to V30 for onlyWithdrawals case.
        require(
            !onlyWithdrawals ||
                L2_MESSAGE_ROOT.v30UpgradeChainBatchNumber(_processLogsInputs.chainId) ==
                V30_UPGRADE_CHAIN_BATCH_NUMBER_PLACEHOLDER_VALUE_FOR_GATEWAY,
            InvalidV30UpgradeChainBatchNumber(_processLogsInputs.chainId)
        );

        DynamicIncrementalMerkleMemory.Bytes32PushTree memory reconstructedLogsTree;
        reconstructedLogsTree.createTree(L2_TO_L1_LOGS_MERKLE_TREE_DEPTH);

        // slither-disable-next-line unused-return
        reconstructedLogsTree.setup(L2_L1_LOGS_TREE_DEFAULT_LEAF_HASH);

        uint256 msgCount = 0;
        uint256 logsLength = _processLogsInputs.logs.length;
        bytes32 baseTokenAssetId = _bridgehub().baseTokenAssetId(_processLogsInputs.chainId);
        for (uint256 logCount = 0; logCount < logsLength; ++logCount) {
            L2Log memory log = _processLogsInputs.logs[logCount];
            {
                bytes32 hashedLog = MessageHashing.getLeafHashFromLog(log);
                // slither-disable-next-line unused-return
                reconstructedLogsTree.push(hashedLog);
            }
            if (log.sender == L2_BOOTLOADER_ADDRESS) {
                _handlePotentialFailedDeposit(_processLogsInputs.chainId, log.key, log.value);
            } else if (log.sender == L2_TO_L1_MESSENGER_SYSTEM_CONTRACT_ADDR) {
                ++msgCount;
                bytes calldata message = _processLogsInputs.messages[msgCount - 1];

                if (log.value != keccak256(message)) {
                    revert InvalidMessage();
                }
                require(log.l2ShardId == 0, InvalidL2ShardId());
                require(log.isService, InvalidServiceLog());

                if (log.key == bytes32(uint256(uint160(L2_INTEROP_CENTER_ADDR)))) {
                    require(!onlyWithdrawals, OnlyWithdrawalsAllowedForPreV30Chains());
                    _handleInteropMessage(_processLogsInputs.chainId, message, baseTokenAssetId);
                } else if (log.key == bytes32(uint256(uint160(L2_BASE_TOKEN_SYSTEM_CONTRACT_ADDR)))) {
                    _handleBaseTokenSystemContractMessage(_processLogsInputs.chainId, baseTokenAssetId, message);
                } else if (log.key == bytes32(uint256(uint160(L2_ASSET_ROUTER_ADDR)))) {
                    _handleAssetRouterMessage(_processLogsInputs.chainId, message);
                } else if (log.key == bytes32(uint256(uint160(L2_ASSET_TRACKER_ADDR)))) {
                    _checkAssetTrackerMessageSelector(message);
                } else if (log.key == bytes32(uint256(uint160(L2_COMPRESSOR_ADDR)))) {
                    // No further action is required in this case.
                } else if (log.key == bytes32(uint256(uint160(L2_KNOWN_CODE_STORAGE_SYSTEM_CONTRACT_ADDR)))) {
                    // No further action is required in this case.
                } else if (uint256(log.key) <= MAX_BUILT_IN_CONTRACT_ADDR) {
                    // This Log is not supported
                    revert InvalidBuiltInContractMessage(logCount, msgCount - 1, log.key);
                } else {
                    address legacySharedBridge = legacySharedBridgeAddress[block.chainid];
                    if (log.key == bytes32(uint256(uint160(legacySharedBridge))) && legacySharedBridge != address(0)) {
                        _handleLegacySharedBridgeMessage(_processLogsInputs.chainId, message);
                    }
                }
            }
        }
        reconstructedLogsTree.extendUntilEnd();
        bytes32 localLogsRootHash = reconstructedLogsTree.root();

        bytes32 emptyMessageRootForChain = _getEmptyMessageRoot(_processLogsInputs.chainId);
        require(
            _processLogsInputs.messageRoot == emptyMessageRootForChain,
            InvalidEmptyMessageRoot(emptyMessageRootForChain, _processLogsInputs.messageRoot)
        );
        bytes32 chainBatchRootHash = keccak256(bytes.concat(localLogsRootHash, _processLogsInputs.messageRoot));

        if (chainBatchRootHash != _processLogsInputs.chainBatchRoot) {
            revert ReconstructionMismatch(chainBatchRootHash, _processLogsInputs.chainBatchRoot);
        }

        ///  Appends the batch message root to the global message.
        /// The logic of this function depends on the settlement layer as we support
        /// message root aggregation only on non-L1 settlement layers for ease for migration.
        _messageRoot().addChainBatchRoot(
            _processLogsInputs.chainId,
            _processLogsInputs.batchNumber,
            chainBatchRootHash
        );
    }

    function _getEmptyMessageRoot(uint256 _chainId) internal returns (bytes32) {
        bytes32 savedEmptyMessageRoot = emptyMessageRoot[_chainId];
        if (savedEmptyMessageRoot != bytes32(0)) {
            return savedEmptyMessageRoot;
        }
        FullMerkleMemory.FullTree memory sharedTree;
        sharedTree.createTree(2);
        // slither-disable-next-line unused-return
        sharedTree.setup(SHARED_ROOT_TREE_EMPTY_HASH);

        DynamicIncrementalMerkleMemory.Bytes32PushTree memory chainTree;
        chainTree.createTree(1);
        bytes32 initialChainTreeHash = chainTree.setup(CHAIN_TREE_EMPTY_ENTRY_HASH);
        bytes32 leafHash = MessageHashing.chainIdLeafHash(initialChainTreeHash, _chainId);
        bytes32 emptyMessageRootCalculated = sharedTree.pushNewLeaf(leafHash);

        emptyMessageRoot[_chainId] = emptyMessageRootCalculated;
        return emptyMessageRootCalculated;
    }

    /// @notice Handles potential failed deposits. Not all L1->L2 txs are deposits.
    function _handlePotentialFailedDeposit(uint256 _chainId, bytes32 _canonicalTxHash, bytes32 _value) internal {
        BalanceChange memory savedBalanceChange = balanceChange[_chainId][_canonicalTxHash];
        require(savedBalanceChange.version == BALANCE_CHANGE_VERSION, InvalidCanonicalTxHash(_canonicalTxHash));
        --unprocessedDeposits[_chainId];
        if (_value == bytes32(uint256(TxStatus.Success))) {
            return;
        }
        /// Note we handle failedDeposits here for deposits that do not go through GW during chainMigration,
        /// because they were initiated when the chain settles on L1, however the failedDeposit L2->L1 message goes through GW.
        /// Here we do not need to decrement the chainBalance, since the chainBalance was added to the chain's chainBalance on L1,
        /// and never migrated to the GW's chainBalance, since it never increments the totalSupply since the L2 txs fails.
        if (savedBalanceChange.amount > 0) {
            _decreaseChainBalance(_chainId, savedBalanceChange.assetId, savedBalanceChange.amount);
        }
        /// Note the base token is never native to the chain as of V30.
        if (savedBalanceChange.baseTokenAmount > 0) {
            _decreaseChainBalance(_chainId, savedBalanceChange.baseTokenAssetId, savedBalanceChange.baseTokenAmount);
        }
    }

    function _handleInteropMessage(uint256 _chainId, bytes calldata _message, bytes32 _baseTokenAssetId) internal {
        if (_message[0] != BUNDLE_IDENTIFIER) {
            // This should not be possible in V30. In V31 this will be a trigger.
            return;
        }

        InteropBundle memory interopBundle = abi.decode(_message[1:], (InteropBundle));

        InteropCall memory interopCall;
        uint256 callsLength = interopBundle.calls.length;

        for (uint256 callCount = 0; callCount < callsLength; ++callCount) {
            interopCall = interopBundle.calls[callCount];

            if (interopCall.value > 0) {
                _decreaseChainBalance(_chainId, _baseTokenAssetId, interopCall.value);
            }

            // e.g. for direct calls we just skip
            if (interopCall.from != L2_ASSET_ROUTER_ADDR) {
                continue;
            }

            if (bytes4(interopCall.data) != IAssetRouterBase.finalizeDeposit.selector) {
                revert InvalidInteropCalldata(bytes4(interopCall.data));
            }
            (uint256 fromChainId, bytes32 assetId, bytes memory transferData) = this.parseInteropCall(interopCall.data);
            require(_chainId == fromChainId, InvalidInteropChainId(fromChainId, interopBundle.destinationChainId));

            _handleAssetRouterMessageInner(_chainId, interopBundle.destinationChainId, assetId, transferData);
        }
    }

    /// @notice L2->L1 withdrawals go through the L2AssetRouter directly.
    function _handleAssetRouterMessage(uint256 _chainId, bytes memory _message) internal {
        // slither-disable-next-line unused-return
        (bytes4 functionSignature, , bytes32 assetId, bytes memory transferData) = DataEncoding
            .decodeAssetRouterFinalizeDepositData(_message);
        require(
            functionSignature == IAssetRouterBase.finalizeDeposit.selector,
            InvalidFunctionSignature(functionSignature)
        );
        _handleAssetRouterMessageInner(_chainId, L1_CHAIN_ID, assetId, transferData);
    }

    /// @notice Handles the logic of the AssetRouter message.
    /// @param _sourceChainId The chain id of the source chain. Can not be L1.
    /// @param _destinationChainId The chain id of the destination chain. Can be L1.
    /// @param _assetId The asset id of the asset.
    /// @param _transferData The transfer data of the asset.
    /// @dev This function is used to handle the logic of the AssetRouter message.

    function _handleAssetRouterMessageInner(
        uint256 _sourceChainId,
        uint256 _destinationChainId,
        bytes32 _assetId,
        bytes memory _transferData
    ) internal {
        // slither-disable-next-line unused-return
        (, , address originalToken, uint256 amount, bytes memory erc20Metadata) = DataEncoding.decodeBridgeMintData(
            _transferData
        );
        // slither-disable-next-line unused-return
        (uint256 tokenOriginalChainId, , , ) = this.parseTokenData(erc20Metadata);
        DataEncoding.assetIdCheck(tokenOriginalChainId, _assetId, originalToken);
        _registerToken(_assetId, originalToken, tokenOriginalChainId);

        _handleChainBalanceChangeOnGateway({
            _sourceChainId: _sourceChainId,
            _destinationChainId: _destinationChainId,
            _assetId: _assetId,
            _amount: amount
        });
    }

    function _handleChainBalanceChangeOnGateway(
        uint256 _sourceChainId,
        uint256 _destinationChainId,
        bytes32 _assetId,
        uint256 _amount
    ) internal {
        if (_amount > 0) {
            /// Note, we don't track L1 chainBalance on Gateway.
            if (_sourceChainId != L1_CHAIN_ID) {
                _decreaseChainBalance(_sourceChainId, _assetId, _amount);
            }
            if (_destinationChainId != L1_CHAIN_ID) {
                chainBalance[_destinationChainId][_assetId] += _amount;
            }
        }
    }

    function _handleLegacySharedBridgeMessage(uint256 _chainId, bytes memory _message) internal {
        (bytes4 functionSignature, address l1Token, bytes memory transferData) = DataEncoding
            .decodeLegacyFinalizeWithdrawalData(_message);
        require(
            functionSignature == IL1ERC20Bridge.finalizeWithdrawal.selector,
            InvalidFunctionSignature(functionSignature)
        );
        /// The legacy shared bridge message is only for L1 tokens on legacy chains where the legacy L2 shared bridge is deployed.
        bytes32 expectedAssetId = DataEncoding.encodeNTVAssetId(L1_CHAIN_ID, l1Token);

        _handleAssetRouterMessageInner(_chainId, L1_CHAIN_ID, expectedAssetId, transferData);
    }

    /// @notice L2->L1 base token withdrawals go through the L2BaseTokenSystemContract directly.
    function _handleBaseTokenSystemContractMessage(
        uint256 _chainId,
        bytes32 _baseTokenAssetId,
        bytes memory _message
    ) internal {
        // slither-disable-next-line unused-return
        (bytes4 functionSignature, , uint256 amount) = DataEncoding.decodeBaseTokenFinalizeWithdrawalData(_message);
        require(
            functionSignature == IMailboxImpl.finalizeEthWithdrawal.selector,
            InvalidFunctionSignature(functionSignature)
        );
        _decreaseChainBalance(_chainId, _baseTokenAssetId, amount);
    }

    /// @notice this function is a bit unintuitive since the Gateway AssetTracker checks the messages sent by the L2 AssetTracker,
    /// since we check the messages from all built-in contracts.
    /// However this is not where the receiveMigrationOnL1 function is processed, but on L1.
    function _checkAssetTrackerMessageSelector(bytes memory _message) internal pure {
        bytes4 functionSignature = DataEncoding.getSelector(_message);
        require(
            functionSignature == IAssetTrackerDataEncoding.receiveMigrationOnL1.selector,
            InvalidFunctionSignature(functionSignature)
        );
    }

    /*//////////////////////////////////////////////////////////////
                    Gateway related token balance migration 
    //////////////////////////////////////////////////////////////*/

    /// @notice Migrates the token balance from Gateway to L1.
    /// @dev This function can be called multiple times on the Gateway as it saves the chainBalance on the first call.
    /// @dev This function is permissionless.
    function initiateGatewayToL1MigrationOnGateway(uint256 _chainId, bytes32 _assetId) external {
        address zkChain = L2_BRIDGEHUB.getZKChain(_chainId);
        require(zkChain != address(0), ChainIdNotRegistered(_chainId));

        uint256 settlementLayer = L2_BRIDGEHUB.settlementLayer(_chainId);
        require(settlementLayer != block.chainid, NotMigratedChain());

        uint256 migrationNumber = _getChainMigrationNumber(_chainId);
        require(assetMigrationNumber[_chainId][_assetId] < migrationNumber, InvalidAssetId(_assetId));
        uint256 amount = _getOrSaveChainBalance(_chainId, _assetId, migrationNumber);

        TokenBalanceMigrationData memory tokenBalanceMigrationData = TokenBalanceMigrationData({
            version: TOKEN_BALANCE_MIGRATION_DATA_VERSION,
            chainId: _chainId,
            assetId: _assetId,
            tokenOriginChainId: tokenOriginChainId[_assetId],
            amount: amount,
            migrationNumber: migrationNumber,
            originToken: originToken[_assetId],
            isL1ToGateway: false
        });

        _sendMigrationDataToL1(tokenBalanceMigrationData);
    }

    function _getOrSaveChainBalance(
        uint256 _chainId,
        bytes32 _assetId,
        uint256 _migrationNumber
    ) internal returns (uint256) {
        SavedTotalSupply memory tokenSavedTotalSupply = savedTotalSupply[_chainId][_migrationNumber][_assetId];
        if (!tokenSavedTotalSupply.isSaved) {
            tokenSavedTotalSupply.amount = chainBalance[_chainId][_assetId];
            chainBalance[_chainId][_assetId] = 0;
            savedTotalSupply[_chainId][_migrationNumber][_assetId] = SavedTotalSupply({
                isSaved: true,
                amount: tokenSavedTotalSupply.amount
            });
        }
        return tokenSavedTotalSupply.amount;
    }

    function confirmMigrationOnGateway(
        ConfirmBalanceMigrationData calldata _data
    ) external onlyServiceTransactionSender {
        assetMigrationNumber[_data.chainId][_data.assetId] = _data.migrationNumber;
        if (_data.isL1ToGateway) {
            /// In this case the balance might never have been migrated back to L1.
            chainBalance[_data.chainId][_data.assetId] += _data.amount;
        }
    }

    /*//////////////////////////////////////////////////////////////
                            Helper Functions
    //////////////////////////////////////////////////////////////*/

    function _registerToken(bytes32 _assetId, address _originalToken, uint256 _tokenOriginChainId) internal {
        if (originToken[_assetId] == address(0)) {
            originToken[_assetId] = _originalToken;
            tokenOriginChainId[_assetId] = _tokenOriginChainId;
        }
    }

    function parseInteropCall(
        bytes calldata _callData
    ) external pure returns (uint256 fromChainId, bytes32 assetId, bytes memory transferData) {
        (fromChainId, assetId, transferData) = abi.decode(_callData[4:], (uint256, bytes32, bytes));
    }

    function parseTokenData(
        bytes calldata _tokenData
    ) external pure returns (uint256 originChainId, bytes memory name, bytes memory symbol, bytes memory decimals) {
        (originChainId, name, symbol, decimals) = DataEncoding.decodeTokenData(_tokenData);
    }

    function _getChainMigrationNumber(uint256 _chainId) internal view override returns (uint256) {
        return L2_CHAIN_ASSET_HANDLER.getMigrationNumber(_chainId);
    }
}<|MERGE_RESOLUTION|>--- conflicted
+++ resolved
@@ -119,19 +119,16 @@
                     Token deposits and withdrawals
     //////////////////////////////////////////////////////////////*/
 
-<<<<<<< HEAD
+    function registerNewToken(bytes32 _assetId, uint256 _originChainId) public override onlyNativeTokenVault {
+        _assignMaxChainBalance(_originChainId, _assetId);
+    }
+
     /// @notice The function that is expected to be called by the InteropCenter whenever an L1->L2 transaction gets relayed through ZK Gateway
     /// for chain `_chainId`. 
     /// @dev Note on trust assumptions: `_chainId` and `_balanceChange` are trusted to be correct, since
     /// they are provided directly by the InteropCenter, which in turn, gets those from the L1 implementation of
     /// the GW Mailbox.
     /// @dev `_canonicalTxHash` is not trusted as it is provided at will by a malicious chain.
-=======
-    function registerNewToken(bytes32 _assetId, uint256 _originChainId) public override onlyNativeTokenVault {
-        _assignMaxChainBalance(_originChainId, _assetId);
-    }
-
->>>>>>> 8de412ef
     function handleChainBalanceIncreaseOnGateway(
         uint256 _chainId,
         bytes32 _canonicalTxHash,
