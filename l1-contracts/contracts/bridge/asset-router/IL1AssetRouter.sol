--- conflicted
+++ resolved
@@ -139,66 +139,10 @@
         bytes calldata _message,
         bytes32[] calldata _merkleProof
     ) external;
-<<<<<<< HEAD
-=======
-
-    /// @notice Initiates a transfer transaction within Bridgehub, used by `requestL2TransactionTwoBridges`.
-    /// @param _chainId The chain ID of the ZK chain to which deposit.
-    /// @param _originalCaller The `msg.sender` address from the external call that initiated current one.
-    /// @param _value The `msg.value` on the target chain tx.
-    /// @param _data The calldata for the second bridge deposit.
-    /// @return request The data used by the bridgehub to create L2 transaction request to specific ZK chain.
-    /// @dev Data has the following abi encoding for legacy deposits:
-    /// address _l1Token,
-    /// uint256 _amount,
-    /// address _l2Receiver
-    /// for new deposits:
-    /// bytes32 _assetId,
-    /// bytes _transferData
-    function bridgehubDeposit(
-        uint256 _chainId,
-        address _originalCaller,
-        uint256 _value,
-        bytes calldata _data
-    ) external payable returns (L2TransactionRequestTwoBridgesInner memory request);
-
-    /// @notice Generates a calldata for calling the deposit finalization on the L2 native token contract.
-    // / @param _chainId The chain ID of the ZK chain to which deposit.
-    /// @param _sender The address of the deposit initiator.
-    /// @param _assetId The deposited asset ID.
-    /// @param _assetData The encoded data, which is used by the asset handler to determine L2 recipient and amount. Might include extra information.
-    /// @return Returns calldata used on ZK chain.
-    function getDepositCalldata(
-        address _sender,
-        bytes32 _assetId,
-        bytes memory _assetData
-    ) external view returns (bytes memory);
-
-    /// @notice Allows bridgehub to acquire mintValue for L1->L2 transactions.
-    /// @dev If the corresponding L2 transaction fails, refunds are issued to a refund recipient on L2.
-    /// @param _chainId The chain ID of the ZK chain to which deposit.
-    /// @param _assetId The deposited asset ID.
-    /// @param _originalCaller The `msg.sender` address from the external call that initiated current one.
-    /// @param _amount The total amount of tokens to be bridged.
-    function bridgehubDepositBaseToken(
-        uint256 _chainId,
-        bytes32 _assetId,
-        address _originalCaller,
-        uint256 _amount
-    ) external payable;
-
-    /// @notice Routes the confirmation to nullifier for backward compatibility.
-    /// @notice Confirms the acceptance of a transaction by the Mailbox, as part of the L2 transaction process within Bridgehub.
-    /// This function is utilized by `requestL2TransactionTwoBridges` to validate the execution of a transaction.
-    /// @param _chainId The chain ID of the ZK chain to which confirm the deposit.
-    /// @param _txDataHash The keccak256 hash of 0x01 || abi.encode(bytes32, bytes) to identify deposits.
-    /// @param _txHash The hash of the L1->L2 transaction to confirm the deposit.
-    function bridgehubConfirmL2Transaction(uint256 _chainId, bytes32 _txDataHash, bytes32 _txHash) external;
 
     function isWithdrawalFinalized(
         uint256 _chainId,
         uint256 _l2BatchNumber,
         uint256 _l2MessageIndex
     ) external view returns (bool);
->>>>>>> 4c9b96cd
 }