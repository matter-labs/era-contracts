--- conflicted
+++ resolved
@@ -2,10 +2,6 @@
 
 pragma solidity 0.8.28;
 
-<<<<<<< HEAD
-import {IBridgehub} from "../../bridgehub/IBridgehub.sol";
-=======
->>>>>>> 919ff231
 /// @dev The encoding version used for legacy txs.
 bytes1 constant LEGACY_ENCODING_VERSION = 0x00;
 
