// SPDX-License-Identifier: MIT

pragma solidity 0.8.24;

import {Ownable2StepUpgradeable} from "@openzeppelin/contracts-upgradeable-v4/access/Ownable2StepUpgradeable.sol";
import {PausableUpgradeable} from "@openzeppelin/contracts-upgradeable-v4/security/PausableUpgradeable.sol";

import {IERC20} from "@openzeppelin/contracts-v4/token/ERC20/IERC20.sol";
import {SafeERC20} from "@openzeppelin/contracts-v4/token/ERC20/utils/SafeERC20.sol";

import {IAssetRouterBase} from "./IAssetRouterBase.sol";
import {IAssetHandler} from "../interfaces/IAssetHandler.sol";
import {DataEncoding} from "../../common/libraries/DataEncoding.sol";

import {L2_NATIVE_TOKEN_VAULT_ADDR} from "../../common/L2ContractAddresses.sol";

import {IBridgehub} from "../../bridgehub/IBridgehub.sol";
import {Unauthorized, AssetHandlerDoesNotExist} from "../../common/L1ContractErrors.sol";

/// @author Matter Labs
/// @custom:security-contact security@matterlabs.dev
/// @dev Bridges assets between L1 and ZK chain, supporting both ETH and ERC20 tokens.
/// @dev Designed for use with a proxy for upgradability.
abstract contract AssetRouterBase is IAssetRouterBase, Ownable2StepUpgradeable, PausableUpgradeable {
    using SafeERC20 for IERC20;

    /// @dev Bridgehub smart contract that is used to operate with L2 via asynchronous L2 <-> L1 communication.
    IBridgehub public immutable override BRIDGE_HUB;

    /// @dev Chain ID of L1 for bridging reasons
    uint256 public immutable L1_CHAIN_ID;

    /// @dev Chain ID of Era for legacy reasons
    uint256 public immutable ERA_CHAIN_ID;

    /// @dev Maps asset ID to address of corresponding asset handler.
    /// @dev Tracks the address of Asset Handler contracts, where bridged funds are locked for each asset.
    /// @dev P.S. this liquidity was locked directly in SharedBridge before.
    /// @dev Current AssetHandlers: NTV for tokens, Bridgehub for chains.
    mapping(bytes32 assetId => address assetHandlerAddress) public assetHandlerAddress;

    /// @dev Maps asset ID to the asset deployment tracker address.
    /// @dev Tracks the address of Deployment Tracker contract on L1, which sets Asset Handlers on L2s (ZK chain).
    /// @dev For the asset and stores respective addresses.
    /// @dev Current AssetDeploymentTrackers: NTV for tokens, CTMDeploymentTracker for chains.
    mapping(bytes32 assetId => address assetDeploymentTracker) public assetDeploymentTracker;

    /**
     * @dev This empty reserved space is put in place to allow future versions to add new
     * variables without shifting down storage in the inheritance chain.
     * See https://docs.openzeppelin.com/contracts/4.x/upgradeable#storage_gaps
     */
    uint256[47] private __gap;

    /// @notice Checks that the message sender is the bridgehub.
    modifier onlyBridgehub() {
        if (msg.sender != address(BRIDGE_HUB)) {
            revert Unauthorized(msg.sender);
        }
        _;
    }

    /// @dev Contract is expected to be used as proxy implementation.
    /// @dev Initialize the implementation to prevent Parity hack.
    constructor(uint256 _l1ChainId, uint256 _eraChainId, IBridgehub _bridgehub) {
        L1_CHAIN_ID = _l1ChainId;
        ERA_CHAIN_ID = _eraChainId;
        BRIDGE_HUB = _bridgehub;
    }

    /// @inheritdoc IAssetRouterBase
    function setAssetHandlerAddressThisChain(
        bytes32 _assetRegistrationData,
        address _assetHandlerAddress
    ) external virtual override;

    function _setAssetHandlerAddressThisChain(
        address _nativeTokenVault,
        bytes32 _assetRegistrationData,
        address _assetHandlerAddress
    ) internal {
        bool senderIsNTV = msg.sender == address(_nativeTokenVault);
        address sender = senderIsNTV ? L2_NATIVE_TOKEN_VAULT_ADDR : msg.sender;
        bytes32 assetId = DataEncoding.encodeAssetId(block.chainid, _assetRegistrationData, sender);
        if (!senderIsNTV && msg.sender != assetDeploymentTracker[assetId]) {
            revert Unauthorized(msg.sender);
        }
        _setAssetHandler(assetId, _assetHandlerAddress);
        assetDeploymentTracker[assetId] = msg.sender;
        emit AssetDeploymentTrackerRegistered(assetId, _assetRegistrationData, sender);
    }

    /*//////////////////////////////////////////////////////////////
                            Receive transaction Functions
    //////////////////////////////////////////////////////////////*/

    /// @inheritdoc IAssetRouterBase
    function finalizeDeposit(uint256 _chainId, bytes32 _assetId, bytes calldata _transferData) public payable virtual;

    function _finalizeDeposit(
        uint256 _chainId,
        bytes32 _assetId,
        bytes calldata _transferData,
        address _nativeTokenVault
    ) internal {
        address assetHandler = assetHandlerAddress[_assetId];

        if (assetHandler != address(0)) {
            IAssetHandler(assetHandler).bridgeMint{value: msg.value}(_chainId, _assetId, _transferData);
        } else {
<<<<<<< HEAD
            assetHandlerAddress[_assetId] = _nativeTokenVault;
            IAssetHandler(_nativeTokenVault).bridgeMint(_chainId, _assetId, _transferData);
=======
            _setAssetHandler(_assetId, _nativeTokenVault);
            // Native token vault may not support non-zero `msg.value`, but we still provide it here to
            // prevent the passed ETH from being stuck in the asset router and also for consistency.
            // So the decision on whether to support non-zero `msg.value` is done at the asset handler layer.
            IAssetHandler(_nativeTokenVault).bridgeMint{value: msg.value}(_chainId, _assetId, _transferData); // ToDo: Maybe it's better to receive amount and receiver here? transferData may have different encoding
>>>>>>> 1982d826
        }
    }

    /*//////////////////////////////////////////////////////////////
                            Internal Functions
    //////////////////////////////////////////////////////////////*/

    function _setAssetHandler(bytes32 _assetId, address _assetHandlerAddress) internal {
        assetHandlerAddress[_assetId] = _assetHandlerAddress;
        emit AssetHandlerRegistered(_assetId, _assetHandlerAddress);
    }

    /// @dev send the burn message to the asset
    /// @notice Forwards the burn request for specific asset to respective asset handler.
    /// @param _chainId The chain ID of the ZK chain to which to deposit.
    /// @param _nextMsgValue The L2 `msg.value` from the L1 -> L2 deposit transaction.
    /// @param _assetId The deposited asset ID.
    /// @param _originalCaller The `msg.sender` address from the external call that initiated current one.
    /// @param _transferData The encoded data, which is used by the asset handler to determine L2 recipient and amount. Might include extra information.
    /// @param _passValue Boolean indicating whether to pass msg.value in the call.
    /// @return bridgeMintCalldata The calldata used by remote asset handler to mint tokens for recipient.
    function _burn(
        uint256 _chainId,
        uint256 _nextMsgValue,
        bytes32 _assetId,
        address _originalCaller,
        bytes memory _transferData,
        bool _passValue
    ) internal returns (bytes memory bridgeMintCalldata) {
        address l1AssetHandler = assetHandlerAddress[_assetId];
        if (l1AssetHandler == address(0)) {
            revert AssetHandlerDoesNotExist(_assetId);
        }

        uint256 msgValue = _passValue ? msg.value : 0;
        bridgeMintCalldata = IAssetHandler(l1AssetHandler).bridgeBurn{value: msgValue}({
            _chainId: _chainId,
            _msgValue: _nextMsgValue,
            _assetId: _assetId,
            _originalCaller: _originalCaller,
            _data: _transferData
        });
    }

    /// @notice Ensures that token is registered with native token vault.
    /// @dev Only used when deposit is made with legacy data encoding format.
    /// @param _token The native token address which should be registered with native token vault.
    /// @return assetId The asset ID of the token provided.
    function _ensureTokenRegisteredWithNTV(address _token) internal virtual returns (bytes32 assetId);

    /*//////////////////////////////////////////////////////////////
                            PAUSE
    //////////////////////////////////////////////////////////////*/

    /// @notice Pauses all functions marked with the `whenNotPaused` modifier.
    function pause() external onlyOwner {
        _pause();
    }

    /// @notice Unpauses the contract, allowing all functions marked with the `whenNotPaused` modifier to be called again.
    function unpause() external onlyOwner {
        _unpause();
    }
}<|MERGE_RESOLUTION|>--- conflicted
+++ resolved
@@ -108,16 +108,11 @@
         if (assetHandler != address(0)) {
             IAssetHandler(assetHandler).bridgeMint{value: msg.value}(_chainId, _assetId, _transferData);
         } else {
-<<<<<<< HEAD
-            assetHandlerAddress[_assetId] = _nativeTokenVault;
-            IAssetHandler(_nativeTokenVault).bridgeMint(_chainId, _assetId, _transferData);
-=======
             _setAssetHandler(_assetId, _nativeTokenVault);
             // Native token vault may not support non-zero `msg.value`, but we still provide it here to
             // prevent the passed ETH from being stuck in the asset router and also for consistency.
             // So the decision on whether to support non-zero `msg.value` is done at the asset handler layer.
             IAssetHandler(_nativeTokenVault).bridgeMint{value: msg.value}(_chainId, _assetId, _transferData); // ToDo: Maybe it's better to receive amount and receiver here? transferData may have different encoding
->>>>>>> 1982d826
         }
     }
 
