// SPDX-License-Identifier: MIT

pragma solidity 0.8.28;

import {Ownable2StepUpgradeable} from "@openzeppelin/contracts-upgradeable-v4/access/Ownable2StepUpgradeable.sol";
import {PausableUpgradeable} from "@openzeppelin/contracts-upgradeable-v4/security/PausableUpgradeable.sol";

import {IERC20} from "@openzeppelin/contracts-v4/token/ERC20/IERC20.sol";
import {SafeERC20} from "@openzeppelin/contracts-v4/token/ERC20/utils/SafeERC20.sol";

import {IAssetRouterBase, NEW_ENCODING_VERSION} from "./IAssetRouterBase.sol";
import {IAssetHandler} from "../interfaces/IAssetHandler.sol";
import {DataEncoding} from "../../common/libraries/DataEncoding.sol";

import {TWO_BRIDGES_MAGIC_VALUE} from "../../common/Config.sol";
import {L2_ASSET_ROUTER_ADDR, L2_NATIVE_TOKEN_VAULT_ADDR} from "../../common/l2-helpers/L2ContractAddresses.sol";

import {L2TransactionRequestTwoBridgesInner} from "../../bridgehub/IBridgehubBase.sol";
import {AssetHandlerDoesNotExist, AssetIdNotSupported, BadTransferDataLength, Unauthorized, UnsupportedEncodingVersion} from "../../common/L1ContractErrors.sol";
import {INativeTokenVaultBase} from "../ntv/INativeTokenVaultBase.sol";
import {IBridgehubBase} from "../../bridgehub/IBridgehubBase.sol";

/// @author Matter Labs
/// @custom:security-contact security@matterlabs.dev
/// @dev Bridges assets between L1 and ZK chain, supporting both ETH and ERC20 tokens.
/// @dev Designed for use with a proxy for upgradability.
abstract contract AssetRouterBase is IAssetRouterBase, Ownable2StepUpgradeable, PausableUpgradeable {
    using SafeERC20 for IERC20;

    /// @dev Maps asset ID to address of corresponding asset handler.
    /// @dev Tracks the address of Asset Handler contracts, where bridged funds are locked for each asset.
    /// @dev P.S. this liquidity was locked directly in SharedBridge before.
    /// @dev Current AssetHandlers: NTV for tokens, Bridgehub for chains.
    mapping(bytes32 assetId => address assetHandlerAddress) public assetHandlerAddress;

    /// @dev Maps asset ID to the asset deployment tracker address.
    /// @dev Tracks the address of Deployment Tracker contract on L1, which sets Asset Handlers on L2s (ZK chain).
    /// @dev For the asset and stores respective addresses.
    /// @dev Current AssetDeploymentTrackers: NTV for tokens, CTMDeploymentTracker for chains.
    mapping(bytes32 assetId => address assetDeploymentTracker) public assetDeploymentTracker;

    /**
     * @dev This empty reserved space is put in place to allow future versions to add new
     * variables without shifting down storage in the inheritance chain.
     * See https://docs.openzeppelin.com/contracts/4.x/upgradeable#storage_gaps
     */
    uint256[48] private __gap;

<<<<<<< HEAD
    function _bridgehub() internal view virtual returns (IBridgehubBase);

    /// @inheritdoc IAssetRouterBase
=======
    /// @notice Sets the asset handler address for a specified asset ID on the chain of the asset deployment tracker.
    /// @dev The caller of this function is encoded within the `assetId`, therefore, it should be invoked by the asset deployment tracker contract.
    /// @dev No access control on the caller, as msg.sender is encoded in the assetId.
    /// @dev Typically, for most tokens, ADT is the native token vault. However, custom tokens may have their own specific asset deployment trackers.
    /// @dev `setAssetHandlerAddressOnCounterpart` should be called on L1 to set asset handlers on L2 chains for a specific asset ID.
    /// @param _assetRegistrationData The asset data which may include the asset address and any additional required data or encodings.
    /// @param _assetHandlerAddress The address of the asset handler to be set for the provided asset.
>>>>>>> 61031356
    function setAssetHandlerAddressThisChain(
        bytes32 _assetRegistrationData,
        address _assetHandlerAddress
    ) external virtual;

    function _setAssetHandlerAddressThisChain(
        address _nativeTokenVault,
        bytes32 _assetRegistrationData,
        address _assetHandlerAddress
    ) internal {
        bool senderIsNTV = msg.sender == _nativeTokenVault;
        address sender = senderIsNTV ? L2_NATIVE_TOKEN_VAULT_ADDR : msg.sender;
        bytes32 assetId = DataEncoding.encodeAssetId(block.chainid, _assetRegistrationData, sender);
        require(senderIsNTV || msg.sender == assetDeploymentTracker[assetId], Unauthorized(msg.sender));
        _setAssetHandler(assetId, _assetHandlerAddress);
        assetDeploymentTracker[assetId] = msg.sender;
        emit AssetDeploymentTrackerRegistered(assetId, _assetRegistrationData, msg.sender);
    }

    /*//////////////////////////////////////////////////////////////
                            INITIATE DEPOSIT Functions
    //////////////////////////////////////////////////////////////*/

    function bridgehubDepositBaseToken(
        uint256 _chainId,
        bytes32 _assetId,
        address _originalCaller,
        uint256 _amount
    ) external payable virtual;

    function _bridgehubDepositBaseToken(
        uint256 _chainId,
        bytes32 _assetId,
        address _originalCaller,
        uint256 _amount
    ) internal virtual {
        address assetHandler = assetHandlerAddress[_assetId];
        require(assetHandler != address(0), AssetHandlerDoesNotExist(_assetId));

        // slither-disable-next-line unused-return
        IAssetHandler(assetHandler).bridgeBurn{value: msg.value}({
            _chainId: _chainId,
            _msgValue: 0,
            _assetId: _assetId,
            _originalCaller: _originalCaller,
            _data: DataEncoding.encodeBridgeBurnData(_amount, address(0), address(0))
        });

        // Note that we don't save the deposited amount, as this is for the base token, which gets sent to the refundRecipient if the tx fails
        emit BridgehubDepositBaseTokenInitiated(_chainId, _originalCaller, _assetId, _amount);
    }

    function _bridgehubDeposit(
        uint256 _chainId,
        address _originalCaller,
        uint256 _value,
        bytes calldata _data,
        address _nativeTokenVault
    ) internal virtual whenNotPaused returns (L2TransactionRequestTwoBridgesInner memory request) {
        bytes1 encodingVersion = _data[0];
        if (encodingVersion == NEW_ENCODING_VERSION) {
            return
                _bridgehubDepositNonBaseTokenAsset({
                    _chainId: _chainId,
                    _originalCaller: _originalCaller,
                    _value: _value,
                    _data: _data,
                    _nativeTokenVault: _nativeTokenVault
                });
        } else {
            revert UnsupportedEncodingVersion();
        }
    }

    function _bridgehubDepositNonBaseTokenAsset(
        uint256 _chainId,
        address _originalCaller,
        uint256 _value,
        bytes calldata _data,
        address _nativeTokenVault
    ) internal returns (L2TransactionRequestTwoBridgesInner memory request) {
        bytes1 encodingVersion = _data[0];

        (bytes32 assetId, bytes memory transferData) = _getTransferData(encodingVersion, _originalCaller, _data);
        require(_bridgehub().baseTokenAssetId(_chainId) != assetId, AssetIdNotSupported(assetId));

        bytes memory bridgeMintCalldata = _burn({
            _chainId: _chainId,
            _nextMsgValue: _value,
            _assetId: assetId,
            _originalCaller: _originalCaller,
            _transferData: transferData,
            _passValue: true,
            _nativeTokenVault: _nativeTokenVault
        });

        bytes32 txDataHash = DataEncoding.encodeTxDataHash({
            _nativeTokenVault: _nativeTokenVault,
            _encodingVersion: encodingVersion,
            _originalCaller: _originalCaller,
            _assetId: assetId,
            _transferData: transferData
        });

        request = _requestToBridge({
            _originalCaller: _originalCaller,
            _assetId: assetId,
            _bridgeMintCalldata: bridgeMintCalldata,
            _txDataHash: txDataHash
        });

        emit BridgehubDepositInitiated({
            chainId: _chainId,
            txDataHash: txDataHash,
            from: _originalCaller,
            assetId: assetId,
            bridgeMintCalldata: bridgeMintCalldata
        });
    }

    function _getTransferData(
        bytes1 _encodingVersion,
        address,
        bytes calldata _data
    ) internal virtual returns (bytes32 assetId, bytes memory transferData) {
        if (_encodingVersion == NEW_ENCODING_VERSION) {
            // For better error handling.
            require(_data.length >= 33, BadTransferDataLength());
            (assetId, transferData) = abi.decode(_data[1:], (bytes32, bytes));
        } else {
            revert UnsupportedEncodingVersion();
        }
    }

    /*//////////////////////////////////////////////////////////////
                            Receive transaction Functions
    //////////////////////////////////////////////////////////////*/

<<<<<<< HEAD
    /// @inheritdoc IAssetRouterBase
    function finalizeDeposit(uint256 _chainId, bytes32 _assetId, bytes calldata _transferData) external payable virtual;
=======
    /// @notice Finalize the withdrawal and release funds.
    /// @param _chainId The chain ID of the transaction to check.
    /// @param _assetId The bridged asset ID.
    /// @param _transferData The position in the L2 logs Merkle tree of the l2Log that was sent with the message.
    /// @dev We have both the legacy finalizeWithdrawal and the new finalizeDeposit functions,
    /// finalizeDeposit uses the new format. On the L2 we have finalizeDeposit with new and old formats both.
    function finalizeDeposit(uint256 _chainId, bytes32 _assetId, bytes calldata _transferData) public payable virtual;
>>>>>>> 61031356

    function _finalizeDeposit(
        uint256 _chainId,
        bytes32 _assetId,
        bytes calldata _transferData,
        address _nativeTokenVault
    ) internal {
        address assetHandler = assetHandlerAddress[_assetId];

        if (assetHandler != address(0)) {
            IAssetHandler(assetHandler).bridgeMint{value: msg.value}(_chainId, _assetId, _transferData);
        } else {
            _setAssetHandler(_assetId, _nativeTokenVault);
            // Native token vault may not support non-zero `msg.value`, but we still provide it here to
            // prevent the passed ETH from being stuck in the asset router and also for consistency.
            // So the decision on whether to support non-zero `msg.value` is done at the asset handler layer.
            IAssetHandler(_nativeTokenVault).bridgeMint{value: msg.value}(_chainId, _assetId, _transferData); // ToDo: Maybe it's better to receive amount and receiver here? transferData may have different encoding
        }
    }

    /*//////////////////////////////////////////////////////////////
                            Internal Functions
    //////////////////////////////////////////////////////////////*/

    function _setAssetHandler(bytes32 _assetId, address _assetHandlerAddress) internal {
        assetHandlerAddress[_assetId] = _assetHandlerAddress;
        emit AssetHandlerRegistered(_assetId, _assetHandlerAddress);
    }

    /// @dev send the burn message to the asset
    /// @notice Forwards the burn request for specific asset to respective asset handler.
    /// @param _chainId The chain ID of the ZK chain to which to deposit.
    /// @param _nextMsgValue The L2 `msg.value` from the L1 -> L2 deposit transaction.
    /// @param _assetId The deposited asset ID.
    /// @param _originalCaller The `msg.sender` address from the external call that initiated current one.
    /// @param _transferData The encoded data, which is used by the asset handler to determine L2 recipient and amount. Might include extra information.
    /// @param _passValue Boolean indicating whether to pass msg.value in the call.
    /// @param _nativeTokenVault The address of the native token vault.
    /// @return bridgeMintCalldata The calldata used by remote asset handler to mint tokens for recipient.
    function _burn(
        uint256 _chainId,
        uint256 _nextMsgValue,
        bytes32 _assetId,
        address _originalCaller,
        bytes memory _transferData,
        bool _passValue,
        address _nativeTokenVault
    ) internal returns (bytes memory bridgeMintCalldata) {
        address l1AssetHandler = assetHandlerAddress[_assetId];
        if (l1AssetHandler == address(0)) {
            // As a UX feature, whenever an asset handler is not present, we always try to register asset within native token vault.
            // The Native Token Vault is trusted to revert in an asset does not belong to it.
            //
            // Note, that it may "pollute" error handling a bit: instead of getting error for asset handler not being
            // present, the user will get whatever error the native token vault will return, however, providing
            // more advanced error handling requires more extensive code and will be added in the future releases.
            INativeTokenVaultBase(_nativeTokenVault).tryRegisterTokenFromBurnData(_transferData, _assetId);

            // We do not do any additional transformations here (like setting `assetHandler` in the mapping),
            // because we expect that all those happened inside `tryRegisterTokenFromBurnData`

            l1AssetHandler = _nativeTokenVault;
        }

        uint256 msgValue = _passValue ? msg.value : 0;
        bridgeMintCalldata = IAssetHandler(l1AssetHandler).bridgeBurn{value: msgValue}({
            _chainId: _chainId,
            _msgValue: _nextMsgValue,
            _assetId: _assetId,
            _originalCaller: _originalCaller,
            _data: _transferData
        });
    }

    /// @dev The request data that is passed to the bridgehub.
    /// @param _originalCaller The `msg.sender` address from the external call that initiated current one.
    /// @param _assetId The deposited asset ID.
    /// @param _bridgeMintCalldata The calldata used by remote asset handler to mint tokens for recipient.
    /// @param _txDataHash The keccak256 hash of 0x01 || abi.encode(bytes32, bytes) to identify deposits.
    /// @return request The data used by the bridgehub to create L2 transaction request to specific ZK chain.
    function _requestToBridge(
        address _originalCaller,
        bytes32 _assetId,
        bytes memory _bridgeMintCalldata,
        bytes32 _txDataHash
    ) internal view virtual returns (L2TransactionRequestTwoBridgesInner memory request) {
        bytes memory l2TxCalldata = getDepositCalldata(_originalCaller, _assetId, _bridgeMintCalldata);

        request = L2TransactionRequestTwoBridgesInner({
            magicValue: TWO_BRIDGES_MAGIC_VALUE,
            l2Contract: L2_ASSET_ROUTER_ADDR,
            l2Calldata: l2TxCalldata,
            factoryDeps: new bytes[](0),
            txDataHash: _txDataHash
        });
    }

    /// @inheritdoc IAssetRouterBase
    function getDepositCalldata(
        address,
        bytes32 _assetId,
        bytes memory _assetData
    ) public view virtual override returns (bytes memory) {
        return abi.encodeCall(IAssetRouterBase.finalizeDeposit, (block.chainid, _assetId, _assetData));
    }

    /// @notice Ensures that token is registered with native token vault.
    /// @dev Only used when deposit is made with legacy data encoding format.
    /// @param _token The native token address which should be registered with native token vault.
    /// @return assetId The asset ID of the token provided.
    function _ensureTokenRegisteredWithNTV(address _token) internal virtual returns (bytes32 assetId);

    /*//////////////////////////////////////////////////////////////
                            PAUSE
    //////////////////////////////////////////////////////////////*/

    /// @notice Pauses all functions marked with the `whenNotPaused` modifier.
    function pause() external onlyOwner {
        _pause();
    }

    /// @notice Unpauses the contract, allowing all functions marked with the `whenNotPaused` modifier to be called again.
    function unpause() external onlyOwner {
        _unpause();
    }
}<|MERGE_RESOLUTION|>--- conflicted
+++ resolved
@@ -46,11 +46,8 @@
      */
     uint256[48] private __gap;
 
-<<<<<<< HEAD
     function _bridgehub() internal view virtual returns (IBridgehubBase);
 
-    /// @inheritdoc IAssetRouterBase
-=======
     /// @notice Sets the asset handler address for a specified asset ID on the chain of the asset deployment tracker.
     /// @dev The caller of this function is encoded within the `assetId`, therefore, it should be invoked by the asset deployment tracker contract.
     /// @dev No access control on the caller, as msg.sender is encoded in the assetId.
@@ -58,7 +55,6 @@
     /// @dev `setAssetHandlerAddressOnCounterpart` should be called on L1 to set asset handlers on L2 chains for a specific asset ID.
     /// @param _assetRegistrationData The asset data which may include the asset address and any additional required data or encodings.
     /// @param _assetHandlerAddress The address of the asset handler to be set for the provided asset.
->>>>>>> 61031356
     function setAssetHandlerAddressThisChain(
         bytes32 _assetRegistrationData,
         address _assetHandlerAddress
@@ -197,10 +193,6 @@
                             Receive transaction Functions
     //////////////////////////////////////////////////////////////*/
 
-<<<<<<< HEAD
-    /// @inheritdoc IAssetRouterBase
-    function finalizeDeposit(uint256 _chainId, bytes32 _assetId, bytes calldata _transferData) external payable virtual;
-=======
     /// @notice Finalize the withdrawal and release funds.
     /// @param _chainId The chain ID of the transaction to check.
     /// @param _assetId The bridged asset ID.
@@ -208,7 +200,6 @@
     /// @dev We have both the legacy finalizeWithdrawal and the new finalizeDeposit functions,
     /// finalizeDeposit uses the new format. On the L2 we have finalizeDeposit with new and old formats both.
     function finalizeDeposit(uint256 _chainId, bytes32 _assetId, bytes calldata _transferData) public payable virtual;
->>>>>>> 61031356
 
     function _finalizeDeposit(
         uint256 _chainId,
