// SPDX-License-Identifier: MIT

pragma solidity 0.8.28;

import {Ownable2StepUpgradeable} from "@openzeppelin/contracts-upgradeable-v4/access/Ownable2StepUpgradeable.sol";
import {PausableUpgradeable} from "@openzeppelin/contracts-upgradeable-v4/security/PausableUpgradeable.sol";

import {IERC20} from "@openzeppelin/contracts-v4/token/ERC20/IERC20.sol";
import {SafeERC20} from "@openzeppelin/contracts-v4/token/ERC20/utils/SafeERC20.sol";

import {IAssetRouterBase, NEW_ENCODING_VERSION} from "./IAssetRouterBase.sol";
import {IAssetHandler} from "../interfaces/IAssetHandler.sol";
import {DataEncoding} from "../../common/libraries/DataEncoding.sol";

import {TWO_BRIDGES_MAGIC_VALUE} from "../../common/Config.sol";
import {L2_ASSET_ROUTER_ADDR, L2_NATIVE_TOKEN_VAULT_ADDR} from "../../common/l2-helpers/L2ContractAddresses.sol";

<<<<<<< HEAD
import {IBridgehub, L2TransactionRequestTwoBridgesInner} from "../../bridgehub/IBridgehub.sol";
import {AssetHandlerDoesNotExist, AssetIdNotSupported, BadTransferDataLength, Unauthorized, UnsupportedEncodingVersion} from "../../common/L1ContractErrors.sol";
import {INativeTokenVault} from "../ntv/INativeTokenVault.sol";
=======
import {Unauthorized} from "../../common/L1ContractErrors.sol";
import {INativeTokenVaultBase} from "../ntv/INativeTokenVaultBase.sol";
>>>>>>> 919ff231

/// @author Matter Labs
/// @custom:security-contact security@matterlabs.dev
/// @dev Bridges assets between L1 and ZK chain, supporting both ETH and ERC20 tokens.
/// @dev Designed for use with a proxy for upgradability.
abstract contract AssetRouterBase is IAssetRouterBase, Ownable2StepUpgradeable, PausableUpgradeable {
    using SafeERC20 for IERC20;

    /// @dev Maps asset ID to address of corresponding asset handler.
    /// @dev Tracks the address of Asset Handler contracts, where bridged funds are locked for each asset.
    /// @dev P.S. this liquidity was locked directly in SharedBridge before.
    /// @dev Current AssetHandlers: NTV for tokens, Bridgehub for chains.
    mapping(bytes32 assetId => address assetHandlerAddress) public assetHandlerAddress;

    /// @dev Maps asset ID to the asset deployment tracker address.
    /// @dev Tracks the address of Deployment Tracker contract on L1, which sets Asset Handlers on L2s (ZK chain).
    /// @dev For the asset and stores respective addresses.
    /// @dev Current AssetDeploymentTrackers: NTV for tokens, CTMDeploymentTracker for chains.
    mapping(bytes32 assetId => address assetDeploymentTracker) public assetDeploymentTracker;

    /**
     * @dev This empty reserved space is put in place to allow future versions to add new
     * variables without shifting down storage in the inheritance chain.
     * See https://docs.openzeppelin.com/contracts/4.x/upgradeable#storage_gaps
     */
    uint256[48] private __gap;

<<<<<<< HEAD
    /// @notice Checks that the message sender is the bridgehub.
    modifier onlyBridgehub() {
        require(msg.sender == address(_bridgehub()), Unauthorized(msg.sender));
        _;
    }

=======
>>>>>>> 919ff231
    /// @inheritdoc IAssetRouterBase
    function setAssetHandlerAddressThisChain(
        bytes32 _assetRegistrationData,
        address _assetHandlerAddress
    ) external virtual override;

    function _setAssetHandlerAddressThisChain(
        address _nativeTokenVault,
        bytes32 _assetRegistrationData,
        address _assetHandlerAddress
    ) internal {
        bool senderIsNTV = msg.sender == _nativeTokenVault;
        address sender = senderIsNTV ? L2_NATIVE_TOKEN_VAULT_ADDR : msg.sender;
        bytes32 assetId = DataEncoding.encodeAssetId(block.chainid, _assetRegistrationData, sender);
        require(senderIsNTV || msg.sender == assetDeploymentTracker[assetId], Unauthorized(msg.sender));
        _setAssetHandler(assetId, _assetHandlerAddress);
        assetDeploymentTracker[assetId] = msg.sender;
        emit AssetDeploymentTrackerRegistered(assetId, _assetRegistrationData, msg.sender);
    }

    /*//////////////////////////////////////////////////////////////
                            INITIATE DEPOSIT Functions
    //////////////////////////////////////////////////////////////*/

    function bridgehubDepositBaseToken(
        uint256 _chainId,
        bytes32 _assetId,
        address _originalCaller,
        uint256 _amount
    ) external payable virtual;

    function _bridgehubDepositBaseToken(
        uint256 _chainId,
        bytes32 _assetId,
        address _originalCaller,
        uint256 _amount
    ) internal virtual {
        address assetHandler = assetHandlerAddress[_assetId];
        require(assetHandler != address(0), AssetHandlerDoesNotExist(_assetId));

        // slither-disable-next-line unused-return
        IAssetHandler(assetHandler).bridgeBurn{value: msg.value}({
            _chainId: _chainId,
            _msgValue: 0,
            _assetId: _assetId,
            _originalCaller: _originalCaller,
            _data: DataEncoding.encodeBridgeBurnData(_amount, address(0), address(0))
        });

        // Note that we don't save the deposited amount, as this is for the base token, which gets sent to the refundRecipient if the tx fails
        emit BridgehubDepositBaseTokenInitiated(_chainId, _originalCaller, _assetId, _amount);
    }

    function _bridgehubDeposit(
        uint256 _chainId,
        address _originalCaller,
        uint256 _value,
        bytes calldata _data,
        address _nativeTokenVault
    ) internal virtual whenNotPaused returns (L2TransactionRequestTwoBridgesInner memory request) {
        bytes1 encodingVersion = _data[0];
        if (encodingVersion == NEW_ENCODING_VERSION) {
            return
                _bridgehubDepositNonBaseTokenAsset({
                    _chainId: _chainId,
                    _originalCaller: _originalCaller,
                    _value: _value,
                    _data: _data,
                    _nativeTokenVault: _nativeTokenVault
                });
        } else {
            revert UnsupportedEncodingVersion();
        }
    }

    function _bridgehubDepositNonBaseTokenAsset(
        uint256 _chainId,
        address _originalCaller,
        uint256 _value,
        bytes calldata _data,
        address _nativeTokenVault
    ) internal returns (L2TransactionRequestTwoBridgesInner memory request) {
        bytes1 encodingVersion = _data[0];

        (bytes32 assetId, bytes memory transferData) = _getTransferData(encodingVersion, _originalCaller, _data);
        require(_bridgehub().baseTokenAssetId(_chainId) != assetId, AssetIdNotSupported(assetId));

        bytes memory bridgeMintCalldata = _burn({
            _chainId: _chainId,
            _nextMsgValue: _value,
            _assetId: assetId,
            _originalCaller: _originalCaller,
            _transferData: transferData,
            _passValue: true,
            _nativeTokenVault: _nativeTokenVault
        });

        bytes32 txDataHash = DataEncoding.encodeTxDataHash({
            _nativeTokenVault: _nativeTokenVault,
            _encodingVersion: encodingVersion,
            _originalCaller: _originalCaller,
            _assetId: assetId,
            _transferData: transferData
        });

        request = _requestToBridge({
            _originalCaller: _originalCaller,
            _assetId: assetId,
            _bridgeMintCalldata: bridgeMintCalldata,
            _txDataHash: txDataHash
        });

        emit BridgehubDepositInitiated({
            chainId: _chainId,
            txDataHash: txDataHash,
            from: _originalCaller,
            assetId: assetId,
            bridgeMintCalldata: bridgeMintCalldata
        });
    }

    function _getTransferData(
        bytes1 _encodingVersion,
        address,
        bytes calldata _data
    ) internal virtual returns (bytes32 assetId, bytes memory transferData) {
        if (_encodingVersion == NEW_ENCODING_VERSION) {
            // For better error handling.
            require(_data.length >= 33, BadTransferDataLength());
            (assetId, transferData) = abi.decode(_data[1:], (bytes32, bytes));
        } else {
            revert UnsupportedEncodingVersion();
        }
    }

    /*//////////////////////////////////////////////////////////////
                            Receive transaction Functions
    //////////////////////////////////////////////////////////////*/

    /// @inheritdoc IAssetRouterBase
    function finalizeDeposit(uint256 _chainId, bytes32 _assetId, bytes calldata _transferData) external payable virtual;

    function _finalizeDeposit(
        uint256 _chainId,
        bytes32 _assetId,
        bytes calldata _transferData,
        address _nativeTokenVault
    ) internal {
        address assetHandler = assetHandlerAddress[_assetId];

        if (assetHandler != address(0)) {
            IAssetHandler(assetHandler).bridgeMint{value: msg.value}(_chainId, _assetId, _transferData);
        } else {
            _setAssetHandler(_assetId, _nativeTokenVault);
            // Native token vault may not support non-zero `msg.value`, but we still provide it here to
            // prevent the passed ETH from being stuck in the asset router and also for consistency.
            // So the decision on whether to support non-zero `msg.value` is done at the asset handler layer.
            IAssetHandler(_nativeTokenVault).bridgeMint{value: msg.value}(_chainId, _assetId, _transferData); // ToDo: Maybe it's better to receive amount and receiver here? transferData may have different encoding
        }
    }

    /*//////////////////////////////////////////////////////////////
                            Internal Functions
    //////////////////////////////////////////////////////////////*/

    function _setAssetHandler(bytes32 _assetId, address _assetHandlerAddress) internal {
        assetHandlerAddress[_assetId] = _assetHandlerAddress;
        emit AssetHandlerRegistered(_assetId, _assetHandlerAddress);
    }

    /// @dev send the burn message to the asset
    /// @notice Forwards the burn request for specific asset to respective asset handler.
    /// @param _chainId The chain ID of the ZK chain to which to deposit.
    /// @param _nextMsgValue The L2 `msg.value` from the L1 -> L2 deposit transaction.
    /// @param _assetId The deposited asset ID.
    /// @param _originalCaller The `msg.sender` address from the external call that initiated current one.
    /// @param _transferData The encoded data, which is used by the asset handler to determine L2 recipient and amount. Might include extra information.
    /// @param _passValue Boolean indicating whether to pass msg.value in the call.
    /// @param _nativeTokenVault The address of the native token vault.
    /// @return bridgeMintCalldata The calldata used by remote asset handler to mint tokens for recipient.
    function _burn(
        uint256 _chainId,
        uint256 _nextMsgValue,
        bytes32 _assetId,
        address _originalCaller,
        bytes memory _transferData,
        bool _passValue,
        address _nativeTokenVault
    ) internal returns (bytes memory bridgeMintCalldata) {
        address l1AssetHandler = assetHandlerAddress[_assetId];
        if (l1AssetHandler == address(0)) {
            // As a UX feature, whenever an asset handler is not present, we always try to register asset within native token vault.
            // The Native Token Vault is trusted to revert in an asset does not belong to it.
            //
            // Note, that it may "pollute" error handling a bit: instead of getting error for asset handler not being
            // present, the user will get whatever error the native token vault will return, however, providing
            // more advanced error handling requires more extensive code and will be added in the future releases.
            INativeTokenVaultBase(_nativeTokenVault).tryRegisterTokenFromBurnData(_transferData, _assetId);

            // We do not do any additional transformations here (like setting `assetHandler` in the mapping),
            // because we expect that all those happened inside `tryRegisterTokenFromBurnData`

            l1AssetHandler = _nativeTokenVault;
        }

        uint256 msgValue = _passValue ? msg.value : 0;
        bridgeMintCalldata = IAssetHandler(l1AssetHandler).bridgeBurn{value: msgValue}({
            _chainId: _chainId,
            _msgValue: _nextMsgValue,
            _assetId: _assetId,
            _originalCaller: _originalCaller,
            _data: _transferData
        });
    }

    /// @dev The request data that is passed to the bridgehub.
    /// @param _originalCaller The `msg.sender` address from the external call that initiated current one.
    /// @param _assetId The deposited asset ID.
    /// @param _bridgeMintCalldata The calldata used by remote asset handler to mint tokens for recipient.
    /// @param _txDataHash The keccak256 hash of 0x01 || abi.encode(bytes32, bytes) to identify deposits.
    /// @return request The data used by the bridgehub to create L2 transaction request to specific ZK chain.
    function _requestToBridge(
        address _originalCaller,
        bytes32 _assetId,
        bytes memory _bridgeMintCalldata,
        bytes32 _txDataHash
    ) internal view virtual returns (L2TransactionRequestTwoBridgesInner memory request) {
        bytes memory l2TxCalldata = getDepositCalldata(_originalCaller, _assetId, _bridgeMintCalldata);

        request = L2TransactionRequestTwoBridgesInner({
            magicValue: TWO_BRIDGES_MAGIC_VALUE,
            l2Contract: L2_ASSET_ROUTER_ADDR,
            l2Calldata: l2TxCalldata,
            factoryDeps: new bytes[](0),
            txDataHash: _txDataHash
        });
    }

    /// @inheritdoc IAssetRouterBase
    function getDepositCalldata(
        address,
        bytes32 _assetId,
        bytes memory _assetData
    ) public view virtual override returns (bytes memory) {
        return abi.encodeCall(IAssetRouterBase.finalizeDeposit, (block.chainid, _assetId, _assetData));
    }

    /// @notice Ensures that token is registered with native token vault.
    /// @dev Only used when deposit is made with legacy data encoding format.
    /// @param _token The native token address which should be registered with native token vault.
    /// @return assetId The asset ID of the token provided.
    function _ensureTokenRegisteredWithNTV(address _token) internal virtual returns (bytes32 assetId);

    /*//////////////////////////////////////////////////////////////
                            PAUSE
    //////////////////////////////////////////////////////////////*/

    /// @notice Pauses all functions marked with the `whenNotPaused` modifier.
    function pause() external onlyOwner {
        _pause();
    }

    /// @notice Unpauses the contract, allowing all functions marked with the `whenNotPaused` modifier to be called again.
    function unpause() external onlyOwner {
        _unpause();
    }
}<|MERGE_RESOLUTION|>--- conflicted
+++ resolved
@@ -15,14 +15,9 @@
 import {TWO_BRIDGES_MAGIC_VALUE} from "../../common/Config.sol";
 import {L2_ASSET_ROUTER_ADDR, L2_NATIVE_TOKEN_VAULT_ADDR} from "../../common/l2-helpers/L2ContractAddresses.sol";
 
-<<<<<<< HEAD
-import {IBridgehub, L2TransactionRequestTwoBridgesInner} from "../../bridgehub/IBridgehub.sol";
+import {L2TransactionRequestTwoBridgesInner} from "../../bridgehub/IBridgehubBase.sol";
 import {AssetHandlerDoesNotExist, AssetIdNotSupported, BadTransferDataLength, Unauthorized, UnsupportedEncodingVersion} from "../../common/L1ContractErrors.sol";
-import {INativeTokenVault} from "../ntv/INativeTokenVault.sol";
-=======
-import {Unauthorized} from "../../common/L1ContractErrors.sol";
 import {INativeTokenVaultBase} from "../ntv/INativeTokenVaultBase.sol";
->>>>>>> 919ff231
 
 /// @author Matter Labs
 /// @custom:security-contact security@matterlabs.dev
@@ -50,15 +45,6 @@
      */
     uint256[48] private __gap;
 
-<<<<<<< HEAD
-    /// @notice Checks that the message sender is the bridgehub.
-    modifier onlyBridgehub() {
-        require(msg.sender == address(_bridgehub()), Unauthorized(msg.sender));
-        _;
-    }
-
-=======
->>>>>>> 919ff231
     /// @inheritdoc IAssetRouterBase
     function setAssetHandlerAddressThisChain(
         bytes32 _assetRegistrationData,
