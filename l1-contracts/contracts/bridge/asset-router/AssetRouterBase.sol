// SPDX-License-Identifier: MIT

pragma solidity 0.8.28;

import {Ownable2StepUpgradeable} from "@openzeppelin/contracts-upgradeable-v4/access/Ownable2StepUpgradeable.sol";
import {PausableUpgradeable} from "@openzeppelin/contracts-upgradeable-v4/security/PausableUpgradeable.sol";

import {IERC20} from "@openzeppelin/contracts-v4/token/ERC20/IERC20.sol";
import {SafeERC20} from "@openzeppelin/contracts-v4/token/ERC20/utils/SafeERC20.sol";

import {IAssetRouterBase} from "./IAssetRouterBase.sol";
import {IAssetHandler} from "../interfaces/IAssetHandler.sol";
import {DataEncoding} from "../../common/libraries/DataEncoding.sol";

import {L2_NATIVE_TOKEN_VAULT_ADDR} from "../../common/l2-helpers/L2ContractAddresses.sol";

import {IBridgehub} from "../../bridgehub/IBridgehub.sol";
import {Unauthorized} from "../../common/L1ContractErrors.sol";
import {INativeTokenVault} from "../ntv/INativeTokenVault.sol";

/// @author Matter Labs
/// @custom:security-contact security@matterlabs.dev
/// @dev Bridges assets between L1 and ZK chain, supporting both ETH and ERC20 tokens.
/// @dev Designed for use with a proxy for upgradability.
abstract contract AssetRouterBase is IAssetRouterBase, Ownable2StepUpgradeable, PausableUpgradeable {
    using SafeERC20 for IERC20;

    /// @dev Maps asset ID to address of corresponding asset handler.
    /// @dev Tracks the address of Asset Handler contracts, where bridged funds are locked for each asset.
    /// @dev P.S. this liquidity was locked directly in SharedBridge before.
    /// @dev Current AssetHandlers: NTV for tokens, Bridgehub for chains.
    mapping(bytes32 assetId => address assetHandlerAddress) public assetHandlerAddress;

    /// @dev Maps asset ID to the asset deployment tracker address.
    /// @dev Tracks the address of Deployment Tracker contract on L1, which sets Asset Handlers on L2s (ZK chain).
    /// @dev For the asset and stores respective addresses.
    /// @dev Current AssetDeploymentTrackers: NTV for tokens, CTMDeploymentTracker for chains.
    mapping(bytes32 assetId => address assetDeploymentTracker) public assetDeploymentTracker;

    /**
     * @dev This empty reserved space is put in place to allow future versions to add new
     * variables without shifting down storage in the inheritance chain.
     * See https://docs.openzeppelin.com/contracts/4.x/upgradeable#storage_gaps
     */
    uint256[48] private __gap;

    /// @notice Checks that the message sender is the bridgehub.
    modifier onlyBridgehub() {
        if (msg.sender != address(_bridgehub())) {
            revert Unauthorized(msg.sender);
        }
        _;
    }

    /// @inheritdoc IAssetRouterBase
    function setAssetHandlerAddressThisChain(
        bytes32 _assetRegistrationData,
        address _assetHandlerAddress
    ) external virtual override;

    function _setAssetHandlerAddressThisChain(
        address _nativeTokenVault,
        bytes32 _assetRegistrationData,
        address _assetHandlerAddress
    ) internal {
        bool senderIsNTV = msg.sender == _nativeTokenVault;
        address sender = senderIsNTV ? L2_NATIVE_TOKEN_VAULT_ADDR : msg.sender;
        bytes32 assetId = DataEncoding.encodeAssetId(block.chainid, _assetRegistrationData, sender);
        if (!senderIsNTV && msg.sender != assetDeploymentTracker[assetId]) {
            revert Unauthorized(msg.sender);
        }
        _setAssetHandler(assetId, _assetHandlerAddress);
        assetDeploymentTracker[assetId] = msg.sender;
        emit AssetDeploymentTrackerRegistered(assetId, _assetRegistrationData, msg.sender);
    }

    /*//////////////////////////////////////////////////////////////
                            Receive transaction Functions
    //////////////////////////////////////////////////////////////*/

    /// @inheritdoc IAssetRouterBase
    function finalizeDeposit(uint256 _chainId, bytes32 _assetId, bytes calldata _transferData) public payable virtual;

    function _finalizeDeposit(
        uint256 _chainId,
        bytes32 _assetId,
        bytes calldata _transferData,
        address _nativeTokenVault
    ) internal {
        address assetHandler = assetHandlerAddress[_assetId];

        if (assetHandler != address(0)) {
            IAssetHandler(assetHandler).bridgeMint{value: msg.value}(_chainId, _assetId, _transferData);
        } else {
            _setAssetHandler(_assetId, _nativeTokenVault);
            // Native token vault may not support non-zero `msg.value`, but we still provide it here to
            // prevent the passed ETH from being stuck in the asset router and also for consistency.
            // So the decision on whether to support non-zero `msg.value` is done at the asset handler layer.
            IAssetHandler(_nativeTokenVault).bridgeMint{value: msg.value}(_chainId, _assetId, _transferData); // ToDo: Maybe it's better to receive amount and receiver here? transferData may have different encoding
        }
    }

    /*//////////////////////////////////////////////////////////////
                            Internal Functions
    //////////////////////////////////////////////////////////////*/

    function _setAssetHandler(bytes32 _assetId, address _assetHandlerAddress) internal {
        assetHandlerAddress[_assetId] = _assetHandlerAddress;
        emit AssetHandlerRegistered(_assetId, _assetHandlerAddress);
    }

    /// @dev send the burn message to the asset
    /// @notice Forwards the burn request for specific asset to respective asset handler.
    /// @param _chainId The chain ID of the ZK chain to which to deposit.
    /// @param _nextMsgValue The L2 `msg.value` from the L1 -> L2 deposit transaction.
    /// @param _assetId The deposited asset ID.
    /// @param _originalCaller The `msg.sender` address from the external call that initiated current one.
    /// @param _transferData The encoded data, which is used by the asset handler to determine L2 recipient and amount. Might include extra information.
    /// @param _passValue Boolean indicating whether to pass msg.value in the call.
    /// @param _nativeTokenVault The address of the native token vault.
    /// @return bridgeMintCalldata The calldata used by remote asset handler to mint tokens for recipient.
    function _burn(
        uint256 _chainId,
        uint256 _nextMsgValue,
        bytes32 _assetId,
        address _originalCaller,
        bytes memory _transferData,
        bool _passValue,
        address _nativeTokenVault
    ) internal returns (bytes memory bridgeMintCalldata) {
        address l1AssetHandler = assetHandlerAddress[_assetId];
        if (l1AssetHandler == address(0)) {
            // As a UX feature, whenever an asset handler is not present, we always try to register asset within native token vault.
            // The Native Token Vault is trusted to revert in an asset does not belong to it.
            //
            // Note, that it may "pollute" error handling a bit: instead of getting error for asset handler not being
            // present, the user will get whatever error the native token vault will return, however, providing
            // more advanced error handling requires more extensive code and will be added in the future releases.
            INativeTokenVault(_nativeTokenVault).tryRegisterTokenFromBurnData(_transferData, _assetId);

            // We do not do any additional transformations here (like setting `assetHandler` in the mapping),
            // because we expect that all those happened inside `tryRegisterTokenFromBurnData`

            l1AssetHandler = _nativeTokenVault;
        }

        uint256 msgValue = _passValue ? msg.value : 0;
        bridgeMintCalldata = IAssetHandler(l1AssetHandler).bridgeBurn{value: msgValue}({
            _chainId: _chainId,
            _msgValue: _nextMsgValue,
            _assetId: _assetId,
            _originalCaller: _originalCaller,
            _data: _transferData
        });
    }

    /// @notice Ensures that token is registered with native token vault.
    /// @dev Only used when deposit is made with legacy data encoding format.
    /// @param _token The native token address which should be registered with native token vault.
    /// @return assetId The asset ID of the token provided.
    function _ensureTokenRegisteredWithNTV(address _token) internal virtual returns (bytes32 assetId);

    /*//////////////////////////////////////////////////////////////
                            PAUSE
    //////////////////////////////////////////////////////////////*/

    /// @notice Pauses all functions marked with the `whenNotPaused` modifier.
    function pause() external onlyOwner {
        _pause();
    }

    /// @notice Unpauses the contract, allowing all functions marked with the `whenNotPaused` modifier to be called again.
    function unpause() external onlyOwner {
        _unpause();
    }

    function _bridgehub() internal view virtual returns (IBridgehub);

<<<<<<< HEAD
=======
    function _l1ChainId() internal view virtual returns (uint256);

>>>>>>> 139fac50
    function _eraChainId() internal view virtual returns (uint256);
}<|MERGE_RESOLUTION|>--- conflicted
+++ resolved
@@ -176,10 +176,7 @@
 
     function _bridgehub() internal view virtual returns (IBridgehub);
 
-<<<<<<< HEAD
-=======
     function _l1ChainId() internal view virtual returns (uint256);
 
->>>>>>> 139fac50
     function _eraChainId() internal view virtual returns (uint256);
 }