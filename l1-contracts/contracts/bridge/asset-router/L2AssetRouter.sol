--- conflicted
+++ resolved
@@ -16,12 +16,8 @@
 import {AddressAliasHelper} from "../../vendor/AddressAliasHelper.sol";
 import {ReentrancyGuard} from "../../common/ReentrancyGuard.sol";
 
-<<<<<<< HEAD
 import {InteropCallStarter} from "../../common/Messaging.sol";
-import {L2_BRIDGEHUB_ADDR, L2_INTEROP_CENTER_ADDR, L2_NATIVE_TOKEN_VAULT_ADDR} from "../../common/l2-helpers/L2ContractAddresses.sol";
-=======
-import {L2_BRIDGEHUB_ADDR, L2_COMPLEX_UPGRADER_ADDR, L2_NATIVE_TOKEN_VAULT_ADDR} from "../../common/l2-helpers/L2ContractAddresses.sol";
->>>>>>> 348f7b91
+import {L2_BRIDGEHUB_ADDR, L2_COMPLEX_UPGRADER_ADDR, L2_INTEROP_CENTER_ADDR, L2_NATIVE_TOKEN_VAULT_ADDR} from "../../common/l2-helpers/L2ContractAddresses.sol";
 import {L2ContractHelper} from "../../common/l2-helpers/L2ContractHelper.sol";
 import {DataEncoding} from "../../common/libraries/DataEncoding.sol";
 import {AmountMustBeGreaterThanZero, AssetIdNotSupported, EmptyAddress, ExecuteMessageFailed, InvalidSelector, PayloadTooShort, TokenNotLegacy, Unauthorized} from "../../common/L1ContractErrors.sol";
@@ -33,18 +29,12 @@
 /// @custom:security-contact security@matterlabs.dev
 /// @notice The "default" bridge implementation for the ERC20 tokens. Note, that it does not
 /// support any custom token logic, i.e. rebase tokens' functionality is not supported.
-<<<<<<< HEAD
+/// @dev Important: L2 contracts are not allowed to have any immutable variables or constructors. This is needed for compatibility with ZKsyncOS.
 contract L2AssetRouter is AssetRouterBase, IL2AssetRouter, ReentrancyGuard, IERC7786Recipient {
-    /// @dev The address of the L2 legacy shared bridge.
-    address public immutable L2_LEGACY_SHARED_BRIDGE;
-=======
-/// @dev Important: L2 contracts are not allowed to have any immutable variables or constructors. This is needed for compatibility with ZKsyncOS.
-contract L2AssetRouter is AssetRouterBase, IL2AssetRouter, ReentrancyGuard {
     /// @dev Bridgehub smart contract that is used to operate with L2 via asynchronous L2 <-> L1 communication.
     /// @dev Note, that while it is a simple storage variable, the name is in capslock for the backward compatibility with
     /// the old version where it was an immutable.
     IBridgehub public override BRIDGE_HUB;
->>>>>>> 348f7b91
 
     /// @dev Chain ID of L1 for bridging reasons.
     /// @dev Note, that while it is a simple storage variable, the name is in capslock for the backward compatibility with
@@ -161,14 +151,8 @@
         bytes32 _baseTokenAssetId
     ) public onlyUpgrader {
         L2_LEGACY_SHARED_BRIDGE = _legacySharedBridge;
-<<<<<<< HEAD
         require(_l1AssetRouter != address(0), EmptyAddress());
-=======
-        if (_l1AssetRouter == address(0)) {
-            revert EmptyAddress();
-        }
         L1_CHAIN_ID = _l1ChainId;
->>>>>>> 348f7b91
         L1_ASSET_ROUTER = _l1AssetRouter;
         BASE_TOKEN_ASSET_ID = _baseTokenAssetId;
         eraChainId = _eraChainId;
@@ -269,8 +253,7 @@
         public
         payable
         override(AssetRouterBase, IAssetRouterBase)
-<<<<<<< HEAD
-        onlyAssetRouterCounterpartOrSelf(_originChainId)
+        onlyAssetRouterCounterpartOxwrSelf(_originChainId)
         nonReentrant
     {
         require(_assetId != BASE_TOKEN_ASSET_ID, AssetIdNotSupported(BASE_TOKEN_ASSET_ID));
@@ -316,17 +299,6 @@
             data: request.l2Calldata,
             callAttributes: attributes
         });
-=======
-        onlyAssetRouterCounterpartOrSelf(_l1ChainId())
-        nonReentrant
-    {
-        if (_assetId == BASE_TOKEN_ASSET_ID) {
-            revert AssetIdNotSupported(BASE_TOKEN_ASSET_ID);
-        }
-        _finalizeDeposit(_l1ChainId(), _assetId, _transferData, L2_NATIVE_TOKEN_VAULT_ADDR);
-
-        emit DepositFinalizedAssetRouter(_l1ChainId(), _assetId, _transferData);
->>>>>>> 348f7b91
     }
 
     /// @notice Initiates a withdrawal by burning funds on the contract and sending the message to L1
