--- conflicted
+++ resolved
@@ -15,13 +15,8 @@
 import {AddressAliasHelper} from "../../vendor/AddressAliasHelper.sol";
 import {ReentrancyGuard} from "../../common/ReentrancyGuard.sol";
 
-<<<<<<< HEAD
 import {L2_NATIVE_TOKEN_VAULT_ADDR, L2_COMPLEX_UPGRADER_ADDR} from "../../common/l2-helpers/L2ContractAddresses.sol";
 import {L2ContractHelper} from "../../common/l2-helpers/L2ContractHelper.sol";
-=======
-import {L2_NATIVE_TOKEN_VAULT_ADDR, L2_BRIDGEHUB_ADDR, L2_COMPLEX_UPGRADER_ADDR} from "../../common/L2ContractAddresses.sol";
-import {L2ContractHelper} from "../../common/libraries/L2ContractHelper.sol";
->>>>>>> 62278402
 import {DataEncoding} from "../../common/libraries/DataEncoding.sol";
 import {AmountMustBeGreaterThanZero, AssetIdNotSupported, EmptyAddress, InvalidCaller, TokenNotLegacy} from "../../common/L1ContractErrors.sol";
 
@@ -29,11 +24,7 @@
 /// @custom:security-contact security@matterlabs.dev
 /// @notice The "default" bridge implementation for the ERC20 tokens. Note, that it does not
 /// support any custom token logic, i.e. rebase tokens' functionality is not supported.
-<<<<<<< HEAD
-/// @dev Important: L2 contracts are not allowed to have any constructor. This is needed for compatibility with ZKsyncOS.
-=======
 /// @dev Important: L2 contracts are not allowed to have any immutable variables. This is needed for compatibility with ZKsyncOS.
->>>>>>> 62278402
 contract L2AssetRouter is AssetRouterBase, IL2AssetRouter, ReentrancyGuard {
     /// @dev Bridgehub smart contract that is used to operate with L2 via asynchronous L2 <-> L1 communication.
     /// @dev Note, that while it is a simple storage variable, the name is in capslock for the backward compatibility with
@@ -431,13 +422,10 @@
         return BRIDGE_HUB;
     }
 
-<<<<<<< HEAD
-=======
     function _l1ChainId() internal view override returns (uint256) {
         return L1_CHAIN_ID;
     }
 
->>>>>>> 62278402
     function _eraChainId() internal view override returns (uint256) {
         return eraChainId;
     }
