--- conflicted
+++ resolved
@@ -131,9 +131,6 @@
     }
 
     /*//////////////////////////////////////////////////////////////
-<<<<<<< HEAD
-                            INITIATTE DEPOSIT Functions
-=======
                      Internal & Helpers
     //////////////////////////////////////////////////////////////*/
 
@@ -145,7 +142,6 @@
 
     /*//////////////////////////////////////////////////////////////
                             LEGACY FUNCTIONS
->>>>>>> 4eec9d4e
     //////////////////////////////////////////////////////////////*/
 
     /// @notice Initiates a withdrawal by burning funds on the contract and sending the message to L1
@@ -207,13 +203,9 @@
             // slither-disable-next-line unused-return
             txHash = L2ContractHelper.sendMessageToL1(message);
         } else {
-<<<<<<< HEAD
-            address l1Token = IL2NativeTokenVault(L2_NATIVE_TOKEN_VAULT_ADDR).tokenAddress(_assetId);
-=======
             address l1Token = IBridgedStandardToken(
                 IL2NativeTokenVault(L2_NATIVE_TOKEN_VAULT_ADDR).tokenAddress(_assetId)
             ).originToken();
->>>>>>> 4eec9d4e
             if (l1Token == address(0)) {
                 revert AssetIdNotSupported(_assetId);
             }
