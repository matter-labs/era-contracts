// SPDX-License-Identifier: MIT

pragma solidity 0.8.24;

import {IL2AssetRouter} from "./IL2AssetRouter.sol";
import {IAssetRouterBase} from "./IAssetRouterBase.sol";
import {AssetRouterBase} from "./AssetRouterBase.sol";

import {IL2NativeTokenVault} from "../ntv/IL2NativeTokenVault.sol";
import {INativeTokenVault} from "../ntv/INativeTokenVault.sol";
import {IL2SharedBridgeLegacy} from "../interfaces/IL2SharedBridgeLegacy.sol";
import {IAssetHandler} from "../interfaces/IAssetHandler.sol";
import {IBridgedStandardToken} from "../interfaces/IBridgedStandardToken.sol";
import {IL1ERC20Bridge} from "../interfaces/IL1ERC20Bridge.sol";

import {IBridgehub} from "../../bridgehub/IBridgehub.sol";
import {AddressAliasHelper} from "../../vendor/AddressAliasHelper.sol";

import {L2_NATIVE_TOKEN_VAULT_ADDR, L2_BRIDGEHUB_ADDR} from "../../common/L2ContractAddresses.sol";
import {L2ContractHelper} from "../../common/libraries/L2ContractHelper.sol";
import {DataEncoding} from "../../common/libraries/DataEncoding.sol";
import {TokenNotLegacy, EmptyAddress, InvalidCaller, AmountMustBeGreaterThanZero, AssetIdNotSupported} from "../../common/L1ContractErrors.sol";

/// @author Matter Labs
/// @custom:security-contact security@matterlabs.dev
/// @notice The "default" bridge implementation for the ERC20 tokens. Note, that it does not
/// support any custom token logic, i.e. rebase tokens' functionality is not supported.
contract L2AssetRouter is AssetRouterBase, IL2AssetRouter {
    /// @dev The address of the L2 legacy shared bridge.
    address public immutable L2_LEGACY_SHARED_BRIDGE;

    /// @dev The asset id of the base token.
    bytes32 public immutable BASE_TOKEN_ASSET_ID;

    /// @dev The address of the L1 asset router counterpart.
    address public immutable override L1_ASSET_ROUTER;

    /// @notice Checks that the message sender is the L1 Asset Router.
    modifier onlyAssetRouterCounterpart(uint256 _originChainId) {
        if (_originChainId == L1_CHAIN_ID) {
            // Only the L1 Asset Router counterpart can initiate and finalize the deposit.
            if (AddressAliasHelper.undoL1ToL2Alias(msg.sender) != L1_ASSET_ROUTER) {
                revert InvalidCaller(msg.sender);
            }
        } else {
            revert InvalidCaller(msg.sender); // xL2 messaging not supported for now
        }
        _;
    }

    /// @notice Checks that the message sender is the L1 Asset Router.
    modifier onlyAssetRouterCounterpartOrSelf(uint256 _originChainId) {
        if (_originChainId == L1_CHAIN_ID) {
            // Only the L1 Asset Router counterpart can initiate and finalize the deposit.
            if ((AddressAliasHelper.undoL1ToL2Alias(msg.sender) != L1_ASSET_ROUTER) && (msg.sender != address(this))) {
                revert InvalidCaller(msg.sender);
            }
        } else {
            revert InvalidCaller(msg.sender); // xL2 messaging not supported for now
        }
        _;
    }

    /// @notice Checks that the message sender is the legacy L2 bridge.
    modifier onlyLegacyBridge() {
        if (msg.sender != L2_LEGACY_SHARED_BRIDGE) {
            revert InvalidCaller(msg.sender);
        }
        _;
    }

    modifier onlyNTV() {
        if (msg.sender != L2_NATIVE_TOKEN_VAULT_ADDR) {
            revert InvalidCaller(msg.sender);
        }
        _;
    }

    /// @dev Disable the initialization to prevent Parity hack.
    /// @dev this contract is deployed in the L2GenesisUpgrade, and is meant as direct deployment without a proxy.
    /// @param _l1AssetRouter The address of the L1 Bridge contract.
    constructor(
        uint256 _l1ChainId,
        uint256 _eraChainId,
        address _l1AssetRouter,
        address _legacySharedBridge,
        bytes32 _baseTokenAssetId,
        address _aliasedOwner
    ) AssetRouterBase(_l1ChainId, _eraChainId, IBridgehub(L2_BRIDGEHUB_ADDR)) {
        L2_LEGACY_SHARED_BRIDGE = _legacySharedBridge;
        if (_l1AssetRouter == address(0)) {
            revert EmptyAddress();
        }
        L1_ASSET_ROUTER = _l1AssetRouter;
        _setAssetHandler(_baseTokenAssetId, L2_NATIVE_TOKEN_VAULT_ADDR);
        BASE_TOKEN_ASSET_ID = _baseTokenAssetId;
        _disableInitializers();
        _transferOwnership(_aliasedOwner);
    }

    /// @inheritdoc IL2AssetRouter
    function setAssetHandlerAddress(
        uint256 _originChainId,
        bytes32 _assetId,
        address _assetHandlerAddress
    ) external override onlyAssetRouterCounterpart(_originChainId) {
        _setAssetHandler(_assetId, _assetHandlerAddress);
    }

    /// @inheritdoc IAssetRouterBase
    function setAssetHandlerAddressThisChain(
        bytes32 _assetRegistrationData,
        address _assetHandlerAddress
    ) external override(AssetRouterBase, IAssetRouterBase) {
        _setAssetHandlerAddressThisChain(L2_NATIVE_TOKEN_VAULT_ADDR, _assetRegistrationData, _assetHandlerAddress);
    }

    function setLegacyTokenAssetHandler(bytes32 _assetId) external override onlyNTV {
        // Note, that it is an asset handler, but not asset deployment tracker,
        // which is located on L1.
        _setAssetHandler(_assetId, L2_NATIVE_TOKEN_VAULT_ADDR);
    }

    /*//////////////////////////////////////////////////////////////
                            Receive transaction Functions
    //////////////////////////////////////////////////////////////*/

    /// @notice Finalize the deposit and mint funds
    /// @param _assetId The encoding of the asset on L2
    /// @param _transferData The encoded data required for deposit (address _l1Sender, uint256 _amount, address _l2Receiver, bytes memory erc20Data, address originToken)
    function finalizeDeposit(
        // solhint-disable-next-line no-unused-vars
        uint256,
        bytes32 _assetId,
        bytes calldata _transferData
    ) public payable override(AssetRouterBase, IAssetRouterBase) onlyAssetRouterCounterpartOrSelf(L1_CHAIN_ID) {
        if (_assetId == BASE_TOKEN_ASSET_ID) {
            revert AssetIdNotSupported(BASE_TOKEN_ASSET_ID);
        }
        _finalizeDeposit(L1_CHAIN_ID, _assetId, _transferData, L2_NATIVE_TOKEN_VAULT_ADDR);

        emit DepositFinalizedAssetRouter(L1_CHAIN_ID, _assetId, _transferData);
    }

    /// @notice Initiates a withdrawal by burning funds on the contract and sending the message to L1
    /// where tokens would be unlocked
    /// @dev IMPORTANT: this method will be deprecated in one of the future releases, so contracts
    /// that rely on it must be upgradeable.
    /// @param _assetId The asset id of the withdrawn asset
    /// @param _assetData The data that is passed to the asset handler contract
    function withdraw(bytes32 _assetId, bytes memory _assetData) public override returns (bytes32) {
        return _withdrawSender(_assetId, _assetData, msg.sender, true);
    }

<<<<<<< HEAD
=======
    /// @dev IMPORTANT: this method will be deprecated in one of the future releases, so contracts
    /// that rely on it must be upgradeable.
    function withdrawToken(address _l2NativeToken, bytes memory _assetData) public returns (bytes32) {
        bytes32 recordedAssetId = INativeTokenVault(L2_NATIVE_TOKEN_VAULT_ADDR).assetId(_l2NativeToken);
        uint256 recordedOriginChainId = INativeTokenVault(L2_NATIVE_TOKEN_VAULT_ADDR).originChainId(recordedAssetId);
        if (recordedOriginChainId != block.chainid && recordedOriginChainId != 0) {
            revert AssetIdNotSupported(recordedAssetId);
        }
        bytes32 assetId = _ensureTokenRegisteredWithNTV(_l2NativeToken);
        return _withdrawSender(assetId, _assetData, msg.sender, true);
    }

>>>>>>> 38edfb79
    /*//////////////////////////////////////////////////////////////
                     Internal & Helpers
    //////////////////////////////////////////////////////////////*/

    /// @inheritdoc AssetRouterBase
    function _ensureTokenRegisteredWithNTV(address _token) internal override returns (bytes32 assetId) {
        IL2NativeTokenVault nativeTokenVault = IL2NativeTokenVault(L2_NATIVE_TOKEN_VAULT_ADDR);
        nativeTokenVault.ensureTokenIsRegistered(_token);
        assetId = nativeTokenVault.assetId(_token);
    }

    /// @param _assetId The asset id of the withdrawn asset
    /// @param _assetData The data that is passed to the asset handler contract
    /// @param _sender The address of the sender of the message
    /// @param _alwaysNewMessageFormat Whether to use the new message format compatible with Custom Asset Handlers
    function _withdrawSender(
        bytes32 _assetId,
        bytes memory _assetData,
        address _sender,
        bool _alwaysNewMessageFormat
    ) internal returns (bytes32 txHash) {
        bytes memory l1bridgeMintData = _burn({
            _chainId: L1_CHAIN_ID,
            _nextMsgValue: 0,
            _assetId: _assetId,
            _originalCaller: _sender,
            _transferData: _assetData,
            _passValue: false,
            _nativeTokenVault: L2_NATIVE_TOKEN_VAULT_ADDR
        });

        bytes memory message;
        if (_alwaysNewMessageFormat || L2_LEGACY_SHARED_BRIDGE == address(0)) {
            message = _getAssetRouterWithdrawMessage(_assetId, l1bridgeMintData);
            // slither-disable-next-line unused-return
            txHash = L2ContractHelper.sendMessageToL1(message);
        } else {
            address l1Token = IBridgedStandardToken(
                IL2NativeTokenVault(L2_NATIVE_TOKEN_VAULT_ADDR).tokenAddress(_assetId)
            ).originToken();
            if (l1Token == address(0)) {
                revert AssetIdNotSupported(_assetId);
            }
            (uint256 amount, address l1Receiver, ) = DataEncoding.decodeBridgeBurnData(_assetData);
            message = _getSharedBridgeWithdrawMessage(l1Receiver, l1Token, amount);
            txHash = IL2SharedBridgeLegacy(L2_LEGACY_SHARED_BRIDGE).sendMessageToL1(message);
        }

        emit WithdrawalInitiatedAssetRouter(L1_CHAIN_ID, _sender, _assetId, _assetData);
    }

    /// @notice Encodes the message for l2ToL1log sent during withdraw initialization.
    /// @param _assetId The encoding of the asset on L2 which is withdrawn.
    /// @param _l1bridgeMintData The calldata used by l1 asset handler to unlock tokens for recipient.
    function _getAssetRouterWithdrawMessage(
        bytes32 _assetId,
        bytes memory _l1bridgeMintData
    ) internal view returns (bytes memory) {
        // solhint-disable-next-line func-named-parameters
        return abi.encodePacked(IAssetRouterBase.finalizeDeposit.selector, block.chainid, _assetId, _l1bridgeMintData);
    }

    /// @notice Encodes the message for l2ToL1log sent during withdraw initialization.
    function _getSharedBridgeWithdrawMessage(
        address _l1Receiver,
        address _l1Token,
        uint256 _amount
    ) internal pure returns (bytes memory) {
        // solhint-disable-next-line func-named-parameters
        return abi.encodePacked(IL1ERC20Bridge.finalizeWithdrawal.selector, _l1Receiver, _l1Token, _amount);
    }

    /*//////////////////////////////////////////////////////////////
                            LEGACY FUNCTIONS
    //////////////////////////////////////////////////////////////*/

    /// @notice Legacy finalizeDeposit.
    /// @dev Finalizes the deposit and mint funds.
    /// @param _l1Sender The address of token sender on L1.
    /// @param _l2Receiver The address of token receiver on L2.
    /// @param _l1Token The address of the token transferred.
    /// @param _amount The amount of the token transferred.
    /// @param _data The metadata of the token transferred.
    function finalizeDeposit(
        address _l1Sender,
        address _l2Receiver,
        address _l1Token,
        uint256 _amount,
        bytes calldata _data
    ) external payable onlyAssetRouterCounterpart(L1_CHAIN_ID) {
        _translateLegacyFinalizeDeposit({
            _l1Sender: _l1Sender,
            _l2Receiver: _l2Receiver,
            _l1Token: _l1Token,
            _amount: _amount,
            _data: _data
        });
    }

    function finalizeDepositLegacyBridge(
        address _l1Sender,
        address _l2Receiver,
        address _l1Token,
        uint256 _amount,
        bytes calldata _data
    ) external onlyLegacyBridge {
        _translateLegacyFinalizeDeposit({
            _l1Sender: _l1Sender,
            _l2Receiver: _l2Receiver,
            _l1Token: _l1Token,
            _amount: _amount,
            _data: _data
        });
    }

    function _translateLegacyFinalizeDeposit(
        address _l1Sender,
        address _l2Receiver,
        address _l1Token,
        uint256 _amount,
        bytes calldata _data
    ) internal {
        bytes32 assetId = DataEncoding.encodeNTVAssetId(L1_CHAIN_ID, _l1Token);
        // solhint-disable-next-line func-named-parameters
        bytes memory data = DataEncoding.encodeBridgeMintData(_l1Sender, _l2Receiver, _l1Token, _amount, _data);
        this.finalizeDeposit{value: msg.value}(L1_CHAIN_ID, assetId, data);
    }

    /// @notice Initiates a withdrawal by burning funds on the contract and sending the message to L1
    /// where tokens would be unlocked
    /// @dev A compatibility method to support legacy functionality for the SDK.
    /// @param _l1Receiver The account address that should receive funds on L1
    /// @param _l2Token The L2 token address which is withdrawn
    /// @param _amount The total amount of tokens to be withdrawn
    function withdraw(address _l1Receiver, address _l2Token, uint256 _amount) external {
        if (_amount == 0) {
            revert AmountMustBeGreaterThanZero();
        }
        _withdrawLegacy(_l1Receiver, _l2Token, _amount, msg.sender);
    }

    /// @notice Legacy withdraw.
    /// @dev Finalizes the deposit and mint funds.
    /// @param _l1Receiver The address of token receiver on L1.
    /// @param _l2Token The address of token on L2.
    /// @param _amount The amount of the token transferred.
    /// @param _sender The original msg.sender.
    function withdrawLegacyBridge(
        address _l1Receiver,
        address _l2Token,
        uint256 _amount,
        address _sender
    ) external onlyLegacyBridge {
        _withdrawLegacy(_l1Receiver, _l2Token, _amount, _sender);
    }

    function _withdrawLegacy(address _l1Receiver, address _l2Token, uint256 _amount, address _sender) internal {
<<<<<<< HEAD
        bytes32 assetId = DataEncoding.encodeNTVAssetId(L1_CHAIN_ID, l1TokenAddress(_l2Token));
        bytes memory data = DataEncoding.encodeBridgeBurnData(_amount, _l1Receiver, _l2Token);
=======
        address l1Address = l1TokenAddress(_l2Token);
        if (l1Address == address(0)) {
            revert TokenNotLegacy();
        }
        bytes32 assetId = DataEncoding.encodeNTVAssetId(L1_CHAIN_ID, l1Address);
        bytes memory data = abi.encode(_amount, _l1Receiver);
>>>>>>> 38edfb79
        _withdrawSender(assetId, data, _sender, false);
    }

    /// @notice Legacy getL1TokenAddress.
    /// @param _l2Token The address of token on L2.
    /// @return The address of token on L1.
    function l1TokenAddress(address _l2Token) public view returns (address) {
        bytes32 assetId = IL2NativeTokenVault(L2_NATIVE_TOKEN_VAULT_ADDR).assetId(_l2Token);
        if (assetId == bytes32(0)) {
            return address(0);
        }
        uint256 originChainId = IL2NativeTokenVault(L2_NATIVE_TOKEN_VAULT_ADDR).originChainId(assetId);
        if (originChainId != L1_CHAIN_ID) {
            return address(0);
        }

        return IBridgedStandardToken(_l2Token).l1Address();
    }

    /// @notice Legacy function used for backward compatibility to return L2 wrapped token
    /// @notice address corresponding to provided L1 token address and deployed through NTV.
    /// @dev However, the shared bridge can use custom asset handlers such that L2 addresses differ,
    /// @dev or an L1 token may not have an L2 counterpart.
    /// @param _l1Token The address of token on L1.
    /// @return Address of an L2 token counterpart
    function l2TokenAddress(address _l1Token) public view returns (address) {
        IL2NativeTokenVault l2NativeTokenVault = IL2NativeTokenVault(L2_NATIVE_TOKEN_VAULT_ADDR);
        address currentlyDeployedAddress = l2NativeTokenVault.l2TokenAddress(_l1Token);

        if (currentlyDeployedAddress != address(0)) {
            return currentlyDeployedAddress;
        }

        // For backwards compatibility, the bridge smust return the address of the token even if it
        // has not been deployed yet.
        return l2NativeTokenVault.calculateCreate2TokenAddress(L1_CHAIN_ID, _l1Token);
    }

    /// @notice Returns the address of the L1 asset router.
    /// @dev The old name is kept for backward compatibility.
    function l1Bridge() external view returns (address) {
        return L1_ASSET_ROUTER;
    }
}<|MERGE_RESOLUTION|>--- conflicted
+++ resolved
@@ -152,21 +152,6 @@
         return _withdrawSender(_assetId, _assetData, msg.sender, true);
     }
 
-<<<<<<< HEAD
-=======
-    /// @dev IMPORTANT: this method will be deprecated in one of the future releases, so contracts
-    /// that rely on it must be upgradeable.
-    function withdrawToken(address _l2NativeToken, bytes memory _assetData) public returns (bytes32) {
-        bytes32 recordedAssetId = INativeTokenVault(L2_NATIVE_TOKEN_VAULT_ADDR).assetId(_l2NativeToken);
-        uint256 recordedOriginChainId = INativeTokenVault(L2_NATIVE_TOKEN_VAULT_ADDR).originChainId(recordedAssetId);
-        if (recordedOriginChainId != block.chainid && recordedOriginChainId != 0) {
-            revert AssetIdNotSupported(recordedAssetId);
-        }
-        bytes32 assetId = _ensureTokenRegisteredWithNTV(_l2NativeToken);
-        return _withdrawSender(assetId, _assetData, msg.sender, true);
-    }
-
->>>>>>> 38edfb79
     /*//////////////////////////////////////////////////////////////
                      Internal & Helpers
     //////////////////////////////////////////////////////////////*/
@@ -324,17 +309,12 @@
     }
 
     function _withdrawLegacy(address _l1Receiver, address _l2Token, uint256 _amount, address _sender) internal {
-<<<<<<< HEAD
-        bytes32 assetId = DataEncoding.encodeNTVAssetId(L1_CHAIN_ID, l1TokenAddress(_l2Token));
-        bytes memory data = DataEncoding.encodeBridgeBurnData(_amount, _l1Receiver, _l2Token);
-=======
         address l1Address = l1TokenAddress(_l2Token);
         if (l1Address == address(0)) {
             revert TokenNotLegacy();
         }
         bytes32 assetId = DataEncoding.encodeNTVAssetId(L1_CHAIN_ID, l1Address);
-        bytes memory data = abi.encode(_amount, _l1Receiver);
->>>>>>> 38edfb79
+        bytes memory data = DataEncoding.encodeBridgeBurnData(_amount, _l1Receiver, _l2Token);
         _withdrawSender(assetId, data, _sender, false);
     }
 
