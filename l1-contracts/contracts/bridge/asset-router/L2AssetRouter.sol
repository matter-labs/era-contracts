--- conflicted
+++ resolved
@@ -150,21 +150,6 @@
         return _withdrawSender(_assetId, _assetData, msg.sender, true);
     }
 
-<<<<<<< HEAD
-    /// @dev IMPORTANT: this method will be deprecated in one of the future releases, so contracts
-    /// that rely on it must be upgradeable.
-    function withdrawToken(address _l2NativeToken, bytes memory _assetData) public returns (bytes32) {
-        bytes32 recordedAssetId = INativeTokenVault(L2_NATIVE_TOKEN_VAULT_ADDR).assetId(_l2NativeToken);
-        uint256 recordedOriginChainId = INativeTokenVault(L2_NATIVE_TOKEN_VAULT_ADDR).originChainId(recordedAssetId);
-        if (recordedOriginChainId != block.chainid && recordedOriginChainId != 0) {
-            revert AssetIdNotSupported(recordedAssetId);
-        }
-        bytes32 assetId = _ensureTokenRegisteredWithNTV(_l2NativeToken);
-        return _withdrawSender(assetId, _assetData, msg.sender, true);
-    }
-
-=======
->>>>>>> 502ee80e
     /*//////////////////////////////////////////////////////////////
                      Internal & Helpers
     //////////////////////////////////////////////////////////////*/
