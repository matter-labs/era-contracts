// SPDX-License-Identifier: MIT

pragma solidity 0.8.24;

import {IL2AssetRouter} from "./IL2AssetRouter.sol";
import {IAssetRouterBase} from "./IAssetRouterBase.sol";
import {AssetRouterBase} from "./AssetRouterBase.sol";

import {IL2NativeTokenVault} from "../ntv/IL2NativeTokenVault.sol";
import {INativeTokenVault} from "../ntv/INativeTokenVault.sol";
import {IL2SharedBridgeLegacy} from "../interfaces/IL2SharedBridgeLegacy.sol";
import {IAssetHandler} from "../interfaces/IAssetHandler.sol";
import {IBridgedStandardToken} from "../interfaces/IBridgedStandardToken.sol";
import {IL1ERC20Bridge} from "../interfaces/IL1ERC20Bridge.sol";

import {IBridgehub, L2TransactionRequestTwoBridgesInner} from "../../bridgehub/IBridgehub.sol";
import {IInteropCenter} from "../../bridgehub/IInteropCenter.sol";
import {AddressAliasHelper} from "../../vendor/AddressAliasHelper.sol";
import {TWO_BRIDGES_MAGIC_VALUE} from "../../common/Config.sol";

import {L2_NATIVE_TOKEN_VAULT_ADDR, L2_BRIDGEHUB_ADDR, L2_INTEROP_CENTER_ADDR, L2_BRIDGEHUB_ADDR} from "../../common/l2-helpers/L2ContractAddresses.sol";
import {L2ContractHelper} from "../../common/l2-helpers/L2ContractHelper.sol";
import {DataEncoding} from "../../common/libraries/DataEncoding.sol";
import {EmptyAddress, L2AssetRouter_setAssetHandlerAddressOnCounterpartNotImplemented, L2AssetRouter_bridgehubConfirmL2TransactionNotImplemented, InvalidCaller, AmountMustBeGreaterThanZero, AssetIdNotSupported, L2AssetRouter_LegacyDataNotImplemented} from "../../common/L1ContractErrors.sol";

/// @author Matter Labs
/// @custom:security-contact security@matterlabs.dev
/// @notice The "default" bridge implementation for the ERC20 tokens. Note, that it does not
/// support any custom token logic, i.e. rebase tokens' functionality is not supported.
contract L2AssetRouter is AssetRouterBase, IL2AssetRouter {
    /// @dev The address of the L2 legacy shared bridge.
    address public immutable L2_LEGACY_SHARED_BRIDGE;

    /// @dev The asset id of the base token.
    bytes32 public immutable BASE_TOKEN_ASSET_ID;

    /// @dev The address of the L1 asset router counterpart.
    address public immutable override L1_ASSET_ROUTER;

    /// @notice Checks that the message sender is the L1 Asset Router.
    modifier onlyAssetRouterCounterpart(uint256 _originChainId) {
        if (_originChainId == L1_CHAIN_ID) {
            // Only the L1 Asset Router counterpart can initiate and finalize the deposit.
<<<<<<< HEAD
            if (AddressAliasHelper.undoL1ToL2Alias(msg.sender) != l1AssetRouter) {
                // revert InvalidCaller(msg.sender);
=======
            if (AddressAliasHelper.undoL1ToL2Alias(msg.sender) != L1_ASSET_ROUTER) {
                revert InvalidCaller(msg.sender);
>>>>>>> 9d0ffa4e
            }
        } else {
            // revert InvalidCaller(msg.sender); // xL2 messaging not supported for now
        }
        _;
    }

    /// @notice Checks that the message sender is the L1 Asset Router.
    modifier onlyAssetRouterCounterpartOrSelf(uint256 _originChainId) {
        if (_originChainId == L1_CHAIN_ID) {
            // Only the L1 Asset Router counterpart can initiate and finalize the deposit.
<<<<<<< HEAD
            if (
                (AddressAliasHelper.undoL1ToL2Alias(msg.sender) != l1AssetRouter) &&
                msg.sender != address(this) &&
                (AddressAliasHelper.undoL1ToL2Alias(msg.sender) != address(this))
            ) {
                // revert InvalidCaller(msg.sender);
=======
            if ((AddressAliasHelper.undoL1ToL2Alias(msg.sender) != L1_ASSET_ROUTER) && (msg.sender != address(this))) {
                revert InvalidCaller(msg.sender);
>>>>>>> 9d0ffa4e
            }
        } else {
            revert InvalidCaller(msg.sender); // xL2 messaging not supported for now
        }
        _;
    }

    /// @notice Checks that the message sender is the legacy L2 bridge.
    modifier onlyLegacyBridge() {
        if (msg.sender != L2_LEGACY_SHARED_BRIDGE) {
            // revert InvalidCaller(msg.sender);
        }
        _;
    }

    /// @dev Disable the initialization to prevent Parity hack.
    /// @dev this contract is deployed in the L2GenesisUpgrade, and is meant as direct deployment without a proxy.
    /// @param _l1AssetRouter The address of the L1 Bridge contract.
    constructor(
        uint256 _l1ChainId,
        uint256 _eraChainId,
        address _l1AssetRouter,
        address _legacySharedBridge,
        bytes32 _baseTokenAssetId,
        address _aliasedOwner
    ) AssetRouterBase(_l1ChainId, _eraChainId, IBridgehub(L2_BRIDGEHUB_ADDR), IInteropCenter(L2_INTEROP_CENTER_ADDR)) {
        L2_LEGACY_SHARED_BRIDGE = _legacySharedBridge;
        if (_l1AssetRouter == address(0)) {
            revert EmptyAddress();
        }
        L1_ASSET_ROUTER = _l1AssetRouter;
        assetHandlerAddress[_baseTokenAssetId] = L2_NATIVE_TOKEN_VAULT_ADDR;
        BASE_TOKEN_ASSET_ID = _baseTokenAssetId;
        _disableInitializers();
        _transferOwnership(_aliasedOwner);
    }

    /// @inheritdoc IL2AssetRouter
    function setAssetHandlerAddress(
        uint256 _originChainId,
        bytes32 _assetId,
        address _assetHandlerAddress
    ) external override onlyAssetRouterCounterpart(_originChainId) {
        assetHandlerAddress[_assetId] = _assetHandlerAddress;
        emit AssetHandlerRegistered(_assetId, _assetHandlerAddress);
    }

    /// @inheritdoc IAssetRouterBase
    function setAssetHandlerAddressThisChain(
        bytes32 _assetRegistrationData,
        address _assetHandlerAddress
    ) external override(AssetRouterBase, IAssetRouterBase) {
        _setAssetHandlerAddressThisChain(L2_NATIVE_TOKEN_VAULT_ADDR, _assetRegistrationData, _assetHandlerAddress);
    }

    /*//////////////////////////////////////////////////////////////
                            Receive transaction Functions
    //////////////////////////////////////////////////////////////*/

    /// @notice Finalize the deposit and mint funds
    /// @param _assetId The encoding of the asset on L2
    /// @param _transferData The encoded data required for deposit (address _l1Sender, uint256 _amount, address _l2Receiver, bytes memory erc20Data, address originToken)
    function finalizeDeposit(
        // solhint-disable-next-line no-unused-vars
        uint256 _originChainId,
        bytes32 _assetId,
        bytes calldata _transferData
    ) public override(AssetRouterBase, IAssetRouterBase) onlyAssetRouterCounterpartOrSelf(_originChainId) {
        if (_assetId == BASE_TOKEN_ASSET_ID) {
            revert AssetIdNotSupported(BASE_TOKEN_ASSET_ID);
        }
        _finalizeDeposit(_originChainId, _assetId, _transferData, L2_NATIVE_TOKEN_VAULT_ADDR);

        emit DepositFinalizedAssetRouter(_originChainId, _assetId, _transferData);
    }

    function _handleLegacyData(bytes calldata, address) internal virtual override returns (bytes32, bytes memory) {
        revert L2AssetRouter_LegacyDataNotImplemented();
    }

    function bridgehubAddCallToBundle(
        uint256 _chainId,
        bytes32 _bundleId,
        address _originalCaller,
        uint256 _value,
        bytes calldata _data
    ) external payable {
        _bridgehubAddCallToBundle(_chainId, _bundleId, _originalCaller, _value, _data, L2_NATIVE_TOKEN_VAULT_ADDR);
    }

    function bridgehubDepositBaseToken(
        uint256 _chainId,
        bytes32 _assetId,
        address _originalCaller,
        uint256 _amount
    ) public payable virtual override(AssetRouterBase, IAssetRouterBase) onlyInteropCenter {
        // _bridgehubDepositBaseToken(_chainId, _assetId, _originalCaller, _amount);
    }

    function bridgehubDeposit(
        uint256 _chainId,
        address _originalCaller,
        uint256 _value,
        bytes calldata _data
    )
        external
        payable
        override(AssetRouterBase, IAssetRouterBase)
        onlyInteropCenter
        returns (L2TransactionRequestTwoBridgesInner memory request)
    {
        return _bridgehubDeposit(_chainId, _originalCaller, _value, _data, L2_NATIVE_TOKEN_VAULT_ADDR);
        // return
        //     L2TransactionRequestTwoBridgesInner({
        //         magicValue: TWO_BRIDGES_MAGIC_VALUE,
        //         l2Contract: L2_ASSET_ROUTER_ADDR,
        //         l2Calldata: abi.encodeCall(
        //             IAssetRouterBase.finalizeDeposit,
        //             (
        //                 _chainId,
        //                 BASE_TOKEN_ASSET_ID,
        //                 DataEncoding.encodeBridgeMintData({
        //                     _originalCaller: _originalCaller,
        //                     _l2Receiver: address(1),
        //                     _l1Token: address(2),
        //                     _amount: 12345321,
        //                     _erc20Metadata: new bytes(0)
        //                 })
        //             )
        //         ),
        //         factoryDeps: new bytes[](0),
        //         txDataHash: bytes32(0)
        //     });
    }

    function bridgehubConfirmL2Transaction(uint256, bytes32, bytes32) external view override onlyInteropCenter {
        // revert L2AssetRouter_bridgehubConfirmL2TransactionNotImplemented();
    }

    function _setAssetHandlerAddressOnCounterpart(
        uint256,
        address,
        bytes32,
        address
    ) internal pure override returns (L2TransactionRequestTwoBridgesInner memory) {
        revert L2AssetRouter_setAssetHandlerAddressOnCounterpartNotImplemented();
    }

    /// @inheritdoc IAssetRouterBase
    function getDepositCalldata(
        address,
        bytes32 _assetId,
        bytes memory _assetData
    ) public view override(AssetRouterBase, IAssetRouterBase) returns (bytes memory) {
        return abi.encodeCall(IAssetRouterBase.finalizeDeposit, (block.chainid, _assetId, _assetData));
    }

    /*//////////////////////////////////////////////////////////////
                            LEGACY FUNCTIONS
    //////////////////////////////////////////////////////////////*/

    /// @notice Initiates a withdrawal by burning funds on the contract and sending the message to L1
    /// where tokens would be unlocked
    /// @dev do not rely on this function, it will be deprecated in the future
    /// @param _assetId The asset id of the withdrawn asset
    /// @param _assetData The data that is passed to the asset handler contract
    function withdraw(bytes32 _assetId, bytes memory _assetData) public override returns (bytes32) {
        return _withdrawSender(_assetId, _assetData, msg.sender, true);
    }

    function withdrawToken(address _l2NativeToken, bytes memory _assetData) public returns (bytes32) {
        bytes32 recordedAssetId = INativeTokenVault(L2_NATIVE_TOKEN_VAULT_ADDR).assetId(_l2NativeToken);
        uint256 recordedOriginChainId = INativeTokenVault(L2_NATIVE_TOKEN_VAULT_ADDR).originChainId(recordedAssetId);
        if (recordedOriginChainId == L1_CHAIN_ID) {
            revert AssetIdNotSupported(recordedAssetId);
        }
        bytes32 assetId = _ensureTokenRegisteredWithNTV(_l2NativeToken);
        return _withdrawSender(assetId, _assetData, msg.sender, true);
    }

    /*//////////////////////////////////////////////////////////////
                     Internal & Helpers
    //////////////////////////////////////////////////////////////*/

    /// @notice Ensures that token is registered with native token vault.
    /// @dev Only used when deposit is made with legacy data encoding format.
    /// @param _token The L2 token address which should be registered with native token vault.
    /// @return assetId The asset ID of the token provided.
    function _ensureTokenRegisteredWithNTV(address _token) internal override returns (bytes32 assetId) {
        IL2NativeTokenVault nativeTokenVault = IL2NativeTokenVault(L2_NATIVE_TOKEN_VAULT_ADDR);
        nativeTokenVault.ensureTokenIsRegistered(_token);
    }

    /// @notice Initiates a withdrawal by burning funds on the contract and sending the message to L1
    /// where tokens would be unlocked
    /// @param _assetId The asset id of the withdrawn asset
    /// @param _assetData The data that is passed to the asset handler contract
    /// @param _sender The address of the sender of the message
    /// @param _alwaysNewMessageFormat Whether to use the new message format compatible with Custom Asset Handlers
    function _withdrawSender(
        bytes32 _assetId,
        bytes memory _assetData,
        address _sender,
        bool _alwaysNewMessageFormat
    ) internal returns (bytes32 txHash) {
        address assetHandler = assetHandlerAddress[_assetId];
        bytes memory _l1bridgeMintData = IAssetHandler(assetHandler).bridgeBurn({
            _chainId: L1_CHAIN_ID,
            _msgValue: 0,
            _assetId: _assetId,
            _originalCaller: _sender,
            _data: _assetData
        });

        bytes memory message;
        if (_alwaysNewMessageFormat || L2_LEGACY_SHARED_BRIDGE == address(0)) {
            message = _getAssetRouterWithdrawMessage(_assetId, _l1bridgeMintData);
            // slither-disable-next-line unused-return
            txHash = L2ContractHelper.sendMessageToL1(message);
        } else {
            address l1Token = IBridgedStandardToken(
                IL2NativeTokenVault(L2_NATIVE_TOKEN_VAULT_ADDR).tokenAddress(_assetId)
            ).originToken();
            if (l1Token == address(0)) {
                revert AssetIdNotSupported(_assetId);
            }
            (uint256 amount, address l1Receiver) = abi.decode(_assetData, (uint256, address));
            message = _getSharedBridgeWithdrawMessage(l1Receiver, l1Token, amount);
            txHash = IL2SharedBridgeLegacy(L2_LEGACY_SHARED_BRIDGE).sendMessageToL1(message);
        }

        emit WithdrawalInitiatedAssetRouter(L1_CHAIN_ID, _sender, _assetId, _assetData);
    }

    /// @notice Encodes the message for l2ToL1log sent during withdraw initialization.
    /// @param _assetId The encoding of the asset on L2 which is withdrawn.
    /// @param _l1bridgeMintData The calldata used by l1 asset handler to unlock tokens for recipient.
    function _getAssetRouterWithdrawMessage(
        bytes32 _assetId,
        bytes memory _l1bridgeMintData
    ) internal view returns (bytes memory) {
        // solhint-disable-next-line func-named-parameters
        return abi.encodePacked(IAssetRouterBase.finalizeDeposit.selector, block.chainid, _assetId, _l1bridgeMintData);
    }

    /// @notice Encodes the message for l2ToL1log sent during withdraw initialization.
    function _getSharedBridgeWithdrawMessage(
        address _l1Receiver,
        address _l1Token,
        uint256 _amount
    ) internal pure returns (bytes memory) {
        // solhint-disable-next-line func-named-parameters
        return abi.encodePacked(IL1ERC20Bridge.finalizeWithdrawal.selector, _l1Receiver, _l1Token, _amount);
    }

    /*//////////////////////////////////////////////////////////////
                            LEGACY FUNCTIONS
    //////////////////////////////////////////////////////////////*/

    /// @notice Legacy finalizeDeposit.
    /// @dev Finalizes the deposit and mint funds.
    /// @param _l1Sender The address of token sender on L1.
    /// @param _l2Receiver The address of token receiver on L2.
    /// @param _l1Token The address of the token transferred.
    /// @param _amount The amount of the token transferred.
    /// @param _data The metadata of the token transferred.
    function finalizeDeposit(
        address _l1Sender,
        address _l2Receiver,
        address _l1Token,
        uint256 _amount,
        bytes calldata _data
    ) external {
        // onlyAssetRouterCounterpart(L1_CHAIN_ID) {
        _translateLegacyFinalizeDeposit({
            _l1Sender: _l1Sender,
            _l2Receiver: _l2Receiver,
            _l1Token: _l1Token,
            _amount: _amount,
            _data: _data
        });
    }

    function finalizeDepositLegacyBridge(
        address _l1Sender,
        address _l2Receiver,
        address _l1Token,
        uint256 _amount,
        bytes calldata _data
    ) external onlyLegacyBridge {
        _translateLegacyFinalizeDeposit({
            _l1Sender: _l1Sender,
            _l2Receiver: _l2Receiver,
            _l1Token: _l1Token,
            _amount: _amount,
            _data: _data
        });
    }

    function _translateLegacyFinalizeDeposit(
        address _l1Sender,
        address _l2Receiver,
        address _l1Token,
        uint256 _amount,
        bytes calldata _data
    ) internal {
        bytes32 assetId = DataEncoding.encodeNTVAssetId(L1_CHAIN_ID, _l1Token);
        // solhint-disable-next-line func-named-parameters
        bytes memory data = DataEncoding.encodeBridgeMintData(_l1Sender, _l2Receiver, _l1Token, _amount, _data);
        this.finalizeDeposit(L1_CHAIN_ID, assetId, data);
    }

    /// @notice Initiates a withdrawal by burning funds on the contract and sending the message to L1
    /// where tokens would be unlocked
    /// @dev A compatibility method to support legacy functionality for the SDK.
    /// @param _l1Receiver The account address that should receive funds on L1
    /// @param _l2Token The L2 token address which is withdrawn
    /// @param _amount The total amount of tokens to be withdrawn
    function withdraw(address _l1Receiver, address _l2Token, uint256 _amount) external {
        if (_amount == 0) {
            revert AmountMustBeGreaterThanZero();
        }
        _withdrawLegacy(_l1Receiver, _l2Token, _amount, msg.sender);
    }

    /// @notice Legacy withdraw.
    /// @dev Finalizes the deposit and mint funds.
    /// @param _l1Receiver The address of token receiver on L1.
    /// @param _l2Token The address of token on L2.
    /// @param _amount The amount of the token transferred.
    /// @param _sender The original msg.sender.
    function withdrawLegacyBridge(
        address _l1Receiver,
        address _l2Token,
        uint256 _amount,
        address _sender
    ) external onlyLegacyBridge {
        _withdrawLegacy(_l1Receiver, _l2Token, _amount, _sender);
    }

    function _withdrawLegacy(address _l1Receiver, address _l2Token, uint256 _amount, address _sender) internal {
        bytes32 assetId = DataEncoding.encodeNTVAssetId(L1_CHAIN_ID, l1TokenAddress(_l2Token));
        bytes memory data = abi.encode(_amount, _l1Receiver);
        _withdrawSender(assetId, data, _sender, false);
    }

    /// @notice Legacy getL1TokenAddress.
    /// @param _l2Token The address of token on L2.
    /// @return The address of token on L1.
    function l1TokenAddress(address _l2Token) public view returns (address) {
        return IBridgedStandardToken(_l2Token).l1Address();
    }

    /// @notice Legacy function used for backward compatibility to return L2 wrapped token
    /// @notice address corresponding to provided L1 token address and deployed through NTV.
    /// @dev However, the shared bridge can use custom asset handlers such that L2 addresses differ,
    /// @dev or an L1 token may not have an L2 counterpart.
    /// @param _l1Token The address of token on L1.
    /// @return Address of an L2 token counterpart
    function l2TokenAddress(address _l1Token) public view returns (address) {
        IL2NativeTokenVault l2NativeTokenVault = IL2NativeTokenVault(L2_NATIVE_TOKEN_VAULT_ADDR);
        address currentlyDeployedAddress = l2NativeTokenVault.l2TokenAddress(_l1Token);

        if (currentlyDeployedAddress != address(0)) {
            return currentlyDeployedAddress;
        }

        // For backwards compatibility, the bridge smust return the address of the token even if it
        // has not been deployed yet.
        return l2NativeTokenVault.calculateCreate2TokenAddress(L1_CHAIN_ID, _l1Token);
    }

    /// @notice Returns the address of the L1 asset router.
    /// @dev The old name is kept for backward compatibility.
    function l1Bridge() external view returns (address) {
        return L1_ASSET_ROUTER;
    }
}<|MERGE_RESOLUTION|>--- conflicted
+++ resolved
@@ -41,13 +41,8 @@
     modifier onlyAssetRouterCounterpart(uint256 _originChainId) {
         if (_originChainId == L1_CHAIN_ID) {
             // Only the L1 Asset Router counterpart can initiate and finalize the deposit.
-<<<<<<< HEAD
-            if (AddressAliasHelper.undoL1ToL2Alias(msg.sender) != l1AssetRouter) {
+            if (AddressAliasHelper.undoL1ToL2Alias(msg.sender) != L1_ASSET_ROUTER) {
                 // revert InvalidCaller(msg.sender);
-=======
-            if (AddressAliasHelper.undoL1ToL2Alias(msg.sender) != L1_ASSET_ROUTER) {
-                revert InvalidCaller(msg.sender);
->>>>>>> 9d0ffa4e
             }
         } else {
             // revert InvalidCaller(msg.sender); // xL2 messaging not supported for now
@@ -59,17 +54,12 @@
     modifier onlyAssetRouterCounterpartOrSelf(uint256 _originChainId) {
         if (_originChainId == L1_CHAIN_ID) {
             // Only the L1 Asset Router counterpart can initiate and finalize the deposit.
-<<<<<<< HEAD
             if (
-                (AddressAliasHelper.undoL1ToL2Alias(msg.sender) != l1AssetRouter) &&
+                (AddressAliasHelper.undoL1ToL2Alias(msg.sender) != L1_ASSET_ROUTER) &&
                 msg.sender != address(this) &&
                 (AddressAliasHelper.undoL1ToL2Alias(msg.sender) != address(this))
             ) {
                 // revert InvalidCaller(msg.sender);
-=======
-            if ((AddressAliasHelper.undoL1ToL2Alias(msg.sender) != L1_ASSET_ROUTER) && (msg.sender != address(this))) {
-                revert InvalidCaller(msg.sender);
->>>>>>> 9d0ffa4e
             }
         } else {
             revert InvalidCaller(msg.sender); // xL2 messaging not supported for now
