// SPDX-License-Identifier: MIT

pragma solidity 0.8.28;

import {IL2AssetRouter} from "./IL2AssetRouter.sol";
import {IL2CrossChainSender} from "../interfaces/IL2CrossChainSender.sol";
import {IAssetRouterBase} from "./IAssetRouterBase.sol";
import {AssetRouterBase} from "./AssetRouterBase.sol";

import {IL2NativeTokenVault} from "../ntv/IL2NativeTokenVault.sol";
import {IL2SharedBridgeLegacy} from "../interfaces/IL2SharedBridgeLegacy.sol";
import {IBridgedStandardToken} from "../interfaces/IBridgedStandardToken.sol";
import {IL1ERC20Bridge} from "../interfaces/IL1ERC20Bridge.sol";

import {IBridgehub, L2TransactionRequestTwoBridgesInner} from "../../bridgehub/IBridgehub.sol";
import {IInteropCenter} from "../../interop/IInteropCenter.sol";
import {AddressAliasHelper} from "../../vendor/AddressAliasHelper.sol";
import {ReentrancyGuard} from "../../common/ReentrancyGuard.sol";

import {InteropCallStarter} from "../../common/Messaging.sol";
import {L2_BRIDGEHUB_ADDR, L2_INTEROP_CENTER_ADDR, L2_NATIVE_TOKEN_VAULT_ADDR} from "../../common/l2-helpers/L2ContractAddresses.sol";
import {L2ContractHelper} from "../../common/l2-helpers/L2ContractHelper.sol";
import {DataEncoding} from "../../common/libraries/DataEncoding.sol";
import {AmountMustBeGreaterThanZero, AssetIdNotSupported, EmptyAddress, Unauthorized, TokenNotLegacy, InvalidSelector, PayloadTooShort, ExecuteMessageFailed} from "../../common/L1ContractErrors.sol";
import {IERC7786Recipient} from "../../interop/IERC7786Recipient.sol";
import {IERC7786Attributes} from "../../interop/IERC7786Attributes.sol";
import {InteroperableAddress} from "@openzeppelin/contracts-master/utils/draft-InteroperableAddress.sol";

/// @author Matter Labs
/// @custom:security-contact security@matterlabs.dev
/// @notice The "default" bridge implementation for the ERC20 tokens. Note, that it does not
/// support any custom token logic, i.e. rebase tokens' functionality is not supported.
contract L2AssetRouter is AssetRouterBase, IL2AssetRouter, ReentrancyGuard, IERC7786Recipient {
    /// @dev The address of the L2 legacy shared bridge.
    address public immutable L2_LEGACY_SHARED_BRIDGE;

    /// @dev The asset id of the base token.
    bytes32 public immutable BASE_TOKEN_ASSET_ID;

    /// @dev The address of the L1 asset router counterpart.
    address public immutable override L1_ASSET_ROUTER;

    /// @notice Checks that the message sender is the L1 Asset Router.
    modifier onlyAssetRouterCounterpart(uint256 _originChainId) {
        if (_originChainId == L1_CHAIN_ID) {
            // Only the L1 Asset Router counterpart can initiate and finalize the deposit.
            require(AddressAliasHelper.undoL1ToL2Alias(msg.sender) == L1_ASSET_ROUTER, Unauthorized(msg.sender));
        } else {
<<<<<<< HEAD
            revert Unauthorized(msg.sender); // xL2 messaging not supported for now
=======
            revert Unauthorized(msg.sender);
>>>>>>> 832edb3a
        }
        _;
    }

    /// @notice Checks that the message sender is the L1 Asset Router.
    modifier onlyAssetRouterCounterpartOrSelf(uint256 _chainId) {
        if (_chainId == L1_CHAIN_ID) {
            // Only the L1 Asset Router counterpart can initiate and finalize the deposit.
            if ((AddressAliasHelper.undoL1ToL2Alias(msg.sender) != L1_ASSET_ROUTER) && msg.sender != address(this)) {
                revert Unauthorized(msg.sender);
            }
        } else {
            if (msg.sender != address(this)) {
<<<<<<< HEAD
                revert Unauthorized(msg.sender); // xL2 messaging not supported for now
=======
                revert Unauthorized(msg.sender);
>>>>>>> 832edb3a
            }
        }
        _;
    }

    /// @notice Checks that the message sender is the legacy L2 bridge.
    modifier onlyLegacyBridge() {
        require(msg.sender == L2_LEGACY_SHARED_BRIDGE, Unauthorized(msg.sender));
        _;
    }

    modifier onlyNTV() {
        require(msg.sender == L2_NATIVE_TOKEN_VAULT_ADDR, Unauthorized(msg.sender));
        _;
    }

    /// @notice Checks that the message sender is the interopCenter.
    modifier onlyInteropCenter() {
        require(msg.sender == address(INTEROP_CENTER), Unauthorized(msg.sender));
        _;
    }

    /// @dev Disable the initialization to prevent Parity hack.
    /// @dev this contract is deployed in the L2GenesisUpgrade, and is meant as direct deployment without a proxy.
    /// @param _l1AssetRouter The address of the L1 Bridge contract.
    constructor(
        uint256 _l1ChainId,
        uint256 _eraChainId,
        address _l1AssetRouter,
        address _legacySharedBridge,
        bytes32 _baseTokenAssetId,
        address _aliasedOwner
    )
        AssetRouterBase(_l1ChainId, _eraChainId, IBridgehub(L2_BRIDGEHUB_ADDR), IInteropCenter(L2_INTEROP_CENTER_ADDR))
        reentrancyGuardInitializer
    {
        L2_LEGACY_SHARED_BRIDGE = _legacySharedBridge;
        require(_l1AssetRouter != address(0), EmptyAddress());
        L1_ASSET_ROUTER = _l1AssetRouter;
        _setAssetHandler(_baseTokenAssetId, L2_NATIVE_TOKEN_VAULT_ADDR);
        BASE_TOKEN_ASSET_ID = _baseTokenAssetId;
        _disableInitializers();
        _transferOwnership(_aliasedOwner);
    }

    /// @inheritdoc IL2AssetRouter
    function setAssetHandlerAddress(
        uint256 _originChainId,
        bytes32 _assetId,
        address _assetHandlerAddress
    ) external override onlyAssetRouterCounterpart(_originChainId) {
        _setAssetHandler(_assetId, _assetHandlerAddress);
    }

    /// @inheritdoc IAssetRouterBase
    function setAssetHandlerAddressThisChain(
        bytes32 _assetRegistrationData,
        address _assetHandlerAddress
    ) external override(AssetRouterBase, IAssetRouterBase) {
        _setAssetHandlerAddressThisChain(L2_NATIVE_TOKEN_VAULT_ADDR, _assetRegistrationData, _assetHandlerAddress);
    }

    function setLegacyTokenAssetHandler(bytes32 _assetId) external override onlyNTV {
        // Note, that it is an asset handler, but not asset deployment tracker,
        // which is located on L1.
        _setAssetHandler(_assetId, L2_NATIVE_TOKEN_VAULT_ADDR);
    }

    /// @notice Executes cross-chain interop messages following ERC-7786 standard
    /// @param sender ERC-7930 Address of the message sender
    /// @param payload Encoded function call data (must be finalizeDeposit)
    /// @return Function selector confirming successful execution per ERC-7786
    function receiveMessage(
        bytes32 /* receiveId */, // Unique identifier
        bytes calldata sender, // ERC-7930 address
        bytes calldata payload
    ) external payable returns (bytes4) {
        // This function serves as the L2AssetRouter's entry point for processing cross-chain bridge operations
        // initiated through the InteropCenter system. It implements critical security validations:
        // - L1->L2 calls: Currently Interop can only be initiated on L2, so this case shouldn't be covered.
        // - L2->L2 calls: Only this contract (L2AssetRouter) can send messages from other L2 chains
        //
        // This dual validation prevents attackers from spoofing cross-chain messages by requiring
        // both correct source chain ID and authorized sender address.
        //
        // INDIRECT CALL PATTERN (L2->L2 interop flow):
        // 1. User calls InteropCenter on source L2
        // 2. InteropCenter calls initiateBridging() on source chain's L2AssetRouter
        // 3. Source L2AssetRouter becomes the "sender" for the destination L2 call
        // 4. Destination L2 validates senderAddress == address(this) for non-L1 sources
        //    (L2AssetRouter address is equal for all ZKsync chains)

        (uint256 senderChainId, address senderAddress) = InteroperableAddress.parseEvmV1Calldata(sender);

<<<<<<< HEAD
        require(
            (senderChainId == L1_CHAIN_ID && senderAddress == L1_ASSET_ROUTER) ||
                (senderChainId != L1_CHAIN_ID && senderAddress == address(this)),
            Unauthorized(senderAddress)
        );
=======
        require((senderChainId != L1_CHAIN_ID && senderAddress == address(this)), Unauthorized(senderAddress));
>>>>>>> 832edb3a

        // The payload must contain a valid finalizeDeposit selector to ensure only legitimate
        // bridge operations are executed. This prevents arbitrary function calls through the interop system.
        require(payload.length > 4, PayloadTooShort());
        require(
            bytes4(payload[0:4]) == IAssetRouterBase.finalizeDeposit.selector,
            InvalidSelector(bytes4(payload[0:4]))
        );

        (bool success, ) = address(this).call(payload);
        require(success, ExecuteMessageFailed());
        return IERC7786Recipient.receiveMessage.selector;
    }

    /*//////////////////////////////////////////////////////////////
                            INITIATE DEPOSIT Functions
    //////////////////////////////////////////////////////////////*/

    /// @inheritdoc IAssetRouterBase
    function bridgehubDepositBaseToken(
        uint256 _chainId,
        bytes32 _assetId,
        address _originalCaller,
        uint256 _amount
    ) public payable virtual override(AssetRouterBase, IAssetRouterBase) onlyL2InteropCenter {
        _bridgehubDepositBaseToken(_chainId, _assetId, _originalCaller, _amount);
    }

    /*//////////////////////////////////////////////////////////////
                            Receive transaction Functions
    //////////////////////////////////////////////////////////////*/

    /// @notice Finalize the deposit and mint funds
    /// @param _assetId The encoding of the asset on L2
    /// @param _transferData The encoded data required for deposit (address _l1Sender, uint256 _amount, address _l2Receiver, bytes memory erc20Data, address originToken)
    function finalizeDeposit(
        // solhint-disable-next-line no-unused-vars
        uint256 _originChainId,
        bytes32 _assetId,
        bytes calldata _transferData
    )
        public
        payable
        override(AssetRouterBase, IAssetRouterBase)
        onlyAssetRouterCounterpartOrSelf(_originChainId)
        nonReentrant
    {
        require(_assetId != BASE_TOKEN_ASSET_ID, AssetIdNotSupported(BASE_TOKEN_ASSET_ID));
        _finalizeDeposit(_originChainId, _assetId, _transferData, L2_NATIVE_TOKEN_VAULT_ADDR);

        emit DepositFinalizedAssetRouter(_originChainId, _assetId, _transferData);
    }

    /// @inheritdoc IL2CrossChainSender
<<<<<<< HEAD
    function interopCenterInitiateBridge(
=======
    function initiateBridging(
>>>>>>> 832edb3a
        uint256 _chainId,
        address _originalCaller,
        uint256 _value,
        bytes calldata _data
    ) external payable onlyL2InteropCenter returns (InteropCallStarter memory interopCallStarter) {
        // This function is called by the InteropCenter when processing indirect interop calls.
        // It prepares the bridge operation for cross-chain execution through these steps:
        // 1. Processing the deposit through the standard bridgehub flow
        // 2. Encoding the call for interop execution with proper attributes
        // 3. Returning an InteropCallStarter struct for the InteropCenter to process
        // COMPLETE L2->L2 BRIDGE FLOW:
        // - User wants to bridge from L2A to L2B
        // - L2A InteropCenter calls this function on L2A AssetRouter
        // - This creates an InteropCallStarter targeting L2B AssetRouter
        // - InteropCenter sends the call to L2B via the interop messaging system
        // - L2B AssetRouter receives via executeMessage() with sender=address(this)
        //   (L2AssetRouter address is equal on all ZKsync chains)

        L2TransactionRequestTwoBridgesInner memory request = _bridgehubDeposit({
            _chainId: _chainId,
            _originalCaller: _originalCaller,
            _value: _value,
            _data: _data,
            _nativeTokenVault: L2_NATIVE_TOKEN_VAULT_ADDR
        });

        // The _value parameter represents the amount being bridged and is encoded
        // as an ERC-7786 attribute to ensure proper value transfer in the interop call.
        bytes[] memory attributes = new bytes[](1);
        attributes[0] = abi.encode(IERC7786Attributes.interopCallValue.selector, _value);
        interopCallStarter = InteropCallStarter({
            to: request.l2Contract,
            data: request.l2Calldata,
            callAttributes: attributes
        });
    }

    /// @notice Initiates a withdrawal by burning funds on the contract and sending the message to L1
    /// where tokens would be unlocked
    /// @dev IMPORTANT: this method will be deprecated in one of the future releases, so contracts
    /// that rely on it must be upgradeable.
    /// @param _assetId The asset id of the withdrawn asset
    /// @param _assetData The data that is passed to the asset handler contract
    function withdraw(bytes32 _assetId, bytes memory _assetData) public override nonReentrant returns (bytes32) {
        return _withdrawSender(_assetId, _assetData, msg.sender, true);
    }

    /*//////////////////////////////////////////////////////////////
                     Internal & Helpers
    //////////////////////////////////////////////////////////////*/

    /// @inheritdoc AssetRouterBase
    function _ensureTokenRegisteredWithNTV(address _token) internal override returns (bytes32 assetId) {
        assetId = IL2NativeTokenVault(L2_NATIVE_TOKEN_VAULT_ADDR).ensureTokenIsRegistered(_token);
    }

    /// @param _assetId The asset id of the withdrawn asset
    /// @param _assetData The data that is passed to the asset handler contract
    /// @param _sender The address of the sender of the message
    /// @param _alwaysNewMessageFormat Whether to use the new message format compatible with Custom Asset Handlers
    function _withdrawSender(
        bytes32 _assetId,
        bytes memory _assetData,
        address _sender,
        bool _alwaysNewMessageFormat
    ) internal returns (bytes32 txHash) {
        bytes memory l1bridgeMintData = _burn({
            _chainId: L1_CHAIN_ID,
            _nextMsgValue: 0,
            _assetId: _assetId,
            _originalCaller: _sender,
            _transferData: _assetData,
            _passValue: false,
            _nativeTokenVault: L2_NATIVE_TOKEN_VAULT_ADDR
        });

        bytes memory message;
        if (_alwaysNewMessageFormat || L2_LEGACY_SHARED_BRIDGE == address(0)) {
            message = _getAssetRouterWithdrawMessage(_assetId, l1bridgeMintData);
            // slither-disable-next-line unused-return
            txHash = L2ContractHelper.sendMessageToL1(message);
        } else {
            address l1Token = IBridgedStandardToken(
                IL2NativeTokenVault(L2_NATIVE_TOKEN_VAULT_ADDR).tokenAddress(_assetId)
            ).originToken();
            require(l1Token != address(0), AssetIdNotSupported(_assetId));
            // slither-disable-next-line unused-return
            (uint256 amount, address l1Receiver, ) = DataEncoding.decodeBridgeBurnData(_assetData);
            message = _getSharedBridgeWithdrawMessage(l1Receiver, l1Token, amount);
            txHash = IL2SharedBridgeLegacy(L2_LEGACY_SHARED_BRIDGE).sendMessageToL1(message);
        }

        emit WithdrawalInitiatedAssetRouter(L1_CHAIN_ID, _sender, _assetId, _assetData);
    }

    /// @notice Encodes the message for l2ToL1log sent during withdraw initialization.
    /// @param _assetId The encoding of the asset on L2 which is withdrawn.
    /// @param _l1bridgeMintData The calldata used by l1 asset handler to unlock tokens for recipient.
    function _getAssetRouterWithdrawMessage(
        bytes32 _assetId,
        bytes memory _l1bridgeMintData
    ) internal view returns (bytes memory) {
        // solhint-disable-next-line func-named-parameters
        return abi.encodePacked(IAssetRouterBase.finalizeDeposit.selector, block.chainid, _assetId, _l1bridgeMintData);
    }

    /// @notice Encodes the message for l2ToL1log sent during withdraw initialization.
    function _getSharedBridgeWithdrawMessage(
        address _l1Receiver,
        address _l1Token,
        uint256 _amount
    ) internal pure returns (bytes memory) {
        // solhint-disable-next-line func-named-parameters
        return abi.encodePacked(IL1ERC20Bridge.finalizeWithdrawal.selector, _l1Receiver, _l1Token, _amount);
    }

    /*//////////////////////////////////////////////////////////////
                            LEGACY FUNCTIONS
    //////////////////////////////////////////////////////////////*/

    /// @notice Legacy finalizeDeposit.
    /// @dev Finalizes the deposit and mint funds.
    /// @param _l1Sender The address of token sender on L1.
    /// @param _l2Receiver The address of token receiver on L2.
    /// @param _l1Token The address of the token transferred.
    /// @param _amount The amount of the token transferred.
    /// @param _data The metadata of the token transferred.
    function finalizeDeposit(
        address _l1Sender,
        address _l2Receiver,
        address _l1Token,
        uint256 _amount,
        bytes calldata _data
    ) external payable onlyAssetRouterCounterpart(L1_CHAIN_ID) {
        _translateLegacyFinalizeDeposit({
            _l1Sender: _l1Sender,
            _l2Receiver: _l2Receiver,
            _l1Token: _l1Token,
            _amount: _amount,
            _data: _data
        });
    }

    function finalizeDepositLegacyBridge(
        address _l1Sender,
        address _l2Receiver,
        address _l1Token,
        uint256 _amount,
        bytes calldata _data
    ) external onlyLegacyBridge {
        _translateLegacyFinalizeDeposit({
            _l1Sender: _l1Sender,
            _l2Receiver: _l2Receiver,
            _l1Token: _l1Token,
            _amount: _amount,
            _data: _data
        });
    }

    function _translateLegacyFinalizeDeposit(
        address _l1Sender,
        address _l2Receiver,
        address _l1Token,
        uint256 _amount,
        bytes calldata _data
    ) internal {
        bytes32 assetId = DataEncoding.encodeNTVAssetId(L1_CHAIN_ID, _l1Token);
        // solhint-disable-next-line func-named-parameters
        bytes memory data = DataEncoding.encodeBridgeMintData(_l1Sender, _l2Receiver, _l1Token, _amount, _data);
        this.finalizeDeposit{value: msg.value}(L1_CHAIN_ID, assetId, data);
    }

    /// @notice Initiates a withdrawal by burning funds on the contract and sending the message to L1
    /// where tokens would be unlocked
    /// @dev A compatibility method to support legacy functionality for the SDK.
    /// @param _l1Receiver The account address that should receive funds on L1
    /// @param _l2Token The L2 token address which is withdrawn
    /// @param _amount The total amount of tokens to be withdrawn
    function withdraw(address _l1Receiver, address _l2Token, uint256 _amount) external nonReentrant {
        require(_amount != 0, AmountMustBeGreaterThanZero());
        _withdrawLegacy(_l1Receiver, _l2Token, _amount, msg.sender);
    }

    /// @notice Legacy withdraw.
    /// @dev Finalizes the deposit and mint funds.
    /// @param _l1Receiver The address of token receiver on L1.
    /// @param _l2Token The address of token on L2.
    /// @param _amount The amount of the token transferred.
    /// @param _sender The original msg.sender.
    function withdrawLegacyBridge(
        address _l1Receiver,
        address _l2Token,
        uint256 _amount,
        address _sender
    ) external onlyLegacyBridge nonReentrant {
        _withdrawLegacy(_l1Receiver, _l2Token, _amount, _sender);
    }

    function _withdrawLegacy(address _l1Receiver, address _l2Token, uint256 _amount, address _sender) internal {
        address l1Address = l1TokenAddress(_l2Token);
        require(l1Address != address(0), TokenNotLegacy());
        bytes32 assetId = DataEncoding.encodeNTVAssetId(L1_CHAIN_ID, l1Address);
        bytes memory data = DataEncoding.encodeBridgeBurnData(_amount, _l1Receiver, _l2Token);
        _withdrawSender(assetId, data, _sender, false);
    }

    /// @notice Legacy getL1TokenAddress.
    /// @param _l2Token The address of token on L2.
    /// @return The address of token on L1.
    function l1TokenAddress(address _l2Token) public view returns (address) {
        bytes32 assetId = IL2NativeTokenVault(L2_NATIVE_TOKEN_VAULT_ADDR).assetId(_l2Token);
        if (assetId == bytes32(0)) {
            return address(0);
        }
        uint256 originChainId = IL2NativeTokenVault(L2_NATIVE_TOKEN_VAULT_ADDR).originChainId(assetId);
        if (originChainId != L1_CHAIN_ID) {
            return address(0);
        }

        return IBridgedStandardToken(_l2Token).originToken();
    }

    /// @notice Legacy function used for backward compatibility to return L2 wrapped token
    /// @notice address corresponding to provided L1 token address and deployed through NTV.
    /// @dev However, the shared bridge can use custom asset handlers such that L2 addresses differ,
    /// @dev or an L1 token may not have an L2 counterpart.
    /// @param _l1Token The address of token on L1.
    /// @return Address of an L2 token counterpart
    function l2TokenAddress(address _l1Token) public view returns (address) {
        IL2NativeTokenVault l2NativeTokenVault = IL2NativeTokenVault(L2_NATIVE_TOKEN_VAULT_ADDR);
        address currentlyDeployedAddress = l2NativeTokenVault.l2TokenAddress(_l1Token);

        if (currentlyDeployedAddress != address(0)) {
            return currentlyDeployedAddress;
        }

        // For backwards compatibility, the bridge must return the address of the token even if it
        // has not been deployed yet.
        return l2NativeTokenVault.calculateCreate2TokenAddress(L1_CHAIN_ID, _l1Token);
    }

    /// @notice Returns the address of the L1 asset router.
    /// @dev The old name is kept for backward compatibility.
    function l1Bridge() external view returns (address) {
        return L1_ASSET_ROUTER;
    }
}<|MERGE_RESOLUTION|>--- conflicted
+++ resolved
@@ -46,11 +46,7 @@
             // Only the L1 Asset Router counterpart can initiate and finalize the deposit.
             require(AddressAliasHelper.undoL1ToL2Alias(msg.sender) == L1_ASSET_ROUTER, Unauthorized(msg.sender));
         } else {
-<<<<<<< HEAD
-            revert Unauthorized(msg.sender); // xL2 messaging not supported for now
-=======
             revert Unauthorized(msg.sender);
->>>>>>> 832edb3a
         }
         _;
     }
@@ -64,11 +60,7 @@
             }
         } else {
             if (msg.sender != address(this)) {
-<<<<<<< HEAD
-                revert Unauthorized(msg.sender); // xL2 messaging not supported for now
-=======
                 revert Unauthorized(msg.sender);
->>>>>>> 832edb3a
             }
         }
         _;
@@ -163,15 +155,7 @@
 
         (uint256 senderChainId, address senderAddress) = InteroperableAddress.parseEvmV1Calldata(sender);
 
-<<<<<<< HEAD
-        require(
-            (senderChainId == L1_CHAIN_ID && senderAddress == L1_ASSET_ROUTER) ||
-                (senderChainId != L1_CHAIN_ID && senderAddress == address(this)),
-            Unauthorized(senderAddress)
-        );
-=======
         require((senderChainId != L1_CHAIN_ID && senderAddress == address(this)), Unauthorized(senderAddress));
->>>>>>> 832edb3a
 
         // The payload must contain a valid finalizeDeposit selector to ensure only legitimate
         // bridge operations are executed. This prevents arbitrary function calls through the interop system.
@@ -226,11 +210,7 @@
     }
 
     /// @inheritdoc IL2CrossChainSender
-<<<<<<< HEAD
-    function interopCenterInitiateBridge(
-=======
     function initiateBridging(
->>>>>>> 832edb3a
         uint256 _chainId,
         address _originalCaller,
         uint256 _value,
