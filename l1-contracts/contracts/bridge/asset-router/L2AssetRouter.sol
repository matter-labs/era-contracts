--- conflicted
+++ resolved
@@ -15,13 +15,8 @@
 import {AddressAliasHelper} from "../../vendor/AddressAliasHelper.sol";
 import {ReentrancyGuard} from "../../common/ReentrancyGuard.sol";
 
-<<<<<<< HEAD
-import {L2_NATIVE_TOKEN_VAULT_ADDR, L2_BRIDGEHUB_ADDR, L2_COMPLEX_UPGRADER_ADDR} from "../../common/L2ContractAddresses.sol";
-import {L2ContractHelper} from "../../common/libraries/L2ContractHelper.sol";
-=======
 import {L2_NATIVE_TOKEN_VAULT_ADDR, L2_COMPLEX_UPGRADER_ADDR} from "../../common/l2-helpers/L2ContractAddresses.sol";
 import {L2ContractHelper} from "../../common/l2-helpers/L2ContractHelper.sol";
->>>>>>> 49c31562
 import {DataEncoding} from "../../common/libraries/DataEncoding.sol";
 import {AmountMustBeGreaterThanZero, AssetIdNotSupported, EmptyAddress, InvalidCaller, TokenNotLegacy} from "../../common/L1ContractErrors.sol";
 
@@ -29,11 +24,7 @@
 /// @custom:security-contact security@matterlabs.dev
 /// @notice The "default" bridge implementation for the ERC20 tokens. Note, that it does not
 /// support any custom token logic, i.e. rebase tokens' functionality is not supported.
-<<<<<<< HEAD
-/// @dev Important: L2 contracts are not allowed to have any immutable variables. This is needed for compatibility with ZKsyncOS.
-=======
 /// @dev Important: L2 contracts are not allowed to have any constructor. This is needed for compatibility with ZKsyncOS.
->>>>>>> 49c31562
 contract L2AssetRouter is AssetRouterBase, IL2AssetRouter, ReentrancyGuard {
     /// @dev Bridgehub smart contract that is used to operate with L2 via asynchronous L2 <-> L1 communication.
     /// @dev Note, that while it is a simple storage variable, the name is in capslock for the backward compatibility with
@@ -67,7 +58,7 @@
 
     /// @notice Checks that the message sender is the L1 Asset Router.
     modifier onlyAssetRouterCounterpart(uint256 _originChainId) {
-        if (_originChainId == _l1ChainId()) {
+        if (_originChainId == L1_CHAIN_ID) {
             // Only the L1 Asset Router counterpart can initiate and finalize the deposit.
             if (AddressAliasHelper.undoL1ToL2Alias(msg.sender) != L1_ASSET_ROUTER) {
                 revert InvalidCaller(msg.sender);
@@ -80,7 +71,7 @@
 
     /// @notice Checks that the message sender is the L1 Asset Router.
     modifier onlyAssetRouterCounterpartOrSelf(uint256 _chainId) {
-        if (_chainId == _l1ChainId()) {
+        if (_chainId == L1_CHAIN_ID) {
             // Only the L1 Asset Router counterpart can initiate and finalize the deposit.
             if ((AddressAliasHelper.undoL1ToL2Alias(msg.sender) != L1_ASSET_ROUTER) && (msg.sender != address(this))) {
                 revert InvalidCaller(msg.sender);
@@ -200,15 +191,15 @@
         public
         payable
         override(AssetRouterBase, IAssetRouterBase)
-        onlyAssetRouterCounterpartOrSelf(_l1ChainId())
+        onlyAssetRouterCounterpartOrSelf(L1_CHAIN_ID)
         nonReentrant
     {
         if (_assetId == BASE_TOKEN_ASSET_ID) {
             revert AssetIdNotSupported(BASE_TOKEN_ASSET_ID);
         }
-        _finalizeDeposit(_l1ChainId(), _assetId, _transferData, L2_NATIVE_TOKEN_VAULT_ADDR);
-
-        emit DepositFinalizedAssetRouter(_l1ChainId(), _assetId, _transferData);
+        _finalizeDeposit(L1_CHAIN_ID, _assetId, _transferData, L2_NATIVE_TOKEN_VAULT_ADDR);
+
+        emit DepositFinalizedAssetRouter(L1_CHAIN_ID, _assetId, _transferData);
     }
 
     /// @notice Initiates a withdrawal by burning funds on the contract and sending the message to L1
@@ -241,7 +232,7 @@
         bool _alwaysNewMessageFormat
     ) internal returns (bytes32 txHash) {
         bytes memory l1bridgeMintData = _burn({
-            _chainId: _l1ChainId(),
+            _chainId: L1_CHAIN_ID,
             _nextMsgValue: 0,
             _assetId: _assetId,
             _originalCaller: _sender,
@@ -268,7 +259,7 @@
             txHash = IL2SharedBridgeLegacy(L2_LEGACY_SHARED_BRIDGE).sendMessageToL1(message);
         }
 
-        emit WithdrawalInitiatedAssetRouter(_l1ChainId(), _sender, _assetId, _assetData);
+        emit WithdrawalInitiatedAssetRouter(L1_CHAIN_ID, _sender, _assetId, _assetData);
     }
 
     /// @notice Encodes the message for l2ToL1log sent during withdraw initialization.
@@ -431,13 +422,6 @@
         return BRIDGE_HUB;
     }
 
-<<<<<<< HEAD
-    function _l1ChainId() internal view override returns (uint256) {
-        return L1_CHAIN_ID;
-    }
-
-=======
->>>>>>> 49c31562
     function _eraChainId() internal view override returns (uint256) {
         return eraChainId;
     }
