--- conflicted
+++ resolved
@@ -24,11 +24,7 @@
 /// @custom:security-contact security@matterlabs.dev
 /// @notice The "default" bridge implementation for the ERC20 tokens. Note, that it does not
 /// support any custom token logic, i.e. rebase tokens' functionality is not supported.
-<<<<<<< HEAD
-/// @dev Important: L2 contracts are not allowed to have any constructor. This is needed for compatibility with ZKsyncOS.
-=======
 /// @dev Important: L2 contracts are not allowed to have any immutable variables. This is needed for compatibility with ZKsyncOS.
->>>>>>> 139fac50
 contract L2AssetRouter is AssetRouterBase, IL2AssetRouter, ReentrancyGuard {
     /// @dev Bridgehub smart contract that is used to operate with L2 via asynchronous L2 <-> L1 communication.
     /// @dev Note, that while it is a simple storage variable, the name is in capslock for the backward compatibility with
@@ -101,10 +97,7 @@
         _;
     }
 
-<<<<<<< HEAD
     /// @notice Checks that the message sender is authorized to upgrade the contract.
-=======
->>>>>>> 139fac50
     modifier onlyUpgrader() {
         if (msg.sender != L2_COMPLEX_UPGRADER_ADDR) {
             revert InvalidCaller(msg.sender);
@@ -130,10 +123,7 @@
         address _aliasedOwner
     ) public reentrancyGuardInitializer onlyUpgrader {
         _disableInitializers();
-<<<<<<< HEAD
         // solhint-disable-next-line func-named-parameters
-=======
->>>>>>> 139fac50
         updateL2(_l1ChainId, _eraChainId, _l1AssetRouter, _legacySharedBridge, _baseTokenAssetId);
         _setAssetHandler(_baseTokenAssetId, L2_NATIVE_TOKEN_VAULT_ADDR);
         _transferOwnership(_aliasedOwner);
@@ -434,13 +424,10 @@
         return BRIDGE_HUB;
     }
 
-<<<<<<< HEAD
-=======
     function _l1ChainId() internal view override returns (uint256) {
         return L1_CHAIN_ID;
     }
 
->>>>>>> 139fac50
     function _eraChainId() internal view override returns (uint256) {
         return eraChainId;
     }
