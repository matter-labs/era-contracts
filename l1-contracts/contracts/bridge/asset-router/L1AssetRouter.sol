// SPDX-License-Identifier: MIT

pragma solidity 0.8.24;

import {IERC20} from "@openzeppelin/contracts-v4/token/ERC20/IERC20.sol";
import {SafeERC20} from "@openzeppelin/contracts-v4/token/ERC20/utils/SafeERC20.sol";

import {IL1AssetRouter} from "./IL1AssetRouter.sol";
import {IL2AssetRouter} from "./IL2AssetRouter.sol";
import {IAssetRouterBase, LEGACY_ENCODING_VERSION, NEW_ENCODING_VERSION, SET_ASSET_HANDLER_COUNTERPART_ENCODING_VERSION} from "./IAssetRouterBase.sol";
import {AssetRouterBase} from "./AssetRouterBase.sol";

import {IL1AssetHandler} from "../interfaces/IL1AssetHandler.sol";
import {IL1ERC20Bridge} from "../interfaces/IL1ERC20Bridge.sol";
import {IAssetHandler} from "../interfaces/IAssetHandler.sol";
import {IL1Nullifier} from "../interfaces/IL1Nullifier.sol";
import {INativeTokenVault} from "../ntv/INativeTokenVault.sol";
import {IL2SharedBridgeLegacyFunctions} from "../interfaces/IL2SharedBridgeLegacyFunctions.sol";

import {ReentrancyGuard} from "../../common/ReentrancyGuard.sol";
import {DataEncoding} from "../../common/libraries/DataEncoding.sol";
import {AddressAliasHelper} from "../../vendor/AddressAliasHelper.sol";
import {TWO_BRIDGES_MAGIC_VALUE, ETH_TOKEN_ADDRESS} from "../../common/Config.sol";
import {NativeTokenVaultAlreadySet} from "../L1BridgeContractErrors.sol";
<<<<<<< HEAD
import {L2_ASSET_ROUTER_ADDR} from "../../common/l2-helpers/L2ContractAddresses.sol";
=======
import {LegacyBridgeUsesNonNativeToken, NonEmptyMsgValue, UnsupportedEncodingVersion, AssetIdNotSupported, AssetHandlerDoesNotExist, Unauthorized, ZeroAddress, TokenNotSupported, AddressAlreadyUsed, TokensWithFeesNotSupported} from "../../common/L1ContractErrors.sol";
import {L2_ASSET_ROUTER_ADDR} from "../../common/L2ContractAddresses.sol";
>>>>>>> 349ba7cb

import {IBridgehub, L2TransactionRequestTwoBridgesInner, L2TransactionRequestDirect} from "../../bridgehub/IBridgehub.sol";
import {IInteropCenter} from "../../bridgehub/IInteropCenter.sol";

import {IL1AssetDeploymentTracker} from "../interfaces/IL1AssetDeploymentTracker.sol";

/// @author Matter Labs
/// @custom:security-contact security@matterlabs.dev
/// @dev Bridges assets between L1 and ZK chain, supporting both ETH and ERC20 tokens.
/// @dev Designed for use with a proxy for upgradability.
contract L1AssetRouter is AssetRouterBase, IL1AssetRouter, ReentrancyGuard {
    using SafeERC20 for IERC20;

    /// @dev The address of the WETH token on L1.
    address public immutable override L1_WETH_TOKEN;

    /// @dev The assetId of the base token.
    bytes32 public immutable ETH_TOKEN_ASSET_ID;

    /// @dev The address of ZKsync Era diamond proxy contract.
    address internal immutable ERA_DIAMOND_PROXY;

    /// @dev Address of nullifier.
    IL1Nullifier public immutable L1_NULLIFIER;

    /// @dev Address of native token vault.
    INativeTokenVault public nativeTokenVault;

    /// @dev Address of legacy bridge.
    IL1ERC20Bridge public legacyBridge;

    /// @notice Checks that the message sender is the nullifier.
    modifier onlyNullifier() {
        if (msg.sender != address(L1_NULLIFIER)) {
            revert Unauthorized(msg.sender);
        }
        _;
    }

    /// @notice Checks that the message sender is the bridgehub or ZKsync Era Diamond Proxy.
    modifier onlyInteropCenterOrEra(uint256 _chainId) {
        if (msg.sender != address(INTEROP_CENTER) && (_chainId != ERA_CHAIN_ID || msg.sender != ERA_DIAMOND_PROXY)) {
            revert Unauthorized(msg.sender);
        }
        _;
    }

    /// @notice Checks that the message sender is the bridgehub or ZKsync Era Diamond Proxy.
    // modifier onlyBridgehubOrEra(uint256 _chainId) {
    //     if (msg.sender != address(BRIDGE_HUB) && (_chainId != ERA_CHAIN_ID || msg.sender != ERA_DIAMOND_PROXY)) {
    //         revert Unauthorized(msg.sender);
    //     }
    //     _;
    // }

    /// @notice Checks that the message sender is the legacy bridge.
    modifier onlyLegacyBridge() {
        if (msg.sender != address(legacyBridge)) {
            revert Unauthorized(msg.sender);
        }
        _;
    }

    /// @notice Checks that the message sender is the native token vault.
    modifier onlyNativeTokenVault() {
        if (msg.sender != address(nativeTokenVault)) {
            revert Unauthorized(msg.sender);
        }
        _;
    }

    /// @dev Contract is expected to be used as proxy implementation.
    /// @dev Initialize the implementation to prevent Parity hack.
    constructor(
        address _l1WethAddress,
        address _bridgehub,
        address _interopCenter,
        address _l1Nullifier,
        uint256 _eraChainId,
        address _eraDiamondProxy
    )
        reentrancyGuardInitializer
        AssetRouterBase(block.chainid, _eraChainId, IBridgehub(_bridgehub), IInteropCenter(_interopCenter))
    {
        _disableInitializers();
        L1_WETH_TOKEN = _l1WethAddress;
        ERA_DIAMOND_PROXY = _eraDiamondProxy;
        L1_NULLIFIER = IL1Nullifier(_l1Nullifier);
        ETH_TOKEN_ASSET_ID = DataEncoding.encodeNTVAssetId(block.chainid, ETH_TOKEN_ADDRESS);
    }

    /// @dev Initializes a contract bridge for later use. Expected to be used in the proxy.
    /// @dev Used for testing purposes only, as the contract has been initialized on mainnet.
    /// @param _owner The address which can change L2 token implementation and upgrade the bridge implementation.
    /// The owner is the Governor and separate from the ProxyAdmin from now on, so that the Governor can call the bridge.
    function initialize(address _owner) external reentrancyGuardInitializer initializer {
        if (_owner == address(0)) {
            revert ZeroAddress();
        }
        _transferOwnership(_owner);
    }

    /// @notice Sets the NativeTokenVault contract address.
    /// @dev Should be called only once by the owner.
    /// @param _nativeTokenVault The address of the native token vault.
    function setNativeTokenVault(INativeTokenVault _nativeTokenVault) external onlyOwner {
        if (address(nativeTokenVault) != address(0)) {
            revert NativeTokenVaultAlreadySet();
        }
        if (address(_nativeTokenVault) == address(0)) {
            revert ZeroAddress();
        }
        nativeTokenVault = _nativeTokenVault;
        bytes32 ethAssetId = DataEncoding.encodeNTVAssetId(block.chainid, ETH_TOKEN_ADDRESS);
        _setAssetHandler(ethAssetId, address(_nativeTokenVault));
    }

    /// @notice Sets the L1ERC20Bridge contract address.
    /// @dev Should be called only once by the owner.
    /// @param _legacyBridge The address of the legacy bridge.
    function setL1Erc20Bridge(IL1ERC20Bridge _legacyBridge) external onlyOwner {
        if (address(legacyBridge) != address(0)) {
            revert AddressAlreadyUsed(address(legacyBridge));
        }
        if (address(_legacyBridge) == address(0)) {
            revert ZeroAddress();
        }
        legacyBridge = _legacyBridge;
    }

    /// @notice Used to set the assed deployment tracker address for given asset data.
    /// @param _assetRegistrationData The asset data which may include the asset address and any additional required data or encodings.
    /// @param _assetDeploymentTracker The whitelisted address of asset deployment tracker for provided asset.
    function setAssetDeploymentTracker(
        bytes32 _assetRegistrationData,
        address _assetDeploymentTracker
    ) external onlyOwner {
        bytes32 assetId = DataEncoding.encodeAssetId(block.chainid, _assetRegistrationData, _assetDeploymentTracker);
        assetDeploymentTracker[assetId] = _assetDeploymentTracker;
        emit AssetDeploymentTrackerSet(assetId, _assetDeploymentTracker, _assetRegistrationData);
    }

    /// @inheritdoc IAssetRouterBase
    function setAssetHandlerAddressThisChain(
        bytes32 _assetRegistrationData,
        address _assetHandlerAddress
    ) external override(AssetRouterBase, IAssetRouterBase) {
        _setAssetHandlerAddressThisChain(address(nativeTokenVault), _assetRegistrationData, _assetHandlerAddress);
    }

    /// @notice Used to set the asset handler address for a given asset ID on a remote ZK chain
    /// @param _chainId The ZK chain ID.
    /// @param _originalCaller The `msg.sender` address from the external call that initiated current one.
    /// @param _assetId The encoding of asset ID.
    /// @param _assetHandlerAddressOnCounterpart The address of the asset handler, which will hold the token of interest.
    /// @return request The tx request sent to the Bridgehub
    function _setAssetHandlerAddressOnCounterpart(
        uint256 _chainId,
        address _originalCaller,
        bytes32 _assetId,
        address _assetHandlerAddressOnCounterpart
    ) internal view override returns (L2TransactionRequestTwoBridgesInner memory request) {
        IL1AssetDeploymentTracker(assetDeploymentTracker[_assetId]).bridgeCheckCounterpartAddress(
            _chainId,
            _assetId,
            _originalCaller,
            _assetHandlerAddressOnCounterpart
        );

        bytes memory l2Calldata = abi.encodeCall(
            IL2AssetRouter.setAssetHandlerAddress,
            (block.chainid, _assetId, _assetHandlerAddressOnCounterpart)
        );
        request = L2TransactionRequestTwoBridgesInner({
            magicValue: TWO_BRIDGES_MAGIC_VALUE,
            l2Contract: L2_ASSET_ROUTER_ADDR,
            l2Calldata: l2Calldata,
            factoryDeps: new bytes[](0),
            txDataHash: bytes32(0x00)
        });
    }

    /*//////////////////////////////////////////////////////////////
                            INITIATTE DEPOSIT Functions
    //////////////////////////////////////////////////////////////*/

    /// @inheritdoc IAssetRouterBase
    function bridgehubDepositBaseToken(
        uint256 _chainId,
        bytes32 _assetId,
        address _originalCaller,
        uint256 _amount
<<<<<<< HEAD
    )
        public
        payable
        virtual
        override(AssetRouterBase, IAssetRouterBase)
        onlyInteropCenterOrEra(_chainId)
        whenNotPaused
    {
        _bridgehubDepositBaseToken(_chainId, _assetId, _originalCaller, _amount);
=======
    ) public payable virtual override onlyBridgehubOrEra(_chainId) whenNotPaused {
        address assetHandler = assetHandlerAddress[_assetId];
        if (assetHandler == address(0)) {
            revert AssetHandlerDoesNotExist(_assetId);
        }

        // slither-disable-next-line unused-return
        IAssetHandler(assetHandler).bridgeBurn{value: msg.value}({
            _chainId: _chainId,
            _msgValue: 0,
            _assetId: _assetId,
            _originalCaller: _originalCaller,
            _data: DataEncoding.encodeBridgeBurnData(_amount, address(0), address(0))
        });

        // Note that we don't save the deposited amount, as this is for the base token, which gets sent to the refundRecipient if the tx fails
        emit BridgehubDepositBaseTokenInitiated(_chainId, _originalCaller, _assetId, _amount);
>>>>>>> 349ba7cb
    }

    /// @inheritdoc IAssetRouterBase
    function bridgehubDeposit(
        uint256 _chainId,
        address _originalCaller,
        uint256 _value,
        bytes calldata _data
    )
        external
        payable
        virtual
        override(AssetRouterBase, IAssetRouterBase)
        onlyInteropCenter
        whenNotPaused
        returns (L2TransactionRequestTwoBridgesInner memory request)
    {
<<<<<<< HEAD
        return _bridgehubDeposit(_chainId, _originalCaller, _value, _data, address(nativeTokenVault));
=======
        bytes32 assetId;
        bytes memory transferData;
        bytes1 encodingVersion = _data[0];
        // The new encoding ensures that the calldata is collision-resistant with respect to the legacy format.
        // In the legacy calldata, the first input was the address, meaning the most significant byte was always `0x00`.
        if (encodingVersion == SET_ASSET_HANDLER_COUNTERPART_ENCODING_VERSION) {
            if (msg.value != 0 || _value != 0) {
                revert NonEmptyMsgValue();
            }

            (bytes32 _assetId, address _assetHandlerAddressOnCounterpart) = abi.decode(_data[1:], (bytes32, address));
            return
                _setAssetHandlerAddressOnCounterpart(
                    _chainId,
                    _originalCaller,
                    _assetId,
                    _assetHandlerAddressOnCounterpart
                );
        } else if (encodingVersion == NEW_ENCODING_VERSION) {
            (assetId, transferData) = abi.decode(_data[1:], (bytes32, bytes));
        } else if (encodingVersion == LEGACY_ENCODING_VERSION) {
            (assetId, transferData) = _handleLegacyData(_data, _originalCaller);
        } else {
            revert UnsupportedEncodingVersion();
        }

        if (BRIDGE_HUB.baseTokenAssetId(_chainId) == assetId) {
            revert AssetIdNotSupported(assetId);
        }

        address ntvCached = address(nativeTokenVault);

        bytes memory bridgeMintCalldata = _burn({
            _chainId: _chainId,
            _nextMsgValue: _value,
            _assetId: assetId,
            _originalCaller: _originalCaller,
            _transferData: transferData,
            _passValue: true,
            _nativeTokenVault: ntvCached
        });

        bytes32 txDataHash = DataEncoding.encodeTxDataHash({
            _nativeTokenVault: ntvCached,
            _encodingVersion: encodingVersion,
            _originalCaller: _originalCaller,
            _assetId: assetId,
            _transferData: transferData
        });

        request = _requestToBridge({
            _originalCaller: _originalCaller,
            _assetId: assetId,
            _bridgeMintCalldata: bridgeMintCalldata,
            _txDataHash: txDataHash
        });

        emit BridgehubDepositInitiated({
            chainId: _chainId,
            txDataHash: txDataHash,
            from: _originalCaller,
            assetId: assetId,
            bridgeMintCalldata: bridgeMintCalldata
        });
>>>>>>> 349ba7cb
    }

    /// @inheritdoc IAssetRouterBase
    function bridgehubConfirmL2Transaction(
        uint256 _chainId,
        bytes32 _txDataHash,
        bytes32 _txHash
    ) external override onlyInteropCenter whenNotPaused {
        L1_NULLIFIER.bridgehubConfirmL2TransactionForwarded(_chainId, _txDataHash, _txHash);
    }

    function bridgehubAddCallToBundle(
        uint256 _chainId,
        bytes32 _bundleId,
        address _originalCaller,
        uint256 _value,
        bytes calldata _data
    ) external payable {
        _bridgehubAddCallToBundle(_chainId, _bundleId, _originalCaller, _value, _data, address(nativeTokenVault));
    }

    /*//////////////////////////////////////////////////////////////
                            Receive transaction Functions
    //////////////////////////////////////////////////////////////*/

    /// @inheritdoc IAssetRouterBase
    function finalizeDeposit(
        uint256 _chainId,
        bytes32 _assetId,
        bytes calldata _transferData
    ) public payable override(AssetRouterBase, IAssetRouterBase) onlyNullifier {
        _finalizeDeposit(_chainId, _assetId, _transferData, address(nativeTokenVault));
        emit DepositFinalizedAssetRouter(_chainId, _assetId, _transferData);
    }

    /*//////////////////////////////////////////////////////////////
                            CLAIM FAILED DEPOSIT Functions
    //////////////////////////////////////////////////////////////*/

    /// @inheritdoc IL1AssetRouter
    function bridgeRecoverFailedTransfer(
        uint256 _chainId,
        address _depositSender,
        bytes32 _assetId,
        bytes calldata _assetData
    ) external override onlyNullifier nonReentrant whenNotPaused {
        IL1AssetHandler(assetHandlerAddress[_assetId]).bridgeRecoverFailedTransfer(
            _chainId,
            _assetId,
            _depositSender,
            _assetData
        );

        emit ClaimedFailedDepositAssetRouter(_chainId, _assetId, _assetData);
    }

    function bridgeRecoverFailedTransfer(
        uint256 _chainId,
        address _depositSender,
        bytes32 _assetId,
        bytes calldata _assetData,
        bytes32 _l2TxHash,
        uint256 _l2BatchNumber,
        uint256 _l2MessageIndex,
        uint16 _l2TxNumberInBatch,
        bytes32[] calldata _merkleProof
    ) external {
        L1_NULLIFIER.bridgeRecoverFailedTransfer({
            _chainId: _chainId,
            _depositSender: _depositSender,
            _assetId: _assetId,
            _assetData: _assetData,
            _l2TxHash: _l2TxHash,
            _l2BatchNumber: _l2BatchNumber,
            _l2MessageIndex: _l2MessageIndex,
            _l2TxNumberInBatch: _l2TxNumberInBatch,
            _merkleProof: _merkleProof
        });
    }

    /*//////////////////////////////////////////////////////////////
                     Internal & Helpers
    //////////////////////////////////////////////////////////////*/

    /// @notice Decodes the transfer input for legacy data and transfers allowance to NTV.
    /// @dev Is not applicable for custom asset handlers.
    /// @param _data The encoded transfer data (address _l1Token, uint256 _depositAmount, address _l2Receiver).
    /// @return Tuple of asset ID and encoded transfer data to conform with new encoding standard.
    function _handleLegacyData(bytes calldata _data, address) internal override returns (bytes32, bytes memory) {
        (address _l1Token, uint256 _depositAmount, address _l2Receiver) = abi.decode(
            _data,
            (address, uint256, address)
        );
        bytes32 assetId = _ensureTokenRegisteredWithNTV(_l1Token);

        if (assetId == ETH_TOKEN_ASSET_ID) {
            // In the old SDK/contracts the user had to always provide `0` as the deposit amount for ETH token, while
            // ultimately the provided `msg.value` was used as the deposit amount. This check is needed for backwards compatibility.

            if (_depositAmount == 0) {
                _depositAmount = msg.value;
            }
        }

        return (assetId, DataEncoding.encodeBridgeBurnData(_depositAmount, _l2Receiver, _l1Token));
    }

    /// @notice Ensures that token is registered with native token vault.
    /// @dev Only used when deposit is made with legacy data encoding format.
    /// @param _token The native token address which should be registered with native token vault.
    /// @return assetId The asset ID of the token provided.
    function _ensureTokenRegisteredWithNTV(address _token) internal override returns (bytes32 assetId) {
        assetId = nativeTokenVault.assetId(_token);
        if (assetId != bytes32(0)) {
            return assetId;
        }
        nativeTokenVault.ensureTokenIsRegistered(_token);
        assetId = nativeTokenVault.assetId(_token);
    }

    /// @inheritdoc IL1AssetRouter
    function transferFundsToNTV(
        bytes32 _assetId,
        uint256 _amount,
        address _originalCaller
    ) external onlyNativeTokenVault returns (bool) {
        address l1TokenAddress = INativeTokenVault(address(nativeTokenVault)).tokenAddress(_assetId);
        if (l1TokenAddress == address(0) || l1TokenAddress == ETH_TOKEN_ADDRESS) {
            return false;
        }
        IERC20 l1Token = IERC20(l1TokenAddress);

        // Do the transfer if allowance to Shared bridge is bigger than amount
        // And if there is not enough allowance for the NTV
        bool weCanTransfer = false;
        if (l1Token.allowance(address(legacyBridge), address(this)) >= _amount) {
            _originalCaller = address(legacyBridge);
            weCanTransfer = true;
        } else if (
            l1Token.allowance(_originalCaller, address(this)) >= _amount &&
            l1Token.allowance(_originalCaller, address(nativeTokenVault)) < _amount
        ) {
            weCanTransfer = true;
        }
        if (weCanTransfer) {
            uint256 balanceBefore = l1Token.balanceOf(address(nativeTokenVault));
            // slither-disable-next-line arbitrary-send-erc20
            l1Token.safeTransferFrom(_originalCaller, address(nativeTokenVault), _amount);
            uint256 balanceAfter = l1Token.balanceOf(address(nativeTokenVault));

            if (balanceAfter - balanceBefore != _amount) {
                revert TokensWithFeesNotSupported();
            }
            return true;
        }
        return false;
    }

    /// @inheritdoc IAssetRouterBase
    function getDepositCalldata(
        address _sender,
        bytes32 _assetId,
        bytes memory _assetData
    ) public view override(AssetRouterBase, IAssetRouterBase) returns (bytes memory) {
        // First branch covers the case when asset is not registered with NTV (custom asset handler)
        // Second branch handles tokens registered with NTV and uses legacy calldata encoding
        // We need to use the legacy encoding to support the old SDK, which relies on a specific encoding of the data.
        if (
            (nativeTokenVault.tokenAddress(_assetId) == address(0)) ||
            (nativeTokenVault.originChainId(_assetId) != block.chainid)
        ) {
            return abi.encodeCall(IAssetRouterBase.finalizeDeposit, (block.chainid, _assetId, _assetData));
        } else {
            // slither-disable-next-line unused-return
            (, address _receiver, address _parsedNativeToken, uint256 _amount, bytes memory _gettersData) = DataEncoding
                .decodeBridgeMintData(_assetData);
            return
                _getLegacyNTVCalldata({
                    _sender: _sender,
                    _receiver: _receiver,
                    _parsedNativeToken: _parsedNativeToken,
                    _amount: _amount,
                    _gettersData: _gettersData
                });
        }
    }

    function _getLegacyNTVCalldata(
        address _sender,
        address _receiver,
        address _parsedNativeToken,
        uint256 _amount,
        bytes memory _gettersData
    ) internal pure returns (bytes memory) {
        return
            abi.encodeCall(
                IL2SharedBridgeLegacyFunctions.finalizeDeposit,
                (_sender, _receiver, _parsedNativeToken, _amount, _gettersData)
            );
    }

    /*//////////////////////////////////////////////////////////////
                     Legacy Functions
    //////////////////////////////////////////////////////////////*/

    /// @inheritdoc IL1AssetRouter
    function depositLegacyErc20Bridge(
        address _originalCaller,
        address _l2Receiver,
        address _l1Token,
        uint256 _amount,
        uint256 _l2TxGasLimit,
        uint256 _l2TxGasPerPubdataByte,
        address _refundRecipient
    ) external payable override onlyLegacyBridge nonReentrant whenNotPaused returns (bytes32 txHash) {
        if (_l1Token == L1_WETH_TOKEN) {
            revert TokenNotSupported(L1_WETH_TOKEN);
        }

        bytes32 _assetId;
        {
            // Note, that to keep the code simple, while avoiding "stack too deep" error,
            // this `bridgeData` variable is reused in two places with different meanings:
            // - Firstly, it denotes the bridgeBurn data to be used for the NativeTokenVault
            // - Secondly, after the call to `_burn` function, it denotes the `bridgeMint` data that
            // will be sent to the L2 counterpart of the L1NTV.
            bytes memory bridgeData = DataEncoding.encodeBridgeBurnData(_amount, _l2Receiver, _l1Token);
            // Inner call to encode data to decrease local var numbers
            _assetId = _ensureTokenRegisteredWithNTV(_l1Token);
            // Legacy bridge is only expected to use native tokens for L1.
            if (_assetId != DataEncoding.encodeNTVAssetId(block.chainid, _l1Token)) {
                revert LegacyBridgeUsesNonNativeToken();
            }

            // Note, that starting from here `bridgeData` starts denoting bridgeMintData.
            bridgeData = _burn({
                _chainId: ERA_CHAIN_ID,
                _nextMsgValue: 0,
                _assetId: _assetId,
                _originalCaller: _originalCaller,
                _transferData: bridgeData,
                _passValue: false,
                _nativeTokenVault: address(nativeTokenVault)
            });

            bytes memory l2TxCalldata = getDepositCalldata(_originalCaller, _assetId, bridgeData);

            // If the refund recipient is not specified, the refund will be sent to the sender of the transaction.
            // Otherwise, the refund will be sent to the specified address.
            // If the recipient is a contract on L1, the address alias will be applied.
            address refundRecipient = AddressAliasHelper.actualRefundRecipient(_refundRecipient, _originalCaller);

            L2TransactionRequestDirect memory request = L2TransactionRequestDirect({
                chainId: ERA_CHAIN_ID,
                l2Contract: L2_ASSET_ROUTER_ADDR,
                mintValue: msg.value, // l2 gas + l2 msg.Value the bridgehub will withdraw the mintValue from the base token bridge for gas
                l2Value: 0, // L2 msg.value, this contract doesn't support base token deposits or wrapping functionality, for direct deposits use bridgehub
                l2Calldata: l2TxCalldata,
                l2GasLimit: _l2TxGasLimit,
                l2GasPerPubdataByteLimit: _l2TxGasPerPubdataByte,
                factoryDeps: new bytes[](0),
                refundRecipient: refundRecipient
            });
            txHash = INTEROP_CENTER.requestL2TransactionDirect{value: msg.value}(request);
        }

        {
            bytes memory transferData = DataEncoding.encodeBridgeBurnData(_amount, _l2Receiver, _l1Token);
            // Save the deposited amount to claim funds on L1 if the deposit failed on L2
            L1_NULLIFIER.bridgehubConfirmL2TransactionForwarded(
                ERA_CHAIN_ID,
                DataEncoding.encodeTxDataHash({
                    _encodingVersion: LEGACY_ENCODING_VERSION,
                    _originalCaller: _originalCaller,
                    _assetId: _assetId,
                    _nativeTokenVault: address(nativeTokenVault),
                    _transferData: transferData
                }),
                txHash
            );
        }

        emit LegacyDepositInitiated({
            chainId: ERA_CHAIN_ID,
            l2DepositTxHash: txHash,
            from: _originalCaller,
            to: _l2Receiver,
            l1Token: _l1Token,
            amount: _amount
        });
    }

    /// @inheritdoc IL1AssetRouter
    function finalizeWithdrawal(
        uint256 _chainId,
        uint256 _l2BatchNumber,
        uint256 _l2MessageIndex,
        uint16 _l2TxNumberInBatch,
        bytes calldata _message,
        bytes32[] calldata _merkleProof
    ) external override {
        L1_NULLIFIER.finalizeWithdrawal({
            _chainId: _chainId,
            _l2BatchNumber: _l2BatchNumber,
            _l2MessageIndex: _l2MessageIndex,
            _l2TxNumberInBatch: _l2TxNumberInBatch,
            _message: _message,
            _merkleProof: _merkleProof
        });
    }

    /// @dev Withdraw funds from the initiated deposit, that failed when finalizing on L2.
    /// @param _depositSender The address of the deposit initiator.
    /// @param _l1Token The address of the deposited L1 ERC20 token.
    /// @param _amount The amount of the deposit that failed.
    /// @param _l2TxHash The L2 transaction hash of the failed deposit finalization.
    /// @param _l2BatchNumber The L2 batch number where the deposit finalization was processed.
    /// @param _l2MessageIndex The position in the L2 logs Merkle tree of the l2Log that was sent with the message.
    /// @param _l2TxNumberInBatch The L2 transaction number in a batch, in which the log was sent.
    /// @param _merkleProof The Merkle proof of the processing L1 -> L2 transaction with deposit finalization.
    function claimFailedDeposit(
        uint256 _chainId,
        address _depositSender,
        address _l1Token,
        uint256 _amount,
        bytes32 _l2TxHash,
        uint256 _l2BatchNumber,
        uint256 _l2MessageIndex,
        uint16 _l2TxNumberInBatch,
        bytes32[] calldata _merkleProof
    ) external {
        L1_NULLIFIER.claimFailedDeposit({
            _chainId: _chainId,
            _depositSender: _depositSender,
            _l1Token: _l1Token,
            _amount: _amount,
            _l2TxHash: _l2TxHash,
            _l2BatchNumber: _l2BatchNumber,
            _l2MessageIndex: _l2MessageIndex,
            _l2TxNumberInBatch: _l2TxNumberInBatch,
            _merkleProof: _merkleProof
        });
    }

    /// @notice Legacy read method, which forwards the call to L1Nullifier to check if withdrawal was finalized
    function isWithdrawalFinalized(
        uint256 _chainId,
        uint256 _l2BatchNumber,
        uint256 _l2MessageIndex
    ) external view returns (bool) {
        return L1_NULLIFIER.isWithdrawalFinalized(_chainId, _l2BatchNumber, _l2MessageIndex);
    }

    /// @notice Legacy function to get the L2 shared bridge address for a chain.
    /// @dev In case the chain has been deployed after the gateway release,
    /// the returned value is 0.
    function l2BridgeAddress(uint256 _chainId) external view override returns (address) {
        return L1_NULLIFIER.l2BridgeAddress(_chainId);
    }
}<|MERGE_RESOLUTION|>--- conflicted
+++ resolved
@@ -22,12 +22,8 @@
 import {AddressAliasHelper} from "../../vendor/AddressAliasHelper.sol";
 import {TWO_BRIDGES_MAGIC_VALUE, ETH_TOKEN_ADDRESS} from "../../common/Config.sol";
 import {NativeTokenVaultAlreadySet} from "../L1BridgeContractErrors.sol";
-<<<<<<< HEAD
+import {LegacyBridgeUsesNonNativeToken, NonEmptyMsgValue, UnsupportedEncodingVersion, AssetIdNotSupported, AssetHandlerDoesNotExist, Unauthorized, ZeroAddress, TokenNotSupported, AddressAlreadyUsed, TokensWithFeesNotSupported} from "../../common/L1ContractErrors.sol";
 import {L2_ASSET_ROUTER_ADDR} from "../../common/l2-helpers/L2ContractAddresses.sol";
-=======
-import {LegacyBridgeUsesNonNativeToken, NonEmptyMsgValue, UnsupportedEncodingVersion, AssetIdNotSupported, AssetHandlerDoesNotExist, Unauthorized, ZeroAddress, TokenNotSupported, AddressAlreadyUsed, TokensWithFeesNotSupported} from "../../common/L1ContractErrors.sol";
-import {L2_ASSET_ROUTER_ADDR} from "../../common/L2ContractAddresses.sol";
->>>>>>> 349ba7cb
 
 import {IBridgehub, L2TransactionRequestTwoBridgesInner, L2TransactionRequestDirect} from "../../bridgehub/IBridgehub.sol";
 import {IInteropCenter} from "../../bridgehub/IInteropCenter.sol";
@@ -220,7 +216,6 @@
         bytes32 _assetId,
         address _originalCaller,
         uint256 _amount
-<<<<<<< HEAD
     )
         public
         payable
@@ -230,25 +225,6 @@
         whenNotPaused
     {
         _bridgehubDepositBaseToken(_chainId, _assetId, _originalCaller, _amount);
-=======
-    ) public payable virtual override onlyBridgehubOrEra(_chainId) whenNotPaused {
-        address assetHandler = assetHandlerAddress[_assetId];
-        if (assetHandler == address(0)) {
-            revert AssetHandlerDoesNotExist(_assetId);
-        }
-
-        // slither-disable-next-line unused-return
-        IAssetHandler(assetHandler).bridgeBurn{value: msg.value}({
-            _chainId: _chainId,
-            _msgValue: 0,
-            _assetId: _assetId,
-            _originalCaller: _originalCaller,
-            _data: DataEncoding.encodeBridgeBurnData(_amount, address(0), address(0))
-        });
-
-        // Note that we don't save the deposited amount, as this is for the base token, which gets sent to the refundRecipient if the tx fails
-        emit BridgehubDepositBaseTokenInitiated(_chainId, _originalCaller, _assetId, _amount);
->>>>>>> 349ba7cb
     }
 
     /// @inheritdoc IAssetRouterBase
@@ -266,74 +242,7 @@
         whenNotPaused
         returns (L2TransactionRequestTwoBridgesInner memory request)
     {
-<<<<<<< HEAD
         return _bridgehubDeposit(_chainId, _originalCaller, _value, _data, address(nativeTokenVault));
-=======
-        bytes32 assetId;
-        bytes memory transferData;
-        bytes1 encodingVersion = _data[0];
-        // The new encoding ensures that the calldata is collision-resistant with respect to the legacy format.
-        // In the legacy calldata, the first input was the address, meaning the most significant byte was always `0x00`.
-        if (encodingVersion == SET_ASSET_HANDLER_COUNTERPART_ENCODING_VERSION) {
-            if (msg.value != 0 || _value != 0) {
-                revert NonEmptyMsgValue();
-            }
-
-            (bytes32 _assetId, address _assetHandlerAddressOnCounterpart) = abi.decode(_data[1:], (bytes32, address));
-            return
-                _setAssetHandlerAddressOnCounterpart(
-                    _chainId,
-                    _originalCaller,
-                    _assetId,
-                    _assetHandlerAddressOnCounterpart
-                );
-        } else if (encodingVersion == NEW_ENCODING_VERSION) {
-            (assetId, transferData) = abi.decode(_data[1:], (bytes32, bytes));
-        } else if (encodingVersion == LEGACY_ENCODING_VERSION) {
-            (assetId, transferData) = _handleLegacyData(_data, _originalCaller);
-        } else {
-            revert UnsupportedEncodingVersion();
-        }
-
-        if (BRIDGE_HUB.baseTokenAssetId(_chainId) == assetId) {
-            revert AssetIdNotSupported(assetId);
-        }
-
-        address ntvCached = address(nativeTokenVault);
-
-        bytes memory bridgeMintCalldata = _burn({
-            _chainId: _chainId,
-            _nextMsgValue: _value,
-            _assetId: assetId,
-            _originalCaller: _originalCaller,
-            _transferData: transferData,
-            _passValue: true,
-            _nativeTokenVault: ntvCached
-        });
-
-        bytes32 txDataHash = DataEncoding.encodeTxDataHash({
-            _nativeTokenVault: ntvCached,
-            _encodingVersion: encodingVersion,
-            _originalCaller: _originalCaller,
-            _assetId: assetId,
-            _transferData: transferData
-        });
-
-        request = _requestToBridge({
-            _originalCaller: _originalCaller,
-            _assetId: assetId,
-            _bridgeMintCalldata: bridgeMintCalldata,
-            _txDataHash: txDataHash
-        });
-
-        emit BridgehubDepositInitiated({
-            chainId: _chainId,
-            txDataHash: txDataHash,
-            from: _originalCaller,
-            assetId: assetId,
-            bridgeMintCalldata: bridgeMintCalldata
-        });
->>>>>>> 349ba7cb
     }
 
     /// @inheritdoc IAssetRouterBase
