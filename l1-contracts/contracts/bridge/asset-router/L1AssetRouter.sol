// SPDX-License-Identifier: MIT

pragma solidity 0.8.24;

import {IERC20} from "@openzeppelin/contracts-v4/token/ERC20/IERC20.sol";
import {SafeERC20} from "@openzeppelin/contracts-v4/token/ERC20/utils/SafeERC20.sol";

import {IL1AssetRouter} from "./IL1AssetRouter.sol";
import {IL2AssetRouter} from "./IL2AssetRouter.sol";
import {IAssetRouterBase, LEGACY_ENCODING_VERSION, NEW_ENCODING_VERSION, SET_ASSET_HANDLER_COUNTERPART_ENCODING_VERSION} from "./IAssetRouterBase.sol";
import {AssetRouterBase} from "./AssetRouterBase.sol";

import {IL1AssetHandler} from "../interfaces/IL1AssetHandler.sol";
import {IL1ERC20Bridge} from "../interfaces/IL1ERC20Bridge.sol";
import {IAssetHandler} from "../interfaces/IAssetHandler.sol";
import {IL1Nullifier} from "../interfaces/IL1Nullifier.sol";
import {INativeTokenVault} from "../ntv/INativeTokenVault.sol";
import {IL2SharedBridgeLegacyFunctions} from "../interfaces/IL2SharedBridgeLegacyFunctions.sol";

import {ReentrancyGuard} from "../../common/ReentrancyGuard.sol";
import {DataEncoding} from "../../common/libraries/DataEncoding.sol";
import {AddressAliasHelper} from "../../vendor/AddressAliasHelper.sol";
import {TWO_BRIDGES_MAGIC_VALUE, ETH_TOKEN_ADDRESS} from "../../common/Config.sol";
import {NativeTokenVaultAlreadySet} from "../L1BridgeContractErrors.sol";
import {LegacyBridgeUsesNonNativeToken, NonEmptyMsgValue, UnsupportedEncodingVersion, AssetIdNotSupported, AssetHandlerDoesNotExist, Unauthorized, ZeroAddress, TokenNotSupported, AddressAlreadyUsed, TokensWithFeesNotSupported} from "../../common/L1ContractErrors.sol";
import {L2_ASSET_ROUTER_ADDR} from "../../common/L2ContractAddresses.sol";

import {IBridgehub, L2TransactionRequestTwoBridgesInner, L2TransactionRequestDirect} from "../../bridgehub/IBridgehub.sol";

import {IL1AssetDeploymentTracker} from "../interfaces/IL1AssetDeploymentTracker.sol";

/// @author Matter Labs
/// @custom:security-contact security@matterlabs.dev
/// @dev Bridges assets between L1 and ZK chain, supporting both ETH and ERC20 tokens.
/// @dev Designed for use with a proxy for upgradability.
contract L1AssetRouter is AssetRouterBase, IL1AssetRouter, ReentrancyGuard {
    using SafeERC20 for IERC20;

    /// @dev The address of the WETH token on L1.
    address public immutable override L1_WETH_TOKEN;

    /// @dev The assetId of the base token.
    bytes32 public immutable ETH_TOKEN_ASSET_ID;

    /// @dev The address of ZKsync Era diamond proxy contract.
    address internal immutable ERA_DIAMOND_PROXY;

    /// @dev Address of nullifier.
    IL1Nullifier public immutable L1_NULLIFIER;

    /// @dev Address of native token vault.
    INativeTokenVault public nativeTokenVault;

    /// @dev Address of legacy bridge.
    IL1ERC20Bridge public legacyBridge;

    /// @notice Checks that the message sender is the nullifier.
    modifier onlyNullifier() {
        if (msg.sender != address(L1_NULLIFIER)) {
            revert Unauthorized(msg.sender);
        }
        _;
    }

    /// @notice Checks that the message sender is the bridgehub or ZKsync Era Diamond Proxy.
    modifier onlyBridgehubOrEra(uint256 _chainId) {
        if (msg.sender != address(BRIDGE_HUB) && (_chainId != ERA_CHAIN_ID || msg.sender != ERA_DIAMOND_PROXY)) {
            revert Unauthorized(msg.sender);
        }
        _;
    }

    /// @notice Checks that the message sender is the legacy bridge.
    modifier onlyLegacyBridge() {
        if (msg.sender != address(legacyBridge)) {
            revert Unauthorized(msg.sender);
        }
        _;
    }

    /// @notice Checks that the message sender is the native token vault.
    modifier onlyNativeTokenVault() {
        if (msg.sender != address(nativeTokenVault)) {
            revert Unauthorized(msg.sender);
        }
        _;
    }

    /// @dev Contract is expected to be used as proxy implementation.
    /// @dev Initialize the implementation to prevent Parity hack.
    constructor(
        address _l1WethAddress,
        address _bridgehub,
        address _l1Nullifier,
        uint256 _eraChainId,
        address _eraDiamondProxy
    ) reentrancyGuardInitializer AssetRouterBase(block.chainid, _eraChainId, IBridgehub(_bridgehub)) {
        _disableInitializers();
        L1_WETH_TOKEN = _l1WethAddress;
        ERA_DIAMOND_PROXY = _eraDiamondProxy;
        L1_NULLIFIER = IL1Nullifier(_l1Nullifier);
        ETH_TOKEN_ASSET_ID = DataEncoding.encodeNTVAssetId(block.chainid, ETH_TOKEN_ADDRESS);
    }

    /// @dev Initializes a contract bridge for later use. Expected to be used in the proxy.
    /// @dev Used for testing purposes only, as the contract has been initialized on mainnet.
    /// @param _owner The address which can change L2 token implementation and upgrade the bridge implementation.
    /// The owner is the Governor and separate from the ProxyAdmin from now on, so that the Governor can call the bridge.
    function initialize(address _owner) external reentrancyGuardInitializer initializer {
        if (_owner == address(0)) {
            revert ZeroAddress();
        }
        _transferOwnership(_owner);
    }

    /// @notice Sets the NativeTokenVault contract address.
    /// @dev Should be called only once by the owner.
    /// @param _nativeTokenVault The address of the native token vault.
    function setNativeTokenVault(INativeTokenVault _nativeTokenVault) external onlyOwner {
        if (address(nativeTokenVault) != address(0)) {
            revert NativeTokenVaultAlreadySet();
        }
        if (address(_nativeTokenVault) == address(0)) {
            revert ZeroAddress();
        }
        nativeTokenVault = _nativeTokenVault;
        bytes32 ethAssetId = DataEncoding.encodeNTVAssetId(block.chainid, ETH_TOKEN_ADDRESS);
        _setAssetHandler(ethAssetId, address(_nativeTokenVault));
    }

    /// @notice Sets the L1ERC20Bridge contract address.
    /// @dev Should be called only once by the owner.
    /// @param _legacyBridge The address of the legacy bridge.
    function setL1Erc20Bridge(IL1ERC20Bridge _legacyBridge) external onlyOwner {
        if (address(legacyBridge) != address(0)) {
            revert AddressAlreadyUsed(address(legacyBridge));
        }
        if (address(_legacyBridge) == address(0)) {
            revert ZeroAddress();
        }
        legacyBridge = _legacyBridge;
    }

    /// @notice Used to set the assed deployment tracker address for given asset data.
    /// @param _assetRegistrationData The asset data which may include the asset address and any additional required data or encodings.
    /// @param _assetDeploymentTracker The whitelisted address of asset deployment tracker for provided asset.
    function setAssetDeploymentTracker(
        bytes32 _assetRegistrationData,
        address _assetDeploymentTracker
    ) external onlyOwner {
        bytes32 assetId = DataEncoding.encodeAssetId(block.chainid, _assetRegistrationData, _assetDeploymentTracker);
        assetDeploymentTracker[assetId] = _assetDeploymentTracker;
        emit AssetDeploymentTrackerSet(assetId, _assetDeploymentTracker, _assetRegistrationData);
    }

    /// @inheritdoc IAssetRouterBase
    function setAssetHandlerAddressThisChain(
        bytes32 _assetRegistrationData,
        address _assetHandlerAddress
    ) external override(AssetRouterBase, IAssetRouterBase) {
        _setAssetHandlerAddressThisChain(address(nativeTokenVault), _assetRegistrationData, _assetHandlerAddress);
    }

    /// @notice Used to set the asset handler address for a given asset ID on a remote ZK chain
    /// @param _chainId The ZK chain ID.
    /// @param _originalCaller The `msg.sender` address from the external call that initiated current one.
    /// @param _assetId The encoding of asset ID.
    /// @param _assetHandlerAddressOnCounterpart The address of the asset handler, which will hold the token of interest.
    /// @return request The tx request sent to the Bridgehub
    function _setAssetHandlerAddressOnCounterpart(
        uint256 _chainId,
        address _originalCaller,
        bytes32 _assetId,
        address _assetHandlerAddressOnCounterpart
    ) internal view returns (L2TransactionRequestTwoBridgesInner memory request) {
        IL1AssetDeploymentTracker(assetDeploymentTracker[_assetId]).bridgeCheckCounterpartAddress(
            _chainId,
            _assetId,
            _originalCaller,
            _assetHandlerAddressOnCounterpart
        );

        bytes memory l2Calldata = abi.encodeCall(
            IL2AssetRouter.setAssetHandlerAddress,
            (block.chainid, _assetId, _assetHandlerAddressOnCounterpart)
        );
        request = L2TransactionRequestTwoBridgesInner({
            magicValue: TWO_BRIDGES_MAGIC_VALUE,
            l2Contract: L2_ASSET_ROUTER_ADDR,
            l2Calldata: l2Calldata,
            factoryDeps: new bytes[](0),
            txDataHash: bytes32(0x00)
        });
    }

    /*//////////////////////////////////////////////////////////////
                            INITIATTE DEPOSIT Functions
    //////////////////////////////////////////////////////////////*/

    /// @inheritdoc IL1AssetRouter
    function bridgehubDepositBaseToken(
        uint256 _chainId,
        bytes32 _assetId,
        address _originalCaller,
        uint256 _amount
    ) public payable virtual override onlyBridgehubOrEra(_chainId) whenNotPaused {
        address assetHandler = assetHandlerAddress[_assetId];
        if (assetHandler == address(0)) {
            revert AssetHandlerDoesNotExist(_assetId);
        }

        // slither-disable-next-line unused-return
        IAssetHandler(assetHandler).bridgeBurn{value: msg.value}({
            _chainId: _chainId,
            _msgValue: 0,
            _assetId: _assetId,
            _originalCaller: _originalCaller,
            _data: DataEncoding.encodeBridgeBurnData(_amount, address(0), address(0))
        });

        // Note that we don't save the deposited amount, as this is for the base token, which gets sent to the refundRecipient if the tx fails
        emit BridgehubDepositBaseTokenInitiated(_chainId, _originalCaller, _assetId, _amount);
    }

    /// @inheritdoc IL1AssetRouter
    function bridgehubDeposit(
        uint256 _chainId,
        address _originalCaller,
        uint256 _value,
        bytes calldata _data
    )
        external
        payable
        virtual
        override
        onlyBridgehub
        whenNotPaused
        returns (L2TransactionRequestTwoBridgesInner memory request)
    {
        bytes32 assetId;
        bytes memory transferData;
        bytes1 encodingVersion = _data[0];
        // The new encoding ensures that the calldata is collision-resistant with respect to the legacy format.
        // In the legacy calldata, the first input was the address, meaning the most significant byte was always `0x00`.
        if (encodingVersion == SET_ASSET_HANDLER_COUNTERPART_ENCODING_VERSION) {
            if (msg.value != 0 || _value != 0) {
                revert NonEmptyMsgValue();
            }

            (bytes32 _assetId, address _assetHandlerAddressOnCounterpart) = abi.decode(_data[1:], (bytes32, address));
            return
                _setAssetHandlerAddressOnCounterpart(
                    _chainId,
                    _originalCaller,
                    _assetId,
                    _assetHandlerAddressOnCounterpart
                );
        } else if (encodingVersion == NEW_ENCODING_VERSION) {
            (assetId, transferData) = abi.decode(_data[1:], (bytes32, bytes));
        } else if (encodingVersion == LEGACY_ENCODING_VERSION) {
            (assetId, transferData) = _handleLegacyData(_data, _originalCaller);
        } else {
            revert UnsupportedEncodingVersion();
        }

        if (BRIDGE_HUB.baseTokenAssetId(_chainId) == assetId) {
            revert AssetIdNotSupported(assetId);
        }

        address ntvCached = address(nativeTokenVault);

        bytes memory bridgeMintCalldata = _burn({
            _chainId: _chainId,
            _nextMsgValue: _value,
            _assetId: assetId,
            _originalCaller: _originalCaller,
            _transferData: transferData,
            _passValue: true,
            _nativeTokenVault: ntvCached
        });

        bytes32 txDataHash = DataEncoding.encodeTxDataHash({
            _nativeTokenVault: ntvCached,
            _encodingVersion: encodingVersion,
            _originalCaller: _originalCaller,
            _assetId: assetId,
            _transferData: transferData
        });

        request = _requestToBridge({
            _originalCaller: _originalCaller,
            _assetId: assetId,
            _bridgeMintCalldata: bridgeMintCalldata,
            _txDataHash: txDataHash
        });

        emit BridgehubDepositInitiated({
            chainId: _chainId,
            txDataHash: txDataHash,
            from: _originalCaller,
            assetId: assetId,
            bridgeMintCalldata: bridgeMintCalldata
        });
    }

    /// @inheritdoc IL1AssetRouter
    function bridgehubConfirmL2Transaction(
        uint256 _chainId,
        bytes32 _txDataHash,
        bytes32 _txHash
    ) external override onlyBridgehub whenNotPaused {
        L1_NULLIFIER.bridgehubConfirmL2TransactionForwarded(_chainId, _txDataHash, _txHash);
    }

    /*//////////////////////////////////////////////////////////////
                            Receive transaction Functions
    //////////////////////////////////////////////////////////////*/

    /// @inheritdoc IAssetRouterBase
    function finalizeDeposit(
        uint256 _chainId,
        bytes32 _assetId,
        bytes calldata _transferData
    ) public payable override(AssetRouterBase, IAssetRouterBase) onlyNullifier {
        _finalizeDeposit(_chainId, _assetId, _transferData, address(nativeTokenVault));
        emit DepositFinalizedAssetRouter(_chainId, _assetId, _transferData);
    }

    /*//////////////////////////////////////////////////////////////
                            CLAIM FAILED DEPOSIT Functions
    //////////////////////////////////////////////////////////////*/

    /// @inheritdoc IL1AssetRouter
    function bridgeRecoverFailedTransfer(
        uint256 _chainId,
        address _depositSender,
        bytes32 _assetId,
        bytes calldata _assetData
    ) external override onlyNullifier nonReentrant whenNotPaused {
        IL1AssetHandler(assetHandlerAddress[_assetId]).bridgeRecoverFailedTransfer(
            _chainId,
            _assetId,
            _depositSender,
            _assetData
        );

        emit ClaimedFailedDepositAssetRouter(_chainId, _assetId, _assetData);
    }

    function bridgeRecoverFailedTransfer(
        uint256 _chainId,
        address _depositSender,
        bytes32 _assetId,
        bytes calldata _assetData,
        bytes32 _l2TxHash,
        uint256 _l2BatchNumber,
        uint256 _l2MessageIndex,
        uint16 _l2TxNumberInBatch,
        bytes32[] calldata _merkleProof
    ) external {
        L1_NULLIFIER.bridgeRecoverFailedTransfer({
            _chainId: _chainId,
            _depositSender: _depositSender,
            _assetId: _assetId,
            _assetData: _assetData,
            _l2TxHash: _l2TxHash,
            _l2BatchNumber: _l2BatchNumber,
            _l2MessageIndex: _l2MessageIndex,
            _l2TxNumberInBatch: _l2TxNumberInBatch,
            _merkleProof: _merkleProof
        });
    }

    /*//////////////////////////////////////////////////////////////
                     Internal & Helpers
    //////////////////////////////////////////////////////////////*/

    /// @notice Decodes the transfer input for legacy data and transfers allowance to NTV.
    /// @dev Is not applicable for custom asset handlers.
    /// @param _data The encoded transfer data (address _l1Token, uint256 _depositAmount, address _l2Receiver).
    /// @return Tuple of asset ID and encoded transfer data to conform with new encoding standard.
    function _handleLegacyData(bytes calldata _data, address) internal returns (bytes32, bytes memory) {
        (address _l1Token, uint256 _depositAmount, address _l2Receiver) = abi.decode(
            _data,
            (address, uint256, address)
        );
        bytes32 assetId = _ensureTokenRegisteredWithNTV(_l1Token);

        if (assetId == ETH_TOKEN_ASSET_ID) {
            // In the old SDK/contracts the user had to always provide `0` as the deposit amount for ETH token, while
            // ultimately the provided `msg.value` was used as the deposit amount. This check is needed for backwards compatibility.

            if (_depositAmount == 0) {
                _depositAmount = msg.value;
            }
        }

        return (assetId, DataEncoding.encodeBridgeBurnData(_depositAmount, _l2Receiver, _l1Token));
    }

    /// @notice Ensures that token is registered with native token vault.
    /// @dev Only used when deposit is made with legacy data encoding format.
    /// @param _token The native token address which should be registered with native token vault.
    /// @return assetId The asset ID of the token provided.
    function _ensureTokenRegisteredWithNTV(address _token) internal override returns (bytes32 assetId) {
        assetId = nativeTokenVault.assetId(_token);
        if (assetId != bytes32(0)) {
            return assetId;
        }
        nativeTokenVault.ensureTokenIsRegistered(_token);
        assetId = nativeTokenVault.assetId(_token);
    }

    /// @inheritdoc IL1AssetRouter
    function transferFundsToNTV(
        bytes32 _assetId,
        uint256 _amount,
        address _originalCaller
    ) external onlyNativeTokenVault returns (bool) {
        address l1TokenAddress = INativeTokenVault(address(nativeTokenVault)).tokenAddress(_assetId);
        if (l1TokenAddress == address(0) || l1TokenAddress == ETH_TOKEN_ADDRESS) {
            return false;
        }
        IERC20 l1Token = IERC20(l1TokenAddress);

        // Do the transfer if allowance to Shared bridge is bigger than amount
        // And if there is not enough allowance for the NTV
        bool weCanTransfer = false;
        if (l1Token.allowance(address(legacyBridge), address(this)) >= _amount) {
            _originalCaller = address(legacyBridge);
            weCanTransfer = true;
        } else if (
            l1Token.allowance(_originalCaller, address(this)) >= _amount &&
            l1Token.allowance(_originalCaller, address(nativeTokenVault)) < _amount
        ) {
            weCanTransfer = true;
        }
        if (weCanTransfer) {
            uint256 balanceBefore = l1Token.balanceOf(address(nativeTokenVault));
            // slither-disable-next-line arbitrary-send-erc20
            l1Token.safeTransferFrom(_originalCaller, address(nativeTokenVault), _amount);
            uint256 balanceAfter = l1Token.balanceOf(address(nativeTokenVault));

            if (balanceAfter - balanceBefore != _amount) {
                revert TokensWithFeesNotSupported();
            }
            return true;
        }
        return false;
    }

    /// @dev The request data that is passed to the bridgehub.
    /// @param _originalCaller The `msg.sender` address from the external call that initiated current one.
    /// @param _assetId The deposited asset ID.
    /// @param _bridgeMintCalldata The calldata used by remote asset handler to mint tokens for recipient.
    /// @param _txDataHash The keccak256 hash of 0x01 || abi.encode(bytes32, bytes) to identify deposits.
    /// @return request The data used by the bridgehub to create L2 transaction request to specific ZK chain.
    function _requestToBridge(
        address _originalCaller,
        bytes32 _assetId,
        bytes memory _bridgeMintCalldata,
        bytes32 _txDataHash
    ) internal view virtual returns (L2TransactionRequestTwoBridgesInner memory request) {
        bytes memory l2TxCalldata = getDepositCalldata(_originalCaller, _assetId, _bridgeMintCalldata);

        request = L2TransactionRequestTwoBridgesInner({
            magicValue: TWO_BRIDGES_MAGIC_VALUE,
            l2Contract: L2_ASSET_ROUTER_ADDR,
            l2Calldata: l2TxCalldata,
            factoryDeps: new bytes[](0),
            txDataHash: _txDataHash
        });
    }

    /// @inheritdoc IL1AssetRouter
    function getDepositCalldata(
        address _sender,
        bytes32 _assetId,
        bytes memory _assetData
    ) public view override returns (bytes memory) {
        // First branch covers the case when asset is not registered with NTV (custom asset handler)
        // Second branch handles tokens registered with NTV and uses legacy calldata encoding
        // We need to use the legacy encoding to support the old SDK, which relies on a specific encoding of the data.
        if (
            (nativeTokenVault.tokenAddress(_assetId) == address(0)) ||
            (nativeTokenVault.originChainId(_assetId) != block.chainid)
        ) {
            return abi.encodeCall(IAssetRouterBase.finalizeDeposit, (block.chainid, _assetId, _assetData));
        } else {
            // slither-disable-next-line unused-return
            (, address _receiver, address _parsedNativeToken, uint256 _amount, bytes memory _gettersData) = DataEncoding
                .decodeBridgeMintData(_assetData);
            return
                _getLegacyNTVCalldata({
                    _sender: _sender,
                    _receiver: _receiver,
                    _parsedNativeToken: _parsedNativeToken,
                    _amount: _amount,
                    _gettersData: _gettersData
                });
        }
    }

    function _getLegacyNTVCalldata(
        address _sender,
        address _receiver,
        address _parsedNativeToken,
        uint256 _amount,
        bytes memory _gettersData
    ) internal pure returns (bytes memory) {
        return
            abi.encodeCall(
                IL2SharedBridgeLegacyFunctions.finalizeDeposit,
                (_sender, _receiver, _parsedNativeToken, _amount, _gettersData)
            );
    }

    /*//////////////////////////////////////////////////////////////
                     Legacy Functions
    //////////////////////////////////////////////////////////////*/

    /// @inheritdoc IL1AssetRouter
    function depositLegacyErc20Bridge(
        address _originalCaller,
        address _l2Receiver,
        address _l1Token,
        uint256 _amount,
        uint256 _l2TxGasLimit,
        uint256 _l2TxGasPerPubdataByte,
        address _refundRecipient
    ) external payable override onlyLegacyBridge nonReentrant whenNotPaused returns (bytes32 txHash) {
        if (_l1Token == L1_WETH_TOKEN) {
            revert TokenNotSupported(L1_WETH_TOKEN);
        }

        bytes32 _assetId;
        {
            // Note, that to keep the code simple, while avoiding "stack too deep" error,
            // this `bridgeData` variable is reused in two places with different meanings:
            // - Firstly, it denotes the bridgeBurn data to be used for the NativeTokenVault
            // - Secondly, after the call to `_burn` function, it denotes the `bridgeMint` data that
            // will be sent to the L2 counterpart of the L1NTV.
            bytes memory bridgeData = DataEncoding.encodeBridgeBurnData(_amount, _l2Receiver, _l1Token);
            // Inner call to encode data to decrease local var numbers
            _assetId = _ensureTokenRegisteredWithNTV(_l1Token);
            // Legacy bridge is only expected to use native tokens for L1.
            if (_assetId != DataEncoding.encodeNTVAssetId(block.chainid, _l1Token)) {
                revert LegacyBridgeUsesNonNativeToken();
            }

<<<<<<< HEAD
            bridgeMintCalldata = _burn({
=======
            IERC20(_l1Token).forceApprove(address(nativeTokenVault), _amount);

            // Note, that starting from here `bridgeData` starts denoting bridgeMintData.
            bridgeData = _burn({
>>>>>>> 502ee80e
                _chainId: ERA_CHAIN_ID,
                _nextMsgValue: 0,
                _assetId: _assetId,
                _originalCaller: _originalCaller,
                _transferData: bridgeData,
                _passValue: false,
                _nativeTokenVault: address(nativeTokenVault)
            });

            bytes memory l2TxCalldata = getDepositCalldata(_originalCaller, _assetId, bridgeData);

            // If the refund recipient is not specified, the refund will be sent to the sender of the transaction.
            // Otherwise, the refund will be sent to the specified address.
            // If the recipient is a contract on L1, the address alias will be applied.
            address refundRecipient = AddressAliasHelper.actualRefundRecipient(_refundRecipient, _originalCaller);

            L2TransactionRequestDirect memory request = L2TransactionRequestDirect({
                chainId: ERA_CHAIN_ID,
                l2Contract: L2_ASSET_ROUTER_ADDR,
                mintValue: msg.value, // l2 gas + l2 msg.Value the bridgehub will withdraw the mintValue from the base token bridge for gas
                l2Value: 0, // L2 msg.value, this contract doesn't support base token deposits or wrapping functionality, for direct deposits use bridgehub
                l2Calldata: l2TxCalldata,
                l2GasLimit: _l2TxGasLimit,
                l2GasPerPubdataByteLimit: _l2TxGasPerPubdataByte,
                factoryDeps: new bytes[](0),
                refundRecipient: refundRecipient
            });
            txHash = BRIDGE_HUB.requestL2TransactionDirect{value: msg.value}(request);
        }

        {
            bytes memory transferData = DataEncoding.encodeBridgeBurnData(_amount, _l2Receiver, _l1Token);
            // Save the deposited amount to claim funds on L1 if the deposit failed on L2
            L1_NULLIFIER.bridgehubConfirmL2TransactionForwarded(
                ERA_CHAIN_ID,
                DataEncoding.encodeTxDataHash({
                    _encodingVersion: LEGACY_ENCODING_VERSION,
                    _originalCaller: _originalCaller,
                    _assetId: _assetId,
                    _nativeTokenVault: address(nativeTokenVault),
                    _transferData: transferData
                }),
                txHash
            );
        }

        emit LegacyDepositInitiated({
            chainId: ERA_CHAIN_ID,
            l2DepositTxHash: txHash,
            from: _originalCaller,
            to: _l2Receiver,
            l1Asset: _l1Token,
            amount: _amount
        });
    }

    /// @inheritdoc IL1AssetRouter
    function finalizeWithdrawal(
        uint256 _chainId,
        uint256 _l2BatchNumber,
        uint256 _l2MessageIndex,
        uint16 _l2TxNumberInBatch,
        bytes calldata _message,
        bytes32[] calldata _merkleProof
    ) external override {
        L1_NULLIFIER.finalizeWithdrawal({
            _chainId: _chainId,
            _l2BatchNumber: _l2BatchNumber,
            _l2MessageIndex: _l2MessageIndex,
            _l2TxNumberInBatch: _l2TxNumberInBatch,
            _message: _message,
            _merkleProof: _merkleProof
        });
    }

    /// @dev Withdraw funds from the initiated deposit, that failed when finalizing on L2.
    /// @param _depositSender The address of the deposit initiator.
    /// @param _l1Token The address of the deposited L1 ERC20 token.
    /// @param _amount The amount of the deposit that failed.
    /// @param _l2TxHash The L2 transaction hash of the failed deposit finalization.
    /// @param _l2BatchNumber The L2 batch number where the deposit finalization was processed.
    /// @param _l2MessageIndex The position in the L2 logs Merkle tree of the l2Log that was sent with the message.
    /// @param _l2TxNumberInBatch The L2 transaction number in a batch, in which the log was sent.
    /// @param _merkleProof The Merkle proof of the processing L1 -> L2 transaction with deposit finalization.
    function claimFailedDeposit(
        uint256 _chainId,
        address _depositSender,
        address _l1Token,
        uint256 _amount,
        bytes32 _l2TxHash,
        uint256 _l2BatchNumber,
        uint256 _l2MessageIndex,
        uint16 _l2TxNumberInBatch,
        bytes32[] calldata _merkleProof
    ) external {
        L1_NULLIFIER.claimFailedDeposit({
            _chainId: _chainId,
            _depositSender: _depositSender,
            _l1Token: _l1Token,
            _amount: _amount,
            _l2TxHash: _l2TxHash,
            _l2BatchNumber: _l2BatchNumber,
            _l2MessageIndex: _l2MessageIndex,
            _l2TxNumberInBatch: _l2TxNumberInBatch,
            _merkleProof: _merkleProof
        });
    }

    /// @notice Legacy read method, which forwards the call to L1Nullifier to check if withdrawal was finalized
    function isWithdrawalFinalized(
        uint256 _chainId,
        uint256 _l2BatchNumber,
        uint256 _l2MessageIndex
    ) external view returns (bool) {
        return L1_NULLIFIER.isWithdrawalFinalized(_chainId, _l2BatchNumber, _l2MessageIndex);
    }

    /// @notice Legacy function to get the L2 shared bridge address for a chain.
    /// @dev In case the chain has been deployed after the gateway release,
    /// the returned value is 0.
    function l2BridgeAddress(uint256 _chainId) external view override returns (address) {
        return L1_NULLIFIER.l2BridgeAddress(_chainId);
    }
}<|MERGE_RESOLUTION|>--- conflicted
+++ resolved
@@ -548,14 +548,8 @@
                 revert LegacyBridgeUsesNonNativeToken();
             }
 
-<<<<<<< HEAD
-            bridgeMintCalldata = _burn({
-=======
-            IERC20(_l1Token).forceApprove(address(nativeTokenVault), _amount);
-
             // Note, that starting from here `bridgeData` starts denoting bridgeMintData.
             bridgeData = _burn({
->>>>>>> 502ee80e
                 _chainId: ERA_CHAIN_ID,
                 _nextMsgValue: 0,
                 _assetId: _assetId,
