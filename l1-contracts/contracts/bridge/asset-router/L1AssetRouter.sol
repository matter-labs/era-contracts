--- conflicted
+++ resolved
@@ -682,23 +682,14 @@
         return L1_NULLIFIER.l2BridgeAddress(_chainId);
     }
 
-<<<<<<< HEAD
+    function L1_CHAIN_ID() external view override returns (uint256) {
+        return block.chainid;
+    }
+
     function _bridgehub() internal view override returns (IBridgehub) {
         return BRIDGE_HUB;
     }
 
-    function _l1ChainId() internal view override returns (uint256) {
-        return block.chainid;
-=======
-    function L1_CHAIN_ID() external view override returns (uint256) {
-        return block.chainid;
-    }
-
-    function _bridgehub() internal view override returns (IBridgehub) {
-        return BRIDGE_HUB;
->>>>>>> 49c31562
-    }
-
     function _eraChainId() internal view override returns (uint256) {
         return ERA_CHAIN_ID;
     }
