--- conflicted
+++ resolved
@@ -682,24 +682,18 @@
         return L1_NULLIFIER.l2BridgeAddress(_chainId);
     }
 
-<<<<<<< HEAD
     function L1_CHAIN_ID() external view override returns (uint256) {
         return block.chainid;
     }
 
-=======
->>>>>>> 62278402
     function _bridgehub() internal view override returns (IBridgehub) {
         return BRIDGE_HUB;
     }
 
-<<<<<<< HEAD
-=======
     function _l1ChainId() internal view override returns (uint256) {
         return block.chainid;
     }
 
->>>>>>> 62278402
     function _eraChainId() internal view override returns (uint256) {
         return ERA_CHAIN_ID;
     }
