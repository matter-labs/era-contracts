// SPDX-License-Identifier: MIT

pragma solidity 0.8.24;

// solhint-disable reason-string, gas-custom-errors

import {IERC20} from "@openzeppelin/contracts-v4/token/ERC20/IERC20.sol";
import {SafeERC20} from "@openzeppelin/contracts-v4/token/ERC20/utils/SafeERC20.sol";

import {IL1AssetRouter} from "./IL1AssetRouter.sol";
import {IL2AssetRouter} from "./IL2AssetRouter.sol";
import {IAssetRouterBase, LEGACY_ENCODING_VERSION, NEW_ENCODING_VERSION, SET_ASSET_HANDLER_COUNTERPART_ENCODING_VERSION} from "./IAssetRouterBase.sol";
import {AssetRouterBase} from "./AssetRouterBase.sol";

import {IL1AssetHandler} from "../interfaces/IL1AssetHandler.sol";
import {IL1ERC20Bridge} from "../interfaces/IL1ERC20Bridge.sol";
import {IAssetHandler} from "../interfaces/IAssetHandler.sol";
import {IL1Nullifier, FinalizeL1DepositParams} from "../interfaces/IL1Nullifier.sol";
import {INativeTokenVault} from "../ntv/INativeTokenVault.sol";
import {IL2SharedBridgeLegacyFunctions} from "../interfaces/IL2SharedBridgeLegacyFunctions.sol";

import {ReentrancyGuard} from "../../common/ReentrancyGuard.sol";
import {DataEncoding} from "../../common/libraries/DataEncoding.sol";
import {AddressAliasHelper} from "../../vendor/AddressAliasHelper.sol";
import {TWO_BRIDGES_MAGIC_VALUE, ETH_TOKEN_ADDRESS} from "../../common/Config.sol";
import {UnsupportedEncodingVersion, AssetIdNotSupported, AssetHandlerDoesNotExist, Unauthorized, ZeroAddress, TokenNotSupported, AddressAlreadyUsed} from "../../common/L1ContractErrors.sol";
import {L2_ASSET_ROUTER_ADDR} from "../../common/L2ContractAddresses.sol";

import {IBridgehub, L2TransactionRequestTwoBridgesInner, L2TransactionRequestDirect} from "../../bridgehub/IBridgehub.sol";
import {IInteropCenter} from "../../bridgehub/IInteropCenter.sol";

import {IL1AssetDeploymentTracker} from "../interfaces/IL1AssetDeploymentTracker.sol";

/// @author Matter Labs
/// @custom:security-contact security@matterlabs.dev
/// @dev Bridges assets between L1 and ZK chain, supporting both ETH and ERC20 tokens.
/// @dev Designed for use with a proxy for upgradability.
contract L1AssetRouter is AssetRouterBase, IL1AssetRouter, ReentrancyGuard {
    using SafeERC20 for IERC20;

    /// @dev The address of the WETH token on L1.
    address public immutable override L1_WETH_TOKEN;

    /// @dev The address of ZKsync Era diamond proxy contract.
    address internal immutable ERA_DIAMOND_PROXY;

    /// @dev Address of nullifier.
    IL1Nullifier public immutable L1_NULLIFIER;

    /// @dev Address of native token vault.
    INativeTokenVault public nativeTokenVault;

    /// @dev Address of legacy bridge.
    IL1ERC20Bridge public legacyBridge;

    /// @notice Checks that the message sender is the nullifier.
    modifier onlyNullifier() {
        if (msg.sender != address(L1_NULLIFIER)) {
            revert Unauthorized(msg.sender);
        }
        _;
    }

    /// @notice Checks that the message sender is the bridgehub or ZKsync Era Diamond Proxy.
    modifier onlyInteropCenterOrEra(uint256 _chainId) {
        if (msg.sender != address(INTEROP_CENTER) && (_chainId != ERA_CHAIN_ID || msg.sender != ERA_DIAMOND_PROXY)) {
            revert Unauthorized(msg.sender);
        }
        _;
    }

    /// @notice Checks that the message sender is the bridgehub or ZKsync Era Diamond Proxy.
    modifier onlyBridgehubOrEra(uint256 _chainId) {
        if (msg.sender != address(BRIDGE_HUB) && (_chainId != ERA_CHAIN_ID || msg.sender != ERA_DIAMOND_PROXY)) {
            revert Unauthorized(msg.sender);
        }
        _;
    }

    /// @notice Checks that the message sender is the legacy bridge.
    modifier onlyLegacyBridge() {
        if (msg.sender != address(legacyBridge)) {
            revert Unauthorized(msg.sender);
        }
        _;
    }

    /// @notice Checks that the message sender is the native token vault.
    modifier onlyNativeTokenVault() {
        if (msg.sender != address(nativeTokenVault)) {
            revert Unauthorized(msg.sender);
        }
        _;
    }

    /// @dev Contract is expected to be used as proxy implementation.
    /// @dev Initialize the implementation to prevent Parity hack.
    constructor(
        address _l1WethAddress,
        address _bridgehub,
        address _interopCenter,
        address _l1Nullifier,
        uint256 _eraChainId,
        address _eraDiamondProxy
    )
        reentrancyGuardInitializer
        AssetRouterBase(block.chainid, _eraChainId, IBridgehub(_bridgehub), IInteropCenter(_interopCenter))
    {
        _disableInitializers();
        L1_WETH_TOKEN = _l1WethAddress;
        ERA_DIAMOND_PROXY = _eraDiamondProxy;
        L1_NULLIFIER = IL1Nullifier(_l1Nullifier);
    }

    /// @dev Initializes a contract bridge for later use. Expected to be used in the proxy.
    /// @dev Used for testing purposes only, as the contract has been initialized on mainnet.
    /// @param _owner The address which can change L2 token implementation and upgrade the bridge implementation.
    /// The owner is the Governor and separate from the ProxyAdmin from now on, so that the Governor can call the bridge.
    function initialize(address _owner) external reentrancyGuardInitializer initializer {
        if (_owner == address(0)) {
            revert ZeroAddress();
        }
        _transferOwnership(_owner);
    }

    /// @notice Sets the L1ERC20Bridge contract address.
    /// @dev Should be called only once by the owner.
    /// @param _nativeTokenVault The address of the native token vault.
    function setNativeTokenVault(INativeTokenVault _nativeTokenVault) external onlyOwner {
        require(address(nativeTokenVault) == address(0), "AR: native token v already set");
        require(address(_nativeTokenVault) != address(0), "AR: native token vault 0");
        nativeTokenVault = _nativeTokenVault;
        bytes32 ethAssetId = DataEncoding.encodeNTVAssetId(block.chainid, ETH_TOKEN_ADDRESS);
        assetHandlerAddress[ethAssetId] = address(nativeTokenVault);
    }

    /// @notice Sets the L1ERC20Bridge contract address.
    /// @dev Should be called only once by the owner.
    /// @param _legacyBridge The address of the legacy bridge.
    function setL1Erc20Bridge(IL1ERC20Bridge _legacyBridge) external onlyOwner {
        if (address(legacyBridge) != address(0)) {
            revert AddressAlreadyUsed(address(legacyBridge));
        }
        if (address(_legacyBridge) == address(0)) {
            revert ZeroAddress();
        }
        legacyBridge = _legacyBridge;
    }

    /// @notice Used to set the assed deployment tracker address for given asset data.
    /// @param _assetRegistrationData The asset data which may include the asset address and any additional required data or encodings.
    /// @param _assetDeploymentTracker The whitelisted address of asset deployment tracker for provided asset.
    function setAssetDeploymentTracker(
        bytes32 _assetRegistrationData,
        address _assetDeploymentTracker
    ) external onlyOwner {
        bytes32 assetId = keccak256(
            abi.encode(uint256(block.chainid), _assetDeploymentTracker, _assetRegistrationData)
        );
        assetDeploymentTracker[assetId] = _assetDeploymentTracker;
        emit AssetDeploymentTrackerSet(assetId, _assetDeploymentTracker, _assetRegistrationData);
    }

    /// @inheritdoc IAssetRouterBase
    function setAssetHandlerAddressThisChain(
        bytes32 _assetRegistrationData,
        address _assetHandlerAddress
    ) external override(AssetRouterBase, IAssetRouterBase) {
        _setAssetHandlerAddressThisChain(address(nativeTokenVault), _assetRegistrationData, _assetHandlerAddress);
    }

    /// @notice Used to set the asset handler address for a given asset ID on a remote ZK chain
    /// @dev No access control on the caller, as msg.sender is encoded in the assetId.
    /// @param _chainId The ZK chain ID.
    /// @param _originalCaller The `msg.sender` address from the external call that initiated current one.
    /// @param _assetId The encoding of asset ID.
    /// @param _assetHandlerAddressOnCounterpart The address of the asset handler, which will hold the token of interest.
    /// @return request The tx request sent to the Bridgehub
    function _setAssetHandlerAddressOnCounterpart(
        uint256 _chainId,
        address _originalCaller,
        bytes32 _assetId,
        address _assetHandlerAddressOnCounterpart
    ) internal view override returns (L2TransactionRequestTwoBridgesInner memory request) {
        IL1AssetDeploymentTracker(assetDeploymentTracker[_assetId]).bridgeCheckCounterpartAddress(
            _chainId,
            _assetId,
            _originalCaller,
            _assetHandlerAddressOnCounterpart
        );

        bytes memory l2Calldata = abi.encodeCall(
            IL2AssetRouter.setAssetHandlerAddress,
            (block.chainid, _assetId, _assetHandlerAddressOnCounterpart)
        );
        request = L2TransactionRequestTwoBridgesInner({
            magicValue: TWO_BRIDGES_MAGIC_VALUE,
            l2Contract: L2_ASSET_ROUTER_ADDR,
            l2Calldata: l2Calldata,
            factoryDeps: new bytes[](0),
            txDataHash: bytes32(0x00)
        });
    }

    /*//////////////////////////////////////////////////////////////
                            INITIATTE DEPOSIT Functions
    //////////////////////////////////////////////////////////////*/

    /// @inheritdoc IAssetRouterBase
    function bridgehubDepositBaseToken(
        uint256 _chainId,
        bytes32 _assetId,
        address _originalCaller,
        uint256 _amount
<<<<<<< HEAD
    ) public payable virtual override(AssetRouterBase, IAssetRouterBase) onlyBridgehubOrEra(_chainId) whenNotPaused {
        _bridgehubDepositBaseToken(_chainId, _assetId, _originalCaller, _amount);
=======
    ) public payable virtual override onlyInteropCenterOrEra(_chainId) whenNotPaused {
        address assetHandler = assetHandlerAddress[_assetId];
        if (assetHandler == address(0)) {
            revert AssetHandlerDoesNotExist(_assetId);
        }

        // slither-disable-next-line unused-return
        IAssetHandler(assetHandler).bridgeBurn{value: msg.value}({
            _chainId: _chainId,
            _msgValue: 0,
            _assetId: _assetId,
            _originalCaller: _originalCaller,
            _data: abi.encode(_amount, address(0))
        });

        // Note that we don't save the deposited amount, as this is for the base token, which gets sent to the refundRecipient if the tx fails
        emit BridgehubDepositBaseTokenInitiated(_chainId, _originalCaller, _assetId, _amount);
>>>>>>> bba0d449
    }

    /// @inheritdoc IAssetRouterBase
    function bridgehubDeposit(
        uint256 _chainId,
        address _originalCaller,
        uint256 _value,
        bytes calldata _data
    )
        external
        payable
        virtual
<<<<<<< HEAD
        override(AssetRouterBase, IAssetRouterBase)
        onlyBridgehub
=======
        override
        onlyInteropCenter
>>>>>>> bba0d449
        whenNotPaused
        returns (L2TransactionRequestTwoBridgesInner memory request)
    {
        return _bridgehubDeposit(_chainId, _originalCaller, _value, _data, address(nativeTokenVault));
    }

    /// @inheritdoc IAssetRouterBase
    function bridgehubConfirmL2Transaction(
        uint256 _chainId,
        bytes32 _txDataHash,
        bytes32 _txHash
    ) external override onlyInteropCenter whenNotPaused {
        L1_NULLIFIER.bridgehubConfirmL2TransactionForwarded(_chainId, _txDataHash, _txHash);
    }

    /*//////////////////////////////////////////////////////////////
                            Receive transaction Functions
    //////////////////////////////////////////////////////////////*/

    /// @inheritdoc IAssetRouterBase
    function finalizeDeposit(
        uint256 _chainId,
        bytes32 _assetId,
        bytes calldata _transferData
    ) public override(AssetRouterBase, IAssetRouterBase) onlyNullifier {
        _finalizeDeposit(_chainId, _assetId, _transferData, address(nativeTokenVault));
        emit DepositFinalizedAssetRouter(_chainId, _assetId, _transferData);
    }

    /*//////////////////////////////////////////////////////////////
                            CLAIM FAILED DEPOSIT Functions
    //////////////////////////////////////////////////////////////*/

    /// @inheritdoc IL1AssetRouter
    function bridgeRecoverFailedTransfer(
        uint256 _chainId,
        address _depositSender,
        bytes32 _assetId,
        bytes calldata _assetData
    ) external override onlyNullifier nonReentrant whenNotPaused {
        IL1AssetHandler(assetHandlerAddress[_assetId]).bridgeRecoverFailedTransfer(
            _chainId,
            _assetId,
            _depositSender,
            _assetData
        );

        emit ClaimedFailedDepositAssetRouter(_chainId, _assetId, _assetData);
    }

    function bridgeRecoverFailedTransfer(
        uint256 _chainId,
        address _depositSender,
        bytes32 _assetId,
        bytes calldata _assetData,
        bytes32 _l2TxHash,
        uint256 _l2BatchNumber,
        uint256 _l2MessageIndex,
        uint16 _l2TxNumberInBatch,
        bytes32[] calldata _merkleProof
    ) external {
        L1_NULLIFIER.bridgeRecoverFailedTransfer({
            _chainId: _chainId,
            _depositSender: _depositSender,
            _assetId: _assetId,
            _assetData: _assetData,
            _l2TxHash: _l2TxHash,
            _l2BatchNumber: _l2BatchNumber,
            _l2MessageIndex: _l2MessageIndex,
            _l2TxNumberInBatch: _l2TxNumberInBatch,
            _merkleProof: _merkleProof
        });
    }

    /*//////////////////////////////////////////////////////////////
                     Internal & Helpers
    //////////////////////////////////////////////////////////////*/

    /// @notice Decodes the transfer input for legacy data and transfers allowance to NTV.
    /// @dev Is not applicable for custom asset handlers.
    /// @param _data The encoded transfer data (address _l1Token, uint256 _depositAmount, address _l2Receiver).
    /// @return Tuple of asset ID and encoded transfer data to conform with new encoding standard.
    function _handleLegacyData(bytes calldata _data, address) internal override returns (bytes32, bytes memory) {
        (address _l1Token, uint256 _depositAmount, address _l2Receiver) = abi.decode(
            _data,
            (address, uint256, address)
        );
        bytes32 assetId = _ensureTokenRegisteredWithNTV(_l1Token);
        return (assetId, abi.encode(_depositAmount, _l2Receiver));
    }

    /// @notice Ensures that token is registered with native token vault.
    /// @dev Only used when deposit is made with legacy data encoding format.
    /// @param _token The native token address which should be registered with native token vault.
    /// @return assetId The asset ID of the token provided.
    function _ensureTokenRegisteredWithNTV(address _token) internal override returns (bytes32 assetId) {
        assetId = nativeTokenVault.assetId(_token);
        if (assetId != bytes32(0)) {
            return assetId;
        }
        nativeTokenVault.ensureTokenIsRegistered(_token);
        assetId = nativeTokenVault.assetId(_token);
    }

    /// @inheritdoc IL1AssetRouter
    function transferFundsToNTV(
        bytes32 _assetId,
        uint256 _amount,
        address _originalCaller
    ) external onlyNativeTokenVault returns (bool) {
        address l1TokenAddress = INativeTokenVault(address(nativeTokenVault)).tokenAddress(_assetId);
        if (l1TokenAddress == address(0) || l1TokenAddress == ETH_TOKEN_ADDRESS) {
            return false;
        }
        IERC20 l1Token = IERC20(l1TokenAddress);

        // Do the transfer if allowance to Shared bridge is bigger than amount
        // And if there is not enough allowance for the NTV
        bool weCanTransfer = false;
        if (l1Token.allowance(address(legacyBridge), address(this)) >= _amount) {
            _originalCaller = address(legacyBridge);
            weCanTransfer = true;
        } else if (
            l1Token.allowance(_originalCaller, address(this)) >= _amount &&
            l1Token.allowance(_originalCaller, address(nativeTokenVault)) < _amount
        ) {
            weCanTransfer = true;
        }
        if (weCanTransfer) {
            // slither-disable-next-line arbitrary-send-erc20
            l1Token.safeTransferFrom(_originalCaller, address(nativeTokenVault), _amount);
            return true;
        }
        return false;
    }

    /// @inheritdoc IAssetRouterBase
    function getDepositCalldata(
        address _sender,
        bytes32 _assetId,
        bytes memory _assetData
    ) public view override(AssetRouterBase, IAssetRouterBase) returns (bytes memory) {
        // First branch covers the case when asset is not registered with NTV (custom asset handler)
        // Second branch handles tokens registered with NTV and uses legacy calldata encoding
        // We need to use the legacy encoding to support the old SDK, which relies on a specific encoding of the data.
        if (
            (nativeTokenVault.tokenAddress(_assetId) == address(0)) ||
            (nativeTokenVault.originChainId(_assetId) != block.chainid)
        ) {
            return abi.encodeCall(IAssetRouterBase.finalizeDeposit, (block.chainid, _assetId, _assetData));
        } else {
            // slither-disable-next-line unused-return
            (, address _receiver, address _parsedNativeToken, uint256 _amount, bytes memory _gettersData) = DataEncoding
                .decodeBridgeMintData(_assetData);
            return
                _getLegacyNTVCalldata({
                    _sender: _sender,
                    _receiver: _receiver,
                    _parsedNativeToken: _parsedNativeToken,
                    _amount: _amount,
                    _gettersData: _gettersData
                });
        }
    }

    function _getLegacyNTVCalldata(
        address _sender,
        address _receiver,
        address _parsedNativeToken,
        uint256 _amount,
        bytes memory _gettersData
    ) internal pure returns (bytes memory) {
        return
            abi.encodeCall(
                IL2SharedBridgeLegacyFunctions.finalizeDeposit,
                (_sender, _receiver, _parsedNativeToken, _amount, _gettersData)
            );
    }

    /*//////////////////////////////////////////////////////////////
                     Legacy Functions
    //////////////////////////////////////////////////////////////*/

    /// @inheritdoc IL1AssetRouter
    function depositLegacyErc20Bridge(
        address _originalCaller,
        address _l2Receiver,
        address _l1Token,
        uint256 _amount,
        uint256 _l2TxGasLimit,
        uint256 _l2TxGasPerPubdataByte,
        address _refundRecipient
    ) external payable override onlyLegacyBridge nonReentrant whenNotPaused returns (bytes32 txHash) {
        if (_l1Token == L1_WETH_TOKEN) {
            revert TokenNotSupported(L1_WETH_TOKEN);
        }

        bytes32 _assetId;
        bytes memory bridgeMintCalldata;

        {
            // Inner call to encode data to decrease local var numbers
            _assetId = _ensureTokenRegisteredWithNTV(_l1Token);
            IERC20(_l1Token).forceApprove(address(nativeTokenVault), _amount);

            bridgeMintCalldata = _burn({
                _chainId: ERA_CHAIN_ID,
                _nextMsgValue: 0,
                _assetId: _assetId,
                _originalCaller: _originalCaller,
                _transferData: abi.encode(_amount, _l2Receiver),
                _passValue: false
            });
        }

        {
            bytes memory l2TxCalldata = getDepositCalldata(_originalCaller, _assetId, bridgeMintCalldata);

            // If the refund recipient is not specified, the refund will be sent to the sender of the transaction.
            // Otherwise, the refund will be sent to the specified address.
            // If the recipient is a contract on L1, the address alias will be applied.
            address refundRecipient = AddressAliasHelper.actualRefundRecipient(_refundRecipient, _originalCaller);

            L2TransactionRequestDirect memory request = L2TransactionRequestDirect({
                chainId: ERA_CHAIN_ID,
                l2Contract: L2_ASSET_ROUTER_ADDR,
                mintValue: msg.value, // l2 gas + l2 msg.Value the bridgehub will withdraw the mintValue from the base token bridge for gas
                l2Value: 0, // L2 msg.value, this contract doesn't support base token deposits or wrapping functionality, for direct deposits use bridgehub
                l2Calldata: l2TxCalldata,
                l2GasLimit: _l2TxGasLimit,
                l2GasPerPubdataByteLimit: _l2TxGasPerPubdataByte,
                factoryDeps: new bytes[](0),
                refundRecipient: refundRecipient
            });
            txHash = INTEROP_CENTER.requestL2TransactionDirect{value: msg.value}(request);
        }

        // Save the deposited amount to claim funds on L1 if the deposit failed on L2
        L1_NULLIFIER.bridgehubConfirmL2TransactionForwarded(
            ERA_CHAIN_ID,
            DataEncoding.encodeLegacyTxDataHash(_originalCaller, _l1Token, _amount),
            txHash
        );

        emit LegacyDepositInitiated({
            chainId: ERA_CHAIN_ID,
            l2DepositTxHash: txHash,
            from: _originalCaller,
            to: _l2Receiver,
            l1Asset: _l1Token,
            amount: _amount
        });
    }

    /// @inheritdoc IL1AssetRouter
    function finalizeWithdrawal(
        uint256 _chainId,
        uint256 _l2BatchNumber,
        uint256 _l2MessageIndex,
        uint16 _l2TxNumberInBatch,
        bytes calldata _message,
        bytes32[] calldata _merkleProof
    ) external override {
        /// @dev We use a deprecated field to support L2->L1 legacy withdrawals, which were started
        /// by the legacy bridge.
        address legacyL2Bridge = L1_NULLIFIER.l2BridgeAddress(_chainId);
        FinalizeL1DepositParams memory finalizeWithdrawalParams = FinalizeL1DepositParams({
            chainId: _chainId,
            l2BatchNumber: _l2BatchNumber,
            l2MessageIndex: _l2MessageIndex,
            l2Sender: legacyL2Bridge == address(0) ? L2_ASSET_ROUTER_ADDR : legacyL2Bridge,
            l2TxNumberInBatch: _l2TxNumberInBatch,
            message: _message,
            merkleProof: _merkleProof
        });
        L1_NULLIFIER.finalizeDeposit(finalizeWithdrawalParams);
    }

    /// @dev Withdraw funds from the initiated deposit, that failed when finalizing on L2.
    /// @param _depositSender The address of the deposit initiator.
    /// @param _l1Token The address of the deposited L1 ERC20 token.
    /// @param _amount The amount of the deposit that failed.
    /// @param _l2TxHash The L2 transaction hash of the failed deposit finalization.
    /// @param _l2BatchNumber The L2 batch number where the deposit finalization was processed.
    /// @param _l2MessageIndex The position in the L2 logs Merkle tree of the l2Log that was sent with the message.
    /// @param _l2TxNumberInBatch The L2 transaction number in a batch, in which the log was sent.
    /// @param _merkleProof The Merkle proof of the processing L1 -> L2 transaction with deposit finalization.
    function claimFailedDeposit(
        uint256 _chainId,
        address _depositSender,
        address _l1Token,
        uint256 _amount,
        bytes32 _l2TxHash,
        uint256 _l2BatchNumber,
        uint256 _l2MessageIndex,
        uint16 _l2TxNumberInBatch,
        bytes32[] calldata _merkleProof
    ) external {
        L1_NULLIFIER.claimFailedDeposit({
            _chainId: _chainId,
            _depositSender: _depositSender,
            _l1Token: _l1Token,
            _amount: _amount,
            _l2TxHash: _l2TxHash,
            _l2BatchNumber: _l2BatchNumber,
            _l2MessageIndex: _l2MessageIndex,
            _l2TxNumberInBatch: _l2TxNumberInBatch,
            _merkleProof: _merkleProof
        });
    }

    /// @notice Legacy read method, which forwards the call to L1Nullifier to check if withdrawal was finalized
    function isWithdrawalFinalized(
        uint256 _chainId,
        uint256 _l2BatchNumber,
        uint256 _l2MessageIndex
    ) external view returns (bool) {
        return L1_NULLIFIER.isWithdrawalFinalized(_chainId, _l2BatchNumber, _l2MessageIndex);
    }

    /// @notice Legacy function to get the L2 shared bridge address for a chain.
    /// @dev In case the chain has been deployed after the gateway release,
    /// the returned value is 0.
    function l2BridgeAddress(uint256 _chainId) external view override returns (address) {
        return L1_NULLIFIER.l2BridgeAddress(_chainId);
    }
}<|MERGE_RESOLUTION|>--- conflicted
+++ resolved
@@ -212,28 +212,8 @@
         bytes32 _assetId,
         address _originalCaller,
         uint256 _amount
-<<<<<<< HEAD
     ) public payable virtual override(AssetRouterBase, IAssetRouterBase) onlyBridgehubOrEra(_chainId) whenNotPaused {
         _bridgehubDepositBaseToken(_chainId, _assetId, _originalCaller, _amount);
-=======
-    ) public payable virtual override onlyInteropCenterOrEra(_chainId) whenNotPaused {
-        address assetHandler = assetHandlerAddress[_assetId];
-        if (assetHandler == address(0)) {
-            revert AssetHandlerDoesNotExist(_assetId);
-        }
-
-        // slither-disable-next-line unused-return
-        IAssetHandler(assetHandler).bridgeBurn{value: msg.value}({
-            _chainId: _chainId,
-            _msgValue: 0,
-            _assetId: _assetId,
-            _originalCaller: _originalCaller,
-            _data: abi.encode(_amount, address(0))
-        });
-
-        // Note that we don't save the deposited amount, as this is for the base token, which gets sent to the refundRecipient if the tx fails
-        emit BridgehubDepositBaseTokenInitiated(_chainId, _originalCaller, _assetId, _amount);
->>>>>>> bba0d449
     }
 
     /// @inheritdoc IAssetRouterBase
@@ -246,13 +226,8 @@
         external
         payable
         virtual
-<<<<<<< HEAD
         override(AssetRouterBase, IAssetRouterBase)
-        onlyBridgehub
-=======
-        override
         onlyInteropCenter
->>>>>>> bba0d449
         whenNotPaused
         returns (L2TransactionRequestTwoBridgesInner memory request)
     {
