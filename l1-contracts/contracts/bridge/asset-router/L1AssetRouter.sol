--- conflicted
+++ resolved
@@ -382,15 +382,11 @@
     /// @param _token The native token address which should be registered with native token vault.
     /// @return assetId The asset ID of the token provided.
     function _ensureTokenRegisteredWithNTV(address _token) internal override returns (bytes32 assetId) {
-<<<<<<< HEAD
         assetId = nativeTokenVault.assetId(_token);
         if (assetId != bytes32(0)) {
             return assetId;
         }
-        assetId = nativeTokenVault.calculateAssetId(block.chainid, _token);
-=======
         assetId = DataEncoding.encodeNTVAssetId(block.chainid, _token);
->>>>>>> b88b1b6d
         if (nativeTokenVault.tokenAddress(assetId) == address(0)) {
             nativeTokenVault.registerToken(_token);
         }
@@ -619,7 +615,6 @@
         });
     }
 
-<<<<<<< HEAD
     /// @notice Legacy read method, which forwards the call to L1Nullifier to check if withdrawal was finalized
     function isWithdrawalFinalized(
         uint256 _chainId,
@@ -627,12 +622,12 @@
         uint256 _l2MessageIndex
     ) external view returns (bool) {
         return L1_NULLIFIER.isWithdrawalFinalized(_chainId, _l2BatchNumber, _l2MessageIndex);
-=======
+    }
+    
     /// @notice Legacy function to get the L2 shared bridge address for a chain.
     /// @dev In case the chain has been deployed after the gateway release,
     /// the returned value is 0.
     function l2BridgeAddress(uint256 _chainId) external view override returns (address) {
         return L1_NULLIFIER.l2BridgeAddress(_chainId);
->>>>>>> b88b1b6d
     }
 }