// SPDX-License-Identifier: MIT

pragma solidity 0.8.28;

import {IERC20} from "@openzeppelin/contracts-v4/token/ERC20/IERC20.sol";
import {SafeERC20} from "@openzeppelin/contracts-v4/token/ERC20/utils/SafeERC20.sol";

import {IL1AssetRouter} from "./IL1AssetRouter.sol";
import {IL2AssetRouter} from "./IL2AssetRouter.sol";
import {LEGACY_ENCODING_VERSION, NEW_ENCODING_VERSION, SET_ASSET_HANDLER_COUNTERPART_ENCODING_VERSION} from "./IAssetRouterBase.sol";
import {AssetRouterBase} from "./AssetRouterBase.sol";

import {IL1AssetHandler} from "../interfaces/IL1AssetHandler.sol";
import {IL1ERC20Bridge} from "../interfaces/IL1ERC20Bridge.sol";
import {IAssetHandler} from "../interfaces/IAssetHandler.sol";
import {IL1Nullifier} from "../interfaces/IL1Nullifier.sol";
import {INativeTokenVaultBase} from "../ntv/INativeTokenVaultBase.sol";
import {IL2SharedBridgeLegacyFunctions} from "../interfaces/IL2SharedBridgeLegacyFunctions.sol";

import {ReentrancyGuard} from "../../common/ReentrancyGuard.sol";
import {DataEncoding} from "../../common/libraries/DataEncoding.sol";
import {AddressAliasHelper} from "../../vendor/AddressAliasHelper.sol";
import {ETH_TOKEN_ADDRESS, TWO_BRIDGES_MAGIC_VALUE} from "../../common/Config.sol";
import {NativeTokenVaultAlreadySet} from "../L1BridgeContractErrors.sol";
import {AddressAlreadySet, AssetHandlerDoesNotExist, AssetIdNotSupported, LegacyBridgeUsesNonNativeToken, LegacyEncodingUsedForNonL1Token, NonEmptyMsgValue, TokenNotSupported, TokensWithFeesNotSupported, Unauthorized, UnsupportedEncodingVersion, ZeroAddress} from "../../common/L1ContractErrors.sol";
import {L2_ASSET_ROUTER_ADDR} from "../../common/l2-helpers/L2ContractAddresses.sol";

import {IL1Bridgehub} from "../../bridgehub/IL1Bridgehub.sol";
import {L2TransactionRequestDirect, L2TransactionRequestTwoBridgesInner} from "../../bridgehub/IBridgehubBase.sol";

import {IL1AssetDeploymentTracker} from "../interfaces/IL1AssetDeploymentTracker.sol";

/// @author Matter Labs
/// @custom:security-contact security@matterlabs.dev
/// @dev Bridges assets between L1 and ZK chain, supporting both ETH and ERC20 tokens.
/// @dev Designed for use with a proxy for upgradability.
contract L1AssetRouter is AssetRouterBase, IL1AssetRouter, ReentrancyGuard {
    using SafeERC20 for IERC20;

    /// @dev Bridgehub smart contract that is used to operate with L2 via asynchronous L2 <-> L1 communication.
    address public immutable BRIDGE_HUB;

    /// @dev Chain ID of Era for legacy reasons
    uint256 public immutable ERA_CHAIN_ID;

    /// @dev The address of the WETH token on L1.
    address public immutable L1_WETH_TOKEN;

    /// @dev The assetId of the ETH.
    bytes32 public immutable ETH_TOKEN_ASSET_ID;

    /// @dev The address of ZKsync Era diamond proxy contract.
    address public immutable ERA_DIAMOND_PROXY;

    /// @dev Address of nullifier.
    IL1Nullifier public immutable L1_NULLIFIER;

    /// @dev Address of native token vault.
    INativeTokenVaultBase public nativeTokenVault;

    /// @dev Address of legacy bridge.
    IL1ERC20Bridge public legacyBridge;

    /// @notice Legacy function to get the L2 shared bridge address for a chain.
    /// @dev In case the chain has been deployed after the gateway release,
    /// the returned value is 0.
    function l2BridgeAddress(uint256 _chainId) external view override returns (address) {
        return L1_NULLIFIER.l2BridgeAddress(_chainId);
    }

    /// @notice Checks that the message sender is the nullifier.
    modifier onlyNullifier() {
        if (msg.sender != address(L1_NULLIFIER)) {
            revert Unauthorized(msg.sender);
        }
        _;
    }

    /// @notice Checks that the message sender is the bridgehub or ZKsync Era Diamond Proxy.
    modifier onlyBridgehubOrEra(uint256 _chainId) {
        if (msg.sender != address(BRIDGE_HUB) && (_chainId != ERA_CHAIN_ID || msg.sender != ERA_DIAMOND_PROXY)) {
            revert Unauthorized(msg.sender);
        }
        _;
    }

    /// @notice Checks that the message sender is the legacy bridge.
    modifier onlyLegacyBridge() {
        if (msg.sender != address(legacyBridge)) {
            revert Unauthorized(msg.sender);
        }
        _;
    }

    /// @notice Checks that the message sender is the native token vault.
    modifier onlyNativeTokenVault() {
        if (msg.sender != address(nativeTokenVault)) {
            revert Unauthorized(msg.sender);
        }
        _;
    }

    /// @notice Checks that the message sender is the bridgehub.
    modifier onlyBridgehub() {
        if (msg.sender != address(BRIDGE_HUB)) {
            revert Unauthorized(msg.sender);
        }
        _;
    }

    /// @dev Contract is expected to be used as proxy implementation.
    /// @dev Initialize the implementation to prevent Parity hack.
    constructor(
        address _l1WethToken,
        address _bridgehub,
        address _l1Nullifier,
        uint256 _eraChainId,
        address _eraDiamondProxy
    ) reentrancyGuardInitializer {
        _disableInitializers();
        BRIDGE_HUB = _bridgehub;
        ERA_CHAIN_ID = _eraChainId;
        L1_WETH_TOKEN = _l1WethToken;
        ERA_DIAMOND_PROXY = _eraDiamondProxy;
        L1_NULLIFIER = IL1Nullifier(_l1Nullifier);
        ETH_TOKEN_ASSET_ID = DataEncoding.encodeNTVAssetId(block.chainid, ETH_TOKEN_ADDRESS);
    }

    /// @dev Initializes a contract bridge for later use. Expected to be used in the proxy.
    /// @dev Used for testing purposes only, as the contract has been initialized on mainnet.
    /// @param _owner The address which can change L2 token implementation and upgrade the bridge implementation.
    /// The owner is the Governor and separate from the ProxyAdmin from now on, so that the Governor can call the bridge.
    function initialize(address _owner) external reentrancyGuardInitializer initializer {
        if (_owner == address(0)) {
            revert ZeroAddress();
        }
        _transferOwnership(_owner);
    }

    /// @notice Sets the NativeTokenVault contract address.
    /// @dev Should be called only once by the owner.
    /// @param _nativeTokenVault The address of the native token vault.
    function setNativeTokenVault(INativeTokenVaultBase _nativeTokenVault) external onlyOwner {
        if (address(nativeTokenVault) != address(0)) {
            revert NativeTokenVaultAlreadySet();
        }
        if (address(_nativeTokenVault) == address(0)) {
            revert ZeroAddress();
        }
        nativeTokenVault = _nativeTokenVault;
        _setAssetHandler(ETH_TOKEN_ASSET_ID, address(_nativeTokenVault));
    }

    /// @notice Sets the L1ERC20Bridge contract address.
    /// @dev Should be called only once by the owner.
    /// @param _legacyBridge The address of the legacy bridge.
    function setL1Erc20Bridge(IL1ERC20Bridge _legacyBridge) external override onlyOwner {
        if (address(legacyBridge) != address(0)) {
            revert AddressAlreadySet(address(legacyBridge));
        }
        if (address(_legacyBridge) == address(0)) {
            revert ZeroAddress();
        }
        legacyBridge = _legacyBridge;
    }

    /// @notice Used to set the assed deployment tracker address for given asset data.
    /// @param _assetRegistrationData The asset data which may include the asset address and any additional required data or encodings.
    /// @param _assetDeploymentTracker The whitelisted address of asset deployment tracker for provided asset.
    function setAssetDeploymentTracker(
        bytes32 _assetRegistrationData,
        address _assetDeploymentTracker
    ) external onlyOwner {
        bytes32 assetId = DataEncoding.encodeAssetId(block.chainid, _assetRegistrationData, _assetDeploymentTracker);
        assetDeploymentTracker[assetId] = _assetDeploymentTracker;
        emit AssetDeploymentTrackerSet(assetId, _assetDeploymentTracker, _assetRegistrationData);
    }

    /// @inheritdoc AssetRouterBase
    function setAssetHandlerAddressThisChain(
        bytes32 _assetRegistrationData,
        address _assetHandlerAddress
    ) external override {
        _setAssetHandlerAddressThisChain(address(nativeTokenVault), _assetRegistrationData, _assetHandlerAddress);
    }

    /// @notice Used to set the asset handler address for a given asset ID on a remote ZK chain
    /// @param _chainId The ZK chain ID.
    /// @param _originalCaller The `msg.sender` address from the external call that initiated current one.
    /// @param _assetId The encoding of asset ID.
    /// @param _assetHandlerAddressOnCounterpart The address of the asset handler, which will hold the token of interest.
    /// @return request The tx request sent to the Bridgehub
    function _setAssetHandlerAddressOnCounterpart(
        uint256 _chainId,
        address _originalCaller,
        bytes32 _assetId,
        address _assetHandlerAddressOnCounterpart
    ) internal view returns (L2TransactionRequestTwoBridgesInner memory request) {
        IL1AssetDeploymentTracker(assetDeploymentTracker[_assetId]).bridgeCheckCounterpartAddress(
            _chainId,
            _assetId,
            _originalCaller,
            _assetHandlerAddressOnCounterpart
        );

        bytes memory l2Calldata = abi.encodeCall(
            IL2AssetRouter.setAssetHandlerAddress,
            (block.chainid, _assetId, _assetHandlerAddressOnCounterpart)
        );
        request = L2TransactionRequestTwoBridgesInner({
            magicValue: TWO_BRIDGES_MAGIC_VALUE,
            l2Contract: L2_ASSET_ROUTER_ADDR,
            l2Calldata: l2Calldata,
            factoryDeps: new bytes[](0),
            txDataHash: bytes32(0x00)
        });
    }

    /*//////////////////////////////////////////////////////////////
                            INITIATTE DEPOSIT Functions
    //////////////////////////////////////////////////////////////*/

    /// @inheritdoc IL1AssetRouter
    function bridgehubDepositBaseToken(
        uint256 _chainId,
        bytes32 _assetId,
        address _originalCaller,
        uint256 _amount
    ) public payable virtual override onlyBridgehubOrEra(_chainId) whenNotPaused {
        address assetHandler = assetHandlerAddress[_assetId];
        if (assetHandler == address(0)) {
            revert AssetHandlerDoesNotExist(_assetId);
        }

        // slither-disable-next-line unused-return
        IAssetHandler(assetHandler).bridgeBurn{value: msg.value}({
            _chainId: _chainId,
            _msgValue: 0,
            _assetId: _assetId,
            _originalCaller: _originalCaller,
            _data: DataEncoding.encodeBridgeBurnData(_amount, address(0), address(0))
        });

        // Note that we don't save the deposited amount, as this is for the base token, which gets sent to the refundRecipient if the tx fails
        emit BridgehubDepositBaseTokenInitiated(_chainId, _originalCaller, _assetId, _amount);
    }

    /// @inheritdoc IL1AssetRouter
    function bridgehubDeposit(
        uint256 _chainId,
        address _originalCaller,
        uint256 _value,
        bytes calldata _data
    )
        external
        payable
        virtual
        override
        onlyBridgehub
        whenNotPaused
        returns (L2TransactionRequestTwoBridgesInner memory request)
    {
        bytes32 assetId;
        bytes memory transferData;
        bytes1 encodingVersion = _data[0];
        // The new encoding ensures that the calldata is collision-resistant with respect to the legacy format.
        // In the legacy calldata, the first input was the address, meaning the most significant byte was always `0x00`.
        if (encodingVersion == SET_ASSET_HANDLER_COUNTERPART_ENCODING_VERSION) {
            if (msg.value != 0 || _value != 0) {
                revert NonEmptyMsgValue();
            }

            (bytes32 _assetId, address _assetHandlerAddressOnCounterpart) = abi.decode(_data[1:], (bytes32, address));
            return
                _setAssetHandlerAddressOnCounterpart(
                    _chainId,
                    _originalCaller,
                    _assetId,
                    _assetHandlerAddressOnCounterpart
                );
        } else if (encodingVersion == NEW_ENCODING_VERSION) {
            (assetId, transferData) = abi.decode(_data[1:], (bytes32, bytes));
        } else if (encodingVersion == LEGACY_ENCODING_VERSION) {
            (assetId, transferData) = _handleLegacyData(_data, _originalCaller);
        } else {
            revert UnsupportedEncodingVersion();
        }

        if (IL1Bridgehub(BRIDGE_HUB).baseTokenAssetId(_chainId) == assetId) {
            revert AssetIdNotSupported(assetId);
        }

        address ntvCached = address(nativeTokenVault);

        bytes memory bridgeMintCalldata = _burn({
            _chainId: _chainId,
            _nextMsgValue: _value,
            _assetId: assetId,
            _originalCaller: _originalCaller,
            _transferData: transferData,
            _passValue: true,
            _nativeTokenVault: ntvCached
        });

        bytes32 txDataHash = DataEncoding.encodeTxDataHash({
            _nativeTokenVault: ntvCached,
            _encodingVersion: encodingVersion,
            _originalCaller: _originalCaller,
            _assetId: assetId,
            _transferData: transferData
        });

        request = _requestToBridge({
            _originalCaller: _originalCaller,
            _assetId: assetId,
            _bridgeMintCalldata: bridgeMintCalldata,
            _txDataHash: txDataHash
        });

        emit BridgehubDepositInitiated({
            chainId: _chainId,
            txDataHash: txDataHash,
            from: _originalCaller,
            assetId: assetId,
            bridgeMintCalldata: bridgeMintCalldata
        });
    }

    /// @inheritdoc IL1AssetRouter
    function bridgehubConfirmL2Transaction(
        uint256 _chainId,
        bytes32 _txDataHash,
        bytes32 _txHash
    ) external override onlyBridgehub whenNotPaused {
        L1_NULLIFIER.bridgehubConfirmL2TransactionForwarded(_chainId, _txDataHash, _txHash);
    }

    /*//////////////////////////////////////////////////////////////
                            Receive transaction Functions
    //////////////////////////////////////////////////////////////*/

    /// @inheritdoc AssetRouterBase
    function finalizeDeposit(
        uint256 _chainId,
        bytes32 _assetId,
        bytes calldata _transferData
    ) public payable override onlyNullifier {
        _finalizeDeposit(_chainId, _assetId, _transferData, address(nativeTokenVault));
        emit DepositFinalizedAssetRouter(_chainId, _assetId, _transferData);
    }

    /*//////////////////////////////////////////////////////////////
                            CLAIM FAILED DEPOSIT Functions
    //////////////////////////////////////////////////////////////*/

    /// @inheritdoc IL1AssetRouter
    function bridgeRecoverFailedTransfer(
        uint256 _chainId,
        address _depositSender,
        bytes32 _assetId,
        bytes calldata _assetData
    ) external override onlyNullifier nonReentrant whenNotPaused {
        IL1AssetHandler(assetHandlerAddress[_assetId]).bridgeRecoverFailedTransfer(
            _chainId,
            _assetId,
            _depositSender,
            _assetData
        );

        emit ClaimedFailedDepositAssetRouter(_chainId, _assetId, _assetData);
    }

    function bridgeRecoverFailedTransfer(
        uint256 _chainId,
        address _depositSender,
        bytes32 _assetId,
        bytes calldata _assetData,
        bytes32 _l2TxHash,
        uint256 _l2BatchNumber,
        uint256 _l2MessageIndex,
        uint16 _l2TxNumberInBatch,
        bytes32[] calldata _merkleProof
    ) external {
        L1_NULLIFIER.bridgeRecoverFailedTransfer({
            _chainId: _chainId,
            _depositSender: _depositSender,
            _assetId: _assetId,
            _assetData: _assetData,
            _l2TxHash: _l2TxHash,
            _l2BatchNumber: _l2BatchNumber,
            _l2MessageIndex: _l2MessageIndex,
            _l2TxNumberInBatch: _l2TxNumberInBatch,
            _merkleProof: _merkleProof
        });
    }

    /*//////////////////////////////////////////////////////////////
                     Internal & Helpers
    //////////////////////////////////////////////////////////////*/

    /// @notice Decodes the transfer input for legacy data and transfers allowance to NTV.
    /// @dev Is not applicable for custom asset handlers.
    /// @param _data The encoded transfer data (address _l1Token, uint256 _depositAmount, address _l2Receiver).
    /// @return Tuple of asset ID and encoded transfer data to conform with new encoding standard.
    function _handleLegacyData(bytes calldata _data, address) internal returns (bytes32, bytes memory) {
        (address _l1Token, uint256 _depositAmount, address _l2Receiver) = abi.decode(
            _data,
            (address, uint256, address)
        );
        bytes32 assetId = _ensureTokenRegisteredWithNTV(_l1Token);

        // We ensure that the legacy data format can not be used for tokens that did not originate from L1.
        bytes32 expectedAssetId = DataEncoding.encodeNTVAssetId(block.chainid, _l1Token);
        if (assetId != expectedAssetId) {
            revert LegacyEncodingUsedForNonL1Token();
        }

        if (assetId == ETH_TOKEN_ASSET_ID) {
            // In the old SDK/contracts the user had to always provide `0` as the deposit amount for ETH token, while
            // ultimately the provided `msg.value` was used as the deposit amount. This check is needed for backwards compatibility.

            if (_depositAmount == 0) {
                _depositAmount = msg.value;
            }
        }

        return (assetId, DataEncoding.encodeBridgeBurnData(_depositAmount, _l2Receiver, _l1Token));
    }

    /// @notice Ensures that token is registered with native token vault.
    /// @dev Only used when deposit is made with legacy data encoding format.
    /// @param _token The native token address which should be registered with native token vault.
    /// @return assetId The asset ID of the token provided.
    function _ensureTokenRegisteredWithNTV(address _token) internal override returns (bytes32 assetId) {
        assetId = nativeTokenVault.ensureTokenIsRegistered(_token);
    }

    /// @inheritdoc IL1AssetRouter
    function transferFundsToNTV(
        bytes32 _assetId,
        uint256 _amount,
        address _originalCaller
    ) external onlyNativeTokenVault returns (bool) {
<<<<<<< HEAD
        address l1TokenAddress = nativeTokenVault.tokenAddress(_assetId);
=======
        address l1TokenAddress = INativeTokenVaultBase(address(nativeTokenVault)).tokenAddress(_assetId);
>>>>>>> a88002c9
        if (l1TokenAddress == address(0) || l1TokenAddress == ETH_TOKEN_ADDRESS) {
            return false;
        }
        IERC20 l1Token = IERC20(l1TokenAddress);

        // Do the transfer if allowance to Shared bridge is bigger than amount
        // And if there is not enough allowance for the NTV
        bool weCanTransfer = false;
        if (l1Token.allowance(address(legacyBridge), address(this)) >= _amount) {
            _originalCaller = address(legacyBridge);
            weCanTransfer = true;
        } else if (
            l1Token.allowance(_originalCaller, address(this)) >= _amount &&
            l1Token.allowance(_originalCaller, address(nativeTokenVault)) < _amount
        ) {
            weCanTransfer = true;
        }
        if (weCanTransfer) {
            uint256 balanceBefore = l1Token.balanceOf(address(nativeTokenVault));
            // slither-disable-next-line arbitrary-send-erc20
            l1Token.safeTransferFrom(_originalCaller, address(nativeTokenVault), _amount);
            uint256 balanceAfter = l1Token.balanceOf(address(nativeTokenVault));

            if (balanceAfter - balanceBefore != _amount) {
                revert TokensWithFeesNotSupported();
            }
            return true;
        }
        return false;
    }

    /// @dev The request data that is passed to the bridgehub.
    /// @param _originalCaller The `msg.sender` address from the external call that initiated current one.
    /// @param _assetId The deposited asset ID.
    /// @param _bridgeMintCalldata The calldata used by remote asset handler to mint tokens for recipient.
    /// @param _txDataHash The keccak256 hash of 0x01 || abi.encode(bytes32, bytes) to identify deposits.
    /// @return request The data used by the bridgehub to create L2 transaction request to specific ZK chain.
    function _requestToBridge(
        address _originalCaller,
        bytes32 _assetId,
        bytes memory _bridgeMintCalldata,
        bytes32 _txDataHash
    ) internal view virtual returns (L2TransactionRequestTwoBridgesInner memory request) {
        bytes memory l2TxCalldata = getDepositCalldata(_originalCaller, _assetId, _bridgeMintCalldata);

        request = L2TransactionRequestTwoBridgesInner({
            magicValue: TWO_BRIDGES_MAGIC_VALUE,
            l2Contract: L2_ASSET_ROUTER_ADDR,
            l2Calldata: l2TxCalldata,
            factoryDeps: new bytes[](0),
            txDataHash: _txDataHash
        });
    }

    /// @inheritdoc IL1AssetRouter
    function getDepositCalldata(
        address _sender,
        bytes32 _assetId,
        bytes memory _assetData
    ) public view override returns (bytes memory) {
        // First branch covers the case when asset is not registered with NTV (custom asset handler)
        // Second branch handles tokens registered with NTV and uses legacy calldata encoding
        // We need to use the legacy encoding to support the old SDK, which relies on a specific encoding of the data.
        if (
            (nativeTokenVault.tokenAddress(_assetId) == address(0)) ||
            (nativeTokenVault.originChainId(_assetId) != block.chainid)
        ) {
            return abi.encodeCall(AssetRouterBase.finalizeDeposit, (block.chainid, _assetId, _assetData));
        } else {
            // slither-disable-next-line unused-return
            (, address _receiver, address _parsedNativeToken, uint256 _amount, bytes memory _gettersData) = DataEncoding
                .decodeBridgeMintData(_assetData);
            return
                _getLegacyNTVCalldata({
                    _sender: _sender,
                    _receiver: _receiver,
                    _parsedNativeToken: _parsedNativeToken,
                    _amount: _amount,
                    _gettersData: _gettersData
                });
        }
    }

    function _getLegacyNTVCalldata(
        address _sender,
        address _receiver,
        address _parsedNativeToken,
        uint256 _amount,
        bytes memory _gettersData
    ) internal pure returns (bytes memory) {
        return
            abi.encodeCall(
                IL2SharedBridgeLegacyFunctions.finalizeDeposit,
                (_sender, _receiver, _parsedNativeToken, _amount, _gettersData)
            );
    }

    /*//////////////////////////////////////////////////////////////
                     Legacy Functions
    //////////////////////////////////////////////////////////////*/

    /// @inheritdoc IL1AssetRouter
    function depositLegacyErc20Bridge(
        address _originalCaller,
        address _l2Receiver,
        address _l1Token,
        uint256 _amount,
        uint256 _l2TxGasLimit,
        uint256 _l2TxGasPerPubdataByte,
        address _refundRecipient
    ) external payable override onlyLegacyBridge nonReentrant whenNotPaused returns (bytes32 txHash) {
        if (_l1Token == L1_WETH_TOKEN) {
            revert TokenNotSupported(L1_WETH_TOKEN);
        }

        bytes32 _assetId;
        {
            // Note, that to keep the code simple, while avoiding "stack too deep" error,
            // this `bridgeData` variable is reused in two places with different meanings:
            // - Firstly, it denotes the bridgeBurn data to be used for the NativeTokenVault
            // - Secondly, after the call to `_burn` function, it denotes the `bridgeMint` data that
            // will be sent to the L2 counterpart of the L1NTV.
            bytes memory bridgeData = DataEncoding.encodeBridgeBurnData(_amount, _l2Receiver, _l1Token);
            // Inner call to encode data to decrease local var numbers
            _assetId = _ensureTokenRegisteredWithNTV(_l1Token);
            // Legacy bridge is only expected to use native tokens for L1.
            if (_assetId != DataEncoding.encodeNTVAssetId(block.chainid, _l1Token)) {
                revert LegacyBridgeUsesNonNativeToken();
            }

            // Note, that starting from here `bridgeData` starts denoting bridgeMintData.
            bridgeData = _burn({
                _chainId: ERA_CHAIN_ID,
                _nextMsgValue: 0,
                _assetId: _assetId,
                _originalCaller: _originalCaller,
                _transferData: bridgeData,
                _passValue: false,
                _nativeTokenVault: address(nativeTokenVault)
            });

            bytes memory l2TxCalldata = getDepositCalldata(_originalCaller, _assetId, bridgeData);

            // If the refund recipient is not specified, the refund will be sent to the sender of the transaction.
            // Otherwise, the refund will be sent to the specified address.
            // If the recipient is a contract on L1, the address alias will be applied.
            address refundRecipient = AddressAliasHelper.actualRefundRecipient(_refundRecipient, _originalCaller);

            L2TransactionRequestDirect memory request = L2TransactionRequestDirect({
                chainId: ERA_CHAIN_ID,
                l2Contract: L2_ASSET_ROUTER_ADDR,
                mintValue: msg.value, // l2 gas + l2 msg.Value the bridgehub will withdraw the mintValue from the base token bridge for gas
                l2Value: 0, // L2 msg.value, this contract doesn't support base token deposits or wrapping functionality, for direct deposits use bridgehub
                l2Calldata: l2TxCalldata,
                l2GasLimit: _l2TxGasLimit,
                l2GasPerPubdataByteLimit: _l2TxGasPerPubdataByte,
                factoryDeps: new bytes[](0),
                refundRecipient: refundRecipient
            });
            txHash = IL1Bridgehub(BRIDGE_HUB).requestL2TransactionDirect{value: msg.value}(request);
        }

        {
            bytes memory transferData = DataEncoding.encodeBridgeBurnData(_amount, _l2Receiver, _l1Token);
            // Save the deposited amount to claim funds on L1 if the deposit failed on L2
            L1_NULLIFIER.bridgehubConfirmL2TransactionForwarded(
                ERA_CHAIN_ID,
                DataEncoding.encodeTxDataHash({
                    _encodingVersion: LEGACY_ENCODING_VERSION,
                    _originalCaller: _originalCaller,
                    _assetId: _assetId,
                    _nativeTokenVault: address(nativeTokenVault),
                    _transferData: transferData
                }),
                txHash
            );
        }

        emit LegacyDepositInitiated({
            chainId: ERA_CHAIN_ID,
            l2DepositTxHash: txHash,
            from: _originalCaller,
            to: _l2Receiver,
            l1Token: _l1Token,
            amount: _amount
        });
    }

    /// @inheritdoc IL1AssetRouter
    function finalizeWithdrawal(
        uint256 _chainId,
        uint256 _l2BatchNumber,
        uint256 _l2MessageIndex,
        uint16 _l2TxNumberInBatch,
        bytes calldata _message,
        bytes32[] calldata _merkleProof
    ) external override {
        L1_NULLIFIER.finalizeWithdrawal({
            _chainId: _chainId,
            _l2BatchNumber: _l2BatchNumber,
            _l2MessageIndex: _l2MessageIndex,
            _l2TxNumberInBatch: _l2TxNumberInBatch,
            _message: _message,
            _merkleProof: _merkleProof
        });
    }

    /// @dev Withdraw funds from the initiated deposit, that failed when finalizing on L2.
    /// @param _depositSender The address of the deposit initiator.
    /// @param _l1Token The address of the deposited L1 ERC20 token.
    /// @param _amount The amount of the deposit that failed.
    /// @param _l2TxHash The L2 transaction hash of the failed deposit finalization.
    /// @param _l2BatchNumber The L2 batch number where the deposit finalization was processed.
    /// @param _l2MessageIndex The position in the L2 logs Merkle tree of the l2Log that was sent with the message.
    /// @param _l2TxNumberInBatch The L2 transaction number in a batch, in which the log was sent.
    /// @param _merkleProof The Merkle proof of the processing L1 -> L2 transaction with deposit finalization.
    function claimFailedDeposit(
        uint256 _chainId,
        address _depositSender,
        address _l1Token,
        uint256 _amount,
        bytes32 _l2TxHash,
        uint256 _l2BatchNumber,
        uint256 _l2MessageIndex,
        uint16 _l2TxNumberInBatch,
        bytes32[] calldata _merkleProof
    ) external {
        L1_NULLIFIER.claimFailedDeposit({
            _chainId: _chainId,
            _depositSender: _depositSender,
            _l1Token: _l1Token,
            _amount: _amount,
            _l2TxHash: _l2TxHash,
            _l2BatchNumber: _l2BatchNumber,
            _l2MessageIndex: _l2MessageIndex,
            _l2TxNumberInBatch: _l2TxNumberInBatch,
            _merkleProof: _merkleProof
        });
    }

    /// @notice Legacy read method, which forwards the call to L1Nullifier to check if withdrawal was finalized
    function isWithdrawalFinalized(
        uint256 _chainId,
        uint256 _l2BatchNumber,
        uint256 _l2MessageIndex
    ) external view returns (bool) {
        return L1_NULLIFIER.isWithdrawalFinalized(_chainId, _l2BatchNumber, _l2MessageIndex);
    }
}<|MERGE_RESOLUTION|>--- conflicted
+++ resolved
@@ -441,11 +441,7 @@
         uint256 _amount,
         address _originalCaller
     ) external onlyNativeTokenVault returns (bool) {
-<<<<<<< HEAD
-        address l1TokenAddress = nativeTokenVault.tokenAddress(_assetId);
-=======
         address l1TokenAddress = INativeTokenVaultBase(address(nativeTokenVault)).tokenAddress(_assetId);
->>>>>>> a88002c9
         if (l1TokenAddress == address(0) || l1TokenAddress == ETH_TOKEN_ADDRESS) {
             return false;
         }
