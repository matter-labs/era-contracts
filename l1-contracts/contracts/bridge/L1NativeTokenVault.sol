--- conflicted
+++ resolved
@@ -4,15 +4,10 @@
 
 // solhint-disable reason-string, gas-custom-errors
 
-<<<<<<< HEAD
-// import {Ownable2StepUpgradeable} from "@openzeppelin/contracts-upgradeable/access/Ownable2StepUpgradeable.sol";
-// import {PausableUpgradeable} from "@openzeppelin/contracts-upgradeable/security/PausableUpgradeable.sol";
-import {BeaconProxy} from "@openzeppelin/contracts/proxy/beacon/BeaconProxy.sol";
-import {Create2} from "@openzeppelin/contracts/utils/Create2.sol";
-=======
-import {Ownable2StepUpgradeable} from "@openzeppelin/contracts-upgradeable-v4/access/Ownable2StepUpgradeable.sol";
-import {PausableUpgradeable} from "@openzeppelin/contracts-upgradeable-v4/security/PausableUpgradeable.sol";
->>>>>>> 10ec8ba2
+// import {Ownable2StepUpgradeable} from "@openzeppelin/contracts-upgradeable-v4/access/Ownable2StepUpgradeable.sol";
+// import {PausableUpgradeable} from "@openzeppelin/contracts-upgradeable-v4/security/PausableUpgradeable.sol";
+import {BeaconProxy} from "@openzeppelin/contracts-v4/proxy/beacon/BeaconProxy.sol";
+import {Create2} from "@openzeppelin/contracts-v4/utils/Create2.sol";
 
 import {IERC20} from "@openzeppelin/contracts-v4/token/ERC20/IERC20.sol";
 import {SafeERC20} from "@openzeppelin/contracts-v4/token/ERC20/utils/SafeERC20.sol";
@@ -48,20 +43,7 @@
     /// @dev Era's chainID
     uint256 public immutable ERA_CHAIN_ID;
 
-<<<<<<< HEAD
     bytes public wrappedTokenProxyBytecode;
-=======
-    /// @dev A mapping assetId => tokenAddress
-    mapping(bytes32 assetId => address tokenAddress) public tokenAddress;
-
-    /// @notice Checks that the message sender is the bridge.
-    modifier onlyBridge() {
-        if (msg.sender != address(L1_SHARED_BRIDGE)) {
-            revert Unauthorized(msg.sender);
-        }
-        _;
-    }
->>>>>>> 10ec8ba2
 
     /// @dev Contract is expected to be used as proxy implementation.
     /// @dev Initialize the implementation to prevent Parity hack.
@@ -92,19 +74,12 @@
     /// @dev Initializes a contract for later use. Expected to be used in the proxy
     /// @param _owner Address which can change pause / unpause the NTV
     /// implementation. The owner is the Governor and separate from the ProxyAdmin from now on, so that the Governor can call the bridge.
-<<<<<<< HEAD
-    // function initialize(address _owner) external override initializer {
-    //     require(_owner != address(0), "NTV owner 0");
+    // function initialize(address _owner) external initializer {
+    //     if (_owner == address(0)) {
+    //         revert ZeroAddress();
+    //     }
     //     _transferOwnership(_owner);
     // }
-=======
-    function initialize(address _owner) external initializer {
-        if (_owner == address(0)) {
-            revert ZeroAddress();
-        }
-        _transferOwnership(_owner);
-    }
->>>>>>> 10ec8ba2
 
     /// @notice Transfers tokens from shared bridge as part of the migration process.
     /// @dev Both ETH and ERC20 tokens can be transferred. Exhausts balance of shared bridge after the first call.
@@ -135,122 +110,7 @@
     function updateChainBalancesFromSharedBridge(address _token, uint256 _targetChainId) external {
         uint256 sharedBridgeChainBalance = NULLIFIER.chainBalance(_targetChainId, _token);
         chainBalance[_targetChainId][_token] = chainBalance[_targetChainId][_token] + sharedBridgeChainBalance;
-<<<<<<< HEAD
         NULLIFIER.nullifyChainBalanceByNTV(_targetChainId, _token);
-=======
-        L1_SHARED_BRIDGE.nullifyChainBalanceByNTV(_targetChainId, _token);
-    }
-
-    /// @notice Registers tokens within the NTV.
-    /// @dev The goal was to allow bridging L1 native tokens automatically, by registering them on the fly.
-    /// @notice Allows the bridge to register a token address for the vault.
-    /// @notice No access control is ok, since the bridging of tokens should be permissionless. This requires permissionless registration.
-    function registerToken(address _l1Token) external {
-        if (_l1Token == L1_WETH_TOKEN) {
-            revert TokenNotSupported(L1_WETH_TOKEN);
-        }
-        require(_l1Token == ETH_TOKEN_ADDRESS || _l1Token.code.length > 0, "NTV: empty token");
-        bytes32 assetId = DataEncoding.encodeNTVAssetId(block.chainid, _l1Token);
-        L1_SHARED_BRIDGE.setAssetHandlerAddressThisChain(bytes32(uint256(uint160(_l1Token))), address(this));
-        tokenAddress[assetId] = _l1Token;
-    }
-
-    ///  @inheritdoc IL1AssetHandler
-    function bridgeMint(
-        uint256 _chainId,
-        bytes32 _assetId,
-        bytes calldata _data
-    ) external payable override onlyBridge whenNotPaused {
-        // here we are minting the tokens after the bridgeBurn has happened on an L2, so we can assume the l1Token is not zero
-        address l1Token = tokenAddress[_assetId];
-        uint256 amount;
-        address l1Receiver;
-        (amount, l1Receiver) = abi.decode(_data, (uint256, address));
-        // Check that the chain has sufficient balance
-        if (chainBalance[_chainId][l1Token] < amount) {
-            revert InsufficientChainBalance();
-        }
-        chainBalance[_chainId][l1Token] -= amount;
-
-        if (l1Token == ETH_TOKEN_ADDRESS) {
-            bool callSuccess;
-            // Low-level assembly call, to avoid any memory copying (save gas)
-            assembly {
-                callSuccess := call(gas(), l1Receiver, amount, 0, 0, 0, 0)
-            }
-            if (!callSuccess) {
-                revert WithdrawFailed();
-            }
-        } else {
-            // Withdraw funds
-            IERC20(l1Token).safeTransfer(l1Receiver, amount);
-        }
-        emit BridgeMint(_chainId, _assetId, l1Receiver, amount);
-    }
-
-    /// @inheritdoc IL1AssetHandler
-    /// @notice Allows bridgehub to acquire mintValue for L1->L2 transactions.
-    /// @dev In case of native token vault _data is the tuple of _depositAmount and _l2Receiver.
-    function bridgeBurn(
-        uint256 _chainId,
-        uint256,
-        bytes32 _assetId,
-        address _prevMsgSender,
-        bytes calldata _data
-    ) external payable override onlyBridge whenNotPaused returns (bytes memory _bridgeMintData) {
-        (uint256 _depositAmount, address _l2Receiver) = abi.decode(_data, (uint256, address));
-
-        uint256 amount;
-        address l1Token = tokenAddress[_assetId];
-        if (l1Token == ETH_TOKEN_ADDRESS) {
-            amount = msg.value;
-
-            // In the old SDK/contracts the user had to always provide `0` as the deposit amount for ETH token, while
-            // ultimately the provided `msg.value` was used as the deposit amount. This check is needed for backwards compatibility.
-            if (_depositAmount == 0) {
-                _depositAmount = amount;
-            }
-
-            if (_depositAmount != amount) {
-                revert ValueMismatch(amount, msg.value);
-            }
-        } else {
-            // The Bridgehub also checks this, but we want to be sure
-            if (msg.value != 0) {
-                revert NonEmptyMsgValue();
-            }
-
-            amount = _depositAmount;
-
-            uint256 expectedDepositAmount = _depositFunds(_prevMsgSender, IERC20(l1Token), _depositAmount); // note if _prevMsgSender is this contract, this will return 0. This does not happen.
-            // The token has non-standard transfer logic
-            if (amount != expectedDepositAmount) {
-                revert TokensWithFeesNotSupported();
-            }
-        }
-        if (amount == 0) {
-            // empty deposit amount
-            revert EmptyDeposit();
-        }
-
-        chainBalance[_chainId][l1Token] += amount;
-
-        _bridgeMintData = DataEncoding.encodeBridgeMintData({
-            _prevMsgSender: _prevMsgSender,
-            _l2Receiver: _l2Receiver,
-            _l1Token: l1Token,
-            _amount: amount,
-            _erc20Metadata: getERC20Getters(l1Token)
-        });
-
-        emit BridgeBurn({
-            chainId: _chainId,
-            assetId: _assetId,
-            l1Sender: _prevMsgSender,
-            l2receiver: _l2Receiver,
-            amount: amount
-        });
->>>>>>> 10ec8ba2
     }
 
     ///  @inheritdoc IL1AssetHandler
