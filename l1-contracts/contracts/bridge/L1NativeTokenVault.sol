// SPDX-License-Identifier: MIT

pragma solidity 0.8.24;

// solhint-disable reason-string, gas-custom-errors

import {Ownable2StepUpgradeable} from "@openzeppelin/contracts-upgradeable/access/Ownable2StepUpgradeable.sol";
import {PausableUpgradeable} from "@openzeppelin/contracts-upgradeable/security/PausableUpgradeable.sol";

import {IERC20Metadata} from "@openzeppelin/contracts/token/ERC20/extensions/IERC20Metadata.sol";
import {IERC20} from "@openzeppelin/contracts/token/ERC20/IERC20.sol";
import {SafeERC20} from "@openzeppelin/contracts/token/ERC20/utils/SafeERC20.sol";

import {IL1NativeTokenVault} from "./interfaces/IL1NativeTokenVault.sol";
import {IL1AssetHandler} from "./interfaces/IL1AssetHandler.sol";
import {IL1SharedBridge} from "./interfaces/IL1SharedBridge.sol";
import {ETH_TOKEN_ADDRESS} from "../common/Config.sol";
import {DataEncoding} from "../common/libraries/DataEncoding.sol";

/// @author Matter Labs
/// @custom:security-contact security@matterlabs.dev
/// @dev Vault holding L1 native ETH and ERC20 tokens bridged into the ZK chains.
/// @dev Designed for use with a proxy for upgradability.
contract L1NativeTokenVault is IL1NativeTokenVault, IL1AssetHandler, Ownable2StepUpgradeable, PausableUpgradeable {
    using SafeERC20 for IERC20;

    /// @dev The address of the WETH token on L1.
    address public immutable override L1_WETH_TOKEN;

    /// @dev L1 Shared Bridge smart contract that handles communication with its counterparts on L2s
    IL1SharedBridge public immutable override L1_SHARED_BRIDGE;

    /// @dev Maps token balances for each chain to prevent unauthorized spending across ZK chains.
    /// This serves as a security measure until hyperbridging is implemented.
    /// NOTE: this function may be removed in the future, don't rely on it!
    mapping(uint256 chainId => mapping(address l1Token => uint256 balance)) public chainBalance;

    /// @dev A mapping assetId => tokenAddress
    mapping(bytes32 assetId => address tokenAddress) public tokenAddress;

    /// @notice Checks that the message sender is the bridge.
    modifier onlyBridge() {
        require(msg.sender == address(L1_SHARED_BRIDGE), "NTV not ShB");
        _;
    }

<<<<<<< HEAD
    /// @notice Checks that the message sender is the native token vault itself.
    modifier onlySelf() {
        require(msg.sender == address(this), "NTV only");
        _;
    }

=======
>>>>>>> e290f65d
    /// @dev Contract is expected to be used as proxy implementation.
    /// @dev Initialize the implementation to prevent Parity hack.
    constructor(address _l1WethAddress, IL1SharedBridge _l1SharedBridge) {
        _disableInitializers();
        L1_WETH_TOKEN = _l1WethAddress;
        L1_SHARED_BRIDGE = _l1SharedBridge;
    }

    /// @dev Initializes a contract for later use. Expected to be used in the proxy
    /// @param _owner Address which can change pause / unpause the NTV
    /// implementation. The owner is the Governor and separate from the ProxyAdmin from now on, so that the Governor can call the bridge.
    function initialize(address _owner) external initializer {
        require(_owner != address(0), "NTV owner 0");
        _transferOwnership(_owner);
    }

    /// @dev Accepts ether only from the Shared Bridge.
    receive() external payable {
        require(address(L1_SHARED_BRIDGE) == msg.sender, "NTV: ETH only accepted from Shared Bridge");
    }

    /// @dev Transfer tokens from shared bridge as part of migration process.
    /// @param _token The address of token to be transferred (address(1) for ether and contract address for ERC20).
    function transferFundsFromSharedBridge(address _token) external {
        if (_token == ETH_TOKEN_ADDRESS) {
            uint256 balanceBefore = address(this).balance;
            L1_SHARED_BRIDGE.transferTokenToNTV(_token);
            uint256 balanceAfter = address(this).balance;
            require(balanceAfter > balanceBefore, "NTV: 0 eth transferred");
        } else {
            uint256 balanceBefore = IERC20(_token).balanceOf(address(this));
            uint256 sharedBridgeChainBalance = IERC20(_token).balanceOf(address(L1_SHARED_BRIDGE));
            require(sharedBridgeChainBalance > 0, "NTV: 0 amount to transfer");
            L1_SHARED_BRIDGE.transferTokenToNTV(_token);
            uint256 balanceAfter = IERC20(_token).balanceOf(address(this));
            require(balanceAfter - balanceBefore >= sharedBridgeChainBalance, "NTV: wrong amount transferred");
        }
    }

    /// @dev Set chain token balance as part of migration process.
    /// @param _token The address of token to be transferred (address(1) for ether and contract address for ERC20).
    /// @param _targetChainId The chain ID of the corresponding ZK chain.
    function transferBalancesFromSharedBridge(address _token, uint256 _targetChainId) external {
        uint256 sharedBridgeChainBalance = L1_SHARED_BRIDGE.chainBalance(_targetChainId, _token);
        chainBalance[_targetChainId][_token] = chainBalance[_targetChainId][_token] + sharedBridgeChainBalance;
        L1_SHARED_BRIDGE.transferBalanceToNTV(_targetChainId, _token);
    }

    /// @dev We want to be able to bridge native tokens automatically, this means registering them on the fly
    /// @notice Allows the bridge to register a token address for the vault.
    /// @notice No access control is ok, since the bridging of tokens should be permissionless. This requires permissionless registration.
    function registerToken(address _l1Token) external {
        require(_l1Token != L1_WETH_TOKEN, "NTV: WETH deposit not supported");
        require(_l1Token == ETH_TOKEN_ADDRESS || _l1Token.code.length > 0, "NTV: empty token");
        bytes32 assetId = DataEncoding.encodeNTVAssetId(_l1Token);
        L1_SHARED_BRIDGE.setAssetHandlerAddressInitial(bytes32(uint256(uint160(_l1Token))), address(this));
        tokenAddress[assetId] = _l1Token;
    }

    /// @inheritdoc IL1AssetHandler
    /// @notice Allows bridgehub to acquire mintValue for L1->L2 transactions.
    /// @dev here _data is the _depositAmount and the _l2Receiver
    function bridgeBurn(
        uint256 _chainId,
        uint256,
        bytes32 _assetId,
        address _prevMsgSender,
        bytes calldata _data
    ) external payable override onlyBridge whenNotPaused returns (bytes memory _bridgeMintData) {
        (uint256 _depositAmount, address _l2Receiver) = abi.decode(_data, (uint256, address));

        uint256 amount;
        address l1Token = tokenAddress[_assetId];
        if (l1Token == ETH_TOKEN_ADDRESS) {
            amount = msg.value;

            // In the old SDK/contracts the user had to always provide `0` as the deposit amount for ETH token, while
            // ultimately the provided `msg.value` was used as the deposit amount. This check is needed for backwards compatibility.
            if (_depositAmount == 0) {
                _depositAmount = amount;
            }

            require(_depositAmount == amount, "L1NTV: msg.value not equal to amount");
        } else {
            // The Bridgehub also checks this, but we want to be sure
            require(msg.value == 0, "NTV m.v > 0 b d.it");
            amount = _depositAmount;

            uint256 expectedDepositAmount = _depositFunds(_prevMsgSender, IERC20(l1Token), _depositAmount); // note if _prevMsgSender is this contract, this will return 0. This does not happen.
            require(expectedDepositAmount == _depositAmount, "5T"); // The token has non-standard transfer logic
        }
        require(amount != 0, "6T"); // empty deposit amount

        chainBalance[_chainId][l1Token] += amount;

        // solhint-disable-next-line func-named-parameters
        _bridgeMintData = DataEncoding.encodeBridgeMintData(
            amount,
            _prevMsgSender,
            _l2Receiver,
            getERC20Getters(l1Token),
            l1Token
        ); // solhint-disable-next-line func-named-parameters
        emit BridgeBurn(_chainId, _assetId, _prevMsgSender, _l2Receiver, amount);
    }

    /// @dev Transfers tokens from the depositor address to the smart contract address.
    /// @return The difference between the contract balance before and after the transferring of funds.
    function _depositFunds(address _from, IERC20 _token, uint256 _amount) internal returns (uint256) {
        uint256 balanceBefore = _token.balanceOf(address(this));
        address from = _from;
        // in the legacy scenario the SharedBridge was granting the allowance, we have to transfer from them instead of the user
        if (
            _token.allowance(address(L1_SHARED_BRIDGE), address(this)) >= _amount &&
            _token.allowance(_from, address(this)) < _amount
        ) {
            from = address(L1_SHARED_BRIDGE);
        }
        // slither-disable-next-line arbitrary-send-erc20
        _token.safeTransferFrom(from, address(this), _amount);
        uint256 balanceAfter = _token.balanceOf(address(this));

        return balanceAfter - balanceBefore;
    }

    /// @dev Receives and parses (name, symbol, decimals) from the token contract
    function getERC20Getters(address _token) public view returns (bytes memory) {
        if (_token == ETH_TOKEN_ADDRESS) {
            bytes memory name = abi.encode("Ether");
            bytes memory symbol = abi.encode("ETH");
            bytes memory decimals = abi.encode(uint8(18));
            return abi.encode(name, symbol, decimals); // when depositing eth to a non-eth based chain it is an ERC20
        }

        (, bytes memory data1) = _token.staticcall(abi.encodeCall(IERC20Metadata.name, ()));
        (, bytes memory data2) = _token.staticcall(abi.encodeCall(IERC20Metadata.symbol, ()));
        (, bytes memory data3) = _token.staticcall(abi.encodeCall(IERC20Metadata.decimals, ()));
        return abi.encode(data1, data2, data3);
    }

    ///  @inheritdoc IL1AssetHandler
    function bridgeMint(
        uint256 _chainId,
        bytes32 _assetId,
        bytes calldata _data
    ) external payable override onlyBridge whenNotPaused returns (address l1Receiver) {
        // here we are minting the tokens after the bridgeBurn has happened on an L2, so we can assume the l1Token is not zero
        address l1Token = tokenAddress[_assetId];
        uint256 amount;
        (amount, l1Receiver) = abi.decode(_data, (uint256, address));
        // Check that the chain has sufficient balance
        require(chainBalance[_chainId][l1Token] >= amount, "NTV not enough funds 2"); // not enough funds
        chainBalance[_chainId][l1Token] -= amount;

        if (l1Token == ETH_TOKEN_ADDRESS) {
            bool callSuccess;
            // Low-level assembly call, to avoid any memory copying (save gas)
            assembly {
                callSuccess := call(gas(), l1Receiver, amount, 0, 0, 0, 0)
            }
            require(callSuccess, "NTV: withdrawal failed, no funds or cannot transfer to receiver");
        } else {
            // Withdraw funds
            IERC20(l1Token).safeTransfer(l1Receiver, amount);
        }
        // solhint-disable-next-line func-named-parameters
        emit BridgeMint(_chainId, _assetId, l1Receiver, amount);
    }

    ///  @inheritdoc IL1AssetHandler
    function bridgeRecoverFailedTransfer(
        uint256 _chainId,
        bytes32 _assetId,
        address _depositSender,
        bytes calldata _data
    ) external payable override onlyBridge whenNotPaused {
        (uint256 _amount, ) = abi.decode(_data, (uint256, address));
        address l1Token = tokenAddress[_assetId];
        require(_amount > 0, "y1");

        // check that the chain has sufficient balance
        require(chainBalance[_chainId][l1Token] >= _amount, "NTV n funds");
        chainBalance[_chainId][l1Token] -= _amount;

        if (l1Token == ETH_TOKEN_ADDRESS) {
            bool callSuccess;
            // Low-level assembly call, to avoid any memory copying (save gas)
            assembly {
                callSuccess := call(gas(), _depositSender, _amount, 0, 0, 0, 0)
            }
            require(callSuccess, "NTV: claimFailedDeposit failed, no funds or cannot transfer to receiver");
        } else {
            IERC20(l1Token).safeTransfer(_depositSender, _amount);
            // Note we don't allow weth deposits anymore, but there might be legacy weth deposits.
            // until we add Weth bridging capabilities, we don't wrap/unwrap weth to ether.
        }
    }

<<<<<<< HEAD
    /// @notice Returns the assetId for a token if it is bridged via the NTV.
    function getAssetId(address _l1TokenAddress) public view override returns (bytes32) {
        return keccak256(abi.encode(block.chainid, NATIVE_TOKEN_VAULT_VIRTUAL_ADDRESS, _l1TokenAddress));
    }

=======
>>>>>>> e290f65d
    /*//////////////////////////////////////////////////////////////
                            PAUSE
    //////////////////////////////////////////////////////////////*/

    /// @notice Pauses all functions marked with the `whenNotPaused` modifier.
    function pause() external onlyOwner {
        _pause();
    }

    /// @notice Unpauses the contract, allowing all functions marked with the `whenNotPaused` modifier to be called again.
    function unpause() external onlyOwner {
        _unpause();
    }
}<|MERGE_RESOLUTION|>--- conflicted
+++ resolved
@@ -44,15 +44,6 @@
         _;
     }
 
-<<<<<<< HEAD
-    /// @notice Checks that the message sender is the native token vault itself.
-    modifier onlySelf() {
-        require(msg.sender == address(this), "NTV only");
-        _;
-    }
-
-=======
->>>>>>> e290f65d
     /// @dev Contract is expected to be used as proxy implementation.
     /// @dev Initialize the implementation to prevent Parity hack.
     constructor(address _l1WethAddress, IL1SharedBridge _l1SharedBridge) {
@@ -251,14 +242,6 @@
         }
     }
 
-<<<<<<< HEAD
-    /// @notice Returns the assetId for a token if it is bridged via the NTV.
-    function getAssetId(address _l1TokenAddress) public view override returns (bytes32) {
-        return keccak256(abi.encode(block.chainid, NATIVE_TOKEN_VAULT_VIRTUAL_ADDRESS, _l1TokenAddress));
-    }
-
-=======
->>>>>>> e290f65d
     /*//////////////////////////////////////////////////////////////
                             PAUSE
     //////////////////////////////////////////////////////////////*/
