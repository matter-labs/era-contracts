--- conflicted
+++ resolved
@@ -15,15 +15,12 @@
 import {IL1NativeTokenVault} from "./interfaces/IL1NativeTokenVault.sol";
 import {INativeTokenVault} from "./interfaces/INativeTokenVault.sol";
 import {IL1AssetHandler} from "./interfaces/IL1AssetHandler.sol";
-<<<<<<< HEAD
 import {IAssetHandler} from "./interfaces/IAssetHandler.sol";
 import {IAssetRouterBase} from "./interfaces/IAssetRouterBase.sol";
 import {IL1Nullifier} from "./interfaces/IL1Nullifier.sol";
 import {IAssetRouterBase} from "./interfaces/IAssetRouterBase.sol";
 
-=======
 import {IL1AssetRouter} from "./interfaces/IL1AssetRouter.sol";
->>>>>>> 391fa4dd
 import {ETH_TOKEN_ADDRESS} from "../common/Config.sol";
 import {DataEncoding} from "../common/libraries/DataEncoding.sol";
 
@@ -35,40 +32,19 @@
 /// @custom:security-contact security@matterlabs.dev
 /// @dev Vault holding L1 native ETH and ERC20 tokens bridged into the ZK chains.
 /// @dev Designed for use with a proxy for upgradability.
-<<<<<<< HEAD
-contract L1NativeTokenVault is IL1NativeTokenVault, IL1AssetHandler, NativeTokenVault {
-=======
-contract L1NativeTokenVault is IL1NativeTokenVault, Ownable2StepUpgradeable, PausableUpgradeable {
->>>>>>> 391fa4dd
+contract L1NativeTokenVault is IL1NativeTokenVault, IL1AssetHandler, NativeTokenVault, Ownable2StepUpgradeable, PausableUpgradeable {
     using SafeERC20 for IERC20;
 
     /// @dev L1 nullifier contract that handles legacy functions & finalize withdrawal, confirm l2 tx mappings
     IL1Nullifier public immutable override NULLIFIER;
 
-<<<<<<< HEAD
     /// @dev Era's chainID
     uint256 public immutable ERA_CHAIN_ID;
 
     bytes public wrappedTokenProxyBytecode;
-=======
-    /// @dev Maps token balances for each chain to prevent unauthorized spending across ZK chains.
-    /// This serves as a security measure until hyperbridging is implemented.
-    /// NOTE: this function may be removed in the future, don't rely on it!
-    mapping(uint256 chainId => mapping(address l1Token => uint256 balance)) public chainBalance;
-
-    /// @dev A mapping assetId => tokenAddress
-    mapping(bytes32 assetId => address tokenAddress) public tokenAddress;
-
-    /// @notice Checks that the message sender is the bridge.
-    modifier onlyBridge() {
-        require(msg.sender == address(L1_SHARED_BRIDGE), "NTV not ShB");
-        _;
-    }
->>>>>>> 391fa4dd
 
     /// @dev Contract is expected to be used as proxy implementation.
     /// @dev Initialize the implementation to prevent Parity hack.
-<<<<<<< HEAD
     /// @param _wethAddress Address of WETH on deployed chain
     /// @param _l1AssetRouter Address of Asset Router on L1.
     /// @param _eraChainId ID of Era.
@@ -86,11 +62,6 @@
         ERA_CHAIN_ID = _eraChainId;
         NULLIFIER = _l1Nullifier;
         wrappedTokenProxyBytecode = _wrappedTokenProxyBytecode;
-=======
-    constructor(address _l1WethAddress, IL1AssetRouter _l1SharedBridge) {
-        _disableInitializers();
-        L1_WETH_TOKEN = _l1WethAddress;
-        L1_SHARED_BRIDGE = _l1SharedBridge;
     }
 
     /// @dev Accepts ether only from the Shared Bridge.
@@ -104,7 +75,6 @@
     function initialize(address _owner) external initializer {
         require(_owner != address(0), "NTV owner 0");
         _transferOwnership(_owner);
->>>>>>> 391fa4dd
     }
 
     /// @notice Transfers tokens from shared bridge as part of the migration process.
@@ -131,110 +101,12 @@
     /// @dev Clears chain balance on the shared bridge after the first call. Subsequent calls will not affect the state.
     /// @param _token The address of token to be transferred (address(1) for ether and contract address for ERC20).
     /// @param _targetChainId The chain ID of the corresponding ZK chain.
-<<<<<<< HEAD
-    function transferBalancesFromSharedBridge(address _token, uint256 _targetChainId) external {
+    function updateChainBalancesFromSharedBridge(address _token, uint256 _targetChainId) external {
         uint256 sharedBridgeChainBalance = NULLIFIER.chainBalance(_targetChainId, _token);
         chainBalance[_targetChainId][_token] = chainBalance[_targetChainId][_token] + sharedBridgeChainBalance;
-        NULLIFIER.clearChainBalance(_targetChainId, _token);
-=======
-    function updateChainBalancesFromSharedBridge(address _token, uint256 _targetChainId) external {
-        uint256 sharedBridgeChainBalance = L1_SHARED_BRIDGE.chainBalance(_targetChainId, _token);
-        chainBalance[_targetChainId][_token] = chainBalance[_targetChainId][_token] + sharedBridgeChainBalance;
-        L1_SHARED_BRIDGE.nullifyChainBalanceByNTV(_targetChainId, _token);
+        NULLIFIER.nullifyChainBalanceByNTV(_targetChainId, _token);
     }
 
-    /// @notice Registers tokens within the NTV.
-    /// @dev The goal was to allow bridging L1 native tokens automatically, by registering them on the fly.
-    /// @notice Allows the bridge to register a token address for the vault.
-    /// @notice No access control is ok, since the bridging of tokens should be permissionless. This requires permissionless registration.
-    function registerToken(address _l1Token) external {
-        require(_l1Token != L1_WETH_TOKEN, "NTV: WETH deposit not supported");
-        require(_l1Token == ETH_TOKEN_ADDRESS || _l1Token.code.length > 0, "NTV: empty token");
-        bytes32 assetId = DataEncoding.encodeNTVAssetId(block.chainid, _l1Token);
-        L1_SHARED_BRIDGE.setAssetHandlerAddressThisChain(bytes32(uint256(uint160(_l1Token))), address(this));
-        tokenAddress[assetId] = _l1Token;
-    }
-
-    ///  @inheritdoc IL1AssetHandler
-    function bridgeMint(
-        uint256 _chainId,
-        bytes32 _assetId,
-        bytes calldata _data
-    ) external payable override onlyBridge whenNotPaused returns (address l1Receiver) {
-        // here we are minting the tokens after the bridgeBurn has happened on an L2, so we can assume the l1Token is not zero
-        address l1Token = tokenAddress[_assetId];
-        uint256 amount;
-        (amount, l1Receiver) = abi.decode(_data, (uint256, address));
-        // Check that the chain has sufficient balance
-        require(chainBalance[_chainId][l1Token] >= amount, "NTV: not enough funds"); // not enough funds
-        chainBalance[_chainId][l1Token] -= amount;
-
-        if (l1Token == ETH_TOKEN_ADDRESS) {
-            bool callSuccess;
-            // Low-level assembly call, to avoid any memory copying (save gas)
-            assembly {
-                callSuccess := call(gas(), l1Receiver, amount, 0, 0, 0, 0)
-            }
-            require(callSuccess, "NTV: withdrawal failed, no funds or cannot transfer to receiver");
-        } else {
-            // Withdraw funds
-            IERC20(l1Token).safeTransfer(l1Receiver, amount);
-        }
-        emit BridgeMint(_chainId, _assetId, l1Receiver, amount);
-    }
-
-    /// @inheritdoc IL1AssetHandler
-    /// @notice Allows bridgehub to acquire mintValue for L1->L2 transactions.
-    /// @dev In case of native token vault _data is the tuple of _depositAmount and _l2Receiver.
-    function bridgeBurn(
-        uint256 _chainId,
-        uint256,
-        bytes32 _assetId,
-        address _prevMsgSender,
-        bytes calldata _data
-    ) external payable override onlyBridge whenNotPaused returns (bytes memory _bridgeMintData) {
-        (uint256 _depositAmount, address _l2Receiver) = abi.decode(_data, (uint256, address));
-
-        uint256 amount;
-        address l1Token = tokenAddress[_assetId];
-        if (l1Token == ETH_TOKEN_ADDRESS) {
-            amount = msg.value;
-
-            // In the old SDK/contracts the user had to always provide `0` as the deposit amount for ETH token, while
-            // ultimately the provided `msg.value` was used as the deposit amount. This check is needed for backwards compatibility.
-            if (_depositAmount == 0) {
-                _depositAmount = amount;
-            }
-
-            require(_depositAmount == amount, "L1NTV: msg.value not equal to amount");
-        } else {
-            // The Bridgehub also checks this, but we want to be sure
-            require(msg.value == 0, "NTV m.v > 0 b d.it");
-            amount = _depositAmount;
-
-            uint256 expectedDepositAmount = _depositFunds(_prevMsgSender, IERC20(l1Token), _depositAmount); // note if _prevMsgSender is this contract, this will return 0. This does not happen.
-            require(expectedDepositAmount == _depositAmount, "5T"); // The token has non-standard transfer logic
-        }
-        require(amount != 0, "6T"); // empty deposit amount
-
-        chainBalance[_chainId][l1Token] += amount;
-
-        _bridgeMintData = DataEncoding.encodeBridgeMintData({
-            _prevMsgSender: _prevMsgSender,
-            _l2Receiver: _l2Receiver,
-            _l1Token: l1Token,
-            _amount: amount,
-            _erc20Metadata: getERC20Getters(l1Token)
-        });
-
-        emit BridgeBurn({
-            chainId: _chainId,
-            assetId: _assetId,
-            l1Sender: _prevMsgSender,
-            l2receiver: _l2Receiver,
-            amount: amount
-        });
->>>>>>> 391fa4dd
     }
 
     ///  @inheritdoc IL1AssetHandler
@@ -266,7 +138,6 @@
         }
     }
 
-<<<<<<< HEAD
     // get the computed address before the contract DeployWithCreate2 deployed using Bytecode of contract DeployWithCreate2 and salt specified by the sender
     function bridgedTokenAddress(
         address _salt
@@ -275,35 +146,14 @@
             abi.encodePacked(bytes1(0xff), address(this), uint256(uint160(_salt)), keccak256(wrappedTokenProxyBytecode))
         );
         return address(uint160(uint256(hash)));
-=======
-    /// @dev Receives and parses (name, symbol, decimals) from the token contract
-    function getERC20Getters(address _token) public view override returns (bytes memory) {
-        return BridgeHelper.getERC20Getters(_token, ETH_TOKEN_ADDRESS);
     }
 
-    /// @dev Shows the assetId for a given chain and token address
-    function getAssetId(uint256 _chainId, address _l1Token) external pure override returns (bytes32) {
-        return DataEncoding.encodeNTVAssetId(_chainId, _l1Token);
+    function _deployBeaconProxy(bytes32 _salt) internal override returns (BeaconProxy proxy) {
+        // Use CREATE2 to deploy the BeaconProxy
+        address proxyAddress = Create2.deploy(0, _salt, wrappedTokenProxyBytecode);
+        return BeaconProxy(payable(proxyAddress));
     }
 
-    /// @dev Transfers tokens from the depositor address to the smart contract address.
-    /// @return The difference between the contract balance before and after the transferring of funds.
-    function _depositFunds(address _from, IERC20 _token, uint256 _amount) internal returns (uint256) {
-        uint256 balanceBefore = _token.balanceOf(address(this));
-        address from = _from;
-        // in the legacy scenario the SharedBridge was granting the allowance, we have to transfer from them instead of the user
-        if (
-            _token.allowance(address(L1_SHARED_BRIDGE), address(this)) >= _amount &&
-            _token.allowance(_from, address(this)) < _amount
-        ) {
-            from = address(L1_SHARED_BRIDGE);
-        }
-        // slither-disable-next-line arbitrary-send-erc20
-        _token.safeTransferFrom(from, address(this), _amount);
-        uint256 balanceAfter = _token.balanceOf(address(this));
-
-        return balanceAfter - balanceBefore;
-    }
 
     /*//////////////////////////////////////////////////////////////
                             PAUSE
@@ -312,12 +162,10 @@
     /// @notice Pauses all functions marked with the `whenNotPaused` modifier.
     function pause() external onlyOwner {
         _pause();
->>>>>>> 391fa4dd
     }
 
-    function _deployBeaconProxy(bytes32 _salt) internal override returns (BeaconProxy proxy) {
-        // Use CREATE2 to deploy the BeaconProxy
-        address proxyAddress = Create2.deploy(0, _salt, wrappedTokenProxyBytecode);
-        return BeaconProxy(payable(proxyAddress));
+    /// @notice Unpauses the contract, allowing all functions marked with the `whenNotPaused` modifier to be called again.
+    function unpause() external onlyOwner {
+        _unpause();
     }
 }