// SPDX-License-Identifier: MIT

pragma solidity 0.8.24;

// solhint-disable reason-string, gas-custom-errors

import {Ownable2StepUpgradeable} from "@openzeppelin/contracts-upgradeable/access/Ownable2StepUpgradeable.sol";
import {PausableUpgradeable} from "@openzeppelin/contracts-upgradeable/security/PausableUpgradeable.sol";

import {IERC20} from "@openzeppelin/contracts/token/ERC20/IERC20.sol";
import {SafeERC20} from "@openzeppelin/contracts/token/ERC20/utils/SafeERC20.sol";

import {IL1NativeTokenVault} from "./interfaces/IL1NativeTokenVault.sol";
import {IL1AssetHandler} from "./interfaces/IL1AssetHandler.sol";
import {IL1SharedBridge} from "./interfaces/IL1SharedBridge.sol";
import {ETH_TOKEN_ADDRESS} from "../common/Config.sol";
import {DataEncoding} from "../common/libraries/DataEncoding.sol";

import {BridgeHelper} from "./BridgeHelper.sol";

/// @author Matter Labs
/// @custom:security-contact security@matterlabs.dev
/// @dev Vault holding L1 native ETH and ERC20 tokens bridged into the ZK chains.
/// @dev Designed for use with a proxy for upgradability.
contract L1NativeTokenVault is IL1NativeTokenVault, IL1AssetHandler, Ownable2StepUpgradeable, PausableUpgradeable {
    using SafeERC20 for IERC20;

    /// @dev The address of the WETH token on L1.
    address public immutable override L1_WETH_TOKEN;

    /// @dev L1 Shared Bridge smart contract that handles communication with its counterparts on L2s
    IL1SharedBridge public immutable override L1_SHARED_BRIDGE;

    /// @dev Maps token balances for each chain to prevent unauthorized spending across ZK chains.
    /// This serves as a security measure until hyperbridging is implemented.
    /// NOTE: this function may be removed in the future, don't rely on it!
    mapping(uint256 chainId => mapping(address l1Token => uint256 balance)) public chainBalance;

    /// @dev A mapping assetId => tokenAddress
    mapping(bytes32 assetId => address tokenAddress) public tokenAddress;

    /// @notice Checks that the message sender is the bridge.
    modifier onlyBridge() {
        require(msg.sender == address(L1_SHARED_BRIDGE), "NTV not ShB");
        _;
    }

    /// @dev Contract is expected to be used as proxy implementation.
    /// @dev Initialize the implementation to prevent Parity hack.
    constructor(address _l1WethAddress, IL1SharedBridge _l1SharedBridge) {
        _disableInitializers();
        L1_WETH_TOKEN = _l1WethAddress;
        L1_SHARED_BRIDGE = _l1SharedBridge;
    }

    /// @dev Accepts ether only from the Shared Bridge.
    receive() external payable {
        require(address(L1_SHARED_BRIDGE) == msg.sender, "NTV: ETH only accepted from Shared Bridge");
    }

    /// @dev Initializes a contract for later use. Expected to be used in the proxy
    /// @param _owner Address which can change pause / unpause the NTV
    /// implementation. The owner is the Governor and separate from the ProxyAdmin from now on, so that the Governor can call the bridge.
    function initialize(address _owner) external initializer {
        require(_owner != address(0), "NTV owner 0");
        _transferOwnership(_owner);
    }

    /// @dev Transfer tokens from shared bridge as part of migration process.
    /// @param _token The address of token to be transferred (address(1) for ether and contract address for ERC20).
    function transferFundsFromSharedBridge(address _token) external {
        if (_token == ETH_TOKEN_ADDRESS) {
            uint256 balanceBefore = address(this).balance;
            L1_SHARED_BRIDGE.transferTokenToNTV(_token);
            uint256 balanceAfter = address(this).balance;
            require(balanceAfter > balanceBefore, "NTV: 0 eth transferred");
        } else {
            uint256 balanceBefore = IERC20(_token).balanceOf(address(this));
            uint256 sharedBridgeChainBalance = IERC20(_token).balanceOf(address(L1_SHARED_BRIDGE));
            require(sharedBridgeChainBalance > 0, "NTV: 0 amount to transfer");
            L1_SHARED_BRIDGE.transferTokenToNTV(_token);
            uint256 balanceAfter = IERC20(_token).balanceOf(address(this));
            require(balanceAfter - balanceBefore >= sharedBridgeChainBalance, "NTV: wrong amount transferred");
        }
    }

    /// @dev Set chain token balance as part of migration process.
    /// @param _token The address of token to be transferred (address(1) for ether and contract address for ERC20).
    /// @param _targetChainId The chain ID of the corresponding ZK chain.
    function updateChainBalancesFromSharedBridge(address _token, uint256 _targetChainId) external {
        uint256 sharedBridgeChainBalance = L1_SHARED_BRIDGE.chainBalance(_targetChainId, _token);
        chainBalance[_targetChainId][_token] = chainBalance[_targetChainId][_token] + sharedBridgeChainBalance;
        L1_SHARED_BRIDGE.nullifyChainBalanceByNTV(_targetChainId, _token);
    }

    /// @dev We want to be able to bridge native tokens automatically, this means registering them on the fly
    /// @notice Allows the bridge to register a token address for the vault.
    /// @notice No access control is ok, since the bridging of tokens should be permissionless. This requires permissionless registration.
    function registerToken(address _l1Token) external {
        require(_l1Token != L1_WETH_TOKEN, "NTV: WETH deposit not supported");
        require(_l1Token == ETH_TOKEN_ADDRESS || _l1Token.code.length > 0, "NTV: empty token");
        bytes32 assetId = DataEncoding.encodeNTVAssetId(_l1Token);
        L1_SHARED_BRIDGE.setAssetHandlerAddressInitial(bytes32(uint256(uint160(_l1Token))), address(this));
        tokenAddress[assetId] = _l1Token;
    }

    ///  @inheritdoc IL1AssetHandler
    function bridgeMint(
        uint256 _chainId,
        bytes32 _assetId,
        bytes calldata _data
    ) external payable override onlyBridge whenNotPaused returns (address l1Receiver) {
        // here we are minting the tokens after the bridgeBurn has happened on an L2, so we can assume the l1Token is not zero
        address l1Token = tokenAddress[_assetId];
        uint256 amount;
        (amount, l1Receiver) = abi.decode(_data, (uint256, address));
        // Check that the chain has sufficient balance
<<<<<<< HEAD
        require(chainBalance[_chainId][l1Token] >= amount, "NTV not enough funds 2"); // not enough funds
=======
        require(chainBalance[_chainId][l1Token] >= amount, "NTV: not enough funds"); // not enough funds
>>>>>>> ab978f42
        chainBalance[_chainId][l1Token] -= amount;

        if (l1Token == ETH_TOKEN_ADDRESS) {
            bool callSuccess;
            // Low-level assembly call, to avoid any memory copying (save gas)
            assembly {
                callSuccess := call(gas(), l1Receiver, amount, 0, 0, 0, 0)
            }
            require(callSuccess, "NTV: withdrawal failed, no funds or cannot transfer to receiver");
        } else {
            // Withdraw funds
            IERC20(l1Token).safeTransfer(l1Receiver, amount);
        }
        // solhint-disable-next-line func-named-parameters
        emit BridgeMint(_chainId, _assetId, l1Receiver, amount);
    }

    /// @inheritdoc IL1AssetHandler
    /// @notice Allows bridgehub to acquire mintValue for L1->L2 transactions.
    /// @dev here _data is the _depositAmount and the _l2Receiver
    function bridgeBurn(
        uint256 _chainId,
        uint256,
        bytes32 _assetId,
        address _prevMsgSender,
        bytes calldata _data
    ) external payable override onlyBridge whenNotPaused returns (bytes memory _bridgeMintData) {
        (uint256 _depositAmount, address _l2Receiver) = abi.decode(_data, (uint256, address));

        uint256 amount;
        address l1Token = tokenAddress[_assetId];
        if (l1Token == ETH_TOKEN_ADDRESS) {
            amount = msg.value;

            // In the old SDK/contracts the user had to always provide `0` as the deposit amount for ETH token, while
            // ultimately the provided `msg.value` was used as the deposit amount. This check is needed for backwards compatibility.
            if (_depositAmount == 0) {
                _depositAmount = amount;
            }

            require(_depositAmount == amount, "L1NTV: msg.value not equal to amount");
        } else {
            // The Bridgehub also checks this, but we want to be sure
            require(msg.value == 0, "NTV m.v > 0 b d.it");
            amount = _depositAmount;

            uint256 expectedDepositAmount = _depositFunds(_prevMsgSender, IERC20(l1Token), _depositAmount); // note if _prevMsgSender is this contract, this will return 0. This does not happen.
            require(expectedDepositAmount == _depositAmount, "5T"); // The token has non-standard transfer logic
        }
        require(amount != 0, "6T"); // empty deposit amount

        chainBalance[_chainId][l1Token] += amount;

        // solhint-disable-next-line func-named-parameters
        _bridgeMintData = DataEncoding.encodeBridgeMintData(
            amount,
            _prevMsgSender,
            _l2Receiver,
            getERC20Getters(l1Token),
            l1Token
        ); // solhint-disable-next-line func-named-parameters
        emit BridgeBurn(_chainId, _assetId, _prevMsgSender, _l2Receiver, amount);
    }

    ///  @inheritdoc IL1AssetHandler
    function bridgeRecoverFailedTransfer(
        uint256 _chainId,
        bytes32 _assetId,
        address _depositSender,
        bytes calldata _data
    ) external payable override onlyBridge whenNotPaused {
        (uint256 _amount, ) = abi.decode(_data, (uint256, address));
        address l1Token = tokenAddress[_assetId];
        require(_amount > 0, "y1");

        // check that the chain has sufficient balance
        require(chainBalance[_chainId][l1Token] >= _amount, "NTV: not enough funds 2");
        chainBalance[_chainId][l1Token] -= _amount;

        if (l1Token == ETH_TOKEN_ADDRESS) {
            bool callSuccess;
            // Low-level assembly call, to avoid any memory copying (save gas)
            assembly {
                callSuccess := call(gas(), _depositSender, _amount, 0, 0, 0, 0)
            }
            require(callSuccess, "NTV: claimFailedDeposit failed, no funds or cannot transfer to receiver");
        } else {
            IERC20(l1Token).safeTransfer(_depositSender, _amount);
            // Note we don't allow weth deposits anymore, but there might be legacy weth deposits.
            // until we add Weth bridging capabilities, we don't wrap/unwrap weth to ether.
        }
    }

    /// @dev Receives and parses (name, symbol, decimals) from the token contract
    function getERC20Getters(address _token) public view returns (bytes memory) {
<<<<<<< HEAD
        if (_token == ETH_TOKEN_ADDRESS) {
            bytes memory name = bytes("Ether");
            bytes memory symbol = bytes("ETH");
            bytes memory decimals = abi.encode(uint8(18));
            return abi.encode(name, symbol, decimals); // when depositing eth to a non-eth based chain it is an ERC20
        }

        (, bytes memory data1) = _token.staticcall(abi.encodeCall(IERC20Metadata.name, ()));
        (, bytes memory data2) = _token.staticcall(abi.encodeCall(IERC20Metadata.symbol, ()));
        (, bytes memory data3) = _token.staticcall(abi.encodeCall(IERC20Metadata.decimals, ()));
        return abi.encode(data1, data2, data3);
    }

    function getAssetId(address _l1TokenAddress) public view override returns (bytes32) {
        return keccak256(abi.encode(block.chainid, NATIVE_TOKEN_VAULT_VIRTUAL_ADDRESS, _l1TokenAddress));
=======
        return BridgeHelper.getERC20Getters(_token, ETH_TOKEN_ADDRESS);
    }

    /// @dev Transfers tokens from the depositor address to the smart contract address.
    /// @return The difference between the contract balance before and after the transferring of funds.
    function _depositFunds(address _from, IERC20 _token, uint256 _amount) internal returns (uint256) {
        uint256 balanceBefore = _token.balanceOf(address(this));
        address from = _from;
        // in the legacy scenario the SharedBridge was granting the allowance, we have to transfer from them instead of the user
        if (
            _token.allowance(address(L1_SHARED_BRIDGE), address(this)) >= _amount &&
            _token.allowance(_from, address(this)) < _amount
        ) {
            from = address(L1_SHARED_BRIDGE);
        }
        // slither-disable-next-line arbitrary-send-erc20
        _token.safeTransferFrom(from, address(this), _amount);
        uint256 balanceAfter = _token.balanceOf(address(this));

        return balanceAfter - balanceBefore;
>>>>>>> ab978f42
    }

    /// @dev Transfers tokens from the depositor address to the smart contract address.
    /// @return The difference between the contract balance before and after the transferring of funds.
    function _depositFunds(address _from, IERC20 _token, uint256 _amount) internal returns (uint256) {
        uint256 balanceBefore = _token.balanceOf(address(this));
        address from = _from;
        // in the legacy scenario the SharedBridge was granting the allowance, we have to transfer from them instead of the user
        if (
            _token.allowance(address(L1_SHARED_BRIDGE), address(this)) >= _amount &&
            _token.allowance(_from, address(this)) < _amount
        ) {
            from = address(L1_SHARED_BRIDGE);
        }
        // slither-disable-next-line arbitrary-send-erc20
        _token.safeTransferFrom(from, address(this), _amount);
        uint256 balanceAfter = _token.balanceOf(address(this));

        return balanceAfter - balanceBefore;
    }

    /*//////////////////////////////////////////////////////////////
                            PAUSE
    //////////////////////////////////////////////////////////////*/

    /// @notice Pauses all functions marked with the `whenNotPaused` modifier.
    function pause() external onlyOwner {
        _pause();
    }

    /// @notice Unpauses the contract, allowing all functions marked with the `whenNotPaused` modifier to be called again.
    function unpause() external onlyOwner {
        _unpause();
    }
}<|MERGE_RESOLUTION|>--- conflicted
+++ resolved
@@ -115,11 +115,7 @@
         uint256 amount;
         (amount, l1Receiver) = abi.decode(_data, (uint256, address));
         // Check that the chain has sufficient balance
-<<<<<<< HEAD
-        require(chainBalance[_chainId][l1Token] >= amount, "NTV not enough funds 2"); // not enough funds
-=======
         require(chainBalance[_chainId][l1Token] >= amount, "NTV: not enough funds"); // not enough funds
->>>>>>> ab978f42
         chainBalance[_chainId][l1Token] -= amount;
 
         if (l1Token == ETH_TOKEN_ADDRESS) {
@@ -215,23 +211,6 @@
 
     /// @dev Receives and parses (name, symbol, decimals) from the token contract
     function getERC20Getters(address _token) public view returns (bytes memory) {
-<<<<<<< HEAD
-        if (_token == ETH_TOKEN_ADDRESS) {
-            bytes memory name = bytes("Ether");
-            bytes memory symbol = bytes("ETH");
-            bytes memory decimals = abi.encode(uint8(18));
-            return abi.encode(name, symbol, decimals); // when depositing eth to a non-eth based chain it is an ERC20
-        }
-
-        (, bytes memory data1) = _token.staticcall(abi.encodeCall(IERC20Metadata.name, ()));
-        (, bytes memory data2) = _token.staticcall(abi.encodeCall(IERC20Metadata.symbol, ()));
-        (, bytes memory data3) = _token.staticcall(abi.encodeCall(IERC20Metadata.decimals, ()));
-        return abi.encode(data1, data2, data3);
-    }
-
-    function getAssetId(address _l1TokenAddress) public view override returns (bytes32) {
-        return keccak256(abi.encode(block.chainid, NATIVE_TOKEN_VAULT_VIRTUAL_ADDRESS, _l1TokenAddress));
-=======
         return BridgeHelper.getERC20Getters(_token, ETH_TOKEN_ADDRESS);
     }
 
@@ -252,26 +231,6 @@
         uint256 balanceAfter = _token.balanceOf(address(this));
 
         return balanceAfter - balanceBefore;
->>>>>>> ab978f42
-    }
-
-    /// @dev Transfers tokens from the depositor address to the smart contract address.
-    /// @return The difference between the contract balance before and after the transferring of funds.
-    function _depositFunds(address _from, IERC20 _token, uint256 _amount) internal returns (uint256) {
-        uint256 balanceBefore = _token.balanceOf(address(this));
-        address from = _from;
-        // in the legacy scenario the SharedBridge was granting the allowance, we have to transfer from them instead of the user
-        if (
-            _token.allowance(address(L1_SHARED_BRIDGE), address(this)) >= _amount &&
-            _token.allowance(_from, address(this)) < _amount
-        ) {
-            from = address(L1_SHARED_BRIDGE);
-        }
-        // slither-disable-next-line arbitrary-send-erc20
-        _token.safeTransferFrom(from, address(this), _amount);
-        uint256 balanceAfter = _token.balanceOf(address(this));
-
-        return balanceAfter - balanceBefore;
     }
 
     /*//////////////////////////////////////////////////////////////
