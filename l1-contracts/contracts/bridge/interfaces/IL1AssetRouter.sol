--- conflicted
+++ resolved
@@ -9,34 +9,7 @@
 /// @title L1 Bridge contract interface
 /// @author Matter Labs
 /// @custom:security-contact security@matterlabs.dev
-<<<<<<< HEAD
 interface IL1AssetRouter is IAssetRouterBase {
-=======
-interface IL1AssetRouter {
-    event LegacyDepositInitiated(
-        uint256 indexed chainId,
-        bytes32 indexed l2DepositTxHash,
-        address indexed from,
-        address to,
-        address l1Asset,
-        uint256 amount
-    );
-
-    event BridgehubDepositInitiated(
-        uint256 indexed chainId,
-        bytes32 indexed txDataHash,
-        address indexed from,
-        bytes32 assetId,
-        bytes bridgeMintCalldata
-    );
-
-    event BridgehubDepositBaseTokenInitiated(
-        uint256 indexed chainId,
-        address indexed from,
-        bytes32 assetId,
-        uint256 amount
-    );
-
     event BridgehubMintData(bytes bridgeMintData);
 
     event BridgehubDepositFinalized(
@@ -52,7 +25,6 @@
         uint256 amount
     );
 
->>>>>>> 391fa4dd
     event ClaimedFailedDepositSharedBridge(
         uint256 indexed chainId,
         address indexed to,
@@ -60,16 +32,13 @@
         bytes assetData
     );
 
-<<<<<<< HEAD
-    event AssetHandlerRegistered(bytes32 indexed assetId, address indexed assetHandlerAddress);
-
     event WithdrawalFinalizedAssetRouter(
         uint256 indexed chainId,
         address indexed to,
         bytes32 indexed assetId,
         uint256 amount
     );
-=======
+    
     event AssetDeploymentTrackerSet(
         bytes32 indexed assetId,
         address indexed assetDeploymentTracker,
@@ -162,7 +131,6 @@
     function hyperbridgingEnabled(uint256 _chainId) external view returns (bool);
 
     function setAssetDeploymentTracker(bytes32 _assetRegistrationData, address _assetDeploymentTracker) external;
->>>>>>> 391fa4dd
 
     function setAssetHandlerAddressThisChain(bytes32 _additionalData, address _assetHandlerAddress) external;
 
@@ -187,14 +155,12 @@
         uint256 _chainId,
         address _depositSender,
         bytes32 _assetId,
-<<<<<<< HEAD
         bytes calldata _transferData
     ) external;
 
     function depositLegacyErc20Bridge(
         L2TransactionRequestDirect calldata _request
     ) external payable returns (bytes32 l2TxHash);
-=======
         bytes calldata _assetData,
         bytes32 _l2TxHash,
         uint256 _l2BatchNumber,
@@ -208,5 +174,4 @@
     function transferTokenToNTV(address _token) external;
 
     function nullifyChainBalanceByNTV(uint256 _chainId, address _token) external;
->>>>>>> 391fa4dd
 }