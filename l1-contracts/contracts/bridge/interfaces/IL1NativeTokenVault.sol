--- conflicted
+++ resolved
@@ -2,25 +2,21 @@
 
 pragma solidity 0.8.24;
 
-<<<<<<< HEAD
 import {IL1Nullifier} from "./IL1Nullifier.sol";
 import {INativeTokenVault} from "./INativeTokenVault.sol";
-=======
 import {IL1AssetRouter} from "./IL1AssetRouter.sol";
 import {IL1AssetHandler} from "./IL1AssetHandler.sol";
 import {IL1BaseTokenAssetHandler} from "./IL1BaseTokenAssetHandler.sol";
->>>>>>> 391fa4dd
 
 /// @title L1 Native token vault contract interface
 /// @author Matter Labs
 /// @custom:security-contact security@matterlabs.dev
 /// @notice The NTV is an Asset Handler for the L1AssetRouter to handle native tokens
-<<<<<<< HEAD
-interface IL1NativeTokenVault is INativeTokenVault {
-    /// @notice The L1Nullifier contract
+interface IL1NativeTokenVault is IL1AssetHandler, IL1BaseTokenAssetHandler, INativeTokenVault {
+    
+        /// @notice The L1Nullifier contract
     function NULLIFIER() external view returns (IL1Nullifier);
-=======
-interface IL1NativeTokenVault is IL1AssetHandler, IL1BaseTokenAssetHandler {
+    
     /// @notice The L1AssetRouter contract
     function L1_SHARED_BRIDGE() external view returns (IL1AssetRouter);
 
@@ -38,5 +34,4 @@
 
     /// @dev Shows the assetId for a given chain and token address
     function getAssetId(uint256 _chainId, address _l1Token) external pure returns (bytes32);
->>>>>>> 391fa4dd
 }