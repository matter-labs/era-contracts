// SPDX-License-Identifier: MIT

pragma solidity 0.8.24;

/// @title L1 Asset Handler contract interface
/// @author Matter Labs
/// @custom:security-contact security@matterlabs.dev
/// @notice Used for any asset handler and called by the L1SharedBridge
interface IL1AssetHandler {
    /// @dev Emitted when a new token is initialized
    event BridgeInitialize(address indexed l1Token, string name, string symbol, uint8 decimals);

    /// @dev Emitted when a token is minted
    event BridgeMint(uint256 indexed _chainId, bytes32 indexed _assetId, address _l1Receiver, uint256 _amount);

    /// @dev Emitted when a token is burned
    event BridgeBurn(
        uint256 indexed _chainId,
        bytes32 indexed _assetId,
        address indexed l1Sender,
        address _l2receiver,
        uint256 _amount
    );

    /// @param _chainId the chainId that the message is from
    /// @param _assetId the assetId of the asset being bridged
    /// @param _data the actual data specified for the function
    function bridgeMint(
        uint256 _chainId,
        bytes32 _assetId,
        bytes calldata _data
    ) external payable returns (address l1Receiver);

    /// @param _chainId the chainId that the message will be sent to
<<<<<<< HEAD
    /// @param _mintValue the amount of base tokens to be minted on L2, will be used by Weth AssetHandler
=======
    /// @param _l2Value the msg.value of the L2 transaction
>>>>>>> e290f65d
    /// @param _assetId the assetId of the asset being bridged
    /// @param _prevMsgSender the original caller of the Bridgehub,
    /// @param _data the actual data specified for the function
    function bridgeBurn(
        uint256 _chainId,
        uint256 _l2Value,
        bytes32 _assetId,
        address _prevMsgSender,
        bytes calldata _data
    ) external payable returns (bytes memory _bridgeMintData);

    /// @param _chainId the chainId that the message will be sent to
    /// @param _assetId the assetId of the asset being bridged
    /// @param _depositSender the address of the entity that initiated the deposit.
    /// @param _data the actual data specified for the function
    function bridgeRecoverFailedTransfer(
        uint256 _chainId,
        bytes32 _assetId,
        address _depositSender,
        bytes calldata _data
    ) external payable;
}<|MERGE_RESOLUTION|>--- conflicted
+++ resolved
@@ -32,11 +32,7 @@
     ) external payable returns (address l1Receiver);
 
     /// @param _chainId the chainId that the message will be sent to
-<<<<<<< HEAD
-    /// @param _mintValue the amount of base tokens to be minted on L2, will be used by Weth AssetHandler
-=======
     /// @param _l2Value the msg.value of the L2 transaction
->>>>>>> e290f65d
     /// @param _assetId the assetId of the asset being bridged
     /// @param _prevMsgSender the original caller of the Bridgehub,
     /// @param _data the actual data specified for the function
