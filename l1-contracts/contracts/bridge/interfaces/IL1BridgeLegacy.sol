--- conflicted
+++ resolved
@@ -4,12 +4,8 @@
 
 /// @title L1 Bridge contract legacy interface
 /// @author Matter Labs
-<<<<<<< HEAD
+/// @custom:security-contact security@matterlabs.dev
 /// @notice legacy before bridgehub, only used for Era
-
-=======
-/// @custom:security-contact security@matterlabs.dev
->>>>>>> ac793e5b
 interface IL1BridgeLegacy {
     event DepositInitiated(
         bytes32 indexed l2DepositTxHash,
@@ -20,7 +16,7 @@
     );
 
     event WithdrawalFinalized(address indexed to, address indexed l1Token, uint256 amount);
-    
+
     event ClaimedFailedDeposit(address indexed to, address indexed l1Token, uint256 amount);
 
     function deposit(
