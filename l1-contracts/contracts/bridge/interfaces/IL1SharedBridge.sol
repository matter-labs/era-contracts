--- conflicted
+++ resolved
@@ -24,23 +24,14 @@
         uint256 indexed chainId,
         bytes32 indexed txDataHash,
         address indexed from,
-<<<<<<< HEAD
-        bytes32 assetInfo,
-        bytes32 bridgeMintCalldataHash
-=======
         bytes32 assetId,
         bytes bridgeMintCalldata
->>>>>>> ffa0427d
     );
 
     event BridgehubDepositBaseTokenInitiated(
         uint256 indexed chainId,
         address indexed from,
-<<<<<<< HEAD
-        bytes32 assetInfo,
-=======
         bytes32 assetId,
->>>>>>> ffa0427d
         uint256 amount
     );
 
@@ -55,32 +46,15 @@
     event WithdrawalFinalizedSharedBridge(
         uint256 indexed chainId,
         address indexed to,
-<<<<<<< HEAD
-        bytes32 indexed assetInfo,
-        bytes32 assetDataHash
-=======
         bytes32 indexed assetId,
         uint256 amount
->>>>>>> ffa0427d
     );
 
     event ClaimedFailedDepositSharedBridge(
         uint256 indexed chainId,
         address indexed to,
-<<<<<<< HEAD
-        bytes32 indexed assetInfo,
-        bytes32 assetDataHash
-    );
-
-    event AssetRegistered(
-        bytes32 indexed assetInfo,
-        address indexed _assetAddress,
-        bytes32 indexed additionalData,
-        address sender
-=======
         bytes32 indexed assetId,
         bytes32 assetDataHash
->>>>>>> ffa0427d
     );
 
     event AssetHandlerRegisteredInitial(
@@ -148,18 +122,6 @@
         bytes32[] calldata _merkleProof
     ) external;
 
-<<<<<<< HEAD
-    // function setEraPostDiamondUpgradeFirstBatch(uint256 _eraPostDiamondUpgradeFirstBatch) external;
-
-    // function setEraPostLegacyBridgeUpgradeFirstBatch(uint256 _eraPostLegacyBridgeUpgradeFirstBatch) external;
-
-    // function setEraLegacyBridgeLastDepositTime(
-    //     uint256 _eraLegacyBridgeLastDepositBatch,
-    //     uint256 _eraLegacyBridgeLastDepositTxNumber
-    // ) external;
-
-=======
->>>>>>> ffa0427d
     function L1_WETH_TOKEN() external view returns (address);
 
     function BRIDGE_HUB() external view returns (IBridgehub);
@@ -183,11 +145,7 @@
 
     function bridgehubDepositBaseToken(
         uint256 _chainId,
-<<<<<<< HEAD
-        bytes32 _assetInfo,
-=======
         bytes32 _assetId,
->>>>>>> ffa0427d
         address _prevMsgSender,
         uint256 _amount
     ) external payable;
@@ -196,37 +154,20 @@
 
     function initializeChainGovernance(uint256 _chainId, address _l2BridgeAddress) external;
 
-<<<<<<< HEAD
-    // function receiveEth(uint256 _chainId) external payable;
-
-    function hyperbridgingEnabled(uint256 _chainId) external view returns (bool);
-
-    function setAssetAddress(bytes32 _additionalData, address _assetAddress) external;
-
-    function assetAddress(bytes32 _assetInfo) external view returns (address);
-=======
     function hyperbridgingEnabled(uint256 _chainId) external view returns (bool);
 
     function setAssetHandlerAddressInitial(bytes32 _additionalData, address _assetHandlerAddress) external;
 
     function assetHandlerAddress(bytes32 _assetId) external view returns (address);
->>>>>>> ffa0427d
 
     function nativeTokenVault() external view returns (IL1NativeTokenVault);
 
     function setNativeTokenVault(IL1NativeTokenVault _nativeTokenVault) external;
 
-<<<<<<< HEAD
-    function claimFailedBurn(
-        uint256 _chainId,
-        address _depositSender,
-        bytes32 _assetInfo,
-=======
     function bridgeRecoverFailedTransfer(
         uint256 _chainId,
         address _depositSender,
         bytes32 _assetId,
->>>>>>> ffa0427d
         bytes calldata _tokenData,
         bytes32 _l2TxHash,
         uint256 _l2BatchNumber,
