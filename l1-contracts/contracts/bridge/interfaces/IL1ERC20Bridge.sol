// SPDX-License-Identifier: MIT
// We use a floating point pragma here so it can be used within other projects that interact with the ZKsync ecosystem without using our exact pragma version.
pragma solidity ^0.8.21;

import {IL1AssetRouter} from "./IL1AssetRouter.sol";
import {IL1NativeTokenVault} from "./IL1NativeTokenVault.sol";

/// @title L1 Bridge contract legacy interface
/// @author Matter Labs
/// @custom:security-contact security@matterlabs.dev
<<<<<<< HEAD
/// @notice Legacy Bridge interface before ZK chain migration, used for backward compatibility with ZKsync Era
=======
/// @notice Legacy Bridge interface before hyperchain migration, used for backward compatibility with ZKsync Era
>>>>>>> 874bc6ba
interface IL1ERC20Bridge {
    event DepositInitiated(
        bytes32 indexed l2DepositTxHash,
        address indexed from,
        address indexed to,
        address l1Token,
        uint256 amount
    );

    event WithdrawalFinalized(address indexed to, address indexed l1Token, uint256 amount);

    event ClaimedFailedDeposit(address indexed to, address indexed l1Token, uint256 amount);

    function isWithdrawalFinalized(uint256 _l2BatchNumber, uint256 _l2MessageIndex) external view returns (bool);

    function deposit(
        address _l2Receiver,
        address _l1Token,
        uint256 _amount,
        uint256 _l2TxGasLimit,
        uint256 _l2TxGasPerPubdataByte,
        address _refundRecipient
    ) external payable returns (bytes32 txHash);

    function deposit(
        address _l2Receiver,
        address _l1Token,
        uint256 _amount,
        uint256 _l2TxGasLimit,
        uint256 _l2TxGasPerPubdataByte
    ) external payable returns (bytes32 txHash);

    function claimFailedDeposit(
        address _depositSender,
        address _l1Token,
        bytes32 _l2TxHash,
        uint256 _l2BatchNumber,
        uint256 _l2MessageIndex,
        uint16 _l2TxNumberInBatch,
        bytes32[] calldata _merkleProof
    ) external;

    function finalizeWithdrawal(
        uint256 _l2BatchNumber,
        uint256 _l2MessageIndex,
        uint16 _l2TxNumberInBatch,
        bytes calldata _message,
        bytes32[] calldata _merkleProof
    ) external;

    function l2TokenAddress(address _l1Token) external view returns (address);

    function SHARED_BRIDGE() external view returns (IL1AssetRouter);

    function NATIVE_TOKEN_VAULT() external view returns (IL1NativeTokenVault);

    function l2TokenBeacon() external view returns (address);

    function l2Bridge() external view returns (address);

    function depositAmount(
        address _account,
        address _l1Token,
        bytes32 _depositL2TxHash
    ) external view returns (uint256 amount);
}<|MERGE_RESOLUTION|>--- conflicted
+++ resolved
@@ -8,11 +8,7 @@
 /// @title L1 Bridge contract legacy interface
 /// @author Matter Labs
 /// @custom:security-contact security@matterlabs.dev
-<<<<<<< HEAD
 /// @notice Legacy Bridge interface before ZK chain migration, used for backward compatibility with ZKsync Era
-=======
-/// @notice Legacy Bridge interface before hyperchain migration, used for backward compatibility with ZKsync Era
->>>>>>> 874bc6ba
 interface IL1ERC20Bridge {
     event DepositInitiated(
         bytes32 indexed l2DepositTxHash,
