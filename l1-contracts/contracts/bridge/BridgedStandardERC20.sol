// SPDX-License-Identifier: MIT

pragma solidity 0.8.24;

import {ERC20PermitUpgradeable} from "@openzeppelin/contracts-upgradeable-v4/token/ERC20/extensions/draft-ERC20PermitUpgradeable.sol";
import {UpgradeableBeacon} from "@openzeppelin/contracts-v4/proxy/beacon/UpgradeableBeacon.sol";
import {ERC1967Upgrade} from "@openzeppelin/contracts-v4/proxy/ERC1967/ERC1967Upgrade.sol";

import {IBridgedStandardToken} from "./interfaces/IBridgedStandardToken.sol";
import {Unauthorized, NonSequentialVersion, ZeroAddress} from "../common/L1ContractErrors.sol";
import {L2_NATIVE_TOKEN_VAULT_ADDR} from "../common/L2ContractAddresses.sol";
import {DataEncoding} from "../common/libraries/DataEncoding.sol";
import {INativeTokenVault} from "../bridge/ntv/INativeTokenVault.sol";

/// @author Matter Labs
/// @custom:security-contact security@matterlabs.dev
/// @notice The ERC20 token implementation, that is used in the "default" ERC20 bridge. Note, that it does not
/// support any custom token logic, i.e. rebase tokens' functionality is not supported.
contract BridgedStandardERC20 is ERC20PermitUpgradeable, IBridgedStandardToken, ERC1967Upgrade {
    /// @dev Describes whether there is a specific getter in the token.
    /// @notice Used to explicitly separate which getters the token has and which it does not.
    /// @notice Different tokens in L1 can implement or not implement getter function as `name`/`symbol`/`decimals`,
    /// @notice Our goal is to store all the getters that L1 token implements, and for others, we keep it as an unimplemented method.
    struct ERC20Getters {
        bool ignoreName;
        bool ignoreSymbol;
        bool ignoreDecimals;
    }

    ERC20Getters private availableGetters;

    /// @dev The decimals of the token, that are used as a value for `decimals` getter function.
    /// @notice A private variable is used only for decimals, but not for `name` and `symbol`, because standard
    /// @notice OpenZeppelin token represents `name` and `symbol` as storage variables and `decimals` as constant.
    uint8 private decimals_;

    /// @notice The l2Bridge now is deprecated, use the L2AssetRouter and L2NativeTokenVault instead.
    /// @dev Address of the L2 bridge that is used as trustee who can mint/burn tokens
    address public override l2Bridge;

    /// @dev Address of the token on its origin chain that can be deposited to mint this bridged token
    address public override originToken;

    /// @dev Address of the native token vault that is used as trustee who can mint/burn tokens
    address public nativeTokenVault;

    /// @dev The assetId of the token.
    bytes32 public assetId;

    /// @dev This also sets the native token vault to the default value if it is not set.
    /// It is not set only on the L2s for legacy tokens.
    modifier onlyNTV() {
        address ntv = nativeTokenVault;
        if (ntv == address(0)) {
            ntv = L2_NATIVE_TOKEN_VAULT_ADDR;
            nativeTokenVault = L2_NATIVE_TOKEN_VAULT_ADDR;
            assetId = DataEncoding.encodeNTVAssetId(
                INativeTokenVault(L2_NATIVE_TOKEN_VAULT_ADDR).L1_CHAIN_ID(),
                originToken
            );
        }
        if (msg.sender != ntv) {
            revert Unauthorized(msg.sender);
        }
        _;
    }

    modifier onlyNextVersion(uint8 _version) {
        // The version should be incremented by 1. Otherwise, the governor risks disabling
        // future reinitialization of the token by providing too large a version.
        if (_version != _getInitializedVersion() + 1) {
            revert NonSequentialVersion();
        }
        _;
    }

    /// @dev Contract is expected to be used as proxy implementation.
    constructor() {
        // Disable initialization to prevent Parity hack.
        _disableInitializers();
    }

    /// @notice Initializes a contract token for later use. Expected to be used in the proxy.
    /// @dev Stores the L1 address of the bridge and set `name`/`symbol`/`decimals` getters that L1 token has.
    /// @param _assetId The assetId of the token.
    /// @param _originToken Address of the origin token that can be deposited to mint this bridged token
    /// @param _data The additional data that the L1 bridge provide for initialization.
    /// In this case, it is packed `name`/`symbol`/`decimals` of the L1 token.
<<<<<<< HEAD
    function bridgeInitialize(address _originToken, bytes calldata _data) external initializer {
=======
    function bridgeInitialize(bytes32 _assetId, address _originToken, bytes calldata _data) external initializer {
>>>>>>> 4eec9d4e
        if (_originToken == address(0)) {
            revert ZeroAddress();
        }
        originToken = _originToken;
        assetId = _assetId;

        nativeTokenVault = msg.sender;

        bytes memory nameBytes;
        bytes memory symbolBytes;
        bytes memory decimalsBytes;
        // We parse the data exactly as they were created on the L1 bridge
        // slither-disable-next-line unused-return
<<<<<<< HEAD
        (, nameBytes, symbolBytes, decimalsBytes) = DataEncoding.decodeTokenData(_data);
=======
        (, bytes memory nameBytes, bytes memory symbolBytes, bytes memory decimalsBytes) = DataEncoding.decodeTokenData(
            _data
        );
>>>>>>> 4eec9d4e

        ERC20Getters memory getters;
        string memory decodedName;
        string memory decodedSymbol;

        // L1 bridge didn't check if the L1 token return values with proper types for `name`/`symbol`/`decimals`
        // That's why we need to try to decode them, and if it works out, set the values as getters.

        // NOTE: Solidity doesn't have a convenient way to try to decode a value:
        // - Decode them manually, i.e. write a function that will validate that data in the correct format
        // and return decoded value and a boolean value - whether it was possible to decode.
        // - Use the standard abi.decode method, but wrap it into an external call in which error can be handled.
        // We use the second option here.

        try this.decodeString(nameBytes) returns (string memory nameString) {
            decodedName = nameString;
        } catch {
            getters.ignoreName = true;
        }

        try this.decodeString(symbolBytes) returns (string memory symbolString) {
            decodedSymbol = symbolString;
        } catch {
            getters.ignoreSymbol = true;
        }

        // Set decoded values for name and symbol.
        __ERC20_init_unchained(decodedName, decodedSymbol);

        // Set the name for EIP-712 signature.
        __ERC20Permit_init(decodedName);

        try this.decodeUint8(decimalsBytes) returns (uint8 decimalsUint8) {
            // Set decoded value for decimals.
            decimals_ = decimalsUint8;
        } catch {
            getters.ignoreDecimals = true;
        }

        availableGetters = getters;
        emit BridgeInitialize(_originToken, decodedName, decodedSymbol, decimals_);
    }

    /// @notice A method to be called by the governor to update the token's metadata.
    /// @param _availableGetters The getters that the token has.
    /// @param _newName The new name of the token.
    /// @param _newSymbol The new symbol of the token.
    /// @param _version The version of the token that will be initialized.
    /// @dev The _version must be exactly the version higher by 1 than the current version. This is needed
    /// to ensure that the governor can not accidentally disable future reinitialization of the token.
    function reinitializeToken(
        ERC20Getters calldata _availableGetters,
        string calldata _newName,
        string calldata _newSymbol,
        uint8 _version
    ) external onlyNextVersion(_version) reinitializer(_version) {
        // It is expected that this token is deployed as a beacon proxy, so we'll
        // allow the governor of the beacon to reinitialize the token.
        address beaconAddress = _getBeacon();
        if (msg.sender != UpgradeableBeacon(beaconAddress).owner()) {
            revert Unauthorized(msg.sender);
        }

        __ERC20_init_unchained(_newName, _newSymbol);
        __ERC20Permit_init(_newName);
        availableGetters = _availableGetters;

        emit BridgeInitialize(originToken, _newName, _newSymbol, decimals_);
    }

    /// @dev Mint tokens to a given account.
    /// @param _to The account that will receive the created tokens.
    /// @param _amount The amount that will be created.
    /// @notice Should be called by bridge after depositing tokens from L1.
    function bridgeMint(address _to, uint256 _amount) external override onlyNTV {
        _mint(_to, _amount);
        emit BridgeMint(_to, _amount);
    }

    /// @dev Burn tokens from a given account.
    /// @param _from The account from which tokens will be burned.
    /// @param _amount The amount that will be burned.
    /// @notice Should be called by bridge before withdrawing tokens to L1.
    function bridgeBurn(address _from, uint256 _amount) external override onlyNTV {
        _burn(_from, _amount);
        emit BridgeBurn(_from, _amount);
    }

    /// @dev External function to decode a string from bytes.
    function decodeString(bytes calldata _input) external pure returns (string memory result) {
        (result) = abi.decode(_input, (string));
    }

    /// @dev External function to decode a uint8 from bytes.
    function decodeUint8(bytes calldata _input) external pure returns (uint8 result) {
        (result) = abi.decode(_input, (uint8));
    }

    function name() public view override returns (string memory) {
        // If method is not available, behave like a token that does not implement this method - revert on call.
        // solhint-disable-next-line reason-string, gas-custom-errors
        if (availableGetters.ignoreName) revert();
        return super.name();
    }

    function symbol() public view override returns (string memory) {
        // If method is not available, behave like a token that does not implement this method - revert on call.
        // solhint-disable-next-line reason-string, gas-custom-errors
        if (availableGetters.ignoreSymbol) revert();
        return super.symbol();
    }

    function decimals() public view override returns (uint8) {
        // If method is not available, behave like a token that does not implement this method - revert on call.
        // solhint-disable-next-line reason-string, gas-custom-errors
        if (availableGetters.ignoreDecimals) revert();
        return decimals_;
    }

    /*//////////////////////////////////////////////////////////////
                            LEGACY FUNCTIONS
    //////////////////////////////////////////////////////////////*/

    /// @notice Returns the address of the token on its native chain.
    /// Legacy for the l2 bridge.
    function l1Address() public view override returns (address) {
        return originToken;
    }
}<|MERGE_RESOLUTION|>--- conflicted
+++ resolved
@@ -86,11 +86,7 @@
     /// @param _originToken Address of the origin token that can be deposited to mint this bridged token
     /// @param _data The additional data that the L1 bridge provide for initialization.
     /// In this case, it is packed `name`/`symbol`/`decimals` of the L1 token.
-<<<<<<< HEAD
-    function bridgeInitialize(address _originToken, bytes calldata _data) external initializer {
-=======
     function bridgeInitialize(bytes32 _assetId, address _originToken, bytes calldata _data) external initializer {
->>>>>>> 4eec9d4e
         if (_originToken == address(0)) {
             revert ZeroAddress();
         }
@@ -104,13 +100,7 @@
         bytes memory decimalsBytes;
         // We parse the data exactly as they were created on the L1 bridge
         // slither-disable-next-line unused-return
-<<<<<<< HEAD
         (, nameBytes, symbolBytes, decimalsBytes) = DataEncoding.decodeTokenData(_data);
-=======
-        (, bytes memory nameBytes, bytes memory symbolBytes, bytes memory decimalsBytes) = DataEncoding.decodeTokenData(
-            _data
-        );
->>>>>>> 4eec9d4e
 
         ERC20Getters memory getters;
         string memory decodedName;
