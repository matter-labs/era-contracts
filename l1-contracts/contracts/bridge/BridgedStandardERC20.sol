// SPDX-License-Identifier: MIT

pragma solidity 0.8.24;

import {ERC20PermitUpgradeable} from "@openzeppelin/contracts-upgradeable-v4/token/ERC20/extensions/draft-ERC20PermitUpgradeable.sol";
import {UpgradeableBeacon} from "@openzeppelin/contracts-v4/proxy/beacon/UpgradeableBeacon.sol";
import {ERC1967Upgrade} from "@openzeppelin/contracts-v4/proxy/ERC1967/ERC1967Upgrade.sol";

import {IBridgedStandardToken} from "./interfaces/IBridgedStandardToken.sol";
import {Unauthorized, NonSequentialVersion, ZeroAddress} from "../common/L1ContractErrors.sol";
import {L2_NATIVE_TOKEN_VAULT_ADDR} from "../common/L2ContractAddresses.sol";
import {DataEncoding} from "../common/libraries/DataEncoding.sol";
import {INativeTokenVault} from "../bridge/ntv/INativeTokenVault.sol";

/// @author Matter Labs
/// @custom:security-contact security@matterlabs.dev
/// @notice The ERC20 token implementation, that is used in the "default" ERC20 bridge. Note, that it does not
/// support any custom token logic, i.e. rebase tokens' functionality is not supported.
contract BridgedStandardERC20 is ERC20PermitUpgradeable, IBridgedStandardToken, ERC1967Upgrade {
    /// @dev Describes whether there is a specific getter in the token.
    /// @notice Used to explicitly separate which getters the token has and which it does not.
    /// @notice Different tokens in L1 can implement or not implement getter function as `name`/`symbol`/`decimals`,
    /// @notice Our goal is to store all the getters that L1 token implements, and for others, we keep it as an unimplemented method.
    struct ERC20Getters {
        bool ignoreName;
        bool ignoreSymbol;
        bool ignoreDecimals;
    }

    ERC20Getters private availableGetters;

    /// @dev The decimals of the token, that are used as a value for `decimals` getter function.
    /// @notice A private variable is used only for decimals, but not for `name` and `symbol`, because standard
    /// @notice OpenZeppelin token represents `name` and `symbol` as storage variables and `decimals` as constant.
    uint8 private decimals_;

    /// @notice The l2Bridge now is deprecated, use the L2AssetRouter and L2NativeTokenVault instead.
    /// @dev Address of the L2 bridge that is used as trustee who can mint/burn tokens
    address public override l2Bridge;

    /// @dev Address of the token on its origin chain that can be deposited to mint this bridged token
    address public override originToken;

    /// @dev Address of the native token vault that is used as trustee who can mint/burn tokens
    address public nativeTokenVault;

    /// @dev The assetId of the token.
    bytes32 public assetId;

    /// @dev This also sets the native token vault to the default value if it is not set.
    /// It is not set only on the L2s for legacy tokens.
    modifier onlyNTV() {
        address ntv = nativeTokenVault;
        if (ntv == address(0)) {
            ntv = L2_NATIVE_TOKEN_VAULT_ADDR;
            nativeTokenVault = L2_NATIVE_TOKEN_VAULT_ADDR;
            assetId = DataEncoding.encodeNTVAssetId(
                INativeTokenVault(L2_NATIVE_TOKEN_VAULT_ADDR).L1_CHAIN_ID(),
                originToken
            );
        }
        if (msg.sender != ntv) {
            revert Unauthorized(msg.sender);
        }
        _;
    }

    modifier onlyNextVersion(uint8 _version) {
        // The version should be incremented by 1. Otherwise, the governor risks disabling
        // future reinitialization of the token by providing too large a version.
        if (_version != _getInitializedVersion() + 1) {
            revert NonSequentialVersion();
        }
        _;
    }

    /// @dev Contract is expected to be used as proxy implementation.
    constructor() {
        // Disable initialization to prevent Parity hack.
        _disableInitializers();
    }

    /// @notice Initializes a contract token for later use. Expected to be used in the proxy.
    /// @dev Stores the L1 address of the bridge and set `name`/`symbol`/`decimals` getters that L1 token has.
    /// @param _assetId The assetId of the token.
    /// @param _originToken Address of the origin token that can be deposited to mint this bridged token
    /// @param _data The additional data that the L1 bridge provide for initialization.
    /// In this case, it is packed `name`/`symbol`/`decimals` of the L1 token.
<<<<<<< HEAD
    function bridgeInitialize(address _originToken, bytes calldata _data) external initializer {
=======
    function bridgeInitialize(
        bytes32 _assetId,
        address _originToken,
        bytes calldata _data
    ) external initializer returns (uint256) {
>>>>>>> ebe620fe
        if (_originToken == address(0)) {
            revert ZeroAddress();
        }
        originToken = _originToken;
        assetId = _assetId;

        nativeTokenVault = msg.sender;

        // We parse the data exactly as they were created on the L1 bridge
        (uint256, bytes memory nameBytes, bytes memory symbolBytes, bytes memory decimalsBytes) = DataEncoding
            .decodeTokenData(_data);

        ERC20Getters memory getters;
        string memory decodedName;
        string memory decodedSymbol;

        // L1 bridge didn't check if the L1 token return values with proper types for `name`/`symbol`/`decimals`
        // That's why we need to try to decode them, and if it works out, set the values as getters.

        // NOTE: Solidity doesn't have a convenient way to try to decode a value:
        // - Decode them manually, i.e. write a function that will validate that data in the correct format
        // and return decoded value and a boolean value - whether it was possible to decode.
        // - Use the standard abi.decode method, but wrap it into an external call in which error can be handled.
        // We use the second option here.

        try this.decodeString(nameBytes) returns (string memory nameString) {
            decodedName = nameString;
        } catch {
            getters.ignoreName = true;
        }

        try this.decodeString(symbolBytes) returns (string memory symbolString) {
            decodedSymbol = symbolString;
        } catch {
            getters.ignoreSymbol = true;
        }

        // Set decoded values for name and symbol.
        __ERC20_init_unchained(decodedName, decodedSymbol);

        // Set the name for EIP-712 signature.
        __ERC20Permit_init(decodedName);

        try this.decodeUint8(decimalsBytes) returns (uint8 decimalsUint8) {
            // Set decoded value for decimals.
            decimals_ = decimalsUint8;
        } catch {
            getters.ignoreDecimals = true;
        }

        availableGetters = getters;
        emit BridgeInitialize(_originToken, decodedName, decodedSymbol, decimals_);
    }

    /// @notice A method to be called by the governor to update the token's metadata.
    /// @param _availableGetters The getters that the token has.
    /// @param _newName The new name of the token.
    /// @param _newSymbol The new symbol of the token.
    /// @param _version The version of the token that will be initialized.
    /// @dev The _version must be exactly the version higher by 1 than the current version. This is needed
    /// to ensure that the governor can not accidentally disable future reinitialization of the token.
    function reinitializeToken(
        ERC20Getters calldata _availableGetters,
        string calldata _newName,
        string calldata _newSymbol,
        uint8 _version
    ) external onlyNextVersion(_version) reinitializer(_version) {
        // It is expected that this token is deployed as a beacon proxy, so we'll
        // allow the governor of the beacon to reinitialize the token.
        address beaconAddress = _getBeacon();
        if (msg.sender != UpgradeableBeacon(beaconAddress).owner()) {
            revert Unauthorized(msg.sender);
        }

        __ERC20_init_unchained(_newName, _newSymbol);
        __ERC20Permit_init(_newName);
        availableGetters = _availableGetters;

        emit BridgeInitialize(originToken, _newName, _newSymbol, decimals_);
    }

    /// @dev Mint tokens to a given account.
    /// @param _to The account that will receive the created tokens.
    /// @param _amount The amount that will be created.
    /// @notice Should be called by bridge after depositing tokens from L1.
    function bridgeMint(address _to, uint256 _amount) external override onlyNTV {
        _mint(_to, _amount);
        emit BridgeMint(_to, _amount);
    }

    /// @dev Burn tokens from a given account.
    /// @param _from The account from which tokens will be burned.
    /// @param _amount The amount that will be burned.
    /// @notice Should be called by bridge before withdrawing tokens to L1.
    function bridgeBurn(address _from, uint256 _amount) external override onlyNTV {
        _burn(_from, _amount);
        emit BridgeBurn(_from, _amount);
    }

    /// @dev External function to decode a string from bytes.
    function decodeString(bytes calldata _input) external pure returns (string memory result) {
        (result) = abi.decode(_input, (string));
    }

    /// @dev External function to decode a uint8 from bytes.
    function decodeUint8(bytes calldata _input) external pure returns (uint8 result) {
        (result) = abi.decode(_input, (uint8));
    }

    function name() public view override returns (string memory) {
        // If method is not available, behave like a token that does not implement this method - revert on call.
        // solhint-disable-next-line reason-string, gas-custom-errors
        if (availableGetters.ignoreName) revert();
        return super.name();
    }

    function symbol() public view override returns (string memory) {
        // If method is not available, behave like a token that does not implement this method - revert on call.
        // solhint-disable-next-line reason-string, gas-custom-errors
        if (availableGetters.ignoreSymbol) revert();
        return super.symbol();
    }

    function decimals() public view override returns (uint8) {
        // If method is not available, behave like a token that does not implement this method - revert on call.
        // solhint-disable-next-line reason-string, gas-custom-errors
        if (availableGetters.ignoreDecimals) revert();
        return decimals_;
    }

    /*//////////////////////////////////////////////////////////////
                            LEGACY FUNCTIONS
    //////////////////////////////////////////////////////////////*/

    /// @notice Returns the address of the token on its native chain.
    /// Legacy for the l2 bridge.
    function l1Address() public view override returns (address) {
        return originToken;
    }
}<|MERGE_RESOLUTION|>--- conflicted
+++ resolved
@@ -86,15 +86,11 @@
     /// @param _originToken Address of the origin token that can be deposited to mint this bridged token
     /// @param _data The additional data that the L1 bridge provide for initialization.
     /// In this case, it is packed `name`/`symbol`/`decimals` of the L1 token.
-<<<<<<< HEAD
-    function bridgeInitialize(address _originToken, bytes calldata _data) external initializer {
-=======
     function bridgeInitialize(
         bytes32 _assetId,
         address _originToken,
         bytes calldata _data
-    ) external initializer returns (uint256) {
->>>>>>> ebe620fe
+    ) external initializer {
         if (_originToken == address(0)) {
             revert ZeroAddress();
         }
