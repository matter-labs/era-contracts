// SPDX-License-Identifier: MIT

pragma solidity 0.8.24;

import {IERC20} from "@openzeppelin/contracts-v4/token/ERC20/IERC20.sol";
import {SafeERC20} from "@openzeppelin/contracts-v4/token/ERC20/utils/SafeERC20.sol";

import {IL1ERC20Bridge} from "./interfaces/IL1ERC20Bridge.sol";
import {IL1AssetRouter} from "./interfaces/IL1AssetRouter.sol";
import {IL1NativeTokenVault} from "./interfaces/IL1NativeTokenVault.sol";

import {L2ContractHelper} from "../common/libraries/L2ContractHelper.sol";
import {ReentrancyGuard} from "../common/ReentrancyGuard.sol";

import {EmptyDeposit, TokensWithFeesNotSupported, WithdrawalAlreadyFinalized} from "../common/L1ContractErrors.sol";

/// @author Matter Labs
/// @custom:security-contact security@matterlabs.dev
<<<<<<< HEAD
/// @notice Smart contract that allows depositing ERC20 tokens from Ethereum to ZK chains
=======
/// @notice Smart contract that allows depositing ERC20 tokens from Ethereum to hyperchains
>>>>>>> 874bc6ba
/// @dev It is a legacy bridge from ZKsync Era, that was deprecated in favour of shared bridge.
/// It is needed for backward compatibility with already integrated projects.
contract L1ERC20Bridge is IL1ERC20Bridge, ReentrancyGuard {
    using SafeERC20 for IERC20;

    /// @dev The shared bridge that is now used for all bridging, replacing the legacy contract.
    IL1AssetRouter public immutable override SHARED_BRIDGE;

    /// @dev The native token vault, which holds deposited tokens.
    IL1NativeTokenVault public immutable override NATIVE_TOKEN_VAULT;

    /// @dev The chainId of Era
    uint256 public immutable ERA_CHAIN_ID;

    /// @dev A mapping L2 batch number => message number => flag.
    /// @dev Used to indicate that L2 -> L1 message was already processed for ZKsync Era withdrawals.
    // slither-disable-next-line uninitialized-state
    mapping(uint256 l2BatchNumber => mapping(uint256 l2ToL1MessageNumber => bool isFinalized))
        public isWithdrawalFinalized;

    /// @dev A mapping account => L1 token address => L2 deposit transaction hash => amount.
    /// @dev Used for saving the number of deposited funds, to claim them in case the deposit transaction will fail in ZKsync Era.
    mapping(address account => mapping(address l1Token => mapping(bytes32 depositL2TxHash => uint256 amount)))
        public depositAmount;

<<<<<<< HEAD
    /// @dev The address that is used as a L2 Shared Bridge in ZKsync Era.
=======
    /// @dev The address that is used as a L2 bridge counterpart in ZKsync Era.
>>>>>>> 874bc6ba
    // slither-disable-next-line uninitialized-state
    address public l2Bridge;

    /// @dev The address that is used as a beacon for L2 tokens in ZKsync Era.
    // slither-disable-next-line uninitialized-state
    address public l2TokenBeacon;

    /// @dev Stores the hash of the L2 token proxy contract's bytecode on ZKsync Era.
    // slither-disable-next-line uninitialized-state
    bytes32 public l2TokenProxyBytecodeHash;

    /// @dev Deprecated storage variable related to withdrawal limitations.
    mapping(address => uint256) private __DEPRECATED_lastWithdrawalLimitReset;

    /// @dev Deprecated storage variable related to withdrawal limitations.
    mapping(address => uint256) private __DEPRECATED_withdrawnAmountInWindow;

    /// @dev Deprecated storage variable related to deposit limitations.
    mapping(address => mapping(address => uint256)) private __DEPRECATED_totalDepositedAmountPerUser;

    /// @dev Contract is expected to be used as proxy implementation.
    /// @dev Initialize the implementation to prevent Parity hack.
    constructor(
        IL1AssetRouter _sharedBridge,
        IL1NativeTokenVault _nativeTokenVault,
        uint256 _eraChainId
    ) reentrancyGuardInitializer {
        SHARED_BRIDGE = _sharedBridge;
        NATIVE_TOKEN_VAULT = _nativeTokenVault;
        ERA_CHAIN_ID = _eraChainId;
    }

    /// @dev Initializes the reentrancy guard. Expected to be used in the proxy.
    function initialize() external reentrancyGuardInitializer {}

    /// @dev Withdraw funds from the initiated deposit, that failed when finalizing on L2.
    /// @param _depositSender The address of the deposit initiator
    /// @param _l1Token The address of the deposited L1 ERC20 token
    /// @param _l2TxHash The L2 transaction hash of the failed deposit finalization
    /// @param _l2BatchNumber The L2 batch number where the deposit finalization was processed
    /// @param _l2MessageIndex The position in the L2 logs Merkle tree of the l2Log that was sent with the message
    /// @param _l2TxNumberInBatch The L2 transaction number in a batch, in which the log was sent
    /// @param _merkleProof The Merkle proof of the processing L1 -> L2 transaction with deposit finalization
    function claimFailedDeposit(
        address _depositSender,
        address _l1Token,
        bytes32 _l2TxHash,
        uint256 _l2BatchNumber,
        uint256 _l2MessageIndex,
        uint16 _l2TxNumberInBatch,
        bytes32[] calldata _merkleProof
    ) external nonReentrant {
        uint256 amount = depositAmount[_depositSender][_l1Token][_l2TxHash];
        // empty deposit
        if (amount == 0) {
            revert EmptyDeposit();
        }
<<<<<<< HEAD
        delete depositAmount[_depositSender][_l1Token][_l2TxHash];
=======
        uint256 amount = IERC20(_token).balanceOf(address(this));
        IERC20(_token).safeTransfer(address(SHARED_BRIDGE), amount);
    }

    /*//////////////////////////////////////////////////////////////
                            ERA LEGACY GETTERS
    //////////////////////////////////////////////////////////////*/

    /// @return The L2 token address that would be minted for deposit of the given L1 token on ZKsync Era.
    function l2TokenAddress(address _l1Token) external view returns (address) {
        bytes32 constructorInputHash = keccak256(abi.encode(l2TokenBeacon, ""));
        bytes32 salt = bytes32(uint256(uint160(_l1Token)));
>>>>>>> 874bc6ba

        SHARED_BRIDGE.claimFailedDeposit({
            _chainId: ERA_CHAIN_ID,
            _depositSender: _depositSender,
            _l1Token: _l1Token,
            _amount: amount,
            _l2TxHash: _l2TxHash,
            _l2BatchNumber: _l2BatchNumber,
            _l2MessageIndex: _l2MessageIndex,
            _l2TxNumberInBatch: _l2TxNumberInBatch,
            _merkleProof: _merkleProof
        });
        emit ClaimedFailedDeposit(_depositSender, _l1Token, amount);
    }

    /*//////////////////////////////////////////////////////////////
                            ERA LEGACY FUNCTIONS
    //////////////////////////////////////////////////////////////*/

    /// @notice Legacy deposit method with refunding the fee to the caller, use another `deposit` method instead.
    /// @dev Initiates a deposit by locking funds on the contract and sending the request
    /// of processing an L2 transaction where tokens would be minted.
    /// @dev If the token is bridged for the first time, the L2 token contract will be deployed. Note however, that the
    /// newly-deployed token does not support any custom logic, i.e. rebase tokens' functionality is not supported.
    /// @param _l2Receiver The account address that should receive funds on L2
    /// @param _l1Token The L1 token address which is deposited
    /// @param _amount The total amount of tokens to be bridged
    /// @param _l2TxGasLimit The L2 gas limit to be used in the corresponding L2 transaction
    /// @param _l2TxGasPerPubdataByte The gasPerPubdataByteLimit to be used in the corresponding L2 transaction
    /// @return l2TxHash The L2 transaction hash of deposit finalization
    /// NOTE: the function doesn't use `nonreentrant` modifier, because the inner method does.
    function deposit(
        address _l2Receiver,
        address _l1Token,
        uint256 _amount,
        uint256 _l2TxGasLimit,
        uint256 _l2TxGasPerPubdataByte
    ) external payable returns (bytes32 l2TxHash) {
        l2TxHash = deposit({
            _l2Receiver: _l2Receiver,
            _l1Token: _l1Token,
            _amount: _amount,
            _l2TxGasLimit: _l2TxGasLimit,
            _l2TxGasPerPubdataByte: _l2TxGasPerPubdataByte,
            _refundRecipient: address(0)
        });
    }

    /// @notice Finalize the withdrawal and release funds
    /// @param _l2BatchNumber The L2 batch number where the withdrawal was processed
    /// @param _l2MessageIndex The position in the L2 logs Merkle tree of the l2Log that was sent with the message
    /// @param _l2TxNumberInBatch The L2 transaction number in the batch, in which the log was sent
    /// @param _message The L2 withdraw data, stored in an L2 -> L1 message
    /// @param _merkleProof The Merkle proof of the inclusion L2 -> L1 message about withdrawal initialization
    function finalizeWithdrawal(
        uint256 _l2BatchNumber,
        uint256 _l2MessageIndex,
        uint16 _l2TxNumberInBatch,
        bytes calldata _message,
        bytes32[] calldata _merkleProof
    ) external nonReentrant {
        if (isWithdrawalFinalized[_l2BatchNumber][_l2MessageIndex]) {
            revert WithdrawalAlreadyFinalized();
        }
        // We don't need to set finalizeWithdrawal here, as we set it in the shared bridge

        (address l1Receiver, address l1Token, uint256 amount) = SHARED_BRIDGE.finalizeWithdrawalLegacyErc20Bridge({
            _l2BatchNumber: _l2BatchNumber,
            _l2MessageIndex: _l2MessageIndex,
            _l2TxNumberInBatch: _l2TxNumberInBatch,
            _message: _message,
            _merkleProof: _merkleProof
        });
        emit WithdrawalFinalized(l1Receiver, l1Token, amount);
    }

    /// @notice Initiates a deposit by locking funds on the contract and sending the request
    /// @dev Initiates a deposit by locking funds on the contract and sending the request
    /// of processing an L2 transaction where tokens would be minted
    /// @dev If the token is bridged for the first time, the L2 token contract will be deployed. Note however, that the
    /// newly-deployed token does not support any custom logic, i.e. rebase tokens' functionality is not supported.
    /// @param _l2Receiver The account address that should receive funds on L2
    /// @param _l1Token The L1 token address which is deposited
    /// @param _amount The total amount of tokens to be bridged
    /// @param _l2TxGasLimit The L2 gas limit to be used in the corresponding L2 transaction
    /// @param _l2TxGasPerPubdataByte The gasPerPubdataByteLimit to be used in the corresponding L2 transaction
    /// @param _refundRecipient The address on L2 that will receive the refund for the transaction.
    /// @dev If the L2 deposit finalization transaction fails, the `_refundRecipient` will receive the `_l2Value`.
    /// Please note, the contract may change the refund recipient's address to eliminate sending funds to addresses
    /// out of control.
    /// - If `_refundRecipient` is a contract on L1, the refund will be sent to the aliased `_refundRecipient`.
    /// - If `_refundRecipient` is set to `address(0)` and the sender has NO deployed bytecode on L1, the refund will
    /// be sent to the `msg.sender` address.
    /// - If `_refundRecipient` is set to `address(0)` and the sender has deployed bytecode on L1, the refund will be
    /// sent to the aliased `msg.sender` address.
    /// @dev The address aliasing of L1 contracts as refund recipient on L2 is necessary to guarantee that the funds
    /// are controllable through the Mailbox, since the Mailbox applies address aliasing to the from address for the
    /// L2 tx if the L1 msg.sender is a contract. Without address aliasing for L1 contracts as refund recipients they
    /// would not be able to make proper L2 tx requests through the Mailbox to use or withdraw the funds from L2, and
    /// the funds would be lost.
    /// @return l2TxHash The L2 transaction hash of deposit finalization
    function deposit(
        address _l2Receiver,
        address _l1Token,
        uint256 _amount,
        uint256 _l2TxGasLimit,
        uint256 _l2TxGasPerPubdataByte,
        address _refundRecipient
    ) public payable nonReentrant returns (bytes32 l2TxHash) {
        // empty deposit
        if (_amount == 0) {
            revert EmptyDeposit();
        }
        uint256 amount = _depositFundsToSharedBridge(msg.sender, IERC20(_l1Token), _amount);
        // The token has non-standard transfer logic
        if (amount != _amount) {
            revert TokensWithFeesNotSupported();
        }

        l2TxHash = SHARED_BRIDGE.depositLegacyErc20Bridge{value: msg.value}({
            _prevMsgSender: msg.sender,
            _l2Receiver: _l2Receiver,
            _l1Token: _l1Token,
            _amount: _amount,
            _l2TxGasLimit: _l2TxGasLimit,
            _l2TxGasPerPubdataByte: _l2TxGasPerPubdataByte,
            _refundRecipient: _refundRecipient
        });
        depositAmount[msg.sender][_l1Token][l2TxHash] = _amount;
        emit DepositInitiated({
            l2DepositTxHash: l2TxHash,
            from: msg.sender,
            to: _l2Receiver,
            l1Token: _l1Token,
            amount: _amount
        });
    }

    /// @dev Transfers tokens from the depositor address to the shared bridge address.
    /// @return The difference between the contract balance before and after the transferring of funds.
    function _depositFundsToSharedBridge(address _from, IERC20 _token, uint256 _amount) internal returns (uint256) {
        uint256 balanceBefore = _token.balanceOf(address(SHARED_BRIDGE));
        _token.safeTransferFrom(_from, address(SHARED_BRIDGE), _amount);
        uint256 balanceAfter = _token.balanceOf(address(SHARED_BRIDGE));
        return balanceAfter - balanceBefore;
    }

    /*//////////////////////////////////////////////////////////////
                            ERA LEGACY GETTERS
    //////////////////////////////////////////////////////////////*/

    /// @return The L2 token address that would be minted for deposit of the given L1 token on zkSync Era.
    function l2TokenAddress(address _l1Token) external view returns (address) {
        bytes32 constructorInputHash = keccak256(abi.encode(l2TokenBeacon, ""));
        bytes32 salt = bytes32(uint256(uint160(_l1Token)));

        return L2ContractHelper.computeCreate2Address(l2Bridge, salt, l2TokenProxyBytecodeHash, constructorInputHash);
    }
}<|MERGE_RESOLUTION|>--- conflicted
+++ resolved
@@ -16,11 +16,7 @@
 
 /// @author Matter Labs
 /// @custom:security-contact security@matterlabs.dev
-<<<<<<< HEAD
 /// @notice Smart contract that allows depositing ERC20 tokens from Ethereum to ZK chains
-=======
-/// @notice Smart contract that allows depositing ERC20 tokens from Ethereum to hyperchains
->>>>>>> 874bc6ba
 /// @dev It is a legacy bridge from ZKsync Era, that was deprecated in favour of shared bridge.
 /// It is needed for backward compatibility with already integrated projects.
 contract L1ERC20Bridge is IL1ERC20Bridge, ReentrancyGuard {
@@ -46,11 +42,7 @@
     mapping(address account => mapping(address l1Token => mapping(bytes32 depositL2TxHash => uint256 amount)))
         public depositAmount;
 
-<<<<<<< HEAD
-    /// @dev The address that is used as a L2 Shared Bridge in ZKsync Era.
-=======
     /// @dev The address that is used as a L2 bridge counterpart in ZKsync Era.
->>>>>>> 874bc6ba
     // slither-disable-next-line uninitialized-state
     address public l2Bridge;
 
@@ -108,22 +100,7 @@
         if (amount == 0) {
             revert EmptyDeposit();
         }
-<<<<<<< HEAD
         delete depositAmount[_depositSender][_l1Token][_l2TxHash];
-=======
-        uint256 amount = IERC20(_token).balanceOf(address(this));
-        IERC20(_token).safeTransfer(address(SHARED_BRIDGE), amount);
-    }
-
-    /*//////////////////////////////////////////////////////////////
-                            ERA LEGACY GETTERS
-    //////////////////////////////////////////////////////////////*/
-
-    /// @return The L2 token address that would be minted for deposit of the given L1 token on ZKsync Era.
-    function l2TokenAddress(address _l1Token) external view returns (address) {
-        bytes32 constructorInputHash = keccak256(abi.encode(l2TokenBeacon, ""));
-        bytes32 salt = bytes32(uint256(uint160(_l1Token)));
->>>>>>> 874bc6ba
 
         SHARED_BRIDGE.claimFailedDeposit({
             _chainId: ERA_CHAIN_ID,
