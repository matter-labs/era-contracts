--- conflicted
+++ resolved
@@ -58,8 +58,6 @@
 
     /// @dev Initializes the reentrancy guard. Expected to be used in the proxy.
     function initialize() external reentrancyGuardInitializer {}
-<<<<<<< HEAD
-=======
 
     /// @dev transfer token to shared bridge as part of upgrade
     function tranferTokenToSharedBridge(address _token, uint256 _amount) external {
@@ -68,7 +66,6 @@
         require(amount == _amount, "Incorrect amount");
         IERC20(_token).safeTransfer(address(sharedBridge), amount);
     }
->>>>>>> b12d31f8
 
     /*//////////////////////////////////////////////////////////////
                             ERA LEGACY GETTERS
