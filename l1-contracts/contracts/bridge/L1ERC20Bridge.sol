// SPDX-License-Identifier: MIT

pragma solidity 0.8.24;

// solhint-disable gas-custom-errors

import {IERC20} from "@openzeppelin/contracts/token/ERC20/IERC20.sol";
import {SafeERC20} from "@openzeppelin/contracts/token/ERC20/utils/SafeERC20.sol";

import {IL1ERC20Bridge} from "./interfaces/IL1ERC20Bridge.sol";
import {IL1SharedBridge} from "./interfaces/IL1SharedBridge.sol";
import {IL1NativeTokenVault} from "./interfaces/IL1NativeTokenVault.sol";

import {L2ContractHelper} from "../common/libraries/L2ContractHelper.sol";
import {ReentrancyGuard} from "../common/ReentrancyGuard.sol";

/// @author Matter Labs
/// @custom:security-contact security@matterlabs.dev
/// @notice Smart contract that allows depositing ERC20 tokens from Ethereum to ZK chains
/// @dev It is a legacy bridge from ZKsync Era, that was deprecated in favour of shared bridge.
/// It is needed for backward compatibility with already integrated projects.
contract L1ERC20Bridge is IL1ERC20Bridge, ReentrancyGuard {
    using SafeERC20 for IERC20;

    /// @dev The shared bridge that is now used for all bridging, replacing the legacy contract.
    IL1SharedBridge public immutable override SHARED_BRIDGE;

    /// @dev The native token vault, which holds deposited tokens.
    IL1NativeTokenVault public immutable override NATIVE_TOKEN_VAULT;

    /// @dev The chainId of Era
    uint256 public immutable ERA_CHAIN_ID;

    /// @dev A mapping L2 batch number => message number => flag.
    /// @dev Used to indicate that L2 -> L1 message was already processed for ZKsync Era withdrawals.
    // slither-disable-next-line uninitialized-state
    mapping(uint256 l2BatchNumber => mapping(uint256 l2ToL1MessageNumber => bool isFinalized))
        public isWithdrawalFinalized;

    /// @dev A mapping account => L1 token address => L2 deposit transaction hash => amount.
    /// @dev Used for saving the number of deposited funds, to claim them in case the deposit transaction will fail in ZKsync Era.
    mapping(address account => mapping(address l1Token => mapping(bytes32 depositL2TxHash => uint256 amount)))
        public depositAmount;

    /// @dev The address that is used as a L2 native token vault in ZKsync Era.
    // slither-disable-next-line uninitialized-state
    address public l2NativeTokenVault;

    /// @dev The address that is used as a beacon for L2 tokens in ZKsync Era.
    // slither-disable-next-line uninitialized-state
    address public l2TokenBeacon;

    /// @dev Stores the hash of the L2 token proxy contract's bytecode on ZKsync Era.
    // slither-disable-next-line uninitialized-state
    bytes32 public l2TokenProxyBytecodeHash;

    /// @dev Deprecated storage variable related to withdrawal limitations.
    mapping(address => uint256) private __DEPRECATED_lastWithdrawalLimitReset;

    /// @dev Deprecated storage variable related to withdrawal limitations.
    mapping(address => uint256) private __DEPRECATED_withdrawnAmountInWindow;

    /// @dev Deprecated storage variable related to deposit limitations.
    mapping(address => mapping(address => uint256)) private __DEPRECATED_totalDepositedAmountPerUser;

    /// @dev Contract is expected to be used as proxy implementation.
    /// @dev Initialize the implementation to prevent Parity hack.
    constructor(
        IL1SharedBridge _sharedBridge,
        IL1NativeTokenVault _nativeTokenVault,
        uint256 _eraChainId
    ) reentrancyGuardInitializer {
        SHARED_BRIDGE = _sharedBridge;
        NATIVE_TOKEN_VAULT = _nativeTokenVault;
        ERA_CHAIN_ID = _eraChainId;
    }

    /// @dev Initializes the reentrancy guard. Expected to be used in the proxy.
    function initialize() external reentrancyGuardInitializer {}

    /// @dev Withdraw funds from the initiated deposit, that failed when finalizing on L2.
    /// @param _depositSender The address of the deposit initiator
    /// @param _l1Token The address of the deposited L1 ERC20 token
    /// @param _l2TxHash The L2 transaction hash of the failed deposit finalization
    /// @param _l2BatchNumber The L2 batch number where the deposit finalization was processed
    /// @param _l2MessageIndex The position in the L2 logs Merkle tree of the l2Log that was sent with the message
    /// @param _l2TxNumberInBatch The L2 transaction number in a batch, in which the log was sent
    /// @param _merkleProof The Merkle proof of the processing L1 -> L2 transaction with deposit finalization
    function claimFailedDeposit(
        address _depositSender,
        address _l1Token,
        bytes32 _l2TxHash,
        uint256 _l2BatchNumber,
        uint256 _l2MessageIndex,
        uint16 _l2TxNumberInBatch,
        bytes32[] calldata _merkleProof
    ) external nonReentrant {
        uint256 amount = depositAmount[_depositSender][_l1Token][_l2TxHash];
        require(amount != 0, "2T"); // empty deposit
        delete depositAmount[_depositSender][_l1Token][_l2TxHash];

<<<<<<< HEAD
        SHARED_BRIDGE.claimFailedDepositLegacyErc20Bridge({
=======
        SHARED_BRIDGE.claimFailedDeposit({
            _chainId: ERA_CHAIN_ID,
>>>>>>> ab978f42
            _depositSender: _depositSender,
            _l1Token: _l1Token,
            _amount: amount,
            _l2TxHash: _l2TxHash,
            _l2BatchNumber: _l2BatchNumber,
            _l2MessageIndex: _l2MessageIndex,
            _l2TxNumberInBatch: _l2TxNumberInBatch,
            _merkleProof: _merkleProof
        });
        emit ClaimedFailedDeposit(_depositSender, _l1Token, amount);
    }

    /*//////////////////////////////////////////////////////////////
                            ERA LEGACY FUNCTIONS
    //////////////////////////////////////////////////////////////*/

    /// @notice Legacy deposit method with refunding the fee to the caller, use another `deposit` method instead.
    /// @dev Initiates a deposit by locking funds on the contract and sending the request
    /// of processing an L2 transaction where tokens would be minted.
    /// @dev If the token is bridged for the first time, the L2 token contract will be deployed. Note however, that the
    /// newly-deployed token does not support any custom logic, i.e. rebase tokens' functionality is not supported.
    /// @param _l2Receiver The account address that should receive funds on L2
    /// @param _l1Token The L1 token address which is deposited
    /// @param _amount The total amount of tokens to be bridged
    /// @param _l2TxGasLimit The L2 gas limit to be used in the corresponding L2 transaction
    /// @param _l2TxGasPerPubdataByte The gasPerPubdataByteLimit to be used in the corresponding L2 transaction
    /// @return txHash The L2 transaction hash of deposit finalization
    /// NOTE: the function doesn't use `nonreentrant` modifier, because the inner method does.
    function deposit(
        address _l2Receiver,
        address _l1Token,
        uint256 _amount,
        uint256 _l2TxGasLimit,
        uint256 _l2TxGasPerPubdataByte
    ) external payable returns (bytes32 txHash) {
        txHash = deposit({
            _l2Receiver: _l2Receiver,
            _l1Token: _l1Token,
            _amount: _amount,
            _l2TxGasLimit: _l2TxGasLimit,
            _l2TxGasPerPubdataByte: _l2TxGasPerPubdataByte,
            _refundRecipient: address(0)
        });
    }

    /// @notice Finalize the withdrawal and release funds
    /// @param _l2BatchNumber The L2 batch number where the withdrawal was processed
    /// @param _l2MessageIndex The position in the L2 logs Merkle tree of the l2Log that was sent with the message
    /// @param _l2TxNumberInBatch The L2 transaction number in the batch, in which the log was sent
    /// @param _message The L2 withdraw data, stored in an L2 -> L1 message
    /// @param _merkleProof The Merkle proof of the inclusion L2 -> L1 message about withdrawal initialization
    function finalizeWithdrawal(
        uint256 _l2BatchNumber,
        uint256 _l2MessageIndex,
        uint16 _l2TxNumberInBatch,
        bytes calldata _message,
        bytes32[] calldata _merkleProof
    ) external nonReentrant {
        require(!isWithdrawalFinalized[_l2BatchNumber][_l2MessageIndex], "pw");
        // We don't need to set finalizeWithdrawal here, as we set it in the shared bridge

        (address l1Receiver, address l1Token, uint256 amount) = SHARED_BRIDGE.finalizeWithdrawalLegacyErc20Bridge({
            _l2BatchNumber: _l2BatchNumber,
            _l2MessageIndex: _l2MessageIndex,
            _l2TxNumberInBatch: _l2TxNumberInBatch,
            _message: _message,
            _merkleProof: _merkleProof
        });
        emit WithdrawalFinalized(l1Receiver, l1Token, amount);
    }

    /// @notice View-only function for backward compatibility
    function l2Bridge() external view returns (address) {
        return l2NativeTokenVault;
    }

    /// @notice Initiates a deposit by locking funds on the contract and sending the request
    /// @dev Initiates a deposit by locking funds on the contract and sending the request
    /// of processing an L2 transaction where tokens would be minted
    /// @dev If the token is bridged for the first time, the L2 token contract will be deployed. Note however, that the
    /// newly-deployed token does not support any custom logic, i.e. rebase tokens' functionality is not supported.
    /// @param _l2Receiver The account address that should receive funds on L2
    /// @param _l1Token The L1 token address which is deposited
    /// @param _amount The total amount of tokens to be bridged
    /// @param _l2TxGasLimit The L2 gas limit to be used in the corresponding L2 transaction
    /// @param _l2TxGasPerPubdataByte The gasPerPubdataByteLimit to be used in the corresponding L2 transaction
    /// @param _refundRecipient The address on L2 that will receive the refund for the transaction.
    /// @dev If the L2 deposit finalization transaction fails, the `_refundRecipient` will receive the `_l2Value`.
    /// Please note, the contract may change the refund recipient's address to eliminate sending funds to addresses
    /// out of control.
    /// - If `_refundRecipient` is a contract on L1, the refund will be sent to the aliased `_refundRecipient`.
    /// - If `_refundRecipient` is set to `address(0)` and the sender has NO deployed bytecode on L1, the refund will
    /// be sent to the `msg.sender` address.
    /// - If `_refundRecipient` is set to `address(0)` and the sender has deployed bytecode on L1, the refund will be
    /// sent to the aliased `msg.sender` address.
    /// @dev The address aliasing of L1 contracts as refund recipient on L2 is necessary to guarantee that the funds
    /// are controllable through the Mailbox, since the Mailbox applies address aliasing to the from address for the
    /// L2 tx if the L1 msg.sender is a contract. Without address aliasing for L1 contracts as refund recipients they
    /// would not be able to make proper L2 tx requests through the Mailbox to use or withdraw the funds from L2, and
    /// the funds would be lost.
    /// @return txHash The L2 transaction hash of deposit finalization
    function deposit(
        address _l2Receiver,
        address _l1Token,
        uint256 _amount,
        uint256 _l2TxGasLimit,
        uint256 _l2TxGasPerPubdataByte,
        address _refundRecipient
    ) public payable nonReentrant returns (bytes32 txHash) {
        require(_amount != 0, "0T"); // empty deposit
        uint256 amount = _depositFundsToSharedBridge(msg.sender, IERC20(_l1Token), _amount);
        require(amount == _amount, "3T"); // The token has non-standard transfer logic

        txHash = SHARED_BRIDGE.depositLegacyErc20Bridge{value: msg.value}({
            _prevMsgSender: msg.sender,
            _l2Receiver: _l2Receiver,
            _l1Token: _l1Token,
            _amount: _amount,
            _l2TxGasLimit: _l2TxGasLimit,
            _l2TxGasPerPubdataByte: _l2TxGasPerPubdataByte,
            _refundRecipient: _refundRecipient
        });
        depositAmount[msg.sender][_l1Token][txHash] = _amount;
        // solhint-disable-next-line func-named-parameters
        emit DepositInitiated(txHash, msg.sender, _l2Receiver, _l1Token, _amount);
    }

    /// @dev Transfers tokens from the depositor address to the shared bridge address.
    /// @return The difference between the contract balance before and after the transferring of funds.
    function _depositFundsToSharedBridge(address _from, IERC20 _token, uint256 _amount) internal returns (uint256) {
        uint256 balanceBefore = _token.balanceOf(address(SHARED_BRIDGE));
        _token.safeTransferFrom(_from, address(SHARED_BRIDGE), _amount);
        uint256 balanceAfter = _token.balanceOf(address(SHARED_BRIDGE));
        return balanceAfter - balanceBefore;
    }

    /*//////////////////////////////////////////////////////////////
                            ERA LEGACY GETTERS
    //////////////////////////////////////////////////////////////*/

    /// @return The L2 token address that would be minted for deposit of the given L1 token on zkSync Era.
    function l2TokenAddress(address _l1Token) external view returns (address) {
        bytes32 constructorInputHash = keccak256(abi.encode(l2TokenBeacon, ""));
        bytes32 salt = bytes32(uint256(uint160(_l1Token)));

        return
            L2ContractHelper.computeCreate2Address(
                l2NativeTokenVault,
                salt,
                l2TokenProxyBytecodeHash,
                constructorInputHash
            );
    }
}<|MERGE_RESOLUTION|>--- conflicted
+++ resolved
@@ -99,12 +99,8 @@
         require(amount != 0, "2T"); // empty deposit
         delete depositAmount[_depositSender][_l1Token][_l2TxHash];
 
-<<<<<<< HEAD
-        SHARED_BRIDGE.claimFailedDepositLegacyErc20Bridge({
-=======
         SHARED_BRIDGE.claimFailedDeposit({
             _chainId: ERA_CHAIN_ID,
->>>>>>> ab978f42
             _depositSender: _depositSender,
             _l1Token: _l1Token,
             _amount: amount,
