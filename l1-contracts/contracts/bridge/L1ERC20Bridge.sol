--- conflicted
+++ resolved
@@ -204,15 +204,10 @@
             _refundRecipient: _refundRecipient
         });
         // clearing approval
-<<<<<<< HEAD
-        // slither-disable-next-line unused-return
-        IERC20(_l1Token).approve(address(L1_ASSET_ROUTER), 0);
-=======
         bool success = IERC20(_l1Token).approve(address(L1_ASSET_ROUTER), 0);
         if (!success) {
             revert ApprovalFailed();
         }
->>>>>>> 4eec9d4e
         depositAmount[msg.sender][_l1Token][l2TxHash] = _amount;
         emit DepositInitiated({
             l2DepositTxHash: l2TxHash,
@@ -232,15 +227,10 @@
     function _approveFundsToAssetRouter(address _from, IERC20 _token, uint256 _amount) internal returns (uint256) {
         uint256 balanceBefore = _token.balanceOf(address(this));
         _token.safeTransferFrom(_from, address(this), _amount);
-<<<<<<< HEAD
-        // slither-disable-next-line unused-return
-        _token.approve(address(L1_ASSET_ROUTER), _amount);
-=======
         bool success = _token.approve(address(L1_ASSET_ROUTER), _amount);
         if (!success) {
             revert ApprovalFailed();
         }
->>>>>>> 4eec9d4e
         uint256 balanceAfter = _token.balanceOf(address(this));
 
         return balanceAfter - balanceBefore;
