// SPDX-License-Identifier: MIT

pragma solidity 0.8.24;

// solhint-disable reason-string, gas-custom-errors

import {Ownable2StepUpgradeable} from "@openzeppelin/contracts-upgradeable/access/Ownable2StepUpgradeable.sol";
import {PausableUpgradeable} from "@openzeppelin/contracts-upgradeable/security/PausableUpgradeable.sol";

import {IERC20} from "@openzeppelin/contracts/token/ERC20/IERC20.sol";
import {SafeERC20} from "@openzeppelin/contracts/token/ERC20/utils/SafeERC20.sol";

import {IL1ERC20Bridge} from "./interfaces/IL1ERC20Bridge.sol";
import {IL1SharedBridge} from "./interfaces/IL1SharedBridge.sol";
import {IL2Bridge} from "./interfaces/IL2Bridge.sol";
import {IL2BridgeLegacy} from "./interfaces/IL2BridgeLegacy.sol";
import {IL1AssetHandler} from "./interfaces/IL1AssetHandler.sol";
import {IL1NativeTokenVault} from "./interfaces/IL1NativeTokenVault.sol";

import {IMailbox} from "../state-transition/chain-interfaces/IMailbox.sol";
import {L2Message, TxStatus} from "../common/Messaging.sol";
import {UnsafeBytes} from "../common/libraries/UnsafeBytes.sol";
import {ReentrancyGuard} from "../common/ReentrancyGuard.sol";
import {DataEncoding} from "../common/libraries/DataEncoding.sol";
import {AddressAliasHelper} from "../vendor/AddressAliasHelper.sol";
import {NATIVE_TOKEN_VAULT_VIRTUAL_ADDRESS, TWO_BRIDGES_MAGIC_VALUE, ETH_TOKEN_ADDRESS} from "../common/Config.sol";
import {IBridgehub, L2TransactionRequestTwoBridgesInner, L2TransactionRequestDirect} from "../bridgehub/IBridgehub.sol";
import {L2_BASE_TOKEN_SYSTEM_CONTRACT_ADDR} from "../common/L2ContractAddresses.sol";

import {BridgeHelper} from "./BridgeHelper.sol";

/// @author Matter Labs
/// @custom:security-contact security@matterlabs.dev
/// @dev Bridges assets between L1 and ZK chain, supporting both ETH and ERC20 tokens.
/// @dev Designed for use with a proxy for upgradability.
contract L1SharedBridge is IL1SharedBridge, ReentrancyGuard, Ownable2StepUpgradeable, PausableUpgradeable {
    using SafeERC20 for IERC20;

    /// @dev The address of the WETH token on L1.
    address public immutable override L1_WETH_TOKEN;

    /// @dev Bridgehub smart contract that is used to operate with L2 via asynchronous L2 <-> L1 communication.
    IBridgehub public immutable override BRIDGE_HUB;

    /// @dev Era's chainID
    uint256 internal immutable ERA_CHAIN_ID;

    /// @dev The address of ZKsync Era diamond proxy contract.
    address internal immutable ERA_DIAMOND_PROXY;

    /// @dev Stores the first batch number on the ZKsync Era Diamond Proxy that was settled after Diamond proxy upgrade.
    /// This variable is used to differentiate between pre-upgrade and post-upgrade Eth withdrawals. Withdrawals from batches older
    /// than this value are considered to have been finalized prior to the upgrade and handled separately.
    uint256 internal eraPostDiamondUpgradeFirstBatch;

    /// @dev Stores the first batch number on the ZKsync Era Diamond Proxy that was settled after L1ERC20 Bridge upgrade.
    /// This variable is used to differentiate between pre-upgrade and post-upgrade ERC20 withdrawals. Withdrawals from batches older
    /// than this value are considered to have been finalized prior to the upgrade and handled separately.
    uint256 internal eraPostLegacyBridgeUpgradeFirstBatch;

    /// @dev Stores the ZKsync Era batch number that processes the last deposit tx initiated by the legacy bridge
    /// This variable (together with eraLegacyBridgeLastDepositTxNumber) is used to differentiate between pre-upgrade and post-upgrade deposits. Deposits processed in older batches
    /// than this value are considered to have been processed prior to the upgrade and handled separately.
    /// We use this both for Eth and erc20 token deposits, so we need to update the diamond and bridge simultaneously.
    uint256 internal eraLegacyBridgeLastDepositBatch;

    /// @dev The tx number in the _eraLegacyBridgeLastDepositBatch of the last deposit tx initiated by the legacy bridge
    /// This variable (together with eraLegacyBridgeLastDepositBatch) is used to differentiate between pre-upgrade and post-upgrade deposits. Deposits processed in older txs
    /// than this value are considered to have been processed prior to the upgrade and handled separately.
    /// We use this both for Eth and erc20 token deposits, so we need to update the diamond and bridge simultaneously.
    uint256 internal eraLegacyBridgeLastDepositTxNumber;

    /// @dev Legacy bridge smart contract that used to hold ERC20 tokens.
    IL1ERC20Bridge public override legacyBridge;

    /// @dev A mapping chainId => bridgeProxy. Used to store the bridge proxy's address, and to see if it has been deployed yet.
    mapping(uint256 chainId => address l2Bridge) public override l2BridgeAddress;

    /// @dev A mapping chainId => L2 deposit transaction hash => dataHash
    // keccak256(abi.encode(account, tokenAddress, amount)) for legacy transfers
    // keccak256(abi.encode(_prevMsgSender, assetId, transferData)) for new transfers
    /// @dev Tracks deposit transactions to L2 to enable users to claim their funds if a deposit fails.
    mapping(uint256 chainId => mapping(bytes32 l2DepositTxHash => bytes32 depositDataHash))
        public
        override depositHappened;

    /// @dev Tracks the processing status of L2 to L1 messages, indicating whether a message has already been finalized.
    mapping(uint256 chainId => mapping(uint256 l2BatchNumber => mapping(uint256 l2ToL1MessageNumber => bool isFinalized)))
        public isWithdrawalFinalized;

    /// @notice Deprecated. Kept for backwards compatibility.
    /// @dev Indicates whether the hyperbridging is enabled for a given chain.
    // slither-disable-next-line uninitialized-state
    mapping(uint256 chainId => bool enabled) public hyperbridgingEnabled;

    /// @dev Maps token balances for each chain to prevent unauthorized spending across ZK chain.
    /// This serves as a security measure until hyperbridging is implemented.
    /// NOTE: this function may be removed in the future, don't rely on it!
    mapping(uint256 chainId => mapping(address l1Token => uint256 balance)) public chainBalance;

    /// @dev A mapping assetId => assetHandlerAddress
    /// @dev Tracks the address of Asset Handler contracts, where bridged funds are locked for each asset
    /// @dev P.S. this liquidity was locked directly in SharedBridge before
    mapping(bytes32 assetId => address assetHandlerAddress) public assetHandlerAddress;

    /// @dev A mapping assetId => the asset deployment tracker address
    /// @dev Tracks the address of Deployment Tracker contract on L1, which sets Asset Handlers on L2s (ZK chain)
    /// @dev for the asset and stores respective addresses
    mapping(bytes32 assetId => address assetDeploymentTracker) public assetDeploymentTracker;

    /// @dev Address of native token vault
    IL1NativeTokenVault public nativeTokenVault;

    /// @notice Checks that the message sender is the bridgehub.
    modifier onlyBridgehub() {
        require(msg.sender == address(BRIDGE_HUB), "ShB not BH");
        _;
    }

    /// @notice Checks that the message sender is the bridgehub.
    modifier onlyThis() {
        require(msg.sender == address(this), "ShB: only self");
        _;
    }

    /// @notice Checks that the message sender is the bridgehub or ZKsync Era Diamond Proxy.
    modifier onlyBridgehubOrEra(uint256 _chainId) {
        require(
            msg.sender == address(BRIDGE_HUB) || (_chainId == ERA_CHAIN_ID && msg.sender == ERA_DIAMOND_PROXY),
            "L1SharedBridge: msg.sender not equal to bridgehub or era chain"
        );
        _;
    }

    /// @notice Checks that the message sender is the legacy bridge.
    modifier onlyLegacyBridge() {
        require(msg.sender == address(legacyBridge), "ShB not legacy bridge");
        _;
    }

    /// @dev Contract is expected to be used as proxy implementation.
    /// @dev Initialize the implementation to prevent Parity hack.
    constructor(
        address _l1WethAddress,
        IBridgehub _bridgehub,
        uint256 _eraChainId,
        address _eraDiamondProxy
    ) reentrancyGuardInitializer {
        _disableInitializers();
        L1_WETH_TOKEN = _l1WethAddress;
        BRIDGE_HUB = _bridgehub;
        ERA_CHAIN_ID = _eraChainId;
        ERA_DIAMOND_PROXY = _eraDiamondProxy;
    }

    /// @dev Initializes a contract bridge for later use. Expected to be used in the proxy
    /// @dev Used for testing purposes only, as the contract has been initialized on mainnet
    /// @param _owner Address which can change L2 token implementation and upgrade the bridge
    /// implementation. The owner is the Governor and separate from the ProxyAdmin from now on, so that the Governor can call the bridge.
    function initialize(
        address _owner,
        uint256 _eraPostDiamondUpgradeFirstBatch,
        uint256 _eraPostLegacyBridgeUpgradeFirstBatch,
        uint256 _eraLegacyBridgeLastDepositBatch,
        uint256 _eraLegacyBridgeLastDepositTxNumber
    ) external reentrancyGuardInitializer initializer {
        require(_owner != address(0), "ShB owner 0");
        _transferOwnership(_owner);
        if (eraPostDiamondUpgradeFirstBatch == 0) {
            eraPostDiamondUpgradeFirstBatch = _eraPostDiamondUpgradeFirstBatch;
            eraPostLegacyBridgeUpgradeFirstBatch = _eraPostLegacyBridgeUpgradeFirstBatch;
            eraLegacyBridgeLastDepositBatch = _eraLegacyBridgeLastDepositBatch;
            eraLegacyBridgeLastDepositTxNumber = _eraLegacyBridgeLastDepositTxNumber;
        }
    }

    /// @dev transfer token to shared bridge as part of upgrade
    function transferTokenToNTV(address _token) external {
        address ntvAddress = address(nativeTokenVault);
        require(msg.sender == ntvAddress, "ShB: not NTV");
        if (ETH_TOKEN_ADDRESS == _token) {
            uint256 amount = address(this).balance;
            bool callSuccess;
            // Low-level assembly call, to avoid any memory copying (save gas)
            assembly {
                callSuccess := call(gas(), ntvAddress, amount, 0, 0, 0, 0)
            }
            require(callSuccess, "ShB: eth transfer failed");
        } else {
            IERC20(_token).safeTransfer(ntvAddress, IERC20(_token).balanceOf(address(this)));
        }
    }

    /// @dev transfer balance to native token vault as part of upgrade
    function nullifyChainBalanceByNTV(uint256 _chainId, address _token) external {
        require(msg.sender == address(nativeTokenVault), "ShB: not NTV");
        chainBalance[_chainId][_token] = 0;
    }

    /// @dev Sets the L1ERC20Bridge contract address. Should be called only once.
    function setL1Erc20Bridge(address _legacyBridge) external onlyOwner {
        require(address(legacyBridge) == address(0), "ShB: legacy bridge already set");
        require(_legacyBridge != address(0), "ShB: legacy bridge 0");
        legacyBridge = IL1ERC20Bridge(_legacyBridge);
    }

    /// @dev Sets the nativeTokenVault contract address. Should be called only once.
    function setNativeTokenVault(IL1NativeTokenVault _nativeTokenVault) external onlyOwner {
        require(address(nativeTokenVault) == address(0), "ShB: native token vault already set");
        require(address(_nativeTokenVault) != address(0), "ShB: native token vault 0");
        nativeTokenVault = _nativeTokenVault;
    }

    /// @dev Initializes the l2Bridge address by governance for a specific chain.
    function initializeChainGovernance(uint256 _chainId, address _l2BridgeAddress) external onlyOwner {
        l2BridgeAddress[_chainId] = _l2BridgeAddress;
    }

    /// @notice Sets the asset handler address for a specified asset ID on the chain of the asset deployment tracker.
    /// @dev The caller of this function is encoded within the `assetId`, therefore, it should be invoked by the asset deployment tracker contract.
    /// @dev Typically, for most tokens, ADT is the native token vault. However, custom tokens may have their own specific asset deployment trackers.
    /// @dev `setAssetHandlerAddressOnCounterPart` should be called on L1 to set asset handlers on L2 chains for a specific asset ID.
    /// @param _additionalData The asset data which may include the asset address and any additional required data or encodings.
    /// @param _assetHandlerAddress The address of the asset handler to be set for the provided asset.
    function setAssetHandlerAddressInitial(bytes32 _additionalData, address _assetHandlerAddress) external {
        address sender = msg.sender == address(nativeTokenVault) ? NATIVE_TOKEN_VAULT_VIRTUAL_ADDRESS : msg.sender;
        bytes32 assetId = DataEncoding.encodeAssetId(_additionalData, sender);
        assetHandlerAddress[assetId] = _assetHandlerAddress;
        assetDeploymentTracker[assetId] = msg.sender;
        emit AssetHandlerRegisteredInitial(assetId, _assetHandlerAddress, _additionalData, sender);
    }

    /// @dev Used to set the assetHandlerAddress for a given assetId on chains different from the assetDeploymentTrackers chain.
    /// @dev This function should typically be called by the respective asset deployment tracker, or alternatively by the owner.
    function setAssetHandlerAddressOnCounterPart(
        uint256 _chainId,
        uint256 _mintValue,
        uint256 _l2TxGasLimit,
        uint256 _l2TxGasPerPubdataByte,
        address _refundRecipient,
        bytes32 _assetId,
<<<<<<< HEAD
        address _assetAddressOnCounterPart
    ) external payable returns (bytes32 txHash) {
=======
        address _assetHandlerAddressOnCounterPart
    ) external payable returns (bytes32 l2TxHash) {
>>>>>>> f75e5ad2
        require(msg.sender == assetDeploymentTracker[_assetId] || msg.sender == owner(), "ShB: only ADT or owner");
        require(l2BridgeAddress[_chainId] != address(0), "ShB: chain governance not initialized");

        bytes memory l2Calldata = abi.encodeCall(
            IL2Bridge.setAssetHandlerAddress,
            (_assetId, _assetHandlerAddressOnCounterPart)
        );

        L2TransactionRequestDirect memory request = L2TransactionRequestDirect({
            chainId: _chainId,
            l2Contract: l2BridgeAddress[_chainId],
            mintValue: _mintValue, // l2 gas + l2 msg.Value the bridgehub will withdraw the mintValue from the base token bridge for gas
            l2Value: 0, // For base token deposits, there is no msg.value during the call, as the base token is minted to the recipient address
            l2Calldata: l2Calldata,
            l2GasLimit: _l2TxGasLimit,
            l2GasPerPubdataByteLimit: _l2TxGasPerPubdataByte,
            factoryDeps: new bytes[](0),
            refundRecipient: _refundRecipient
        });
        txHash = BRIDGE_HUB.requestL2TransactionDirect{value: msg.value}(request);
    }

    /// @notice Allows bridgehub to acquire mintValue for L1->L2 transactions.
    /// @dev If the corresponding L2 transaction fails, refunds are issued to a refund recipient on L2.
    /// @param _chainId The chain ID of the ZK chain to which deposit.
    /// @param _assetId The deposited asset ID.
    /// @param _prevMsgSender The `msg.sender` address from the external call that initiated current one.
    /// @param _amount The total amount of tokens to be bridged.
    function bridgehubDepositBaseToken(
        uint256 _chainId,
        bytes32 _assetId,
        address _prevMsgSender,
        uint256 _amount
    ) external payable virtual onlyBridgehubOrEra(_chainId) whenNotPaused {
        address l1AssetHandler = assetHandlerAddress[_assetId];
        require(l1AssetHandler != address(0), "ShB: asset handler not set");

        _transferAllowanceToNTV(_assetId, _amount, _prevMsgSender);
        // slither-disable-next-line unused-return
        IL1AssetHandler(l1AssetHandler).bridgeBurn{value: msg.value}({
            _chainId: _chainId,
            _l2Value: 0,
            _assetId: _assetId,
            _prevMsgSender: _prevMsgSender,
            _data: abi.encode(_amount, address(0))
        });

        // Note that we don't save the deposited amount, as this is for the base token, which gets sent to the refundRecipient if the tx fails
        emit BridgehubDepositBaseTokenInitiated(_chainId, _prevMsgSender, _assetId, _amount);
    }

    /// @notice Decodes the transfer input for legacy data and transfers allowance to NTV
    /// @dev Is not applicable for custom asset handlers
    /// @param _data encoded transfer data (address _l1Token, uint256 _depositAmount, address _l2Receiver)
    /// @param _prevMsgSender address of the deposit initiator
    function handleLegacyData(
        bytes calldata _data,
        address _prevMsgSender
    ) external onlyThis returns (bytes32, bytes memory) {
        (address _l1Token, uint256 _depositAmount, address _l2Receiver) = abi.decode(
            _data,
            (address, uint256, address)
        );
        bytes32 assetId = _ensureTokenRegisteredWithNTV(_l1Token);
        _transferAllowanceToNTV(assetId, _depositAmount, _prevMsgSender);
        return (assetId, abi.encode(_depositAmount, _l2Receiver));
    }

    function _ensureTokenRegisteredWithNTV(address _l1Token) internal returns (bytes32 assetId) {
        assetId = DataEncoding.encodeNTVAssetId(_l1Token);
        if (nativeTokenVault.tokenAddress(assetId) == address(0)) {
            nativeTokenVault.registerToken(_l1Token);
        }
    }

    /// @notice Transfers allowance to Native Token Vault, if the asset is registered with it. Does nothing for ETH or non-registered tokens.
    /// @dev assetId is not the padded address, but the correct encoded id (NTV stores respective format for IDs)
    function _transferAllowanceToNTV(bytes32 _assetId, uint256 _amount, address _prevMsgSender) internal {
        address l1TokenAddress = nativeTokenVault.tokenAddress(_assetId);
        if (l1TokenAddress == address(0) || l1TokenAddress == ETH_TOKEN_ADDRESS) {
            return;
        }
        IERC20 l1Token = IERC20(l1TokenAddress);

        // Do the transfer if allowance to Shared bridge is bigger than amount
        // And if there is not enough allowance for the NTV
        if (
            l1Token.allowance(_prevMsgSender, address(this)) >= _amount &&
            l1Token.allowance(_prevMsgSender, address(nativeTokenVault)) < _amount
        ) {
            // slither-disable-next-line arbitrary-send-erc20
            l1Token.safeTransferFrom(_prevMsgSender, address(this), _amount);
            l1Token.forceApprove(address(nativeTokenVault), _amount);
        }
    }

    /// @notice Initiates a deposit transaction within Bridgehub, used by `requestL2TransactionTwoBridges`.
    /// @param _chainId The chain ID of the ZK chain to which deposit.
    /// @param _prevMsgSender The `msg.sender` address from the external call that initiated current one.
    /// @param _l2Value The L2 `msg.value` from the L1 -> L2 deposit transaction.
    /// @param _data The calldata for the second bridge deposit.
    function bridgehubDeposit(
        uint256 _chainId,
        address _prevMsgSender,
        uint256 _l2Value,
        bytes calldata _data
    )
        external
        payable
        override
        onlyBridgehub
        whenNotPaused
        returns (L2TransactionRequestTwoBridgesInner memory request)
    {
        require(l2BridgeAddress[_chainId] != address(0), "ShB l2 bridge not deployed");
        bytes32 assetId;
        bytes memory transferData;
        bool legacyDeposit = false;
        try this.handleLegacyData(_data, _prevMsgSender) returns (
            bytes32 assetIdDecoded,
            bytes memory transferDataDecoded
        ) {
            (assetId, transferData) = (assetIdDecoded, transferDataDecoded);
            legacyDeposit = true;
        } catch {
            (assetId, transferData) = abi.decode(_data, (bytes32, bytes));
        }

        require(BRIDGE_HUB.baseTokenAssetId(_chainId) != assetId, "ShB: baseToken deposit not supported");

        bytes memory bridgeMintCalldata = _burn({
            _chainId: _chainId,
            _l2Value: _l2Value,
            _assetId: assetId,
            _prevMsgSender: _prevMsgSender,
            _transferData: transferData,
            _passValue: true
        });
        bytes32 txDataHash = this.encodeTxDataHash(legacyDeposit, _prevMsgSender, assetId, transferData);

        request = _requestToBridge({
            _chainId: _chainId,
            _prevMsgSender: _prevMsgSender,
            _assetId: assetId,
            _bridgeMintCalldata: bridgeMintCalldata,
            _txDataHash: txDataHash
        });

        emit BridgehubDepositInitiated({
            chainId: _chainId,
            txDataHash: txDataHash,
            from: _prevMsgSender,
            assetId: assetId,
            bridgeMintCalldata: bridgeMintCalldata
        });
    }

    /// @dev Encodes the transaction data hash using either the latest encoding standard or the legacy standard.
    /// @param _isLegacyEncoding Boolean flag indicating whether to use the legacy encoding standard (true) or the latest encoding standard (false).
    /// @param _prevMsgSender The address of the entity that initiated the deposit.
    /// @param _assetId The unique identifier of the deposited L1 token.
    /// @param _transferData The encoded transfer data, which includes both the deposit amount and the address of the L2 receiver.
    /// @return txDataHash The resulting encoded transaction data hash.
    function encodeTxDataHash(
        bool _isLegacyEncoding,
        address _prevMsgSender,
        bytes32 _assetId,
        bytes memory _transferData
    ) external view returns (bytes32 txDataHash) {
        if (_isLegacyEncoding) {
            (uint256 depositAmount, ) = abi.decode(_transferData, (uint256, address));
            txDataHash = keccak256(abi.encode(_prevMsgSender, nativeTokenVault.tokenAddress(_assetId), depositAmount));
        } else {
            txDataHash = keccak256(abi.encode(_prevMsgSender, _assetId, _transferData));
        }
    }

    /// @dev send the burn message to the asset
    /// @notice Forwards the burn request for specific asset to respective asset handler
    /// @param _chainId The chain ID of the ZK chain to which deposit.
    /// @param _l2Value The L2 `msg.value` from the L1 -> L2 deposit transaction.
    /// @param _assetId The deposited asset ID.
    /// @param _prevMsgSender The `msg.sender` address from the external call that initiated current one.
    /// @param _transferData The encoded data, which is used by the asset handler to determine L2 recipient and amount. Might include extra information.
    /// @param _passValue Boolean indicating whether to pass msg.value in the call.
    /// @return bridgeMintCalldata The calldata used by remote asset handler to mint tokens for recipient.
    function _burn(
        uint256 _chainId,
        uint256 _l2Value,
        bytes32 _assetId,
        address _prevMsgSender,
        bytes memory _transferData,
        bool _passValue
    ) internal returns (bytes memory bridgeMintCalldata) {
        address l1AssetHandler = assetHandlerAddress[_assetId];
        require(l1AssetHandler != address(0), "ShB: asset handler does not exist for assetId");
        uint256 msgValue = _passValue ? msg.value : 0;
        bridgeMintCalldata = IL1AssetHandler(l1AssetHandler).bridgeBurn{value: msgValue}({
            _chainId: _chainId,
            _l2Value: _l2Value,
            _assetId: _assetId,
            _prevMsgSender: _prevMsgSender,
            _data: _transferData
        });
    }

    /// @dev The request data that is passed to the bridgehub
    function _requestToBridge(
        uint256 _chainId,
        address _prevMsgSender,
        bytes32 _assetId,
        bytes memory _bridgeMintCalldata,
        bytes32 _txDataHash
    ) internal view returns (L2TransactionRequestTwoBridgesInner memory request) {
        // Request the finalization of the deposit on the L2 side
        bytes memory l2TxCalldata = _getDepositL2Calldata(_prevMsgSender, _assetId, _bridgeMintCalldata);

        request = L2TransactionRequestTwoBridgesInner({
            magicValue: TWO_BRIDGES_MAGIC_VALUE,
            l2Contract: l2BridgeAddress[_chainId],
            l2Calldata: l2TxCalldata,
            factoryDeps: new bytes[](0),
            txDataHash: _txDataHash
        });
    }

    /// @notice Confirms the acceptance of a transaction by the Mailbox, as part of the L2 transaction process within Bridgehub.
    /// This function is utilized by `requestL2TransactionTwoBridges` to validate the execution of a transaction.
    /// @param _chainId The chain ID of the ZK chain to which confirm the deposit.
    /// @param _txDataHash The keccak256 hash of abi.encode(msgSender, l1Token, amount)
    /// @param _txHash The hash of the L1->L2 transaction to confirm the deposit.
    function bridgehubConfirmL2Transaction(
        uint256 _chainId,
        bytes32 _txDataHash,
        bytes32 _txHash
    ) external override onlyBridgehub whenNotPaused {
        require(depositHappened[_chainId][_txHash] == 0x00, "ShB tx hap");
        depositHappened[_chainId][_txHash] = _txDataHash;
        emit BridgehubDepositFinalized(_chainId, _txDataHash, _txHash);
    }

    /// @dev Generate a calldata for calling the deposit finalization on the L2 bridge contract
    function _getDepositL2Calldata(
        address _l1Sender,
        bytes32 _assetId,
        bytes memory _assetData
    ) internal view returns (bytes memory) {
        // First branch covers the case when asset is not registered with NTV (custom asset handler)
        // Second branch handles tokens registered with NTV and uses legacy calldata encoding
        if (nativeTokenVault.tokenAddress(_assetId) == address(0)) {
            return abi.encodeCall(IL2Bridge.finalizeDeposit, (_assetId, _assetData));
        } else {
            // slither-disable-next-line unused-return
            (uint256 _amount, , address _l2Receiver, bytes memory _gettersData, address _parsedL1Token) = DataEncoding
                .decodeBridgeMintData(_assetData);
            return
                abi.encodeCall(
                    IL2BridgeLegacy.finalizeDeposit,
                    (_l1Sender, _l2Receiver, _parsedL1Token, _amount, _gettersData)
                );
        }
    }

    /// @dev Withdraw funds from the initiated deposit, that failed when finalizing on L2.
    /// @param _depositSender The address of the entity that initiated the deposit.
    /// @param _assetId The unique identifier of the deposited L1 token.
    /// @param _assetData The encoded transfer data, which includes both the deposit amount and the address of the L2 receiver.
    /// @param _l2TxHash The L2 transaction hash of the failed deposit finalization.
    /// @param _l2BatchNumber The L2 batch number where the deposit finalization was processed.
    /// @param _l2MessageIndex The position in the L2 logs Merkle tree of the l2Log that was sent with the message.
    /// @param _l2TxNumberInBatch The L2 transaction number in a batch, in which the log was sent.
    /// @param _merkleProof The Merkle proof of the processing L1 -> L2 transaction with deposit finalization.
    /// @dev Processes claims of failed deposit, whether they originated from the legacy bridge or the current system.
    function bridgeRecoverFailedTransfer(
        uint256 _chainId,
        address _depositSender,
        bytes32 _assetId,
        bytes memory _assetData,
        bytes32 _l2TxHash,
        uint256 _l2BatchNumber,
        uint256 _l2MessageIndex,
        uint16 _l2TxNumberInBatch,
        bytes32[] calldata _merkleProof
    ) public nonReentrant whenNotPaused {
        {
            bool proofValid = BRIDGE_HUB.proveL1ToL2TransactionStatus({
                _chainId: _chainId,
                _l2TxHash: _l2TxHash,
                _l2BatchNumber: _l2BatchNumber,
                _l2MessageIndex: _l2MessageIndex,
                _l2TxNumberInBatch: _l2TxNumberInBatch,
                _merkleProof: _merkleProof,
                _status: TxStatus.Failure
            });
            require(proofValid, "yn");
        }

        require(!_isEraLegacyDeposit(_chainId, _l2BatchNumber, _l2TxNumberInBatch), "ShB: legacy cFD");
        {
            bytes32 dataHash = depositHappened[_chainId][_l2TxHash];
            // Determine if the given dataHash matches the calculated legacy transaction hash.
            bool isLegacyTxDataHash = _isLegacyTxDataHash(_depositSender, _assetId, _assetData, dataHash);
            // If the dataHash matches the legacy transaction hash, skip the next step.
            // Otherwise, perform the check using the new transaction data hash encoding.
            if (!isLegacyTxDataHash) {
                bytes32 txDataHash = this.encodeTxDataHash(false, _depositSender, _assetId, _assetData);
                require(dataHash == txDataHash, "ShB: d.it not hap");
            }
        }
        delete depositHappened[_chainId][_l2TxHash];

        IL1AssetHandler(assetHandlerAddress[_assetId]).bridgeRecoverFailedTransfer(
            _chainId,
            _assetId,
            _depositSender,
            _assetData
        );

        emit ClaimedFailedDepositSharedBridge(_chainId, _depositSender, _assetId, _assetData);
    }

    /// @dev Determines if an eth withdrawal was initiated on ZKsync Era before the upgrade to the Shared Bridge.
    /// @param _chainId The chain ID of the transaction to check.
    /// @param _l2BatchNumber The L2 batch number for the withdrawal.
    /// @return Whether withdrawal was initiated on ZKsync Era before diamond proxy upgrade.
    function _isEraLegacyEthWithdrawal(uint256 _chainId, uint256 _l2BatchNumber) internal view returns (bool) {
        require((_chainId != ERA_CHAIN_ID) || eraPostDiamondUpgradeFirstBatch != 0, "ShB: diamondUFB not set for Era");
        return (_chainId == ERA_CHAIN_ID) && (_l2BatchNumber < eraPostDiamondUpgradeFirstBatch);
    }

    /// @dev Determines if a token withdrawal was initiated on ZKsync Era before the upgrade to the Shared Bridge.
    /// @param _chainId The chain ID of the transaction to check.
    /// @param _l2BatchNumber The L2 batch number for the withdrawal.
    /// @return Whether withdrawal was initiated on ZKsync Era before Legacy Bridge upgrade.
    function _isEraLegacyTokenWithdrawal(uint256 _chainId, uint256 _l2BatchNumber) internal view returns (bool) {
        require(
            (_chainId != ERA_CHAIN_ID) || eraPostLegacyBridgeUpgradeFirstBatch != 0,
            "ShB: LegacyUFB not set for Era"
        );
        return (_chainId == ERA_CHAIN_ID) && (_l2BatchNumber < eraPostLegacyBridgeUpgradeFirstBatch);
    }

    /// @dev Determines if the provided data for a failed deposit corresponds to a legacy failed deposit.
    /// @param _prevMsgSender The address of the entity that initiated the deposit.
    /// @param _assetId The unique identifier of the deposited L1 token.
    /// @param _transferData The encoded transfer data, which includes both the deposit amount and the address of the L2 receiver.
    /// @param _expectedTxDataHash The nullifier data hash stored for the failed deposit.
    /// @return isLegacyTxDataHash True if the transaction is legacy, false otherwise.
    function _isLegacyTxDataHash(
        address _prevMsgSender,
        bytes32 _assetId,
        bytes memory _transferData,
        bytes32 _expectedTxDataHash
    ) internal view returns (bool isLegacyTxDataHash) {
        try this.encodeTxDataHash(true, _prevMsgSender, _assetId, _transferData) returns (bytes32 txDataHash) {
            return txDataHash == _expectedTxDataHash;
        } catch {
            return false;
        }
    }

    /// @dev Determines if a deposit was initiated on zkSync Era before the upgrade to the Shared Bridge.
    /// @param _chainId The chain ID of the transaction to check.
    /// @param _l2BatchNumber The L2 batch number for the deposit where it was processed.
    /// @param _l2TxNumberInBatch The L2 transaction number in the batch, in which the deposit was processed.
    /// @return Whether deposit was initiated on ZKsync Era before Shared Bridge upgrade.
    function _isEraLegacyDeposit(
        uint256 _chainId,
        uint256 _l2BatchNumber,
        uint256 _l2TxNumberInBatch
    ) internal view returns (bool) {
        require(
            (_chainId != ERA_CHAIN_ID) || (eraLegacyBridgeLastDepositBatch != 0),
            "ShB: last deposit time not set for Era"
        );
        return
            (_chainId == ERA_CHAIN_ID) &&
            (_l2BatchNumber < eraLegacyBridgeLastDepositBatch ||
                (_l2TxNumberInBatch <= eraLegacyBridgeLastDepositTxNumber &&
                    _l2BatchNumber == eraLegacyBridgeLastDepositBatch));
    }

    /// @notice Finalize the withdrawal and release funds
    /// @param _chainId The chain ID of the transaction to check
    /// @param _l2BatchNumber The L2 batch number where the withdrawal was processed
    /// @param _l2MessageIndex The position in the L2 logs Merkle tree of the l2Log that was sent with the message
    /// @param _l2TxNumberInBatch The L2 transaction number in the batch, in which the log was sent
    /// @param _message The L2 withdraw data, stored in an L2 -> L1 message
    /// @param _merkleProof The Merkle proof of the inclusion L2 -> L1 message about withdrawal initialization
    function finalizeWithdrawal(
        uint256 _chainId,
        uint256 _l2BatchNumber,
        uint256 _l2MessageIndex,
        uint16 _l2TxNumberInBatch,
        bytes calldata _message,
        bytes32[] calldata _merkleProof
    ) external override {
        _finalizeWithdrawal({
            _chainId: _chainId,
            _l2BatchNumber: _l2BatchNumber,
            _l2MessageIndex: _l2MessageIndex,
            _l2TxNumberInBatch: _l2TxNumberInBatch,
            _message: _message,
            _merkleProof: _merkleProof
        });
    }

    struct MessageParams {
        uint256 l2BatchNumber;
        uint256 l2MessageIndex;
        uint16 l2TxNumberInBatch;
    }

    /// @dev Internal function that handles the logic for finalizing withdrawals,
    /// serving both the current bridge system and the legacy ERC20 bridge.
    function _finalizeWithdrawal(
        uint256 _chainId,
        uint256 _l2BatchNumber,
        uint256 _l2MessageIndex,
        uint16 _l2TxNumberInBatch,
        bytes calldata _message,
        bytes32[] calldata _merkleProof
    ) internal nonReentrant whenNotPaused returns (address l1Receiver, bytes32 assetId, uint256 amount) {
        require(!isWithdrawalFinalized[_chainId][_l2BatchNumber][_l2MessageIndex], "Withdrawal is already finalized");
        isWithdrawalFinalized[_chainId][_l2BatchNumber][_l2MessageIndex] = true;

        // Handling special case for withdrawal from ZKsync Era initiated before Shared Bridge.
        require(!_isEraLegacyEthWithdrawal(_chainId, _l2BatchNumber), "ShB: legacy eth withdrawal");
        require(!_isEraLegacyTokenWithdrawal(_chainId, _l2BatchNumber), "ShB: legacy token withdrawal");
        bytes memory transferData;
        {
            MessageParams memory messageParams = MessageParams({
                l2BatchNumber: _l2BatchNumber,
                l2MessageIndex: _l2MessageIndex,
                l2TxNumberInBatch: _l2TxNumberInBatch
            });
            (assetId, transferData) = _checkWithdrawal(_chainId, messageParams, _message, _merkleProof);
        }
        address l1AssetHandler = assetHandlerAddress[assetId];
        // slither-disable-next-line unused-return
        IL1AssetHandler(l1AssetHandler).bridgeMint(_chainId, assetId, transferData);
        (amount, l1Receiver) = abi.decode(transferData, (uint256, address));

        emit WithdrawalFinalizedSharedBridge(_chainId, l1Receiver, assetId, amount);
    }

    /// @dev Verifies the validity of a withdrawal message from L2 and returns details of the withdrawal.
    function _checkWithdrawal(
        uint256 _chainId,
        MessageParams memory _messageParams,
        bytes calldata _message,
        bytes32[] calldata _merkleProof
    ) internal view returns (bytes32 assetId, bytes memory transferData) {
        (assetId, transferData) = _parseL2WithdrawalMessage(_chainId, _message);
        L2Message memory l2ToL1Message;
        {
            bool baseTokenWithdrawal = (assetId == BRIDGE_HUB.baseTokenAssetId(_chainId));
            address l2Sender = baseTokenWithdrawal ? L2_BASE_TOKEN_SYSTEM_CONTRACT_ADDR : l2BridgeAddress[_chainId];

            l2ToL1Message = L2Message({
                txNumberInBatch: _messageParams.l2TxNumberInBatch,
                sender: l2Sender,
                data: _message
            });
        }

        bool success = BRIDGE_HUB.proveL2MessageInclusion({
            _chainId: _chainId,
            _batchNumber: _messageParams.l2BatchNumber,
            _index: _messageParams.l2MessageIndex,
            _message: l2ToL1Message,
            _proof: _merkleProof
        });
        require(success, "ShB withd w proof"); // withdrawal wrong proof
    }

    function _parseL2WithdrawalMessage(
        uint256 _chainId,
        bytes memory _l2ToL1message
    ) internal view returns (bytes32 assetId, bytes memory transferData) {
        // We check that the message is long enough to read the data.
        // Please note that there are three versions of the message:
        // 1. The message that is sent by `withdraw(address _l1Receiver)` or `withdrawWithMessage`. In the second case, this function ignores the extra data
        // It should be equal to the length of the bytes4 function signature + address l1Receiver + uint256 amount = 4 + 20 + 32 = 56 (bytes).
        // 2. The legacy `getL1WithdrawMessage`, the length of the data is known.
        // 3. The message that is encoded by `getL1WithdrawMessage(bytes32 _assetId, bytes memory _bridgeMintData)`
        // No length is assumed. The assetId is decoded and the mintData is passed to respective assetHandler

        uint256 amount;
        address l1Receiver;
        // uint256 l1ReceiverBytes;
        // address parsedL1Receiver;

        (uint32 functionSignature, uint256 offset) = UnsafeBytes.readUint32(_l2ToL1message, 0);
        if (bytes4(functionSignature) == IMailbox.finalizeEthWithdrawal.selector) {
            // The data is expected to be at least 56 bytes long.
            require(_l2ToL1message.length >= 56, "ShB wrong msg len"); // wrong message length
            // this message is a base token withdrawal
            (l1Receiver, offset) = UnsafeBytes.readAddress(_l2ToL1message, offset);
            (amount, offset) = UnsafeBytes.readUint256(_l2ToL1message, offset);
            assetId = BRIDGE_HUB.baseTokenAssetId(_chainId);
            transferData = abi.encode(amount, l1Receiver);
        } else if (bytes4(functionSignature) == IL1ERC20Bridge.finalizeWithdrawal.selector) {
            // We use the IL1ERC20Bridge for backward compatibility with old withdrawals.
            address l1Token;
            // this message is a token withdrawal

            // Check that the message length is correct.
            // It should be equal to the length of the function signature + address + address + uint256 = 4 + 20 + 20 + 32 =
            // 76 (bytes).
            require(_l2ToL1message.length == 76, "ShB wrong msg len 2");
            (l1Receiver, offset) = UnsafeBytes.readAddress(_l2ToL1message, offset);
            (l1Token, offset) = UnsafeBytes.readAddress(_l2ToL1message, offset);
            (amount, offset) = UnsafeBytes.readUint256(_l2ToL1message, offset);

            assetId = DataEncoding.encodeNTVAssetId(l1Token);
            transferData = abi.encode(amount, l1Receiver);
        } else if (bytes4(functionSignature) == this.finalizeWithdrawal.selector) {
            // The data is expected to be at least 36 bytes long to contain assetId.
            require(_l2ToL1message.length >= 36, "ShB wrong msg len"); // wrong message length
            (assetId, offset) = UnsafeBytes.readBytes32(_l2ToL1message, offset);
            transferData = UnsafeBytes.readRemainingBytes(_l2ToL1message, offset);
        } else {
            revert("ShB Incorrect message function selector");
        }
    }

    /// @dev Receives and parses (name, symbol, decimals) from the token contract
    function getERC20Getters(address _token) public view returns (bytes memory) {
        return BridgeHelper.getERC20Getters(_token, ETH_TOKEN_ADDRESS);
    }

    /*//////////////////////////////////////////////////////////////
            SHARED BRIDGE TOKEN BRIDGING LEGACY FUNCTIONS
    //////////////////////////////////////////////////////////////*/

    /// @notice Withdraw funds from the initiated deposit, that failed when finalizing on L2
    /// @dev Cannot be used to claim deposits made with new encoding
    /// @param _depositSender The address of the deposit initiator
    /// @param _l1Asset The address of the deposited L1 ERC20 token
    /// @param _amount The amount of the deposit that failed.
    /// @param _l2TxHash The L2 transaction hash of the failed deposit finalization
    /// @param _l2BatchNumber The L2 batch number where the deposit finalization was processed
    /// @param _l2MessageIndex The position in the L2 logs Merkle tree of the l2Log that was sent with the message
    /// @param _l2TxNumberInBatch The L2 transaction number in a batch, in which the log was sent
    /// @param _merkleProof The Merkle proof of the processing L1 -> L2 transaction with deposit finalization
    function claimFailedDeposit(
        uint256 _chainId,
        address _depositSender,
        address _l1Asset,
        uint256 _amount,
        bytes32 _l2TxHash,
        uint256 _l2BatchNumber,
        uint256 _l2MessageIndex,
        uint16 _l2TxNumberInBatch,
        bytes32[] calldata _merkleProof
    ) external override {
        bytes32 assetId = DataEncoding.encodeNTVAssetId(_l1Asset);
        // For legacy deposits, the l2 receiver is not required to check tx data hash
        bytes memory transferData = abi.encode(_amount, address(0));
        bridgeRecoverFailedTransfer({
            _chainId: _chainId,
            _depositSender: _depositSender,
            _assetId: assetId,
            _assetData: transferData,
            _l2TxHash: _l2TxHash,
            _l2BatchNumber: _l2BatchNumber,
            _l2MessageIndex: _l2MessageIndex,
            _l2TxNumberInBatch: _l2TxNumberInBatch,
            _merkleProof: _merkleProof
        });
    }

    /*//////////////////////////////////////////////////////////////
                    ERA ERC20 LEGACY FUNCTIONS
    //////////////////////////////////////////////////////////////*/

    /// @notice Initiates a deposit by locking funds on the contract and sending the request
    /// of processing an L2 transaction where tokens would be minted.
    /// @dev If the token is bridged for the first time, the L2 token contract will be deployed. Note however, that the
    /// newly-deployed token does not support any custom logic, i.e. rebase tokens' functionality is not supported.
    /// @param _prevMsgSender The `msg.sender` address from the external call that initiated current one.
    /// @param _l2Receiver The account address that should receive funds on L2
    /// @param _l1Token The L1 token address which is deposited
    /// @param _amount The total amount of tokens to be bridged
    /// @param _l2TxGasLimit The L2 gas limit to be used in the corresponding L2 transaction
    /// @param _l2TxGasPerPubdataByte The gasPerPubdataByteLimit to be used in the corresponding L2 transaction
    /// @param _refundRecipient The address on L2 that will receive the refund for the transaction.
    /// @dev If the L2 deposit finalization transaction fails, the `_refundRecipient` will receive the `_l2Value`.
    /// Please note, the contract may change the refund recipient's address to eliminate sending funds to addresses
    /// out of control.
    /// - If `_refundRecipient` is a contract on L1, the refund will be sent to the aliased `_refundRecipient`.
    /// - If `_refundRecipient` is set to `address(0)` and the sender has NO deployed bytecode on L1, the refund will
    /// be sent to the `msg.sender` address.
    /// - If `_refundRecipient` is set to `address(0)` and the sender has deployed bytecode on L1, the refund will be
    /// sent to the aliased `msg.sender` address.
    /// @dev The address aliasing of L1 contracts as refund recipient on L2 is necessary to guarantee that the funds
    /// are controllable through the Mailbox, since the Mailbox applies address aliasing to the from address for the
    /// L2 tx if the L1 msg.sender is a contract. Without address aliasing for L1 contracts as refund recipients they
    /// would not be able to make proper L2 tx requests through the Mailbox to use or withdraw the funds from L2, and
    /// the funds would be lost.
    /// @return txHash The L2 transaction hash of deposit finalization.
    function depositLegacyErc20Bridge(
        address _prevMsgSender,
        address _l2Receiver,
        address _l1Token,
        uint256 _amount,
        uint256 _l2TxGasLimit,
        uint256 _l2TxGasPerPubdataByte,
        address _refundRecipient
    ) external payable override onlyLegacyBridge nonReentrant whenNotPaused returns (bytes32 txHash) {
        require(l2BridgeAddress[ERA_CHAIN_ID] != address(0), "ShB b. n dep");
        require(_l1Token != L1_WETH_TOKEN, "ShB: WETH deposit not supported 2");

        bytes32 _assetId;
        bytes memory bridgeMintCalldata;

        {
            // Inner call to encode data to decrease local var numbers
            _assetId = _ensureTokenRegisteredWithNTV(_l1Token);
            IERC20(_l1Token).forceApprove(address(nativeTokenVault), _amount);
        }

        {
            bridgeMintCalldata = _burn({
                _chainId: ERA_CHAIN_ID,
                _l2Value: 0,
                _assetId: _assetId,
                _prevMsgSender: _prevMsgSender,
                _transferData: abi.encode(_amount, _l2Receiver),
                _passValue: false
            });
        }

        {
            bytes memory l2TxCalldata = _getDepositL2Calldata(_prevMsgSender, _assetId, bridgeMintCalldata);

            // If the refund recipient is not specified, the refund will be sent to the sender of the transaction.
            // Otherwise, the refund will be sent to the specified address.
            // If the recipient is a contract on L1, the address alias will be applied.
            address refundRecipient = AddressAliasHelper.actualRefundRecipient(_refundRecipient, _prevMsgSender);

            L2TransactionRequestDirect memory request = L2TransactionRequestDirect({
                chainId: ERA_CHAIN_ID,
                l2Contract: l2BridgeAddress[ERA_CHAIN_ID],
                mintValue: msg.value, // l2 gas + l2 msg.Value the bridgehub will withdraw the mintValue from the shared bridge (base token bridge) for gas
                l2Value: 0, // L2 msg.value, this contract doesn't support base token deposits or wrapping functionality, for direct deposits use bridgehub
                l2Calldata: l2TxCalldata,
                l2GasLimit: _l2TxGasLimit,
                l2GasPerPubdataByteLimit: _l2TxGasPerPubdataByte,
                factoryDeps: new bytes[](0),
                refundRecipient: refundRecipient
            });
            txHash = BRIDGE_HUB.requestL2TransactionDirect{value: msg.value}(request);
        }

        // Save the deposited amount to claim funds on L1 if the deposit failed on L2
        depositHappened[ERA_CHAIN_ID][txHash] = keccak256(abi.encode(_prevMsgSender, _l1Token, _amount));

        emit LegacyDepositInitiated({
            chainId: ERA_CHAIN_ID,
            l2DepositTxHash: txHash,
            from: _prevMsgSender,
            to: _l2Receiver,
            l1Asset: _l1Token,
            amount: _amount
        });
    }

    /// @notice Finalizes the withdrawal for transactions initiated via the legacy ERC20 bridge.
    /// @param _l2BatchNumber The L2 batch number where the withdrawal was processed
    /// @param _l2MessageIndex The position in the L2 logs Merkle tree of the l2Log that was sent with the message
    /// @param _l2TxNumberInBatch The L2 transaction number in the batch, in which the log was sent
    /// @param _message The L2 withdraw data, stored in an L2 -> L1 message
    /// @param _merkleProof The Merkle proof of the inclusion L2 -> L1 message about withdrawal initialization
    ///
    /// @return l1Receiver The address on L1 that will receive the withdrawn funds
    /// @return l1Asset The address of the L1 token being withdrawn
    /// @return amount The amount of the token being withdrawn
    function finalizeWithdrawalLegacyErc20Bridge(
        uint256 _l2BatchNumber,
        uint256 _l2MessageIndex,
        uint16 _l2TxNumberInBatch,
        bytes calldata _message,
        bytes32[] calldata _merkleProof
    ) external override onlyLegacyBridge returns (address l1Receiver, address l1Asset, uint256 amount) {
        bytes32 assetId;
        (l1Receiver, assetId, amount) = _finalizeWithdrawal({
            _chainId: ERA_CHAIN_ID,
            _l2BatchNumber: _l2BatchNumber,
            _l2MessageIndex: _l2MessageIndex,
            _l2TxNumberInBatch: _l2TxNumberInBatch,
            _message: _message,
            _merkleProof: _merkleProof
        });
        l1Asset = nativeTokenVault.tokenAddress(assetId);
    }

    /*//////////////////////////////////////////////////////////////
                            PAUSE
    //////////////////////////////////////////////////////////////*/

    /// @notice Pauses all functions marked with the `whenNotPaused` modifier.
    function pause() external onlyOwner {
        _pause();
    }

    /// @notice Unpauses the contract, allowing all functions marked with the `whenNotPaused` modifier to be called again.
    function unpause() external onlyOwner {
        _unpause();
    }
}<|MERGE_RESOLUTION|>--- conflicted
+++ resolved
@@ -239,13 +239,8 @@
         uint256 _l2TxGasPerPubdataByte,
         address _refundRecipient,
         bytes32 _assetId,
-<<<<<<< HEAD
-        address _assetAddressOnCounterPart
+        address _assetHandlerAddressOnCounterPart
     ) external payable returns (bytes32 txHash) {
-=======
-        address _assetHandlerAddressOnCounterPart
-    ) external payable returns (bytes32 l2TxHash) {
->>>>>>> f75e5ad2
         require(msg.sender == assetDeploymentTracker[_assetId] || msg.sender == owner(), "ShB: only ADT or owner");
         require(l2BridgeAddress[_chainId] != address(0), "ShB: chain governance not initialized");
 
