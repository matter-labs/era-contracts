// SPDX-License-Identifier: MIT

pragma solidity 0.8.20;

import {Initializable} from "@openzeppelin/contracts/proxy/utils/Initializable.sol";
import {Ownable2Step} from "@openzeppelin/contracts/access/Ownable2Step.sol";

import {IERC20Metadata} from "@openzeppelin/contracts/token/ERC20/extensions/IERC20Metadata.sol";
import {IERC20} from "@openzeppelin/contracts/token/ERC20/IERC20.sol";
import {SafeERC20} from "@openzeppelin/contracts/token/ERC20/utils/SafeERC20.sol";

import {IL1ERC20Bridge} from "./interfaces/IL1ERC20Bridge.sol";
import {IL1SharedBridge} from "./interfaces/IL1SharedBridge.sol";
import {IL2Bridge} from "./interfaces/IL2Bridge.sol";

import {IMailbox} from "../state-transition/chain-interfaces/IMailbox.sol";
import {L2Message, TxStatus} from "../common/Messaging.sol";
import {UnsafeBytes} from "../common/libraries/UnsafeBytes.sol";
import {ReentrancyGuard} from "../common/ReentrancyGuard.sol";
import {AddressAliasHelper} from "../vendor/AddressAliasHelper.sol";
import {ETH_TOKEN_ADDRESS, TWO_BRIDGES_MAGIC_VALUE} from "../common/Config.sol";
import {IBridgehub, L2TransactionRequestTwoBridgesInner, L2TransactionRequestDirect} from "../bridgehub/IBridgehub.sol";
import {IGetters} from "../state-transition/chain-interfaces/IGetters.sol";
import {L2_BASE_TOKEN_SYSTEM_CONTRACT_ADDR} from "../common/L2ContractAddresses.sol";

/// @author Matter Labs
/// @custom:security-contact security@matterlabs.dev
/// @dev Bridges assets between L1 and hyperchains, supporting both ETH and ERC20 tokens.
/// @dev Designed for use with a proxy for upgradability.
contract L1SharedBridge is IL1SharedBridge, ReentrancyGuard, Initializable, Ownable2Step {
    using SafeERC20 for IERC20;

    /// @dev The address of the WETH token on L1.
    address public immutable override l1WethAddress;

    /// @dev Bridgehub smart contract that is used to operate with L2 via asynchronous L2 <-> L1 communication.
    IBridgehub public immutable override bridgehub;

    /// @dev Legacy bridge smart contract that used to hold ERC20 tokens.
    IL1ERC20Bridge public immutable override legacyBridge;

    /// @dev Era's chainID
    uint256 immutable eraChainId;

    /// @dev The address of legacy L1 ERC20 bridge.
    address immutable eraErc20BridgeAddress;

    /// @dev The address of zkSync Era diamond proxy contract.
    address immutable eraDiamondProxy;

    /// @dev Stores the first batch number on the zkSync Era Diamond Proxy that was settled after Shared Bridge upgrade.
    /// This variable is used to differentiate between pre-upgrade and post-upgrade withdrawals. Withdrawals from batches older
    /// than this value are considered to have been finalized prior to the upgrade and handled separately.
    uint256 internal eraFirstPostUpgradeBatch;

    /// @dev A mapping chainId => bridgeProxy. Used to store the bridge proxy's address, and to see if it has been deployed yet.
    mapping(uint256 chainId => address l2Bridge) public override l2BridgeAddress;

    /// @dev A mapping chainId => L2 deposit transaction hash => keccak256(abi.encode(account, tokenAddress, amount))
    /// @dev Tracks deposit transactions from L2 to enable users to claim their funds if a deposit fails.
    mapping(uint256 chainId => mapping(bytes32 l2DepositTxHash => bytes32 depositDataHash))
        public
        override depositHappened;

    /// @dev Tracks the processing status of L2 to L1 messages, indicating whether a message has already been finalized.
    mapping(uint256 chainId => mapping(uint256 l2BatchNumber => mapping(uint256 l2ToL1MessageNumber => bool isFinalized)))
        public isWithdrawalFinalized;

    /// @dev Indicates whether the hyperbridging is enabled for a given chain.
    mapping(uint256 chainId => bool enabled) internal hyperbridgingEnabled;

    /// @dev Maps token balances for each chain to prevent unauthorized spending across hyperchains.
    /// This serves as a security measure until hyperbridging is implemented.
    mapping(uint256 chainId => mapping(address l1Token => uint256 balance)) internal chainBalance;

    /// @notice Checks that the message sender is the bridgehub.
    modifier onlyBridgehub() {
        require(msg.sender == address(bridgehub), "ShB not BH");
        _;
    }

    /// @notice Checks that the message sender is the bridgehub or zkSync Era Diamond Proxy.
    modifier onlyBridgehubOrEra(uint256 _chainId) {
        require(
            msg.sender == address(bridgehub) || (_chainId == eraChainId && msg.sender == eraDiamondProxy),
            "L1SharedBridge: not bridgehub or era chain"
        );
        _;
    }

    /// @notice Checks that the message sender is the legacy bridge.
    modifier onlyLegacyBridge() {
        require(msg.sender == address(legacyBridge), "ShB not legacy bridge");
        _;
    }

    /// @dev Contract is expected to be used as proxy implementation.
    /// @dev Initialize the implementation to prevent Parity hack.
    constructor(
        address _l1WethAddress,
        IBridgehub _bridgehub,
        IL1ERC20Bridge _legacyBridge,
        uint256 _eraChainId,
        address _eraErc20BridgeAddress,
        address _eraDiamondProxy
    ) reentrancyGuardInitializer {
        _disableInitializers();
        l1WethAddress = _l1WethAddress;
        bridgehub = _bridgehub;
        legacyBridge = _legacyBridge;
        eraChainId = _eraChainId;
        eraErc20BridgeAddress = _eraErc20BridgeAddress;
        eraDiamondProxy = _eraDiamondProxy;
    }

    /// @dev Initializes a contract bridge for later use. Expected to be used in the proxy
    /// @param _owner Address which can change L2 token implementation and upgrade the bridge
    /// implementation. The owner is the Governor and separate from the ProxyAdmin from now on, so that the Governor can call the bridge.
    function initialize(
        address _owner,
        uint256 _eraFirstPostUpgradeBatch
    ) external reentrancyGuardInitializer initializer {
        require(_owner != address(0), "ShB owner 0");
        _transferOwnership(_owner);

        eraFirstPostUpgradeBatch = _eraFirstPostUpgradeBatch;
        l2BridgeAddress[eraChainId] = eraErc20BridgeAddress;
    }

    /// @dev transfer tokens from legacy erc20 bridge or mailbox and set chainBalance as part of migration process
    function transferFundsFromLegacy(address _token, address _target, uint256 _targetChainId) external onlyOwner {
        if (_token == ETH_TOKEN_ADDRESS) {
            uint256 balanceBefore = address(this).balance;
            IMailbox(_target).transferEthToSharedBridge();
            uint256 balanceAfter = address(this).balance;
            require(balanceAfter > balanceBefore, "ShB: 0 eth transferred");
            chainBalance[_targetChainId][ETH_TOKEN_ADDRESS] =
                chainBalance[_targetChainId][ETH_TOKEN_ADDRESS] +
                balanceAfter -
                balanceBefore;
        } else {
            uint256 balanceBefore = IERC20(_token).balanceOf(address(this));
            uint256 amount = IERC20(_token).balanceOf(address(legacyBridge));
            require(amount > 0, "ShB: 0 amount to transfer");
            IL1ERC20Bridge(_target).transferTokenToSharedBridge(_token, amount);
            uint256 balanceAfter = IERC20(_token).balanceOf(address(this));
            require(balanceAfter - balanceBefore == amount, "ShB: wrong amount transferred");
            chainBalance[_targetChainId][_token] = chainBalance[_targetChainId][_token] + amount;
        }
    }

    function receiveEth(uint256 _chainId) external payable {
        require(bridgehub.getStateTransition(_chainId) == msg.sender, "receiveEth not state transition");
    }

    /// @dev Initializes the l2Bridge address by governance for a specific chain.
    function initializeChainGovernance(uint256 _chainId, address _l2BridgeAddress) external onlyOwner {
        l2BridgeAddress[_chainId] = _l2BridgeAddress;
    }

    /// @notice Allows bridgehub to acquire mintValue for L1->L2 transactions.
    /// @dev If the corresponding L2 transaction fails, refunds are issued to a refund recipient on L2.
    function bridgehubDepositBaseToken(
        uint256 _chainId,
        address _prevMsgSender,
        address _l1Token,
        uint256 _amount
    ) external payable virtual onlyBridgehubOrEra(_chainId) {
        if (_l1Token == ETH_TOKEN_ADDRESS) {
            require(msg.value == _amount, "L1SharedBridge: msg.value not equal to amount");
        } else {
            // The Bridgehub also checks this, but we want to be sure
            require(msg.value == 0, "ShB m.v > 0 b d.it");

            uint256 amount = _depositFunds(_prevMsgSender, IERC20(_l1Token), _amount); // note if _prevMsgSender is this contract, this will return 0. This does not happen.
            require(amount == _amount, "3T"); // The token has non-standard transfer logic
        }

        if (!hyperbridgingEnabled[_chainId]) {
            chainBalance[_chainId][_l1Token] += _amount;
        }
        // Note that we don't save the deposited amount, as this is for the base token, which gets sent to the refundRecipient if the tx fails
        emit BridgehubDepositBaseTokenInitiated(_chainId, _prevMsgSender, _l1Token, _amount);
    }

    /// @dev Transfers tokens from the depositor address to the smart contract address.
    /// @return The difference between the contract balance before and after the transferring of funds.
    function _depositFunds(address _from, IERC20 _token, uint256 _amount) internal returns (uint256) {
        uint256 balanceBefore = _token.balanceOf(address(this));
        _token.safeTransferFrom(_from, address(this), _amount);
        uint256 balanceAfter = _token.balanceOf(address(this));

        return balanceAfter - balanceBefore;
    }

    /// @notice Initiates a deposit transaction within Bridgehub, used by `requestL2TransactionTwoBridges`.
    function bridgehubDeposit(
        uint256 _chainId,
        address _prevMsgSender,
        // solhint-disable-next-line no-unused-vars
        uint256 _l2Value, // l2Value, needed for Weth deposits in the future
        bytes calldata _data
    ) external payable override onlyBridgehub returns (L2TransactionRequestTwoBridgesInner memory request) {
        require(l2BridgeAddress[_chainId] != address(0), "ShB l2 bridge not deployed");

        (address _l1Token, uint256 _depositAmount, address _l2Receiver) = abi.decode(
            _data,
            (address, uint256, address)
        );
        require(_l1Token != l1WethAddress, "ShB: WETH deposit not supported");
        require(bridgehub.baseToken(_chainId) != _l1Token, "ShB: baseToken deposit not supported");

        uint256 amount;
        if (_l1Token == ETH_TOKEN_ADDRESS) {
            amount = msg.value;
            require(_depositAmount == 0, "ShB wrong withdraw amount");
        } else {
            require(msg.value == 0, "ShB m.v > 0 for BH d.it 2");
            amount = _depositAmount;

            uint256 withdrawAmount = _depositFunds(_prevMsgSender, IERC20(_l1Token), _depositAmount);
            require(withdrawAmount == _depositAmount, "5T"); // The token has non-standard transfer logic
        }
        require(amount != 0, "6T"); // empty deposit amount

        bytes32 txDataHash = keccak256(abi.encode(_prevMsgSender, _l1Token, amount));
        if (!hyperbridgingEnabled[_chainId]) {
            chainBalance[_chainId][_l1Token] += amount;
        }

        {
            // Request the finalization of the deposit on the L2 side
            bytes memory l2TxCalldata = _getDepositL2Calldata(_prevMsgSender, _l2Receiver, _l1Token, amount);

            request = L2TransactionRequestTwoBridgesInner({
                magicValue: TWO_BRIDGES_MAGIC_VALUE,
                l2Contract: l2BridgeAddress[_chainId],
                l2Calldata: l2TxCalldata,
                factoryDeps: new bytes[](0),
                txDataHash: txDataHash
            });
        }
        emit BridgehubDepositInitiated({
            chainId: _chainId,
            txDataHash: txDataHash,
            from: _prevMsgSender,
            to: _l2Receiver,
            l1Token: _l1Token,
            amount: amount
        });
    }

    /// @notice Confirms the acceptance of a transaction by the Mailbox, as part of the L2 transaction process within Bridgehub.
    /// This function is utilized by `requestL2TransactionTwoBridges` to validate the execution of a transaction.
    function bridgehubConfirmL2Transaction(
        uint256 _chainId,
        bytes32 _txDataHash,
        bytes32 _txHash
    ) external override onlyBridgehub {
        require(depositHappened[_chainId][_txHash] == 0x00, "ShB tx hap");
        depositHappened[_chainId][_txHash] = _txDataHash;
        emit BridgehubDepositFinalized(_chainId, _txDataHash, _txHash);
    }

    /// @dev Generate a calldata for calling the deposit finalization on the L2 bridge contract
    function _getDepositL2Calldata(
        address _l1Sender,
        address _l2Receiver,
        address _l1Token,
        uint256 _amount
    ) internal view returns (bytes memory) {
        bytes memory gettersData = _getERC20Getters(_l1Token);
        return abi.encodeCall(IL2Bridge.finalizeDeposit, (_l1Sender, _l2Receiver, _l1Token, _amount, gettersData));
    }

    /// @dev Receives and parses (name, symbol, decimals) from the token contract
    function _getERC20Getters(address _token) internal view returns (bytes memory) {
        if (_token == ETH_TOKEN_ADDRESS) {
            bytes memory name = bytes("Ether");
            bytes memory symbol = bytes("ETH");
            bytes memory decimals = abi.encode(uint8(18));
            return abi.encode(name, symbol, decimals); // when depositing eth to a non-eth based chain it is an ERC20
        }

        (, bytes memory data1) = _token.staticcall(abi.encodeCall(IERC20Metadata.name, ()));
        (, bytes memory data2) = _token.staticcall(abi.encodeCall(IERC20Metadata.symbol, ()));
        (, bytes memory data3) = _token.staticcall(abi.encodeCall(IERC20Metadata.decimals, ()));
        return abi.encode(data1, data2, data3);
    }

    /// @dev Withdraw funds from the initiated deposit, that failed when finalizing on L2
    /// @param _depositSender The address of the deposit initiator
    /// @param _l1Token The address of the deposited L1 ERC20 token
    /// @param _amount The amount of the deposit that failed.
    /// @param _l2TxHash The L2 transaction hash of the failed deposit finalization
    /// @param _l2BatchNumber The L2 batch number where the deposit finalization was processed
    /// @param _l2MessageIndex The position in the L2 logs Merkle tree of the l2Log that was sent with the message
    /// @param _l2TxNumberInBatch The L2 transaction number in a batch, in which the log was sent
    /// @param _merkleProof The Merkle proof of the processing L1 -> L2 transaction with deposit finalization
    function claimFailedDeposit(
        uint256 _chainId,
        address _depositSender,
        address _l1Token,
        uint256 _amount,
        bytes32 _l2TxHash,
        uint256 _l2BatchNumber,
        uint256 _l2MessageIndex,
        uint16 _l2TxNumberInBatch,
        bytes32[] calldata _merkleProof
    ) external override {
        _claimFailedDeposit({
            _checkedInLegacyBridge: false,
            _chainId: _chainId,
            _depositSender: _depositSender,
            _l1Token: _l1Token,
            _amount: _amount,
            _l2TxHash: _l2TxHash,
            _l2BatchNumber: _l2BatchNumber,
            _l2MessageIndex: _l2MessageIndex,
            _l2TxNumberInBatch: _l2TxNumberInBatch,
            _merkleProof: _merkleProof
        });
    }

    /// @dev Processes claims of failed deposit, whether they originated from the legacy bridge or the current system.
    function _claimFailedDeposit(
        bool _checkedInLegacyBridge,
        uint256 _chainId,
        address _depositSender,
        address _l1Token,
        uint256 _amount,
        bytes32 _l2TxHash,
        uint256 _l2BatchNumber,
        uint256 _l2MessageIndex,
        uint16 _l2TxNumberInBatch,
        bytes32[] calldata _merkleProof
    ) internal nonReentrant {
        {
            bool proofValid = bridgehub.proveL1ToL2TransactionStatus({
                _chainId: _chainId,
                _l2TxHash: _l2TxHash,
                _l2BatchNumber: _l2BatchNumber,
                _l2MessageIndex: _l2MessageIndex,
                _l2TxNumberInBatch: _l2TxNumberInBatch,
                _merkleProof: _merkleProof,
                _status: TxStatus.Failure
            });
            require(proofValid, "yn");
        }
        require(_amount > 0, "y1");

        {
            bool notCheckedInLegacyBridgeOrWeCanCheckDeposit;
            {
                // Deposits that happened before the upgrade cannot be checked here, they have to be claimed and checked in the legacyBridge
                bool weCanCheckDepositHere = !_isEraLegacyWithdrawal(_chainId, _l2BatchNumber);
                // Double claims are not possible, as we this check except for legacy bridge withdrawals
                // Funds claimed before the update will still be recorded in the legacy bridge
                // Note we double check NEW deposits if they are called from the legacy bridge
                notCheckedInLegacyBridgeOrWeCanCheckDeposit = (!_checkedInLegacyBridge) || weCanCheckDepositHere;
            }
            if (notCheckedInLegacyBridgeOrWeCanCheckDeposit) {
                bytes32 dataHash = depositHappened[_chainId][_l2TxHash];
                bytes32 txDataHash = keccak256(abi.encode(_depositSender, _l1Token, _amount));
                require(dataHash == txDataHash, "ShB: d.it not hap");
                delete depositHappened[_chainId][_l2TxHash];
            }
        }

        if (!hyperbridgingEnabled[_chainId]) {
            // check that the chain has sufficient balance
            require(chainBalance[_chainId][_l1Token] >= _amount, "ShB n funds");
            chainBalance[_chainId][_l1Token] -= _amount;
        }

        // Withdraw funds
        if (_l1Token == ETH_TOKEN_ADDRESS) {
            bool callSuccess;
            // Low-level assembly call, to avoid any memory copying (save gas)
            assembly {
                callSuccess := call(gas(), _depositSender, _amount, 0, 0, 0, 0)
            }
            require(callSuccess, "ShB: claimFailedDeposit failed");
        } else {
            IERC20(_l1Token).safeTransfer(_depositSender, _amount);
            // Note we don't allow weth deposits anymore, but there might be legacy weth deposits.
            // until we add Weth bridging capabilities, we don't wrap/unwrap weth to ether.
        }

        emit ClaimedFailedDepositSharedBridge(_chainId, _depositSender, _l1Token, _amount);
    }

    /// @dev Determines if a withdrawal was initiated on zkSync Era before the upgrade to the Shared Bridge.
    /// @param _chainId The chain ID of the transaction to check.
    /// @param _l2BatchNumber The L2 batch number for the withdrawal.
    /// @return Whether withdrawal was initiated on zkSync Era before Shared Bridge upgrade.
    function _isEraLegacyWithdrawal(uint256 _chainId, uint256 _l2BatchNumber) internal view returns (bool) {
        return (_chainId == eraChainId) && (_l2BatchNumber < eraFirstPostUpgradeBatch);
    }

    /// @notice Finalize the withdrawal and release funds
    /// @param _chainId The chain ID of the transaction to check
    /// @param _l2BatchNumber The L2 batch number where the withdrawal was processed
    /// @param _l2MessageIndex The position in the L2 logs Merkle tree of the l2Log that was sent with the message
    /// @param _l2TxNumberInBatch The L2 transaction number in the batch, in which the log was sent
    /// @param _message The L2 withdraw data, stored in an L2 -> L1 message
    /// @param _merkleProof The Merkle proof of the inclusion L2 -> L1 message about withdrawal initialization
    function finalizeWithdrawal(
        uint256 _chainId,
        uint256 _l2BatchNumber,
        uint256 _l2MessageIndex,
        uint16 _l2TxNumberInBatch,
        bytes calldata _message,
        bytes32[] calldata _merkleProof
    ) external override {
        // To avoid rewithdrawing txs that have already happened on the legacy bridge.
        // Note: new withdraws are all recorded here, so double withdrawing them is not possible.
        if (_isEraLegacyWithdrawal(_chainId, _l2BatchNumber)) {
            require(!legacyBridge.isWithdrawalFinalized(_l2BatchNumber, _l2MessageIndex), "ShB: legacy withdrawal");
        }
        _finalizeWithdrawal({
            _chainId: _chainId,
            _l2BatchNumber: _l2BatchNumber,
            _l2MessageIndex: _l2MessageIndex,
            _l2TxNumberInBatch: _l2TxNumberInBatch,
            _message: _message,
            _merkleProof: _merkleProof
        });
    }

    struct MessageParams {
        uint256 l2BatchNumber;
        uint256 l2MessageIndex;
        uint16 l2TxNumberInBatch;
    }

    /// @dev Internal function that handles the logic for finalizing withdrawals,
    /// serving both the current bridge system and the legacy ERC20 bridge.
    function _finalizeWithdrawal(
        uint256 _chainId,
        uint256 _l2BatchNumber,
        uint256 _l2MessageIndex,
        uint16 _l2TxNumberInBatch,
        bytes calldata _message,
        bytes32[] calldata _merkleProof
    ) internal nonReentrant returns (address l1Receiver, address l1Token, uint256 amount) {
        require(!isWithdrawalFinalized[_chainId][_l2BatchNumber][_l2MessageIndex], "Withdrawal is already finalized");
        isWithdrawalFinalized[_chainId][_l2BatchNumber][_l2MessageIndex] = true;

        // Handling special case for withdrawal from zkSync Era initiated before Shared Bridge.
        if (_isEraLegacyWithdrawal(_chainId, _l2BatchNumber)) {
            // Checks that the withdrawal wasn't finalized already.
            bool alreadyFinalized = IGetters(eraDiamondProxy).isEthWithdrawalFinalized(_l2BatchNumber, _l2MessageIndex);
            require(!alreadyFinalized, "Withdrawal is already finalized 2");
        }

        MessageParams memory messageParams = MessageParams({
            l2BatchNumber: _l2BatchNumber,
            l2MessageIndex: _l2MessageIndex,
            l2TxNumberInBatch: _l2TxNumberInBatch
        });
        (l1Receiver, l1Token, amount) = _checkWithdrawal(_chainId, messageParams, _message, _merkleProof);

        if (!hyperbridgingEnabled[_chainId]) {
            // Check that the chain has sufficient balance
            require(chainBalance[_chainId][l1Token] >= amount, "ShB not enough funds 2"); // not enough funds
            chainBalance[_chainId][l1Token] -= amount;
        }

        if (l1Token == ETH_TOKEN_ADDRESS) {
            bool callSuccess;
            // Low-level assembly call, to avoid any memory copying (save gas)
            assembly {
                callSuccess := call(gas(), l1Receiver, amount, 0, 0, 0, 0)
            }
            require(callSuccess, "ShB: withdraw failed");
        } else {
            // Withdraw funds
            IERC20(l1Token).safeTransfer(l1Receiver, amount);
        }
        emit WithdrawalFinalizedSharedBridge(_chainId, l1Receiver, l1Token, amount);
    }

    /// @dev Verifies the validity of a withdrawal message from L2 and returns details of the withdrawal.
    function _checkWithdrawal(
        uint256 _chainId,
        MessageParams memory _messageParams,
        bytes calldata _message,
        bytes32[] calldata _merkleProof
    ) internal view returns (address l1Receiver, address l1Token, uint256 amount) {
        (l1Receiver, l1Token, amount) = _parseL2WithdrawalMessage(_chainId, _message);
        L2Message memory l2ToL1Message;
        {
            bool baseTokenWithdrawal = (l1Token == bridgehub.baseToken(_chainId));
            address l2Sender = baseTokenWithdrawal ? L2_BASE_TOKEN_SYSTEM_CONTRACT_ADDR : l2BridgeAddress[_chainId];

            l2ToL1Message = L2Message({
                txNumberInBatch: _messageParams.l2TxNumberInBatch,
                sender: l2Sender,
                data: _message
            });
        }

        bool success = bridgehub.proveL2MessageInclusion(
            _chainId,
            _messageParams.l2BatchNumber,
            _messageParams.l2MessageIndex,
            l2ToL1Message,
            _merkleProof
        );
        require(success, "ShB withd w proof"); // withdrawal wrong proof
    }

    function _parseL2WithdrawalMessage(
        uint256 _chainId,
        bytes memory _l2ToL1message
    ) internal view returns (address l1Receiver, address l1Token, uint256 amount) {
        // We check that the message is long enough to read the data.
        // Please note that there are two versions of the message:
        // 1. The message that is sent by `withdraw(address _l1Receiver)`
        // It should be equal to the length of the bytes4 function signature + address l1Receiver + uint256 amount = 4 + 20 + 32 = 56 (bytes).
        // 2. The message that is sent by `withdrawWithMessage(address _l1Receiver, bytes calldata _additionalData)`
        // It should be equal to the length of the following:
        // bytes4 function signature + address l1Receiver + uint256 amount + address l2Sender + bytes _additionalData =
        // = 4 + 20 + 32 + 32 + _additionalData.length >= 68 (bytes).

        // So the data is expected to be at least 56 bytes long.
        require(_l2ToL1message.length >= 56, "ShB wrong msg len"); // wrong message length

        (uint32 functionSignature, uint256 offset) = UnsafeBytes.readUint32(_l2ToL1message, 0);
        if (bytes4(functionSignature) == IMailbox.finalizeEthWithdrawal.selector) {
            // this message is a base token withdrawal
            (l1Receiver, offset) = UnsafeBytes.readAddress(_l2ToL1message, offset);
            (amount, offset) = UnsafeBytes.readUint256(_l2ToL1message, offset);
            l1Token = bridgehub.baseToken(_chainId);
        } else if (bytes4(functionSignature) == IL1ERC20Bridge.finalizeWithdrawal.selector) {
            // We use the IL1ERC20Bridge for backward compatibility with old withdrawals.

            // this message is a token withdrawal

            // Check that the message length is correct.
            // It should be equal to the length of the function signature + address + address + uint256 = 4 + 20 + 20 + 32 =
            // 76 (bytes).
            require(_l2ToL1message.length == 76, "ShB wrong msg len 2");
            (l1Receiver, offset) = UnsafeBytes.readAddress(_l2ToL1message, offset);
            (l1Token, offset) = UnsafeBytes.readAddress(_l2ToL1message, offset);
            (amount, offset) = UnsafeBytes.readUint256(_l2ToL1message, offset);
        } else {
            revert("ShB Incorrect message function selector");
        }
    }

    /*//////////////////////////////////////////////////////////////
                            ERA LEGACY FUNCTIONS
    //////////////////////////////////////////////////////////////*/

    /// @notice Initiates a deposit by locking funds on the contract and sending the request
    /// of processing an L2 transaction where tokens would be minted.
    /// @dev If the token is bridged for the first time, the L2 token contract will be deployed. Note however, that the
    /// newly-deployed token does not support any custom logic, i.e. rebase tokens' functionality is not supported.
    /// @param _l2Receiver The account address that should receive funds on L2
    /// @param _l1Token The L1 token address which is deposited
    /// @param _amount The total amount of tokens to be bridged
    /// @param _l2TxGasLimit The L2 gas limit to be used in the corresponding L2 transaction
    /// @param _l2TxGasPerPubdataByte The gasPerPubdataByteLimit to be used in the corresponding L2 transaction
    /// @param _refundRecipient The address on L2 that will receive the refund for the transaction.
    /// @dev If the L2 deposit finalization transaction fails, the `_refundRecipient` will receive the `_l2Value`.
    /// Please note, the contract may change the refund recipient's address to eliminate sending funds to addresses
    /// out of control.
    /// - If `_refundRecipient` is a contract on L1, the refund will be sent to the aliased `_refundRecipient`.
    /// - If `_refundRecipient` is set to `address(0)` and the sender has NO deployed bytecode on L1, the refund will
    /// be sent to the `msg.sender` address.
    /// - If `_refundRecipient` is set to `address(0)` and the sender has deployed bytecode on L1, the refund will be
    /// sent to the aliased `msg.sender` address.
    /// @dev The address aliasing of L1 contracts as refund recipient on L2 is necessary to guarantee that the funds
    /// are controllable through the Mailbox, since the Mailbox applies address aliasing to the from address for the
    /// L2 tx if the L1 msg.sender is a contract. Without address aliasing for L1 contracts as refund recipients they
    /// would not be able to make proper L2 tx requests through the Mailbox to use or withdraw the funds from L2, and
    /// the funds would be lost.
    /// @return l2TxHash The L2 transaction hash of deposit finalization.
    function depositLegacyErc20Bridge(
        address _prevMsgSender,
        address _l2Receiver,
        address _l1Token,
        uint256 _amount,
        uint256 _l2TxGasLimit,
        uint256 _l2TxGasPerPubdataByte,
        address _refundRecipient
    ) external payable override onlyLegacyBridge nonReentrant returns (bytes32 l2TxHash) {
        require(l2BridgeAddress[eraChainId] != address(0), "ShB b. n dep");
        require(_l1Token != l1WethAddress, "ShB: WETH deposit not supported 2");

        // Note that funds have been transferred to this contract in the legacy ERC20 bridge.
        if (!hyperbridgingEnabled[eraChainId]) {
            chainBalance[eraChainId][_l1Token] += _amount;
        }

        bytes memory l2TxCalldata = _getDepositL2Calldata(_prevMsgSender, _l2Receiver, _l1Token, _amount);

        {
            // If the refund recipient is not specified, the refund will be sent to the sender of the transaction.
            // Otherwise, the refund will be sent to the specified address.
            // If the recipient is a contract on L1, the address alias will be applied.
            address refundRecipient = _refundRecipient;
            if (_refundRecipient == address(0)) {
                refundRecipient = _prevMsgSender != tx.origin
                    ? AddressAliasHelper.applyL1ToL2Alias(_prevMsgSender)
                    : _prevMsgSender;
            }

            L2TransactionRequestDirect memory request = L2TransactionRequestDirect({
                chainId: eraChainId,
                l2Contract: l2BridgeAddress[eraChainId],
                mintValue: msg.value, // l2 gas + l2 msg.Value the bridgehub will withdraw the mintValue from the base token bridge for gas
                l2Value: 0, // L2 msg.value, this contract doesn't support base token deposits or wrapping functionality, for direct deposits use bridgehub
                l2Calldata: l2TxCalldata,
                l2GasLimit: _l2TxGasLimit,
                l2GasPerPubdataByteLimit: _l2TxGasPerPubdataByte,
                factoryDeps: new bytes[](0),
                refundRecipient: refundRecipient
            });
            l2TxHash = bridgehub.requestL2TransactionDirect{value: msg.value}(request);
        }

        bytes32 txDataHash = keccak256(abi.encode(_prevMsgSender, _l1Token, _amount));
        // Save the deposited amount to claim funds on L1 if the deposit failed on L2
        depositHappened[eraChainId][l2TxHash] = txDataHash;

<<<<<<< HEAD
        emit LegacyDepositInitiated(eraChainId, l2TxHash, _prevMsgSender, _l2Receiver, _l1Token, _amount);
=======
        emit LegacyDepositInitiated({
            chainId: eraChainId,
            l2DepositTxHash: l2TxHash,
            from: _prevMsgSender,
            to: _l2Receiver,
            l1Token: _l1Token,
            amount: _amount
        });
>>>>>>> 90fa37f7
    }

    /// @notice Finalizes the withdrawal for transactions initiated via the legacy ERC20 bridge.
    /// @param _l2BatchNumber The L2 batch number where the withdrawal was processed
    /// @param _l2MessageIndex The position in the L2 logs Merkle tree of the l2Log that was sent with the message
    /// @param _l2TxNumberInBatch The L2 transaction number in the batch, in which the log was sent
    /// @param _message The L2 withdraw data, stored in an L2 -> L1 message
    /// @param _merkleProof The Merkle proof of the inclusion L2 -> L1 message about withdrawal initialization
    ///
    /// @return l1Receiver The address on L1 that will receive the withdrawn funds
    /// @return l1Token The address of the L1 token being withdrawn
    /// @return amount The amount of the token being withdrawn
    function finalizeWithdrawalLegacyErc20Bridge(
        uint256 _l2BatchNumber,
        uint256 _l2MessageIndex,
        uint16 _l2TxNumberInBatch,
        bytes calldata _message,
        bytes32[] calldata _merkleProof
    ) external override onlyLegacyBridge returns (address l1Receiver, address l1Token, uint256 amount) {
<<<<<<< HEAD
        (l1Receiver, l1Token, amount) = _finalizeWithdrawal(
            eraChainId,
            _l2BatchNumber,
            _l2MessageIndex,
            _l2TxNumberInBatch,
            _message,
            _merkleProof
        );
=======
        (l1Receiver, l1Token, amount) = _finalizeWithdrawal({
            _chainId: eraChainId,
            _l2BatchNumber: _l2BatchNumber,
            _l2MessageIndex: _l2MessageIndex,
            _l2TxNumberInBatch: _l2TxNumberInBatch,
            _message: _message,
            _merkleProof: _merkleProof
        });
>>>>>>> 90fa37f7
    }

    /// @notice Withdraw funds from the initiated deposit, that failed when finalizing on zkSync Era chain.
    /// This function is specifically designed for maintaining backward-compatibility with legacy `claimFailedDeposit`
    /// method in `L1ERC20Bridge`.
    ///
    /// @param _depositSender The address of the deposit initiator
    /// @param _l1Token The address of the deposited L1 ERC20 token
    /// @param _amount The amount of the deposit that failed.
    /// @param _l2TxHash The L2 transaction hash of the failed deposit finalization
    /// @param _l2BatchNumber The L2 batch number where the deposit finalization was processed
    /// @param _l2MessageIndex The position in the L2 logs Merkle tree of the l2Log that was sent with the message
    /// @param _l2TxNumberInBatch The L2 transaction number in a batch, in which the log was sent
    /// @param _merkleProof The Merkle proof of the processing L1 -> L2 transaction with deposit finalization
    function claimFailedDepositLegacyErc20Bridge(
        address _depositSender,
        address _l1Token,
        uint256 _amount,
        bytes32 _l2TxHash,
        uint256 _l2BatchNumber,
        uint256 _l2MessageIndex,
        uint16 _l2TxNumberInBatch,
        bytes32[] calldata _merkleProof
    ) external override onlyLegacyBridge {
<<<<<<< HEAD
        _claimFailedDeposit(
            true,
            eraChainId,
            _depositSender,
            _l1Token,
            _amount,
            _l2TxHash,
            _l2BatchNumber,
            _l2MessageIndex,
            _l2TxNumberInBatch,
            _merkleProof
        );
=======
        _claimFailedDeposit({
            _checkedInLegacyBridge: true,
            _chainId: eraChainId,
            _depositSender: _depositSender,
            _l1Token: _l1Token,
            _amount: _amount,
            _l2TxHash: _l2TxHash,
            _l2BatchNumber: _l2BatchNumber,
            _l2MessageIndex: _l2MessageIndex,
            _l2TxNumberInBatch: _l2TxNumberInBatch,
            _merkleProof: _merkleProof
        });
>>>>>>> 90fa37f7
    }
}<|MERGE_RESOLUTION|>--- conflicted
+++ resolved
@@ -626,9 +626,6 @@
         // Save the deposited amount to claim funds on L1 if the deposit failed on L2
         depositHappened[eraChainId][l2TxHash] = txDataHash;
 
-<<<<<<< HEAD
-        emit LegacyDepositInitiated(eraChainId, l2TxHash, _prevMsgSender, _l2Receiver, _l1Token, _amount);
-=======
         emit LegacyDepositInitiated({
             chainId: eraChainId,
             l2DepositTxHash: l2TxHash,
@@ -637,7 +634,6 @@
             l1Token: _l1Token,
             amount: _amount
         });
->>>>>>> 90fa37f7
     }
 
     /// @notice Finalizes the withdrawal for transactions initiated via the legacy ERC20 bridge.
@@ -657,16 +653,6 @@
         bytes calldata _message,
         bytes32[] calldata _merkleProof
     ) external override onlyLegacyBridge returns (address l1Receiver, address l1Token, uint256 amount) {
-<<<<<<< HEAD
-        (l1Receiver, l1Token, amount) = _finalizeWithdrawal(
-            eraChainId,
-            _l2BatchNumber,
-            _l2MessageIndex,
-            _l2TxNumberInBatch,
-            _message,
-            _merkleProof
-        );
-=======
         (l1Receiver, l1Token, amount) = _finalizeWithdrawal({
             _chainId: eraChainId,
             _l2BatchNumber: _l2BatchNumber,
@@ -675,7 +661,6 @@
             _message: _message,
             _merkleProof: _merkleProof
         });
->>>>>>> 90fa37f7
     }
 
     /// @notice Withdraw funds from the initiated deposit, that failed when finalizing on zkSync Era chain.
@@ -700,20 +685,6 @@
         uint16 _l2TxNumberInBatch,
         bytes32[] calldata _merkleProof
     ) external override onlyLegacyBridge {
-<<<<<<< HEAD
-        _claimFailedDeposit(
-            true,
-            eraChainId,
-            _depositSender,
-            _l1Token,
-            _amount,
-            _l2TxHash,
-            _l2BatchNumber,
-            _l2MessageIndex,
-            _l2TxNumberInBatch,
-            _merkleProof
-        );
-=======
         _claimFailedDeposit({
             _checkedInLegacyBridge: true,
             _chainId: eraChainId,
@@ -726,6 +697,5 @@
             _l2TxNumberInBatch: _l2TxNumberInBatch,
             _merkleProof: _merkleProof
         });
->>>>>>> 90fa37f7
     }
 }