// SPDX-License-Identifier: MIT

pragma solidity 0.8.24;

// solhint-disable reason-string, gas-custom-errors

import {Ownable2StepUpgradeable} from "@openzeppelin/contracts-upgradeable/access/Ownable2StepUpgradeable.sol";
import {PausableUpgradeable} from "@openzeppelin/contracts-upgradeable/security/PausableUpgradeable.sol";

import {IERC20} from "@openzeppelin/contracts/token/ERC20/IERC20.sol";
import {SafeERC20} from "@openzeppelin/contracts/token/ERC20/utils/SafeERC20.sol";

import {IL1ERC20Bridge} from "./interfaces/IL1ERC20Bridge.sol";
import {IL1SharedBridge} from "./interfaces/IL1SharedBridge.sol";
import {IL2Bridge} from "./interfaces/IL2Bridge.sol";
import {IL2BridgeLegacy} from "./interfaces/IL2BridgeLegacy.sol";
import {IL1AssetHandler} from "./interfaces/IL1AssetHandler.sol";
import {IL1NativeTokenVault} from "./interfaces/IL1NativeTokenVault.sol";

import {IMailbox} from "../state-transition/chain-interfaces/IMailbox.sol";
import {L2Message, TxStatus} from "../common/Messaging.sol";
import {UnsafeBytes} from "../common/libraries/UnsafeBytes.sol";
import {ReentrancyGuard} from "../common/ReentrancyGuard.sol";
import {DataEncoding} from "../common/libraries/DataEncoding.sol";
import {AddressAliasHelper} from "../vendor/AddressAliasHelper.sol";
import {NATIVE_TOKEN_VAULT_VIRTUAL_ADDRESS, TWO_BRIDGES_MAGIC_VALUE, ETH_TOKEN_ADDRESS} from "../common/Config.sol";
import {IBridgehub, L2TransactionRequestTwoBridgesInner, L2TransactionRequestDirect} from "../bridgehub/IBridgehub.sol";
import {L2_BASE_TOKEN_SYSTEM_CONTRACT_ADDR} from "../common/L2ContractAddresses.sol";

import {BridgeHelper} from "./BridgeHelper.sol";

/// @author Matter Labs
/// @custom:security-contact security@matterlabs.dev
/// @dev Bridges assets between L1 and ZK chain, supporting both ETH and ERC20 tokens.
/// @dev Designed for use with a proxy for upgradability.
contract L1SharedBridge is IL1SharedBridge, ReentrancyGuard, Ownable2StepUpgradeable, PausableUpgradeable {
    using SafeERC20 for IERC20;

    /// @dev The address of the WETH token on L1.
    address public immutable override L1_WETH_TOKEN;

    /// @dev Bridgehub smart contract that is used to operate with L2 via asynchronous L2 <-> L1 communication.
    IBridgehub public immutable override BRIDGE_HUB;

    /// @dev Era's chainID
    uint256 internal immutable ERA_CHAIN_ID;

    /// @dev The address of ZKsync Era diamond proxy contract.
    address internal immutable ERA_DIAMOND_PROXY;

    /// @dev Stores the first batch number on the ZKsync Era Diamond Proxy that was settled after Diamond proxy upgrade.
    /// This variable is used to differentiate between pre-upgrade and post-upgrade Eth withdrawals. Withdrawals from batches older
    /// than this value are considered to have been finalized prior to the upgrade and handled separately.
    uint256 internal eraPostDiamondUpgradeFirstBatch;

    /// @dev Stores the first batch number on the ZKsync Era Diamond Proxy that was settled after L1ERC20 Bridge upgrade.
    /// This variable is used to differentiate between pre-upgrade and post-upgrade ERC20 withdrawals. Withdrawals from batches older
    /// than this value are considered to have been finalized prior to the upgrade and handled separately.
    uint256 internal eraPostLegacyBridgeUpgradeFirstBatch;

    /// @dev Stores the ZKsync Era batch number that processes the last deposit tx initiated by the legacy bridge
    /// This variable (together with eraLegacyBridgeLastDepositTxNumber) is used to differentiate between pre-upgrade and post-upgrade deposits. Deposits processed in older batches
    /// than this value are considered to have been processed prior to the upgrade and handled separately.
    /// We use this both for Eth and erc20 token deposits, so we need to update the diamond and bridge simultaneously.
    uint256 internal eraLegacyBridgeLastDepositBatch;

    /// @dev The tx number in the _eraLegacyBridgeLastDepositBatch of the last deposit tx initiated by the legacy bridge
    /// This variable (together with eraLegacyBridgeLastDepositBatch) is used to differentiate between pre-upgrade and post-upgrade deposits. Deposits processed in older txs
    /// than this value are considered to have been processed prior to the upgrade and handled separately.
    /// We use this both for Eth and erc20 token deposits, so we need to update the diamond and bridge simultaneously.
    uint256 internal eraLegacyBridgeLastDepositTxNumber;

    /// @dev Legacy bridge smart contract that used to hold ERC20 tokens.
    IL1ERC20Bridge public override legacyBridge;

    /// @dev A mapping chainId => bridgeProxy. Used to store the bridge proxy's address, and to see if it has been deployed yet.
    mapping(uint256 chainId => address l2Bridge) public override l2BridgeAddress;

    /// @dev A mapping chainId => L2 deposit transaction hash => dataHash
    // keccak256(abi.encode(account, tokenAddress, amount)) for legacy transfers
    // keccak256(abi.encode(_prevMsgSender, assetId, transferData)) for new transfers
    /// @dev Tracks deposit transactions to L2 to enable users to claim their funds if a deposit fails.
    mapping(uint256 chainId => mapping(bytes32 l2DepositTxHash => bytes32 depositDataHash))
        public
        override depositHappened;

    /// @dev Tracks the processing status of L2 to L1 messages, indicating whether a message has already been finalized.
    mapping(uint256 chainId => mapping(uint256 l2BatchNumber => mapping(uint256 l2ToL1MessageNumber => bool isFinalized)))
        public isWithdrawalFinalized;

    /// @notice Deprecated. Kept for backwards compatibility.
    /// @dev Indicates whether the hyperbridging is enabled for a given chain.
    // slither-disable-next-line uninitialized-state
    mapping(uint256 chainId => bool enabled) public hyperbridgingEnabled;

    /// @dev Maps token balances for each chain to prevent unauthorized spending across ZK chain.
    /// This serves as a security measure until hyperbridging is implemented.
    /// NOTE: this function may be removed in the future, don't rely on it!
    mapping(uint256 chainId => mapping(address l1Token => uint256 balance)) public chainBalance;

    /// @dev A mapping assetId => assetHandlerAddress
    /// @dev Tracks the address of Asset Handler contracts, where bridged funds are locked for each asset
    /// @dev P.S. this liquidity was locked directly in SharedBridge before
    mapping(bytes32 assetId => address assetHandlerAddress) public assetHandlerAddress;

    /// @dev A mapping assetId => the asset deployment tracker address
    /// @dev Tracks the address of Deployment Tracker contract on L1, which sets Asset Handlers on L2s (ZK chain)
    /// @dev for the asset and stores respective addresses
    mapping(bytes32 assetId => address assetDeploymentTracker) public assetDeploymentTracker;

    /// @dev Address of native token vault
    IL1NativeTokenVault public nativeTokenVault;

    /// @notice Checks that the message sender is the bridgehub.
    modifier onlyBridgehub() {
        require(msg.sender == address(BRIDGE_HUB), "ShB not BH");
        _;
    }

    /// @notice Checks that the message sender is the bridgehub.
    modifier onlyThis() {
        require(msg.sender == address(this), "ShB: only self");
        _;
    }

    /// @notice Checks that the message sender is the bridgehub or ZKsync Era Diamond Proxy.
    modifier onlyBridgehubOrEra(uint256 _chainId) {
        require(
            msg.sender == address(BRIDGE_HUB) || (_chainId == ERA_CHAIN_ID && msg.sender == ERA_DIAMOND_PROXY),
            "L1SharedBridge: msg.sender not equal to bridgehub or era chain"
        );
        _;
    }

    /// @notice Checks that the message sender is the legacy bridge.
    modifier onlyLegacyBridge() {
        require(msg.sender == address(legacyBridge), "ShB not legacy bridge");
        _;
    }

    /// @dev Contract is expected to be used as proxy implementation.
    /// @dev Initialize the implementation to prevent Parity hack.
    constructor(
        address _l1WethAddress,
        IBridgehub _bridgehub,
        uint256 _eraChainId,
        address _eraDiamondProxy
    ) reentrancyGuardInitializer {
        _disableInitializers();
        L1_WETH_TOKEN = _l1WethAddress;
        BRIDGE_HUB = _bridgehub;
        ERA_CHAIN_ID = _eraChainId;
        ERA_DIAMOND_PROXY = _eraDiamondProxy;
    }

    /// @dev Initializes a contract bridge for later use. Expected to be used in the proxy
    /// @dev Used for testing purposes only, as the contract has been initialized on mainnet
    /// @param _owner Address which can change L2 token implementation and upgrade the bridge
    /// implementation. The owner is the Governor and separate from the ProxyAdmin from now on, so that the Governor can call the bridge.
    function initialize(
        address _owner,
        uint256 _eraPostDiamondUpgradeFirstBatch,
        uint256 _eraPostLegacyBridgeUpgradeFirstBatch,
        uint256 _eraLegacyBridgeLastDepositBatch,
        uint256 _eraLegacyBridgeLastDepositTxNumber
    ) external reentrancyGuardInitializer initializer {
        require(_owner != address(0), "ShB owner 0");
        _transferOwnership(_owner);
        if (eraPostDiamondUpgradeFirstBatch == 0) {
            eraPostDiamondUpgradeFirstBatch = _eraPostDiamondUpgradeFirstBatch;
            eraPostLegacyBridgeUpgradeFirstBatch = _eraPostLegacyBridgeUpgradeFirstBatch;
            eraLegacyBridgeLastDepositBatch = _eraLegacyBridgeLastDepositBatch;
            eraLegacyBridgeLastDepositTxNumber = _eraLegacyBridgeLastDepositTxNumber;
        }
    }

    /// @dev transfer token to shared bridge as part of upgrade
    function transferTokenToNTV(address _token) external {
        require(msg.sender == address(nativeTokenVault), "ShB: not NTV");
        if (ETH_TOKEN_ADDRESS == _token) {
            address ntvAddress = address(nativeTokenVault);
            uint256 amount = address(this).balance;
            bool callSuccess;
            // Low-level assembly call, to avoid any memory copying (save gas)
            assembly {
                callSuccess := call(gas(), ntvAddress, amount, 0, 0, 0, 0)
            }
            require(callSuccess, "ShB: eth transfer failed");
        } else {
            IERC20(_token).safeTransfer(address(nativeTokenVault), IERC20(_token).balanceOf(address(this)));
        }
    }

    /// @dev transfer balance to native token vault as part of upgrade
    function transferBalanceToNTV(uint256 _chainId, address _token) external {
        require(msg.sender == address(nativeTokenVault), "ShB: not NTV");
        chainBalance[_chainId][_token] = 0;
    }

    /// @dev Sets the L1ERC20Bridge contract address. Should be called only once.
    function setL1Erc20Bridge(address _legacyBridge) external onlyOwner {
        require(address(legacyBridge) == address(0), "ShB: legacy bridge already set");
        require(_legacyBridge != address(0), "ShB: legacy bridge 0");
        legacyBridge = IL1ERC20Bridge(_legacyBridge);
    }

    /// @dev Sets the nativeTokenVault contract address. Should be called only once.
    function setNativeTokenVault(IL1NativeTokenVault _nativeTokenVault) external onlyOwner {
        require(address(nativeTokenVault) == address(0), "ShB: native token vault already set");
        require(address(_nativeTokenVault) != address(0), "ShB: native token vault 0");
        nativeTokenVault = _nativeTokenVault;
    }

    /// @dev Initializes the l2Bridge address by governance for a specific chain.
    function initializeChainGovernance(uint256 _chainId, address _l2BridgeAddress) external onlyOwner {
        l2BridgeAddress[_chainId] = _l2BridgeAddress;
    }

    /// @notice Sets the asset handler address for a specified asset ID on the chain of the asset deployment tracker.
    /// @dev The caller of this function is encoded within the `assetId`, therefore, it should be invoked by the asset deployment tracker contract.
    /// @dev Typically, for most tokens, ADT is the native token vault. However, custom tokens may have their own specific asset deployment trackers.
    /// @dev `setAssetHandlerAddressOnCounterPart` should be called on L1 to set asset handlers on L2 chains for a specific asset ID.
    /// @param _additionalData The asset data which may include the asset address and any additional required data or encodings.
    /// @param _assetHandlerAddress The address of the asset handler to be set for the provided asset.
    function setAssetHandlerAddressInitial(bytes32 _additionalData, address _assetHandlerAddress) external {
        address sender = msg.sender == address(nativeTokenVault) ? NATIVE_TOKEN_VAULT_VIRTUAL_ADDRESS : msg.sender;
        bytes32 assetId = DataEncoding.encodeAssetId(_additionalData, sender);
        assetHandlerAddress[assetId] = _assetHandlerAddress;
        assetDeploymentTracker[assetId] = msg.sender;
        emit AssetHandlerRegisteredInitial(assetId, _assetHandlerAddress, _additionalData, sender);
    }

    /// @dev Used to set the assetHandlerAddress for a given assetId on chains different from the assetDeploymentTrackers chain.
    /// @dev This function should typically be called by the respective asset deployment tracker, or alternatively by the owner.
    function setAssetHandlerAddressOnCounterPart(
        uint256 _chainId,
        uint256 _mintValue,
        uint256 _l2TxGasLimit,
        uint256 _l2TxGasPerPubdataByte,
        address _refundRecipient,
        bytes32 _assetId,
        address _assetAddressOnCounterPart
    ) external payable returns (bytes32 l2TxHash) {
        require(msg.sender == assetDeploymentTracker[_assetId] || msg.sender == owner(), "ShB: only ADT or owner");
        require(l2BridgeAddress[_chainId] != address(0), "ShB: chain governance not initialized");

        bytes memory l2Calldata = abi.encodeCall(
            IL2Bridge.setAssetHandlerAddress,
            (_assetId, _assetAddressOnCounterPart)
        );

        L2TransactionRequestDirect memory request = L2TransactionRequestDirect({
            chainId: _chainId,
            l2Contract: l2BridgeAddress[_chainId],
            mintValue: _mintValue, // l2 gas + l2 msg.Value the bridgehub will withdraw the mintValue from the base token bridge for gas
            l2Value: 0, // For base token deposits, there is no msg.value during the call, as the base token is minted to the recipient address
            l2Calldata: l2Calldata,
            l2GasLimit: _l2TxGasLimit,
            l2GasPerPubdataByteLimit: _l2TxGasPerPubdataByte,
            factoryDeps: new bytes[](0),
            refundRecipient: _refundRecipient
        });
        l2TxHash = BRIDGE_HUB.requestL2TransactionDirect{value: msg.value}(request);
    }

    /// @notice Allows bridgehub to acquire mintValue for L1->L2 transactions.
    /// @dev If the corresponding L2 transaction fails, refunds are issued to a refund recipient on L2.
    /// @param _chainId The chain ID of the ZK chain to which deposit.
    /// @param _assetId The deposited asset ID.
    /// @param _prevMsgSender The `msg.sender` address from the external call that initiated current one.
    /// @param _amount The total amount of tokens to be bridged.
    function bridgehubDepositBaseToken(
        uint256 _chainId,
        bytes32 _assetId,
        address _prevMsgSender,
        uint256 _amount
    ) external payable virtual onlyBridgehubOrEra(_chainId) whenNotPaused {
        (address l1AssetHandler, bytes32 assetId) = _getAssetProperties(_assetId);
        _transferAllowanceToNTV(assetId, _amount, _prevMsgSender);
        // slither-disable-next-line unused-return
        IL1AssetHandler(l1AssetHandler).bridgeBurn{value: msg.value}({
            _chainId: _chainId,
            _l2Value: 0,
            _assetId: assetId,
            _prevMsgSender: _prevMsgSender,
            _data: abi.encode(_amount, address(0))
        });

        // Note that we don't save the deposited amount, as this is for the base token, which gets sent to the refundRecipient if the tx fails
        emit BridgehubDepositBaseTokenInitiated(_chainId, _prevMsgSender, _assetId, _amount);
    }

    /// @notice Returns the address of asset handler and parsed assetId, if padded token address was passed
    /// @dev For backwards compatibility we pad the l1Token to become a bytes32 assetId.
    /// @dev We deal with this case here. We also register the asset.
    /// @param _assetId bytes32 encoding of asset Id or padded address of the token
    function _getAssetProperties(bytes32 _assetId) internal returns (address l1AssetHandler, bytes32 assetId) {
        // Check if the passed id is the address and assume NTV for the case
        assetId = uint256(_assetId) <= type(uint160).max ? DataEncoding.encodeNTVAssetId(_assetId) : _assetId;
        l1AssetHandler = assetHandlerAddress[_assetId];
        // Check if no asset handler is set
        if (l1AssetHandler == address(0)) {
            require(uint256(_assetId) <= type(uint160).max, "ShB: only address can be registered");
            l1AssetHandler = address(nativeTokenVault);
            nativeTokenVault.registerToken(address(uint160(uint256(_assetId))));
        }
    }

    /// @notice Decodes the transfer input for legacy data and transfers allowance to NTV
    /// @dev Is not applicable for custom asset handlers
    /// @param _data encoded transfer data (address _l1Token, uint256 _depositAmount, address _l2Receiver)
    /// @param _prevMsgSender address of the deposit initiator
    function handleLegacyData(
        bytes calldata _data,
        address _prevMsgSender
    ) external onlyThis returns (bytes32, bytes memory) {
        (address _l1Token, uint256 _depositAmount, address _l2Receiver) = abi.decode(
            _data,
            (address, uint256, address)
        );
        bytes32 assetId = _ensureTokenRegisteredWithNTV(_l1Token);
        _transferAllowanceToNTV(assetId, _depositAmount, _prevMsgSender);
        return (assetId, abi.encode(_depositAmount, _l2Receiver));
    }

    function _ensureTokenRegisteredWithNTV(address _l1Token) internal returns (bytes32 assetId) {
        assetId = DataEncoding.encodeNTVAssetId(_l1Token);
        if (nativeTokenVault.tokenAddress(assetId) == address(0)) {
            nativeTokenVault.registerToken(_l1Token);
        }
    }

    /// @notice Transfers allowance to Native Token Vault, if the asset is registered with it. Does nothing for ETH or non-registered tokens.
    /// @dev assetId is not the padded address, but the correct encoded id (NTV stores respective format for IDs)
    function _transferAllowanceToNTV(bytes32 _assetId, uint256 _amount, address _prevMsgSender) internal {
        address l1TokenAddress = nativeTokenVault.tokenAddress(_assetId);
        if (l1TokenAddress == address(0) || l1TokenAddress == ETH_TOKEN_ADDRESS) {
            return;
        }
        IERC20 l1Token = IERC20(l1TokenAddress);

        // Do the transfer if allowance to Shared bridge is bigger than amount
        // And if there is not enough allowance for the NTV
        if (
            l1Token.allowance(_prevMsgSender, address(this)) >= _amount &&
            l1Token.allowance(_prevMsgSender, address(nativeTokenVault)) < _amount
        ) {
            // slither-disable-next-line arbitrary-send-erc20
            l1Token.safeTransferFrom(_prevMsgSender, address(this), _amount);
            l1Token.forceApprove(address(nativeTokenVault), _amount);
        }
    }

    /// @notice Initiates a deposit transaction within Bridgehub, used by `requestL2TransactionTwoBridges`.
    /// @param _chainId The chain ID of the ZK chain to which deposit.
    /// @param _prevMsgSender The `msg.sender` address from the external call that initiated current one.
    /// @param _l2Value The L2 `msg.value` from the L1 -> L2 deposit transaction.
    /// @param _data The calldata for the second bridge deposit.
    function bridgehubDeposit(
        uint256 _chainId,
        address _prevMsgSender,
        uint256 _l2Value,
        bytes calldata _data
    )
        external
        payable
        override
        onlyBridgehub
        whenNotPaused
        returns (L2TransactionRequestTwoBridgesInner memory request)
    {
        require(l2BridgeAddress[_chainId] != address(0), "ShB l2 bridge not deployed");
        bytes32 assetId;
        bytes memory transferData;
        bool legacyDeposit = false;
        try this.handleLegacyData(_data, _prevMsgSender) returns (
            bytes32 assetIdDecoded,
            bytes memory transferDataDecoded
        ) {
            (assetId, transferData) = (assetIdDecoded, transferDataDecoded);
            legacyDeposit = true;
        } catch {
            (assetId, transferData) = abi.decode(_data, (bytes32, bytes));
        }

        require(BRIDGE_HUB.baseTokenAssetId(_chainId) != assetId, "ShB: baseToken deposit not supported");

        bytes memory bridgeMintCalldata = _burn({
            _chainId: _chainId,
            _l2Value: _l2Value,
            _assetId: assetId,
            _prevMsgSender: _prevMsgSender,
            _transferData: transferData,
            _passValue: true
        });
        bytes32 txDataHash = this.encodeTxDataHash(legacyDeposit, _prevMsgSender, assetId, transferData);

        request = _requestToBridge({
            _chainId: _chainId,
            _prevMsgSender: _prevMsgSender,
            _assetId: assetId,
            _bridgeMintCalldata: bridgeMintCalldata,
            _txDataHash: txDataHash
        });

        emit BridgehubDepositInitiated({
            chainId: _chainId,
            txDataHash: txDataHash,
            from: _prevMsgSender,
            assetId: assetId,
            bridgeMintCalldata: bridgeMintCalldata
        });
    }

    /// @dev Encodes the transaction data hash using either the latest encoding standard or the legacy standard.
    /// @param _isLegacyEncoding Boolean flag indicating whether to use the legacy encoding standard (true) or the latest encoding standard (false).
    /// @param _prevMsgSender The address of the entity that initiated the deposit.
    /// @param _assetId The unique identifier of the deposited L1 token.
    /// @param _transferData The encoded transfer data, which includes both the deposit amount and the address of the L2 receiver.
    /// @return txDataHash The resulting encoded transaction data hash.
    function encodeTxDataHash(
        bool _isLegacyEncoding,
        address _prevMsgSender,
        bytes32 _assetId,
        bytes memory _transferData
    ) external view returns (bytes32 txDataHash) {
        if (_isLegacyEncoding) {
            (uint256 depositAmount, ) = abi.decode(_transferData, (uint256, address));
            txDataHash = keccak256(abi.encode(_prevMsgSender, nativeTokenVault.tokenAddress(_assetId), depositAmount));
        } else {
            txDataHash = keccak256(abi.encode(_prevMsgSender, _assetId, _transferData));
        }
    }

    /// @dev send the burn message to the asset
    /// @notice Forwards the burn request for specific asset to respective asset handler
    /// @param _chainId The chain ID of the ZK chain to which deposit.
    /// @param _l2Value The L2 `msg.value` from the L1 -> L2 deposit transaction.
    /// @param _assetId The deposited asset ID.
    /// @param _prevMsgSender The `msg.sender` address from the external call that initiated current one.
    /// @param _transferData The encoded data, which is used by the asset handler to determine L2 recipient and amount. Might include extra information.
    /// @param _passValue Boolean indicating whether to pass msg.value in the call.
    /// @return bridgeMintCalldata The calldata used by remote asset handler to mint tokens for recipient.
    function _burn(
        uint256 _chainId,
        uint256 _l2Value,
        bytes32 _assetId,
        address _prevMsgSender,
        bytes memory _transferData,
        bool _passValue
    ) internal returns (bytes memory bridgeMintCalldata) {
        address l1AssetHandler = assetHandlerAddress[_assetId];
        require(l1AssetHandler != address(0), "ShB: asset handler does not exist for assetId");
        uint256 msgValue = _passValue ? msg.value : 0;
        bridgeMintCalldata = IL1AssetHandler(l1AssetHandler).bridgeBurn{value: msgValue}({
            _chainId: _chainId,
            _l2Value: _l2Value,
            _assetId: _assetId,
            _prevMsgSender: _prevMsgSender,
            _data: _transferData
        });
    }

    /// @dev The request data that is passed to the bridgehub
    function _requestToBridge(
        uint256 _chainId,
        address _prevMsgSender,
        bytes32 _assetId,
        bytes memory _bridgeMintCalldata,
        bytes32 _txDataHash
    ) internal view returns (L2TransactionRequestTwoBridgesInner memory request) {
        // Request the finalization of the deposit on the L2 side
        bytes memory l2TxCalldata = _getDepositL2Calldata(_prevMsgSender, _assetId, _bridgeMintCalldata);

        request = L2TransactionRequestTwoBridgesInner({
            magicValue: TWO_BRIDGES_MAGIC_VALUE,
            l2Contract: l2BridgeAddress[_chainId],
            l2Calldata: l2TxCalldata,
            factoryDeps: new bytes[](0),
            txDataHash: _txDataHash
        });
    }

    /// @notice Confirms the acceptance of a transaction by the Mailbox, as part of the L2 transaction process within Bridgehub.
    /// This function is utilized by `requestL2TransactionTwoBridges` to validate the execution of a transaction.
    /// @param _chainId The chain ID of the ZK chain to which confirm the deposit.
    /// @param _txDataHash The keccak256 hash of abi.encode(msgSender, l1Token, amount)
    /// @param _txHash The hash of the L1->L2 transaction to confirm the deposit.
    function bridgehubConfirmL2Transaction(
        uint256 _chainId,
        bytes32 _txDataHash,
        bytes32 _txHash
    ) external override onlyBridgehub whenNotPaused {
        require(depositHappened[_chainId][_txHash] == 0x00, "ShB tx hap");
        depositHappened[_chainId][_txHash] = _txDataHash;
        emit BridgehubDepositFinalized(_chainId, _txDataHash, _txHash);
    }

    /// @dev Generate a calldata for calling the deposit finalization on the L2 bridge contract
    function _getDepositL2Calldata(
        address _l1Sender,
        bytes32 _assetId,
        bytes memory _assetData
    ) internal view returns (bytes memory) {
        // First branch covers the case when asset is not registered with NTV (custom asset handler)
        // Second branch handles tokens registered with NTV and uses legacy calldata encoding
        if (nativeTokenVault.tokenAddress(_assetId) == address(0)) {
            return abi.encodeCall(IL2Bridge.finalizeDeposit, (_assetId, _assetData));
        } else {
            // slither-disable-next-line unused-return
            (uint256 _amount, , address _l2Receiver, bytes memory _gettersData, address _parsedL1Token) = DataEncoding
                .decodeBridgeMintData(_assetData);
            return
                abi.encodeCall(
                    IL2BridgeLegacy.finalizeDeposit,
                    (_l1Sender, _l2Receiver, _parsedL1Token, _amount, _gettersData)
                );
        }
    }

    /// @dev Withdraw funds from the initiated deposit, that failed when finalizing on L2.
    /// @param _depositSender The address of the entity that initiated the deposit.
    /// @param _assetId The unique identifier of the deposited L1 token.
    /// @param _assetData The encoded transfer data, which includes both the deposit amount and the address of the L2 receiver.
    /// @param _l2TxHash The L2 transaction hash of the failed deposit finalization.
    /// @param _l2BatchNumber The L2 batch number where the deposit finalization was processed.
    /// @param _l2MessageIndex The position in the L2 logs Merkle tree of the l2Log that was sent with the message.
    /// @param _l2TxNumberInBatch The L2 transaction number in a batch, in which the log was sent.
    /// @param _merkleProof The Merkle proof of the processing L1 -> L2 transaction with deposit finalization.
    /// @dev Processes claims of failed deposit, whether they originated from the legacy bridge or the current system.
    function bridgeRecoverFailedTransfer(
        uint256 _chainId,
        address _depositSender,
        bytes32 _assetId,
        bytes memory _assetData,
        bytes32 _l2TxHash,
        uint256 _l2BatchNumber,
        uint256 _l2MessageIndex,
        uint16 _l2TxNumberInBatch,
        bytes32[] calldata _merkleProof
    ) public nonReentrant whenNotPaused {
        {
            bool proofValid = BRIDGE_HUB.proveL1ToL2TransactionStatus({
                _chainId: _chainId,
                _l2TxHash: _l2TxHash,
                _l2BatchNumber: _l2BatchNumber,
                _l2MessageIndex: _l2MessageIndex,
                _l2TxNumberInBatch: _l2TxNumberInBatch,
                _merkleProof: _merkleProof,
                _status: TxStatus.Failure
            });
            require(proofValid, "yn");
        }

        require(!_isEraLegacyDeposit(_chainId, _l2BatchNumber, _l2TxNumberInBatch), "ShB: legacy cFD");
        {
            bytes32 dataHash = depositHappened[_chainId][_l2TxHash];
            // Determine if the given dataHash matches the calculated legacy transaction hash.
            bool isLegacyTxDataHash = _isLegacyTxDataHash(_depositSender, _assetId, _assetData, dataHash);
            // If the dataHash matches the legacy transaction hash, skip the next step.
            // Otherwise, perform the check using the new transaction data hash encoding.
            if (!isLegacyTxDataHash) {
                bytes32 txDataHash = this.encodeTxDataHash(false, _depositSender, _assetId, _assetData);
                require(dataHash == txDataHash, "ShB: d.it not hap");
            }
        }
        delete depositHappened[_chainId][_l2TxHash];

        IL1AssetHandler(assetHandlerAddress[_assetId]).bridgeRecoverFailedTransfer(
            _chainId,
            _assetId,
            _depositSender,
            _assetData
        );

        emit ClaimedFailedDepositSharedBridge(_chainId, _depositSender, _assetId, _assetData);
    }

    /// @dev Determines if an eth withdrawal was initiated on ZKsync Era before the upgrade to the Shared Bridge.
    /// @param _chainId The chain ID of the transaction to check.
    /// @param _l2BatchNumber The L2 batch number for the withdrawal.
    /// @return Whether withdrawal was initiated on ZKsync Era before diamond proxy upgrade.
    function _isEraLegacyEthWithdrawal(uint256 _chainId, uint256 _l2BatchNumber) internal view returns (bool) {
        require((_chainId != ERA_CHAIN_ID) || eraPostDiamondUpgradeFirstBatch != 0, "ShB: diamondUFB not set for Era");
        return (_chainId == ERA_CHAIN_ID) && (_l2BatchNumber < eraPostDiamondUpgradeFirstBatch);
    }

    /// @dev Determines if a token withdrawal was initiated on ZKsync Era before the upgrade to the Shared Bridge.
    /// @param _chainId The chain ID of the transaction to check.
    /// @param _l2BatchNumber The L2 batch number for the withdrawal.
    /// @return Whether withdrawal was initiated on ZKsync Era before Legacy Bridge upgrade.
    function _isEraLegacyTokenWithdrawal(uint256 _chainId, uint256 _l2BatchNumber) internal view returns (bool) {
        require(
            (_chainId != ERA_CHAIN_ID) || eraPostLegacyBridgeUpgradeFirstBatch != 0,
            "ShB: LegacyUFB not set for Era"
        );
        return (_chainId == ERA_CHAIN_ID) && (_l2BatchNumber < eraPostLegacyBridgeUpgradeFirstBatch);
    }

    /// @dev Determines if the provided data for a failed deposit corresponds to a legacy failed deposit.
    /// @param _prevMsgSender The address of the entity that initiated the deposit.
    /// @param _assetId The unique identifier of the deposited L1 token.
    /// @param _transferData The encoded transfer data, which includes both the deposit amount and the address of the L2 receiver.
    /// @param _expectedTxDataHash The nullifier data hash stored for the failed deposit.
    /// @return isLegacyTxDataHash True if the transaction is legacy, false otherwise.
    function _isLegacyTxDataHash(
        address _prevMsgSender,
        bytes32 _assetId,
        bytes memory _transferData,
        bytes32 _expectedTxDataHash
    ) internal view returns (bool isLegacyTxDataHash) {
        try this.encodeTxDataHash(true, _prevMsgSender, _assetId, _transferData) returns (bytes32 txDataHash) {
            return txDataHash == _expectedTxDataHash;
        } catch {
            return false;
        }
    }

    /// @dev Determines if a deposit was initiated on zkSync Era before the upgrade to the Shared Bridge.
    /// @param _chainId The chain ID of the transaction to check.
    /// @param _l2BatchNumber The L2 batch number for the deposit where it was processed.
    /// @param _l2TxNumberInBatch The L2 transaction number in the batch, in which the deposit was processed.
    /// @return Whether deposit was initiated on ZKsync Era before Shared Bridge upgrade.
    function _isEraLegacyDeposit(
        uint256 _chainId,
        uint256 _l2BatchNumber,
        uint256 _l2TxNumberInBatch
    ) internal view returns (bool) {
        require(
            (_chainId != ERA_CHAIN_ID) || (eraLegacyBridgeLastDepositBatch != 0),
            "ShB: last deposit time not set for Era"
        );
        return
            (_chainId == ERA_CHAIN_ID) &&
            (_l2BatchNumber < eraLegacyBridgeLastDepositBatch ||
                (_l2TxNumberInBatch <= eraLegacyBridgeLastDepositTxNumber &&
                    _l2BatchNumber == eraLegacyBridgeLastDepositBatch));
    }

    /// @notice Finalize the withdrawal and release funds
    /// @param _chainId The chain ID of the transaction to check
    /// @param _l2BatchNumber The L2 batch number where the withdrawal was processed
    /// @param _l2MessageIndex The position in the L2 logs Merkle tree of the l2Log that was sent with the message
    /// @param _l2TxNumberInBatch The L2 transaction number in the batch, in which the log was sent
    /// @param _message The L2 withdraw data, stored in an L2 -> L1 message
    /// @param _merkleProof The Merkle proof of the inclusion L2 -> L1 message about withdrawal initialization
    function finalizeWithdrawal(
        uint256 _chainId,
        uint256 _l2BatchNumber,
        uint256 _l2MessageIndex,
        uint16 _l2TxNumberInBatch,
        bytes calldata _message,
        bytes32[] calldata _merkleProof
    ) external override {
        _finalizeWithdrawal({
            _chainId: _chainId,
            _l2BatchNumber: _l2BatchNumber,
            _l2MessageIndex: _l2MessageIndex,
            _l2TxNumberInBatch: _l2TxNumberInBatch,
            _message: _message,
            _merkleProof: _merkleProof
        });
    }

    struct MessageParams {
        uint256 l2BatchNumber;
        uint256 l2MessageIndex;
        uint16 l2TxNumberInBatch;
    }

    /// @dev Internal function that handles the logic for finalizing withdrawals,
    /// serving both the current bridge system and the legacy ERC20 bridge.
    function _finalizeWithdrawal(
        uint256 _chainId,
        uint256 _l2BatchNumber,
        uint256 _l2MessageIndex,
        uint16 _l2TxNumberInBatch,
        bytes calldata _message,
        bytes32[] calldata _merkleProof
    ) internal nonReentrant whenNotPaused returns (address l1Receiver, bytes32 assetId, uint256 amount) {
        require(!isWithdrawalFinalized[_chainId][_l2BatchNumber][_l2MessageIndex], "Withdrawal is already finalized");
        isWithdrawalFinalized[_chainId][_l2BatchNumber][_l2MessageIndex] = true;

        // Handling special case for withdrawal from ZKsync Era initiated before Shared Bridge.
        require(!_isEraLegacyEthWithdrawal(_chainId, _l2BatchNumber), "ShB: legacy eth withdrawal");
        require(!_isEraLegacyTokenWithdrawal(_chainId, _l2BatchNumber), "ShB: legacy token withdrawal");
        bytes memory transferData;
        {
            MessageParams memory messageParams = MessageParams({
                l2BatchNumber: _l2BatchNumber,
                l2MessageIndex: _l2MessageIndex,
                l2TxNumberInBatch: _l2TxNumberInBatch
            });
            (assetId, transferData) = _checkWithdrawal(_chainId, messageParams, _message, _merkleProof);
        }
        address l1AssetHandler = assetHandlerAddress[assetId];
        // slither-disable-next-line unused-return
        IL1AssetHandler(l1AssetHandler).bridgeMint(_chainId, assetId, transferData);
        (amount, l1Receiver) = abi.decode(transferData, (uint256, address));

        emit WithdrawalFinalizedSharedBridge(_chainId, l1Receiver, assetId, amount);
    }

    /// @dev Verifies the validity of a withdrawal message from L2 and returns details of the withdrawal.
    function _checkWithdrawal(
        uint256 _chainId,
        MessageParams memory _messageParams,
        bytes calldata _message,
        bytes32[] calldata _merkleProof
    ) internal view returns (bytes32 assetId, bytes memory transferData) {
        (assetId, transferData) = _parseL2WithdrawalMessage(_chainId, _message);
        L2Message memory l2ToL1Message;
        {
            bool baseTokenWithdrawal = (assetId == BRIDGE_HUB.baseTokenAssetId(_chainId));
            address l2Sender = baseTokenWithdrawal ? L2_BASE_TOKEN_SYSTEM_CONTRACT_ADDR : l2BridgeAddress[_chainId];

            l2ToL1Message = L2Message({
                txNumberInBatch: _messageParams.l2TxNumberInBatch,
                sender: l2Sender,
                data: _message
            });
        }

        bool success = BRIDGE_HUB.proveL2MessageInclusion({
            _chainId: _chainId,
            _batchNumber: _messageParams.l2BatchNumber,
            _index: _messageParams.l2MessageIndex,
            _message: l2ToL1Message,
            _proof: _merkleProof
        });
        require(success, "ShB withd w proof"); // withdrawal wrong proof
    }

    function _parseL2WithdrawalMessage(
        uint256 _chainId,
        bytes memory _l2ToL1message
    ) internal view returns (bytes32 assetId, bytes memory transferData) {
        // We check that the message is long enough to read the data.
        // Please note that there are three versions of the message:
        // 1. The message that is sent by `withdraw(address _l1Receiver)` or `withdrawWithMessage`. In the second case, this function ignores the extra data
        // It should be equal to the length of the bytes4 function signature + address l1Receiver + uint256 amount = 4 + 20 + 32 = 56 (bytes).
        // 2. The legacy `getL1WithdrawMessage`, the length of the data is known.
        // 3. The message that is encoded by `getL1WithdrawMessage(bytes32 _assetId, bytes memory _bridgeMintData)`
        // No length is assumed. The assetId is decoded and the mintData is passed to respective assetHandler

        uint256 amount;
        address l1Receiver;
        // uint256 l1ReceiverBytes;
        // address parsedL1Receiver;

        (uint32 functionSignature, uint256 offset) = UnsafeBytes.readUint32(_l2ToL1message, 0);
        if (bytes4(functionSignature) == IMailbox.finalizeEthWithdrawal.selector) {
            // The data is expected to be at least 56 bytes long.
            require(_l2ToL1message.length >= 56, "ShB wrong msg len"); // wrong message length
            // this message is a base token withdrawal
            (l1Receiver, offset) = UnsafeBytes.readAddress(_l2ToL1message, offset);
            (amount, offset) = UnsafeBytes.readUint256(_l2ToL1message, offset);
            assetId = BRIDGE_HUB.baseTokenAssetId(_chainId);
            transferData = abi.encode(amount, l1Receiver);
        } else if (bytes4(functionSignature) == IL1ERC20Bridge.finalizeWithdrawal.selector) {
            // We use the IL1ERC20Bridge for backward compatibility with old withdrawals.
            address l1Token;
            // this message is a token withdrawal

            // Check that the message length is correct.
            // It should be equal to the length of the function signature + address + address + uint256 = 4 + 20 + 20 + 32 =
            // 76 (bytes).
            require(_l2ToL1message.length == 76, "ShB wrong msg len 2");
            (l1Receiver, offset) = UnsafeBytes.readAddress(_l2ToL1message, offset);
            (l1Token, offset) = UnsafeBytes.readAddress(_l2ToL1message, offset);
            (amount, offset) = UnsafeBytes.readUint256(_l2ToL1message, offset);

            assetId = DataEncoding.encodeNTVAssetId(l1Token);
            transferData = abi.encode(amount, l1Receiver);
        } else if (bytes4(functionSignature) == this.finalizeWithdrawal.selector) {
            // The data is expected to be at least 36 bytes long to contain assetId.
            require(_l2ToL1message.length >= 36, "ShB wrong msg len"); // wrong message length
            (assetId, offset) = UnsafeBytes.readBytes32(_l2ToL1message, offset);
            transferData = UnsafeBytes.readRemainingBytes(_l2ToL1message, offset);
        } else {
            revert("ShB Incorrect message function selector");
        }
    }

    /// @dev Receives and parses (name, symbol, decimals) from the token contract
    function getERC20Getters(address _token) public view returns (bytes memory) {
        return BridgeHelper.getERC20Getters(_token, ETH_TOKEN_ADDRESS);
    }

    /*//////////////////////////////////////////////////////////////
            SHARED BRIDGE TOKEN BRIDGING LEGACY FUNCTIONS
    //////////////////////////////////////////////////////////////*/

    /// @notice Withdraw funds from the initiated deposit, that failed when finalizing on L2
    /// @dev Cannot be used to claim deposits made with new encoding
    /// @param _depositSender The address of the deposit initiator
    /// @param _l1Asset The address of the deposited L1 ERC20 token
    /// @param _amount The amount of the deposit that failed.
    /// @param _l2TxHash The L2 transaction hash of the failed deposit finalization
    /// @param _l2BatchNumber The L2 batch number where the deposit finalization was processed
    /// @param _l2MessageIndex The position in the L2 logs Merkle tree of the l2Log that was sent with the message
    /// @param _l2TxNumberInBatch The L2 transaction number in a batch, in which the log was sent
    /// @param _merkleProof The Merkle proof of the processing L1 -> L2 transaction with deposit finalization
    function claimFailedDeposit(
        uint256 _chainId,
        address _depositSender,
        address _l1Asset,
        uint256 _amount,
        bytes32 _l2TxHash,
        uint256 _l2BatchNumber,
        uint256 _l2MessageIndex,
        uint16 _l2TxNumberInBatch,
        bytes32[] calldata _merkleProof
    ) external override {
        bytes32 assetId = DataEncoding.encodeNTVAssetId(_l1Asset);
        // For legacy deposits, the l2 receiver is not required to check tx data hash
        bytes memory transferData = abi.encode(_amount, address(0));
        bridgeRecoverFailedTransfer({
            _chainId: _chainId,
            _depositSender: _depositSender,
            _assetId: assetId,
            _assetData: transferData,
            _l2TxHash: _l2TxHash,
            _l2BatchNumber: _l2BatchNumber,
            _l2MessageIndex: _l2MessageIndex,
            _l2TxNumberInBatch: _l2TxNumberInBatch,
            _merkleProof: _merkleProof
        });
    }

    /*//////////////////////////////////////////////////////////////
                    ERA ERC20 LEGACY FUNCTIONS
    //////////////////////////////////////////////////////////////*/

    /// @notice Initiates a deposit by locking funds on the contract and sending the request
    /// of processing an L2 transaction where tokens would be minted.
    /// @dev If the token is bridged for the first time, the L2 token contract will be deployed. Note however, that the
    /// newly-deployed token does not support any custom logic, i.e. rebase tokens' functionality is not supported.
    /// @param _prevMsgSender The `msg.sender` address from the external call that initiated current one.
    /// @param _l2Receiver The account address that should receive funds on L2
    /// @param _l1Token The L1 token address which is deposited
    /// @param _amount The total amount of tokens to be bridged
    /// @param _l2TxGasLimit The L2 gas limit to be used in the corresponding L2 transaction
    /// @param _l2TxGasPerPubdataByte The gasPerPubdataByteLimit to be used in the corresponding L2 transaction
    /// @param _refundRecipient The address on L2 that will receive the refund for the transaction.
    /// @dev If the L2 deposit finalization transaction fails, the `_refundRecipient` will receive the `_l2Value`.
    /// Please note, the contract may change the refund recipient's address to eliminate sending funds to addresses
    /// out of control.
    /// - If `_refundRecipient` is a contract on L1, the refund will be sent to the aliased `_refundRecipient`.
    /// - If `_refundRecipient` is set to `address(0)` and the sender has NO deployed bytecode on L1, the refund will
    /// be sent to the `msg.sender` address.
    /// - If `_refundRecipient` is set to `address(0)` and the sender has deployed bytecode on L1, the refund will be
    /// sent to the aliased `msg.sender` address.
    /// @dev The address aliasing of L1 contracts as refund recipient on L2 is necessary to guarantee that the funds
    /// are controllable through the Mailbox, since the Mailbox applies address aliasing to the from address for the
    /// L2 tx if the L1 msg.sender is a contract. Without address aliasing for L1 contracts as refund recipients they
    /// would not be able to make proper L2 tx requests through the Mailbox to use or withdraw the funds from L2, and
    /// the funds would be lost.
    /// @return l2TxHash The L2 transaction hash of deposit finalization.
    function depositLegacyErc20Bridge(
        address _prevMsgSender,
        address _l2Receiver,
        address _l1Token,
        uint256 _amount,
        uint256 _l2TxGasLimit,
        uint256 _l2TxGasPerPubdataByte,
        address _refundRecipient
    ) external payable override onlyLegacyBridge nonReentrant whenNotPaused returns (bytes32 l2TxHash) {
        require(l2BridgeAddress[ERA_CHAIN_ID] != address(0), "ShB b. n dep");
        require(_l1Token != L1_WETH_TOKEN, "ShB: WETH deposit not supported 2");

        bytes32 _assetId;
        bytes memory bridgeMintCalldata;

        {
            // Inner call to encode data to decrease local var numbers
            _assetId = _ensureTokenRegisteredWithNTV(_l1Token);
            IERC20(_l1Token).forceApprove(address(nativeTokenVault), _amount);
        }

        {
            bridgeMintCalldata = _burn({
                _chainId: ERA_CHAIN_ID,
                _l2Value: 0,
                _assetId: _assetId,
                _prevMsgSender: _prevMsgSender,
                _transferData: abi.encode(_amount, _l2Receiver),
                _passValue: false
            });
        }

        {
            bytes memory l2TxCalldata = _getDepositL2Calldata(_prevMsgSender, _assetId, bridgeMintCalldata);

            // If the refund recipient is not specified, the refund will be sent to the sender of the transaction.
            // Otherwise, the refund will be sent to the specified address.
            // If the recipient is a contract on L1, the address alias will be applied.
            address refundRecipient = AddressAliasHelper.actualRefundRecipient(_refundRecipient, _prevMsgSender);

            L2TransactionRequestDirect memory request = L2TransactionRequestDirect({
                chainId: ERA_CHAIN_ID,
                l2Contract: l2BridgeAddress[ERA_CHAIN_ID],
                mintValue: msg.value, // l2 gas + l2 msg.Value the bridgehub will withdraw the mintValue from the shared bridge (base token bridge) for gas
                l2Value: 0, // L2 msg.value, this contract doesn't support base token deposits or wrapping functionality, for direct deposits use bridgehub
                l2Calldata: l2TxCalldata,
                l2GasLimit: _l2TxGasLimit,
                l2GasPerPubdataByteLimit: _l2TxGasPerPubdataByte,
                factoryDeps: new bytes[](0),
                refundRecipient: refundRecipient
            });
            l2TxHash = BRIDGE_HUB.requestL2TransactionDirect{value: msg.value}(request);
        }

        // Save the deposited amount to claim funds on L1 if the deposit failed on L2
        depositHappened[ERA_CHAIN_ID][l2TxHash] = keccak256(abi.encode(_prevMsgSender, _l1Token, _amount));

        emit LegacyDepositInitiated({
            chainId: ERA_CHAIN_ID,
            l2DepositTxHash: l2TxHash,
            from: _prevMsgSender,
            to: _l2Receiver,
            l1Asset: _l1Token,
            amount: _amount
        });
    }

    /// @notice Finalizes the withdrawal for transactions initiated via the legacy ERC20 bridge.
    /// @param _l2BatchNumber The L2 batch number where the withdrawal was processed
    /// @param _l2MessageIndex The position in the L2 logs Merkle tree of the l2Log that was sent with the message
    /// @param _l2TxNumberInBatch The L2 transaction number in the batch, in which the log was sent
    /// @param _message The L2 withdraw data, stored in an L2 -> L1 message
    /// @param _merkleProof The Merkle proof of the inclusion L2 -> L1 message about withdrawal initialization
    ///
    /// @return l1Receiver The address on L1 that will receive the withdrawn funds
    /// @return l1Asset The address of the L1 token being withdrawn
    /// @return amount The amount of the token being withdrawn
    function finalizeWithdrawalLegacyErc20Bridge(
        uint256 _l2BatchNumber,
        uint256 _l2MessageIndex,
        uint16 _l2TxNumberInBatch,
        bytes calldata _message,
        bytes32[] calldata _merkleProof
    ) external override onlyLegacyBridge returns (address l1Receiver, address l1Asset, uint256 amount) {
        bytes32 assetId;
        (l1Receiver, assetId, amount) = _finalizeWithdrawal({
            _chainId: ERA_CHAIN_ID,
            _l2BatchNumber: _l2BatchNumber,
            _l2MessageIndex: _l2MessageIndex,
            _l2TxNumberInBatch: _l2TxNumberInBatch,
            _message: _message,
            _merkleProof: _merkleProof
        });
        l1Asset = nativeTokenVault.tokenAddress(assetId);
    }

<<<<<<< HEAD
=======
    /// @notice Withdraw funds from the initiated deposit, that failed when finalizing on ZKsync Era chain.
    /// This function is specifically designed for maintaining backward-compatibility with legacy `claimFailedDeposit`
    /// method in `L1ERC20Bridge`.
    ///
    /// @param _depositSender The address of the deposit initiator
    /// @param _l1Asset The address of the deposited L1 ERC20 token
    /// @param _amount The amount of the deposit that failed.
    /// @param _l2TxHash The L2 transaction hash of the failed deposit finalization
    /// @param _l2BatchNumber The L2 batch number where the deposit finalization was processed
    /// @param _l2MessageIndex The position in the L2 logs Merkle tree of the l2Log that was sent with the message
    /// @param _l2TxNumberInBatch The L2 transaction number in a batch, in which the log was sent
    /// @param _merkleProof The Merkle proof of the processing L1 -> L2 transaction with deposit finalization
    function claimFailedDepositLegacyErc20Bridge(
        address _depositSender,
        address _l1Asset,
        uint256 _amount,
        bytes32 _l2TxHash,
        uint256 _l2BatchNumber,
        uint256 _l2MessageIndex,
        uint16 _l2TxNumberInBatch,
        bytes32[] calldata _merkleProof
    ) external override onlyLegacyBridge {
        // For legacy deposits, the l2 receiver is not required to check tx data hash
        bytes memory transferData = abi.encode(_amount, address(0));
        bridgeRecoverFailedTransfer({
            _chainId: ERA_CHAIN_ID,
            _depositSender: _depositSender,
            _assetId: DataEncoding.encodeNTVAssetId(_l1Asset),
            _assetData: transferData,
            _l2TxHash: _l2TxHash,
            _l2BatchNumber: _l2BatchNumber,
            _l2MessageIndex: _l2MessageIndex,
            _l2TxNumberInBatch: _l2TxNumberInBatch,
            _merkleProof: _merkleProof
        });
    }

>>>>>>> 8a39dcef
    /*//////////////////////////////////////////////////////////////
                            PAUSE
    //////////////////////////////////////////////////////////////*/

    /// @notice Pauses all functions marked with the `whenNotPaused` modifier.
    function pause() external onlyOwner {
        _pause();
    }

    /// @notice Unpauses the contract, allowing all functions marked with the `whenNotPaused` modifier to be called again.
    function unpause() external onlyOwner {
        _unpause();
    }
}<|MERGE_RESOLUTION|>--- conflicted
+++ resolved
@@ -953,46 +953,6 @@
         l1Asset = nativeTokenVault.tokenAddress(assetId);
     }
 
-<<<<<<< HEAD
-=======
-    /// @notice Withdraw funds from the initiated deposit, that failed when finalizing on ZKsync Era chain.
-    /// This function is specifically designed for maintaining backward-compatibility with legacy `claimFailedDeposit`
-    /// method in `L1ERC20Bridge`.
-    ///
-    /// @param _depositSender The address of the deposit initiator
-    /// @param _l1Asset The address of the deposited L1 ERC20 token
-    /// @param _amount The amount of the deposit that failed.
-    /// @param _l2TxHash The L2 transaction hash of the failed deposit finalization
-    /// @param _l2BatchNumber The L2 batch number where the deposit finalization was processed
-    /// @param _l2MessageIndex The position in the L2 logs Merkle tree of the l2Log that was sent with the message
-    /// @param _l2TxNumberInBatch The L2 transaction number in a batch, in which the log was sent
-    /// @param _merkleProof The Merkle proof of the processing L1 -> L2 transaction with deposit finalization
-    function claimFailedDepositLegacyErc20Bridge(
-        address _depositSender,
-        address _l1Asset,
-        uint256 _amount,
-        bytes32 _l2TxHash,
-        uint256 _l2BatchNumber,
-        uint256 _l2MessageIndex,
-        uint16 _l2TxNumberInBatch,
-        bytes32[] calldata _merkleProof
-    ) external override onlyLegacyBridge {
-        // For legacy deposits, the l2 receiver is not required to check tx data hash
-        bytes memory transferData = abi.encode(_amount, address(0));
-        bridgeRecoverFailedTransfer({
-            _chainId: ERA_CHAIN_ID,
-            _depositSender: _depositSender,
-            _assetId: DataEncoding.encodeNTVAssetId(_l1Asset),
-            _assetData: transferData,
-            _l2TxHash: _l2TxHash,
-            _l2BatchNumber: _l2BatchNumber,
-            _l2MessageIndex: _l2MessageIndex,
-            _l2TxNumberInBatch: _l2TxNumberInBatch,
-            _merkleProof: _merkleProof
-        });
-    }
-
->>>>>>> 8a39dcef
     /*//////////////////////////////////////////////////////////////
                             PAUSE
     //////////////////////////////////////////////////////////////*/
