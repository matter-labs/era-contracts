--- conflicted
+++ resolved
@@ -230,15 +230,6 @@
         address _prevMsgSender,
         uint256 _amount
     ) external payable virtual onlyBridgehubOrEra(_chainId) whenNotPaused {
-<<<<<<< HEAD
-        (address l1Asset, bytes32 assetInfo) = _getAssetProperties(_assetInfo);
-        _transferAllowanceToNTV(assetInfo, _amount, _prevMsgSender);
-        /* solhint-disable no-unused-vars */
-        bytes memory bridgeMintData = IL1StandardAsset(l1Asset).bridgeBurn{value: msg.value}({
-            _chainId: _chainId,
-            _mintValue: 0,
-            _assetInfo: assetInfo,
-=======
         (address l1AssetHandler, bytes32 assetId) = _getAssetProperties(_assetId);
         _transferAllowanceToNTV(assetId, _amount, _prevMsgSender);
         // slither-disable-next-line unused-return
@@ -246,32 +237,11 @@
             _chainId: _chainId,
             _mintValue: _amount,
             _assetId: assetId,
->>>>>>> 0c55af6e
             _prevMsgSender: _prevMsgSender,
             _data: abi.encode(_amount, address(0))
         });
 
         // Note that we don't save the deposited amount, as this is for the base token, which gets sent to the refundRecipient if the tx fails
-<<<<<<< HEAD
-        emit BridgehubDepositBaseTokenInitiated(_chainId, _prevMsgSender, _assetInfo, _amount);
-        // We could use this data instead of the above
-        // emit BridgehubMintData(bridgeMintData);
-    }
-
-    /// @dev for backwards compatibility and to automatically register l1 assets, and we return the correct info.
-    function _getAssetProperties(bytes32 _assetInfo) internal returns (address l1Asset, bytes32 assetInfo) {
-        l1Asset = assetAddress[_assetInfo];
-        assetInfo = _assetInfo;
-        if (l1Asset == address(0) && (uint256(_assetInfo) <= type(uint160).max)) {
-            l1Asset = address(nativeTokenVault);
-            assetInfo = keccak256(abi.encode(block.chainid, NATIVE_TOKEN_VAULT_VIRTUAL_ADDRESS, _assetInfo));
-            nativeTokenVault.registerToken(address(uint160(uint256(_assetInfo))));
-        }
-    }
-
-    function decodeLegacyData(bytes calldata _data, address _prevMsgSender) external returns (bytes32, bytes memory) {
-        require(msg.sender == address(this));
-=======
         emit BridgehubDepositBaseTokenInitiated(_chainId, _prevMsgSender, _assetId, _amount);
     }
 
@@ -300,7 +270,6 @@
         bytes calldata _data,
         address _prevMsgSender
     ) external onlyThis returns (bytes32, bytes memory) {
->>>>>>> 0c55af6e
         (address _l1Token, uint256 _depositAmount, address _l2Receiver) = abi.decode(
             _data,
             (address, uint256, address)
@@ -315,10 +284,6 @@
         if (nativeTokenVault.tokenAddress(assetId) == address(0)) {
             nativeTokenVault.registerToken(_l1Token);
         }
-<<<<<<< HEAD
-        _transferAllowanceToNTV(assetInfo, _depositAmount, _prevMsgSender);
-        return (assetInfo, abi.encode(_depositAmount, _l2Receiver));
-=======
     }
 
     /// @notice Transfers allowance to Native Token Vault, if the asset is registered with it. Does nothing for ETH or non-registered tokens.
@@ -340,7 +305,6 @@
             l1Token.safeTransferFrom(_prevMsgSender, address(this), _amount);
             l1Token.safeIncreaseAllowance(address(nativeTokenVault), _amount);
         }
->>>>>>> 0c55af6e
     }
 
     function _transferAllowanceToNTV(bytes32 _assetInfo, uint256 _amount, address _prevMsgSender) internal {
@@ -377,15 +341,6 @@
         returns (L2TransactionRequestTwoBridgesInner memory request)
     {
         require(l2BridgeAddress[_chainId] != address(0), "ShB l2 bridge not deployed");
-<<<<<<< HEAD
-        bytes32 _assetInfo;
-        bytes memory _assetData;
-        try this.decodeLegacyData(_data, _prevMsgSender) returns (
-            bytes32 _assetInfoCatch,
-            bytes memory _assetDataCatch
-        ) {
-            (_assetInfo, _assetData) = (_assetInfoCatch, _assetDataCatch);
-=======
         bytes32 _assetId;
         bytes memory _transferData;
         bool legacyDeposit = false;
@@ -395,27 +350,12 @@
         ) {
             (_assetId, _transferData) = (_assetIdDecoded, _transferDataDecoded);
             legacyDeposit = true;
->>>>>>> 0c55af6e
         } catch {
             (_assetId, _transferData) = abi.decode(_data, (bytes32, bytes));
         }
 
         require(BRIDGE_HUB.baseTokenAssetId(_chainId) != _assetId, "ShB: baseToken deposit not supported");
 
-<<<<<<< HEAD
-        (bytes memory bridgeMintCalldata, bytes32 assetInfo) = _burn({
-            _chainId: _chainId,
-            _l2Value: _l2Value,
-            _assetInfo: _assetInfo,
-            _prevMsgSender: _prevMsgSender,
-            _assetData: _assetData
-        });
-
-        bytes32 txDataHash = keccak256(abi.encode(_prevMsgSender, assetInfo, _assetData));
-        request = _requestToBridge({
-            _chainId: _chainId,
-            _assetInfo: assetInfo,
-=======
         (, _assetId) = _getAssetProperties(_assetId); // Handles the non-legacy case
         bytes memory bridgeMintCalldata = _burn({
             _chainId: _chainId,
@@ -437,7 +377,6 @@
             _chainId: _chainId,
             _prevMsgSender: _prevMsgSender,
             _assetId: _assetId,
->>>>>>> 0c55af6e
             _bridgeMintCalldata: bridgeMintCalldata,
             _txDataHash: txDataHash
         });
@@ -457,18 +396,6 @@
         uint256 _l2Value,
         bytes32 _assetId,
         address _prevMsgSender,
-<<<<<<< HEAD
-        bytes memory _assetData
-    ) internal returns (bytes memory bridgeMintCalldata, bytes32 assetInfo) {
-        address l1Asset;
-        (l1Asset, assetInfo) = _getAssetProperties(_assetInfo);
-        bridgeMintCalldata = IL1StandardAsset(l1Asset).bridgeBurn{value: msg.value}({
-            _chainId: _chainId,
-            _mintValue: _l2Value,
-            _assetInfo: assetInfo,
-            _prevMsgSender: _prevMsgSender,
-            _data: _assetData
-=======
         bytes memory _transferData
     ) internal returns (bytes memory bridgeMintCalldata) {
         address l1AssetHandler = assetHandlerAddress[_assetId];
@@ -478,28 +405,19 @@
             _assetId: _assetId,
             _prevMsgSender: _prevMsgSender,
             _data: _transferData
->>>>>>> 0c55af6e
         });
     }
 
     /// @dev The request data that is passed to the bridgehub
     function _requestToBridge(
         uint256 _chainId,
-<<<<<<< HEAD
-        bytes32 _assetInfo,
-=======
         address _prevMsgSender,
         bytes32 _assetId,
->>>>>>> 0c55af6e
         bytes memory _bridgeMintCalldata,
         bytes32 _txDataHash
     ) internal view returns (L2TransactionRequestTwoBridgesInner memory request) {
         // Request the finalization of the deposit on the L2 side
-<<<<<<< HEAD
-        bytes memory l2TxCalldata = _getDepositL2Calldata(_assetInfo, _bridgeMintCalldata);
-=======
         bytes memory l2TxCalldata = _getDepositL2Calldata(_prevMsgSender, _assetId, _bridgeMintCalldata);
->>>>>>> 0c55af6e
 
         request = L2TransactionRequestTwoBridgesInner({
             magicValue: TWO_BRIDGES_MAGIC_VALUE,
@@ -523,10 +441,6 @@
     }
 
     /// @dev Generate a calldata for calling the deposit finalization on the L2 bridge contract
-<<<<<<< HEAD
-    function _getDepositL2Calldata(bytes32 _assetInfo, bytes memory _assetData) internal view returns (bytes memory) {
-        return abi.encodeCall(IL2Bridge.finalizeDeposit, (_assetInfo, _assetData));
-=======
     function _getDepositL2Calldata(
         address _l1Sender,
         bytes32 _assetId,
@@ -547,7 +461,6 @@
                     (_l1Sender, _l2Receiver, _parsedL1Token, _amount, _gettersData)
                 );
         }
->>>>>>> 0c55af6e
     }
 
     /// @dev Withdraw funds from the initiated deposit, that failed when finalizing on L2
@@ -802,15 +715,9 @@
         uint16 _l2TxNumberInBatch,
         bytes32[] calldata _merkleProof
     ) external override {
-<<<<<<< HEAD
-        bytes32 assetInfo = bytes32(uint256(uint160(_l1Token)));
-        bytes memory assetData = abi.encode(_amount, _depositSender); // todo
-        claimFailedBurn({
-=======
         bytes32 assetId = nativeTokenVault.getAssetId(_l1Asset);
         bytes memory transferData = abi.encode(_amount, _depositSender);
         bridgeRecoverFailedTransfer({
->>>>>>> 0c55af6e
             _chainId: _chainId,
             _depositSender: _depositSender,
             _assetId: assetId,
@@ -863,22 +770,9 @@
         require(l2BridgeAddress[ERA_CHAIN_ID] != address(0), "ShB b. n dep");
         require(_l1Token != L1_WETH_TOKEN, "ShB: WETH deposit not supported 2");
 
-<<<<<<< HEAD
-        // // Note that funds have been transferred to this contract in the legacy ERC20 bridge.
-        // if (!hyperbridgingEnabled[ERA_CHAIN_ID]) {
-        //     chainBalance[ERA_CHAIN_ID][_l1Token] += _amount;
-        // }
-
-        bytes memory bridgeMintData = abi.encode(_amount);
-        bytes memory l2TxCalldata = _getDepositL2Calldata(
-            IL1NativeTokenVault(nativeTokenVault).getAssetInfoFromLegacy(_l1Token),
-            bridgeMintData
-        );
-=======
         bytes32 _assetId;
         bytes memory bridgeMintCalldata;
->>>>>>> 0c55af6e
-
+xw
         {
             // Inner call to encode data to decrease local var numbers
             _assetId = _ensureTokenRegisteredWithNTV(_l1Token);
@@ -915,10 +809,6 @@
             l2TxHash = BRIDGE_HUB.requestL2TransactionDirect{value: msg.value}(request);
         }
 
-<<<<<<< HEAD
-        bytes32 txDataHash = keccak256(abi.encode(_prevMsgSender, _l1Token, _amount));
-=======
->>>>>>> 0c55af6e
         // Save the deposited amount to claim funds on L1 if the deposit failed on L2
         depositHappened[ERA_CHAIN_ID][l2TxHash] = keccak256(abi.encode(_prevMsgSender, _l1Token, _amount));
 
@@ -983,17 +873,11 @@
         uint16 _l2TxNumberInBatch,
         bytes32[] calldata _merkleProof
     ) external override onlyLegacyBridge {
-<<<<<<< HEAD
-        bytes32 assetInfo = nativeTokenVault.getAssetInfoFromLegacy(_l1Token);
-        bytes memory assetData = abi.encode(_amount, _depositSender); //todo
-        claimFailedBurn({
-=======
         bytes memory transferData = abi.encode(_amount, _depositSender);
         bridgeRecoverFailedTransfer({
->>>>>>> 0c55af6e
             _chainId: ERA_CHAIN_ID,
             _depositSender: _depositSender,
-            _assetId: nativeTokenVault.getAssetId(_l1Asset),
+            _assetId: nativeTokenVault.getAssetId(_l1Token),
             _assetData: transferData,
             _l2TxHash: _l2TxHash,
             _l2BatchNumber: _l2BatchNumber,
