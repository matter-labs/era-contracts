--- conflicted
+++ resolved
@@ -282,13 +282,8 @@
         // slither-disable-next-line unused-return
         IL1AssetHandler(l1AssetHandler).bridgeBurn{value: msg.value}({
             _chainId: _chainId,
-<<<<<<< HEAD
-            _mintValue: _amount,
-            _assetId: _assetId,
-=======
             _l2Value: 0,
             _assetId: assetId,
->>>>>>> c648c766
             _prevMsgSender: _prevMsgSender,
             _data: abi.encode(_amount, address(0))
         });
@@ -297,25 +292,6 @@
         emit BridgehubDepositBaseTokenInitiated(_chainId, _prevMsgSender, _assetId, _amount);
     }
 
-<<<<<<< HEAD
-=======
-    /// @notice Returns the address of asset handler and parsed assetId, if padded token address was passed
-    /// @dev For backwards compatibility we pad the l1Token to become a bytes32 assetId.
-    /// @dev We deal with this case here. We also register the asset.
-    /// @param _assetId bytes32 encoding of asset Id or padded address of the token
-    function _getAssetProperties(bytes32 _assetId) internal returns (address l1AssetHandler, bytes32 assetId) {
-        // Check if the passed id is the address and assume NTV for the case
-        assetId = uint256(_assetId) <= type(uint160).max ? DataEncoding.encodeNTVAssetId(_assetId) : _assetId;
-        l1AssetHandler = assetHandlerAddress[_assetId];
-        // Check if no asset handler is set
-        if (l1AssetHandler == address(0)) {
-            require(uint256(_assetId) <= type(uint160).max, "ShB: only address can be registered");
-            l1AssetHandler = address(nativeTokenVault);
-            nativeTokenVault.registerToken(address(uint160(uint256(_assetId))));
-        }
-    }
-
->>>>>>> c648c766
     /// @notice Decodes the transfer input for legacy data and transfers allowance to NTV
     /// @dev Is not applicable for custom asset handlers
     /// @param _data encoded transfer data (address _l1Token, uint256 _depositAmount, address _l2Receiver)
