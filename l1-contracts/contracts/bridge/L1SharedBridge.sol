--- conflicted
+++ resolved
@@ -177,48 +177,9 @@
         nativeTokenVault = _nativeTokenVault;
     }
 
-<<<<<<< HEAD
     /// @dev Initializes the l2Bridge address by governance for a specific chain.
     function initializeChainGovernance(uint256 _chainId, address _l2BridgeAddress) external onlyOwner {
         l2BridgeAddress[_chainId] = _l2BridgeAddress;
-=======
-    /// @dev This sets the first post upgrade batch for era, used to check old withdrawals
-    /// @param _eraLegacyBridgeLastDepositBatch The the zkSync Era batch number that processes the last deposit tx initiated by the legacy bridge
-    /// @param _eraLegacyBridgeLastDepositTxNumber The tx number in the _eraLegacyBridgeLastDepositBatch of the last deposit tx initiated by the legacy bridge
-    function setEraLegacyBridgeLastDepositTime(
-        uint256 _eraLegacyBridgeLastDepositBatch,
-        uint256 _eraLegacyBridgeLastDepositTxNumber
-    ) external onlyOwner {
-        require(eraLegacyBridgeLastDepositBatch == 0, "ShB: eLOBDB already set");
-        require(eraLegacyBridgeLastDepositTxNumber == 0, "ShB: eLOBDTN already set");
-        eraLegacyBridgeLastDepositBatch = _eraLegacyBridgeLastDepositBatch;
-        eraLegacyBridgeLastDepositTxNumber = _eraLegacyBridgeLastDepositTxNumber;
-    }
-
-    /// @dev Transfer tokens from legacy erc20 bridge or mailbox and set chainBalance as part of migration process.
-    /// @param _token The address of token to be transferred (address(1) for ether and contract address for ERC20).
-    /// @param _target The hyperchain or bridge contract address from where to transfer funds.
-    /// @param _targetChainId The chain ID of the corresponding hyperchain.
-    function transferFundsFromLegacy(address _token, address _target, uint256 _targetChainId) external onlySelf {
-        if (_token == ETH_TOKEN_ADDRESS) {
-            uint256 balanceBefore = address(this).balance;
-            IMailbox(_target).transferEthToSharedBridge();
-            uint256 balanceAfter = address(this).balance;
-            require(balanceAfter > balanceBefore, "ShB: 0 eth transferred");
-            chainBalance[_targetChainId][ETH_TOKEN_ADDRESS] =
-                chainBalance[_targetChainId][ETH_TOKEN_ADDRESS] +
-                balanceAfter -
-                balanceBefore;
-        } else {
-            uint256 balanceBefore = IERC20(_token).balanceOf(address(this));
-            uint256 legacyBridgeBalance = IERC20(_token).balanceOf(address(legacyBridge));
-            require(legacyBridgeBalance > 0, "ShB: 0 amount to transfer");
-            IL1ERC20Bridge(_target).transferTokenToSharedBridge(_token);
-            uint256 balanceAfter = IERC20(_token).balanceOf(address(this));
-            require(balanceAfter - balanceBefore >= legacyBridgeBalance, "ShB: wrong amount transferred");
-            chainBalance[_targetChainId][_token] = chainBalance[_targetChainId][_token] + legacyBridgeBalance;
-        }
->>>>>>> 100b3bfe
     }
 
     /// @dev Used to set the assedAddress for a given assetId.
@@ -230,7 +191,6 @@
         emit AssetHandlerRegisteredInitial(assetId, _assetHandlerAddress, _additionalData, sender);
     }
 
-<<<<<<< HEAD
     function setAssetHandlerAddressOnCounterPart(
         uint256 _chainId,
         uint256 _mintValue,
@@ -247,13 +207,6 @@
             IL2Bridge.setAssetHandlerAddress,
             (_assetId, _assetAddressOnCounterPart)
         );
-=======
-    /// @dev Accepts ether only from the hyperchain associated with the specified chain ID.
-    /// @param _chainId The chain ID corresponding to the hyperchain allowed to send ether.
-    function receiveEth(uint256 _chainId) external payable {
-        require(BRIDGE_HUB.getHyperchain(_chainId) == msg.sender, "receiveEth not state transition");
-    }
->>>>>>> 100b3bfe
 
         L2TransactionRequestDirect memory request = L2TransactionRequestDirect({
             chainId: _chainId,
