--- conflicted
+++ resolved
@@ -114,12 +114,6 @@
     function initialize(address _owner) external reentrancyGuardInitializer initializer {
         require(_owner != address(0), "ShB owner 0");
         _transferOwnership(_owner);
-
-<<<<<<< HEAD
-        l2BridgeAddress[eraChainId] = eraErc20BridgeAddress;
-=======
-        eraFirstPostUpgradeBatch = _eraFirstPostUpgradeBatch;
->>>>>>> 8ec3cfaa
     }
 
     function setEraFirstPostUpgradeBatch(uint256 _eraFirstPostUpgradeBatch) external onlyOwner {
