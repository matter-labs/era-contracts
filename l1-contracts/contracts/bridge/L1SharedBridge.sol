// SPDX-License-Identifier: MIT

pragma solidity 0.8.24;

// solhint-disable reason-string, gas-custom-errors

import {Ownable2StepUpgradeable} from "@openzeppelin/contracts-upgradeable/access/Ownable2StepUpgradeable.sol";
import {PausableUpgradeable} from "@openzeppelin/contracts-upgradeable/security/PausableUpgradeable.sol";

import {IERC20Metadata} from "@openzeppelin/contracts/token/ERC20/extensions/IERC20Metadata.sol";
import {IERC20} from "@openzeppelin/contracts/token/ERC20/IERC20.sol";
import {SafeERC20} from "@openzeppelin/contracts/token/ERC20/utils/SafeERC20.sol";

import {IL1ERC20Bridge} from "./interfaces/IL1ERC20Bridge.sol";
import {IL1SharedBridge} from "./interfaces/IL1SharedBridge.sol";
import {IL2Bridge} from "./interfaces/IL2Bridge.sol";
import {IL2BridgeLegacy} from "./interfaces/IL2BridgeLegacy.sol";
import {IL1AssetHandler} from "./interfaces/IL1AssetHandler.sol";
import {IL1NativeTokenVault} from "./interfaces/IL1NativeTokenVault.sol";

import {IMailbox} from "../state-transition/chain-interfaces/IMailbox.sol";
import {L2Message, TxStatus} from "../common/Messaging.sol";
import {UnsafeBytes} from "../common/libraries/UnsafeBytes.sol";
import {ReentrancyGuard} from "../common/ReentrancyGuard.sol";
import {AddressAliasHelper} from "../vendor/AddressAliasHelper.sol";
import {NATIVE_TOKEN_VAULT_VIRTUAL_ADDRESS, TWO_BRIDGES_MAGIC_VALUE, ETH_TOKEN_ADDRESS} from "../common/Config.sol";
import {IBridgehub, L2TransactionRequestTwoBridgesInner, L2TransactionRequestDirect} from "../bridgehub/IBridgehub.sol";
import {L2_BASE_TOKEN_SYSTEM_CONTRACT_ADDR} from "../common/L2ContractAddresses.sol";

/// @author Matter Labs
/// @custom:security-contact security@matterlabs.dev
/// @dev Bridges assets between L1 and ZK chain, supporting both ETH and ERC20 tokens.
/// @dev Designed for use with a proxy for upgradability.
contract L1SharedBridge is IL1SharedBridge, ReentrancyGuard, Ownable2StepUpgradeable, PausableUpgradeable {
    using SafeERC20 for IERC20;

    /// @dev The address of the WETH token on L1.
    address public immutable override L1_WETH_TOKEN;

    /// @dev Bridgehub smart contract that is used to operate with L2 via asynchronous L2 <-> L1 communication.
    IBridgehub public immutable override BRIDGE_HUB;

    /// @dev Era's chainID
    uint256 internal immutable ERA_CHAIN_ID;

    /// @dev The address of zkSync Era diamond proxy contract.
    address internal immutable ERA_DIAMOND_PROXY;

    /// @dev Stores the first batch number on the zkSync Era Diamond Proxy that was settled after Diamond proxy upgrade.
    /// This variable is used to differentiate between pre-upgrade and post-upgrade Eth withdrawals. Withdrawals from batches older
    /// than this value are considered to have been finalized prior to the upgrade and handled separately.
    uint256 internal eraPostDiamondUpgradeFirstBatch;

    /// @dev Stores the first batch number on the zkSync Era Diamond Proxy that was settled after L1ERC20 Bridge upgrade.
    /// This variable is used to differentiate between pre-upgrade and post-upgrade ERC20 withdrawals. Withdrawals from batches older
    /// than this value are considered to have been finalized prior to the upgrade and handled separately.
    uint256 internal eraPostLegacyBridgeUpgradeFirstBatch;

    /// @dev Stores the zkSync Era batch number that processes the last deposit tx initiated by the legacy bridge
    /// This variable (together with eraLegacyBridgeLastDepositTxNumber) is used to differentiate between pre-upgrade and post-upgrade deposits. Deposits processed in older batches
    /// than this value are considered to have been processed prior to the upgrade and handled separately.
    /// We use this both for Eth and erc20 token deposits, so we need to update the diamond and bridge simultaneously.
    uint256 internal eraLegacyBridgeLastDepositBatch;

    /// @dev The tx number in the _eraLegacyBridgeLastDepositBatch of the last deposit tx initiated by the legacy bridge
    /// This variable (together with eraLegacyBridgeLastDepositBatch) is used to differentiate between pre-upgrade and post-upgrade deposits. Deposits processed in older txs
    /// than this value are considered to have been processed prior to the upgrade and handled separately.
    /// We use this both for Eth and erc20 token deposits, so we need to update the diamond and bridge simultaneously.
    uint256 internal eraLegacyBridgeLastDepositTxNumber;

    /// @dev Legacy bridge smart contract that used to hold ERC20 tokens.
    IL1ERC20Bridge public override legacyBridge;

    /// @dev A mapping chainId => bridgeProxy. Used to store the bridge proxy's address, and to see if it has been deployed yet.
    mapping(uint256 chainId => address l2Bridge) public override l2BridgeAddress;

    /// @dev A mapping chainId => L2 deposit transaction hash => keccak256(abi.encode(account, tokenAddress, amount))
    /// @dev Tracks deposit transactions from L2 to enable users to claim their funds if a deposit fails.
    mapping(uint256 chainId => mapping(bytes32 l2DepositTxHash => bytes32 depositDataHash))
        public
        override depositHappened;

    /// @dev Tracks the processing status of L2 to L1 messages, indicating whether a message has already been finalized.
    mapping(uint256 chainId => mapping(uint256 l2BatchNumber => mapping(uint256 l2ToL1MessageNumber => bool isFinalized)))
        public isWithdrawalFinalized;

    /// @dev Indicates whether the hyperbridging is enabled for a given chain.
    // slither-disable-next-line uninitialized-state
    mapping(uint256 chainId => bool enabled) public hyperbridgingEnabled;

    /// @dev Maps token balances for each chain to prevent unauthorized spending across ZK chain.
    /// This serves as a security measure until hyperbridging is implemented.
    /// NOTE: this function may be removed in the future, don't rely on it!
    mapping(uint256 chainId => mapping(address l1Token => uint256 balance)) public chainBalance;

    /// @dev A mapping assetId => assetHandlerAddress
    /// @dev Tracks the address of Asset Handler contracts, where bridged funds are locked for each asset
    /// @dev P.S. this liquidity was locked directly in SharedBridge before
    mapping(bytes32 assetId => address assetHandlerAddress) public assetHandlerAddress;

    /// @dev A mapping assetId => the asset deployment tracker address
    /// @dev Tracks the address of Deployment Tracker contract on L1, which sets Asset Handlers on L2s (ZK chain)
    /// @dev for the asset and stores respective addresses
    mapping(bytes32 assetId => address assetDeploymentTracker) public assetDeploymentTracker;

    /// @dev Address of native token vault
    IL1NativeTokenVault public nativeTokenVault;

    /// @notice Checks that the message sender is the bridgehub.
    modifier onlyBridgehub() {
        require(msg.sender == address(BRIDGE_HUB), "ShB not BH");
        _;
    }

    /// @notice Checks that the message sender is the bridgehub.
    modifier onlyThis() {
        require(msg.sender == address(this), "ShB: only self");
        _;
    }

    /// @notice Checks that the message sender is the bridgehub or zkSync Era Diamond Proxy.
    modifier onlyBridgehubOrEra(uint256 _chainId) {
        require(
            msg.sender == address(BRIDGE_HUB) || (_chainId == ERA_CHAIN_ID && msg.sender == ERA_DIAMOND_PROXY),
            "L1SharedBridge: msg.sender not equal to bridgehub or era chain"
        );
        _;
    }

    /// @notice Checks that the message sender is the legacy bridge.
    modifier onlyLegacyBridge() {
        require(msg.sender == address(legacyBridge), "ShB not legacy bridge");
        _;
    }

    /// @dev Contract is expected to be used as proxy implementation.
    /// @dev Initialize the implementation to prevent Parity hack.
    constructor(
        address _l1WethAddress,
        IBridgehub _bridgehub,
        uint256 _eraChainId,
        address _eraDiamondProxy
    ) reentrancyGuardInitializer {
        _disableInitializers();
        L1_WETH_TOKEN = _l1WethAddress;
        BRIDGE_HUB = _bridgehub;
        ERA_CHAIN_ID = _eraChainId;
        ERA_DIAMOND_PROXY = _eraDiamondProxy;
    }

    /// @dev Initializes a contract bridge for later use. Expected to be used in the proxy
    /// @dev Used for testing purposes only, as the contract has been initialized on mainnet
    /// @param _owner Address which can change L2 token implementation and upgrade the bridge
    /// implementation. The owner is the Governor and separate from the ProxyAdmin from now on, so that the Governor can call the bridge.
    function initialize(
        address _owner,
        uint256 _eraPostDiamondUpgradeFirstBatch,
        uint256 _eraPostLegacyBridgeUpgradeFirstBatch,
        uint256 _eraLegacyBridgeLastDepositBatch,
        uint256 _eraLegacyBridgeLastDepositTxNumber
    ) external reentrancyGuardInitializer initializer {
        require(_owner != address(0), "ShB owner 0");
        _transferOwnership(_owner);
        if (eraPostDiamondUpgradeFirstBatch == 0) {
            eraPostDiamondUpgradeFirstBatch = _eraPostDiamondUpgradeFirstBatch;
            eraPostLegacyBridgeUpgradeFirstBatch = _eraPostLegacyBridgeUpgradeFirstBatch;
            eraLegacyBridgeLastDepositBatch = _eraLegacyBridgeLastDepositBatch;
            eraLegacyBridgeLastDepositTxNumber = _eraLegacyBridgeLastDepositTxNumber;
        }
    }

    /// @dev transfer token to shared bridge as part of upgrade
    function transferTokenToNTV(address _token) external {
        require(msg.sender == address(nativeTokenVault), "ShB: not NTV");
        if (ETH_TOKEN_ADDRESS == _token) {
            address ntvAddress = address(nativeTokenVault);
            uint256 amount = address(this).balance;
            bool callSuccess;
            // Low-level assembly call, to avoid any memory copying (save gas)
            assembly {
                callSuccess := call(gas(), ntvAddress, amount, 0, 0, 0, 0)
            }
            require(callSuccess, "ShB: eth transfer failed");
        } else {
            IERC20(_token).safeTransfer(address(nativeTokenVault), IERC20(_token).balanceOf(address(this)));
        }
    }

    /// @dev transfer balance to native token vault as part of upgrade
    function transferBalanceToNTV(uint256 _chainId, address _token) external {
        require(msg.sender == address(nativeTokenVault), "ShB: not NTV");
        chainBalance[_chainId][_token] = 0;
    }

    /// @dev Sets the L1ERC20Bridge contract address. Should be called only once.
    function setL1Erc20Bridge(address _legacyBridge) external onlyOwner {
        require(address(legacyBridge) == address(0), "ShB: legacy bridge already set");
        require(_legacyBridge != address(0), "ShB: legacy bridge 0");
        legacyBridge = IL1ERC20Bridge(_legacyBridge);
    }

    /// @dev Sets the L1ERC20Bridge contract address. Should be called only once.
    function setNativeTokenVault(IL1NativeTokenVault _nativeTokenVault) external onlyOwner {
        require(address(nativeTokenVault) == address(0), "ShB: native token vault already set");
        require(address(_nativeTokenVault) != address(0), "ShB: native token vault 0");
        nativeTokenVault = _nativeTokenVault;
    }

    /// @dev Initializes the l2Bridge address by governance for a specific chain.
    function initializeChainGovernance(uint256 _chainId, address _l2BridgeAddress) external onlyOwner {
        l2BridgeAddress[_chainId] = _l2BridgeAddress;
    }

    /// @dev Used to set the assedAddress for a given assetId.
    function setAssetHandlerAddressInitial(bytes32 _additionalData, address _assetHandlerAddress) external {
        address sender = msg.sender == address(nativeTokenVault) ? NATIVE_TOKEN_VAULT_VIRTUAL_ADDRESS : msg.sender;
        bytes32 assetId = keccak256(abi.encode(uint256(block.chainid), sender, _additionalData));
        assetHandlerAddress[assetId] = _assetHandlerAddress;
        assetDeploymentTracker[assetId] = msg.sender;
        emit AssetHandlerRegisteredInitial(assetId, _assetHandlerAddress, _additionalData, sender);
    }

    function setAssetHandlerAddressOnCounterPart(
        uint256 _chainId,
        uint256 _mintValue,
        uint256 _l2TxGasLimit,
        uint256 _l2TxGasPerPubdataByte,
        address _refundRecipient,
        bytes32 _assetId,
        address _assetAddressOnCounterPart
    ) external payable returns (bytes32 l2TxHash) {
        require(msg.sender == assetDeploymentTracker[_assetId] || msg.sender == owner(), "ShB: only ADT or owner");
        require(l2BridgeAddress[_chainId] != address(0), "ShB: chain governance not initialized");

        bytes memory l2Calldata = abi.encodeCall(
            IL2Bridge.setAssetHandlerAddress,
            (_assetId, _assetAddressOnCounterPart)
        );

        L2TransactionRequestDirect memory request = L2TransactionRequestDirect({
            chainId: _chainId,
            l2Contract: l2BridgeAddress[_chainId],
            mintValue: _mintValue, // l2 gas + l2 msg.Value the bridgehub will withdraw the mintValue from the base token bridge for gas
            l2Value: 0, // For base token deposits, there is no msg.value during the call, as the base token is minted to the recipient address
            l2Calldata: l2Calldata,
            l2GasLimit: _l2TxGasLimit,
            l2GasPerPubdataByteLimit: _l2TxGasPerPubdataByte,
            factoryDeps: new bytes[](0),
            refundRecipient: _refundRecipient
        });
        l2TxHash = BRIDGE_HUB.requestL2TransactionDirect{value: msg.value}(request);
    }

    /// @notice Allows bridgehub to acquire mintValue for L1->L2 transactions.
    /// @dev If the corresponding L2 transaction fails, refunds are issued to a refund recipient on L2.
    /// @param _chainId The chain ID of the ZK chain to which deposit.
    /// @param _assetId The deposited asset ID.
    /// @param _prevMsgSender The `msg.sender` address from the external call that initiated current one.
    /// @param _amount The total amount of tokens to be bridged.
    function bridgehubDepositBaseToken(
        uint256 _chainId,
        bytes32 _assetId,
        address _prevMsgSender,
        uint256 _amount
    ) external payable virtual onlyBridgehubOrEra(_chainId) whenNotPaused {
        (address l1AssetHandler, bytes32 assetId) = _getAssetProperties(_assetId);
        _transferAllowanceToNTV(assetId, _amount, _prevMsgSender);
        // slither-disable-next-line unused-return
        IL1AssetHandler(l1AssetHandler).bridgeBurn{value: msg.value}({
            _chainId: _chainId,
            _l2Value: 0,
            _assetId: assetId,
            _prevMsgSender: _prevMsgSender,
            _data: abi.encode(_amount, address(0))
        });

        // Note that we don't save the deposited amount, as this is for the base token, which gets sent to the refundRecipient if the tx fails
        emit BridgehubDepositBaseTokenInitiated(_chainId, _prevMsgSender, _assetId, _amount);
    }

    /// @notice Returns the address of asset handler and parsed assetId, if padded token address was passed
    /// @dev For backwards compatibility we pad the l1Token to become a bytes32 assetId.
    /// @dev We deal with this case here. We also register the asset.
    /// @param _assetId bytes32 encoding of asset Id or padded address of the token
    function _getAssetProperties(bytes32 _assetId) internal returns (address l1AssetHandler, bytes32 assetId) {
        // Check if the passed id is the address and assume NTV for the case
        assetId = uint256(_assetId) <= type(uint160).max
            ? keccak256(abi.encode(block.chainid, NATIVE_TOKEN_VAULT_VIRTUAL_ADDRESS, _assetId))
            : _assetId;
        l1AssetHandler = assetHandlerAddress[_assetId];
        // Check if no asset handler is set
        if (l1AssetHandler == address(0)) {
            require(uint256(_assetId) <= type(uint160).max, "ShB: only address can be registered");
            l1AssetHandler = address(nativeTokenVault);
            nativeTokenVault.registerToken(address(uint160(uint256(_assetId))));
        }
    }

    /// @notice Decodes the transfer input for legacy data and transfers allowance to NTV
    /// @dev Is not applicable for custom asset handlers
    /// @param _data encoded transfer data (address _l1Token, uint256 _depositAmount, address _l2Receiver)
    /// @param _prevMsgSender address of the deposit initiator
    function handleLegacyData(
        bytes calldata _data,
        address _prevMsgSender
    ) external onlyThis returns (bytes32, bytes memory) {
        (address _l1Token, uint256 _depositAmount, address _l2Receiver) = abi.decode(
            _data,
            (address, uint256, address)
        );
        bytes32 assetId = _ensureTokenRegisteredWithNTV(_l1Token);
        _transferAllowanceToNTV(assetId, _depositAmount, _prevMsgSender);
        return (assetId, abi.encode(_depositAmount, _l2Receiver));
    }

    function _ensureTokenRegisteredWithNTV(address _l1Token) internal returns (bytes32 assetId) {
        assetId = nativeTokenVault.getAssetId(_l1Token);
        if (nativeTokenVault.tokenAddress(assetId) == address(0)) {
            nativeTokenVault.registerToken(_l1Token);
        }
    }

    /// @notice Transfers allowance to Native Token Vault, if the asset is registered with it. Does nothing for ETH or non-registered tokens.
    /// @dev assetId is not the padded address, but the correct encoded id (NTV stores respective format for IDs)
    function _transferAllowanceToNTV(bytes32 _assetId, uint256 _amount, address _prevMsgSender) internal {
        address l1TokenAddress = nativeTokenVault.tokenAddress(_assetId);
        if (l1TokenAddress == address(0) || l1TokenAddress == ETH_TOKEN_ADDRESS) {
            return;
        }
        IERC20 l1Token = IERC20(l1TokenAddress);

        // Do the transfer if allowance to Shared bridge is bigger than amount
        // And if there is not enough allowance for the NTV
        if (
            l1Token.allowance(_prevMsgSender, address(this)) >= _amount &&
            l1Token.allowance(_prevMsgSender, address(nativeTokenVault)) < _amount
        ) {
            // slither-disable-next-line arbitrary-send-erc20
            l1Token.safeTransferFrom(_prevMsgSender, address(this), _amount);
            l1Token.forceApprove(address(nativeTokenVault), _amount);
        }
    }

    /// @notice Initiates a deposit transaction within Bridgehub, used by `requestL2TransactionTwoBridges`.
    /// @param _chainId The chain ID of the ZK chain to which deposit.
    /// @param _prevMsgSender The `msg.sender` address from the external call that initiated current one.
    /// @param _l2Value The L2 `msg.value` from the L1 -> L2 deposit transaction.
    /// @param _data The calldata for the second bridge deposit.
    function bridgehubDeposit(
        uint256 _chainId,
        address _prevMsgSender,
        uint256 _l2Value,
        bytes calldata _data
    )
        external
        payable
        override
        onlyBridgehub
        whenNotPaused
        returns (L2TransactionRequestTwoBridgesInner memory request)
    {
        require(l2BridgeAddress[_chainId] != address(0), "ShB l2 bridge not deployed");
        bytes32 assetId;
        bytes memory transferData;
        bool legacyDeposit = false;
        try this.handleLegacyData(_data, _prevMsgSender) returns (
            bytes32 assetIdDecoded,
            bytes memory transferDataDecoded
        ) {
            (assetId, transferData) = (assetIdDecoded, transferDataDecoded);
            legacyDeposit = true;
        } catch {
            (assetId, transferData) = abi.decode(_data, (bytes32, bytes));
        }

        require(BRIDGE_HUB.baseTokenAssetId(_chainId) != assetId, "ShB: baseToken deposit not supported");

        bytes memory bridgeMintCalldata = _burn({
            _chainId: _chainId,
            _l2Value: _l2Value,
            _assetId: assetId,
            _prevMsgSender: _prevMsgSender,
            _transferData: transferData,
            _passValue: true
        });
        bytes32 txDataHash = this.encodeTxDataHash(legacyDeposit, _prevMsgSender, assetId, transferData);

        request = _requestToBridge({
            _chainId: _chainId,
            _prevMsgSender: _prevMsgSender,
            _assetId: assetId,
            _bridgeMintCalldata: bridgeMintCalldata,
            _txDataHash: txDataHash
        });

        emit BridgehubDepositInitiated({
            chainId: _chainId,
            txDataHash: txDataHash,
            from: _prevMsgSender,
            assetId: assetId,
            bridgeMintCalldata: bridgeMintCalldata
        });
    }

    /// @dev Encodes the transaction data hash using either the latest encoding standard or the legacy standard.
    /// @param _isLegacyEncoding Boolean flag indicating whether to use the legacy encoding standard (true) or the latest encoding standard (false).
    /// @param _prevMsgSender The address of the entity that initiated the deposit.
    /// @param _assetId The unique identifier of the deposited L1 token.
    /// @param _transferData The encoded transfer data, which includes both the deposit amount and the address of the L2 receiver.
    /// @return txDataHash The resulting encoded transaction data hash.
    function encodeTxDataHash(
        bool _isLegacyEncoding,
        address _prevMsgSender,
        bytes32 _assetId,
        bytes memory _transferData
    ) external view returns (bytes32 txDataHash) {
        if (_isLegacyEncoding) {
            (uint256 depositAmount, ) = abi.decode(_transferData, (uint256, address));
            txDataHash = keccak256(abi.encode(_prevMsgSender, nativeTokenVault.tokenAddress(_assetId), depositAmount));
        } else {
            txDataHash = keccak256(abi.encode(_prevMsgSender, _assetId, _transferData));
        }
    }

    /// @dev send the burn message to the asset
    /// @notice Forwards the burn request for specific asset to respective asset handler
    /// @param _chainId The chain ID of the ZK chain to which deposit.
    /// @param _l2Value The L2 `msg.value` from the L1 -> L2 deposit transaction.
    /// @param _assetId The deposited asset ID.
    /// @param _prevMsgSender The `msg.sender` address from the external call that initiated current one.
    /// @param _transferData The encoded data, which is used by the asset handler to determine L2 recipient and amount. Might include extra information.
    /// @param _passValue Boolean indicating whether to pass msg.value in the call.
    /// @return bridgeMintCalldata The calldata used by remote asset handler to mint tokens for recipient.
    function _burn(
        uint256 _chainId,
        uint256 _l2Value,
        bytes32 _assetId,
        address _prevMsgSender,
        bytes memory _transferData,
        bool _passValue
    ) internal returns (bytes memory bridgeMintCalldata) {
        address l1AssetHandler = assetHandlerAddress[_assetId];
        require(l1AssetHandler != address(0), "ShB: asset handler does not exist for assetId");
<<<<<<< HEAD
        bridgeMintCalldata = IL1AssetHandler(l1AssetHandler).bridgeBurn{value: msg.value}({
=======
        uint256 msgValue = _passValue ? msg.value : 0;
        bridgeMintCalldata = IL1AssetHandler(l1AssetHandler).bridgeBurn{value: msgValue}({
>>>>>>> bc588839
            _chainId: _chainId,
            _l2Value: _l2Value,
            _assetId: _assetId,
            _prevMsgSender: _prevMsgSender,
            _data: _transferData
        });
    }

    /// @dev The request data that is passed to the bridgehub
    function _requestToBridge(
        uint256 _chainId,
        address _prevMsgSender,
        bytes32 _assetId,
        bytes memory _bridgeMintCalldata,
        bytes32 _txDataHash
    ) internal view returns (L2TransactionRequestTwoBridgesInner memory request) {
        // Request the finalization of the deposit on the L2 side
        bytes memory l2TxCalldata = _getDepositL2Calldata(_prevMsgSender, _assetId, _bridgeMintCalldata);

        request = L2TransactionRequestTwoBridgesInner({
            magicValue: TWO_BRIDGES_MAGIC_VALUE,
            l2Contract: l2BridgeAddress[_chainId],
            l2Calldata: l2TxCalldata,
            factoryDeps: new bytes[](0),
            txDataHash: _txDataHash
        });
    }

    /// @notice Confirms the acceptance of a transaction by the Mailbox, as part of the L2 transaction process within Bridgehub.
    /// This function is utilized by `requestL2TransactionTwoBridges` to validate the execution of a transaction.
    /// @param _chainId The chain ID of the ZK chain to which confirm the deposit.
    /// @param _txDataHash The keccak256 hash of abi.encode(msgSender, l1Token, amount)
    /// @param _txHash The hash of the L1->L2 transaction to confirm the deposit.
    function bridgehubConfirmL2Transaction(
        uint256 _chainId,
        bytes32 _txDataHash,
        bytes32 _txHash
    ) external override onlyBridgehub whenNotPaused {
        require(depositHappened[_chainId][_txHash] == 0x00, "ShB tx hap");
        depositHappened[_chainId][_txHash] = _txDataHash;
        emit BridgehubDepositFinalized(_chainId, _txDataHash, _txHash);
    }

    /// @dev Generate a calldata for calling the deposit finalization on the L2 bridge contract
    function _getDepositL2Calldata(
        address _l1Sender,
        bytes32 _assetId,
        bytes memory _assetData
    ) internal view returns (bytes memory) {
        // First branch covers the case when asset is not registered with NTV (custom asset handler)
        // Second branch handles tokens registered with NTV and uses legacy calldata encoding
        if (nativeTokenVault.tokenAddress(_assetId) == address(0)) {
            return abi.encodeCall(IL2Bridge.finalizeDeposit, (_assetId, _assetData));
        } else {
            (uint256 _amount, , address _l2Receiver, bytes memory _gettersData, address _parsedL1Token) = abi.decode(
                _assetData,
                (uint256, address, address, bytes, address)
            );
            return
                abi.encodeCall(
                    IL2BridgeLegacy.finalizeDeposit,
                    (_l1Sender, _l2Receiver, _parsedL1Token, _amount, _gettersData)
                );
        }
    }

    /// @dev Withdraw funds from the initiated deposit, that failed when finalizing on L2.
    /// @param _depositSender The address of the entity that initiated the deposit.
    /// @param _assetId The unique identifier of the deposited L1 token.
    /// @param _assetData The encoded transfer data, which includes both the deposit amount and the address of the L2 receiver.
    /// @param _l2TxHash The L2 transaction hash of the failed deposit finalization.
    /// @param _l2BatchNumber The L2 batch number where the deposit finalization was processed.
    /// @param _l2MessageIndex The position in the L2 logs Merkle tree of the l2Log that was sent with the message.
    /// @param _l2TxNumberInBatch The L2 transaction number in a batch, in which the log was sent.
    /// @param _merkleProof The Merkle proof of the processing L1 -> L2 transaction with deposit finalization.
    /// @dev Processes claims of failed deposit, whether they originated from the legacy bridge or the current system.
    function bridgeRecoverFailedTransfer(
        uint256 _chainId,
        address _depositSender,
        bytes32 _assetId,
        bytes memory _assetData,
        bytes32 _l2TxHash,
        uint256 _l2BatchNumber,
        uint256 _l2MessageIndex,
        uint16 _l2TxNumberInBatch,
        bytes32[] calldata _merkleProof
    ) public nonReentrant whenNotPaused {
        {
            bool proofValid = BRIDGE_HUB.proveL1ToL2TransactionStatus({
                _chainId: _chainId,
                _l2TxHash: _l2TxHash,
                _l2BatchNumber: _l2BatchNumber,
                _l2MessageIndex: _l2MessageIndex,
                _l2TxNumberInBatch: _l2TxNumberInBatch,
                _merkleProof: _merkleProof,
                _status: TxStatus.Failure
            });
            require(proofValid, "yn");
        }

        require(!_isEraLegacyDeposit(_chainId, _l2BatchNumber, _l2TxNumberInBatch), "ShB: legacy cFD");
        {
            bytes32 dataHash = depositHappened[_chainId][_l2TxHash];
            // Determine if the given dataHash matches the calculated legacy transaction hash.
            bool isLegacyTxDataHash = _isLegacyTxDataHash(_depositSender, _assetId, _assetData, dataHash);
            // If the dataHash matches the legacy transaction hash, skip the next step.
            // Otherwise, perform the check using the new transaction data hash encoding.
            if (!isLegacyTxDataHash) {
                bytes32 txDataHash = this.encodeTxDataHash(false, _depositSender, _assetId, _assetData);
                require(dataHash == txDataHash, "ShB: d.it not hap");
            }
        }
        delete depositHappened[_chainId][_l2TxHash];

        IL1AssetHandler(assetHandlerAddress[_assetId]).bridgeRecoverFailedTransfer(
            _chainId,
            _assetId,
            _depositSender,
            _assetData
        );

        emit ClaimedFailedDepositSharedBridge(_chainId, _depositSender, _assetId, _assetData);
    }

    /// @dev Determines if an eth withdrawal was initiated on zkSync Era before the upgrade to the Shared Bridge.
    /// @param _chainId The chain ID of the transaction to check.
    /// @param _l2BatchNumber The L2 batch number for the withdrawal.
    /// @return Whether withdrawal was initiated on zkSync Era before diamond proxy upgrade.
    function _isEraLegacyEthWithdrawal(uint256 _chainId, uint256 _l2BatchNumber) internal view returns (bool) {
        require((_chainId != ERA_CHAIN_ID) || eraPostDiamondUpgradeFirstBatch != 0, "ShB: diamondUFB not set for Era");
        return (_chainId == ERA_CHAIN_ID) && (_l2BatchNumber < eraPostDiamondUpgradeFirstBatch);
    }

    /// @dev Determines if a token withdrawal was initiated on zkSync Era before the upgrade to the Shared Bridge.
    /// @param _chainId The chain ID of the transaction to check.
    /// @param _l2BatchNumber The L2 batch number for the withdrawal.
    /// @return Whether withdrawal was initiated on zkSync Era before Legacy Bridge upgrade.
    function _isEraLegacyTokenWithdrawal(uint256 _chainId, uint256 _l2BatchNumber) internal view returns (bool) {
        require(
            (_chainId != ERA_CHAIN_ID) || eraPostLegacyBridgeUpgradeFirstBatch != 0,
            "ShB: LegacyUFB not set for Era"
        );
        return (_chainId == ERA_CHAIN_ID) && (_l2BatchNumber < eraPostLegacyBridgeUpgradeFirstBatch);
    }

    /// @dev Determines if the provided data for a failed deposit corresponds to a legacy failed deposit.
    /// @param _prevMsgSender The address of the entity that initiated the deposit.
    /// @param _assetId The unique identifier of the deposited L1 token.
    /// @param _transferData The encoded transfer data, which includes both the deposit amount and the address of the L2 receiver.
    /// @param _expectedTxDataHash The nullifier data hash stored for the failed deposit.
    /// @return isLegacyTxDataHash True if the transaction is legacy, false otherwise.
    function _isLegacyTxDataHash(
        address _prevMsgSender,
        bytes32 _assetId,
        bytes memory _transferData,
        bytes32 _expectedTxDataHash
    ) internal view returns (bool isLegacyTxDataHash) {
        try this.encodeTxDataHash(true, _prevMsgSender, _assetId, _transferData) returns (bytes32 txDataHash) {
            return txDataHash == _expectedTxDataHash;
        } catch {
            return false;
        }
    }

    /// @dev Determines if a deposit was initiated on zkSync Era before the upgrade to the Shared Bridge.
    /// @param _chainId The chain ID of the transaction to check.
    /// @param _l2BatchNumber The L2 batch number for the deposit where it was processed.
    /// @param _l2TxNumberInBatch The L2 transaction number in the batch, in which the deposit was processed.
    /// @return Whether deposit was initiated on zkSync Era before Shared Bridge upgrade.
    function _isEraLegacyDeposit(
        uint256 _chainId,
        uint256 _l2BatchNumber,
        uint256 _l2TxNumberInBatch
    ) internal view returns (bool) {
        require(
            (_chainId != ERA_CHAIN_ID) || (eraLegacyBridgeLastDepositBatch != 0),
            "ShB: last deposit time not set for Era"
        );
        return
            (_chainId == ERA_CHAIN_ID) &&
            (_l2BatchNumber < eraLegacyBridgeLastDepositBatch ||
                (_l2TxNumberInBatch < eraLegacyBridgeLastDepositTxNumber &&
                    _l2BatchNumber == eraLegacyBridgeLastDepositBatch));
    }

    /// @notice Finalize the withdrawal and release funds
    /// @param _chainId The chain ID of the transaction to check
    /// @param _l2BatchNumber The L2 batch number where the withdrawal was processed
    /// @param _l2MessageIndex The position in the L2 logs Merkle tree of the l2Log that was sent with the message
    /// @param _l2TxNumberInBatch The L2 transaction number in the batch, in which the log was sent
    /// @param _message The L2 withdraw data, stored in an L2 -> L1 message
    /// @param _merkleProof The Merkle proof of the inclusion L2 -> L1 message about withdrawal initialization
    function finalizeWithdrawal(
        uint256 _chainId,
        uint256 _l2BatchNumber,
        uint256 _l2MessageIndex,
        uint16 _l2TxNumberInBatch,
        bytes calldata _message,
        bytes32[] calldata _merkleProof
    ) external override {
        _finalizeWithdrawal({
            _chainId: _chainId,
            _l2BatchNumber: _l2BatchNumber,
            _l2MessageIndex: _l2MessageIndex,
            _l2TxNumberInBatch: _l2TxNumberInBatch,
            _message: _message,
            _merkleProof: _merkleProof
        });
    }

    struct MessageParams {
        uint256 l2BatchNumber;
        uint256 l2MessageIndex;
        uint16 l2TxNumberInBatch;
    }

    /// @dev Internal function that handles the logic for finalizing withdrawals,
    /// serving both the current bridge system and the legacy ERC20 bridge.
    function _finalizeWithdrawal(
        uint256 _chainId,
        uint256 _l2BatchNumber,
        uint256 _l2MessageIndex,
        uint16 _l2TxNumberInBatch,
        bytes calldata _message,
        bytes32[] calldata _merkleProof
    ) internal nonReentrant whenNotPaused returns (address l1Receiver, bytes32 assetId, uint256 amount) {
        require(!isWithdrawalFinalized[_chainId][_l2BatchNumber][_l2MessageIndex], "Withdrawal is already finalized");
        isWithdrawalFinalized[_chainId][_l2BatchNumber][_l2MessageIndex] = true;

        // Handling special case for withdrawal from zkSync Era initiated before Shared Bridge.
        require(!_isEraLegacyEthWithdrawal(_chainId, _l2BatchNumber), "ShB: legacy eth withdrawal");
        require(!_isEraLegacyTokenWithdrawal(_chainId, _l2BatchNumber), "ShB: legacy token withdrawal");
        bytes memory transferData;
        {
            MessageParams memory messageParams = MessageParams({
                l2BatchNumber: _l2BatchNumber,
                l2MessageIndex: _l2MessageIndex,
                l2TxNumberInBatch: _l2TxNumberInBatch
            });
            (assetId, transferData) = _checkWithdrawal(_chainId, messageParams, _message, _merkleProof);
        }
        address l1AssetHandler = assetHandlerAddress[assetId];
        // slither-disable-next-line unused-return
        IL1AssetHandler(l1AssetHandler).bridgeMint(_chainId, assetId, transferData);
        (amount, l1Receiver) = abi.decode(transferData, (uint256, address));

        emit WithdrawalFinalizedSharedBridge(_chainId, l1Receiver, assetId, amount);
    }

    /// @dev Verifies the validity of a withdrawal message from L2 and returns details of the withdrawal.
    function _checkWithdrawal(
        uint256 _chainId,
        MessageParams memory _messageParams,
        bytes calldata _message,
        bytes32[] calldata _merkleProof
    ) internal view returns (bytes32 assetId, bytes memory transferData) {
        (assetId, transferData) = _parseL2WithdrawalMessage(_chainId, _message);
        L2Message memory l2ToL1Message;
        {
            bool baseTokenWithdrawal = (assetId == BRIDGE_HUB.baseTokenAssetId(_chainId));
            address l2Sender = baseTokenWithdrawal ? L2_BASE_TOKEN_SYSTEM_CONTRACT_ADDR : l2BridgeAddress[_chainId];

            l2ToL1Message = L2Message({
                txNumberInBatch: _messageParams.l2TxNumberInBatch,
                sender: l2Sender,
                data: _message
            });
        }

        bool success = BRIDGE_HUB.proveL2MessageInclusion({
            _chainId: _chainId,
            _batchNumber: _messageParams.l2BatchNumber,
            _index: _messageParams.l2MessageIndex,
            _message: l2ToL1Message,
            _proof: _merkleProof
        });
        require(success, "ShB withd w proof"); // withdrawal wrong proof
    }

    function _parseL2WithdrawalMessage(
        uint256 _chainId,
        bytes memory _l2ToL1message
    ) internal view returns (bytes32 assetId, bytes memory transferData) {
        // We check that the message is long enough to read the data.
        // Please note that there are two versions of the message:
        // 1. The message that is sent by `withdraw(address _l1Receiver)`
        // It should be equal to the length of the bytes4 function signature + address l1Receiver + uint256 amount = 4 + 20 + 32 = 56 (bytes).
        // 2. The message that is encoded by `getL1WithdrawMessage(bytes32 _assetId, bytes memory _bridgeMintData)`
        // No length is assume. The assetId is decoded and the mintData is passed to respective assetHandler

        // So the data is expected to be at least 56 bytes long.
        require(_l2ToL1message.length >= 56, "ShB wrong msg len"); // wrong message length
        uint256 amount;
        address l1Receiver;
        // uint256 l1ReceiverBytes;
        // address parsedL1Receiver;

        (uint32 functionSignature, uint256 offset) = UnsafeBytes.readUint32(_l2ToL1message, 0);
        if (bytes4(functionSignature) == IMailbox.finalizeEthWithdrawal.selector) {
            // this message is a base token withdrawal
            (l1Receiver, offset) = UnsafeBytes.readAddress(_l2ToL1message, offset);
            (amount, offset) = UnsafeBytes.readUint256(_l2ToL1message, offset);
            assetId = BRIDGE_HUB.baseTokenAssetId(_chainId);
            transferData = abi.encode(amount, l1Receiver);
        } else if (bytes4(functionSignature) == IL1ERC20Bridge.finalizeWithdrawal.selector) {
            // We use the IL1ERC20Bridge for backward compatibility with old withdrawals.
            address l1Token;
            // this message is a token withdrawal

            // Check that the message length is correct.
            // It should be equal to the length of the function signature + address + address + uint256 = 4 + 20 + 20 + 32 =
            // 76 (bytes).
            require(_l2ToL1message.length == 76, "ShB wrong msg len 2");
            (l1Receiver, offset) = UnsafeBytes.readAddress(_l2ToL1message, offset);
            (l1Token, offset) = UnsafeBytes.readAddress(_l2ToL1message, offset);
            (amount, offset) = UnsafeBytes.readUint256(_l2ToL1message, offset);

            assetId = keccak256(abi.encode(block.chainid, NATIVE_TOKEN_VAULT_VIRTUAL_ADDRESS, l1Token));
            transferData = abi.encode(amount, l1Receiver);
        } else if (bytes4(functionSignature) == this.finalizeWithdrawal.selector) {
            //todo
            (assetId, offset) = UnsafeBytes.readBytes32(_l2ToL1message, offset);
            transferData = UnsafeBytes.readRemainingBytes(_l2ToL1message, offset);
        } else {
            revert("ShB Incorrect message function selector");
        }
    }

    /// @dev Receives and parses (name, symbol, decimals) from the token contract
    function getERC20Getters(address _token) public view returns (bytes memory) {
        if (_token == ETH_TOKEN_ADDRESS) {
            bytes memory name = bytes("Ether");
            bytes memory symbol = bytes("ETH");
            bytes memory decimals = abi.encode(uint8(18));
            return abi.encode(name, symbol, decimals); // when depositing eth to a non-eth based chain it is an ERC20
        }

        (, bytes memory data1) = _token.staticcall(abi.encodeCall(IERC20Metadata.name, ()));
        (, bytes memory data2) = _token.staticcall(abi.encodeCall(IERC20Metadata.symbol, ()));
        (, bytes memory data3) = _token.staticcall(abi.encodeCall(IERC20Metadata.decimals, ()));
        return abi.encode(data1, data2, data3);
    }

    /*//////////////////////////////////////////////////////////////
            SHARED BRIDGE TOKEN BRIDGING LEGACY FUNCTIONS
    //////////////////////////////////////////////////////////////*/

    /// @notice Withdraw funds from the initiated deposit, that failed when finalizing on L2
    /// @dev Cannot be used to claim deposits made with new encoding
    /// @param _depositSender The address of the deposit initiator
    /// @param _l1Asset The address of the deposited L1 ERC20 token
    /// @param _amount The amount of the deposit that failed.
    /// @param _l2TxHash The L2 transaction hash of the failed deposit finalization
    /// @param _l2BatchNumber The L2 batch number where the deposit finalization was processed
    /// @param _l2MessageIndex The position in the L2 logs Merkle tree of the l2Log that was sent with the message
    /// @param _l2TxNumberInBatch The L2 transaction number in a batch, in which the log was sent
    /// @param _merkleProof The Merkle proof of the processing L1 -> L2 transaction with deposit finalization
    function claimFailedDeposit(
        uint256 _chainId,
        address _depositSender,
        address _l1Asset,
        uint256 _amount,
        bytes32 _l2TxHash,
        uint256 _l2BatchNumber,
        uint256 _l2MessageIndex,
        uint16 _l2TxNumberInBatch,
        bytes32[] calldata _merkleProof
    ) external override {
        bytes32 assetId = nativeTokenVault.getAssetId(_l1Asset);
        // For legacy deposits, the l2 receiver is not required to check tx data hash
        bytes memory transferData = abi.encode(_amount, address(0));
        bridgeRecoverFailedTransfer({
            _chainId: _chainId,
            _depositSender: _depositSender,
            _assetId: assetId,
            _assetData: transferData,
            _l2TxHash: _l2TxHash,
            _l2BatchNumber: _l2BatchNumber,
            _l2MessageIndex: _l2MessageIndex,
            _l2TxNumberInBatch: _l2TxNumberInBatch,
            _merkleProof: _merkleProof
        });
    }

    /*//////////////////////////////////////////////////////////////
                    ERA ERC20 LEGACY FUNCTIONS
    //////////////////////////////////////////////////////////////*/

    /// @notice Initiates a deposit by locking funds on the contract and sending the request
    /// of processing an L2 transaction where tokens would be minted.
    /// @dev If the token is bridged for the first time, the L2 token contract will be deployed. Note however, that the
    /// newly-deployed token does not support any custom logic, i.e. rebase tokens' functionality is not supported.
    /// @param _prevMsgSender The `msg.sender` address from the external call that initiated current one.
    /// @param _l2Receiver The account address that should receive funds on L2
    /// @param _l1Token The L1 token address which is deposited
    /// @param _amount The total amount of tokens to be bridged
    /// @param _l2TxGasLimit The L2 gas limit to be used in the corresponding L2 transaction
    /// @param _l2TxGasPerPubdataByte The gasPerPubdataByteLimit to be used in the corresponding L2 transaction
    /// @param _refundRecipient The address on L2 that will receive the refund for the transaction.
    /// @dev If the L2 deposit finalization transaction fails, the `_refundRecipient` will receive the `_l2Value`.
    /// Please note, the contract may change the refund recipient's address to eliminate sending funds to addresses
    /// out of control.
    /// - If `_refundRecipient` is a contract on L1, the refund will be sent to the aliased `_refundRecipient`.
    /// - If `_refundRecipient` is set to `address(0)` and the sender has NO deployed bytecode on L1, the refund will
    /// be sent to the `msg.sender` address.
    /// - If `_refundRecipient` is set to `address(0)` and the sender has deployed bytecode on L1, the refund will be
    /// sent to the aliased `msg.sender` address.
    /// @dev The address aliasing of L1 contracts as refund recipient on L2 is necessary to guarantee that the funds
    /// are controllable through the Mailbox, since the Mailbox applies address aliasing to the from address for the
    /// L2 tx if the L1 msg.sender is a contract. Without address aliasing for L1 contracts as refund recipients they
    /// would not be able to make proper L2 tx requests through the Mailbox to use or withdraw the funds from L2, and
    /// the funds would be lost.
    /// @return l2TxHash The L2 transaction hash of deposit finalization.
    function depositLegacyErc20Bridge(
        address _prevMsgSender,
        address _l2Receiver,
        address _l1Token,
        uint256 _amount,
        uint256 _l2TxGasLimit,
        uint256 _l2TxGasPerPubdataByte,
        address _refundRecipient
    ) external payable override onlyLegacyBridge nonReentrant whenNotPaused returns (bytes32 l2TxHash) {
        require(l2BridgeAddress[ERA_CHAIN_ID] != address(0), "ShB b. n dep");
        require(_l1Token != L1_WETH_TOKEN, "ShB: WETH deposit not supported 2");

        bytes32 _assetId;
        bytes memory bridgeMintCalldata;

        {
            // Inner call to encode data to decrease local var numbers
            _assetId = _ensureTokenRegisteredWithNTV(_l1Token);
            IERC20(_l1Token).forceApprove(address(nativeTokenVault), _amount);
        }

        {
            bridgeMintCalldata = _burn({
                _chainId: ERA_CHAIN_ID,
                _l2Value: 0,
                _assetId: _assetId,
                _prevMsgSender: _prevMsgSender,
                _transferData: abi.encode(_amount, _l2Receiver),
                _passValue: false
            });
        }

        {
            bytes memory l2TxCalldata = _getDepositL2Calldata(_prevMsgSender, _assetId, bridgeMintCalldata);

            // If the refund recipient is not specified, the refund will be sent to the sender of the transaction.
            // Otherwise, the refund will be sent to the specified address.
            // If the recipient is a contract on L1, the address alias will be applied.
            address refundRecipient = AddressAliasHelper.actualRefundRecipient(_refundRecipient, _prevMsgSender);

            L2TransactionRequestDirect memory request = L2TransactionRequestDirect({
                chainId: ERA_CHAIN_ID,
                l2Contract: l2BridgeAddress[ERA_CHAIN_ID],
                mintValue: msg.value, // l2 gas + l2 msg.Value the bridgehub will withdraw the mintValue from the base token bridge for gas
                l2Value: 0, // L2 msg.value, this contract doesn't support base token deposits or wrapping functionality, for direct deposits use bridgehub
                l2Calldata: l2TxCalldata,
                l2GasLimit: _l2TxGasLimit,
                l2GasPerPubdataByteLimit: _l2TxGasPerPubdataByte,
                factoryDeps: new bytes[](0),
                refundRecipient: refundRecipient
            });
            l2TxHash = BRIDGE_HUB.requestL2TransactionDirect{value: msg.value}(request);
        }

        // Save the deposited amount to claim funds on L1 if the deposit failed on L2
        depositHappened[ERA_CHAIN_ID][l2TxHash] = keccak256(abi.encode(_prevMsgSender, _l1Token, _amount));

        emit LegacyDepositInitiated({
            chainId: ERA_CHAIN_ID,
            l2DepositTxHash: l2TxHash,
            from: _prevMsgSender,
            to: _l2Receiver,
            l1Asset: _l1Token,
            amount: _amount
        });
    }

    /// @notice Finalizes the withdrawal for transactions initiated via the legacy ERC20 bridge.
    /// @param _l2BatchNumber The L2 batch number where the withdrawal was processed
    /// @param _l2MessageIndex The position in the L2 logs Merkle tree of the l2Log that was sent with the message
    /// @param _l2TxNumberInBatch The L2 transaction number in the batch, in which the log was sent
    /// @param _message The L2 withdraw data, stored in an L2 -> L1 message
    /// @param _merkleProof The Merkle proof of the inclusion L2 -> L1 message about withdrawal initialization
    ///
    /// @return l1Receiver The address on L1 that will receive the withdrawn funds
    /// @return l1Asset The address of the L1 token being withdrawn
    /// @return amount The amount of the token being withdrawn
    function finalizeWithdrawalLegacyErc20Bridge(
        uint256 _l2BatchNumber,
        uint256 _l2MessageIndex,
        uint16 _l2TxNumberInBatch,
        bytes calldata _message,
        bytes32[] calldata _merkleProof
    ) external override onlyLegacyBridge returns (address l1Receiver, address l1Asset, uint256 amount) {
        bytes32 assetId;
        (l1Receiver, assetId, amount) = _finalizeWithdrawal({
            _chainId: ERA_CHAIN_ID,
            _l2BatchNumber: _l2BatchNumber,
            _l2MessageIndex: _l2MessageIndex,
            _l2TxNumberInBatch: _l2TxNumberInBatch,
            _message: _message,
            _merkleProof: _merkleProof
        });
        l1Asset = nativeTokenVault.tokenAddress(assetId);
    }

    /// @notice Withdraw funds from the initiated deposit, that failed when finalizing on zkSync Era chain.
    /// This function is specifically designed for maintaining backward-compatibility with legacy `claimFailedDeposit`
    /// method in `L1ERC20Bridge`.
    ///
    /// @param _depositSender The address of the deposit initiator
    /// @param _l1Asset The address of the deposited L1 ERC20 token
    /// @param _amount The amount of the deposit that failed.
    /// @param _l2TxHash The L2 transaction hash of the failed deposit finalization
    /// @param _l2BatchNumber The L2 batch number where the deposit finalization was processed
    /// @param _l2MessageIndex The position in the L2 logs Merkle tree of the l2Log that was sent with the message
    /// @param _l2TxNumberInBatch The L2 transaction number in a batch, in which the log was sent
    /// @param _merkleProof The Merkle proof of the processing L1 -> L2 transaction with deposit finalization
    function claimFailedDepositLegacyErc20Bridge(
        address _depositSender,
        address _l1Asset,
        uint256 _amount,
        bytes32 _l2TxHash,
        uint256 _l2BatchNumber,
        uint256 _l2MessageIndex,
        uint16 _l2TxNumberInBatch,
        bytes32[] calldata _merkleProof
    ) external override onlyLegacyBridge {
        // For legacy deposits, the l2 receiver is not required to check tx data hash
        bytes memory transferData = abi.encode(_amount, address(0));
        bridgeRecoverFailedTransfer({
            _chainId: ERA_CHAIN_ID,
            _depositSender: _depositSender,
            _assetId: nativeTokenVault.getAssetId(_l1Asset),
            _assetData: transferData,
            _l2TxHash: _l2TxHash,
            _l2BatchNumber: _l2BatchNumber,
            _l2MessageIndex: _l2MessageIndex,
            _l2TxNumberInBatch: _l2TxNumberInBatch,
            _merkleProof: _merkleProof
        });
    }

    /*//////////////////////////////////////////////////////////////
                            PAUSE
    //////////////////////////////////////////////////////////////*/

    /// @notice Pauses all functions marked with the `whenNotPaused` modifier.
    function pause() external onlyOwner {
        _pause();
    }

    /// @notice Unpauses the contract, allowing all functions marked with the `whenNotPaused` modifier to be called again.
    function unpause() external onlyOwner {
        _unpause();
    }
}<|MERGE_RESOLUTION|>--- conflicted
+++ resolved
@@ -441,12 +441,8 @@
     ) internal returns (bytes memory bridgeMintCalldata) {
         address l1AssetHandler = assetHandlerAddress[_assetId];
         require(l1AssetHandler != address(0), "ShB: asset handler does not exist for assetId");
-<<<<<<< HEAD
-        bridgeMintCalldata = IL1AssetHandler(l1AssetHandler).bridgeBurn{value: msg.value}({
-=======
         uint256 msgValue = _passValue ? msg.value : 0;
         bridgeMintCalldata = IL1AssetHandler(l1AssetHandler).bridgeBurn{value: msgValue}({
->>>>>>> bc588839
             _chainId: _chainId,
             _l2Value: _l2Value,
             _assetId: _assetId,
