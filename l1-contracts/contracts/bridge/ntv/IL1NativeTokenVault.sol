// SPDX-License-Identifier: MIT

pragma solidity 0.8.24;

import {IL1Nullifier} from "../interfaces/IL1Nullifier.sol";
import {INativeTokenVault} from "./INativeTokenVault.sol";

/// @title L1 Native token vault contract interface
/// @author Matter Labs
/// @custom:security-contact security@matterlabs.dev
/// @notice The NTV is an Asset Handler for the L1AssetRouter to handle native tokens
// is IL1AssetHandler, IL1BaseTokenAssetHandler {
interface IL1NativeTokenVault is INativeTokenVault {
    /// @notice The L1Nullifier contract
    function L1_NULLIFIER() external view returns (IL1Nullifier);

<<<<<<< HEAD
    /// @notice Returns the total number of specific tokens locked for some chain
    function chainBalance(uint256 _chainId, bytes32 _assetId) external view returns (uint256);
=======
    /// @notice Registers ETH token
    function registerEthToken() external;
>>>>>>> 2508f36e

    event TokenBeaconUpdated(address indexed l2TokenBeacon);
}<|MERGE_RESOLUTION|>--- conflicted
+++ resolved
@@ -14,13 +14,11 @@
     /// @notice The L1Nullifier contract
     function L1_NULLIFIER() external view returns (IL1Nullifier);
 
-<<<<<<< HEAD
     /// @notice Returns the total number of specific tokens locked for some chain
     function chainBalance(uint256 _chainId, bytes32 _assetId) external view returns (uint256);
-=======
+    
     /// @notice Registers ETH token
     function registerEthToken() external;
->>>>>>> 2508f36e
 
     event TokenBeaconUpdated(address indexed l2TokenBeacon);
 }