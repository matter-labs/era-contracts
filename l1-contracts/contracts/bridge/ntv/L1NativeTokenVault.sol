// SPDX-License-Identifier: MIT

pragma solidity 0.8.24;

// solhint-disable reason-string, gas-custom-errors

import {BeaconProxy} from "@openzeppelin/contracts-v4/proxy/beacon/BeaconProxy.sol";
import {IBeacon} from "@openzeppelin/contracts-v4/proxy/beacon/IBeacon.sol";
import {Create2} from "@openzeppelin/contracts-v4/utils/Create2.sol";

import {IERC20} from "@openzeppelin/contracts-v4/token/ERC20/IERC20.sol";
import {SafeERC20} from "@openzeppelin/contracts-v4/token/ERC20/utils/SafeERC20.sol";

import {IL1NativeTokenVault} from "./IL1NativeTokenVault.sol";
import {INativeTokenVault} from "./INativeTokenVault.sol";
import {NativeTokenVault} from "./NativeTokenVault.sol";

import {IL1AssetHandler} from "../interfaces/IL1AssetHandler.sol";
import {IL1Nullifier} from "../interfaces/IL1Nullifier.sol";
import {IL1AssetRouter} from "../asset-router/IL1AssetRouter.sol";

import {ETH_TOKEN_ADDRESS} from "../../common/Config.sol";
import {DataEncoding} from "../../common/libraries/DataEncoding.sol";

import {Unauthorized, ZeroAddress, NoFundsTransferred, InsufficientChainBalance, WithdrawFailed} from "../../common/L1ContractErrors.sol";

/// @author Matter Labs
/// @custom:security-contact security@matterlabs.dev
/// @dev Vault holding L1 native ETH and ERC20 tokens bridged into the ZK chains.
/// @dev Designed for use with a proxy for upgradability.
contract L1NativeTokenVault is IL1NativeTokenVault, IL1AssetHandler, NativeTokenVault {
    using SafeERC20 for IERC20;

    /// @dev L1 nullifier contract that handles legacy functions & finalize withdrawal, confirm l2 tx mappings
    IL1Nullifier public immutable override L1_NULLIFIER;

    /// @dev Era's chainID
    uint256 public immutable ERA_CHAIN_ID;

    /// @dev Maps token balances for each chain to prevent unauthorized spending across ZK chains.
    /// This serves as a security measure until hyperbridging is implemented.
    /// NOTE: this function may be removed in the future, don't rely on it!
    mapping(uint256 chainId => mapping(bytes32 assetId => uint256 balance)) public chainBalance;

    /// @dev Contract is expected to be used as proxy implementation.
    /// @dev Initialize the implementation to prevent Parity hack.
    /// @param _l1WethAddress Address of WETH on deployed chain
    /// @param _l1AssetRouter Address of Asset Router on L1.
    /// @param _eraChainId ID of Era.
    /// @param _l1Nullifier Address of the nullifier contract, which handles transaction progress between L1 and ZK chains.
    constructor(
        address _l1WethAddress,
        address _l1AssetRouter,
        uint256 _eraChainId,
        IL1Nullifier _l1Nullifier
    )
        NativeTokenVault(
            _l1WethAddress,
            _l1AssetRouter,
            DataEncoding.encodeNTVAssetId(block.chainid, ETH_TOKEN_ADDRESS)
        )
    {
        ERA_CHAIN_ID = _eraChainId;
        L1_NULLIFIER = _l1Nullifier;
    }

    /// @dev Accepts ether only from the contract that was the shared Bridge.
    receive() external payable {
        if ((address(L1_NULLIFIER) != msg.sender) && (address(ASSET_ROUTER) != msg.sender)) {
            revert Unauthorized(msg.sender);
        }
    }

    /// @dev Initializes a contract for later use. Expected to be used in the proxy
    /// @param _owner Address which can change pause / unpause the NTV
    /// implementation. The owner is the Governor and separate from the ProxyAdmin from now on, so that the Governor can call the bridge.
    function initialize(address _owner, address _bridgedTokenBeacon) external initializer {
        if (_owner == address(0)) {
            revert ZeroAddress();
        }
        bridgedTokenBeacon = IBeacon(_bridgedTokenBeacon);
<<<<<<< HEAD
        tokenAddress[BASE_TOKEN_ASSET_ID] = ETH_TOKEN_ADDRESS;
        originChainId[BASE_TOKEN_ASSET_ID] = block.chainid;
=======
>>>>>>> 2508f36e
        _transferOwnership(_owner);
    }

    /// @inheritdoc IL1NativeTokenVault
    function registerEthToken() external {
        _unsafeRegisterNativeToken(ETH_TOKEN_ADDRESS);
    }

    /// @notice Transfers tokens from shared bridge as part of the migration process.
    /// The shared bridge becomes the L1Nullifier contract.
    /// @dev Both ETH and ERC20 tokens can be transferred. Exhausts balance of shared bridge after the first call.
    /// @dev Calling second time for the same token will revert.
    /// @param _token The address of token to be transferred (address(1) for ether and contract address for ERC20).
    function transferFundsFromSharedBridge(address _token) external {
        if (_token == ETH_TOKEN_ADDRESS) {
            uint256 balanceBefore = address(this).balance;
            L1_NULLIFIER.transferTokenToNTV(_token);
            uint256 balanceAfter = address(this).balance;
            if (balanceAfter <= balanceBefore) {
                revert NoFundsTransferred();
            }
        } else {
            uint256 balanceBefore = IERC20(_token).balanceOf(address(this));
            uint256 nullifierChainBalance = IERC20(_token).balanceOf(address(L1_NULLIFIER));
            require(nullifierChainBalance > 0, "NTV: 0 amount to transfer");
            L1_NULLIFIER.transferTokenToNTV(_token);
            uint256 balanceAfter = IERC20(_token).balanceOf(address(this));
            require(balanceAfter - balanceBefore >= nullifierChainBalance, "NTV: wrong amount transferred");
        }
    }

    /// @notice Updates chain token balance within NTV to account for tokens transferred from the shared bridge (part of the migration process).
    /// @dev Clears chain balance on the shared bridge after the first call. Subsequent calls will not affect the state.
    /// @param _token The address of token to be transferred (address(1) for ether and contract address for ERC20).
    /// @param _targetChainId The chain ID of the corresponding ZK chain.
    function updateChainBalancesFromSharedBridge(address _token, uint256 _targetChainId) external {
        uint256 nullifierChainBalance = L1_NULLIFIER.__DEPRECATED_chainBalance(_targetChainId, _token);
        bytes32 assetId = DataEncoding.encodeNTVAssetId(block.chainid, _token);
        chainBalance[_targetChainId][assetId] = chainBalance[_targetChainId][assetId] + nullifierChainBalance;
        L1_NULLIFIER.nullifyChainBalanceByNTV(_targetChainId, _token);
    }

    /// @inheritdoc INativeTokenVault
    function registerToken(address _nativeToken) external override(INativeTokenVault, NativeTokenVault) {
        originChainId[DataEncoding.encodeNTVAssetId(block.chainid, _nativeToken)] = block.chainid;
        _registerToken(_nativeToken);
    }

    /*//////////////////////////////////////////////////////////////
                            Start transaction Functions
    //////////////////////////////////////////////////////////////*/

    function _bridgeBurnNativeToken(
        uint256 _chainId,
        bytes32 _assetId,
        address _prevMsgSender,
        // solhint-disable-next-line no-unused-vars
        bool _depositChecked,
        bytes calldata _data
    ) internal override returns (bytes memory _bridgeMintData) {
        uint256 _depositAmount;
        (_depositAmount, ) = abi.decode(_data, (uint256, address));
        bool depositChecked = IL1AssetRouter(address(ASSET_ROUTER)).transferFundsToNTV(
            _assetId,
            _depositAmount,
            _prevMsgSender
        );
        _bridgeMintData = super._bridgeBurnNativeToken({
            _chainId: _chainId,
            _assetId: _assetId,
            _prevMsgSender: _prevMsgSender,
            _depositChecked: depositChecked,
            _data: _data
        });
    }

    /*//////////////////////////////////////////////////////////////
                            L1 SPECIFIC FUNCTIONS
    //////////////////////////////////////////////////////////////*/

    ///  @inheritdoc IL1AssetHandler
    function bridgeRecoverFailedTransfer(
        uint256 _chainId,
        bytes32 _assetId,
        address _depositSender,
        bytes calldata _data
    ) external payable override onlyAssetRouter whenNotPaused {
        (uint256 _amount, ) = abi.decode(_data, (uint256, address));
        address l1Token = tokenAddress[_assetId];
        if (_amount == 0) {
            revert NoFundsTransferred();
        }

        _handleChainBalanceDecrease(_chainId, _assetId, _amount, false);

        if (l1Token == ETH_TOKEN_ADDRESS) {
            bool callSuccess;
            // Low-level assembly call, to avoid any memory copying (save gas)
            assembly {
                callSuccess := call(gas(), _depositSender, _amount, 0, 0, 0, 0)
            }
            require(callSuccess, "NTV: claimFailedDeposit failed, no funds or cannot transfer to receiver");
        } else {
            IERC20(l1Token).safeTransfer(_depositSender, _amount);
            // Note we don't allow weth deposits anymore, but there might be legacy weth deposits.
            // until we add Weth bridging capabilities, we don't wrap/unwrap weth to ether.
        }
    }

    /*//////////////////////////////////////////////////////////////
                            INTERNAL & HELPER FUNCTIONS
    //////////////////////////////////////////////////////////////*/

    // get the computed address before the contract DeployWithCreate2 deployed using Bytecode of contract DeployWithCreate2 and salt specified by the sender
    function calculateCreate2TokenAddress(
        uint256 _originChainId,
        address _l1Token
    ) public view override(INativeTokenVault, NativeTokenVault) returns (address) {
        bytes32 salt = _getCreate2Salt(_originChainId, _l1Token);
        return
            Create2.computeAddress(
                salt,
                keccak256(abi.encodePacked(type(BeaconProxy).creationCode, abi.encode(bridgedTokenBeacon, "")))
            );
    }

    /// @notice Transfers tokens from the depositor address to the smart contract address.
    /// @param _from The address of the depositor.
    /// @param _token The ERC20 token to be transferred.
    /// @param _amount The amount to be transferred.
    /// @return The difference between the contract balance before and after the transferring of funds.
    function _depositFunds(address _from, IERC20 _token, uint256 _amount) internal override returns (uint256) {
        address from = _from;
        // in the legacy scenario the SharedBridge = L1Nullifier was granting the allowance, we have to transfer from them instead of the user
        if (
            _token.allowance(address(ASSET_ROUTER), address(this)) >= _amount &&
            _token.allowance(_from, address(this)) < _amount
        ) {
            from = address(ASSET_ROUTER);
        }
        return super._depositFunds(from, _token, _amount);
    }

    function _withdrawFunds(bytes32 _assetId, address _to, address _token, uint256 _amount) internal override {
        if (_assetId == BASE_TOKEN_ASSET_ID) {
            bool callSuccess;
            // Low-level assembly call, to avoid any memory copying (save gas)
            assembly {
                callSuccess := call(gas(), _to, _amount, 0, 0, 0, 0)
            }
            if (!callSuccess) {
                revert WithdrawFailed();
            }
        } else {
            // Withdraw funds
            IERC20(_token).safeTransfer(_to, _amount);
        }
    }

    function _deployBridgedToken(
        uint256 _originChainId,
        address _originToken,
        bytes memory _erc20Data
    ) internal virtual override returns (address, uint256) {
        originChainId[DataEncoding.encodeNTVAssetId(_originChainId, _originToken)] = _originChainId;
        return super._deployBridgedToken(_originChainId, _originToken, _erc20Data);
    }

    function _deployBeaconProxy(bytes32 _salt) internal override returns (BeaconProxy proxy) {
        // Use CREATE2 to deploy the BeaconProxy
        address proxyAddress = Create2.deploy(
            0,
            _salt,
            abi.encodePacked(type(BeaconProxy).creationCode, abi.encode(bridgedTokenBeacon, ""))
        );
        return BeaconProxy(payable(proxyAddress));
    }

    function _handleChainBalanceIncrease(
        uint256 _chainId,
        bytes32 _assetId,
        uint256 _amount,
        bool _isNative
    ) internal override {
        if ((_isNative) || (originChainId[_assetId] != _chainId)) {
            chainBalance[_chainId][_assetId] += _amount;
        }
    }

    function _handleChainBalanceDecrease(
        uint256 _chainId,
        bytes32 _assetId,
        uint256 _amount,
        bool _isNative
    ) internal override {
        if ((_isNative) || (originChainId[_assetId] != _chainId)) {
            // Check that the chain has sufficient balance
            if (chainBalance[_chainId][_assetId] < _amount) {
                revert InsufficientChainBalance();
            }
            chainBalance[_chainId][_assetId] -= _amount;
        }
    }
}<|MERGE_RESOLUTION|>--- conflicted
+++ resolved
@@ -79,11 +79,6 @@
             revert ZeroAddress();
         }
         bridgedTokenBeacon = IBeacon(_bridgedTokenBeacon);
-<<<<<<< HEAD
-        tokenAddress[BASE_TOKEN_ASSET_ID] = ETH_TOKEN_ADDRESS;
-        originChainId[BASE_TOKEN_ASSET_ID] = block.chainid;
-=======
->>>>>>> 2508f36e
         _transferOwnership(_owner);
     }
 
