// SPDX-License-Identifier: MIT

pragma solidity 0.8.24;

import {Ownable2StepUpgradeable} from "@openzeppelin/contracts-upgradeable-v4/access/Ownable2StepUpgradeable.sol";
import {PausableUpgradeable} from "@openzeppelin/contracts-upgradeable-v4/security/PausableUpgradeable.sol";
import {BeaconProxy} from "@openzeppelin/contracts-v4/proxy/beacon/BeaconProxy.sol";
import {IBeacon} from "@openzeppelin/contracts-v4/proxy/beacon/IBeacon.sol";

import {IERC20} from "@openzeppelin/contracts-v4/token/ERC20/IERC20.sol";
import {SafeERC20} from "@openzeppelin/contracts-v4/token/ERC20/utils/SafeERC20.sol";

import {IBridgedStandardToken} from "../interfaces/IBridgedStandardToken.sol";
import {INativeTokenVault} from "./INativeTokenVault.sol";
import {IAssetHandler} from "../interfaces/IAssetHandler.sol";
import {IAssetRouterBase} from "../asset-router/IAssetRouterBase.sol";
import {DataEncoding} from "../../common/libraries/DataEncoding.sol";

import {BridgedStandardERC20} from "../BridgedStandardERC20.sol";
import {BridgeHelper} from "../BridgeHelper.sol";

import {DeployingBridgedTokenForNativeToken, EmptyDeposit, Unauthorized, TokensWithFeesNotSupported, TokenNotSupported, NonEmptyMsgValue, ValueMismatch, AddressMismatch, AssetIdMismatch, AmountMustBeGreaterThanZero, ZeroAddress} from "../../common/L1ContractErrors.sol";
import {EmptyToken} from "../L1BridgeContractErrors.sol";

/// @author Matter Labs
/// @custom:security-contact security@matterlabs.dev
/// @dev Vault holding L1 native ETH and ERC20 tokens bridged into the ZK chains.
/// @dev Designed for use with a proxy for upgradability.
abstract contract NativeTokenVault is INativeTokenVault, IAssetHandler, Ownable2StepUpgradeable, PausableUpgradeable {
    using SafeERC20 for IERC20;

    /// @dev The address of the WETH token.
    address public immutable override WETH_TOKEN;

    /// @dev L1 Shared Bridge smart contract that handles communication with its counterparts on L2s
    IAssetRouterBase public immutable override ASSET_ROUTER;

    /// @dev The assetId of the base token.
    bytes32 public immutable BASE_TOKEN_ASSET_ID;

    /// @dev Chain ID of L1 for bridging reasons.
    uint256 public immutable L1_CHAIN_ID;

    /// @dev Contract that stores the implementation address for token.
    /// @dev For more details see https://docs.openzeppelin.com/contracts/3.x/api/proxy#UpgradeableBeacon.
    IBeacon public bridgedTokenBeacon;

    /// @dev A mapping assetId => originChainId
    mapping(bytes32 assetId => uint256 originChainId) public originChainId;

    /// @dev A mapping assetId => tokenAddress
    mapping(bytes32 assetId => address tokenAddress) public tokenAddress;

    /// @dev A mapping tokenAddress => assetId
    mapping(address tokenAddress => bytes32 assetId) public assetId;

    /**
     * @dev This empty reserved space is put in place to allow future versions to add new
     * variables without shifting down storage in the inheritance chain.
     * See https://docs.openzeppelin.com/contracts/4.x/upgradeable#storage_gaps
     */
    uint256[46] private __gap;

    /// @notice Checks that the message sender is the bridgehub.
    modifier onlyAssetRouter() {
        if (msg.sender != address(ASSET_ROUTER)) {
            revert Unauthorized(msg.sender);
        }
        _;
    }

    /// @dev Contract is expected to be used as proxy implementation.
    /// @dev Disable the initialization to prevent Parity hack.
    /// @param _wethToken Address of WETH on deployed chain
    /// @param _assetRouter Address of assetRouter
    constructor(address _wethToken, address _assetRouter, bytes32 _baseTokenAssetId, uint256 _l1ChainId) {
        _disableInitializers();
        L1_CHAIN_ID = _l1ChainId;
        ASSET_ROUTER = IAssetRouterBase(_assetRouter);
        WETH_TOKEN = _wethToken;
        BASE_TOKEN_ASSET_ID = _baseTokenAssetId;
    }

    /// @inheritdoc INativeTokenVault
    function registerToken(address _nativeToken) external virtual {
        _registerToken(_nativeToken);
    }

    function _registerToken(address _nativeToken) internal {
        if (_nativeToken == WETH_TOKEN) {
            revert TokenNotSupported(WETH_TOKEN);
        }
<<<<<<< HEAD
        require(_nativeToken.code.length > 0, "NTV: empty token");
        require(assetId[_nativeToken] == bytes32(0), "NTV: asset id already registered");
=======
        if (_nativeToken.code.length == 0) {
            revert EmptyToken();
        }
>>>>>>> f33bcb79
        _unsafeRegisterNativeToken(_nativeToken);
    }

    /// @inheritdoc INativeTokenVault
    function ensureTokenIsRegistered(address _nativeToken) public {
        if (assetId[_nativeToken] == bytes32(0)) {
            _registerToken(_nativeToken);
        }
    }

    /*//////////////////////////////////////////////////////////////
                            FINISH TRANSACTION FUNCTIONS
    //////////////////////////////////////////////////////////////*/

    /// @inheritdoc IAssetHandler
    /// @notice Used when the chain receives a transfer from L1 Shared Bridge and correspondingly mints the asset.
    /// @param _chainId The chainId that the message is from.
    /// @param _assetId The assetId of the asset being bridged.
    /// @param _data The abi.encoded transfer data.
    function bridgeMint(
        uint256 _chainId,
        bytes32 _assetId,
        bytes calldata _data
    ) external payable override onlyAssetRouter whenNotPaused {
        address receiver;
        uint256 amount;
        // we set all originChainId for all already bridged tokens with the setLegacyTokenAssetId and updateChainBalancesFromSharedBridge functions.
        // for tokens that are bridged for the first time, the originChainId will be 0.
        if (originChainId[_assetId] == block.chainid) {
            (receiver, amount) = _bridgeMintNativeToken(_chainId, _assetId, _data);
        } else {
            (receiver, amount) = _bridgeMintBridgedToken(_chainId, _assetId, _data);
        }
        // solhint-disable-next-line func-named-parameters
        emit BridgeMint(_chainId, _assetId, receiver, amount);
    }

    function _bridgeMintBridgedToken(
        uint256 _originChainId,
        bytes32 _assetId,
        bytes calldata _data
    ) internal virtual returns (address receiver, uint256 amount) {
        // Either it was bridged before, therefore address is not zero, or it is first time bridging and standard erc20 will be deployed
        address token = tokenAddress[_assetId];
        bytes memory erc20Data;
        address originToken;
        // slither-disable-next-line unused-return
        (, receiver, originToken, amount, erc20Data) = DataEncoding.decodeBridgeMintData(_data);

        if (token == address(0)) {
            token = _ensureAndSaveTokenDeployed(_assetId, originToken, erc20Data);
        }
        _handleChainBalanceDecrease(_originChainId, _assetId, amount, false);
        IBridgedStandardToken(token).bridgeMint(receiver, amount);
        emit BridgeMint(_originChainId, _assetId, receiver, amount);
    }

    function _bridgeMintNativeToken(
        uint256 _originChainId,
        bytes32 _assetId,
        bytes calldata _data
    ) internal returns (address receiver, uint256 amount) {
        address token = tokenAddress[_assetId];
        // slither-disable-next-line unused-return
        (, receiver, , amount, ) = DataEncoding.decodeBridgeMintData(_data);

        _handleChainBalanceDecrease(_originChainId, _assetId, amount, true);
        _withdrawFunds(_assetId, receiver, token, amount);
        emit BridgeMint(_originChainId, _assetId, receiver, amount);
    }

    function _withdrawFunds(bytes32 _assetId, address _to, address _token, uint256 _amount) internal virtual;

    /*//////////////////////////////////////////////////////////////
                            Start transaction Functions
    //////////////////////////////////////////////////////////////*/

    /// @inheritdoc IAssetHandler
    /// @notice Allows bridgehub to acquire mintValue for L1->L2 and L2->L1 transactions.
    /// @dev In case of native token vault _data is the tuple of _depositAmount and _receiver.
    function bridgeBurn(
        uint256 _chainId,
        uint256,
        bytes32 _assetId,
        address _originalCaller,
        bytes calldata _data
    ) external payable override onlyAssetRouter whenNotPaused returns (bytes memory _bridgeMintData) {
        if (originChainId[_assetId] != block.chainid) {
            _bridgeMintData = _bridgeBurnBridgedToken(_chainId, _assetId, _originalCaller, _data);
        } else {
            _bridgeMintData = _bridgeBurnNativeToken({
                _chainId: _chainId,
                _assetId: _assetId,
                _originalCaller: _originalCaller,
                _depositChecked: false,
                _data: _data
            });
        }
    }

    function _bridgeBurnBridgedToken(
        uint256 _chainId,
        bytes32 _assetId,
        address _originalCaller,
        bytes calldata _data
    ) internal returns (bytes memory _bridgeMintData) {
        (uint256 _amount, address _receiver) = abi.decode(_data, (uint256, address));
        if (_amount == 0) {
            // "Amount cannot be zero");
            revert AmountMustBeGreaterThanZero();
        }

        address bridgedToken = tokenAddress[_assetId];
        IBridgedStandardToken(bridgedToken).bridgeBurn(_originalCaller, _amount);
        _handleChainBalanceIncrease(_chainId, _assetId, _amount, false);

        emit BridgeBurn({
            chainId: _chainId,
            assetId: _assetId,
            sender: _originalCaller,
            receiver: _receiver,
            amount: _amount
        });
        bytes memory erc20Metadata;
        {
            // we set all originChainId for all already bridged tokens with the setLegacyTokenAssetId and updateChainBalancesFromSharedBridge functions.
            // for native tokens the originChainId is set when they register.
            uint256 originChainId = originChainId[_assetId];
            if (originChainId == 0) {
                revert ZeroAddress();
            }
            erc20Metadata = getERC20Getters(bridgedToken, originChainId);
        }
        address originToken;
        {
            originToken = IBridgedStandardToken(bridgedToken).originToken();
            if (originToken == address(0)) {
                revert ZeroAddress();
            }
        }

        _bridgeMintData = DataEncoding.encodeBridgeMintData({
            _originalCaller: _originalCaller,
            _remoteReceiver: _receiver,
            _originToken: originToken,
            _amount: _amount,
            _erc20Metadata: erc20Metadata
        });
    }

    function _bridgeBurnNativeToken(
        uint256 _chainId,
        bytes32 _assetId,
        address _originalCaller,
        bool _depositChecked,
        bytes calldata _data
    ) internal virtual returns (bytes memory _bridgeMintData) {
        (uint256 _depositAmount, address _receiver) = abi.decode(_data, (uint256, address));

        uint256 amount;
        address nativeToken = tokenAddress[_assetId];
        if (_assetId == BASE_TOKEN_ASSET_ID) {
            amount = msg.value;

            // In the old SDK/contracts the user had to always provide `0` as the deposit amount for ETH token, while
            // ultimately the provided `msg.value` was used as the deposit amount. This check is needed for backwards compatibility.
            if (_depositAmount == 0) {
                _depositAmount = amount;
            }
            _handleChainBalanceIncrease(_chainId, _assetId, amount, true);
            if (_depositAmount != amount) {
                revert ValueMismatch(_depositAmount, amount);
            }
        } else {
            // The Bridgehub also checks this, but we want to be sure
            if (msg.value != 0) {
                revert NonEmptyMsgValue();
            }
            amount = _depositAmount;
            _handleChainBalanceIncrease(_chainId, _assetId, amount, true);
            if (!_depositChecked) {
                uint256 expectedDepositAmount = _depositFunds(_originalCaller, IERC20(nativeToken), _depositAmount); // note if _originalCaller is this contract, this will return 0. This does not happen.
                // The token has non-standard transfer logic
                if (amount != expectedDepositAmount) {
                    revert TokensWithFeesNotSupported();
                }
            }
        }
        if (amount == 0) {
            // empty deposit amount
            revert EmptyDeposit();
        }

        bytes memory erc20Metadata;
        {
            erc20Metadata = getERC20Getters(nativeToken, originChainId[_assetId]);
        }
        _bridgeMintData = DataEncoding.encodeBridgeMintData({
            _originalCaller: _originalCaller,
            _remoteReceiver: _receiver,
            _originToken: nativeToken,
            _amount: amount,
            _erc20Metadata: erc20Metadata
        });

        emit BridgeBurn({
            chainId: _chainId,
            assetId: _assetId,
            sender: _originalCaller,
            receiver: _receiver,
            amount: amount
        });
    }

    /*//////////////////////////////////////////////////////////////
                            INTERNAL & HELPER FUNCTIONS
    //////////////////////////////////////////////////////////////*/

    /// @notice Transfers tokens from the depositor address to the smart contract address.
    /// @param _from The address of the depositor.
    /// @param _token The ERC20 token to be transferred.
    /// @param _amount The amount to be transferred.
    /// @return The difference between the contract balance before and after the transferring of funds.
    function _depositFunds(address _from, IERC20 _token, uint256 _amount) internal virtual returns (uint256) {
        uint256 balanceBefore = _token.balanceOf(address(this));
        // slither-disable-next-line arbitrary-send-erc20
        _token.safeTransferFrom(_from, address(this), _amount);
        uint256 balanceAfter = _token.balanceOf(address(this));

        return balanceAfter - balanceBefore;
    }

    /// @param _token The address of token of interest.
    /// @dev Receives and parses (name, symbol, decimals) from the token contract
    function getERC20Getters(address _token, uint256 _originChainId) public view override returns (bytes memory) {
        return BridgeHelper.getERC20Getters(_token, _originChainId);
    }

    /// @notice Registers a native token address for the vault.
    /// @dev It does not perform any checks for the correctnesss of the token contract.
    /// @param _nativeToken The address of the token to be registered.
    function _unsafeRegisterNativeToken(address _nativeToken) internal {
        bytes32 newAssetId = DataEncoding.encodeNTVAssetId(block.chainid, _nativeToken);
        tokenAddress[newAssetId] = _nativeToken;
        assetId[_nativeToken] = newAssetId;
        originChainId[newAssetId] = block.chainid;
        ASSET_ROUTER.setAssetHandlerAddressThisChain(bytes32(uint256(uint160(_nativeToken))), address(this));
    }

    function _handleChainBalanceIncrease(
        uint256 _chainId,
        bytes32 _assetId,
        uint256 _amount,
        bool _isNative
    ) internal virtual;

    function _handleChainBalanceDecrease(
        uint256 _chainId,
        bytes32 _assetId,
        uint256 _amount,
        bool _isNative
    ) internal virtual;

    /*//////////////////////////////////////////////////////////////
                            TOKEN DEPLOYER FUNCTIONS
    //////////////////////////////////////////////////////////////*/

    function _ensureAndSaveTokenDeployed(
        bytes32 _assetId,
        address _originToken,
        bytes memory _erc20Data
    ) internal virtual returns (address expectedToken) {
        uint256 tokenOriginChainId;
        (expectedToken, tokenOriginChainId) = _calculateExpectedTokenAddress(_originToken, _erc20Data);
        _ensureAndSaveTokenDeployedInner({
            _tokenOriginChainId: tokenOriginChainId,
            _assetId: _assetId,
            _originToken: _originToken,
            _erc20Data: _erc20Data,
            _expectedToken: expectedToken
        });
    }

    /// @notice Calculates the bridged token address corresponding to native token counterpart.
    function _calculateExpectedTokenAddress(
        address _originToken,
        bytes memory _erc20Data
    ) internal view returns (address expectedToken, uint256 tokenOriginChainId) {
        /// @dev calling externally to convert from memory to calldata
        tokenOriginChainId = this.tokenDataOriginChainId(_erc20Data);
        expectedToken = calculateCreate2TokenAddress(tokenOriginChainId, _originToken);
    }

    /// @notice Returns the origin chain id from the token data.
    function tokenDataOriginChainId(bytes calldata _erc20Data) public view returns (uint256 tokenOriginChainId) {
        // slither-disable-next-line unused-return
        (tokenOriginChainId, , , ) = DataEncoding.decodeTokenData(_erc20Data);
        if (tokenOriginChainId == 0) {
            tokenOriginChainId = L1_CHAIN_ID;
        }
    }

    /// @notice Checks that the assetId is correct for the origin token and chain.
    function _assetIdCheck(uint256 _tokenOriginChainId, bytes32 _assetId, address _originToken) internal view {
        bytes32 expectedAssetId = DataEncoding.encodeNTVAssetId(_tokenOriginChainId, _originToken);
        if (_assetId != expectedAssetId) {
            // Make sure that a NativeTokenVault sent the message
            revert AssetIdMismatch(_assetId, expectedAssetId);
        }
    }

    function _ensureAndSaveTokenDeployedInner(
        uint256 _tokenOriginChainId,
        bytes32 _assetId,
        address _originToken,
        bytes memory _erc20Data,
        address _expectedToken
    ) internal {
        _assetIdCheck(_tokenOriginChainId, _assetId, _originToken);

        address deployedToken = _deployBridgedToken(_tokenOriginChainId, _assetId, _originToken, _erc20Data);
        if (deployedToken != _expectedToken) {
            revert AddressMismatch(_expectedToken, deployedToken);
        }

        tokenAddress[_assetId] = _expectedToken;
        assetId[_expectedToken] = _assetId;
    }

    /// @notice Calculates the bridged token address corresponding to native token counterpart.
    /// @param _tokenOriginChainId The chain id of the origin token.
    /// @param _bridgeToken The address of native token.
    /// @return The address of bridged token.
    function calculateCreate2TokenAddress(
        uint256 _tokenOriginChainId,
        address _bridgeToken
    ) public view virtual override returns (address);

    /// @notice Deploys and initializes the bridged token for the native counterpart.
    /// @param _tokenOriginChainId The chain id of the origin token.
    /// @param _originToken The address of origin token.
    /// @param _erc20Data The ERC20 metadata of the token deployed.
    /// @return The address of the beacon proxy (bridged token).
    function _deployBridgedToken(
        uint256 _tokenOriginChainId,
        bytes32 _assetId,
        address _originToken,
        bytes memory _erc20Data
    ) internal returns (address) {
        if (_tokenOriginChainId == block.chainid) {
            revert DeployingBridgedTokenForNativeToken();
        }
        bytes32 salt = _getCreate2Salt(_tokenOriginChainId, _originToken);

        BeaconProxy l2Token = _deployBeaconProxy(salt, _tokenOriginChainId);
        BridgedStandardERC20(address(l2Token)).bridgeInitialize(_assetId, _originToken, _erc20Data);

        originChainId[_assetId] = _tokenOriginChainId;
        return address(l2Token);
    }

    /// @notice Converts the L1 token address to the create2 salt of deployed L2 token.
    /// @param _l1Token The address of token on L1.
    /// @return salt The salt used to compute address of bridged token on L2 and for beacon proxy deployment.
    function _getCreate2Salt(uint256 _originChainId, address _l1Token) internal view virtual returns (bytes32 salt) {
        salt = keccak256(abi.encode(_originChainId, _l1Token));
    }

    /// @notice Deploys the beacon proxy for the bridged token.
    /// @dev This function uses raw call to ContractDeployer to make sure that exactly `l2TokenProxyBytecodeHash` is used
    /// for the code of the proxy.
    /// @param _salt The salt used for beacon proxy deployment of the bridged token (we pass the native token address).
    /// @return proxy The beacon proxy, i.e. bridged token.
    function _deployBeaconProxy(
        bytes32 _salt,
        uint256 _tokenOriginChainId
    ) internal virtual returns (BeaconProxy proxy);

    /*//////////////////////////////////////////////////////////////
                            PAUSE
    //////////////////////////////////////////////////////////////*/

    /// @notice Pauses all functions marked with the `whenNotPaused` modifier.
    function pause() external onlyOwner {
        _pause();
    }

    /// @notice Unpauses the contract, allowing all functions marked with the `whenNotPaused` modifier to be called again.
    function unpause() external onlyOwner {
        _unpause();
    }
}<|MERGE_RESOLUTION|>--- conflicted
+++ resolved
@@ -90,14 +90,10 @@
         if (_nativeToken == WETH_TOKEN) {
             revert TokenNotSupported(WETH_TOKEN);
         }
-<<<<<<< HEAD
-        require(_nativeToken.code.length > 0, "NTV: empty token");
-        require(assetId[_nativeToken] == bytes32(0), "NTV: asset id already registered");
-=======
         if (_nativeToken.code.length == 0) {
             revert EmptyToken();
         }
->>>>>>> f33bcb79
+        require(assetId[_nativeToken] == bytes32(0), "NTV: asset id already registered");
         _unsafeRegisterNativeToken(_nativeToken);
     }
 
