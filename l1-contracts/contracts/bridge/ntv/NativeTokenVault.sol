// SPDX-License-Identifier: MIT

pragma solidity 0.8.24;

// solhint-disable reason-string, gas-custom-errors

import {Ownable2StepUpgradeable} from "@openzeppelin/contracts-upgradeable-v4/access/Ownable2StepUpgradeable.sol";
import {PausableUpgradeable} from "@openzeppelin/contracts-upgradeable-v4/security/PausableUpgradeable.sol";
import {BeaconProxy} from "@openzeppelin/contracts-v4/proxy/beacon/BeaconProxy.sol";
import {IBeacon} from "@openzeppelin/contracts-v4/proxy/beacon/IBeacon.sol";

import {IERC20} from "@openzeppelin/contracts-v4/token/ERC20/IERC20.sol";
import {SafeERC20} from "@openzeppelin/contracts-v4/token/ERC20/utils/SafeERC20.sol";

import {IBridgedStandardToken} from "../interfaces/IBridgedStandardToken.sol";
import {INativeTokenVault} from "./INativeTokenVault.sol";
import {IAssetHandler} from "../interfaces/IAssetHandler.sol";
import {IAssetRouterBase} from "../asset-router/IAssetRouterBase.sol";
import {DataEncoding} from "../../common/libraries/DataEncoding.sol";

import {BridgedStandardERC20} from "../BridgedStandardERC20.sol";
import {BridgeHelper} from "../BridgeHelper.sol";

import {EmptyDeposit, Unauthorized, TokensWithFeesNotSupported, TokenNotSupported, NonEmptyMsgValue, ValueMismatch, AddressMismatch, AssetIdMismatch, AmountMustBeGreaterThanZero, ZeroAddress} from "../../common/L1ContractErrors.sol";

/// @author Matter Labs
/// @custom:security-contact security@matterlabs.dev
/// @dev Vault holding L1 native ETH and ERC20 tokens bridged into the ZK chains.
/// @dev Designed for use with a proxy for upgradability.
abstract contract NativeTokenVault is INativeTokenVault, IAssetHandler, Ownable2StepUpgradeable, PausableUpgradeable {
    using SafeERC20 for IERC20;

    /// @dev The address of the WETH token.
    address public immutable override WETH_TOKEN;

    /// @dev L1 Shared Bridge smart contract that handles communication with its counterparts on L2s
    IAssetRouterBase public immutable override ASSET_ROUTER;

    /// @dev The assetId of the base token.
    bytes32 public immutable BASE_TOKEN_ASSET_ID;

    /// @dev Chain ID of L1 for bridging reasons.
    uint256 public immutable L1_CHAIN_ID;

    /// @dev Contract that stores the implementation address for token.
    /// @dev For more details see https://docs.openzeppelin.com/contracts/3.x/api/proxy#UpgradeableBeacon.
    IBeacon public bridgedTokenBeacon;

    /// @dev A mapping assetId => tokenAddress
    mapping(bytes32 assetId => uint256 chainId) public originChainId;

    /// @dev A mapping assetId => tokenAddress
    mapping(bytes32 assetId => address tokenAddress) public tokenAddress;

    /**
     * @dev This empty reserved space is put in place to allow future versions to add new
     * variables without shifting down storage in the inheritance chain.
     * See https://docs.openzeppelin.com/contracts/4.x/upgradeable#storage_gaps
     */
    uint256[47] private __gap;

    /// @notice Checks that the message sender is the bridgehub.
    modifier onlyAssetRouter() {
        if (msg.sender != address(ASSET_ROUTER)) {
            revert Unauthorized(msg.sender);
        }
        _;
    }

    /// @dev Contract is expected to be used as proxy implementation.
    /// @dev Disable the initialization to prevent Parity hack.
    /// @param _wethToken Address of WETH on deployed chain
    /// @param _assetRouter Address of assetRouter
    constructor(address _wethToken, address _assetRouter, bytes32 _baseTokenAssetId, uint256 _l1ChainId) {
        _disableInitializers();
        L1_CHAIN_ID = _l1ChainId;
        ASSET_ROUTER = IAssetRouterBase(_assetRouter);
        WETH_TOKEN = _wethToken;
        BASE_TOKEN_ASSET_ID = _baseTokenAssetId;
    }

    /// @inheritdoc INativeTokenVault
    function registerToken(address _nativeToken) external virtual {
        _registerToken(_nativeToken);
    }

    function _registerToken(address _nativeToken) internal {
        if (_nativeToken == WETH_TOKEN) {
            revert TokenNotSupported(WETH_TOKEN);
        }
        require(_nativeToken.code.length > 0, "NTV: empty token");
        _unsafeRegisterNativeToken(_nativeToken);
    }

    /*//////////////////////////////////////////////////////////////
                            FINISH TRANSACTION FUNCTIONS
    //////////////////////////////////////////////////////////////*/

    /// @inheritdoc IAssetHandler
    /// @notice Used when the chain receives a transfer from L1 Shared Bridge and correspondingly mints the asset.
    /// @param _chainId The chainId that the message is from.
    /// @param _assetId The assetId of the asset being bridged.
    /// @param _data The abi.encoded transfer data.
    function bridgeMint(
        uint256 _chainId,
        bytes32 _assetId,
        bytes calldata _data
    ) external payable override onlyAssetRouter whenNotPaused {
        address receiver;
        uint256 amount;
        // we set all originChainId for all already bridged tokens with the setLegacyTokenAssetId and updateChainBalancesFromSharedBridge functions.
        // for tokens that are bridged for the first time, the originChainId will be 0.
        if (originChainId[_assetId] == block.chainid) {
            (receiver, amount) = _bridgeMintNativeToken(_chainId, _assetId, _data);
        } else {
            (receiver, amount) = _bridgeMintBridgedToken(_chainId, _assetId, _data);
        }
        // solhint-disable-next-line func-named-parameters
        emit BridgeMint(_chainId, _assetId, receiver, amount);
    }

    function _bridgeMintBridgedToken(
        uint256 _originChainId,
        bytes32 _assetId,
        bytes calldata _data
    ) internal virtual returns (address receiver, uint256 amount) {
        // Either it was bridged before, therefore address is not zero, or it is first time bridging and standard erc20 will be deployed
        address token = tokenAddress[_assetId];
        bytes memory erc20Data;
        address originToken;
        // slither-disable-next-line unused-return
        (, receiver, originToken, amount, erc20Data) = DataEncoding.decodeBridgeMintData(_data);

        if (token == address(0)) {
            token = _ensureTokenDeployed(_originChainId, _assetId, originToken, erc20Data);
        }
        _handleChainBalanceDecrease(_originChainId, _assetId, amount, false);
        IBridgedStandardToken(token).bridgeMint(receiver, amount);
        emit BridgeMint(_originChainId, _assetId, receiver, amount);
    }

    function _bridgeMintNativeToken(
        uint256 _originChainId,
        bytes32 _assetId,
        bytes calldata _data
    ) internal returns (address receiver, uint256 amount) {
        address token = tokenAddress[_assetId];
        // slither-disable-next-line unused-return
        (, receiver, , amount, ) = DataEncoding.decodeBridgeMintData(_data);

        _handleChainBalanceDecrease(_originChainId, _assetId, amount, true);
        _withdrawFunds(_assetId, receiver, token, amount);
        emit BridgeMint(_originChainId, _assetId, receiver, amount);
    }

    function _withdrawFunds(bytes32 _assetId, address _to, address _token, uint256 _amount) internal virtual;

    /*//////////////////////////////////////////////////////////////
                            Start transaction Functions
    //////////////////////////////////////////////////////////////*/

    /// @inheritdoc IAssetHandler
    /// @notice Allows bridgehub to acquire mintValue for L1->L2 transactions.
    /// @dev In case of native token vault _data is the tuple of _depositAmount and _receiver.
    function bridgeBurn(
        uint256 _chainId,
        uint256,
        bytes32 _assetId,
        address _account,
        bytes calldata _data
    ) external payable override onlyAssetRouter whenNotPaused returns (bytes memory _bridgeMintData) {
<<<<<<< HEAD
        if (!isTokenNative[_assetId]) {
            _bridgeMintData = _bridgeBurnBridgedToken(_chainId, _assetId, _account, _data);
=======
        if (originChainId[_assetId] != block.chainid) {
            _bridgeMintData = _bridgeBurnBridgedToken(_chainId, _assetId, _prevMsgSender, _data);
>>>>>>> 6de29637
        } else {
            _bridgeMintData = _bridgeBurnNativeToken({
                _chainId: _chainId,
                _assetId: _assetId,
                _account: _account,
                _depositChecked: false,
                _data: _data
            });
        }
    }

    function _bridgeBurnBridgedToken(
        uint256 _chainId,
        bytes32 _assetId,
        address _account,
        bytes calldata _data
    ) internal returns (bytes memory _bridgeMintData) {
        (uint256 _amount, address _receiver) = abi.decode(_data, (uint256, address));
        if (_amount == 0) {
            // "Amount cannot be zero");
            revert AmountMustBeGreaterThanZero();
        }

        address bridgedToken = tokenAddress[_assetId];
<<<<<<< HEAD
        IBridgedStandardToken(bridgedToken).bridgeBurn(_account, _amount);

        emit BridgeBurn({chainId: _chainId, assetId: _assetId, sender: _account, receiver: _receiver, amount: _amount});
        _bridgeMintData = _data;
=======
        IBridgedStandardToken(bridgedToken).bridgeBurn(_prevMsgSender, _amount);

        emit BridgeBurn({
            chainId: _chainId,
            assetId: _assetId,
            sender: _prevMsgSender,
            receiver: _receiver,
            amount: _amount
        });
        bytes memory erc20Metadata;
        {
            // we set all originChainId for all already bridged tokens with the setLegacyTokenAssetId and updateChainBalancesFromSharedBridge functions.
            // for native tokens the originChainId is set when they register.
            uint256 originChainId = originChainId[_assetId];
            if (originChainId == 0) {
                revert ZeroAddress();
            }
            erc20Metadata = getERC20Getters(bridgedToken, originChainId);
        }
        address originToken;
        {
            originToken = IBridgedStandardToken(bridgedToken).originToken();
            if (originToken == address(0)) {
                revert ZeroAddress();
            }
        }

        _bridgeMintData = DataEncoding.encodeBridgeMintData({
            _prevMsgSender: _prevMsgSender,
            _l2Receiver: _receiver,
            _l1Token: originToken,
            _amount: _amount,
            _erc20Metadata: erc20Metadata
        });
>>>>>>> 6de29637
    }

    function _bridgeBurnNativeToken(
        uint256 _chainId,
        bytes32 _assetId,
        address _account,
        bool _depositChecked,
        bytes calldata _data
    ) internal virtual returns (bytes memory _bridgeMintData) {
        (uint256 _depositAmount, address _receiver) = abi.decode(_data, (uint256, address));

        uint256 amount;
        address nativeToken = tokenAddress[_assetId];
        if (_assetId == BASE_TOKEN_ASSET_ID) {
            amount = msg.value;

            // In the old SDK/contracts the user had to always provide `0` as the deposit amount for ETH token, while
            // ultimately the provided `msg.value` was used as the deposit amount. This check is needed for backwards compatibility.
            if (_depositAmount == 0) {
                _depositAmount = amount;
            }
            _handleChainBalanceIncrease(_chainId, _assetId, amount, true);
            if (_depositAmount != amount) {
                revert ValueMismatch(amount, msg.value);
            }
        } else {
            // The Bridgehub also checks this, but we want to be sure
            if (msg.value != 0) {
                revert NonEmptyMsgValue();
            }
            _handleChainBalanceIncrease(_chainId, _assetId, amount, true);
            amount = _depositAmount;
            if (!_depositChecked) {
                uint256 expectedDepositAmount = _depositFunds(_account, IERC20(nativeToken), _depositAmount); // note if _account is this contract, this will return 0. This does not happen.
                // The token has non-standard transfer logic
                if (amount != expectedDepositAmount) {
                    revert TokensWithFeesNotSupported();
                }
            }
        }
        if (amount == 0) {
            // empty deposit amount
            revert EmptyDeposit();
        }

        bytes memory erc20Metadata;
        {
            erc20Metadata = getERC20Getters(nativeToken, originChainId[_assetId]);
        }
        _bridgeMintData = DataEncoding.encodeBridgeMintData({
            _account: _account,
            _l2Receiver: _receiver,
            _l1Token: nativeToken,
            _amount: amount,
            _erc20Metadata: erc20Metadata
        });

        emit BridgeBurn({chainId: _chainId, assetId: _assetId, sender: _account, receiver: _receiver, amount: amount});
    }

    /*//////////////////////////////////////////////////////////////
                            INTERNAL & HELPER FUNCTIONS
    //////////////////////////////////////////////////////////////*/

    /// @notice Transfers tokens from the depositor address to the smart contract address.
    /// @param _from The address of the depositor.
    /// @param _token The ERC20 token to be transferred.
    /// @param _amount The amount to be transferred.
    /// @return The difference between the contract balance before and after the transferring of funds.
    function _depositFunds(address _from, IERC20 _token, uint256 _amount) internal virtual returns (uint256) {
        uint256 balanceBefore = _token.balanceOf(address(this));
        // slither-disable-next-line arbitrary-send-erc20
        _token.safeTransferFrom(_from, address(this), _amount);
        uint256 balanceAfter = _token.balanceOf(address(this));

        return balanceAfter - balanceBefore;
    }

    /// @param _token The address of token of interest.
    /// @dev Receives and parses (name, symbol, decimals) from the token contract
    function getERC20Getters(address _token, uint256 _originChainId) public view override returns (bytes memory) {
        return BridgeHelper.getERC20Getters(_token, _originChainId);
    }

    /// @notice Returns the parsed assetId.
    /// @param _nativeToken The address of the token to be parsed.
    /// @dev Shows the assetId for a given chain and token address
    function getAssetId(uint256 _chainId, address _nativeToken) external pure override returns (bytes32) {
        return DataEncoding.encodeNTVAssetId(_chainId, _nativeToken);
    }

    /// @notice Registers a native token address for the vault.
    /// @dev It does not perform any checks for the correctnesss of the token contract.
    /// @param _nativeToken The address of the token to be registered.
    function _unsafeRegisterNativeToken(address _nativeToken) internal {
        bytes32 assetId = DataEncoding.encodeNTVAssetId(block.chainid, _nativeToken);
        ASSET_ROUTER.setAssetHandlerAddressThisChain(bytes32(uint256(uint160(_nativeToken))), address(this));
        tokenAddress[assetId] = _nativeToken;
        originChainId[assetId] = block.chainid;
    }

    function _handleChainBalanceIncrease(
        uint256 _chainId,
        bytes32 _assetId,
        uint256 _amount,
        bool _isNative
    ) internal virtual;

    function _handleChainBalanceDecrease(
        uint256 _chainId,
        bytes32 _assetId,
        uint256 _amount,
        bool _isNative
    ) internal virtual;

    /*//////////////////////////////////////////////////////////////
                            TOKEN DEPLOYER FUNCTIONS
    //////////////////////////////////////////////////////////////*/

    function _ensureTokenDeployed(
        uint256 _originChainId,
        bytes32 _assetId,
        address _originToken,
        bytes memory _erc20Data
    ) internal virtual returns (address expectedToken) {
        expectedToken = _assetIdCheck(_originChainId, _assetId, _originToken);
        _ensureTokenDeployedInner({
            _originChainId: _originChainId,
            _assetId: _assetId,
            _originToken: _originToken,
            _erc20Data: _erc20Data,
            _expectedToken: expectedToken
        });
    }

    function _assetIdCheck(
        uint256 _originChainId,
        bytes32 _assetId,
        address _originToken
    ) internal view returns (address expectedToken) {
        expectedToken = calculateCreate2TokenAddress(_originChainId, _originToken);
        bytes32 expectedAssetId = DataEncoding.encodeNTVAssetId(_originChainId, _originToken);
        if (_assetId != expectedAssetId) {
            // Make sure that a NativeTokenVault sent the message
            revert AssetIdMismatch(_assetId, expectedAssetId);
        }
    }

    function _ensureTokenDeployedInner(
        uint256 _originChainId,
        bytes32 _assetId,
        address _originToken,
        bytes memory _erc20Data,
        address _expectedToken
    ) internal {
        address deployedToken = _deployBridgedToken(_originChainId, _originToken, _erc20Data);
        if (deployedToken != _expectedToken) {
            revert AddressMismatch(_expectedToken, deployedToken);
        }

        tokenAddress[_assetId] = _expectedToken;
    }

    /// @notice Calculates the bridged token address corresponding to native token counterpart.
    /// @param _bridgeToken The address of native token.
    /// @return The address of bridged token.
    function calculateCreate2TokenAddress(
        uint256 _originChainId,
        address _bridgeToken
    ) public view virtual override returns (address);

    /// @notice Deploys and initializes the bridged token for the native counterpart.
    /// @param _originToken The address of origin token.
    /// @param _erc20Data The ERC20 metadata of the token deployed.
    /// @return The address of the beacon proxy (bridged token).
    function _deployBridgedToken(
        uint256 _originChainId,
        address _originToken,
        bytes memory _erc20Data
    ) internal returns (address) {
        bytes32 salt = _getCreate2Salt(_originChainId, _originToken);

        BeaconProxy l2Token = _deployBeaconProxy(salt);
        uint256 tokenOriginChainId = BridgedStandardERC20(address(l2Token)).bridgeInitialize(_originToken, _erc20Data);
        tokenOriginChainId = tokenOriginChainId == 0 ? L1_CHAIN_ID : tokenOriginChainId;
        originChainId[DataEncoding.encodeNTVAssetId(tokenOriginChainId, _originToken)] = tokenOriginChainId;
        return address(l2Token);
    }

    /// @notice Converts the L1 token address to the create2 salt of deployed L2 token.
    /// @param _l1Token The address of token on L1.
    /// @return salt The salt used to compute address of bridged token on L2 and for beacon proxy deployment.
    function _getCreate2Salt(uint256 _originChainId, address _l1Token) internal view virtual returns (bytes32 salt) {
        salt = keccak256(abi.encode(_originChainId, _l1Token));
    }

    /// @notice Deploys the beacon proxy for the bridged token.
    /// @dev This function uses raw call to ContractDeployer to make sure that exactly `l2TokenProxyBytecodeHash` is used
    /// for the code of the proxy.
    /// @param _salt The salt used for beacon proxy deployment of the bridged token (we pass the native token address).
    /// @return proxy The beacon proxy, i.e. bridged token.
    function _deployBeaconProxy(bytes32 _salt) internal virtual returns (BeaconProxy proxy);

    /*//////////////////////////////////////////////////////////////
                            PAUSE
    //////////////////////////////////////////////////////////////*/

    /// @notice Pauses all functions marked with the `whenNotPaused` modifier.
    function pause() external onlyOwner {
        _pause();
    }

    /// @notice Unpauses the contract, allowing all functions marked with the `whenNotPaused` modifier to be called again.
    function unpause() external onlyOwner {
        _unpause();
    }
}<|MERGE_RESOLUTION|>--- conflicted
+++ resolved
@@ -166,21 +166,16 @@
         uint256 _chainId,
         uint256,
         bytes32 _assetId,
-        address _account,
+        address _originalCaller,
         bytes calldata _data
     ) external payable override onlyAssetRouter whenNotPaused returns (bytes memory _bridgeMintData) {
-<<<<<<< HEAD
-        if (!isTokenNative[_assetId]) {
-            _bridgeMintData = _bridgeBurnBridgedToken(_chainId, _assetId, _account, _data);
-=======
         if (originChainId[_assetId] != block.chainid) {
-            _bridgeMintData = _bridgeBurnBridgedToken(_chainId, _assetId, _prevMsgSender, _data);
->>>>>>> 6de29637
+            _bridgeMintData = _bridgeBurnBridgedToken(_chainId, _assetId, _originalCaller, _data);
         } else {
             _bridgeMintData = _bridgeBurnNativeToken({
                 _chainId: _chainId,
                 _assetId: _assetId,
-                _account: _account,
+                _originalCaller: _originalCaller,
                 _depositChecked: false,
                 _data: _data
             });
@@ -190,7 +185,7 @@
     function _bridgeBurnBridgedToken(
         uint256 _chainId,
         bytes32 _assetId,
-        address _account,
+        address _originalCaller,
         bytes calldata _data
     ) internal returns (bytes memory _bridgeMintData) {
         (uint256 _amount, address _receiver) = abi.decode(_data, (uint256, address));
@@ -200,18 +195,12 @@
         }
 
         address bridgedToken = tokenAddress[_assetId];
-<<<<<<< HEAD
-        IBridgedStandardToken(bridgedToken).bridgeBurn(_account, _amount);
-
-        emit BridgeBurn({chainId: _chainId, assetId: _assetId, sender: _account, receiver: _receiver, amount: _amount});
-        _bridgeMintData = _data;
-=======
-        IBridgedStandardToken(bridgedToken).bridgeBurn(_prevMsgSender, _amount);
+        IBridgedStandardToken(bridgedToken).bridgeBurn(_originalCaller, _amount);
 
         emit BridgeBurn({
             chainId: _chainId,
             assetId: _assetId,
-            sender: _prevMsgSender,
+            sender: _originalCaller,
             receiver: _receiver,
             amount: _amount
         });
@@ -234,19 +223,18 @@
         }
 
         _bridgeMintData = DataEncoding.encodeBridgeMintData({
-            _prevMsgSender: _prevMsgSender,
+            _originalCaller: _originalCaller,
             _l2Receiver: _receiver,
             _l1Token: originToken,
             _amount: _amount,
             _erc20Metadata: erc20Metadata
         });
->>>>>>> 6de29637
     }
 
     function _bridgeBurnNativeToken(
         uint256 _chainId,
         bytes32 _assetId,
-        address _account,
+        address _originalCaller,
         bool _depositChecked,
         bytes calldata _data
     ) internal virtual returns (bytes memory _bridgeMintData) {
@@ -274,7 +262,7 @@
             _handleChainBalanceIncrease(_chainId, _assetId, amount, true);
             amount = _depositAmount;
             if (!_depositChecked) {
-                uint256 expectedDepositAmount = _depositFunds(_account, IERC20(nativeToken), _depositAmount); // note if _account is this contract, this will return 0. This does not happen.
+                uint256 expectedDepositAmount = _depositFunds(_originalCaller, IERC20(nativeToken), _depositAmount); // note if _originalCaller is this contract, this will return 0. This does not happen.
                 // The token has non-standard transfer logic
                 if (amount != expectedDepositAmount) {
                     revert TokensWithFeesNotSupported();
@@ -291,14 +279,20 @@
             erc20Metadata = getERC20Getters(nativeToken, originChainId[_assetId]);
         }
         _bridgeMintData = DataEncoding.encodeBridgeMintData({
-            _account: _account,
+            _originalCaller: _originalCaller,
             _l2Receiver: _receiver,
             _l1Token: nativeToken,
             _amount: amount,
             _erc20Metadata: erc20Metadata
         });
 
-        emit BridgeBurn({chainId: _chainId, assetId: _assetId, sender: _account, receiver: _receiver, amount: amount});
+        emit BridgeBurn({
+            chainId: _chainId,
+            assetId: _assetId,
+            sender: _originalCaller,
+            receiver: _receiver,
+            amount: amount
+        });
     }
 
     /*//////////////////////////////////////////////////////////////
