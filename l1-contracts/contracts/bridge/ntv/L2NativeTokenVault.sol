--- conflicted
+++ resolved
@@ -86,17 +86,12 @@
     /// @notice Sets the legacy token asset ID for the given L2 token address.
     function setLegacyTokenAssetId(address _l2TokenAddress) public {
         address l1TokenAddress = L2_LEGACY_SHARED_BRIDGE.l1TokenAddress(_l2TokenAddress);
-<<<<<<< HEAD
         if (l1TokenAddress == address(0)) {
             revert ZeroAddress();
         }
-        bytes32 newAssetId = DataEncoding.encodeNTVAssetId(L1_CHAIN_ID, l1TokenAddress);
-        tokenAddress[newAssetId] = _l2TokenAddress;
-=======
         bytes32 newAssetId = DataEncoding.encodeNTVAssetId(L1_CHAIN_ID, l1TokenAddress);
         tokenAddress[newAssetId] = _l2TokenAddress;
         assetId[_l2TokenAddress] = newAssetId;
->>>>>>> 4eec9d4e
         originChainId[newAssetId] = L1_CHAIN_ID;
     }
 
@@ -150,18 +145,11 @@
         }
 
         tokenAddress[_assetId] = _expectedToken;
-<<<<<<< HEAD
+        assetId[_expectedToken] = _assetId;
     }
 
     /// @notice Deploys the beacon proxy for the L2 token, while using ContractDeployer system contract.
     /// @dev This function uses raw call to ContractDeployer to make sure that exactly `L2_TOKEN_PROXY_BYTECODE_HASH` is used
-=======
-        assetId[_expectedToken] = _assetId;
-    }
-
-    /// @notice Deploys the beacon proxy for the L2 token, while using ContractDeployer system contract or the legacy shared bridge.
-    /// @dev This function uses raw call to ContractDeployer to make sure that exactly `l2TokenProxyBytecodeHash` is used
->>>>>>> 4eec9d4e
     /// for the code of the proxy.
     /// @param _salt The salt used for beacon proxy deployment of L2 bridged token.
     /// @param _tokenOriginChainId The origin chain id of the token.
@@ -209,7 +197,6 @@
     //////////////////////////////////////////////////////////////*/
 
     /// @notice Calculates L2 wrapped token address given the currently stored beacon proxy bytecode hash and beacon address.
-<<<<<<< HEAD
     /// @param _originChainId The chain id of the origin token.
     /// @param _nonNativeToken The address of token on its origin chain..
     /// @return Address of an L2 token counterpart.
@@ -224,20 +211,6 @@
         } else {
             bytes32 constructorInputHash = keccak256(abi.encode(address(bridgedTokenBeacon), ""));
             bytes32 salt = _getCreate2Salt(_originChainId, _nonNativeToken);
-=======
-    /// @param _tokenOriginChainId The chain id of the origin token.
-    /// @param _l1Token The address of token on L1.
-    /// @return Address of an L2 token counterpart.
-    function calculateCreate2TokenAddress(
-        uint256 _tokenOriginChainId,
-        address _l1Token
-    ) public view virtual override(INativeTokenVault, NativeTokenVault) returns (address) {
-        if (address(L2_LEGACY_SHARED_BRIDGE) != address(0) && _tokenOriginChainId == L1_CHAIN_ID) {
-            return L2_LEGACY_SHARED_BRIDGE.l2TokenAddress(_l1Token);
-        } else {
-            bytes32 constructorInputHash = keccak256(abi.encode(address(bridgedTokenBeacon), ""));
-            bytes32 salt = _getCreate2Salt(_tokenOriginChainId, _l1Token);
->>>>>>> 4eec9d4e
             return
                 L2ContractHelper.computeCreate2Address(
                     address(this),
