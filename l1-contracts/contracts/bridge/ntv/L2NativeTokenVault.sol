--- conflicted
+++ resolved
@@ -58,18 +58,18 @@
     /// the old version where it was an immutable.
     bytes32 public L2_TOKEN_PROXY_BYTECODE_HASH;
 
-<<<<<<< HEAD
+    /// @dev The address of the L2 asset router.
+    /// @dev Note, that while it is a simple storage variable, the name is in capslock for the backward compatibility with
+    /// the old version where it was an immutable.
+    IAssetRouterBase public override ASSET_ROUTER;
+    
     /// @dev Only allows calls from the complex upgrader contract on L2.
     modifier onlyUpgrader() {
         if (msg.sender != L2_COMPLEX_UPGRADER_ADDR) {
             revert InvalidCaller(msg.sender);
         }
         _;
-=======
-    /// @dev The address of the L2 asset router.
-    /// @dev Note, that while it is a simple storage variable, the name is in capslock for the backward compatibility with
-    /// the old version where it was an immutable.
-    IAssetRouterBase public override ASSET_ROUTER;
+    }
 
     /*//////////////////////////////////////////////////////////////
                             INTERNAL FUNCTIONS
@@ -93,7 +93,6 @@
     /// @dev Returns the WETH token address for internal use.
     function _wethToken() internal view override returns (address) {
         return WETH_TOKEN;
->>>>>>> 919ff231
     }
 
     /// @notice Initializes the contract.
