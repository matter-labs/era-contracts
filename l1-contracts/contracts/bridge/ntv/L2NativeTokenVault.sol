--- conflicted
+++ resolved
@@ -129,30 +129,8 @@
         }
     }
 
-<<<<<<< HEAD
-    /// @notice Ensures that the token is deployed inner for legacy tokens. 
-    function _ensureAndSaveTokenDeployedInnerLegacyToken(
-        bytes32 _assetId,
-        address _originToken,
-        address _expectedToken,
-        address _l1LegacyToken
-    ) internal {
-        _assetIdCheck(L1_CHAIN_ID, _assetId, _originToken);
-
-        /// token is a legacy token, no need to deploy
-        if (_l1LegacyToken != _originToken) {
-            revert AddressMismatch(_originToken, _l1LegacyToken);
-        }
-
-        tokenAddress[_assetId] = _expectedToken;
-    }
-
-    /// @notice Deploys the beacon proxy for the L2 token, while using ContractDeployer system contract or the legacy shared bridge.
-    /// @dev This function uses raw call to ContractDeployer to make sure that exactly `l2TokenProxyBytecodeHash` is used
-=======
     /// @notice Deploys the beacon proxy for the L2 token, while using ContractDeployer system contract.
     /// @dev This function uses raw call to ContractDeployer to make sure that exactly `L2_TOKEN_PROXY_BYTECODE_HASH` is used
->>>>>>> 9f6a4565
     /// for the code of the proxy.
     /// @param _salt The salt used for beacon proxy deployment of L2 bridged token.
     /// @param _tokenOriginChainId The origin chain id of the token.
