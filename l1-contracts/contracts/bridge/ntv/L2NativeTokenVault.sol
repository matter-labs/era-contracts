--- conflicted
+++ resolved
@@ -35,29 +35,17 @@
     /// @dev The address of the WETH token.
     /// @dev Note, that while it is a simple storage variable, the name is in capslock for the backward compatibility with
     /// the old version where it was an immutable.
-<<<<<<< HEAD
-    address public override WETH_TOKEN;
-=======
     address public WETH_TOKEN;
->>>>>>> a88002c9
 
     /// @dev The assetId of the base token.
     /// @dev Note, that while it is a simple storage variable, the name is in capslock for the backward compatibility with
     /// the old version where it was an immutable.
-<<<<<<< HEAD
-    bytes32 public override BASE_TOKEN_ASSET_ID;
-=======
     bytes32 public BASE_TOKEN_ASSET_ID;
->>>>>>> a88002c9
 
     /// @dev Chain ID of L1 for bridging reasons.
     /// @dev Note, that while it is a simple storage variable, the name is in capslock for the backward compatibility with
     /// the old version where it was an immutable.
-<<<<<<< HEAD
-    uint256 public override L1_CHAIN_ID;
-=======
     uint256 public L1_CHAIN_ID;
->>>>>>> a88002c9
 
     /// @dev The address of the L2 legacy shared bridge
     /// @dev Note, that while it is a simple storage variable, the name is in capslock for the backward compatibility with
@@ -69,25 +57,13 @@
     /// the old version where it was an immutable.
     bytes32 public L2_TOKEN_PROXY_BYTECODE_HASH;
 
-<<<<<<< HEAD
-    /// @dev The address of the L2 asset router.
-    /// @dev Note, that while it is a simple storage variable, the name is in capslock for the backward compatibility with
-    /// the old version where it was an immutable.
-    IAssetRouterBase public override ASSET_ROUTER;
-
-=======
->>>>>>> a88002c9
     /*//////////////////////////////////////////////////////////////
                             INTERNAL FUNCTIONS
     //////////////////////////////////////////////////////////////*/
 
     /// @dev Returns the L2 asset router for internal use.
     function _assetRouter() internal view override returns (IAssetRouterBase) {
-<<<<<<< HEAD
-        return IAssetRouterBase(ASSET_ROUTER);
-=======
         return IAssetRouterBase(L2_ASSET_ROUTER_ADDR);
->>>>>>> a88002c9
     }
 
     /// @dev Returns the L1 chain ID for internal use.
