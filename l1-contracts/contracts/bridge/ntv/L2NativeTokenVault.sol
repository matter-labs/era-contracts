// SPDX-License-Identifier: MIT

pragma solidity 0.8.24;

import {BeaconProxy} from "@openzeppelin/contracts-v4/proxy/beacon/BeaconProxy.sol";
import {IBeacon} from "@openzeppelin/contracts-v4/proxy/beacon/IBeacon.sol";
import {UpgradeableBeacon} from "@openzeppelin/contracts-v4/proxy/beacon/UpgradeableBeacon.sol";

import {IERC20} from "@openzeppelin/contracts-v4/token/ERC20/IERC20.sol";
import {SafeERC20} from "@openzeppelin/contracts-v4/token/ERC20/utils/SafeERC20.sol";

import {INativeTokenVault} from "./INativeTokenVault.sol";
import {IL2NativeTokenVault} from "./IL2NativeTokenVault.sol";
import {NativeTokenVault} from "./NativeTokenVault.sol";

import {IL2SharedBridgeLegacy} from "../interfaces/IL2SharedBridgeLegacy.sol";
import {BridgedStandardERC20} from "../BridgedStandardERC20.sol";

import {DEPLOYER_SYSTEM_CONTRACT, L2_ASSET_ROUTER_ADDR} from "../../common/L2ContractAddresses.sol";
import {L2ContractHelper, IContractDeployer} from "../../common/libraries/L2ContractHelper.sol";

import {SystemContractsCaller} from "../../common/libraries/SystemContractsCaller.sol";
import {DataEncoding} from "../../common/libraries/DataEncoding.sol";

import {EmptyAddress, EmptyBytes32, AddressMismatch, DeployFailed, AssetIdNotSupported} from "../../common/L1ContractErrors.sol";

/// @author Matter Labs
/// @custom:security-contact security@matterlabs.dev
/// @notice The "default" bridge implementation for the ERC20 tokens. Note, that it does not
/// support any custom token logic, i.e. rebase tokens' functionality is not supported.
contract L2NativeTokenVault is IL2NativeTokenVault, NativeTokenVault {
    using SafeERC20 for IERC20;

    IL2SharedBridgeLegacy public immutable L2_LEGACY_SHARED_BRIDGE;

    /// @dev Bytecode hash of the proxy for tokens deployed by the bridge.
    bytes32 internal l2TokenProxyBytecodeHash;

    /// @notice Initializes the bridge contract for later use.
    /// @dev this contract is deployed in the L2GenesisUpgrade, and is meant as direct deployment without a proxy.
    /// @param _l1ChainId The L1 chain id differs between mainnet and testnets.
    /// @param _l2TokenProxyBytecodeHash The bytecode hash of the proxy for tokens deployed by the bridge.
    /// @param _aliasedOwner The address of the governor contract.
    /// @param _legacySharedBridge The address of the L2 legacy shared bridge.
    /// @param _bridgedTokenBeacon The address of the L2 token beacon for legacy chains.
    /// @param _contractsDeployedAlready Ensures beacon proxy for standard ERC20 has not been deployed.
    /// @param _wethToken Address of WETH on deployed chain
    constructor(
        uint256 _l1ChainId,
        address _aliasedOwner,
        bytes32 _l2TokenProxyBytecodeHash,
        address _legacySharedBridge,
        address _bridgedTokenBeacon,
        bool _contractsDeployedAlready,
        address _wethToken,
        bytes32 _baseTokenAssetId
    ) NativeTokenVault(_wethToken, L2_ASSET_ROUTER_ADDR, _baseTokenAssetId, _l1ChainId) {
        L2_LEGACY_SHARED_BRIDGE = IL2SharedBridgeLegacy(_legacySharedBridge);

        if (_l2TokenProxyBytecodeHash == bytes32(0)) {
            revert EmptyBytes32();
        }
        if (_aliasedOwner == address(0)) {
            revert EmptyAddress();
        }

        l2TokenProxyBytecodeHash = _l2TokenProxyBytecodeHash;
        _transferOwnership(_aliasedOwner);

        if (_contractsDeployedAlready) {
            if (_bridgedTokenBeacon == address(0)) {
                revert EmptyAddress();
            }
            bridgedTokenBeacon = IBeacon(_bridgedTokenBeacon);
        } else {
            address l2StandardToken = address(new BridgedStandardERC20{salt: bytes32(0)}());

            UpgradeableBeacon tokenBeacon = new UpgradeableBeacon{salt: bytes32(0)}(l2StandardToken);

            tokenBeacon.transferOwnership(owner());
            bridgedTokenBeacon = IBeacon(address(tokenBeacon));
            emit L2TokenBeaconUpdated(address(bridgedTokenBeacon), _l2TokenProxyBytecodeHash);
        }
    }

    /// @notice Sets the legacy token asset ID for the given L2 token address.
    function setLegacyTokenAssetId(address _l2TokenAddress) public {
        address l1TokenAddress = L2_LEGACY_SHARED_BRIDGE.l1TokenAddress(_l2TokenAddress);
        bytes32 newAssetId = DataEncoding.encodeNTVAssetId(L1_CHAIN_ID, l1TokenAddress);
        tokenAddress[newAssetId] = _l2TokenAddress;
        assetId[_l2TokenAddress] = newAssetId;
        originChainId[newAssetId] = L1_CHAIN_ID;
    }

    /// @notice Ensures that the token is deployed.
    /// @param _assetId The asset ID.
    /// @param _originToken The origin token address.
    /// @param _erc20Data The ERC20 data.
    /// @return expectedToken The token address.
<<<<<<< HEAD
    function _ensureTokenDeployed(
=======
    function _ensureAndSaveTokenDeployed(
>>>>>>> 7198b54f
        bytes32 _assetId,
        address _originToken,
        bytes memory _erc20Data
    ) internal override returns (address expectedToken) {
<<<<<<< HEAD
=======
        uint256 tokenOriginChainId;
        (expectedToken, tokenOriginChainId) = _calculateExpectedTokenAddress(_originToken, _erc20Data);
>>>>>>> 7198b54f
        address l1LegacyToken;
        uint256 tokenOriginChainId = this.tokenDataOriginChainId(_erc20Data);
        expectedToken = calculateCreate2TokenAddress(tokenOriginChainId, _originToken);
        if (address(L2_LEGACY_SHARED_BRIDGE) != address(0)) {
            l1LegacyToken = L2_LEGACY_SHARED_BRIDGE.l1TokenAddress(expectedToken);
        }

        if (l1LegacyToken != address(0)) {
<<<<<<< HEAD
            /// token is a legacy token, no need to deploy
            if (l1LegacyToken != _originToken) {
                revert AddressMismatch(_originToken, l1LegacyToken);
            }
            _assetIdCheck(L1_CHAIN_ID, _assetId, _originToken);

            tokenAddress[_assetId] = expectedToken;
            assetId[expectedToken] = _assetId;
        } else {
            super._ensureTokenDeployedInner({
=======
            _ensureAndSaveTokenDeployedInnerLegacyToken({
                _assetId: _assetId,
                _originToken: _originToken,
                _expectedToken: expectedToken,
                _l1LegacyToken: l1LegacyToken
            });
        } else {
            super._ensureAndSaveTokenDeployedInner({
>>>>>>> 7198b54f
                _tokenOriginChainId: tokenOriginChainId,
                _assetId: _assetId,
                _originToken: _originToken,
                _erc20Data: _erc20Data,
                _expectedToken: expectedToken
            });
        }
    }

    /// @notice Ensures that the token is deployed inner for legacy tokens.
    function _ensureAndSaveTokenDeployedInnerLegacyToken(
        bytes32 _assetId,
        address _originToken,
        address _expectedToken,
        address _l1LegacyToken
    ) internal {
        _assetIdCheck(L1_CHAIN_ID, _assetId, _originToken);

        /// token is a legacy token, no need to deploy
        if (_l1LegacyToken != _originToken) {
            revert AddressMismatch(_originToken, _l1LegacyToken);
        }

        tokenAddress[_assetId] = _expectedToken;
        assetId[_expectedToken] = _assetId;
    }

    /// @notice Deploys the beacon proxy for the L2 token, while using ContractDeployer system contract or the legacy shared bridge.
    /// @dev This function uses raw call to ContractDeployer to make sure that exactly `l2TokenProxyBytecodeHash` is used
    /// for the code of the proxy.
    /// @param _salt The salt used for beacon proxy deployment of L2 bridged token.
    /// @param _tokenOriginChainId The origin chain id of the token.
    /// @return proxy The beacon proxy, i.e. L2 bridged token.
    function _deployBeaconProxy(
        bytes32 _salt,
        uint256 _tokenOriginChainId
    ) internal virtual override returns (BeaconProxy proxy) {
<<<<<<< HEAD
        if (address(L2_LEGACY_SHARED_BRIDGE) == address(0) && _tokenOriginChainId != L1_CHAIN_ID) {
=======
        if (address(L2_LEGACY_SHARED_BRIDGE) == address(0) || _tokenOriginChainId != L1_CHAIN_ID) {
>>>>>>> 7198b54f
            // Deploy the beacon proxy for the L2 token

            (bool success, bytes memory returndata) = SystemContractsCaller.systemCallWithReturndata(
                uint32(gasleft()),
                DEPLOYER_SYSTEM_CONTRACT,
                0,
                abi.encodeCall(
                    IContractDeployer.create2,
                    (_salt, l2TokenProxyBytecodeHash, abi.encode(address(bridgedTokenBeacon), ""))
                )
            );

            // The deployment should be successful and return the address of the proxy
            if (!success) {
                revert DeployFailed();
            }
            proxy = BeaconProxy(abi.decode(returndata, (address)));
        } else {
            // Deploy the beacon proxy for the L2 token
            address l2TokenAddr = L2_LEGACY_SHARED_BRIDGE.deployBeaconProxy(_salt);
            proxy = BeaconProxy(payable(l2TokenAddr));
        }
    }

    function _withdrawFunds(bytes32 _assetId, address _to, address _token, uint256 _amount) internal override {
        if (_assetId == BASE_TOKEN_ASSET_ID) {
            revert AssetIdNotSupported(BASE_TOKEN_ASSET_ID);
        } else {
            // Withdraw funds
            IERC20(_token).safeTransfer(_to, _amount);
        }
    }

    /*//////////////////////////////////////////////////////////////
                            INTERNAL & HELPER FUNCTIONS
    //////////////////////////////////////////////////////////////*/

    /// @notice Calculates L2 wrapped token address given the currently stored beacon proxy bytecode hash and beacon address.
    /// @param _tokenOriginChainId The chain id of the origin token.
    /// @param _l1Token The address of token on L1.
    /// @return Address of an L2 token counterpart.
    function calculateCreate2TokenAddress(
        uint256 _tokenOriginChainId,
        address _l1Token
    ) public view virtual override(INativeTokenVault, NativeTokenVault) returns (address) {
<<<<<<< HEAD
        bytes32 constructorInputHash = keccak256(abi.encode(address(bridgedTokenBeacon), ""));
        bytes32 salt = _getCreate2Salt(_tokenOriginChainId, _l1Token);
=======
>>>>>>> 7198b54f
        if (address(L2_LEGACY_SHARED_BRIDGE) != address(0) && _tokenOriginChainId == L1_CHAIN_ID) {
            return L2_LEGACY_SHARED_BRIDGE.l2TokenAddress(_l1Token);
        } else {
            bytes32 constructorInputHash = keccak256(abi.encode(address(bridgedTokenBeacon), ""));
            bytes32 salt = _getCreate2Salt(_tokenOriginChainId, _l1Token);
            return
                L2ContractHelper.computeCreate2Address(
                    address(this),
                    salt,
                    l2TokenProxyBytecodeHash,
                    constructorInputHash
                );
        }
    }

    /// @notice Calculates the salt for the Create2 deployment of the L2 token.
    function _getCreate2Salt(
        uint256 _tokenOriginChainId,
        address _l1Token
    ) internal view override returns (bytes32 salt) {
        salt = _tokenOriginChainId == L1_CHAIN_ID
            ? bytes32(uint256(uint160(_l1Token)))
            : keccak256(abi.encode(_tokenOriginChainId, _l1Token));
    }

    function _handleChainBalanceIncrease(
        uint256 _chainId,
        bytes32 _assetId,
        uint256 _amount,
        bool _isNative
    ) internal override {
        // on L2s we don't track the balance
    }

    function _handleChainBalanceDecrease(
        uint256 _chainId,
        bytes32 _assetId,
        uint256 _amount,
        bool _isNative
    ) internal override {
        // on L2s we don't track the balance
    }

    /*//////////////////////////////////////////////////////////////
                            LEGACY FUNCTIONS
    //////////////////////////////////////////////////////////////*/

    /// @notice Calculates L2 wrapped token address corresponding to L1 token counterpart.
    /// @param _l1Token The address of token on L1.
    /// @return expectedToken The address of token on L2.
    function l2TokenAddress(address _l1Token) public view returns (address expectedToken) {
        bytes32 expectedAssetId = DataEncoding.encodeNTVAssetId(L1_CHAIN_ID, _l1Token);
        expectedToken = tokenAddress[expectedAssetId];
    }
}<|MERGE_RESOLUTION|>--- conflicted
+++ resolved
@@ -97,40 +97,19 @@
     /// @param _originToken The origin token address.
     /// @param _erc20Data The ERC20 data.
     /// @return expectedToken The token address.
-<<<<<<< HEAD
-    function _ensureTokenDeployed(
-=======
     function _ensureAndSaveTokenDeployed(
->>>>>>> 7198b54f
         bytes32 _assetId,
         address _originToken,
         bytes memory _erc20Data
     ) internal override returns (address expectedToken) {
-<<<<<<< HEAD
-=======
         uint256 tokenOriginChainId;
         (expectedToken, tokenOriginChainId) = _calculateExpectedTokenAddress(_originToken, _erc20Data);
->>>>>>> 7198b54f
         address l1LegacyToken;
-        uint256 tokenOriginChainId = this.tokenDataOriginChainId(_erc20Data);
-        expectedToken = calculateCreate2TokenAddress(tokenOriginChainId, _originToken);
         if (address(L2_LEGACY_SHARED_BRIDGE) != address(0)) {
             l1LegacyToken = L2_LEGACY_SHARED_BRIDGE.l1TokenAddress(expectedToken);
         }
 
         if (l1LegacyToken != address(0)) {
-<<<<<<< HEAD
-            /// token is a legacy token, no need to deploy
-            if (l1LegacyToken != _originToken) {
-                revert AddressMismatch(_originToken, l1LegacyToken);
-            }
-            _assetIdCheck(L1_CHAIN_ID, _assetId, _originToken);
-
-            tokenAddress[_assetId] = expectedToken;
-            assetId[expectedToken] = _assetId;
-        } else {
-            super._ensureTokenDeployedInner({
-=======
             _ensureAndSaveTokenDeployedInnerLegacyToken({
                 _assetId: _assetId,
                 _originToken: _originToken,
@@ -139,7 +118,6 @@
             });
         } else {
             super._ensureAndSaveTokenDeployedInner({
->>>>>>> 7198b54f
                 _tokenOriginChainId: tokenOriginChainId,
                 _assetId: _assetId,
                 _originToken: _originToken,
@@ -177,11 +155,7 @@
         bytes32 _salt,
         uint256 _tokenOriginChainId
     ) internal virtual override returns (BeaconProxy proxy) {
-<<<<<<< HEAD
-        if (address(L2_LEGACY_SHARED_BRIDGE) == address(0) && _tokenOriginChainId != L1_CHAIN_ID) {
-=======
         if (address(L2_LEGACY_SHARED_BRIDGE) == address(0) || _tokenOriginChainId != L1_CHAIN_ID) {
->>>>>>> 7198b54f
             // Deploy the beacon proxy for the L2 token
 
             (bool success, bytes memory returndata) = SystemContractsCaller.systemCallWithReturndata(
@@ -227,11 +201,6 @@
         uint256 _tokenOriginChainId,
         address _l1Token
     ) public view virtual override(INativeTokenVault, NativeTokenVault) returns (address) {
-<<<<<<< HEAD
-        bytes32 constructorInputHash = keccak256(abi.encode(address(bridgedTokenBeacon), ""));
-        bytes32 salt = _getCreate2Salt(_tokenOriginChainId, _l1Token);
-=======
->>>>>>> 7198b54f
         if (address(L2_LEGACY_SHARED_BRIDGE) != address(0) && _tokenOriginChainId == L1_CHAIN_ID) {
             return L2_LEGACY_SHARED_BRIDGE.l2TokenAddress(_l1Token);
         } else {
