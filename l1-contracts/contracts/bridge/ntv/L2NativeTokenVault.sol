// SPDX-License-Identifier: MIT

pragma solidity 0.8.24;

import {BeaconProxy} from "@openzeppelin/contracts-v4/proxy/beacon/BeaconProxy.sol";
import {IBeacon} from "@openzeppelin/contracts-v4/proxy/beacon/IBeacon.sol";
import {UpgradeableBeacon} from "@openzeppelin/contracts-v4/proxy/beacon/UpgradeableBeacon.sol";

import {IERC20} from "@openzeppelin/contracts-v4/token/ERC20/IERC20.sol";
import {SafeERC20} from "@openzeppelin/contracts-v4/token/ERC20/utils/SafeERC20.sol";

import {INativeTokenVault} from "./INativeTokenVault.sol";
import {IL2NativeTokenVault} from "./IL2NativeTokenVault.sol";
import {NativeTokenVault} from "./NativeTokenVault.sol";

import {IL2SharedBridgeLegacy} from "../interfaces/IL2SharedBridgeLegacy.sol";
import {BridgedStandardERC20} from "../BridgedStandardERC20.sol";
import {IL2AssetRouter} from "../asset-router/IL2AssetRouter.sol";

import {L2_DEPLOYER_SYSTEM_CONTRACT_ADDR, L2_ASSET_ROUTER_ADDR} from "../../common/L2ContractAddresses.sol";
import {L2ContractHelper, IContractDeployer} from "../../common/libraries/L2ContractHelper.sol";

import {SystemContractsCaller} from "../../common/libraries/SystemContractsCaller.sol";
import {DataEncoding} from "../../common/libraries/DataEncoding.sol";

<<<<<<< HEAD
import {AssetIdAlreadyRegistered, EmptyAddress, EmptyBytes32, AddressMismatch, DeployFailed, AssetIdNotSupported, ZeroAddress} from "../../common/L1ContractErrors.sol";
=======
import {NoLegacySharedBridge, TokenIsLegacy, TokenIsNotLegacy, EmptyAddress, EmptyBytes32, AddressMismatch, DeployFailed, AssetIdNotSupported} from "../../common/L1ContractErrors.sol";
>>>>>>> 38edfb79

/// @author Matter Labs
/// @custom:security-contact security@matterlabs.dev
/// @notice The "default" bridge implementation for the ERC20 tokens. Note, that it does not
/// support any custom token logic, i.e. rebase tokens' functionality is not supported.
contract L2NativeTokenVault is IL2NativeTokenVault, NativeTokenVault {
    using SafeERC20 for IERC20;

    IL2SharedBridgeLegacy public immutable L2_LEGACY_SHARED_BRIDGE;

    /// @dev Bytecode hash of the proxy for tokens deployed by the bridge.
    bytes32 internal immutable L2_TOKEN_PROXY_BYTECODE_HASH;

    /// @notice Initializes the bridge contract for later use.
    /// @dev this contract is deployed in the L2GenesisUpgrade, and is meant as direct deployment without a proxy.
    /// @param _l1ChainId The L1 chain id differs between mainnet and testnets.
    /// @param _l2TokenProxyBytecodeHash The bytecode hash of the proxy for tokens deployed by the bridge.
    /// @param _aliasedOwner The address of the governor contract.
    /// @param _legacySharedBridge The address of the L2 legacy shared bridge.
    /// @param _bridgedTokenBeacon The address of the L2 token beacon for legacy chains.
    /// @param _contractsDeployedAlready Ensures beacon proxy for standard ERC20 has not been deployed.
    /// @param _wethToken Address of WETH on deployed chain
    constructor(
        uint256 _l1ChainId,
        address _aliasedOwner,
        bytes32 _l2TokenProxyBytecodeHash,
        address _legacySharedBridge,
        address _bridgedTokenBeacon,
        bool _contractsDeployedAlready,
        address _wethToken,
        bytes32 _baseTokenAssetId
    ) NativeTokenVault(_wethToken, L2_ASSET_ROUTER_ADDR, _baseTokenAssetId, _l1ChainId) {
        L2_LEGACY_SHARED_BRIDGE = IL2SharedBridgeLegacy(_legacySharedBridge);

        if (_l2TokenProxyBytecodeHash == bytes32(0)) {
            revert EmptyBytes32();
        }
        if (_aliasedOwner == address(0)) {
            revert EmptyAddress();
        }

        L2_TOKEN_PROXY_BYTECODE_HASH = _l2TokenProxyBytecodeHash;
        _transferOwnership(_aliasedOwner);

        if (_contractsDeployedAlready) {
            if (_bridgedTokenBeacon == address(0)) {
                revert EmptyAddress();
            }
            bridgedTokenBeacon = IBeacon(_bridgedTokenBeacon);
        } else {
            address l2StandardToken = address(new BridgedStandardERC20{salt: bytes32(0)}());

            UpgradeableBeacon tokenBeacon = new UpgradeableBeacon{salt: bytes32(0)}(l2StandardToken);

            tokenBeacon.transferOwnership(owner());
            bridgedTokenBeacon = IBeacon(address(tokenBeacon));
            emit L2TokenBeaconUpdated(address(bridgedTokenBeacon), _l2TokenProxyBytecodeHash);
        }
    }

    function _registerTokenIfBridgedLegacy(address _tokenAddress) internal override returns (bytes32) {
        // In zkEVM immutables are stored in a storage of a system contract,
        // so it makes sense to cache them for efficiency.
        address legacyBridge = address(L2_LEGACY_SHARED_BRIDGE);
        if (legacyBridge == address(0)) {
            // No legacy bridge, the token must be native
            return bytes32(0);
        }

        address l1TokenAddress = L2_LEGACY_SHARED_BRIDGE.l1TokenAddress(_tokenAddress);
        if (l1TokenAddress == address(0)) {
            // The token is not legacy
            return bytes32(0);
        }

        return _registerLegacyTokenAssetId(_tokenAddress, l1TokenAddress);
    }

    /// @notice Sets the legacy token asset ID for the given L2 token address.
    function setLegacyTokenAssetId(address _l2TokenAddress) public {
<<<<<<< HEAD
        if (assetId[_l2TokenAddress] != bytes32(0)) {
            revert AssetIdAlreadyRegistered();
        }

=======
        if (address(L2_LEGACY_SHARED_BRIDGE) == address(0)) {
            revert NoLegacySharedBridge();
        }
>>>>>>> 38edfb79
        address l1TokenAddress = L2_LEGACY_SHARED_BRIDGE.l1TokenAddress(_l2TokenAddress);
        if (l1TokenAddress == address(0)) {
            revert TokenIsNotLegacy();
        }
<<<<<<< HEAD

        _registerLegacyTokenAssetId(_l2TokenAddress, l1TokenAddress);
    }

    function _registerLegacyTokenAssetId(
        address _l2TokenAddress,
        address _l1TokenAddress
    ) internal returns (bytes32 newAssetId) {
        // FIXME: this function does not register asset handler addr

        newAssetId = DataEncoding.encodeNTVAssetId(L1_CHAIN_ID, _l1TokenAddress);
=======
        bytes32 newAssetId = DataEncoding.encodeNTVAssetId(L1_CHAIN_ID, l1TokenAddress);

        IL2AssetRouter(L2_ASSET_ROUTER_ADDR).setLegacyTokenAssetHandler(newAssetId);
>>>>>>> 38edfb79
        tokenAddress[newAssetId] = _l2TokenAddress;
        assetId[_l2TokenAddress] = newAssetId;
        originChainId[newAssetId] = L1_CHAIN_ID;
    }

    /// @notice Ensures that the token is deployed.
    /// @param _assetId The asset ID.
    /// @param _originToken The origin token address.
    /// @param _erc20Data The ERC20 data.
    /// @return expectedToken The token address.
    function _ensureAndSaveTokenDeployed(
        bytes32 _assetId,
        address _originToken,
        bytes memory _erc20Data
    ) internal override returns (address expectedToken) {
        uint256 tokenOriginChainId;
        (expectedToken, tokenOriginChainId) = _calculateExpectedTokenAddress(_originToken, _erc20Data);
        address l1LegacyToken;
        if (address(L2_LEGACY_SHARED_BRIDGE) != address(0)) {
            l1LegacyToken = L2_LEGACY_SHARED_BRIDGE.l1TokenAddress(expectedToken);
        }

        if (l1LegacyToken != address(0)) {
            _ensureAndSaveTokenDeployedInnerLegacyToken({
                _assetId: _assetId,
                _originToken: _originToken,
                _expectedToken: expectedToken,
                _l1LegacyToken: l1LegacyToken
            });
        } else {
            super._ensureAndSaveTokenDeployedInner({
                _tokenOriginChainId: tokenOriginChainId,
                _assetId: _assetId,
                _originToken: _originToken,
                _erc20Data: _erc20Data,
                _expectedToken: expectedToken
            });
        }
    }

    /// @notice Ensures that the token is deployed inner for legacy tokens.
    function _ensureAndSaveTokenDeployedInnerLegacyToken(
        bytes32 _assetId,
        address _originToken,
        address _expectedToken,
        address _l1LegacyToken
    ) internal {
        _assetIdCheck(L1_CHAIN_ID, _assetId, _originToken);

        /// token is a legacy token, no need to deploy
        if (_l1LegacyToken != _originToken) {
            revert AddressMismatch(_originToken, _l1LegacyToken);
        }

        tokenAddress[_assetId] = _expectedToken;
        assetId[_expectedToken] = _assetId;
    }

    /// @notice Deploys the beacon proxy for the L2 token, while using ContractDeployer system contract.
    /// @dev This function uses raw call to ContractDeployer to make sure that exactly `L2_TOKEN_PROXY_BYTECODE_HASH` is used
    /// for the code of the proxy.
    /// @param _salt The salt used for beacon proxy deployment of L2 bridged token.
    /// @param _tokenOriginChainId The origin chain id of the token.
    /// @return proxy The beacon proxy, i.e. L2 bridged token.
    function _deployBeaconProxy(
        bytes32 _salt,
        uint256 _tokenOriginChainId
    ) internal virtual override returns (BeaconProxy proxy) {
        if (address(L2_LEGACY_SHARED_BRIDGE) == address(0) || _tokenOriginChainId != L1_CHAIN_ID) {
            // Deploy the beacon proxy for the L2 token

            (bool success, bytes memory returndata) = SystemContractsCaller.systemCallWithReturndata(
                uint32(gasleft()),
                L2_DEPLOYER_SYSTEM_CONTRACT_ADDR,
                0,
                abi.encodeCall(
                    IContractDeployer.create2,
                    (_salt, L2_TOKEN_PROXY_BYTECODE_HASH, abi.encode(address(bridgedTokenBeacon), ""))
                )
            );

            // The deployment should be successful and return the address of the proxy
            if (!success) {
                revert DeployFailed();
            }
            proxy = BeaconProxy(abi.decode(returndata, (address)));
        } else {
            // Deploy the beacon proxy for the L2 token
            address l2TokenAddr = L2_LEGACY_SHARED_BRIDGE.deployBeaconProxy(_salt);
            proxy = BeaconProxy(payable(l2TokenAddr));
        }
    }

    function _withdrawFunds(bytes32 _assetId, address _to, address _token, uint256 _amount) internal override {
        if (_assetId == BASE_TOKEN_ASSET_ID) {
            revert AssetIdNotSupported(BASE_TOKEN_ASSET_ID);
        } else {
            // Withdraw funds
            IERC20(_token).safeTransfer(_to, _amount);
        }
    }

    /*//////////////////////////////////////////////////////////////
                            INTERNAL & HELPER FUNCTIONS
    //////////////////////////////////////////////////////////////*/

    /// @notice Calculates L2 wrapped token address given the currently stored beacon proxy bytecode hash and beacon address.
    /// @param _originChainId The chain id of the origin token.
    /// @param _nonNativeToken The address of token on its origin chain..
    /// @return Address of an L2 token counterpart.
    function calculateCreate2TokenAddress(
        uint256 _originChainId,
        address _nonNativeToken
    ) public view virtual override(INativeTokenVault, NativeTokenVault) returns (address) {
        if (address(L2_LEGACY_SHARED_BRIDGE) != address(0)) {
            return L2_LEGACY_SHARED_BRIDGE.l2TokenAddress(_nonNativeToken);
        } else {
            bytes32 constructorInputHash = keccak256(abi.encode(address(bridgedTokenBeacon), ""));
            bytes32 salt = _getCreate2Salt(_originChainId, _nonNativeToken);
            return
                L2ContractHelper.computeCreate2Address(
                    address(this),
                    salt,
                    L2_TOKEN_PROXY_BYTECODE_HASH,
                    constructorInputHash
                );
        }
    }

    /// @notice Calculates the salt for the Create2 deployment of the L2 token.
    function _getCreate2Salt(
        uint256 _tokenOriginChainId,
        address _l1Token
    ) internal view override returns (bytes32 salt) {
        salt = _tokenOriginChainId == L1_CHAIN_ID
            ? bytes32(uint256(uint160(_l1Token)))
            : keccak256(abi.encode(_tokenOriginChainId, _l1Token));
    }

    function _handleChainBalanceIncrease(
        uint256 _chainId,
        bytes32 _assetId,
        uint256 _amount,
        bool _isNative
    ) internal override {
        // on L2s we don't track the balance
    }

    function _handleChainBalanceDecrease(
        uint256 _chainId,
        bytes32 _assetId,
        uint256 _amount,
        bool _isNative
    ) internal override {
        // on L2s we don't track the balance
    }

    function _registerToken(address _nativeToken) internal override {
        if (
            address(L2_LEGACY_SHARED_BRIDGE) != address(0) &&
            L2_LEGACY_SHARED_BRIDGE.l1TokenAddress(_nativeToken) != address(0)
        ) {
            // Legacy tokens should be registered via `setLegacyTokenAssetId`.
            revert TokenIsLegacy();
        }
        super._registerToken(_nativeToken);
    }

    /*//////////////////////////////////////////////////////////////
                            LEGACY FUNCTIONS
    //////////////////////////////////////////////////////////////*/

    /// @notice Calculates L2 wrapped token address corresponding to L1 token counterpart.
    /// @param _l1Token The address of token on L1.
    /// @return expectedToken The address of token on L2.
    function l2TokenAddress(address _l1Token) public view returns (address expectedToken) {
        bytes32 expectedAssetId = DataEncoding.encodeNTVAssetId(L1_CHAIN_ID, _l1Token);
        expectedToken = tokenAddress[expectedAssetId];
    }
}<|MERGE_RESOLUTION|>--- conflicted
+++ resolved
@@ -23,11 +23,7 @@
 import {SystemContractsCaller} from "../../common/libraries/SystemContractsCaller.sol";
 import {DataEncoding} from "../../common/libraries/DataEncoding.sol";
 
-<<<<<<< HEAD
-import {AssetIdAlreadyRegistered, EmptyAddress, EmptyBytes32, AddressMismatch, DeployFailed, AssetIdNotSupported, ZeroAddress} from "../../common/L1ContractErrors.sol";
-=======
-import {NoLegacySharedBridge, TokenIsLegacy, TokenIsNotLegacy, EmptyAddress, EmptyBytes32, AddressMismatch, DeployFailed, AssetIdNotSupported} from "../../common/L1ContractErrors.sol";
->>>>>>> 38edfb79
+import {AssetIdAlreadyRegistered, NoLegacySharedBridge, TokenIsLegacy, TokenIsNotLegacy, EmptyAddress, EmptyBytes32, AddressMismatch, DeployFailed, AssetIdNotSupported} from "../../common/L1ContractErrors.sol";
 
 /// @author Matter Labs
 /// @custom:security-contact security@matterlabs.dev
@@ -108,21 +104,16 @@
 
     /// @notice Sets the legacy token asset ID for the given L2 token address.
     function setLegacyTokenAssetId(address _l2TokenAddress) public {
-<<<<<<< HEAD
         if (assetId[_l2TokenAddress] != bytes32(0)) {
             revert AssetIdAlreadyRegistered();
         }
-
-=======
         if (address(L2_LEGACY_SHARED_BRIDGE) == address(0)) {
             revert NoLegacySharedBridge();
         }
->>>>>>> 38edfb79
         address l1TokenAddress = L2_LEGACY_SHARED_BRIDGE.l1TokenAddress(_l2TokenAddress);
         if (l1TokenAddress == address(0)) {
             revert TokenIsNotLegacy();
         }
-<<<<<<< HEAD
 
         _registerLegacyTokenAssetId(_l2TokenAddress, l1TokenAddress);
     }
@@ -131,14 +122,8 @@
         address _l2TokenAddress,
         address _l1TokenAddress
     ) internal returns (bytes32 newAssetId) {
-        // FIXME: this function does not register asset handler addr
-
         newAssetId = DataEncoding.encodeNTVAssetId(L1_CHAIN_ID, _l1TokenAddress);
-=======
-        bytes32 newAssetId = DataEncoding.encodeNTVAssetId(L1_CHAIN_ID, l1TokenAddress);
-
         IL2AssetRouter(L2_ASSET_ROUTER_ADDR).setLegacyTokenAssetHandler(newAssetId);
->>>>>>> 38edfb79
         tokenAddress[newAssetId] = _l2TokenAddress;
         assetId[_l2TokenAddress] = newAssetId;
         originChainId[newAssetId] = L1_CHAIN_ID;
@@ -296,7 +281,7 @@
         // on L2s we don't track the balance
     }
 
-    function _registerToken(address _nativeToken) internal override {
+    function _registerToken(address _nativeToken) internal override returns (bytes32) {
         if (
             address(L2_LEGACY_SHARED_BRIDGE) != address(0) &&
             L2_LEGACY_SHARED_BRIDGE.l1TokenAddress(_nativeToken) != address(0)
@@ -304,7 +289,7 @@
             // Legacy tokens should be registered via `setLegacyTokenAssetId`.
             revert TokenIsLegacy();
         }
-        super._registerToken(_nativeToken);
+        return super._registerToken(_nativeToken);
     }
 
     /*//////////////////////////////////////////////////////////////
