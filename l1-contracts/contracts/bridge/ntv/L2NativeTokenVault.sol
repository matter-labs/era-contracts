// SPDX-License-Identifier: MIT

pragma solidity 0.8.28;

import {BeaconProxy} from "@openzeppelin/contracts-v4/proxy/beacon/BeaconProxy.sol";
import {IBeacon} from "@openzeppelin/contracts-v4/proxy/beacon/IBeacon.sol";

import {IERC20} from "@openzeppelin/contracts-v4/token/ERC20/IERC20.sol";
import {SafeERC20} from "@openzeppelin/contracts-v4/token/ERC20/utils/SafeERC20.sol";

import {IL2NativeTokenVault} from "./IL2NativeTokenVault.sol";
import {NativeTokenVaultBase} from "./NativeTokenVaultBase.sol";

import {IL2SharedBridgeLegacy} from "../interfaces/IL2SharedBridgeLegacy.sol";
import {IL2AssetRouter} from "../asset-router/IL2AssetRouter.sol";
import {IAssetTrackerBase} from "../asset-tracker/IAssetTrackerBase.sol";

import {L2_ASSET_ROUTER_ADDR, L2_ASSET_TRACKER, L2_ASSET_TRACKER_ADDR, L2_BASE_TOKEN_SYSTEM_CONTRACT_ADDR, L2_COMPLEX_UPGRADER_ADDR, L2_DEPLOYER_SYSTEM_CONTRACT_ADDR} from "../../common/l2-helpers/L2ContractAddresses.sol";
import {IContractDeployer, L2ContractHelper} from "../../common/l2-helpers/L2ContractHelper.sol";

import {SystemContractsCaller} from "../../common/l2-helpers/SystemContractsCaller.sol";
import {DataEncoding} from "../../common/libraries/DataEncoding.sol";

import {AddressMismatch, AssetIdAlreadyRegistered, AssetIdNotSupported, DeployFailed, EmptyAddress, EmptyBytes32, InvalidCaller, NoLegacySharedBridge, TokenIsLegacy, TokenNotLegacy} from "../../common/L1ContractErrors.sol";
import {IAssetRouterBase} from "../asset-router/IAssetRouterBase.sol";

/// @author Matter Labs
/// @custom:security-contact security@matterlabs.dev
/// @notice The "default" bridge implementation for the ERC20 tokens. Note, that it does not
/// support any custom token logic, i.e. rebase tokens' functionality is not supported.
/// @dev Important: L2 contracts are not allowed to have any immutable variables or constructors. This is needed for compatibility with ZKsyncOS.
contract L2NativeTokenVault is IL2NativeTokenVault, NativeTokenVaultBase {
    using SafeERC20 for IERC20;

    /// @dev The address of the WETH token.
    /// @dev Note, that while it is a simple storage variable, the name is in capslock for the backward compatibility with
    /// the old version where it was an immutable.
    address public WETH_TOKEN;

    /// @dev The assetId of the base token.
    /// @dev Note, that while it is a simple storage variable, the name is in capslock for the backward compatibility with
    /// the old version where it was an immutable.
    bytes32 public BASE_TOKEN_ASSET_ID;

    /// @dev Chain ID of L1 for bridging reasons.
    /// @dev Note, that while it is a simple storage variable, the name is in capslock for the backward compatibility with
    /// the old version where it was an immutable.
    uint256 public L1_CHAIN_ID;

    /// @dev The address of the L2 legacy shared bridge
    /// @dev Note, that while it is a simple storage variable, the name is in capslock for the backward compatibility with
    /// the old version where it was an immutable.
    IL2SharedBridgeLegacy public L2_LEGACY_SHARED_BRIDGE;

    /// @dev Bytecode hash of the proxy for tokens deployed by the bridge.
    /// @dev Note, that while it is a simple storage variable, the name is in capslock for the backward compatibility with
    /// the old version where it was an immutable.
    bytes32 public L2_TOKEN_PROXY_BYTECODE_HASH;

<<<<<<< HEAD
    /// @dev The address of the L2 asset router.
    /// @dev Note, that while it is a simple storage variable, the name is in capslock for the backward compatibility with
    /// the old version where it was an immutable.
    IAssetRouterBase public override ASSET_ROUTER;

    /// @dev The address of the base token on its origin chain
    address public BASE_TOKEN_ORIGIN_TOKEN;
=======
    /*//////////////////////////////////////////////////////////////
                            INTERNAL FUNCTIONS
    //////////////////////////////////////////////////////////////*/

    /// @dev Returns the L2 asset router for internal use.
    function _assetRouter() internal view override returns (IAssetRouterBase) {
        return IAssetRouterBase(L2_ASSET_ROUTER_ADDR);
    }
>>>>>>> e320a0ec

    /// @dev Only allows calls from the complex upgrader contract on L2.
    modifier onlyUpgrader() {
        if (msg.sender != L2_COMPLEX_UPGRADER_ADDR) {
            revert InvalidCaller(msg.sender);
        }
        _;
    }

    /// @notice Initializes the contract.
    /// @dev This function is used to initialize the contract with the initial values.
    /// @param _l1ChainId The chain id of L1.
    /// @param _aliasedOwner The address of the owner of the contract.
    /// @param _l2TokenProxyBytecodeHash The bytecode hash of the proxy for tokens deployed by the bridge.
    /// @param _legacySharedBridge The address of the L2 legacy shared bridge.
    /// @param _bridgedTokenBeacon The address of the L2 token beacon for legacy chains.
    /// @param _wethToken The address of the L2 weth token.
    /// @param _baseTokenAssetId The asset ID of the base token.
    function initL2(
        uint256 _l1ChainId,
        address _aliasedOwner,
        bytes32 _l2TokenProxyBytecodeHash,
        address _legacySharedBridge,
        address _bridgedTokenBeacon,
        address _wethToken,
        bytes32 _baseTokenAssetId,
        address _baseTokenOriginToken
    ) public onlyUpgrader {
        _disableInitializers();
        // solhint-disable-next-line func-named-parameters
        updateL2(
            _l1ChainId,
            _l2TokenProxyBytecodeHash,
            _legacySharedBridge,
            _wethToken,
            _baseTokenAssetId,
            _baseTokenOriginToken
        );
        if (_aliasedOwner == address(0)) {
            revert EmptyAddress();
        }
        _transferOwnership(_aliasedOwner);
        bridgedTokenBeacon = IBeacon(_bridgedTokenBeacon);
        emit L2TokenBeaconUpdated(address(bridgedTokenBeacon), _l2TokenProxyBytecodeHash);
    }

    /// @notice Updates the contract.
    /// @dev This function is used to initialize the new implementation of L2NativeTokenVault on existing chains during
    /// the upgrade.
    /// @param _l1ChainId The chain id of L1.
    /// @param _l2TokenProxyBytecodeHash The bytecode hash of the proxy for tokens deployed by the bridge.
    /// @param _legacySharedBridge The address of the L2 legacy shared bridge.
    /// @param _wethToken The address of the WETH token.
    /// @param _baseTokenAssetId The asset id of the base token.
    function updateL2(
        uint256 _l1ChainId,
        bytes32 _l2TokenProxyBytecodeHash,
        address _legacySharedBridge,
        address _wethToken,
        bytes32 _baseTokenAssetId,
        address _baseTokenOriginToken
    ) public onlyUpgrader {
        WETH_TOKEN = _wethToken;
        BASE_TOKEN_ASSET_ID = _baseTokenAssetId;
        L1_CHAIN_ID = _l1ChainId;
        L2_LEGACY_SHARED_BRIDGE = IL2SharedBridgeLegacy(_legacySharedBridge);
        BASE_TOKEN_ORIGIN_TOKEN = _baseTokenOriginToken;

        require(_l2TokenProxyBytecodeHash != bytes32(0), EmptyBytes32());

        L2_TOKEN_PROXY_BYTECODE_HASH = _l2TokenProxyBytecodeHash;
    }

    function _assetTracker() internal view override returns (IAssetTrackerBase) {
        return IAssetTrackerBase(L2_ASSET_TRACKER_ADDR);
    }

    function setAddresses(uint256 _baseTokenOriginChainId) external onlyUpgrader {
        originChainId[BASE_TOKEN_ASSET_ID] = _baseTokenOriginChainId;
        tokenAddress[BASE_TOKEN_ASSET_ID] = L2_BASE_TOKEN_SYSTEM_CONTRACT_ADDR;
    }

    function _registerTokenIfBridgedLegacy(address _tokenAddress) internal override returns (bytes32) {
        // In zkEVM immutables are stored in a storage of a system contract,
        // so it makes sense to cache them for efficiency.
        IL2SharedBridgeLegacy legacyBridge = L2_LEGACY_SHARED_BRIDGE;
        if (address(legacyBridge) == address(0)) {
            // No legacy bridge, the token must be native
            return bytes32(0);
        }

        address l1TokenAddress = legacyBridge.l1TokenAddress(_tokenAddress);
        if (l1TokenAddress == address(0)) {
            // The token is not legacy
            return bytes32(0);
        }

        return _registerLegacyTokenAssetId(_tokenAddress, l1TokenAddress);
    }

    /// @notice Sets the legacy token asset ID for the given L2 token address.
    function setLegacyTokenAssetId(address _l2TokenAddress) public override {
        // some legacy tokens were bridged without setting the originChainId on testnets
        bytes32 assetId = assetId[_l2TokenAddress];
        require(assetId == bytes32(0) || originChainId[assetId] == 0, AssetIdAlreadyRegistered());
        require(address(L2_LEGACY_SHARED_BRIDGE) != address(0), NoLegacySharedBridge());
        address l1TokenAddress = L2_LEGACY_SHARED_BRIDGE.l1TokenAddress(_l2TokenAddress);
        require(l1TokenAddress != address(0), TokenNotLegacy());

        _registerLegacyTokenAssetId(_l2TokenAddress, l1TokenAddress);
    }

    function _registerLegacyTokenAssetId(
        address _l2TokenAddress,
        address _l1TokenAddress
    ) internal returns (bytes32 newAssetId) {
        newAssetId = DataEncoding.encodeNTVAssetId(L1_CHAIN_ID, _l1TokenAddress);
        IL2AssetRouter(L2_ASSET_ROUTER_ADDR).setLegacyTokenAssetHandler(newAssetId);
        _setLegacyTokenData(newAssetId, _l2TokenAddress);
    }

    /// @notice Ensures that the token is deployed.
    /// @param _assetId The asset ID.
    /// @param _originToken The origin token address.
    /// @param _erc20Data The ERC20 data.
    /// @return expectedToken The token address.
    function _ensureAndSaveTokenDeployed(
        bytes32 _assetId,
        address _originToken,
        bytes memory _erc20Data
    ) internal override returns (address expectedToken) {
        uint256 tokenOriginChainId;
        (expectedToken, tokenOriginChainId) = _calculateExpectedTokenAddress(_originToken, _erc20Data);
        address l1LegacyToken;
        if (address(L2_LEGACY_SHARED_BRIDGE) != address(0)) {
            l1LegacyToken = L2_LEGACY_SHARED_BRIDGE.l1TokenAddress(expectedToken);
        }

        if (l1LegacyToken != address(0)) {
            _ensureAndSaveTokenDeployedInnerLegacyToken({
                _assetId: _assetId,
                _originToken: _originToken,
                _expectedToken: expectedToken,
                _l1LegacyToken: l1LegacyToken
            });
        } else {
            super._ensureAndSaveTokenDeployedInner({
                _tokenOriginChainId: tokenOriginChainId,
                _assetId: _assetId,
                _originToken: _originToken,
                _erc20Data: _erc20Data,
                _expectedToken: expectedToken
            });
        }
    }

    /// @notice Ensures that the token is deployed inner for legacy tokens.
    function _ensureAndSaveTokenDeployedInnerLegacyToken(
        bytes32 _assetId,
        address _originToken,
        address _expectedToken,
        address _l1LegacyToken
    ) internal {
        DataEncoding.assetIdCheck(L1_CHAIN_ID, _assetId, _originToken);

        /// token is a legacy token, no need to deploy
        require(_l1LegacyToken == _originToken, AddressMismatch(_originToken, _l1LegacyToken));
        _setLegacyTokenData(_assetId, _expectedToken);
    }

    function _setLegacyTokenData(bytes32 _assetId, address _expectedToken) internal {
        tokenAddress[_assetId] = _expectedToken;
        assetId[_expectedToken] = _assetId;
        originChainId[_assetId] = L1_CHAIN_ID;
        bridgedTokens[bridgedTokensCount] = _assetId;
        ++bridgedTokensCount;
        L2_ASSET_TRACKER.registerLegacyTokenOnChain(_assetId);
    }

    /// @notice Deploys the beacon proxy for the L2 token, while using ContractDeployer system contract.
    /// @dev This function uses raw call to ContractDeployer to make sure that exactly `L2_TOKEN_PROXY_BYTECODE_HASH` is used
    /// for the code of the proxy.
    /// @param _salt The salt used for beacon proxy deployment of L2 bridged token.
    /// @param _tokenOriginChainId The origin chain id of the token.
    /// @return proxy The beacon proxy, i.e. L2 bridged token.
    function _deployBeaconProxy(
        bytes32 _salt,
        uint256 _tokenOriginChainId
    ) internal virtual override returns (BeaconProxy proxy) {
        if (address(L2_LEGACY_SHARED_BRIDGE) == address(0) || _tokenOriginChainId != L1_CHAIN_ID) {
            // Deploy the beacon proxy for the L2 token

            (bool success, bytes memory returndata) = SystemContractsCaller.systemCallWithReturndata(
                uint32(gasleft()),
                L2_DEPLOYER_SYSTEM_CONTRACT_ADDR,
                0,
                abi.encodeCall(
                    IContractDeployer.create2,
                    (_salt, L2_TOKEN_PROXY_BYTECODE_HASH, abi.encode(address(bridgedTokenBeacon), ""))
                )
            );

            // The deployment should be successful and return the address of the proxy
            require(success, DeployFailed());
            proxy = BeaconProxy(abi.decode(returndata, (address)));
        } else {
            // Deploy the beacon proxy for the L2 token
            address l2TokenAddr = L2_LEGACY_SHARED_BRIDGE.deployBeaconProxy(_salt);
            proxy = BeaconProxy(payable(l2TokenAddr));
        }
    }

    function _withdrawFunds(bytes32 _assetId, address _to, address _token, uint256 _amount) internal override {
        require(_assetId != BASE_TOKEN_ASSET_ID, AssetIdNotSupported(BASE_TOKEN_ASSET_ID));
        IERC20(_token).safeTransfer(_to, _amount);
    }

    /*//////////////////////////////////////////////////////////////
                            INTERNAL & HELPER FUNCTIONS
    //////////////////////////////////////////////////////////////*/

    /// @dev Returns the L2 asset router for internal use.
    function _assetRouter() internal view override returns (IAssetRouterBase) {
        return IAssetRouterBase(ASSET_ROUTER);
    }

    /// @dev Returns the L1 chain ID for internal use.
    function _l1ChainId() internal view override returns (uint256) {
        return L1_CHAIN_ID;
    }

    /// @dev Returns the base token asset ID for internal use.
    function _baseTokenAssetId() internal view override returns (bytes32) {
        return BASE_TOKEN_ASSET_ID;
    }

    /// @dev Returns the WETH token address for internal use.
    function _wethToken() internal view override returns (address) {
        return WETH_TOKEN;
    }

    /// @notice Calculates L2 wrapped token address given the currently stored beacon proxy bytecode hash and beacon address.
    /// @param _tokenOriginChainId The chain id of the origin token.
    /// @param _nonNativeToken The address of token on its origin chain.
    /// @return Address of an L2 token counterpart.
    function calculateCreate2TokenAddress(
        uint256 _tokenOriginChainId,
        address _nonNativeToken
    ) public view virtual override returns (address) {
        if (address(L2_LEGACY_SHARED_BRIDGE) != address(0) && _tokenOriginChainId == L1_CHAIN_ID) {
            return L2_LEGACY_SHARED_BRIDGE.l2TokenAddress(_nonNativeToken);
        } else {
            bytes32 constructorInputHash = keccak256(abi.encode(address(bridgedTokenBeacon), ""));
            bytes32 salt = _getCreate2Salt(_tokenOriginChainId, _nonNativeToken);
            return
                L2ContractHelper.computeCreate2Address(
                    address(this),
                    salt,
                    L2_TOKEN_PROXY_BYTECODE_HASH,
                    constructorInputHash
                );
        }
    }

    /// @notice Calculates the salt for the Create2 deployment of the L2 token.
    function _getCreate2Salt(
        uint256 _tokenOriginChainId,
        address _l1Token
    ) internal view override returns (bytes32 salt) {
        salt = _tokenOriginChainId == L1_CHAIN_ID
            ? bytes32(uint256(uint160(_l1Token)))
            : keccak256(abi.encode(_tokenOriginChainId, _l1Token));
    }

    function _handleBridgeToChain(uint256, bytes32 _assetId, uint256 _amount) internal override {
        // on L2s we don't track the balance.
        // Note GW->L2 txs are not allowed. Even for GW, transactions go through L1,
        // so L2NativeTokenVault doesn't have to handle balance changes on GW.
        // We need to check the migration number.
        L2_ASSET_TRACKER.handleInitiateBridgingOnL2(_assetId, _amount, originChainId[_assetId]);
    }

    function _handleBridgeFromChain(uint256, bytes32 _assetId, uint256 _amount) internal override {
        // on L2s we don't track the balance.
        // Note GW->L2 txs are not allowed. Even for GW, transactions go through L1,
        // so L2NativeTokenVault doesn't have to handle balance changes on GW.
        L2_ASSET_TRACKER.handleFinalizeBridgingOnL2(_assetId, _amount, originChainId[_assetId], tokenAddress[_assetId]);
    }

    function _registerToken(address _nativeToken) internal override returns (bytes32) {
        if (
            address(L2_LEGACY_SHARED_BRIDGE) != address(0) &&
            L2_LEGACY_SHARED_BRIDGE.l1TokenAddress(_nativeToken) != address(0)
        ) {
            // Legacy tokens should be registered via `setLegacyTokenAssetId`.
            revert TokenIsLegacy();
        }
        return super._registerToken(_nativeToken);
    }

    /*//////////////////////////////////////////////////////////////
                            LEGACY FUNCTIONS
    //////////////////////////////////////////////////////////////*/

    /// @notice Calculates L2 wrapped token address corresponding to L1 token counterpart.
    /// @param _l1Token The address of token on L1.
    /// @return expectedToken The address of token on L2.
    function l2TokenAddress(address _l1Token) public view returns (address expectedToken) {
        bytes32 expectedAssetId = DataEncoding.encodeNTVAssetId(L1_CHAIN_ID, _l1Token);
        expectedToken = tokenAddress[expectedAssetId];
    }

    function _getOriginTokenFromAddress(address _token) internal view override returns (address) {
        if (_token == L2_BASE_TOKEN_SYSTEM_CONTRACT_ADDR) {
            return BASE_TOKEN_ORIGIN_TOKEN;
        }
        return super._getOriginTokenFromAddress(_token);
    }
}<|MERGE_RESOLUTION|>--- conflicted
+++ resolved
@@ -57,24 +57,13 @@
     /// the old version where it was an immutable.
     bytes32 public L2_TOKEN_PROXY_BYTECODE_HASH;
 
-<<<<<<< HEAD
     /// @dev The address of the L2 asset router.
     /// @dev Note, that while it is a simple storage variable, the name is in capslock for the backward compatibility with
     /// the old version where it was an immutable.
-    IAssetRouterBase public override ASSET_ROUTER;
+    IAssetRouterBase public ASSET_ROUTER;
 
     /// @dev The address of the base token on its origin chain
     address public BASE_TOKEN_ORIGIN_TOKEN;
-=======
-    /*//////////////////////////////////////////////////////////////
-                            INTERNAL FUNCTIONS
-    //////////////////////////////////////////////////////////////*/
-
-    /// @dev Returns the L2 asset router for internal use.
-    function _assetRouter() internal view override returns (IAssetRouterBase) {
-        return IAssetRouterBase(L2_ASSET_ROUTER_ADDR);
-    }
->>>>>>> e320a0ec
 
     /// @dev Only allows calls from the complex upgrader contract on L2.
     modifier onlyUpgrader() {
@@ -298,7 +287,7 @@
 
     /// @dev Returns the L2 asset router for internal use.
     function _assetRouter() internal view override returns (IAssetRouterBase) {
-        return IAssetRouterBase(ASSET_ROUTER);
+        return IAssetRouterBase(L2_ASSET_ROUTER_ADDR);
     }
 
     /// @dev Returns the L1 chain ID for internal use.
