--- conflicted
+++ resolved
@@ -59,11 +59,7 @@
         address _delegateTo,
         bytes calldata _calldata
     ) external payable onlyForceDeployer {
-<<<<<<< HEAD
-        // solhint-disable-next-line
-=======
         // solhint-disable-next-line gas-length-in-loops
->>>>>>> a5dc3085
         for (uint256 i = 0; i < _forceDeployments.length; ++i) {
             L2GenesisForceDeploymentsHelper.forceDeployOnAddress(
                 _forceDeployments[i].isZKsyncOS,
