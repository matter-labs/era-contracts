--- conflicted
+++ resolved
@@ -2,12 +2,7 @@
 
 pragma solidity 0.8.28;
 
-<<<<<<< HEAD
-
 import {L2_ASSET_ROUTER_ADDR, L2_BRIDGEHUB_ADDR, L2_CHAIN_ASSET_HANDLER_ADDR, L2_DEPLOYER_SYSTEM_CONTRACT_ADDR, L2_MESSAGE_ROOT_ADDR, L2_NATIVE_TOKEN_VAULT_ADDR, L2_NTV_BEACON_DEPLOYER_ADDR, L2_WRAPPED_BASE_TOKEN_IMPL_ADDR, L2_SYSTEM_CONTRACT_PROXY_ADMIN_ADDR} from "../common/l2-helpers/L2ContractAddresses.sol";
-=======
-import {L2_ASSET_ROUTER_ADDR, L2_BRIDGEHUB_ADDR, L2_CHAIN_ASSET_HANDLER_ADDR, L2_DEPLOYER_SYSTEM_CONTRACT_ADDR, L2_MESSAGE_ROOT_ADDR, L2_NATIVE_TOKEN_VAULT_ADDR, L2_NTV_BEACON_DEPLOYER_ADDR, L2_WRAPPED_BASE_TOKEN_IMPL_ADDR} from "../common/l2-helpers/L2ContractAddresses.sol";
->>>>>>> f0f2e11a
 import {IL2ContractDeployer} from "../common/interfaces/IL2ContractDeployer.sol";
 import {FixedForceDeploymentsData, ZKChainSpecificForceDeploymentsData} from "../state-transition/l2-deps/IL2GenesisUpgrade.sol";
 import {IL2WrappedBaseToken} from "../bridge/interfaces/IL2WrappedBaseToken.sol";
@@ -225,14 +220,8 @@
             _baseTokenSymbol: additionalForceDeploymentsData.baseTokenSymbol
         });
 
-<<<<<<< HEAD
-
         // Now initializing the upgradeable token beacon
         conductContractUpgrade(expectedUpgradeType, fixedForceDeploymentsData.l2NtvBytecodeInfo, L2_NATIVE_TOKEN_VAULT_ADDR);
-=======
-        // Now initializing the upgradeable token beacon
-        forceDeployOnAddress(_isZKsyncOS, fixedForceDeploymentsData.l2NtvBytecodeInfo, L2_NATIVE_TOKEN_VAULT_ADDR);
->>>>>>> f0f2e11a
 
         if (_isGenesisUpgrade) {
             address deployedTokenBeacon;
