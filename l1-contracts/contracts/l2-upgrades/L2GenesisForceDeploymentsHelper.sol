// SPDX-License-Identifier: MIT

pragma solidity 0.8.28;

<<<<<<< HEAD
import {GW_ASSET_TRACKER_ADDR, L2_ASSET_TRACKER_ADDR, L2_ASSET_ROUTER_ADDR, L2_BRIDGEHUB_ADDR, L2_CHAIN_ASSET_HANDLER_ADDR, L2_DEPLOYER_SYSTEM_CONTRACT_ADDR, L2_INTEROP_HANDLER_ADDR, L2_MESSAGE_ROOT_ADDR, L2_NATIVE_TOKEN_VAULT_ADDR, L2_NTV_BEACON_DEPLOYER_ADDR, L2_WRAPPED_BASE_TOKEN_IMPL_ADDR} from "../common/l2-helpers/L2ContractAddresses.sol";
=======
import {L2_ASSET_ROUTER_ADDR, L2_BRIDGEHUB_ADDR, L2_CHAIN_ASSET_HANDLER_ADDR, L2_DEPLOYER_SYSTEM_CONTRACT_ADDR, L2_MESSAGE_ROOT_ADDR, L2_NATIVE_TOKEN_VAULT_ADDR, L2_NTV_BEACON_DEPLOYER_ADDR, L2_WRAPPED_BASE_TOKEN_IMPL_ADDR, L2_SYSTEM_CONTRACT_PROXY_ADMIN_ADDR} from "../common/l2-helpers/L2ContractAddresses.sol";
>>>>>>> e320a0ec
import {IL2ContractDeployer} from "../common/interfaces/IL2ContractDeployer.sol";
import {FixedForceDeploymentsData, ZKChainSpecificForceDeploymentsData} from "../state-transition/l2-deps/IL2GenesisUpgrade.sol";
import {IL2WrappedBaseToken} from "../bridge/interfaces/IL2WrappedBaseToken.sol";
import {TransparentUpgradeableProxy} from "@openzeppelin/contracts-v4/proxy/transparent/TransparentUpgradeableProxy.sol";
import {SystemContractProxyAdmin} from "./SystemContractProxyAdmin.sol";
import {IZKOSContractDeployer} from "./IZKOSContractDeployer.sol";
import {L2NativeTokenVault} from "../bridge/ntv/L2NativeTokenVault.sol";
import {L2MessageRoot} from "../bridgehub/L2MessageRoot.sol";
import {L2Bridgehub} from "../bridgehub/L2Bridgehub.sol";
import {L2AssetRouter} from "../bridge/asset-router/L2AssetRouter.sol";
<<<<<<< HEAD
import {L2AssetTracker} from "../bridge/asset-tracker/L2AssetTracker.sol";
import {GWAssetTracker} from "../bridge/asset-tracker/GWAssetTracker.sol";
import {L2ChainAssetHandler} from "../bridgehub/L2ChainAssetHandler.sol";
import {DeployFailed} from "../common/L1ContractErrors.sol";
import {InteropHandler} from "../interop/InteropHandler.sol";
=======
import {IL1AssetRouter} from "../bridge/asset-router/IL1AssetRouter.sol";
import {IL2SharedBridgeLegacy} from "../bridge/interfaces/IL2SharedBridgeLegacy.sol";
import {L2ChainAssetHandler} from "../bridgehub/L2ChainAssetHandler.sol";
import {DeployFailed, UnsupportedUpgradeType, ZKsyncOSNotForceDeployForExistingContract} from "../common/L1ContractErrors.sol";
>>>>>>> e320a0ec

import {L2NativeTokenVaultZKOS} from "../bridge/ntv/L2NativeTokenVaultZKOS.sol";

import {ICTMDeploymentTracker} from "../bridgehub/ICTMDeploymentTracker.sol";
import {IMessageRoot} from "../bridgehub/IMessageRoot.sol";

import {UpgradeableBeaconDeployer} from "../bridge/UpgradeableBeaconDeployer.sol";
import {ISystemContractProxy} from "./ISystemContractProxy.sol";
import {ITransparentUpgradeableProxy} from "@openzeppelin/contracts-v4/proxy/transparent/TransparentUpgradeableProxy.sol";
import {IComplexUpgrader} from "../state-transition/l2-deps/IComplexUpgrader.sol";

import {FixedForceDeploymentsData} from "../state-transition/l2-deps/IL2GenesisUpgrade.sol";

/// @title L2GenesisForceDeploymentsHelper
/// @author Matter Labs
/// @custom:security-contact security@matterlabs.dev
/// @notice A helper library for initializing and managing force-deployed contracts during either the L2 gateway upgrade or
/// the genesis after the gateway protocol upgrade.
library L2GenesisForceDeploymentsHelper {
    function forceDeployEra(bytes memory _bytecodeInfo, address _newAddress) internal {
        bytes32 bytecodeHash = abi.decode(_bytecodeInfo, (bytes32));
        IL2ContractDeployer.ForceDeployment[] memory forceDeployments = new IL2ContractDeployer.ForceDeployment[](1);
        forceDeployments[0] = IL2ContractDeployer.ForceDeployment({
            bytecodeHash: bytecodeHash,
            newAddress: _newAddress,
            callConstructor: false,
            value: 0,
            input: hex""
        });

        IL2ContractDeployer(L2_DEPLOYER_SYSTEM_CONTRACT_ADDR).forceDeployOnAddresses(forceDeployments);
    }

    function unsafeForceDeployZKsyncOS(bytes memory _bytecodeInfo, address _newAddress) internal {
        (bytes32 bytecodeHash, uint32 bytecodeLength, bytes32 observableBytecodeHash) = abi.decode(
            _bytecodeInfo,
            (bytes32, uint32, bytes32)
        );

        bytes memory data = abi.encodeCall(
            IZKOSContractDeployer.setBytecodeDetailsEVM,
            (_newAddress, bytecodeHash, bytecodeLength, observableBytecodeHash)
        );

        // Note, that we dont use interface, but raw call to avoid Solidity checking for empty bytecode
        (bool success, ) = L2_DEPLOYER_SYSTEM_CONTRACT_ADDR.call(data);
        if (!success) {
            revert DeployFailed();
        }
    }

    function forceDeployOnAddressZKsyncOS(bytes memory _bytecodeInfo, address _newAddress) internal {
        require(_newAddress.code.length == 0, ZKsyncOSNotForceDeployForExistingContract(_newAddress));
        unsafeForceDeployZKsyncOS(_bytecodeInfo, _newAddress);
    }

    function updateZKsyncOSContract(bytes memory _bytecodeInfo, address _newAddress) internal {
        (bytes memory bytecodeInfo, bytes memory bytecodeInfoSystemProxy) = abi.decode((_bytecodeInfo), (bytes, bytes));

        // The address to force deploy the implementation to.
        // The first 32 bytes are 0s to ensure that the address will never collide with neither create nor create2.
        // This is the case, since for both create and create2 the preimage for hash starts with a non-zero byte.
        address implAddress = address(uint160(uint256(keccak256(bytes.concat(bytes32(0), bytecodeInfo)))));
        forceDeployOnAddressZKsyncOS(bytecodeInfo, implAddress);

        // If the address does not have any bytecode, we expect that it is a proxy
        if (_newAddress.code.length == 0) {
            forceDeployOnAddressZKsyncOS(bytecodeInfoSystemProxy, _newAddress);
            ISystemContractProxy(_newAddress).forceInitAdmin(L2_SYSTEM_CONTRACT_PROXY_ADMIN_ADDR);
        }

        // Now we need to update the implementation address in the proxy.
        SystemContractProxyAdmin(L2_SYSTEM_CONTRACT_PROXY_ADMIN_ADDR).upgrade(
            ITransparentUpgradeableProxy(_newAddress),
            implAddress
        );
    }

    /// @notice Unified function to force deploy contracts based on whether it's ZKsyncOS or Era.
    /// @param _upgradeType The upgrade type to use.
    /// @param _bytecodeInfo The bytecode information for deployment.
    /// @param _newAddress The address where the contract should be deployed.
    function conductContractUpgrade(
        IComplexUpgrader.ContractUpgradeType _upgradeType,
        bytes memory _bytecodeInfo,
        address _newAddress
    ) internal {
        if (_upgradeType == IComplexUpgrader.ContractUpgradeType.ZKsyncOSUnsafeForceDeployment) {
            unsafeForceDeployZKsyncOS(_bytecodeInfo, _newAddress);
        } else if (_upgradeType == IComplexUpgrader.ContractUpgradeType.ZKsyncOSSystemProxyUpgrade) {
            updateZKsyncOSContract(_bytecodeInfo, _newAddress);
        } else if (_upgradeType == IComplexUpgrader.ContractUpgradeType.EraForceDeployment) {
            forceDeployEra(_bytecodeInfo, _newAddress);
        } else {
            revert UnsupportedUpgradeType();
        }
    }

    /// @notice Initializes force-deployed contracts.
    /// @dev Note, that this function is expected to initialize all system contracts deployed within the user space.
    /// with the only exception of the SystemContractProxyAdmin, which is expected to be initialized inside the Genesis.
    /// @param _ctmDeployer Address of the CTM Deployer contract.
    /// @param _fixedForceDeploymentsData Encoded data for forced deployment that
    /// is the same for all the chains.
    /// @param _additionalForceDeploymentsData Encoded data for force deployments that
    /// is specific for each ZK Chain.
    /// It deploys a bunch of contracts at given fixed addresses, and initializes them accordingly (different
    /// flow for genesis vs non-genesis upgrade). Most of these contracts expose initL2 / updateL2 methods.
    function performForceDeployedContractsInit(
        bool _isZKsyncOS,
        address _ctmDeployer,
        bytes memory _fixedForceDeploymentsData,
        bytes memory _additionalForceDeploymentsData,
        bool _isGenesisUpgrade
    ) internal {
        // Decode the fixed and additional force deployments data.
        FixedForceDeploymentsData memory fixedForceDeploymentsData = abi.decode(
            _fixedForceDeploymentsData,
            (FixedForceDeploymentsData)
        );
        ZKChainSpecificForceDeploymentsData memory additionalForceDeploymentsData = abi.decode(
            _additionalForceDeploymentsData,
            (ZKChainSpecificForceDeploymentsData)
        );

        IComplexUpgrader.ContractUpgradeType expectedUpgradeType = _isZKsyncOS
            ? IComplexUpgrader.ContractUpgradeType.ZKsyncOSSystemProxyUpgrade
            : IComplexUpgrader.ContractUpgradeType.EraForceDeployment;

        // For Era chains, the SystemContractProxyAdmin is never used during deployment, but it is expected to be present
        // just in case. This line is just for consistency.
        // For ZKsyncOS chains, we expect that both the contract and the owner has been populated at the time of the genesis.
        // These are not predeployed only for legacy chains. For them, special logic (not covered here) would be used to ensure
        // that they have this contract is predeployed and the owner is set correctly.
        if (SystemContractProxyAdmin(L2_SYSTEM_CONTRACT_PROXY_ADMIN_ADDR).owner() != address(this)) {
            SystemContractProxyAdmin(L2_SYSTEM_CONTRACT_PROXY_ADMIN_ADDR).forceSetOwner(address(this));
        }

        conductContractUpgrade(
            expectedUpgradeType,
            fixedForceDeploymentsData.messageRootBytecodeInfo,
            address(L2_MESSAGE_ROOT_ADDR)
        );
        // If this is a genesis upgrade, we need to initialize the MessageRoot contract.
        // We dont need to do anything for already deployed chains.
        if (_isGenesisUpgrade) {
            L2MessageRoot(L2_MESSAGE_ROOT_ADDR).initL2(
                fixedForceDeploymentsData.l1ChainId,
                fixedForceDeploymentsData.gatewayChainId
            );
        }

        conductContractUpgrade(
            expectedUpgradeType,
            fixedForceDeploymentsData.bridgehubBytecodeInfo,
            address(L2_BRIDGEHUB_ADDR)
        );
        if (_isGenesisUpgrade) {
            L2Bridgehub(L2_BRIDGEHUB_ADDR).initL2(
                fixedForceDeploymentsData.l1ChainId,
                fixedForceDeploymentsData.aliasedL1Governance,
                fixedForceDeploymentsData.maxNumberOfZKChains
            );
        } else {
            L2Bridgehub(L2_BRIDGEHUB_ADDR).updateL2(
                fixedForceDeploymentsData.l1ChainId,
                fixedForceDeploymentsData.maxNumberOfZKChains
            );
        }

        // For new chains, there is no legacy shared bridge, but the already existing ones,
        // we should be able to query it.
        address l2LegacySharedBridge = _isGenesisUpgrade
            ? address(0)
            : address(L2AssetRouter(L2_ASSET_ROUTER_ADDR).L2_LEGACY_SHARED_BRIDGE());

        conductContractUpgrade(
            expectedUpgradeType,
            fixedForceDeploymentsData.l2AssetRouterBytecodeInfo,
            address(L2_ASSET_ROUTER_ADDR)
        );
        if (_isGenesisUpgrade) {
            // solhint-disable-next-line func-named-parameters
            L2AssetRouter(L2_ASSET_ROUTER_ADDR).initL2(
                fixedForceDeploymentsData.l1ChainId,
                fixedForceDeploymentsData.eraChainId,
                IL1AssetRouter(fixedForceDeploymentsData.l1AssetRouter),
                IL2SharedBridgeLegacy(l2LegacySharedBridge),
                additionalForceDeploymentsData.baseTokenAssetId,
                fixedForceDeploymentsData.aliasedL1Governance
            );
        } else {
            // solhint-disable-next-line func-named-parameters
            L2AssetRouter(L2_ASSET_ROUTER_ADDR).updateL2(
                fixedForceDeploymentsData.l1ChainId,
                fixedForceDeploymentsData.eraChainId,
                IL1AssetRouter(fixedForceDeploymentsData.l1AssetRouter),
                IL2SharedBridgeLegacy(l2LegacySharedBridge),
                additionalForceDeploymentsData.baseTokenAssetId
            );
        }

        address predeployedL2WethAddress = _isGenesisUpgrade
            ? address(0)
            : L2NativeTokenVault(L2_NATIVE_TOKEN_VAULT_ADDR).WETH_TOKEN();
        bytes32 previousL2TokenProxyBytecodeHash = _isGenesisUpgrade
            ? bytes32(0)
            : L2NativeTokenVault(L2_NATIVE_TOKEN_VAULT_ADDR).L2_TOKEN_PROXY_BYTECODE_HASH();

        // Ensure the WETH token is deployed and retrieve its address.
        address wrappedBaseTokenAddress = _ensureWethToken({
            _predeployedWethToken: predeployedL2WethAddress,
            _aliasedL1Governance: fixedForceDeploymentsData.aliasedL1Governance,
            _baseTokenL1Address: additionalForceDeploymentsData.baseTokenL1Address,
            _baseTokenAssetId: additionalForceDeploymentsData.baseTokenAssetId,
            _baseTokenName: additionalForceDeploymentsData.baseTokenName,
            _baseTokenSymbol: additionalForceDeploymentsData.baseTokenSymbol
        });

        // Now initializing the upgradeable token beacon
        conductContractUpgrade(
            expectedUpgradeType,
            fixedForceDeploymentsData.l2NtvBytecodeInfo,
            L2_NATIVE_TOKEN_VAULT_ADDR
        );

        if (_isGenesisUpgrade) {
            address deployedTokenBeacon;
            // In production, the `fixedForceDeploymentsData.dangerousTestOnlyForcedBeacon` must always
            // be equal to 0. It is only for simplifying testing.
            if (fixedForceDeploymentsData.dangerousTestOnlyForcedBeacon == address(0)) {
                // We need to deploy the beacon, we will use a separate contract for that to save
                // up on size of this contract.
                conductContractUpgrade(
                    expectedUpgradeType,
                    fixedForceDeploymentsData.beaconDeployerInfo,
                    L2_NTV_BEACON_DEPLOYER_ADDR
                );

                deployedTokenBeacon = UpgradeableBeaconDeployer(L2_NTV_BEACON_DEPLOYER_ADDR).deployUpgradeableBeacon(
                    fixedForceDeploymentsData.aliasedL1Governance
                );
            } else {
                deployedTokenBeacon = fixedForceDeploymentsData.dangerousTestOnlyForcedBeacon;
            }

            // solhint-disable-next-line func-named-parameters
            L2NativeTokenVaultZKOS(L2_NATIVE_TOKEN_VAULT_ADDR).initL2(
                fixedForceDeploymentsData.l1ChainId,
                fixedForceDeploymentsData.aliasedL1Governance,
                fixedForceDeploymentsData.l2TokenProxyBytecodeHash,
                additionalForceDeploymentsData.l2LegacySharedBridge,
                deployedTokenBeacon,
                wrappedBaseTokenAddress,
                additionalForceDeploymentsData.baseTokenAssetId,
                additionalForceDeploymentsData.baseTokenOriginAddress
            );
        } else {
            // solhint-disable-next-line func-named-parameters
            L2NativeTokenVault(L2_NATIVE_TOKEN_VAULT_ADDR).updateL2(
                fixedForceDeploymentsData.l1ChainId,
                previousL2TokenProxyBytecodeHash,
                l2LegacySharedBridge,
                wrappedBaseTokenAddress,
                additionalForceDeploymentsData.baseTokenAssetId,
                additionalForceDeploymentsData.baseTokenOriginAddress
            );
        }

        conductContractUpgrade(
            expectedUpgradeType,
            fixedForceDeploymentsData.chainAssetHandlerBytecodeInfo,
            address(L2_CHAIN_ASSET_HANDLER_ADDR)
        );
        if (_isGenesisUpgrade) {
            // solhint-disable-next-line func-named-parameters
            L2ChainAssetHandler(L2_CHAIN_ASSET_HANDLER_ADDR).initL2(
                fixedForceDeploymentsData.l1ChainId,
                fixedForceDeploymentsData.aliasedL1Governance,
                L2_BRIDGEHUB_ADDR,
                L2_ASSET_ROUTER_ADDR,
                L2_MESSAGE_ROOT_ADDR
            );
        } else {
            L2ChainAssetHandler(L2_CHAIN_ASSET_HANDLER_ADDR).updateL2(
                fixedForceDeploymentsData.l1ChainId,
                L2_BRIDGEHUB_ADDR,
                L2_ASSET_ROUTER_ADDR,
                L2_MESSAGE_ROOT_ADDR
            );
        }

        // It is expected that either through the force deployments above
        // or upon initialization, both the L2 deployment of BridgeHub, AssetRouter, and MessageRoot are deployed.
        // However, there is still some follow-up finalization that needs to be done.
        L2Bridgehub(L2_BRIDGEHUB_ADDR).setAddresses({
            _assetRouter: L2_ASSET_ROUTER_ADDR,
            _l1CtmDeployer: ICTMDeploymentTracker(_ctmDeployer),
            _messageRoot: IMessageRoot(L2_MESSAGE_ROOT_ADDR),
            _chainAssetHandler: L2_CHAIN_ASSET_HANDLER_ADDR,
            _chainRegistrationSender: fixedForceDeploymentsData.aliasedChainRegistrationSender
        });

        L2AssetTracker(L2_ASSET_TRACKER_ADDR).setAddresses(
            fixedForceDeploymentsData.l1ChainId,
            additionalForceDeploymentsData.baseTokenAssetId
        );

        GWAssetTracker(GW_ASSET_TRACKER_ADDR).setAddresses(fixedForceDeploymentsData.l1ChainId);

        L2NativeTokenVault(L2_NATIVE_TOKEN_VAULT_ADDR).setAddresses(
            additionalForceDeploymentsData.baseTokenOriginChainId
        );

        InteropHandler(L2_INTEROP_HANDLER_ADDR).initL2(fixedForceDeploymentsData.l1ChainId);
    }

    /// @notice Constructs the initialization calldata for the L2WrappedBaseToken.
    /// @param _wrappedBaseTokenName The name of the wrapped base token.
    /// @param _wrappedBaseTokenSymbol The symbol of the wrapped base token.
    /// @param _baseTokenL1Address The L1 address of the base token.
    /// @param _baseTokenAssetId The asset ID of the base token.
    /// @return initData The encoded initialization calldata.
    function getWethInitData(
        string memory _wrappedBaseTokenName,
        string memory _wrappedBaseTokenSymbol,
        address _baseTokenL1Address,
        bytes32 _baseTokenAssetId
    ) internal pure returns (bytes memory initData) {
        initData = abi.encodeCall(
            IL2WrappedBaseToken.initializeV3,
            (
                _wrappedBaseTokenName,
                _wrappedBaseTokenSymbol,
                L2_ASSET_ROUTER_ADDR,
                _baseTokenL1Address,
                _baseTokenAssetId
            )
        );
    }

    /// @notice Ensures that the WETH token is deployed. If not predeployed, deploys it.
    /// @param _predeployedWethToken The potential address of the predeployed WETH token.
    /// @param _aliasedL1Governance Address of the aliased L1 governance.
    /// @param _baseTokenL1Address L1 address of the base token.
    /// @param _baseTokenAssetId Asset ID of the base token.
    /// @param _baseTokenName Name of the base token.
    /// @param _baseTokenSymbol Symbol of the base token.
    /// @return The address of the ensured WETH token.
    function _ensureWethToken(
        address _predeployedWethToken,
        address _aliasedL1Governance,
        address _baseTokenL1Address,
        bytes32 _baseTokenAssetId,
        string memory _baseTokenName,
        string memory _baseTokenSymbol
    ) private returns (address) {
        if (_predeployedWethToken != address(0)) {
            return _predeployedWethToken;
        }

        string memory wrappedBaseTokenName = string.concat("Wrapped ", _baseTokenName);
        string memory wrappedBaseTokenSymbol = string.concat("W", _baseTokenSymbol);

        bytes memory initData = getWethInitData(
            wrappedBaseTokenName,
            wrappedBaseTokenSymbol,
            _baseTokenL1Address,
            _baseTokenAssetId
        );

        TransparentUpgradeableProxy proxy = new TransparentUpgradeableProxy{salt: bytes32(0)}(
            L2_WRAPPED_BASE_TOKEN_IMPL_ADDR,
            _aliasedL1Governance,
            initData
        );

        return address(proxy);
    }
}<|MERGE_RESOLUTION|>--- conflicted
+++ resolved
@@ -2,11 +2,7 @@
 
 pragma solidity 0.8.28;
 
-<<<<<<< HEAD
-import {GW_ASSET_TRACKER_ADDR, L2_ASSET_TRACKER_ADDR, L2_ASSET_ROUTER_ADDR, L2_BRIDGEHUB_ADDR, L2_CHAIN_ASSET_HANDLER_ADDR, L2_DEPLOYER_SYSTEM_CONTRACT_ADDR, L2_INTEROP_HANDLER_ADDR, L2_MESSAGE_ROOT_ADDR, L2_NATIVE_TOKEN_VAULT_ADDR, L2_NTV_BEACON_DEPLOYER_ADDR, L2_WRAPPED_BASE_TOKEN_IMPL_ADDR} from "../common/l2-helpers/L2ContractAddresses.sol";
-=======
-import {L2_ASSET_ROUTER_ADDR, L2_BRIDGEHUB_ADDR, L2_CHAIN_ASSET_HANDLER_ADDR, L2_DEPLOYER_SYSTEM_CONTRACT_ADDR, L2_MESSAGE_ROOT_ADDR, L2_NATIVE_TOKEN_VAULT_ADDR, L2_NTV_BEACON_DEPLOYER_ADDR, L2_WRAPPED_BASE_TOKEN_IMPL_ADDR, L2_SYSTEM_CONTRACT_PROXY_ADMIN_ADDR} from "../common/l2-helpers/L2ContractAddresses.sol";
->>>>>>> e320a0ec
+import {GW_ASSET_TRACKER_ADDR, L2_ASSET_TRACKER_ADDR, L2_ASSET_ROUTER_ADDR, L2_BRIDGEHUB_ADDR, L2_CHAIN_ASSET_HANDLER_ADDR, L2_DEPLOYER_SYSTEM_CONTRACT_ADDR, L2_INTEROP_HANDLER_ADDR, L2_MESSAGE_ROOT_ADDR, L2_NATIVE_TOKEN_VAULT_ADDR, L2_NTV_BEACON_DEPLOYER_ADDR, L2_WRAPPED_BASE_TOKEN_IMPL_ADDR, L2_SYSTEM_CONTRACT_PROXY_ADMIN_ADDR, L2_INTEROP_CENTER_ADDR} from "../common/l2-helpers/L2ContractAddresses.sol";
 import {IL2ContractDeployer} from "../common/interfaces/IL2ContractDeployer.sol";
 import {FixedForceDeploymentsData, ZKChainSpecificForceDeploymentsData} from "../state-transition/l2-deps/IL2GenesisUpgrade.sol";
 import {IL2WrappedBaseToken} from "../bridge/interfaces/IL2WrappedBaseToken.sol";
@@ -17,23 +13,19 @@
 import {L2MessageRoot} from "../bridgehub/L2MessageRoot.sol";
 import {L2Bridgehub} from "../bridgehub/L2Bridgehub.sol";
 import {L2AssetRouter} from "../bridge/asset-router/L2AssetRouter.sol";
-<<<<<<< HEAD
 import {L2AssetTracker} from "../bridge/asset-tracker/L2AssetTracker.sol";
 import {GWAssetTracker} from "../bridge/asset-tracker/GWAssetTracker.sol";
 import {L2ChainAssetHandler} from "../bridgehub/L2ChainAssetHandler.sol";
-import {DeployFailed} from "../common/L1ContractErrors.sol";
 import {InteropHandler} from "../interop/InteropHandler.sol";
-=======
 import {IL1AssetRouter} from "../bridge/asset-router/IL1AssetRouter.sol";
 import {IL2SharedBridgeLegacy} from "../bridge/interfaces/IL2SharedBridgeLegacy.sol";
-import {L2ChainAssetHandler} from "../bridgehub/L2ChainAssetHandler.sol";
 import {DeployFailed, UnsupportedUpgradeType, ZKsyncOSNotForceDeployForExistingContract} from "../common/L1ContractErrors.sol";
->>>>>>> e320a0ec
 
 import {L2NativeTokenVaultZKOS} from "../bridge/ntv/L2NativeTokenVaultZKOS.sol";
 
 import {ICTMDeploymentTracker} from "../bridgehub/ICTMDeploymentTracker.sol";
 import {IMessageRoot} from "../bridgehub/IMessageRoot.sol";
+import {InteropCenter} from "../interop/InteropCenter.sol";
 
 import {UpgradeableBeaconDeployer} from "../bridge/UpgradeableBeaconDeployer.sol";
 import {ISystemContractProxy} from "./ISystemContractProxy.sol";
@@ -321,6 +313,30 @@
             );
         }
 
+        conductContractUpgrade(
+            expectedUpgradeType,
+            fixedForceDeploymentsData.assetTrackerBytecodeInfo,
+            L2_ASSET_TRACKER_ADDR
+        );
+
+        conductContractUpgrade(
+            expectedUpgradeType,
+            fixedForceDeploymentsData.interopCenterBytecodeInfo,
+            L2_INTEROP_CENTER_ADDR
+        );
+        if (_isGenesisUpgrade) {
+            InteropCenter(L2_INTEROP_CENTER_ADDR).initL2(
+                fixedForceDeploymentsData.l1ChainId,
+                fixedForceDeploymentsData.aliasedL1Governance
+            );
+        }
+
+        conductContractUpgrade(
+            expectedUpgradeType,
+            fixedForceDeploymentsData.interopHandlerBytecodeInfo,
+            L2_INTEROP_HANDLER_ADDR
+        );
+
         // It is expected that either through the force deployments above
         // or upon initialization, both the L2 deployment of BridgeHub, AssetRouter, and MessageRoot are deployed.
         // However, there is still some follow-up finalization that needs to be done.
