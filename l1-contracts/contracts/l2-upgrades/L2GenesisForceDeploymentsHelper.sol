// SPDX-License-Identifier: MIT

pragma solidity 0.8.28;

import {GW_ASSET_TRACKER_ADDR, L2_ASSET_TRACKER_ADDR, L2_ASSET_ROUTER_ADDR, L2_BRIDGEHUB_ADDR, L2_CHAIN_ASSET_HANDLER_ADDR, L2_DEPLOYER_SYSTEM_CONTRACT_ADDR, L2_INTEROP_HANDLER_ADDR, L2_MESSAGE_ROOT_ADDR, L2_NATIVE_TOKEN_VAULT_ADDR, L2_NTV_BEACON_DEPLOYER_ADDR, L2_WRAPPED_BASE_TOKEN_IMPL_ADDR, L2_SYSTEM_CONTRACT_PROXY_ADMIN_ADDR, L2_INTEROP_CENTER_ADDR} from "../common/l2-helpers/L2ContractAddresses.sol";
import {IL2ContractDeployer} from "../common/interfaces/IL2ContractDeployer.sol";
import {FixedForceDeploymentsData, ZKChainSpecificForceDeploymentsData} from "../state-transition/l2-deps/IL2GenesisUpgrade.sol";
import {IL2WrappedBaseToken} from "../bridge/interfaces/IL2WrappedBaseToken.sol";
import {TransparentUpgradeableProxy} from "@openzeppelin/contracts-v4/proxy/transparent/TransparentUpgradeableProxy.sol";
import {SystemContractProxyAdmin} from "./SystemContractProxyAdmin.sol";
import {IZKOSContractDeployer} from "./IZKOSContractDeployer.sol";
import {L2NativeTokenVault} from "../bridge/ntv/L2NativeTokenVault.sol";
import {L2MessageRoot} from "../bridgehub/L2MessageRoot.sol";
import {L2Bridgehub} from "../bridgehub/L2Bridgehub.sol";
import {L2AssetRouter} from "../bridge/asset-router/L2AssetRouter.sol";
import {L2AssetTracker} from "../bridge/asset-tracker/L2AssetTracker.sol";
import {GWAssetTracker} from "../bridge/asset-tracker/GWAssetTracker.sol";
import {L2ChainAssetHandler} from "../bridgehub/L2ChainAssetHandler.sol";
import {InteropHandler} from "../interop/InteropHandler.sol";
import {IL1AssetRouter} from "../bridge/asset-router/IL1AssetRouter.sol";
import {IL2SharedBridgeLegacy} from "../bridge/interfaces/IL2SharedBridgeLegacy.sol";
import {DeployFailed, UnsupportedUpgradeType, ZKsyncOSNotForceDeployForExistingContract} from "../common/L1ContractErrors.sol";

import {L2NativeTokenVaultZKOS} from "../bridge/ntv/L2NativeTokenVaultZKOS.sol";

import {ICTMDeploymentTracker} from "../bridgehub/ICTMDeploymentTracker.sol";
import {IMessageRoot} from "../bridgehub/IMessageRoot.sol";
import {InteropCenter} from "../interop/InteropCenter.sol";

import {UpgradeableBeaconDeployer} from "../bridge/UpgradeableBeaconDeployer.sol";
import {ISystemContractProxy} from "./ISystemContractProxy.sol";
import {ITransparentUpgradeableProxy} from "@openzeppelin/contracts-v4/proxy/transparent/TransparentUpgradeableProxy.sol";
import {IComplexUpgrader} from "../state-transition/l2-deps/IComplexUpgrader.sol";

import {FixedForceDeploymentsData} from "../state-transition/l2-deps/IL2GenesisUpgrade.sol";

/// @title L2GenesisForceDeploymentsHelper
/// @author Matter Labs
/// @custom:security-contact security@matterlabs.dev
/// @notice A helper library for initializing and managing force-deployed contracts during either the L2 gateway upgrade or
/// the genesis after the gateway protocol upgrade.
library L2GenesisForceDeploymentsHelper {
    function forceDeployEra(bytes memory _bytecodeInfo, address _newAddress) internal {
        bytes32 bytecodeHash = abi.decode(_bytecodeInfo, (bytes32));
        IL2ContractDeployer.ForceDeployment[] memory forceDeployments = new IL2ContractDeployer.ForceDeployment[](1);
        forceDeployments[0] = IL2ContractDeployer.ForceDeployment({
            bytecodeHash: bytecodeHash,
            newAddress: _newAddress,
            callConstructor: false,
            value: 0,
            input: hex""
        });

        IL2ContractDeployer(L2_DEPLOYER_SYSTEM_CONTRACT_ADDR).forceDeployOnAddresses(forceDeployments);
    }

    function unsafeForceDeployZKsyncOS(bytes memory _bytecodeInfo, address _newAddress) internal {
        (bytes32 bytecodeHash, uint32 bytecodeLength, bytes32 observableBytecodeHash) = abi.decode(
            _bytecodeInfo,
            (bytes32, uint32, bytes32)
        );

        bytes memory data = abi.encodeCall(
            IZKOSContractDeployer.setBytecodeDetailsEVM,
            (_newAddress, bytecodeHash, bytecodeLength, observableBytecodeHash)
        );

        // Note, that we dont use interface, but raw call to avoid Solidity checking for empty bytecode
        (bool success, ) = L2_DEPLOYER_SYSTEM_CONTRACT_ADDR.call(data);
        if (!success) {
            revert DeployFailed();
        }
    }

    function forceDeployOnAddressZKsyncOS(bytes memory _bytecodeInfo, address _newAddress) internal {
        require(_newAddress.code.length == 0, ZKsyncOSNotForceDeployForExistingContract(_newAddress));
        unsafeForceDeployZKsyncOS(_bytecodeInfo, _newAddress);
    }

    function updateZKsyncOSContract(bytes memory _bytecodeInfo, address _newAddress) internal {
        (bytes memory bytecodeInfo, bytes memory bytecodeInfoSystemProxy) = abi.decode((_bytecodeInfo), (bytes, bytes));

        // The address to force deploy the implementation to.
        // The first 32 bytes are 0s to ensure that the address will never collide with neither create nor create2.
        // This is the case, since for both create and create2 the preimage for hash starts with a non-zero byte.
        address implAddress = address(uint160(uint256(keccak256(bytes.concat(bytes32(0), bytecodeInfo)))));
        forceDeployOnAddressZKsyncOS(bytecodeInfo, implAddress);

        // If the address does not have any bytecode, we expect that it is a proxy
        if (_newAddress.code.length == 0) {
            forceDeployOnAddressZKsyncOS(bytecodeInfoSystemProxy, _newAddress);
            ISystemContractProxy(_newAddress).forceInitAdmin(L2_SYSTEM_CONTRACT_PROXY_ADMIN_ADDR);
        }

        // Now we need to update the implementation address in the proxy.
        SystemContractProxyAdmin(L2_SYSTEM_CONTRACT_PROXY_ADMIN_ADDR).upgrade(
            ITransparentUpgradeableProxy(_newAddress),
            implAddress
        );
    }

    /// @notice Unified function to force deploy contracts based on whether it's ZKsyncOS or Era.
    /// @param _upgradeType The upgrade type to use.
    /// @param _bytecodeInfo The bytecode information for deployment.
    /// @param _newAddress The address where the contract should be deployed.
    function conductContractUpgrade(
        IComplexUpgrader.ContractUpgradeType _upgradeType,
        bytes memory _bytecodeInfo,
        address _newAddress
    ) internal {
        if (_upgradeType == IComplexUpgrader.ContractUpgradeType.ZKsyncOSUnsafeForceDeployment) {
            unsafeForceDeployZKsyncOS(_bytecodeInfo, _newAddress);
        } else if (_upgradeType == IComplexUpgrader.ContractUpgradeType.ZKsyncOSSystemProxyUpgrade) {
            updateZKsyncOSContract(_bytecodeInfo, _newAddress);
        } else if (_upgradeType == IComplexUpgrader.ContractUpgradeType.EraForceDeployment) {
            forceDeployEra(_bytecodeInfo, _newAddress);
        } else {
            revert UnsupportedUpgradeType();
        }
    }

    /// @notice Initializes force-deployed contracts.
    /// @dev Note, that this function is expected to initialize all system contracts deployed within the user space.
    /// with the only exception of the SystemContractProxyAdmin, which is expected to be initialized inside the Genesis.
    /// @param _ctmDeployer Address of the CTM Deployer contract.
    /// @param _fixedForceDeploymentsData Encoded data for forced deployment that
    /// is the same for all the chains.
    /// @param _additionalForceDeploymentsData Encoded data for force deployments that
    /// is specific for each ZK Chain.
    /// It deploys a bunch of contracts at given fixed addresses, and initializes them accordingly (different
    /// flow for genesis vs non-genesis upgrade). Most of these contracts expose initL2 / updateL2 methods.
    function performForceDeployedContractsInit(
        bool _isZKsyncOS,
        address _ctmDeployer,
        bytes memory _fixedForceDeploymentsData,
        bytes memory _additionalForceDeploymentsData,
        bool _isGenesisUpgrade
    ) internal {
        // Decode the fixed and additional force deployments data.
        FixedForceDeploymentsData memory fixedForceDeploymentsData = abi.decode(
            _fixedForceDeploymentsData,
            (FixedForceDeploymentsData)
        );
        ZKChainSpecificForceDeploymentsData memory additionalForceDeploymentsData = abi.decode(
            _additionalForceDeploymentsData,
            (ZKChainSpecificForceDeploymentsData)
        );

        IComplexUpgrader.ContractUpgradeType expectedUpgradeType = _isZKsyncOS
            ? IComplexUpgrader.ContractUpgradeType.ZKsyncOSSystemProxyUpgrade
            : IComplexUpgrader.ContractUpgradeType.EraForceDeployment;

        // For Era chains, the SystemContractProxyAdmin is never used during deployment, but it is expected to be present
        // just in case. This line is just for consistency.
        // For ZKsyncOS chains, we expect that both the contract and the owner has been populated at the time of the genesis.
        // These are not predeployed only for legacy chains. For them, special logic (not covered here) would be used to ensure
        // that they have this contract is predeployed and the owner is set correctly.
        if (SystemContractProxyAdmin(L2_SYSTEM_CONTRACT_PROXY_ADMIN_ADDR).owner() != address(this)) {
            SystemContractProxyAdmin(L2_SYSTEM_CONTRACT_PROXY_ADMIN_ADDR).forceSetOwner(address(this));
        }

        conductContractUpgrade(
            expectedUpgradeType,
            fixedForceDeploymentsData.messageRootBytecodeInfo,
            address(L2_MESSAGE_ROOT_ADDR)
        );
        // If this is a genesis upgrade, we need to initialize the MessageRoot contract.
        // We dont need to do anything for already deployed chains.
        if (_isGenesisUpgrade) {
            L2MessageRoot(L2_MESSAGE_ROOT_ADDR).initL2(
                fixedForceDeploymentsData.l1ChainId,
                fixedForceDeploymentsData.gatewayChainId
            );
        }

        conductContractUpgrade(
            expectedUpgradeType,
            fixedForceDeploymentsData.bridgehubBytecodeInfo,
            address(L2_BRIDGEHUB_ADDR)
        );
        if (_isGenesisUpgrade) {
            L2Bridgehub(L2_BRIDGEHUB_ADDR).initL2(
                fixedForceDeploymentsData.l1ChainId,
                fixedForceDeploymentsData.aliasedL1Governance,
                fixedForceDeploymentsData.maxNumberOfZKChains
            );
        } else {
            L2Bridgehub(L2_BRIDGEHUB_ADDR).updateL2(
                fixedForceDeploymentsData.l1ChainId,
                fixedForceDeploymentsData.maxNumberOfZKChains
            );
        }

        // For new chains, there is no legacy shared bridge, but the already existing ones,
        // we should be able to query it.
        address l2LegacySharedBridge = _isGenesisUpgrade
            ? address(0)
            : address(L2AssetRouter(L2_ASSET_ROUTER_ADDR).L2_LEGACY_SHARED_BRIDGE());

        conductContractUpgrade(
            expectedUpgradeType,
            fixedForceDeploymentsData.l2AssetRouterBytecodeInfo,
            address(L2_ASSET_ROUTER_ADDR)
        );
        if (_isGenesisUpgrade) {
            // solhint-disable-next-line func-named-parameters
            L2AssetRouter(L2_ASSET_ROUTER_ADDR).initL2(
                fixedForceDeploymentsData.l1ChainId,
                fixedForceDeploymentsData.eraChainId,
<<<<<<< HEAD
                fixedForceDeploymentsData.l1AssetRouter,
                l2LegacySharedBridge,
                additionalForceDeploymentsData.baseTokenBridgingData.assetId,
=======
                IL1AssetRouter(fixedForceDeploymentsData.l1AssetRouter),
                IL2SharedBridgeLegacy(l2LegacySharedBridge),
                additionalForceDeploymentsData.baseTokenAssetId,
>>>>>>> 1470c718
                fixedForceDeploymentsData.aliasedL1Governance
            );
        } else {
            // solhint-disable-next-line func-named-parameters
            L2AssetRouter(L2_ASSET_ROUTER_ADDR).updateL2(
                fixedForceDeploymentsData.l1ChainId,
                fixedForceDeploymentsData.eraChainId,
<<<<<<< HEAD
                fixedForceDeploymentsData.l1AssetRouter,
                l2LegacySharedBridge,
                additionalForceDeploymentsData.baseTokenBridgingData.assetId
=======
                IL1AssetRouter(fixedForceDeploymentsData.l1AssetRouter),
                IL2SharedBridgeLegacy(l2LegacySharedBridge),
                additionalForceDeploymentsData.baseTokenAssetId
>>>>>>> 1470c718
            );
        }

        address predeployedL2WethAddress = _isGenesisUpgrade
            ? address(0)
            : L2NativeTokenVault(L2_NATIVE_TOKEN_VAULT_ADDR).WETH_TOKEN();
        bytes32 previousL2TokenProxyBytecodeHash = _isGenesisUpgrade
            ? bytes32(0)
            : L2NativeTokenVault(L2_NATIVE_TOKEN_VAULT_ADDR).L2_TOKEN_PROXY_BYTECODE_HASH();

        // Ensure the WETH token is deployed and retrieve its address.
        address wrappedBaseTokenAddress = _ensureWethToken({
            _predeployedWethToken: predeployedL2WethAddress,
            _aliasedL1Governance: fixedForceDeploymentsData.aliasedL1Governance,
            _baseTokenL1Address: additionalForceDeploymentsData.baseTokenL1Address,
            _baseTokenAssetId: additionalForceDeploymentsData.baseTokenBridgingData.assetId,
            _baseTokenName: additionalForceDeploymentsData.baseTokenMetadata.name,
            _baseTokenSymbol: additionalForceDeploymentsData.baseTokenMetadata.symbol
        });

        // Now initializing the upgradeable token beacon
        conductContractUpgrade(
            expectedUpgradeType,
            fixedForceDeploymentsData.l2NtvBytecodeInfo,
            L2_NATIVE_TOKEN_VAULT_ADDR
        );

        if (_isGenesisUpgrade) {
            address deployedTokenBeacon;
            // In production, the `fixedForceDeploymentsData.dangerousTestOnlyForcedBeacon` must always
            // be equal to 0. It is only for simplifying testing.
            if (fixedForceDeploymentsData.dangerousTestOnlyForcedBeacon == address(0)) {
                // We need to deploy the beacon, we will use a separate contract for that to save
                // up on size of this contract.
                conductContractUpgrade(
                    expectedUpgradeType,
                    fixedForceDeploymentsData.beaconDeployerInfo,
                    L2_NTV_BEACON_DEPLOYER_ADDR
                );

                deployedTokenBeacon = UpgradeableBeaconDeployer(L2_NTV_BEACON_DEPLOYER_ADDR).deployUpgradeableBeacon(
                    fixedForceDeploymentsData.aliasedL1Governance
                );
            } else {
                deployedTokenBeacon = fixedForceDeploymentsData.dangerousTestOnlyForcedBeacon;
            }

            // solhint-disable-next-line func-named-parameters
            L2NativeTokenVaultZKOS(L2_NATIVE_TOKEN_VAULT_ADDR).initL2(
                fixedForceDeploymentsData.l1ChainId,
                fixedForceDeploymentsData.aliasedL1Governance,
                fixedForceDeploymentsData.l2TokenProxyBytecodeHash,
                additionalForceDeploymentsData.l2LegacySharedBridge,
                deployedTokenBeacon,
                wrappedBaseTokenAddress,
                additionalForceDeploymentsData.baseTokenBridgingData,
                additionalForceDeploymentsData.baseTokenMetadata
            );
        } else {
            // solhint-disable-next-line func-named-parameters
            L2NativeTokenVault(L2_NATIVE_TOKEN_VAULT_ADDR).updateL2(
                fixedForceDeploymentsData.l1ChainId,
                previousL2TokenProxyBytecodeHash,
                l2LegacySharedBridge,
                wrappedBaseTokenAddress,
                additionalForceDeploymentsData.baseTokenBridgingData,
                additionalForceDeploymentsData.baseTokenMetadata
            );
        }

        conductContractUpgrade(
            expectedUpgradeType,
            fixedForceDeploymentsData.chainAssetHandlerBytecodeInfo,
            address(L2_CHAIN_ASSET_HANDLER_ADDR)
        );
        if (_isGenesisUpgrade) {
            // solhint-disable-next-line func-named-parameters
            L2ChainAssetHandler(L2_CHAIN_ASSET_HANDLER_ADDR).initL2(
                fixedForceDeploymentsData.l1ChainId,
                fixedForceDeploymentsData.aliasedL1Governance,
                L2_BRIDGEHUB_ADDR,
                L2_ASSET_ROUTER_ADDR,
                L2_MESSAGE_ROOT_ADDR
            );
        } else {
            L2ChainAssetHandler(L2_CHAIN_ASSET_HANDLER_ADDR).updateL2(
                fixedForceDeploymentsData.l1ChainId,
                L2_BRIDGEHUB_ADDR,
                L2_ASSET_ROUTER_ADDR,
                L2_MESSAGE_ROOT_ADDR
            );
        }

        conductContractUpgrade(
            expectedUpgradeType,
            fixedForceDeploymentsData.assetTrackerBytecodeInfo,
            L2_ASSET_TRACKER_ADDR
        );

        conductContractUpgrade(
            expectedUpgradeType,
            fixedForceDeploymentsData.interopCenterBytecodeInfo,
            L2_INTEROP_CENTER_ADDR
        );
        if (_isGenesisUpgrade) {
            InteropCenter(L2_INTEROP_CENTER_ADDR).initL2(
                fixedForceDeploymentsData.l1ChainId,
                fixedForceDeploymentsData.aliasedL1Governance
            );
        }

        conductContractUpgrade(
            expectedUpgradeType,
            fixedForceDeploymentsData.interopHandlerBytecodeInfo,
            L2_INTEROP_HANDLER_ADDR
        );

        // It is expected that either through the force deployments above
        // or upon initialization, both the L2 deployment of BridgeHub, AssetRouter, and MessageRoot are deployed.
        // However, there is still some follow-up finalization that needs to be done.
        L2Bridgehub(L2_BRIDGEHUB_ADDR).setAddresses({
            _assetRouter: L2_ASSET_ROUTER_ADDR,
            _l1CtmDeployer: ICTMDeploymentTracker(_ctmDeployer),
            _messageRoot: IMessageRoot(L2_MESSAGE_ROOT_ADDR),
            _chainAssetHandler: L2_CHAIN_ASSET_HANDLER_ADDR,
            _chainRegistrationSender: fixedForceDeploymentsData.aliasedChainRegistrationSender
        });

        L2AssetTracker(L2_ASSET_TRACKER_ADDR).setAddresses(
            fixedForceDeploymentsData.l1ChainId,
            additionalForceDeploymentsData.baseTokenBridgingData.assetId
        );

        GWAssetTracker(GW_ASSET_TRACKER_ADDR).setAddresses(fixedForceDeploymentsData.l1ChainId);

        L2NativeTokenVault(L2_NATIVE_TOKEN_VAULT_ADDR).setAddresses(
            additionalForceDeploymentsData.baseTokenBridgingData.originChainId
        );

        InteropHandler(L2_INTEROP_HANDLER_ADDR).initL2(fixedForceDeploymentsData.l1ChainId);
    }

    /// @notice Constructs the initialization calldata for the L2WrappedBaseToken.
    /// @param _wrappedBaseTokenName The name of the wrapped base token.
    /// @param _wrappedBaseTokenSymbol The symbol of the wrapped base token.
    /// @param _baseTokenL1Address The L1 address of the base token.
    /// @param _baseTokenAssetId The asset ID of the base token.
    /// @return initData The encoded initialization calldata.
    function getWethInitData(
        string memory _wrappedBaseTokenName,
        string memory _wrappedBaseTokenSymbol,
        address _baseTokenL1Address,
        bytes32 _baseTokenAssetId
    ) internal pure returns (bytes memory initData) {
        initData = abi.encodeCall(
            IL2WrappedBaseToken.initializeV3,
            (
                _wrappedBaseTokenName,
                _wrappedBaseTokenSymbol,
                L2_ASSET_ROUTER_ADDR,
                _baseTokenL1Address,
                _baseTokenAssetId
            )
        );
    }

    /// @notice Ensures that the WETH token is deployed. If not predeployed, deploys it.
    /// @param _predeployedWethToken The potential address of the predeployed WETH token.
    /// @param _aliasedL1Governance Address of the aliased L1 governance.
    /// @param _baseTokenL1Address L1 address of the base token.
    /// @param _baseTokenAssetId Asset ID of the base token.
    /// @param _baseTokenName Name of the base token.
    /// @param _baseTokenSymbol Symbol of the base token.
    /// @return The address of the ensured WETH token.
    function _ensureWethToken(
        address _predeployedWethToken,
        address _aliasedL1Governance,
        address _baseTokenL1Address,
        bytes32 _baseTokenAssetId,
        string memory _baseTokenName,
        string memory _baseTokenSymbol
    ) private returns (address) {
        if (_predeployedWethToken != address(0)) {
            return _predeployedWethToken;
        }

        string memory wrappedBaseTokenName = string.concat("Wrapped ", _baseTokenName);
        string memory wrappedBaseTokenSymbol = string.concat("W", _baseTokenSymbol);

        bytes memory initData = getWethInitData(
            wrappedBaseTokenName,
            wrappedBaseTokenSymbol,
            _baseTokenL1Address,
            _baseTokenAssetId
        );

        TransparentUpgradeableProxy proxy = new TransparentUpgradeableProxy{salt: bytes32(0)}(
            L2_WRAPPED_BASE_TOKEN_IMPL_ADDR,
            _aliasedL1Governance,
            initData
        );

        return address(proxy);
    }
}<|MERGE_RESOLUTION|>--- conflicted
+++ resolved
@@ -207,15 +207,9 @@
             L2AssetRouter(L2_ASSET_ROUTER_ADDR).initL2(
                 fixedForceDeploymentsData.l1ChainId,
                 fixedForceDeploymentsData.eraChainId,
-<<<<<<< HEAD
-                fixedForceDeploymentsData.l1AssetRouter,
-                l2LegacySharedBridge,
-                additionalForceDeploymentsData.baseTokenBridgingData.assetId,
-=======
                 IL1AssetRouter(fixedForceDeploymentsData.l1AssetRouter),
                 IL2SharedBridgeLegacy(l2LegacySharedBridge),
-                additionalForceDeploymentsData.baseTokenAssetId,
->>>>>>> 1470c718
+                additionalForceDeploymentsData.baseTokenBridgingData.assetId,
                 fixedForceDeploymentsData.aliasedL1Governance
             );
         } else {
@@ -223,15 +217,9 @@
             L2AssetRouter(L2_ASSET_ROUTER_ADDR).updateL2(
                 fixedForceDeploymentsData.l1ChainId,
                 fixedForceDeploymentsData.eraChainId,
-<<<<<<< HEAD
-                fixedForceDeploymentsData.l1AssetRouter,
-                l2LegacySharedBridge,
-                additionalForceDeploymentsData.baseTokenBridgingData.assetId
-=======
                 IL1AssetRouter(fixedForceDeploymentsData.l1AssetRouter),
                 IL2SharedBridgeLegacy(l2LegacySharedBridge),
-                additionalForceDeploymentsData.baseTokenAssetId
->>>>>>> 1470c718
+                additionalForceDeploymentsData.baseTokenBridgingData.assetId
             );
         }
 
