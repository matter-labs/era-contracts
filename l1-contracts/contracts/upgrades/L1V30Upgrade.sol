// SPDX-License-Identifier: MIT

pragma solidity 0.8.28;

import {Diamond} from "../state-transition/libraries/Diamond.sol";
import {BaseZkSyncUpgrade, ProposedUpgrade} from "./BaseZkSyncUpgrade.sol";
import {IBridgehub} from "../bridgehub/IBridgehub.sol";
import {L2_GENESIS_UPGRADE_ADDR} from "../common/l2-helpers/L2ContractAddresses.sol";
import {IMessageRoot} from "../bridgehub/IMessageRoot.sol";
import {IL1AssetRouter} from "../bridge/asset-router/IL1AssetRouter.sol";
import {IChainAssetHandler} from "../bridgehub/IChainAssetHandler.sol";
import {INativeTokenVault} from "../bridge/ntv/INativeTokenVault.sol";
import {IL1NativeTokenVault} from "../bridge/ntv/IL1NativeTokenVault.sol";
import {IL2V30Upgrade} from "./IL2V30Upgrade.sol";
import {IComplexUpgrader} from "../state-transition/l2-deps/IComplexUpgrader.sol";

error PriorityQueueNotReady();
error V30UpgradeGatewayBlockNumberNotSet();

/// @author Matter Labs
/// @custom:security-contact security@matterlabs.dev
/// @notice Note, that this upgrade is run wherever the settlement layer of the chain is, i.e. 
/// on L1 if the chain settles there or on the ZK Gateway.
contract L1V30Upgrade is BaseZkSyncUpgrade {
    /// @notice The main function that will be delegate-called by the chain.
    /// @param _proposedUpgrade The upgrade to be executed.
    function upgrade(ProposedUpgrade calldata _proposedUpgrade) public override returns (bytes32) {
        IBridgehub bridgehub = IBridgehub(s.bridgehub);
        bytes32 baseTokenAssetId = bridgehub.baseTokenAssetId(s.chainId);
        INativeTokenVault nativeTokenVault = INativeTokenVault(
            IL1AssetRouter(bridgehub.assetRouter()).nativeTokenVault()
        );

        uint256 baseTokenOriginChainId = nativeTokenVault.originChainId(baseTokenAssetId);
        address baseTokenOriginAddress = nativeTokenVault.originToken(baseTokenAssetId);
        bytes memory l2GenesisUpgradeCalldata = abi.encodeCall(
            IL2V30Upgrade.upgrade,
            (baseTokenOriginChainId, baseTokenOriginAddress)
        );
        bytes memory complexUpgraderCalldata = abi.encodeCall(
            IComplexUpgrader.upgrade,
            (L2_GENESIS_UPGRADE_ADDR, l2GenesisUpgradeCalldata)
        );
        ProposedUpgrade memory proposedUpgrade = _proposedUpgrade;
        proposedUpgrade.l2ProtocolUpgradeTx.data = complexUpgraderCalldata;
        this.upgradeInner(proposedUpgrade);

        IChainAssetHandler chainAssetHandler = IChainAssetHandler(bridgehub.chainAssetHandler());
        IMessageRoot messageRoot = IMessageRoot(bridgehub.messageRoot());

        chainAssetHandler.setMigrationNumberForV30(s.chainId);

        s.nativeTokenVault = address(IL1AssetRouter(bridgehub.assetRouter()).nativeTokenVault());
        // Note, that this call will revert if the native token vault has not been upgraded, i.e. 
        // if a chain settling on Gateway tries to upgrade before ZK Gateway has done the upgrade.
        s.assetTracker = address(IL1NativeTokenVault(s.nativeTokenVault).l1AssetTracker());

<<<<<<< HEAD
        // Note, that the line below ensures that chains can only upgrade once the ZK Gateway itself is upgraded,
        // i.e. its `v30UpgradeGatewayBlockNumber` is non zero.
        uint256 v30UpgradeGatewayBlockNumber = (IBridgehub(s.bridgehub).messageRoot()).v30UpgradeGatewayBlockNumber();
        // At the time of the upgrade, it is assumed that only one whitelisted settlement layer exists, i.e. 
        // the EraVM-based ZK Gateway.
        // For ZK Gateway itself, this value (i.e. v30UpgradeGatewayBlockNumber) is set inside the constructor o the MessageRoot.
        if (!bridgehub.whitelistedSettlementLayers(s.chainId)) {
            require(v30UpgradeGatewayBlockNumber != 0, V30UpgradeGatewayBlockNumberNotSet());
            IMailbox(address(this)).requestL2ServiceTransaction(
                L2_MESSAGE_ROOT_ADDR,
                abi.encodeCall(L2_MESSAGE_ROOT.saveV30UpgradeGatewayBlockNumberOnL2, v30UpgradeGatewayBlockNumber)
            );
=======
        if (s.settlementLayer == address(0)) {
            messageRoot.saveV30UpgradeChainBatchNumber(s.chainId);
>>>>>>> 2c0615b6
        }

        return Diamond.DIAMOND_INIT_SUCCESS_RETURN_VALUE;
    }

    /// @notice the upgrade function.
    function upgradeInner(ProposedUpgrade calldata _proposedUpgrade) public returns (bytes32) {
        super.upgrade(_proposedUpgrade);
        return Diamond.DIAMOND_INIT_SUCCESS_RETURN_VALUE;
    }
}<|MERGE_RESOLUTION|>--- conflicted
+++ resolved
@@ -55,23 +55,10 @@
         // if a chain settling on Gateway tries to upgrade before ZK Gateway has done the upgrade.
         s.assetTracker = address(IL1NativeTokenVault(s.nativeTokenVault).l1AssetTracker());
 
-<<<<<<< HEAD
         // Note, that the line below ensures that chains can only upgrade once the ZK Gateway itself is upgraded,
         // i.e. its `v30UpgradeGatewayBlockNumber` is non zero.
-        uint256 v30UpgradeGatewayBlockNumber = (IBridgehub(s.bridgehub).messageRoot()).v30UpgradeGatewayBlockNumber();
-        // At the time of the upgrade, it is assumed that only one whitelisted settlement layer exists, i.e. 
-        // the EraVM-based ZK Gateway.
-        // For ZK Gateway itself, this value (i.e. v30UpgradeGatewayBlockNumber) is set inside the constructor o the MessageRoot.
-        if (!bridgehub.whitelistedSettlementLayers(s.chainId)) {
-            require(v30UpgradeGatewayBlockNumber != 0, V30UpgradeGatewayBlockNumberNotSet());
-            IMailbox(address(this)).requestL2ServiceTransaction(
-                L2_MESSAGE_ROOT_ADDR,
-                abi.encodeCall(L2_MESSAGE_ROOT.saveV30UpgradeGatewayBlockNumberOnL2, v30UpgradeGatewayBlockNumber)
-            );
-=======
         if (s.settlementLayer == address(0)) {
             messageRoot.saveV30UpgradeChainBatchNumber(s.chainId);
->>>>>>> 2c0615b6
         }
 
         return Diamond.DIAMOND_INIT_SUCCESS_RETURN_VALUE;
