// SPDX-License-Identifier: MIT

pragma solidity 0.8.28;

import {SafeCast} from "@openzeppelin/contracts-v4/utils/math/SafeCast.sol";

import {ZKChainBase} from "../state-transition/chain-deps/facets/ZKChainBase.sol";
import {IVerifier, VerifierParams} from "../state-transition/chain-interfaces/IVerifier.sol";
import {L2ContractHelper} from "../common/l2-helpers/L2ContractHelper.sol";
import {TransactionValidator} from "../state-transition/libraries/TransactionValidator.sol";
import {MAX_ALLOWED_MINOR_VERSION_DELTA, MAX_NEW_FACTORY_DEPS, SYSTEM_UPGRADE_L2_TX_TYPE} from "../common/Config.sol";
import {L2CanonicalTransaction} from "../common/Messaging.sol";
import {InvalidTxType, L2UpgradeNonceNotEqualToNewProtocolVersion, NewProtocolMajorVersionNotZero, PatchCantSetUpgradeTxn, PatchUpgradeCantSetBootloader, PatchUpgradeCantSetDefaultAccount, PatchUpgradeCantSetEvmEmulator, PreviousProtocolMajorVersionNotZero, PreviousUpgradeNotCleaned, PreviousUpgradeNotFinalized, ProtocolVersionMinorDeltaTooBig, ProtocolVersionTooSmall, SettlementLayerUpgradeMustPrecedeChainUpgrade} from "./ZkSyncUpgradeErrors.sol";
import {TimeNotReached, TooManyFactoryDeps} from "../common/L1ContractErrors.sol";
import {SemVer} from "../common/libraries/SemVer.sol";
import {IZKChain} from "../state-transition/chain-interfaces/IZKChain.sol";

/// @notice The struct that represents the upgrade proposal.
/// @param l2ProtocolUpgradeTx The system upgrade transaction.
/// @param bootloaderHash The hash of the new bootloader bytecode. If zero, it will not be updated.
/// @param defaultAccountHash The hash of the new default account bytecode. If zero, it will not be updated.
/// @param evmEmulatorHash The hash of the new EVM emulator bytecode. If zero, it will not be updated.
/// @param verifier The address of the new verifier. If zero, the verifier will not be updated.
/// @param verifierParams The new verifier params. If all of its fields are 0, the params will not be updated.
/// @param l1ContractsUpgradeCalldata Custom calldata for L1 contracts upgrade, it may be interpreted differently
/// in each upgrade. Usually empty.
/// @param postUpgradeCalldata Custom calldata for post upgrade hook, it may be interpreted differently in each
/// upgrade. Usually empty.
/// @param upgradeTimestamp The timestamp after which the upgrade can be executed.
/// @param newProtocolVersion The new version number for the protocol after this upgrade. Should be greater than
/// the previous protocol version.
struct ProposedUpgrade {
    L2CanonicalTransaction l2ProtocolUpgradeTx;
    bytes32 bootloaderHash;
    bytes32 defaultAccountHash;
    bytes32 evmEmulatorHash;
    address verifier;
    VerifierParams verifierParams;
    bytes l1ContractsUpgradeCalldata;
    bytes postUpgradeCalldata;
    uint256 upgradeTimestamp;
    uint256 newProtocolVersion;
}

error UpgradeInnerFailed();

/// @author Matter Labs
/// @custom:security-contact security@matterlabs.dev
/// @notice Interface to which all the upgrade implementations should adhere
abstract contract BaseZkSyncUpgrade is ZKChainBase {
<<<<<<< HEAD
    /// @notice The address of this contract.
    /// @dev needed if address is delegateCalled, and we delegateCall it again.
    address public immutable THIS_ADDRESS;

    constructor() {
        THIS_ADDRESS = address(this);
    }
=======
>>>>>>> a3876e4d

    /// @notice Changes the protocol version
    event NewProtocolVersion(uint256 indexed previousProtocolVersion, uint256 indexed newProtocolVersion);

    /// @notice Сhanges to the bytecode that is used in L2 as a bootloader (start program)
    event NewL2BootloaderBytecodeHash(bytes32 indexed previousBytecodeHash, bytes32 indexed newBytecodeHash);

    /// @notice Сhanges to the bytecode that is used in L2 as a default account
    event NewL2DefaultAccountBytecodeHash(bytes32 indexed previousBytecodeHash, bytes32 indexed newBytecodeHash);

    /// @notice Сhanges to the bytecode that is used in L2 as an EVM emulator
    event NewL2EvmEmulatorBytecodeHash(bytes32 indexed previousBytecodeHash, bytes32 indexed newBytecodeHash);

    /// @notice Verifier address changed
    event NewVerifier(address indexed oldVerifier, address indexed newVerifier);

    /// @notice Verifier parameters changed
    event NewVerifierParams(VerifierParams oldVerifierParams, VerifierParams newVerifierParams);

    /// @notice Notifies about complete upgrade
    event UpgradeComplete(uint256 indexed newProtocolVersion, bytes32 indexed l2UpgradeTxHash, ProposedUpgrade upgrade);

    /// @notice The main function that will be delegate-called by the chain.
    /// @dev This is a virtual function and should be overridden by custom upgrade implementations.
    /// @param _proposedUpgrade The upgrade to be executed.
    /// @return txHash The hash of the L2 system contract upgrade transaction.
    /// @dev Note, that the logic of the upgrade differs depending on whether the upgrade happens on the settlement layer
    /// or not. If the upgrade happens on the instance of the diamond proxy that is not on the settlement layer, we
    /// do not validate any variants about the upgrade transaction or generally don't do anything related to the upgrade transaction.
    /// Updates on diamond proxy located not on settlement layer are needed to ensure that the logic of the contracts remains compatible with
    /// the diamond proxy on the settlement layer and so are still needed to update facets, verifiers and so on.
    function upgrade(ProposedUpgrade memory _proposedUpgrade) public virtual returns (bytes32 txHash) {
        // Note that due to commitment delay, the timestamp of the L2 upgrade batch may be earlier than the timestamp
        // of the L1 block at which the upgrade occurred. This means that using timestamp as a signifier of "upgraded"
        // on the L2 side would be inaccurate. The effects of this "back-dating" of L2 upgrade batches will be reduced
        // as the permitted delay window is reduced in the future.
        if (block.timestamp < _proposedUpgrade.upgradeTimestamp) {
            revert TimeNotReached(_proposedUpgrade.upgradeTimestamp, block.timestamp);
        }
        // If settlement layer is 0, it means that this diamond proxy is located on the settlement layer.
        bool isOnSettlementLayer = s.settlementLayer == address(0);

        if (!isOnSettlementLayer) {
            require(
                _proposedUpgrade.newProtocolVersion <= IZKChain(s.settlementLayer).getProtocolVersion(),
                SettlementLayerUpgradeMustPrecedeChainUpgrade()
            );
        }

        (uint32 newMinorVersion, bool isPatchOnly) = _setNewProtocolVersion(
            _proposedUpgrade.newProtocolVersion,
            isOnSettlementLayer
        );
        _upgradeL1Contract(_proposedUpgrade.l1ContractsUpgradeCalldata);
        _upgradeVerifier(_proposedUpgrade.verifier, _proposedUpgrade.verifierParams);
        _setBaseSystemContracts(
            _proposedUpgrade.bootloaderHash,
            _proposedUpgrade.defaultAccountHash,
            _proposedUpgrade.evmEmulatorHash,
            isPatchOnly
        );

        // The upgrades that happen not on settlement layers are to update the logic of the facets
        // only and do not include the upgrade transaction.
        if (isOnSettlementLayer) {
            txHash = _setL2SystemContractUpgrade(_proposedUpgrade.l2ProtocolUpgradeTx, newMinorVersion, isPatchOnly);
        }

        _postUpgrade(_proposedUpgrade.postUpgradeCalldata);

        emit UpgradeComplete(_proposedUpgrade.newProtocolVersion, txHash, _proposedUpgrade);
    }

    /// @notice Change default account bytecode hash, that is used on L2
    /// @param _l2DefaultAccountBytecodeHash The hash of default account L2 bytecode
    /// @param _patchOnly Whether only the patch part of the protocol version semver has changed
    function _setL2DefaultAccountBytecodeHash(bytes32 _l2DefaultAccountBytecodeHash, bool _patchOnly) private {
        if (_l2DefaultAccountBytecodeHash == bytes32(0)) {
            return;
        }

        if (_patchOnly) {
            revert PatchUpgradeCantSetDefaultAccount();
        }

        L2ContractHelper.validateBytecodeHash(_l2DefaultAccountBytecodeHash);

        // Save previous value into the stack to put it into the event later
        bytes32 previousDefaultAccountBytecodeHash = s.l2DefaultAccountBytecodeHash;

        // Change the default account bytecode hash
        s.l2DefaultAccountBytecodeHash = _l2DefaultAccountBytecodeHash;
        emit NewL2DefaultAccountBytecodeHash(previousDefaultAccountBytecodeHash, _l2DefaultAccountBytecodeHash);
    }

    /// @notice Change EVM emulator bytecode hash, that is used on L2
    /// @param _l2EvmEmulatorBytecodeHash The hash of EVM emulator L2 bytecode
    /// @param _patchOnly Whether only the patch part of the protocol version semver has changed
    function _setL2EvmEmulatorBytecodeHash(bytes32 _l2EvmEmulatorBytecodeHash, bool _patchOnly) private {
        if (_l2EvmEmulatorBytecodeHash == bytes32(0)) {
            return;
        }

        if (_patchOnly) {
            revert PatchUpgradeCantSetEvmEmulator();
        }

        L2ContractHelper.validateBytecodeHash(_l2EvmEmulatorBytecodeHash);

        // Save previous value into the stack to put it into the event later
        bytes32 previousL2EvmEmulatorBytecodeHash = s.l2EvmEmulatorBytecodeHash;

        // Change the EVM emulator bytecode hash
        s.l2EvmEmulatorBytecodeHash = _l2EvmEmulatorBytecodeHash;
        emit NewL2EvmEmulatorBytecodeHash(previousL2EvmEmulatorBytecodeHash, _l2EvmEmulatorBytecodeHash);
    }

    /// @notice Change bootloader bytecode hash, that is used on L2
    /// @param _l2BootloaderBytecodeHash The hash of bootloader L2 bytecode
    /// @param _patchOnly Whether only the patch part of the protocol version semver has changed
    function _setL2BootloaderBytecodeHash(bytes32 _l2BootloaderBytecodeHash, bool _patchOnly) private {
        if (_l2BootloaderBytecodeHash == bytes32(0)) {
            return;
        }

        if (_patchOnly) {
            revert PatchUpgradeCantSetBootloader();
        }

        L2ContractHelper.validateBytecodeHash(_l2BootloaderBytecodeHash);

        // Save previous value into the stack to put it into the event later
        bytes32 previousBootloaderBytecodeHash = s.l2BootloaderBytecodeHash;

        // Change the bootloader bytecode hash
        s.l2BootloaderBytecodeHash = _l2BootloaderBytecodeHash;
        emit NewL2BootloaderBytecodeHash(previousBootloaderBytecodeHash, _l2BootloaderBytecodeHash);
    }

    /// @notice Change the address of the verifier smart contract
    /// @param _newVerifier Verifier smart contract address
    function _setVerifier(IVerifier _newVerifier) private {
        // An upgrade to the verifier must be done carefully to ensure there aren't batches in the committed state
        // during the transition. If verifier is upgraded, it will immediately be used to prove all committed batches.
        // Batches committed expecting the old verifier will fail. Ensure all committed batches are finalized before the
        // verifier is upgraded.
        if (_newVerifier == IVerifier(address(0))) {
            return;
        }

        IVerifier oldVerifier = s.verifier;
        s.verifier = _newVerifier;
        emit NewVerifier(address(oldVerifier), address(_newVerifier));
    }

    /// @notice Change the verifier parameters
    /// @param _newVerifierParams New parameters for the verifier
    function _setVerifierParams(VerifierParams memory _newVerifierParams) private {
        // An upgrade to the verifier params must be done carefully to ensure there aren't batches in the committed state
        // during the transition. If verifier is upgraded, it will immediately be used to prove all committed batches.
        // Batches committed expecting the old verifier params will fail. Ensure all committed batches are finalized before the
        // verifier is upgraded.
        if (
            _newVerifierParams.recursionNodeLevelVkHash == bytes32(0) &&
            _newVerifierParams.recursionLeafLevelVkHash == bytes32(0) &&
            _newVerifierParams.recursionCircuitsSetVksHash == bytes32(0)
        ) {
            return;
        }

        VerifierParams memory oldVerifierParams = s.__DEPRECATED_verifierParams;
        s.__DEPRECATED_verifierParams = _newVerifierParams;
        emit NewVerifierParams(oldVerifierParams, _newVerifierParams);
    }

    /// @notice Updates the verifier and the verifier params
    /// @param _newVerifier The address of the new verifier. If 0, the verifier will not be updated.
    /// @param _verifierParams The new verifier params. If all of the fields are 0, the params will not be updated.
    function _upgradeVerifier(address _newVerifier, VerifierParams memory _verifierParams) internal {
        _setVerifier(IVerifier(_newVerifier));
        _setVerifierParams(_verifierParams);
    }

    /// @notice Updates the bootloader hash and the hash of the default account
    /// @param _bootloaderHash The hash of the new bootloader bytecode. If zero, it will not be updated.
    /// @param _defaultAccountHash The hash of the new default account bytecode. If zero, it will not be updated.
    /// @param _evmEmulatorHash The hash of the new EVM emulator bytecode. If zero, it will not be updated.
    /// @param _patchOnly Whether only the patch part of the protocol version semver has changed.
    function _setBaseSystemContracts(
        bytes32 _bootloaderHash,
        bytes32 _defaultAccountHash,
        bytes32 _evmEmulatorHash,
        bool _patchOnly
    ) internal {
        _setL2BootloaderBytecodeHash(_bootloaderHash, _patchOnly);
        _setL2DefaultAccountBytecodeHash(_defaultAccountHash, _patchOnly);
        _setL2EvmEmulatorBytecodeHash(_evmEmulatorHash, _patchOnly);
    }

    /// @notice Sets the hash of the L2 system contract upgrade transaction for the next batch to be committed
    /// @dev If the transaction is noop (i.e. its type is 0) it does nothing and returns 0.
    /// @param _l2ProtocolUpgradeTx The L2 system contract upgrade transaction.
    /// @param _newMinorProtocolVersion The new minor protocol version. It must be used as the `nonce` field
    /// of the `_l2ProtocolUpgradeTx`.
    /// @param _patchOnly Whether only the patch part of the protocol version semver has changed.
    /// @return System contracts upgrade transaction hash. Zero if no upgrade transaction is set.
    function _setL2SystemContractUpgrade(
        L2CanonicalTransaction memory _l2ProtocolUpgradeTx,
        uint32 _newMinorProtocolVersion,
        bool _patchOnly
    ) internal returns (bytes32) {
        // If the type is 0, it is considered as noop and so will not be required to be executed.
        if (_l2ProtocolUpgradeTx.txType == 0) {
            return bytes32(0);
        }

        if (_l2ProtocolUpgradeTx.txType != SYSTEM_UPGRADE_L2_TX_TYPE) {
            revert InvalidTxType(_l2ProtocolUpgradeTx.txType);
        }
        if (_patchOnly) {
            revert PatchCantSetUpgradeTxn();
        }

        bytes memory encodedTransaction = abi.encode(_l2ProtocolUpgradeTx);

        TransactionValidator.validateL1ToL2Transaction(
            _l2ProtocolUpgradeTx,
            encodedTransaction,
            s.priorityTxMaxGasLimit,
            s.feeParams.priorityTxMaxPubdata
        );

        TransactionValidator.validateUpgradeTransaction(_l2ProtocolUpgradeTx);

        // We want the hashes of l2 system upgrade transactions to be unique.
        // This is why we require that the `nonce` field is unique to each upgrade.
        if (_l2ProtocolUpgradeTx.nonce != _newMinorProtocolVersion) {
            revert L2UpgradeNonceNotEqualToNewProtocolVersion(_l2ProtocolUpgradeTx.nonce, _newMinorProtocolVersion);
        }

        _verifyFactoryDeps(_l2ProtocolUpgradeTx.factoryDeps);

        bytes32 l2ProtocolUpgradeTxHash = keccak256(encodedTransaction);

        s.l2SystemContractsUpgradeTxHash = l2ProtocolUpgradeTxHash;

        return l2ProtocolUpgradeTxHash;
    }

    /// @notice Verifies that the factory deps provided are in the correct format
    /// @param _hashes The list of hashes of factory deps
    /// @dev Note, that unlike normal L1->L2 transactions, factory dependencies for
    /// an upgrade transaction should be made available prior to the upgrade via publishing those
    /// to the `BytecodesSupplier` contract.
    function _verifyFactoryDeps(uint256[] memory _hashes) private pure {
        if (_hashes.length > MAX_NEW_FACTORY_DEPS) {
            revert TooManyFactoryDeps();
        }
    }

    /// @notice Changes the protocol version
    /// @param _newProtocolVersion The new protocol version
    /// @param _isOnSettlementLayer Whether the chain settles on the current settlement layer.
    function _setNewProtocolVersion(
        uint256 _newProtocolVersion,
        bool _isOnSettlementLayer
    ) internal virtual returns (uint32 newMinorVersion, bool patchOnly) {
        uint256 previousProtocolVersion = s.protocolVersion;
        if (_newProtocolVersion <= previousProtocolVersion) {
            revert ProtocolVersionTooSmall();
        }
        // slither-disable-next-line unused-return
        (uint32 previousMajorVersion, uint32 previousMinorVersion, ) = SemVer.unpackSemVer(
            SafeCast.toUint96(previousProtocolVersion)
        );
        if (previousMajorVersion != 0) {
            revert PreviousProtocolMajorVersionNotZero();
        }

        uint32 newMajorVersion;
        // slither-disable-next-line unused-return
        (newMajorVersion, newMinorVersion, ) = SemVer.unpackSemVer(SafeCast.toUint96(_newProtocolVersion));
        if (newMajorVersion != 0) {
            revert NewProtocolMajorVersionNotZero();
        }

        // Since `_newProtocolVersion > previousProtocolVersion`, and both old and new major version is 0,
        // the difference between minor versions is >= 0.
        uint256 minorDelta = newMinorVersion - previousMinorVersion;

        if (minorDelta == 0) {
            patchOnly = true;
        }

        // While this is implicitly enforced by other checks above, we still double check just in case
        if (minorDelta > MAX_ALLOWED_MINOR_VERSION_DELTA) {
            revert ProtocolVersionMinorDeltaTooBig(MAX_ALLOWED_MINOR_VERSION_DELTA, minorDelta);
        }

        // If the minor version changes also, we need to ensure that the previous upgrade has been finalized.
        // In case the minor version does not change, we permit to keep the old upgrade transaction in the system, but it
        // must be ensured in the other parts of the upgrade that the upgrade transaction is not overridden.
        // Note, that we check for the presence of the protocol upgrade transaction only when the current diamond proxy
        // belongs to the settlement layer.
        if (!patchOnly && _isOnSettlementLayer) {
            // If the previous upgrade had an L2 system upgrade transaction, we require that it is finalized.
            // Note it is important to keep this check, as otherwise ZK chains might skip upgrades by overwriting
            if (s.l2SystemContractsUpgradeTxHash != bytes32(0)) {
                revert PreviousUpgradeNotFinalized(s.l2SystemContractsUpgradeTxHash);
            }
            if (s.l2SystemContractsUpgradeBatchNumber != 0) {
                revert PreviousUpgradeNotCleaned();
            }
        }

        s.protocolVersion = _newProtocolVersion;
        emit NewProtocolVersion(previousProtocolVersion, _newProtocolVersion);
    }

    /// @notice Placeholder function for custom logic for upgrading L1 contract.
    /// Typically this function will never be used.
    /// @param _customCallDataForUpgrade Custom data for an upgrade, which may be interpreted differently for each
    /// upgrade.
    function _upgradeL1Contract(bytes memory _customCallDataForUpgrade) internal virtual {}

    /// @notice placeholder function for custom logic for post-upgrade logic.
    /// Typically this function will never be used.
    /// @param _customCallDataForUpgrade Custom data for an upgrade, which may be interpreted differently for each
    /// upgrade.
    function _postUpgrade(bytes memory _customCallDataForUpgrade) internal virtual {}
}<|MERGE_RESOLUTION|>--- conflicted
+++ resolved
@@ -48,7 +48,6 @@
 /// @custom:security-contact security@matterlabs.dev
 /// @notice Interface to which all the upgrade implementations should adhere
 abstract contract BaseZkSyncUpgrade is ZKChainBase {
-<<<<<<< HEAD
     /// @notice The address of this contract.
     /// @dev needed if address is delegateCalled, and we delegateCall it again.
     address public immutable THIS_ADDRESS;
@@ -56,8 +55,6 @@
     constructor() {
         THIS_ADDRESS = address(this);
     }
-=======
->>>>>>> a3876e4d
 
     /// @notice Changes the protocol version
     event NewProtocolVersion(uint256 indexed previousProtocolVersion, uint256 indexed newProtocolVersion);
