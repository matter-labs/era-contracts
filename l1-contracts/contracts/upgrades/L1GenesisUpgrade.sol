--- conflicted
+++ resolved
@@ -24,31 +24,19 @@
 /// @author Matter Labs
 /// @custom:security-contact security@matterlabs.dev
 contract L1GenesisUpgrade is IL1GenesisUpgrade, BaseZkSyncUpgradeGenesis {
-<<<<<<< HEAD
     /// @notice The main function that will be delegate-called by the chain Admin facet.
-=======
-    /// @notice The main function that will be called by the Admin facet.
->>>>>>> 1cabb763
     /// @param _l1GenesisUpgrade the address of the l1 genesis upgrade
     /// @param _chainId the chain id
     /// @param _protocolVersion the current protocol version
     /// @param _l1CtmDeployerAddress the address of the l1 ctm deployer
-<<<<<<< HEAD
     /// @param _forceDeploymentsData the force deployments data
-=======
-    /// @param _fixedForceDeploymentsData the force deployments data
->>>>>>> 1cabb763
     /// @param _factoryDeps the factory dependencies
     function genesisUpgrade(
         address _l1GenesisUpgrade,
         uint256 _chainId,
         uint256 _protocolVersion,
         address _l1CtmDeployerAddress,
-<<<<<<< HEAD
         bytes calldata _forceDeploymentsData,
-=======
-        bytes calldata _fixedForceDeploymentsData,
->>>>>>> 1cabb763
         bytes[] calldata _factoryDeps
     ) public override returns (bytes32) {
         address baseTokenAddress = IBridgehub(s.bridgehub).baseToken(_chainId);
@@ -65,11 +53,7 @@
                 );
                 bytes memory l2GenesisUpgradeCalldata = abi.encodeCall(
                     IL2GenesisUpgrade.genesisUpgrade,
-<<<<<<< HEAD
                     (_chainId, _l1CtmDeployerAddress, _forceDeploymentsData)
-=======
-                    (_chainId, _l1CtmDeployerAddress, _fixedForceDeploymentsData, additionalForceDeploymentsData)
->>>>>>> 1cabb763
                 );
                 complexUpgraderCalldata = abi.encodeCall(
                     IComplexUpgrader.upgrade,
