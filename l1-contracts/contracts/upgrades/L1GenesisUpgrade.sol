--- conflicted
+++ resolved
@@ -95,12 +95,8 @@
         return Diamond.DIAMOND_INIT_SUCCESS_RETURN_VALUE;
     }
 
-<<<<<<< HEAD
     /// @notice the upgrade function.
-    function upgradeInner(ProposedUpgrade calldata _proposedUpgrade) external override returns (bytes32) {
-=======
     function upgrade(ProposedUpgrade calldata _proposedUpgrade) public override returns (bytes32) {
->>>>>>> 96bbcaf9
         super.upgrade(_proposedUpgrade);
         return Diamond.DIAMOND_INIT_SUCCESS_RETURN_VALUE;
     }
