--- conflicted
+++ resolved
@@ -52,9 +52,6 @@
                 );
                 bytes memory l2GenesisUpgradeCalldata = abi.encodeCall(
                     IL2GenesisUpgrade.genesisUpgrade,
-<<<<<<< HEAD
-                    (_chainId, _l1CtmDeployerAddress, _fixedForceDeploymentsData, additionalForceDeploymentsData)
-=======
                     (
                         s.zksyncOS,
                         _chainId,
@@ -62,7 +59,6 @@
                         _fixedForceDeploymentsData,
                         additionalForceDeploymentsData
                     )
->>>>>>> 481a57dd
                 );
                 complexUpgraderCalldata = abi.encodeCall(
                     IComplexUpgrader.upgrade,
