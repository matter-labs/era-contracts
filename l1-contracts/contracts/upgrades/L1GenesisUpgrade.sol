--- conflicted
+++ resolved
@@ -36,11 +36,7 @@
         uint256 _chainId,
         uint256 _protocolVersion,
         address _l1CtmDeployerAddress,
-<<<<<<< HEAD
-        bytes calldata _forceDeploymentsData,
-=======
         bytes calldata _fixedForceDeploymentsData,
->>>>>>> 1cabb763
         bytes[] calldata _factoryDeps
     ) public override returns (bytes32) {
         address baseTokenAddress = IBridgehub(s.bridgehub).baseToken(_chainId);
@@ -57,11 +53,7 @@
                 );
                 bytes memory l2GenesisUpgradeCalldata = abi.encodeCall(
                     IL2GenesisUpgrade.genesisUpgrade,
-<<<<<<< HEAD
-                    (_chainId, _l1CtmDeployerAddress, _forceDeploymentsData)
-=======
                     (_chainId, _l1CtmDeployerAddress, _fixedForceDeploymentsData, additionalForceDeploymentsData)
->>>>>>> 1cabb763
                 );
                 complexUpgraderCalldata = abi.encodeCall(
                     IComplexUpgrader.upgrade,
