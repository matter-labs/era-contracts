// SPDX-License-Identifier: MIT

pragma solidity 0.8.24;

import {BaseZkSyncUpgrade, ProposedUpgrade} from "./BaseZkSyncUpgrade.sol";

import {DataEncoding} from "../common/libraries/DataEncoding.sol";

import {Diamond} from "../state-transition/libraries/Diamond.sol";
import {PriorityQueue} from "../state-transition/libraries/PriorityQueue.sol";
import {PriorityTree} from "../state-transition/libraries/PriorityTree.sol";
import {GatewayUpgradeFailed} from "./ZkSyncUpgradeErrors.sol";

import {IGatewayUpgrade} from "./IGatewayUpgrade.sol";
import {IL2ContractDeployer} from "../common/interfaces/IL2ContractDeployer.sol";
import {L1GatewayHelper} from "./L1GatewayHelper.sol";

// solhint-disable-next-line gas-struct-packing
struct GatewayUpgradeEncodedInput {
    IL2ContractDeployer.ForceDeployment[] forceDeployments;
    uint256 l2GatewayUpgradePosition;
    bytes fixedForceDeploymentsData;
    address ctmDeployer;
    address oldValidatorTimelock;
    address newValidatorTimelock;
<<<<<<< HEAD
    address interopCenter;
=======
    address wrappedBaseTokenStore;
>>>>>>> 9d0ffa4e
}

/// @author Matter Labs
/// @custom:security-contact security@matterlabs.dev
/// @notice This upgrade will be used to migrate Era to be part of the ZK chain ecosystem contracts.
contract GatewayUpgrade is BaseZkSyncUpgrade {
    using PriorityQueue for PriorityQueue.Queue;
    using PriorityTree for PriorityTree.Tree;

    /// @notice The address of this contract.
    /// @dev needed as this address is delegateCalled, and we delegateCall it again.
    address public immutable THIS_ADDRESS;

    constructor() {
        THIS_ADDRESS = address(this);
    }

    /// @notice The main function that will be delegate-called by the chain.
    /// @param _proposedUpgrade The upgrade to be executed.
    /// @dev Doesn't require any access-control restrictions as the contract is used in the delegate call.
    function upgrade(ProposedUpgrade calldata _proposedUpgrade) public override returns (bytes32) {
        GatewayUpgradeEncodedInput memory decodedInput = abi.decode(
            _proposedUpgrade.postUpgradeCalldata,
            (GatewayUpgradeEncodedInput)
        );

        bytes32 baseTokenAssetId = DataEncoding.encodeNTVAssetId(block.chainid, s.__DEPRECATED_baseToken);

        s.baseTokenAssetId = baseTokenAssetId;
        s.priorityTree.setup(s.priorityQueue.getTotalPriorityTxs());
        s.validators[decodedInput.oldValidatorTimelock] = false;
        s.validators[decodedInput.newValidatorTimelock] = true;
        ProposedUpgrade memory proposedUpgrade = _proposedUpgrade;
        s.interopCenter = decodedInput.interopCenter;

<<<<<<< HEAD
        bytes memory gatewayUpgradeCalldata = abi.encodeCall(
            IL2GatewayUpgrade.upgrade,
            (
                decodedInput.baseForceDeployments,
                decodedInput.ctmDeployer,
                decodedInput.fixedForceDeploymentsData,
                GatewayHelper.getZKChainSpecificForceDeploymentsData(s)
=======
        bytes memory gatewayUpgradeCalldata = abi.encode(
            encodedInput.ctmDeployer,
            encodedInput.fixedForceDeploymentsData,
            L1GatewayHelper.getZKChainSpecificForceDeploymentsData(
                s,
                encodedInput.wrappedBaseTokenStore,
                s.__DEPRECATED_baseToken
>>>>>>> 9d0ffa4e
            )
        );
        encodedInput.forceDeployments[encodedInput.l2GatewayUpgradePosition].input = gatewayUpgradeCalldata;

        proposedUpgrade.l2ProtocolUpgradeTx.data = abi.encodeCall(
<<<<<<< HEAD
            IComplexUpgrader.upgrade,
            (decodedInput.l2GatewayUpgrade, gatewayUpgradeCalldata)
=======
            IL2ContractDeployer.forceDeployOnAddresses,
            (encodedInput.forceDeployments)
>>>>>>> 9d0ffa4e
        );

        // slither-disable-next-line controlled-delegatecall
        (bool success, ) = THIS_ADDRESS.delegatecall(abi.encodeCall(IGatewayUpgrade.upgradeExternal, proposedUpgrade));
        if (!success) {
            revert GatewayUpgradeFailed();
        }
        return Diamond.DIAMOND_INIT_SUCCESS_RETURN_VALUE;
    }

    /// @notice The function that will be called from this same contract, we need an external call to be able to modify _proposedUpgrade (memory/calldata).
    /// @dev Doesn't require any access-control restrictions as the contract is used in the delegate call.
    function upgradeExternal(ProposedUpgrade calldata _proposedUpgrade) external {
        super.upgrade(_proposedUpgrade);
    }
}<|MERGE_RESOLUTION|>--- conflicted
+++ resolved
@@ -23,11 +23,8 @@
     address ctmDeployer;
     address oldValidatorTimelock;
     address newValidatorTimelock;
-<<<<<<< HEAD
+    address wrappedBaseTokenStore;
     address interopCenter;
-=======
-    address wrappedBaseTokenStore;
->>>>>>> 9d0ffa4e
 }
 
 /// @author Matter Labs
@@ -63,15 +60,6 @@
         ProposedUpgrade memory proposedUpgrade = _proposedUpgrade;
         s.interopCenter = decodedInput.interopCenter;
 
-<<<<<<< HEAD
-        bytes memory gatewayUpgradeCalldata = abi.encodeCall(
-            IL2GatewayUpgrade.upgrade,
-            (
-                decodedInput.baseForceDeployments,
-                decodedInput.ctmDeployer,
-                decodedInput.fixedForceDeploymentsData,
-                GatewayHelper.getZKChainSpecificForceDeploymentsData(s)
-=======
         bytes memory gatewayUpgradeCalldata = abi.encode(
             encodedInput.ctmDeployer,
             encodedInput.fixedForceDeploymentsData,
@@ -79,19 +67,13 @@
                 s,
                 encodedInput.wrappedBaseTokenStore,
                 s.__DEPRECATED_baseToken
->>>>>>> 9d0ffa4e
             )
         );
         encodedInput.forceDeployments[encodedInput.l2GatewayUpgradePosition].input = gatewayUpgradeCalldata;
 
         proposedUpgrade.l2ProtocolUpgradeTx.data = abi.encodeCall(
-<<<<<<< HEAD
-            IComplexUpgrader.upgrade,
-            (decodedInput.l2GatewayUpgrade, gatewayUpgradeCalldata)
-=======
             IL2ContractDeployer.forceDeployOnAddresses,
             (encodedInput.forceDeployments)
->>>>>>> 9d0ffa4e
         );
 
         // slither-disable-next-line controlled-delegatecall
