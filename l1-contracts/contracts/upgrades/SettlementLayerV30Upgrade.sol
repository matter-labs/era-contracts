--- conflicted
+++ resolved
@@ -29,6 +29,9 @@
 
         /// We write to storage to avoid reentrancy.
         s.nativeTokenVault = address(IL1AssetRouter(bridgehub.assetRouter()).nativeTokenVault());
+
+        // Note, that this call will revert if the native token vault has not been upgraded, i.e. 
+        // if a chain settling on Gateway tries to upgrade before ZK Gateway has done the upgrade.
         s.assetTracker = address(IL1NativeTokenVault(s.nativeTokenVault).l1AssetTracker());
 
         bytes32 baseTokenAssetId = bridgehub.baseTokenAssetId(s.chainId);
@@ -52,6 +55,8 @@
         IChainAssetHandler chainAssetHandler = IChainAssetHandler(bridgehub.chainAssetHandler());
         IMessageRoot messageRoot = IMessageRoot(bridgehub.messageRoot());
 
+        // The lines below ensures that chains can only upgrade once the ZK Gateway itself is upgraded,
+        // i.e. its `v30UpgradeGatewayBlockNumber` is non zero.
         uint256 gwChainId = messageRoot.GATEWAY_CHAIN_ID();
         address gwChain = bridgehub.getZKChain(gwChainId);
         (, uint256 gwMinor, ) = IGetters(gwChain).getSemverProtocolVersion();
@@ -59,16 +64,6 @@
 
         chainAssetHandler.setMigrationNumberForV30(s.chainId);
 
-<<<<<<< HEAD
-        s.nativeTokenVault = address(IL1AssetRouter(bridgehub.assetRouter()).nativeTokenVault());
-        // Note, that this call will revert if the native token vault has not been upgraded, i.e. 
-        // if a chain settling on Gateway tries to upgrade before ZK Gateway has done the upgrade.
-        s.assetTracker = address(IL1NativeTokenVault(s.nativeTokenVault).l1AssetTracker());
-
-        // Note, that the line below ensures that chains can only upgrade once the ZK Gateway itself is upgraded,
-        // i.e. its `v30UpgradeGatewayBlockNumber` is non zero.
-=======
->>>>>>> 8de412ef
         if (s.settlementLayer == address(0)) {
             messageRoot.saveV30UpgradeChainBatchNumber(s.chainId);
         }
