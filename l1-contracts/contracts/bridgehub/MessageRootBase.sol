// SPDX-License-Identifier: MIT

pragma solidity 0.8.28;

import {Initializable} from "@openzeppelin/contracts-v4/proxy/utils/Initializable.sol";

import {DynamicIncrementalMerkle} from "../common/libraries/DynamicIncrementalMerkle.sol";

import {CHAIN_TREE_EMPTY_ENTRY_HASH, IMessageRoot, SHARED_ROOT_TREE_EMPTY_HASH, V30_UPGRADE_CHAIN_BATCH_NUMBER_PLACEHOLDER_VALUE_FOR_GATEWAY, V30_UPGRADE_CHAIN_BATCH_NUMBER_PLACEHOLDER_VALUE_FOR_L1} from "./IMessageRoot.sol";
import {BatchZeroNotAllowed, ChainBatchRootAlreadyExists, ChainBatchRootZero, ChainExists, CurrentBatchNumberAlreadySet, DepthMoreThanOneForRecursiveMerkleProof, MessageRootNotRegistered, NonConsecutiveBatchNumber, NotL2, NotWhitelistedSettlementLayer, OnlyAssetTracker, OnlyBridgehubOrChainAssetHandler, OnlyChain, OnlyL1, OnlyOnSettlementLayer, OnlyPreV30Chain, TotalBatchesExecutedLessThanV30UpgradeChainBatchNumber, TotalBatchesExecutedZero, V30UpgradeChainBatchNumberAlreadySet} from "./L1BridgehubErrors.sol";

import {GW_ASSET_TRACKER_ADDR} from "../common/l2-helpers/L2ContractAddresses.sol";

import {MessageHashing, ProofData} from "../common/libraries/MessageHashing.sol";
import {IBridgehubBase} from "./IBridgehubBase.sol";
import {IMessageRoot} from "./IMessageRoot.sol";
import {FullMerkle} from "../common/libraries/FullMerkle.sol";

import {MessageVerification} from "../common/MessageVerification.sol";

import {IGetters} from "../state-transition/chain-interfaces/IGetters.sol";

/// @author Matter Labs
/// @custom:security-contact security@matterlabs.dev
/// @dev The MessageRoot contract is responsible for storing the cross message roots of the chains and the aggregated root of all chains.
/// @dev From V30 onwards it is also used for L2->L1 message verification, this allows bypassing the Mailbox of individual chains.
/// This is especially useful for chains settling on Gateway.
abstract contract MessageRootBase is IMessageRoot, Initializable, MessageVerification {
    using FullMerkle for FullMerkle.FullTree;
    using DynamicIncrementalMerkle for DynamicIncrementalMerkle.Bytes32PushTree;

    /*//////////////////////////////////////////////////////////////
                            IMMUTABLE GETTERS
    //////////////////////////////////////////////////////////////*/

    function _bridgehub() internal view virtual returns (address);

    function L1_CHAIN_ID() public view virtual returns (uint256);

    function _eraGatewayChainId() internal view virtual returns (uint256);

    /// @notice The number of chains that are registered.
    uint256 public chainCount;

    /// @notice The mapping from chainId to chainIndex. Note index 0 is maintained for the chain the contract is on.
    mapping(uint256 chainId => uint256 chainIndex) public chainIndex;

    /// @notice The mapping from chainIndex to chainId.
    mapping(uint256 chainIndex => uint256 chainId) public chainIndexToId;

    /// @notice The shared full merkle tree storing the aggregate hash.
    FullMerkle.FullTree public sharedTree;

    /// @dev The incremental merkle tree storing the chain message roots.
    mapping(uint256 chainId => DynamicIncrementalMerkle.Bytes32PushTree tree) internal chainTree;

    /// @notice The mapping from block number to the global message root.
    /// @dev Each block might have multiple txs that change the historical root. You can safely use the final root in the block,
    /// since each new root cumulatively aggregates all prior changes — so the last root always contains (at minimum) everything
    /// from the earlier ones.
    mapping(uint256 blockNumber => bytes32 globalMessageRoot) public historicalRoot;

<<<<<<< HEAD
    /// @notice The mapping from chainId to its current executed batch number.
    /// @dev We store the current batch number for each chain once it upgrades to v30. This value is moved between settlement layers
    /// during migration to ensure consistency. For now, only using a settlement layer from the same CTM is allowed,
    /// so the value can be trusted on top of the settlement layer.
    mapping(uint256 chainId => uint256 currentChainBatchNumber) public currentChainBatchNumber;

    /// @notice The mapping from chainId to batchNumber to chainBatchRoot.
    /// @dev These are the same values as the leaves of the chainTree.
    /// @dev We store these values for message verification on L1 and Gateway.
    /// @dev We only update the chainTree on GW as of V30.
    mapping(uint256 chainId => mapping(uint256 batchNumber => bytes32 chainRoot)) public chainBatchRoots;

    /// @notice The mapping storing the batch number at the moment the chain was updated to V30.
    /// Starting from this batch, if a settlement layer has agreed to a proof, it will be held accountable for the content of the message, e.g.
    /// if a withdrawal happens, the balance of the settlement layer will be reduced and not the chain.
    /// @notice This is also the first batch starting from which we store batch roots on L1.
    /// @notice Due to the definition above, this mapping will have the default value (0) for newly added chains, so all their batches are under v30 rules.
    /// For chains that existed at the moment of the upgrade, its value will be populated either with V30_UPGRADE_CHAIN_BATCH_NUMBER_PLACEHOLDER_VALUE until
    /// they call this contract to establish the batch when the upgrade has happened.
    /// @notice Also, as a consequence of the above, the MessageRoot on a settlement layer will require that all messages after this batch go through the asset tracker
    /// to ensure balance consistency.
    /// @notice This value should contain the same value for both MessageRoot on L1 and on any settlement layer where the chain settles. This is ensured by the fact
    /// that on the settlement layer the chain will provide its totalBatchesExecuted at the moment of upgrade, and only then the value will be moved to L1 and other settlement layers
    /// via bridgeMint/bridgeBurn during migration.
    /// @dev The attack that could be possible by a completely compromised chain is that it will provide an overly small `v30UpgradeChainBatchNumber` value and then migrate
    /// to a settlement layer and then finalize messages that were not actually approved by the settlement layer. However, since before v30 release chains can only migrate within the same CTM,
    /// this attack is not considered viable as the chains belong to the same CTM as the settlement layer and so the SL can trust their `getTotalBatchesExecuted` value.
    mapping(uint256 chainId => uint256 batchNumber) public v30UpgradeChainBatchNumber;
=======
    /// @dev Chain ID of L1.
    /// @dev Kept here for storage layout compatibility with previous versions.
    uint256 internal DEPRECATED_l1ChainId;

>>>>>>> e320a0ec
    /**
     * @dev This empty reserved space is put in place to allow future versions to add new
     * variables without shifting down storage in the inheritance chain.
     * See https://docs.openzeppelin.com/contracts/4.x/upgradeable#storage_gaps
     */
<<<<<<< HEAD
    uint256[38] private __gap;
=======
    uint256[40] private __gap;
>>>>>>> e320a0ec

    /// @notice Checks that the message sender is the bridgehub or the chain asset handler.
    modifier onlyBridgehubOrChainAssetHandler() {
        if (msg.sender != _bridgehub() && msg.sender != address(IBridgehubBase(_bridgehub()).chainAssetHandler())) {
            revert OnlyBridgehubOrChainAssetHandler(
                msg.sender,
                address(_bridgehub()),
                address(IBridgehubBase(_bridgehub()).chainAssetHandler())
            );
        }
        _;
    }

    /// @notice Checks that the message sender is the specified ZK Chain.
    /// @param _chainId The ID of the chain that is required to be the caller.
    modifier onlyChain(uint256 _chainId) {
        if (msg.sender != IBridgehubBase(_bridgehub()).getZKChain(_chainId)) {
            revert OnlyChain(msg.sender, IBridgehubBase(_bridgehub()).getZKChain(_chainId));
        }
        _;
    }

    /// On L1, the chain can add it directly.
    /// On GW, the asset tracker should add it,
    /// except for PreV30 chains, which can add it directly.
    modifier addChainBatchRootRestriction(uint256 _chainId) {
        if (block.chainid != L1_CHAIN_ID()) {
            if (msg.sender == GW_ASSET_TRACKER_ADDR) {
                // this case is valid.
            } else if (v30UpgradeChainBatchNumber[_chainId] != 0) {
                address chain = IBridgehubBase(_bridgehub()).getZKChain(_chainId);
                uint32 minor;
                // slither-disable-next-line unused-return
                (, minor, ) = IGetters(chain).getSemverProtocolVersion();
                /// This might be a security issue if v29 has prover bugs. We should upgrade GW chains to v30 quickly.
                require(msg.sender == chain, OnlyChain(msg.sender, chain));
                require(minor < 30, OnlyPreV30Chain(_chainId));
            } else {
                revert OnlyAssetTracker(msg.sender, GW_ASSET_TRACKER_ADDR);
            }
        } else {
            if (msg.sender != IBridgehubBase(_bridgehub()).getZKChain(_chainId)) {
                revert OnlyChain(msg.sender, IBridgehubBase(_bridgehub()).getZKChain(_chainId));
            }
        }
        _;
    }

    modifier onlyL1() {
        if (block.chainid != L1_CHAIN_ID()) {
            revert OnlyL1();
        }
        _;
    }

    /// @notice Checks that the Chain ID is not L1 when adding chain batch root.
    modifier onlyL2() {
        if (block.chainid == L1_CHAIN_ID()) {
            revert NotL2();
        }
        _;
    }

<<<<<<< HEAD
    function _initialize() internal {
        // slither-disable-next-line unused-return
        sharedTree.setup(SHARED_ROOT_TREE_EMPTY_HASH);
        _addNewChain(block.chainid, 0);
    }

    function _v30InitializeInner(uint256[] memory _allZKChains) internal {
        uint256 allZKChainsLength = _allZKChains.length;
        for (uint256 i = 0; i < allZKChainsLength; ++i) {
            uint256 batchNumberToWrite = V30_UPGRADE_CHAIN_BATCH_NUMBER_PLACEHOLDER_VALUE_FOR_GATEWAY;
            if (IBridgehubBase(_bridgehub()).settlementLayer(_allZKChains[i]) == L1_CHAIN_ID()) {
                /// If we are settling on L1.
                batchNumberToWrite = V30_UPGRADE_CHAIN_BATCH_NUMBER_PLACEHOLDER_VALUE_FOR_L1;
            }
            v30UpgradeChainBatchNumber[_allZKChains[i]] = batchNumberToWrite;
        }
    }

    function saveV30UpgradeChainBatchNumber(uint256 _chainId) external onlyChain(_chainId) {
        require(block.chainid == IBridgehubBase(_bridgehub()).settlementLayer(_chainId), OnlyOnSettlementLayer());
        uint256 totalBatchesExecuted = IGetters(msg.sender).getTotalBatchesExecuted();
        require(totalBatchesExecuted > 0, TotalBatchesExecutedZero());
        require(
            totalBatchesExecuted != V30_UPGRADE_CHAIN_BATCH_NUMBER_PLACEHOLDER_VALUE_FOR_GATEWAY &&
                totalBatchesExecuted != V30_UPGRADE_CHAIN_BATCH_NUMBER_PLACEHOLDER_VALUE_FOR_L1,
            TotalBatchesExecutedLessThanV30UpgradeChainBatchNumber()
        );
        require(
            v30UpgradeChainBatchNumber[_chainId] == V30_UPGRADE_CHAIN_BATCH_NUMBER_PLACEHOLDER_VALUE_FOR_GATEWAY ||
                v30UpgradeChainBatchNumber[_chainId] == V30_UPGRADE_CHAIN_BATCH_NUMBER_PLACEHOLDER_VALUE_FOR_L1,
            V30UpgradeChainBatchNumberAlreadySet()
        );
        require(currentChainBatchNumber[_chainId] == 0, CurrentBatchNumberAlreadySet());

        currentChainBatchNumber[_chainId] = totalBatchesExecuted;
        v30UpgradeChainBatchNumber[_chainId] = totalBatchesExecuted + 1;
    }

=======
>>>>>>> e320a0ec
    /// @notice Adds a single chain to the message root.
    /// @param _chainId The ID of the chain that is being added to the message root.
    function addNewChain(uint256 _chainId, uint256 _startingBatchNumber) external onlyBridgehubOrChainAssetHandler {
        if (chainRegistered(_chainId)) {
            revert ChainExists();
        }
        _addNewChain(_chainId, _startingBatchNumber);
    }

    /// @notice we set the chainBatchRoot to be nonempty for when a chain migrates.
    function setMigratingChainBatchRoot(
        uint256 _chainId,
        uint256 _batchNumber,
        uint256 _v30UpgradeChainBatchNumber
    ) external onlyBridgehubOrChainAssetHandler {
        require(
            chainBatchRoots[_chainId][_batchNumber] == bytes32(0),
            ChainBatchRootAlreadyExists(_chainId, _batchNumber)
        );
        currentChainBatchNumber[_chainId] = _batchNumber;
        v30UpgradeChainBatchNumber[_chainId] = _v30UpgradeChainBatchNumber;
    }

    function chainRegistered(uint256 _chainId) public view returns (bool) {
        return (_chainId == block.chainid || chainIndex[_chainId] != 0);
    }

    /// @notice Adds a new chainBatchRoot to the chainTree.
    /// @param _chainId The ID of the chain whose chainBatchRoot is being added to the chainTree.
    /// @param _batchNumber The number of the batch to which _chainBatchRoot belongs.
    /// @param _chainBatchRoot The value of chainBatchRoot which is being added.
    function addChainBatchRoot(
        uint256 _chainId,
        uint256 _batchNumber,
        bytes32 _chainBatchRoot
    ) public virtual addChainBatchRootRestriction(_chainId) {
        // Make sure that chain is registered.
        if (!chainRegistered(_chainId)) {
            revert MessageRootNotRegistered();
        }
        require(_chainBatchRoot != bytes32(0), ChainBatchRootZero());
        require(
            chainBatchRoots[_chainId][_batchNumber] == bytes32(0),
            ChainBatchRootAlreadyExists(_chainId, _batchNumber)
        );
        require(
            _batchNumber == currentChainBatchNumber[_chainId] + 1,
            NonConsecutiveBatchNumber(_chainId, _batchNumber)
        );

        chainBatchRoots[_chainId][_batchNumber] = _chainBatchRoot;
        ++currentChainBatchNumber[_chainId];
        if (block.chainid == L1_CHAIN_ID()) {
            /// On L1 we only store the chainBatchRoot, but don't update the chainTree or sharedTree.
            return;
        }
    }

    /// @notice emit a new message root when committing a new batch
    function _emitRoot(bytes32 _root) internal {
        // What happens here is we query for the current sharedTreeRoot and emit the event stating that new InteropRoot is "created".
        // The reason for the usage of "bytes32[] memory _sides" to store the InteropRoot is explained in L2InteropRootStorage contract.
        bytes32[] memory _sides = new bytes32[](1);
        _sides[0] = _root;
        emit NewInteropRoot(block.chainid, block.number, 0, _sides);
    }

    /// @notice Gets the aggregated root of all chains.
    function getAggregatedRoot() external view returns (bytes32) {
        if (chainCount == 0) {
            return SHARED_ROOT_TREE_EMPTY_HASH;
        }
        return sharedTree.root();
    }

    /// @dev Gets the message root of a single chain.
    /// @param _chainId The ID of the chain whose message root is being queried.
    function getChainRoot(uint256 _chainId) external view returns (bytes32) {
        // Make sure that chain is registered.
        if (!chainRegistered(_chainId)) {
            revert MessageRootNotRegistered();
        }
        return chainTree[_chainId].root();
    }

    function updateFullTree() public {
        uint256 cachedChainCount = chainCount;
        bytes32[] memory newLeaves = new bytes32[](cachedChainCount);
        for (uint256 i = 0; i < cachedChainCount; ++i) {
            uint256 chainId = chainIndexToId[i];
            newLeaves[i] = MessageHashing.chainIdLeafHash(chainTree[chainId].root(), chainId);
        }
        bytes32 newRoot = sharedTree.updateAllLeaves(newLeaves);
        _emitRoot(newRoot);
        historicalRoot[block.number] = newRoot;
    }

    /// @dev Adds a single chain to the message root.
    /// @param _chainId The ID of the chain that is being added to the message root.
    function _addNewChain(uint256 _chainId, uint256 _startingBatchNumber) internal {
        uint256 cachedChainCount = chainCount;

        // Since only the bridgehub can add new chains to the message root, it is expected that
        // it will be responsible for ensuring that the number of chains does not exceed the limit.
        ++chainCount;
        chainIndex[_chainId] = cachedChainCount;
        chainIndexToId[cachedChainCount] = _chainId;
        currentChainBatchNumber[_chainId] = _startingBatchNumber;

        // slither-disable-next-line unused-return
        bytes32 initialHash = chainTree[_chainId].setup(CHAIN_TREE_EMPTY_ENTRY_HASH);

        // slither-disable-next-line unused-return
        sharedTree.pushNewLeaf(MessageHashing.chainIdLeafHash(initialHash, _chainId));

        emit AddedChain(_chainId, cachedChainCount);
    }

    //////////////////////////////
    //// IMessageVerification ////
    //////////////////////////////

    function _proveL2LeafInclusionRecursive(
        uint256 _chainId,
        uint256 _batchNumber,
        uint256 _leafProofMask,
        bytes32 _leaf,
        bytes32[] calldata _proof,
        uint256 _depth
    ) internal view override returns (bool) {
        ProofData memory proofData = MessageHashing._getProofData({
            _chainId: _chainId,
            _batchNumber: _batchNumber,
            _leafProofMask: _leafProofMask,
            _leaf: _leaf,
            _proof: _proof
        });
        if (proofData.finalProofNode) {
            // For proof based interop this is the SL InteropRoot at block number _batchNumber
            bytes32 correctBatchRoot = _getChainBatchRoot(_chainId, _batchNumber);
            return correctBatchRoot == proofData.batchSettlementRoot && correctBatchRoot != bytes32(0);
        }
        if (_depth == 1) {
            revert DepthMoreThanOneForRecursiveMerkleProof();
        }

        // Assuming that `settlementLayerChainId` is an honest chain, the `chainIdLeaf` should belong
        // to a chain's message root only if the chain has indeed executed its batch on top of it.
        //
        // We trust all chains whitelisted by the Bridgehub governance.
        require(
            IBridgehubBase(_bridgehub()).whitelistedSettlementLayers(proofData.settlementLayerChainId),
            NotWhitelistedSettlementLayer(proofData.settlementLayerChainId)
        );

        return
            this.proveL2LeafInclusionSharedRecursive({
                _chainId: proofData.settlementLayerChainId,
                _blockOrBatchNumber: proofData.settlementLayerBatchNumber, // SL block number
                _leafProofMask: proofData.settlementLayerBatchRootMask,
                _leaf: proofData.chainIdLeaf,
                _proof: MessageHashing.extractSliceUntilEnd(_proof, proofData.ptr),
                _depth: _depth + 1
            });
    }

    /// @notice Internal to get the historical batch root for chains before the v30 upgrade.
    function _getChainBatchRoot(uint256 _chainId, uint256 _batchNumber) internal view returns (bytes32) {
        /// In current server the zeroth batch does not have L2->L1 logs.
        require(_batchNumber > 0, BatchZeroNotAllowed());
        bytes32 savedChainBatchRoot = chainBatchRoots[_chainId][_batchNumber];
        if (savedChainBatchRoot != bytes32(0)) {
            return savedChainBatchRoot;
        }
        return IGetters(IBridgehubBase(_bridgehub()).getZKChain(_chainId)).l2LogsRootHash(_batchNumber);
    }

    /// @notice Extracts and returns proof data for settlement layer verification.
    /// @dev Wrapper function around MessageHashing._getProofData for public access.
    /// @dev The caller should check that the proof has recursion at most depth 1, i.e. only a single intermediate Gateway between the chain and L1.
    /// @dev This check is performed when the MessageRoot verifies the proof, so often it can be skipped.
    /// @param _chainId The chain ID where the proof was generated.
    /// @param _batchNumber The batch number containing the proof.
    /// @param _leafProofMask The leaf proof mask for merkle verification.
    /// @param _leaf The leaf hash to verify.
    /// @param _proof The merkle proof array.
    /// @return The extracted proof data including settlement layer information.
    function getProofData(
        uint256 _chainId,
        uint256 _batchNumber,
        uint256 _leafProofMask,
        bytes32 _leaf,
        bytes32[] calldata _proof
    ) public pure returns (ProofData memory) {
        return
            MessageHashing._getProofData({
                _chainId: _chainId,
                _batchNumber: _batchNumber,
                _leafProofMask: _leafProofMask,
                _leaf: _leaf,
                _proof: _proof
            });
    }
}<|MERGE_RESOLUTION|>--- conflicted
+++ resolved
@@ -60,7 +60,10 @@
     /// from the earlier ones.
     mapping(uint256 blockNumber => bytes32 globalMessageRoot) public historicalRoot;
 
-<<<<<<< HEAD
+    /// @dev Chain ID of L1.
+    /// @dev Kept here for storage layout compatibility with previous versions.
+    uint256 internal DEPRECATED_l1ChainId;
+
     /// @notice The mapping from chainId to its current executed batch number.
     /// @dev We store the current batch number for each chain once it upgrades to v30. This value is moved between settlement layers
     /// during migration to ensure consistency. For now, only using a settlement layer from the same CTM is allowed,
@@ -89,22 +92,13 @@
     /// to a settlement layer and then finalize messages that were not actually approved by the settlement layer. However, since before v30 release chains can only migrate within the same CTM,
     /// this attack is not considered viable as the chains belong to the same CTM as the settlement layer and so the SL can trust their `getTotalBatchesExecuted` value.
     mapping(uint256 chainId => uint256 batchNumber) public v30UpgradeChainBatchNumber;
-=======
-    /// @dev Chain ID of L1.
-    /// @dev Kept here for storage layout compatibility with previous versions.
-    uint256 internal DEPRECATED_l1ChainId;
-
->>>>>>> e320a0ec
+
     /**
      * @dev This empty reserved space is put in place to allow future versions to add new
      * variables without shifting down storage in the inheritance chain.
      * See https://docs.openzeppelin.com/contracts/4.x/upgradeable#storage_gaps
      */
-<<<<<<< HEAD
-    uint256[38] private __gap;
-=======
-    uint256[40] private __gap;
->>>>>>> e320a0ec
+    uint256[37] private __gap;
 
     /// @notice Checks that the message sender is the bridgehub or the chain asset handler.
     modifier onlyBridgehubOrChainAssetHandler() {
@@ -168,7 +162,6 @@
         _;
     }
 
-<<<<<<< HEAD
     function _initialize() internal {
         // slither-disable-next-line unused-return
         sharedTree.setup(SHARED_ROOT_TREE_EMPTY_HASH);
@@ -207,8 +200,6 @@
         v30UpgradeChainBatchNumber[_chainId] = totalBatchesExecuted + 1;
     }
 
-=======
->>>>>>> e320a0ec
     /// @notice Adds a single chain to the message root.
     /// @param _chainId The ID of the chain that is being added to the message root.
     function addNewChain(uint256 _chainId, uint256 _startingBatchNumber) external onlyBridgehubOrChainAssetHandler {
