--- conflicted
+++ resolved
@@ -14,10 +14,6 @@
 import {DataEncoding} from "../common/libraries/DataEncoding.sol";
 import {IZkSyncHyperchain} from "../state-transition/chain-interfaces/IZkSyncHyperchain.sol";
 import {ETH_TOKEN_ADDRESS, TWO_BRIDGES_MAGIC_VALUE, BRIDGEHUB_MIN_SECOND_BRIDGE_ADDRESS} from "../common/Config.sol";
-<<<<<<< HEAD
-=======
-import {L2_NATIVE_TOKEN_VAULT_ADDRESS} from "../common/L2ContractAddresses.sol";
->>>>>>> 2b3d4af2
 import {BridgehubL2TransactionRequest, L2Message, L2Log, TxStatus} from "../common/Messaging.sol";
 import {AddressAliasHelper} from "../vendor/AddressAliasHelper.sol";
 import {IMessageRoot} from "./IMessageRoot.sol";
@@ -33,16 +29,11 @@
     /// @notice the asset id of Eth
     bytes32 internal immutable ETH_TOKEN_ASSET_ID;
 
-<<<<<<< HEAD
-    /// @notice all the ether is held by the shared bridge
-    IL1SharedBridge public sharedBridge;
-=======
     /// @dev The chain id of L1, this contract will be deployed on multiple layers.
     uint256 public immutable L1_CHAIN_ID;
 
     /// @notice all the ether is held by the weth bridge
     IL1AssetRouter public sharedBridge;
->>>>>>> 2b3d4af2
 
     /// @notice we store registered stateTransitionManagers
     mapping(address _stateTransitionManager => bool) public stateTransitionManagerIsRegistered;
@@ -69,33 +60,33 @@
     /// @notice Mapping from chain id to encoding of the base token used for deposits / withdrawals
     mapping(uint256 _chainId => bytes32) public baseTokenAssetId;
 
+    ISTMDeploymentTracker public stmDeployer;
+
+    /// @dev asset info used to identify chains in the Shared Bridge
+    mapping(bytes32 stmAssetId => address stmAddress) public stmAssetIdToAddress;
+
+    /// @dev used to indicate the currently active settlement layer for a given chainId
+    mapping(uint256 chainId => uint256 activeSettlementLayerChainId) public settlementLayer;
+
+    /// @dev Sync layer chain is expected to have .. as the base token.
+    mapping(uint256 chainId => bool isWhitelistedSyncLayer) public whitelistedSettlementLayers;
+
     modifier onlyOwnerOrAdmin() {
         require(msg.sender == admin || msg.sender == owner(), "Bridgehub: not owner or admin");
         _;
     }
 
-    ISTMDeploymentTracker public stmDeployer;
-
-    /// @dev asset info used to identify chains in the Shared Bridge
-    mapping(bytes32 stmAssetId => address stmAddress) public stmAssetIdToAddress;
-
-    /// @dev used to indicate the currently active settlement layer for a given chainId
-    mapping(uint256 chainId => uint256 activeSettlementLayerChainId) public settlementLayer;
-
-    /// @dev Sync layer chain is expected to have .. as the base token.
-    mapping(uint256 chainId => bool isWhitelistedSyncLayer) public whitelistedSettlementLayers;
+    modifier onlyChainSTM(uint256 _chainId) {
+        require(msg.sender == stateTransitionManager[_chainId], "BH: not chain STM");
+        _;
+    }
 
     /// @notice to avoid parity hack
-<<<<<<< HEAD
-    constructor() reentrancyGuardInitializer {
-        ETH_TOKEN_ASSET_ID = DataEncoding.encodeNTVAssetId(block.chainid, ETH_TOKEN_ADDRESS);
-=======
     constructor(uint256 _l1ChainId, address _owner) reentrancyGuardInitializer {
         _disableInitializers();
         L1_CHAIN_ID = _l1ChainId;
-        ETH_TOKEN_ASSET_ID = keccak256(abi.encode(block.chainid, L2_NATIVE_TOKEN_VAULT_ADDRESS, ETH_TOKEN_ADDRESS));
+        ETH_TOKEN_ASSET_ID = DataEncoding.encodeNTVAssetId(block.chainid, ETH_TOKEN_ADDRESS);
         _transferOwnership(_owner);
->>>>>>> 2b3d4af2
     }
 
     /// @notice used to initialize the contract
@@ -104,21 +95,8 @@
         _transferOwnership(_owner);
     }
 
-<<<<<<< HEAD
-=======
-    modifier onlyOwnerOrAdmin() {
-        require(msg.sender == admin || msg.sender == owner(), "Bridgehub: not owner or admin");
-        _;
-    }
-
-    modifier onlyChainSTM(uint256 _chainId) {
-        require(msg.sender == stateTransitionManager[_chainId], "BH: not chain STM");
-        _;
-    }
-
     //// Initialization and registration
 
->>>>>>> 2b3d4af2
     /// @inheritdoc IBridgehub
     /// @dev Please note, if the owner wants to enforce the admin change it must execute both `setPendingAdmin` and
     /// `acceptAdmin` atomically. Otherwise `admin` can set different pending admin and so fail to accept the admin rights.
@@ -142,8 +120,6 @@
         emit NewPendingAdmin(currentPendingAdmin, address(0));
         emit NewAdmin(previousAdmin, currentPendingAdmin);
     }
-<<<<<<< HEAD
-=======
 
     /// @notice To set stmDeploymetTracker, only Owner. Not done in initialize, as
     /// the order of deployment is Bridgehub, Shared bridge, and then we call this
@@ -163,7 +139,6 @@
         messageRoot = _messageRoot;
     }
 
->>>>>>> 2b3d4af2
     //// Registry
 
     /// @notice State Transition can be any contract with the appropriate interface/functionality
@@ -201,12 +176,9 @@
     /// @notice To set shared bridge, only Owner. Not done in initialize, as
     /// the order of deployment is Bridgehub, Shared bridge, and then we call this
     function setSharedBridge(address _sharedBridge) external onlyOwner {
-<<<<<<< HEAD
-        sharedBridge = IL1SharedBridge(_sharedBridge);
+        sharedBridge = IL1AssetRouter(_sharedBridge);
 
         emit SharedBridgeUpdated(_sharedBridge);
-=======
-        sharedBridge = IL1AssetRouter(_sharedBridge);
     }
 
     function registerSyncLayer(
@@ -231,7 +203,6 @@
     /// @notice return the state transition chain contract for a chainId
     function getHyperchain(uint256 _chainId) public view returns (address) {
         return IStateTransitionManager(stateTransitionManager[_chainId]).getHyperchain(_chainId);
->>>>>>> 2b3d4af2
     }
 
     function stmAssetIdFromChainId(uint256 _chainId) public view override returns (bytes32) {
@@ -259,18 +230,9 @@
         require(_chainId != 0, "BH: chainId cannot be 0");
         require(_chainId <= type(uint48).max, "BH: chainId too large");
 
-<<<<<<< HEAD
-        require(
-            stateTransitionManagerIsRegistered[_stateTransitionManager],
-            "Bridgehub: state transition not registered"
-        );
-        require(tokenIsRegistered[_baseToken], "Bridgehub: token not registered");
-        require(address(sharedBridge) != address(0), "Bridgehub: shared bridge not set");
-=======
         require(stateTransitionManagerIsRegistered[_stateTransitionManager], "BH: state transition not registered");
         require(tokenIsRegistered[_baseToken], "BH: token not registered");
-        require(address(sharedBridge) != address(0), "BH: weth bridge not set");
->>>>>>> 2b3d4af2
+        require(address(sharedBridge) != address(0), "BH: shared bridge not set");
 
         require(stateTransitionManager[_chainId] == address(0), "BH: chainId already registered");
 
@@ -278,12 +240,8 @@
         baseToken[_chainId] = _baseToken;
 
         /// For now all base tokens have to use the NTV.
-<<<<<<< HEAD
         baseTokenAssetId[_chainId] = DataEncoding.encodeNTVAssetId(block.chainid, _baseToken);
-=======
-        baseTokenAssetId[_chainId] = sharedBridge.nativeTokenVault().getAssetId(_baseToken);
         settlementLayer[_chainId] = block.chainid;
->>>>>>> 2b3d4af2
 
         IStateTransitionManager(_stateTransitionManager).createNewChain({
             _chainId: _chainId,
@@ -423,7 +381,6 @@
         );
     }
 
-<<<<<<< HEAD
     /// @notice forwards function call to Mailbox based on ChainId
     /// @param _chainId The chain ID of the hyperchain where to prove L2 message inclusion.
     /// @param _batchNumber The executed L2 batch number in which the message appeared
@@ -502,14 +459,6 @@
         return IZkSyncHyperchain(hyperchain).l2TransactionBaseCost(_gasPrice, _l2GasLimit, _l2GasPerPubdataByteLimit);
     }
 
-    ///// Getters
-
-    /// @notice return the state transition chain contract for a chainId
-    function getHyperchain(uint256 _chainId) public view returns (address) {
-        return IStateTransitionManager(stateTransitionManager[_chainId]).getHyperchain(_chainId);
-    }
-
-=======
     function forwardTransactionOnSyncLayer(
         uint256 _chainId,
         L2CanonicalTransaction calldata _transaction,
@@ -587,10 +536,10 @@
     function bridgeRecoverFailedTransfer(
         uint256 _chainId,
         bytes32 _assetId,
+        address _depositSender,
         bytes calldata _data
     ) external payable override {}
 
->>>>>>> 2b3d4af2
     /*//////////////////////////////////////////////////////////////
                             PAUSE
     //////////////////////////////////////////////////////////////*/
