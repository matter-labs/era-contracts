// SPDX-License-Identifier: MIT

pragma solidity 0.8.24;

// solhint-disable reason-string, gas-custom-errors

import {Ownable2StepUpgradeable} from "@openzeppelin/contracts-upgradeable/access/Ownable2StepUpgradeable.sol";
import {PausableUpgradeable} from "@openzeppelin/contracts-upgradeable/security/PausableUpgradeable.sol";

import {IBridgehub, L2TransactionRequestDirect, L2TransactionRequestTwoBridgesOuter, L2TransactionRequestTwoBridgesInner} from "./IBridgehub.sol";
import {IL1AssetRouter} from "../bridge/interfaces/IL1AssetRouter.sol";
import {IStateTransitionManager} from "../state-transition/IStateTransitionManager.sol";
import {ReentrancyGuard} from "../common/ReentrancyGuard.sol";
import {DataEncoding} from "../common/libraries/DataEncoding.sol";
import {IZkSyncHyperchain} from "../state-transition/chain-interfaces/IZkSyncHyperchain.sol";

import {ETH_TOKEN_ADDRESS, TWO_BRIDGES_MAGIC_VALUE, BRIDGEHUB_MIN_SECOND_BRIDGE_ADDRESS, VIRTUAL_SENDER_ALIASED_ZERO_ADDRESS} from "../common/Config.sol";
import {BridgehubL2TransactionRequest, L2Message, L2Log, TxStatus} from "../common/Messaging.sol";
import {AddressAliasHelper} from "../vendor/AddressAliasHelper.sol";
import {IMessageRoot} from "./IMessageRoot.sol";
import {ISTMDeploymentTracker} from "./ISTMDeploymentTracker.sol";
import {L2CanonicalTransaction} from "../common/Messaging.sol";

/// @author Matter Labs
/// @custom:security-contact security@matterlabs.dev
/// @dev The Bridgehub contract serves as the primary entry point for L1<->L2 communication,
/// facilitating interactions between end user and bridges.
/// It also manages state transition managers, base tokens, and chain registrations.
/// Bridgehub is also an IL1AssetHandler for the chains themselves, which is used to migrate the chains
/// between different settlement layers (for example from L1 to Gateway).
contract Bridgehub is IBridgehub, ReentrancyGuard, Ownable2StepUpgradeable, PausableUpgradeable {
    /// @notice the asset id of Eth
    bytes32 internal immutable ETH_TOKEN_ASSET_ID;

<<<<<<< HEAD
    /// @dev The chain id of L1. This contract can be deployed on multiple layers, but this value is still equal to the
    /// L1 that is at the most base layer.
=======
    /// @notice The chain id of L1, this contract will be deployed on multiple layers.
>>>>>>> 19f08a4d
    uint256 public immutable L1_CHAIN_ID;

    /// @notice all the ether and ERC20 tokens are held by NativeVaultToken managed by this shared Bridge.
    IL1AssetRouter public sharedBridge;

<<<<<<< HEAD
    /// @notice StateTransitionManagers that are registered, and ZKchains that use these STMs can use this bridgehub as settlement layer.
    mapping(address stateTransitionManager => bool) public stateTransitionManagerIsRegistered;
=======
    /// @notice we store registered stateTransitionManagers
    mapping(address _stateTransitionManager => bool) public stateTransitionManagerIsRegistered;
>>>>>>> 19f08a4d
    /// @notice we store registered tokens (for arbitrary base token)
    mapping(address _baseToken => bool) public tokenIsRegistered;

<<<<<<< HEAD
    /// @notice chainID => StateTransitionManager contract address, STM that is managing rules for a given ZKchain.
    mapping(uint256 chainId => address) public stateTransitionManager;

    /// @notice chainID => baseToken contract address, token that is used as 'base token' by a given child chain.
    mapping(uint256 chainId => address) public baseToken;
=======
    /// @notice chainID => StateTransitionManager contract address, storing StateTransitionManager
    mapping(uint256 _chainId => address) public stateTransitionManager;

    /// @notice chainID => baseToken contract address, storing baseToken
    mapping(uint256 _chainId => address) public baseToken;
>>>>>>> 19f08a4d

    /// @dev used to manage non critical updates
    address public admin;

    /// @dev used to accept the admin role
    address private pendingAdmin;

    // FIXME: `messageRoot` DOES NOT contain messages that come from the current layer and go to the settlement layer.
    // it may make sense to store the final root somewhere for interop purposes.
    // Though maybe it can be postponed.
    /// @notice The contract that stores the cross-chain message root for each chain and the aggregated root.
    IMessageRoot public override messageRoot;

    /// @notice Mapping from chain id to encoding of the base token used for deposits / withdrawals
    mapping(uint256 _chainId => bytes32) public baseTokenAssetId;

    /// @notice The deployment tracker for the state transition managers.
    ISTMDeploymentTracker public stmDeployer;

    /// @dev asset info used to identify chains in the Shared Bridge
    mapping(bytes32 stmAssetId => address stmAddress) public stmAssetIdToAddress;

    /// @dev used to indicate the currently active settlement layer for a given chainId
    mapping(uint256 chainId => uint256 activeSettlementLayerChainId) public settlementLayer;

    /// @notice shows whether the given chain can be used as a settlement layer.
    /// @dev the Gateway will be one of the possible settlement layers. The L1 is also a settlement layer.
    /// @dev Sync layer chain is expected to have .. as the base token.
    mapping(uint256 chainId => bool isWhitelistedSettlementLayer) public whitelistedSettlementLayers;

    modifier onlyOwnerOrAdmin() {
        require(msg.sender == admin || msg.sender == owner(), "BH: not owner or admin");
        _;
    }

    modifier onlyChainSTM(uint256 _chainId) {
        require(msg.sender == stateTransitionManager[_chainId], "BH: not chain STM");
        _;
    }

    /// @notice to avoid parity hack
    constructor(uint256 _l1ChainId, address _owner) reentrancyGuardInitializer {
        _disableInitializers();
        L1_CHAIN_ID = _l1ChainId;
<<<<<<< HEAD
        // TODO: this assumes that the bridgehub is deployed only on the chains that have ETH as base token.
        ETH_TOKEN_ASSET_ID = keccak256(abi.encode(block.chainid, L2_NATIVE_TOKEN_VAULT_ADDRESS, ETH_TOKEN_ADDRESS));
=======
        ETH_TOKEN_ASSET_ID = DataEncoding.encodeNTVAssetId(block.chainid, ETH_TOKEN_ADDRESS);
>>>>>>> 19f08a4d
        _transferOwnership(_owner);
    }

    /// @notice used to initialize the contract
    /// @notice this contract is also deployed on L2 as a system contract there the owner and the related functions will not be used
    /// @param _owner the owner of the contract
    function initialize(address _owner) external reentrancyGuardInitializer {
        _transferOwnership(_owner);
    }

    modifier onlyAliasedZero() {
        /// There is no sender for the wrapping, we use a virtual address.
        require(msg.sender == VIRTUAL_SENDER_ALIASED_ZERO_ADDRESS, "BH: not aliased zero");
        _;
    }

    modifier onlyAssetRouter() {
        require(msg.sender == address(sharedBridge), "BH: not asset router");
        _;
    }

    //// Initialization and registration

    /// @inheritdoc IBridgehub
    /// @dev Please note, if the owner wants to enforce the admin change it must execute both `setPendingAdmin` and
    /// `acceptAdmin` atomically. Otherwise `admin` can set different pending admin and so fail to accept the admin rights.
    function setPendingAdmin(address _newPendingAdmin) external onlyOwnerOrAdmin {
        // Save previous value into the stack to put it into the event later
        address oldPendingAdmin = pendingAdmin;
        // Change pending admin
        pendingAdmin = _newPendingAdmin;
        emit NewPendingAdmin(oldPendingAdmin, _newPendingAdmin);
    }

    /// @inheritdoc IBridgehub
    function acceptAdmin() external {
        address currentPendingAdmin = pendingAdmin;
        require(msg.sender == currentPendingAdmin, "n42"); // Only proposed by current admin address can claim the admin rights

        address previousAdmin = admin;
        admin = currentPendingAdmin;
        delete pendingAdmin;

        emit NewPendingAdmin(currentPendingAdmin, address(0));
        emit NewAdmin(previousAdmin, currentPendingAdmin);
    }

    /// @notice To set the addresses of some of the ecosystem contracts, only Owner. Not done in initialize, as
    /// the order of deployment is Bridgehub, other contracts, and then we call this.
    /// @param _sharedBridge the shared bridge address
    /// @param _stmDeployer the stm deployment tracker address
    /// @param _messageRoot the message root address
    function setAddresses(
        address _sharedBridge,
        ISTMDeploymentTracker _stmDeployer,
        IMessageRoot _messageRoot
    ) external onlyOwner {
        sharedBridge = IL1AssetRouter(_sharedBridge);
        stmDeployer = _stmDeployer;
        messageRoot = _messageRoot;
    }

    //// Registry

    /// @notice State Transition can be any contract with the appropriate interface/functionality
    /// @param _stateTransitionManager the state transition manager address to be added
    function addStateTransitionManager(address _stateTransitionManager) external onlyOwner {
        require(
            !stateTransitionManagerIsRegistered[_stateTransitionManager],
            "BH: state transition already registered"
        );
        stateTransitionManagerIsRegistered[_stateTransitionManager] = true;

        emit StateTransitionManagerAdded(_stateTransitionManager);
    }

    /// @notice State Transition can be any contract with the appropriate interface/functionality
    /// @notice this stops new Chains from using the STF, old chains are not affected
    /// @param _stateTransitionManager the state transition manager address to be removed
    function removeStateTransitionManager(address _stateTransitionManager) external onlyOwner {
        require(stateTransitionManagerIsRegistered[_stateTransitionManager], "BH: state transition not registered yet");
        stateTransitionManagerIsRegistered[_stateTransitionManager] = false;

        emit StateTransitionManagerRemoved(_stateTransitionManager);
    }

    /// @notice token can be any contract with the appropriate interface/functionality
    /// @param _token address of base token to be registered
    function addToken(address _token) external onlyOwner {
        require(!tokenIsRegistered[_token], "BH: token already registered");
        tokenIsRegistered[_token] = true;

        emit TokenRegistered(_token);
    }

    /// @notice To set shared bridge, only Owner. Not done in initialize, as
    /// the order of deployment is Bridgehub, Shared bridge, and then we call this
    function setSharedBridge(address _sharedBridge) external onlyOwner {
        sharedBridge = IL1AssetRouter(_sharedBridge);

        emit SharedBridgeUpdated(_sharedBridge);
    }

    /// @notice Used to register a chain as a settlement layer.
    /// @param _newSettlementLayerChainId the chainId of the chain
    /// @param _isWhitelisted whether the chain is a whitelisted settlement layer
    function registerSettlementLayer(
        uint256 _newSettlementLayerChainId,
        bool _isWhitelisted
    ) external onlyChainSTM(_newSettlementLayerChainId) {
        whitelistedSettlementLayers[_newSettlementLayerChainId] = _isWhitelisted;

        // TODO: emit event
    }

    /// @dev Used to set the assetAddress for a given assetInfo.
<<<<<<< HEAD
    // TODO: add better explanation of this method.
=======
    /// @param _additionalData the additional data to identify the asset
    /// @param _assetAddress the asset handler address
>>>>>>> 19f08a4d
    function setAssetHandlerAddressInitial(bytes32 _additionalData, address _assetAddress) external {
        address sender = L1_CHAIN_ID == block.chainid ? msg.sender : AddressAliasHelper.undoL1ToL2Alias(msg.sender); // Todo: this might be dangerous. We should decide based on the tx type.
        bytes32 assetInfo = keccak256(abi.encode(L1_CHAIN_ID, sender, _additionalData)); /// todo make other asse
        stmAssetIdToAddress[assetInfo] = _assetAddress;
        emit AssetRegistered(assetInfo, _assetAddress, _additionalData, msg.sender);
    }

<<<<<<< HEAD
    ///// Getters

    /// @notice return the state transition chain contract for a chainId
    function getHyperchain(uint256 _chainId) public view returns (address) {
        return IStateTransitionManager(stateTransitionManager[_chainId]).getHyperchain(_chainId);
    }

    function stmAssetIdFromChainId(uint256 _chainId) public view override returns (bytes32) {
        return stmAssetId(stateTransitionManager[_chainId]);
    }

    function stmAssetId(address _stmAddress) public view override returns (bytes32) {
        require(stateTransitionManagerIsRegistered[_stmAddress] == true, "BH: STM not registered");
        return keccak256(abi.encode(L1_CHAIN_ID, address(stmDeployer), bytes32(uint256(uint160(_stmAddress)))));
    }

    /// New chain
=======
    /*//////////////////////////////////////////////////////////////
                          Chain Registration
    //////////////////////////////////////////////////////////////*/
>>>>>>> 19f08a4d

    /// @notice register new chain. New chains can be only registered on Bridgehub deployed on L1. Later they can be moved to any other layer.
    /// @notice for Eth the baseToken address is 1
    /// @param _chainId the chainId of the chain
    /// @param _stateTransitionManager the state transition manager address
    /// @param _baseToken the base token of the chain
    /// @param _salt the salt for the chainId, currently not used
    /// @param _admin the admin of the chain
    /// @param _initData the fixed initialization data for the chain
    /// @param _factoryDeps the factory dependencies for the chain's deployment
    function createNewChain(
        uint256 _chainId,
        address _stateTransitionManager,
        address _baseToken,
        // solhint-disable-next-line no-unused-vars
        uint256 _salt,
        address _admin,
        bytes calldata _initData,
        bytes[] calldata _factoryDeps
    ) external onlyOwnerOrAdmin nonReentrant whenNotPaused returns (uint256) {
        require(L1_CHAIN_ID == block.chainid, "BH: New chain registration only allowed on L1");
        require(_chainId != 0, "BH: chainId cannot be 0");
        require(_chainId <= type(uint48).max, "BH: chainId too large");
        require(_chainId != block.chainid, "BH: chain id must not match current chainid");

        require(stateTransitionManagerIsRegistered[_stateTransitionManager], "BH: state transition not registered");
        require(tokenIsRegistered[_baseToken], "BH: token not registered");
        require(address(sharedBridge) != address(0), "BH: shared bridge not set");

        require(stateTransitionManager[_chainId] == address(0), "BH: chainId already registered");

        stateTransitionManager[_chainId] = _stateTransitionManager;
        baseToken[_chainId] = _baseToken;

        /// For now all base tokens have to use the NTV.
        baseTokenAssetId[_chainId] = DataEncoding.encodeNTVAssetId(block.chainid, _baseToken);
        settlementLayer[_chainId] = block.chainid;

        IStateTransitionManager(_stateTransitionManager).createNewChain({
            _chainId: _chainId,
            _baseToken: _baseToken,
            _sharedBridge: address(sharedBridge),
            _admin: _admin,
            _initData: _initData,
            _factoryDeps: _factoryDeps
        });
        messageRoot.addNewChain(_chainId);

        emit NewChain(_chainId, _stateTransitionManager, _admin);
        return _chainId;
    }

    /*//////////////////////////////////////////////////////////////
                             Getters
    //////////////////////////////////////////////////////////////*/

    /// @notice return the state transition chain contract for a chainId
    function getHyperchain(uint256 _chainId) public view returns (address) {
        return IStateTransitionManager(stateTransitionManager[_chainId]).getHyperchain(_chainId);
    }

    function stmAssetIdFromChainId(uint256 _chainId) public view override returns (bytes32) {
        return stmAssetId(stateTransitionManager[_chainId]);
    }

    function stmAssetId(address _stmAddress) public view override returns (bytes32) {
        return keccak256(abi.encode(L1_CHAIN_ID, address(stmDeployer), bytes32(uint256(uint160(_stmAddress)))));
    }

    /*//////////////////////////////////////////////////////////////
                        Mailbox forwarder
    //////////////////////////////////////////////////////////////*/

    /// @notice the mailbox is called directly after the sharedBridge received the deposit
    /// this assumes that either ether is the base token or
    /// the msg.sender has approved mintValue allowance for the nativeTokenVault.
    /// This means this is not ideal for contract calls, as the contract would have to handle token allowance of the base Token.
    /// In case allowance is provided to the Shared Bridge, then it will be transferred to NTV.
    function requestL2TransactionDirect(
        L2TransactionRequestDirect calldata _request
    ) external payable override nonReentrant whenNotPaused returns (bytes32 canonicalTxHash) {
        // Note: If the hyperchain with corresponding `chainId` is not yet created,
        // the transaction will revert on `bridgehubRequestL2Transaction` as call to zero address.
        {
            bytes32 tokenAssetId = baseTokenAssetId[_request.chainId];
            if (tokenAssetId == ETH_TOKEN_ASSET_ID) {
                require(msg.value == _request.mintValue, "BH: msg.value mismatch 1");
            } else {
                require(msg.value == 0, "BH: non-eth bridge with msg.value");
            }

            // slither-disable-next-line arbitrary-send-eth
            sharedBridge.bridgehubDepositBaseToken{value: msg.value}(
                _request.chainId,
                tokenAssetId,
                msg.sender,
                _request.mintValue
            );
        }

        address hyperchain = getHyperchain(_request.chainId);
        address refundRecipient = AddressAliasHelper.actualRefundRecipient(_request.refundRecipient, msg.sender);
        canonicalTxHash = IZkSyncHyperchain(hyperchain).bridgehubRequestL2Transaction(
            BridgehubL2TransactionRequest({
                sender: msg.sender,
                contractL2: _request.l2Contract,
                mintValue: _request.mintValue,
                l2Value: _request.l2Value,
                l2Calldata: _request.l2Calldata,
                l2GasLimit: _request.l2GasLimit,
                l2GasPerPubdataByteLimit: _request.l2GasPerPubdataByteLimit,
                factoryDeps: _request.factoryDeps,
                refundRecipient: refundRecipient
            })
        );
    }

    /// @notice After depositing funds to the sharedBridge, the secondBridge is called
    ///  to return the actual L2 message which is sent to the Mailbox.
    ///  This assumes that either ether is the base token or
    ///  the msg.sender has approved the nativeTokenVault with the mintValue,
    ///  and also the necessary approvals are given for the second bridge.
    ///  In case allowance is provided to the Shared Bridge, then it will be transferred to NTV.
    /// @notice The logic of this bridge is to allow easy depositing for bridges.
    /// Each contract that handles the users ERC20 tokens needs approvals from the user, this contract allows
    /// the user to approve for each token only its respective bridge
    /// @notice This function is great for contract calls to L2, the secondBridge can be any contract.
    /// @param _request the request for the L2 transaction
    function requestL2TransactionTwoBridges(
        L2TransactionRequestTwoBridgesOuter calldata _request
    ) external payable override nonReentrant whenNotPaused returns (bytes32 canonicalTxHash) {
        require(
            _request.secondBridgeAddress > BRIDGEHUB_MIN_SECOND_BRIDGE_ADDRESS,
            "BH: second bridge address too low"
        ); // to avoid calls to precompiles

        {
            bytes32 tokenAssetId = baseTokenAssetId[_request.chainId];
            uint256 baseTokenMsgValue;
            if (tokenAssetId == ETH_TOKEN_ASSET_ID) {
                require(msg.value == _request.mintValue + _request.secondBridgeValue, "BH: msg.value mismatch 2");
                baseTokenMsgValue = _request.mintValue;
            } else {
                require(msg.value == _request.secondBridgeValue, "BH: msg.value mismatch 3");
                baseTokenMsgValue = 0;
            }
            // slither-disable-next-line arbitrary-send-eth
            sharedBridge.bridgehubDepositBaseToken{value: baseTokenMsgValue}(
                _request.chainId,
                tokenAssetId,
                msg.sender,
                _request.mintValue
            );
        }

        address hyperchain = getHyperchain(_request.chainId);

        // slither-disable-next-line arbitrary-send-eth
        L2TransactionRequestTwoBridgesInner memory outputRequest = IL1AssetRouter(_request.secondBridgeAddress)
            .bridgehubDeposit{value: _request.secondBridgeValue}(
            _request.chainId,
            msg.sender,
            _request.l2Value,
            _request.secondBridgeCalldata
        );

        require(outputRequest.magicValue == TWO_BRIDGES_MAGIC_VALUE, "BH: magic value mismatch");

        address refundRecipient = AddressAliasHelper.actualRefundRecipient(_request.refundRecipient, msg.sender);

        canonicalTxHash = IZkSyncHyperchain(hyperchain).bridgehubRequestL2Transaction(
            BridgehubL2TransactionRequest({
                sender: _request.secondBridgeAddress,
                contractL2: outputRequest.l2Contract,
                mintValue: _request.mintValue,
                l2Value: _request.l2Value,
                l2Calldata: outputRequest.l2Calldata,
                l2GasLimit: _request.l2GasLimit,
                l2GasPerPubdataByteLimit: _request.l2GasPerPubdataByteLimit,
                factoryDeps: outputRequest.factoryDeps,
                refundRecipient: refundRecipient
            })
        );

        IL1AssetRouter(_request.secondBridgeAddress).bridgehubConfirmL2Transaction(
            _request.chainId,
            outputRequest.txDataHash,
            canonicalTxHash
        );
    }

    /// @notice Used to forward a transaction on the gateway to the chains mailbox (from L1).
    /// @param _chainId the chainId of the chain
    /// @param _transaction the transaction to be forwarded
    /// @param _factoryDeps the factory dependencies for the transaction
    /// @param _canonicalTxHash the canonical transaction hash
    /// @param _expirationTimestamp the expiration timestamp for the transaction
    function forwardTransactionOnGateway(
        uint256 _chainId,
        L2CanonicalTransaction calldata _transaction,
        bytes[] calldata _factoryDeps,
        bytes32 _canonicalTxHash,
        uint64 _expirationTimestamp
    ) external override onlyAliasedZero {
        require(L1_CHAIN_ID != block.chainid, "BH: not in sync layer mode");
        address hyperchain = getHyperchain(_chainId);
        IZkSyncHyperchain(hyperchain).bridgehubRequestL2TransactionOnGateway(
            _transaction,
            _factoryDeps,
            _canonicalTxHash,
            _expirationTimestamp
        );
    }

    /// @notice forwards function call to Mailbox based on ChainId
    /// @param _chainId The chain ID of the hyperchain where to prove L2 message inclusion.
    /// @param _batchNumber The executed L2 batch number in which the message appeared
    /// @param _index The position in the L2 logs Merkle tree of the l2Log that was sent with the message
    /// @param _message Information about the sent message: sender address, the message itself, tx index in the L2 batch where the message was sent
    /// @param _proof Merkle proof for inclusion of L2 log that was sent with the message
    /// @return Whether the proof is valid
    function proveL2MessageInclusion(
        uint256 _chainId,
        uint256 _batchNumber,
        uint256 _index,
        L2Message calldata _message,
        bytes32[] calldata _proof
    ) external view override returns (bool) {
        address hyperchain = getHyperchain(_chainId);
        return IZkSyncHyperchain(hyperchain).proveL2MessageInclusion(_batchNumber, _index, _message, _proof);
    }

    /// @notice forwards function call to Mailbox based on ChainId
    /// @param _chainId The chain ID of the hyperchain where to prove L2 log inclusion.
    /// @param _batchNumber The executed L2 batch number in which the log appeared
    /// @param _index The position of the l2log in the L2 logs Merkle tree
    /// @param _log Information about the sent log
    /// @param _proof Merkle proof for inclusion of the L2 log
    /// @return Whether the proof is correct and L2 log is included in batch
    function proveL2LogInclusion(
        uint256 _chainId,
        uint256 _batchNumber,
        uint256 _index,
        L2Log calldata _log,
        bytes32[] calldata _proof
    ) external view override returns (bool) {
        address hyperchain = getHyperchain(_chainId);
        return IZkSyncHyperchain(hyperchain).proveL2LogInclusion(_batchNumber, _index, _log, _proof);
    }

    /// @notice forwards function call to Mailbox based on ChainId
    /// @param _chainId The chain ID of the hyperchain where to prove L1->L2 tx status.
    /// @param _l2TxHash The L2 canonical transaction hash
    /// @param _l2BatchNumber The L2 batch number where the transaction was processed
    /// @param _l2MessageIndex The position in the L2 logs Merkle tree of the l2Log that was sent with the message
    /// @param _l2TxNumberInBatch The L2 transaction number in the batch, in which the log was sent
    /// @param _merkleProof The Merkle proof of the processing L1 -> L2 transaction
    /// @param _status The execution status of the L1 -> L2 transaction (true - success & 0 - fail)
    /// @return Whether the proof is correct and the transaction was actually executed with provided status
    /// NOTE: It may return `false` for incorrect proof, but it doesn't mean that the L1 -> L2 transaction has an opposite status!
    function proveL1ToL2TransactionStatus(
        uint256 _chainId,
        bytes32 _l2TxHash,
        uint256 _l2BatchNumber,
        uint256 _l2MessageIndex,
        uint16 _l2TxNumberInBatch,
        bytes32[] calldata _merkleProof,
        TxStatus _status
    ) external view override returns (bool) {
        address hyperchain = getHyperchain(_chainId);
        return
            IZkSyncHyperchain(hyperchain).proveL1ToL2TransactionStatus({
                _l2TxHash: _l2TxHash,
                _l2BatchNumber: _l2BatchNumber,
                _l2MessageIndex: _l2MessageIndex,
                _l2TxNumberInBatch: _l2TxNumberInBatch,
                _merkleProof: _merkleProof,
                _status: _status
            });
    }

    /// @notice forwards function call to Mailbox based on ChainId
    function l2TransactionBaseCost(
        uint256 _chainId,
        uint256 _gasPrice,
        uint256 _l2GasLimit,
        uint256 _l2GasPerPubdataByteLimit
    ) external view returns (uint256) {
        address hyperchain = getHyperchain(_chainId);
        return IZkSyncHyperchain(hyperchain).l2TransactionBaseCost(_gasPrice, _l2GasLimit, _l2GasPerPubdataByteLimit);
    }

    /*//////////////////////////////////////////////////////////////
                        Chain migration
    //////////////////////////////////////////////////////////////

    Methods below are used when we're moving a 'child' chain between different layers
    For example from L1 to Gateway.
    In these cases, we treat the child chain as an 'NFT' (and STM as assetId / NFT contract) - where we burn it
    in the 'source bridgehub' and then we mint it in the destination bridgehub.
    */

<<<<<<< HEAD
    /// @dev "burns" the child chain on this bridgehub for the migration. Packages all the necessary child
    /// chain state (like committed batches etc) into bridehubMintData.
=======
    /// @notice IL1AssetHandler interface, used to migrate (transfer) a chain to the settlement layer.
    /// @param _settlementChainId the chainId of the settlement chain, i.e. where the message and the migrating chain is sent.
    /// @param _assetId the assetId of the migrating chain's STM
    /// @param _prevMsgSender the previous message sender
    /// @param _data the data for the migration
>>>>>>> 19f08a4d
    function bridgeBurn(
        uint256 _settlementChainId,
        uint256, // mintValue
        bytes32 _assetId,
        address _prevMsgSender,
        bytes calldata _data
    ) external payable override onlyAssetRouter returns (bytes memory bridgehubMintData) {
        require(whitelistedSettlementLayers[_settlementChainId], "BH: SL not whitelisted");

        (uint256 _chainId, bytes memory _stmData, bytes memory _chainData) = abi.decode(_data, (uint256, bytes, bytes));
        require(_assetId == stmAssetIdFromChainId(_chainId), "BH: assetInfo 1");
        require(settlementLayer[_chainId] == block.chainid, "BH: not current SL");
        settlementLayer[_chainId] = _settlementChainId;

        bytes memory stmMintData = IStateTransitionManager(stateTransitionManager[_chainId]).forwardedBridgeBurn(
            _chainId,
            _stmData
        );
        bytes memory chainMintData = IZkSyncHyperchain(getHyperchain(_chainId)).forwardedBridgeBurn(
            getHyperchain(_settlementChainId),
            _prevMsgSender,
            _chainData
        );
        bridgehubMintData = abi.encode(_chainId, stmMintData, chainMintData);
        // TODO: double check that get only returns when chain id is there.
    }

<<<<<<< HEAD
    /// @dev Creates the child chain on this bridgehub.
=======
    /// @dev IL1AssetHandler interface, used to receive a chain on the settlement layer.
    /// @param _assetId the assetId of the chain's STM
    /// @param _bridgehubMintData the data for the mint
>>>>>>> 19f08a4d
    function bridgeMint(
        uint256, // chainId
        bytes32 _assetId,
        bytes calldata _bridgehubMintData
    ) external payable override onlyAssetRouter returns (address l1Receiver) {
        (uint256 _chainId, bytes memory _stmData, bytes memory _chainMintData) = abi.decode(
            _bridgehubMintData,
            (uint256, bytes, bytes)
        );
        address stm = stmAssetIdToAddress[_assetId];
        require(stm != address(0), "BH: assetInfo 2");
        require(settlementLayer[_chainId] != block.chainid, "BH: already current SL");

        settlementLayer[_chainId] = block.chainid;
        stateTransitionManager[_chainId] = stm;
        address hyperchain = getHyperchain(_chainId);
        if (hyperchain == address(0)) {
            hyperchain = IStateTransitionManager(stm).forwardedBridgeMint(_chainId, _stmData);
        }

        messageRoot.addNewChainIfNeeded(_chainId);
        IZkSyncHyperchain(hyperchain).forwardedBridgeMint(_chainMintData);
        return address(0);
    }

    /// @dev IL1AssetHandler interface, used to undo a failed migration of a chain.
    /// @param _chainId the chainId of the chain
    /// @param _assetId the assetId of the chain's STM
    /// @param _data the data for the recovery
    function bridgeRecoverFailedTransfer(
        uint256 _chainId,
        bytes32 _assetId,
        address _depositSender,
        bytes calldata _data
    ) external payable override onlyAssetRouter {}

    /*//////////////////////////////////////////////////////////////
                            PAUSE
    //////////////////////////////////////////////////////////////*/

    /// @notice Pauses all functions marked with the `whenNotPaused` modifier.
    function pause() external onlyOwner {
        _pause();
    }

    /// @notice Unpauses the contract, allowing all functions marked with the `whenNotPaused` modifier to be called again.
    function unpause() external onlyOwner {
        _unpause();
    }
}<|MERGE_RESOLUTION|>--- conflicted
+++ resolved
@@ -32,40 +32,23 @@
     /// @notice the asset id of Eth
     bytes32 internal immutable ETH_TOKEN_ASSET_ID;
 
-<<<<<<< HEAD
-    /// @dev The chain id of L1. This contract can be deployed on multiple layers, but this value is still equal to the
+    /// @notice The chain id of L1. This contract can be deployed on multiple layers, but this value is still equal to the
     /// L1 that is at the most base layer.
-=======
-    /// @notice The chain id of L1, this contract will be deployed on multiple layers.
->>>>>>> 19f08a4d
     uint256 public immutable L1_CHAIN_ID;
 
     /// @notice all the ether and ERC20 tokens are held by NativeVaultToken managed by this shared Bridge.
     IL1AssetRouter public sharedBridge;
 
-<<<<<<< HEAD
     /// @notice StateTransitionManagers that are registered, and ZKchains that use these STMs can use this bridgehub as settlement layer.
-    mapping(address stateTransitionManager => bool) public stateTransitionManagerIsRegistered;
-=======
-    /// @notice we store registered stateTransitionManagers
     mapping(address _stateTransitionManager => bool) public stateTransitionManagerIsRegistered;
->>>>>>> 19f08a4d
     /// @notice we store registered tokens (for arbitrary base token)
     mapping(address _baseToken => bool) public tokenIsRegistered;
 
-<<<<<<< HEAD
     /// @notice chainID => StateTransitionManager contract address, STM that is managing rules for a given ZKchain.
-    mapping(uint256 chainId => address) public stateTransitionManager;
+    mapping(uint256 _chainId => address) public stateTransitionManager;
 
     /// @notice chainID => baseToken contract address, token that is used as 'base token' by a given child chain.
-    mapping(uint256 chainId => address) public baseToken;
-=======
-    /// @notice chainID => StateTransitionManager contract address, storing StateTransitionManager
-    mapping(uint256 _chainId => address) public stateTransitionManager;
-
-    /// @notice chainID => baseToken contract address, storing baseToken
     mapping(uint256 _chainId => address) public baseToken;
->>>>>>> 19f08a4d
 
     /// @dev used to manage non critical updates
     address public admin;
@@ -110,12 +93,8 @@
     constructor(uint256 _l1ChainId, address _owner) reentrancyGuardInitializer {
         _disableInitializers();
         L1_CHAIN_ID = _l1ChainId;
-<<<<<<< HEAD
         // TODO: this assumes that the bridgehub is deployed only on the chains that have ETH as base token.
-        ETH_TOKEN_ASSET_ID = keccak256(abi.encode(block.chainid, L2_NATIVE_TOKEN_VAULT_ADDRESS, ETH_TOKEN_ADDRESS));
-=======
         ETH_TOKEN_ASSET_ID = DataEncoding.encodeNTVAssetId(block.chainid, ETH_TOKEN_ADDRESS);
->>>>>>> 19f08a4d
         _transferOwnership(_owner);
     }
 
@@ -232,12 +211,8 @@
     }
 
     /// @dev Used to set the assetAddress for a given assetInfo.
-<<<<<<< HEAD
-    // TODO: add better explanation of this method.
-=======
     /// @param _additionalData the additional data to identify the asset
     /// @param _assetAddress the asset handler address
->>>>>>> 19f08a4d
     function setAssetHandlerAddressInitial(bytes32 _additionalData, address _assetAddress) external {
         address sender = L1_CHAIN_ID == block.chainid ? msg.sender : AddressAliasHelper.undoL1ToL2Alias(msg.sender); // Todo: this might be dangerous. We should decide based on the tx type.
         bytes32 assetInfo = keccak256(abi.encode(L1_CHAIN_ID, sender, _additionalData)); /// todo make other asse
@@ -245,29 +220,9 @@
         emit AssetRegistered(assetInfo, _assetAddress, _additionalData, msg.sender);
     }
 
-<<<<<<< HEAD
-    ///// Getters
-
-    /// @notice return the state transition chain contract for a chainId
-    function getHyperchain(uint256 _chainId) public view returns (address) {
-        return IStateTransitionManager(stateTransitionManager[_chainId]).getHyperchain(_chainId);
-    }
-
-    function stmAssetIdFromChainId(uint256 _chainId) public view override returns (bytes32) {
-        return stmAssetId(stateTransitionManager[_chainId]);
-    }
-
-    function stmAssetId(address _stmAddress) public view override returns (bytes32) {
-        require(stateTransitionManagerIsRegistered[_stmAddress] == true, "BH: STM not registered");
-        return keccak256(abi.encode(L1_CHAIN_ID, address(stmDeployer), bytes32(uint256(uint160(_stmAddress)))));
-    }
-
-    /// New chain
-=======
     /*//////////////////////////////////////////////////////////////
                           Chain Registration
     //////////////////////////////////////////////////////////////*/
->>>>>>> 19f08a4d
 
     /// @notice register new chain. New chains can be only registered on Bridgehub deployed on L1. Later they can be moved to any other layer.
     /// @notice for Eth the baseToken address is 1
@@ -562,24 +517,13 @@
 
     /*//////////////////////////////////////////////////////////////
                         Chain migration
-    //////////////////////////////////////////////////////////////
-
-    Methods below are used when we're moving a 'child' chain between different layers
-    For example from L1 to Gateway.
-    In these cases, we treat the child chain as an 'NFT' (and STM as assetId / NFT contract) - where we burn it
-    in the 'source bridgehub' and then we mint it in the destination bridgehub.
-    */
-
-<<<<<<< HEAD
-    /// @dev "burns" the child chain on this bridgehub for the migration. Packages all the necessary child
-    /// chain state (like committed batches etc) into bridehubMintData.
-=======
+    //////////////////////////////////////////////////////////////*/
+
     /// @notice IL1AssetHandler interface, used to migrate (transfer) a chain to the settlement layer.
     /// @param _settlementChainId the chainId of the settlement chain, i.e. where the message and the migrating chain is sent.
     /// @param _assetId the assetId of the migrating chain's STM
     /// @param _prevMsgSender the previous message sender
     /// @param _data the data for the migration
->>>>>>> 19f08a4d
     function bridgeBurn(
         uint256 _settlementChainId,
         uint256, // mintValue
@@ -607,13 +551,9 @@
         // TODO: double check that get only returns when chain id is there.
     }
 
-<<<<<<< HEAD
-    /// @dev Creates the child chain on this bridgehub.
-=======
     /// @dev IL1AssetHandler interface, used to receive a chain on the settlement layer.
     /// @param _assetId the assetId of the chain's STM
     /// @param _bridgehubMintData the data for the mint
->>>>>>> 19f08a4d
     function bridgeMint(
         uint256, // chainId
         bytes32 _assetId,
