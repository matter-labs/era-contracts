--- conflicted
+++ resolved
@@ -243,10 +243,8 @@
         l1CtmDeployer = _l1CtmDeployer;
         messageRoot = _messageRoot;
         chainAssetHandler = _chainAssetHandler;
-<<<<<<< HEAD
         interopCenter = IInteropCenter(_interopCenter);
         chainRegistrationSender = _chainRegistrationSender;
-=======
     }
 
     /// @notice Used to set the chain asset handler address.
@@ -254,41 +252,6 @@
     /// @param _chainAssetHandler the chain asset handler address
     function setChainAssetHandler(address _chainAssetHandler) external onlyOwner {
         chainAssetHandler = _chainAssetHandler;
-    }
-
-    /// @notice Used to set the legacy chain data for the upgrade.
-    /// @param _chainId The chainId of the legacy chain we are migrating.
-    function registerLegacyChain(uint256 _chainId) external override onlyL1 {
-        address ctm = chainTypeManager[_chainId];
-        if (ctm == address(0)) {
-            revert ChainNotLegacy();
-        }
-        if (zkChainMap.contains(_chainId)) {
-            revert ChainIdAlreadyPresent();
-        }
-
-        // From now on, since `zkChainMap` did not contain the chain, we assume
-        // that the chain is a legacy chain in the process of migration, i.e.
-        // its stored `baseTokenAssetId`, etc.
-
-        address token = __DEPRECATED_baseToken[_chainId];
-        if (token == address(0)) {
-            revert ChainNotLegacy();
-        }
-
-        bytes32 assetId = DataEncoding.encodeNTVAssetId(block.chainid, token);
-
-        baseTokenAssetId[_chainId] = assetId;
-        assetIdIsRegistered[assetId] = true;
-
-        address chainAddress = IChainTypeManager(ctm).getZKChainLegacy(_chainId);
-        if (chainAddress == address(0)) {
-            revert ChainNotPresentInCTM();
-        }
-        _registerNewZKChain(_chainId, chainAddress, false);
-        messageRoot.addNewChain(_chainId);
-        settlementLayer[_chainId] = block.chainid;
->>>>>>> 085eb552
     }
 
     //// Registry
