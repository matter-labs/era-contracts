--- conflicted
+++ resolved
@@ -153,7 +153,6 @@
         stmDeployer = _stmDeployer;
     }
 
-<<<<<<< HEAD
     /// @dev Used to set the assedAddress for a given assetInfo.
     function setAssetAddress(bytes32 _additionalData, address _assetAddress) external {
         address sender = L1_CHAIN_ID == block.chainid ? msg.sender : AddressAliasHelper.undoL1ToL2Alias(msg.sender); // Todo: this might be dangerous. We should decide based on the tx type.
@@ -185,27 +184,6 @@
 
     /// New chain
 
-=======
-    /// FIXME: this method should not be present in the production code.
-    /// just used in code to register chain successfully until full migration is complete.
-    function unsafeRegisterChain(uint256 _chainId, address _stateTransitionManager, address _baseToken) external {
-        require(_chainId != 0, "Bridgehub: chainId cannot be 0");
-        require(_chainId <= type(uint48).max, "Bridgehub: chainId too large");
-
-        require(
-            stateTransitionManagerIsRegistered[_stateTransitionManager],
-            "Bridgehub: state transition not registered"
-        );
-        require(tokenIsRegistered[_baseToken], "Bridgehub: token not registered");
-        require(address(sharedBridge) != address(0), "Bridgehub: weth bridge not set");
-
-        require(stateTransitionManager[_chainId] == address(0), "Bridgehub: chainId already registered");
-
-        stateTransitionManager[_chainId] = _stateTransitionManager;
-        baseToken[_chainId] = _baseToken;
-    }
-
->>>>>>> f3543cde
     /// @notice register new chain
     /// @notice for Eth the baseToken address is 1
     function createNewChain(
