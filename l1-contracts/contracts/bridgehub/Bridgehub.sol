--- conflicted
+++ resolved
@@ -13,12 +13,9 @@
 import {ReentrancyGuard} from "../common/ReentrancyGuard.sol";
 import {DataEncoding} from "../common/libraries/DataEncoding.sol";
 import {IZkSyncHyperchain} from "../state-transition/chain-interfaces/IZkSyncHyperchain.sol";
-<<<<<<< HEAD
-import {ETH_TOKEN_ADDRESS, TWO_BRIDGES_MAGIC_VALUE, BRIDGEHUB_MIN_SECOND_BRIDGE_ADDRESS} from "../common/Config.sol";
-=======
+
 import {ETH_TOKEN_ADDRESS, TWO_BRIDGES_MAGIC_VALUE, BRIDGEHUB_MIN_SECOND_BRIDGE_ADDRESS, VIRTUAL_SENDER_ALIASED_ZERO_ADDRESS} from "../common/Config.sol";
 import {L2_NATIVE_TOKEN_VAULT_ADDRESS} from "../common/L2ContractAddresses.sol";
->>>>>>> e6cd619d
 import {BridgehubL2TransactionRequest, L2Message, L2Log, TxStatus} from "../common/Messaging.sol";
 import {AddressAliasHelper} from "../vendor/AddressAliasHelper.sol";
 import {IMessageRoot} from "./IMessageRoot.sol";
@@ -105,8 +102,6 @@
         _transferOwnership(_owner);
     }
 
-<<<<<<< HEAD
-=======
     modifier onlyOwnerOrAdmin() {
         require(msg.sender == admin || msg.sender == owner(), "BH: not owner or admin");
         _;
@@ -129,7 +124,6 @@
         _;
     }
 
->>>>>>> e6cd619d
     //// Initialization and registration
 
     /// @inheritdoc IBridgehub
@@ -196,11 +190,7 @@
     }
 
     /// @notice token can be any contract with the appropriate interface/functionality
-<<<<<<< HEAD
     /// @param _token address of base token to be registered
-=======
-    /// @param _token the token address to be added
->>>>>>> e6cd619d
     function addToken(address _token) external onlyOwner {
         require(!tokenIsRegistered[_token], "BH: token already registered");
         tokenIsRegistered[_token] = true;
@@ -208,7 +198,6 @@
         emit TokenRegistered(_token);
     }
 
-<<<<<<< HEAD
     /// @notice To set shared bridge, only Owner. Not done in initialize, as
     /// the order of deployment is Bridgehub, Shared bridge, and then we call this
     function setSharedBridge(address _sharedBridge) external onlyOwner {
@@ -217,15 +206,11 @@
         emit SharedBridgeUpdated(_sharedBridge);
     }
 
-    function registerSyncLayer(
-        uint256 _newSyncLayerChainId,
-=======
     /// @notice Used to register a chain as a settlement layer.
     /// @param _newSettlementLayerChainId the chainId of the chain
     /// @param _isWhitelisted whether the chain is a whitelisted settlement layer
     function registerSettlementLayer(
         uint256 _newSettlementLayerChainId,
->>>>>>> e6cd619d
         bool _isWhitelisted
     ) external onlyChainSTM(_newSettlementLayerChainId) {
         whitelistedSettlementLayers[_newSettlementLayerChainId] = _isWhitelisted;
@@ -242,13 +227,10 @@
         stmAssetIdToAddress[assetInfo] = _assetAddress;
         emit AssetRegistered(assetInfo, _assetAddress, _additionalData, msg.sender);
     }
-
-<<<<<<< HEAD
+    
     /*//////////////////////////////////////////////////////////////
-                          Chain Registration
+                              Getters
     //////////////////////////////////////////////////////////////*/
-=======
-    ///// Getters
 
     /// @notice return the state transition chain contract for a chainId
     /// @param _chainId the chainId of the chain
@@ -268,8 +250,9 @@
         return keccak256(abi.encode(L1_CHAIN_ID, address(stmDeployer), bytes32(uint256(uint160(_stmAddress)))));
     }
 
-    /// New chain
->>>>>>> e6cd619d
+    /*//////////////////////////////////////////////////////////////
+                          Chain Registration
+    //////////////////////////////////////////////////////////////*/
 
     /// @notice register new chain
     /// @notice for Eth the baseToken address is 1
@@ -337,7 +320,6 @@
         return keccak256(abi.encode(L1_CHAIN_ID, address(stmDeployer), bytes32(uint256(uint160(_stmAddress)))));
     }
 
-<<<<<<< HEAD
     /*//////////////////////////////////////////////////////////////
                         Mailbox forwarder
     //////////////////////////////////////////////////////////////*/
@@ -347,28 +329,6 @@
     /// the msg.sender has approved mintValue allowance for the nativeTokenVault.
     /// This means this is not ideal for contract calls, as the contract would have to handle token allowance of the base Token.
     /// In case allowance is provided to the Shared Bridge, then it will be transferred to NTV.
-=======
-    /// @notice forwards function call to Mailbox based on ChainId
-    /// @param _chainId the chainId of the chain
-    /// @param _gasPrice the gas price for the l2 priority operation
-    /// @param _l2GasLimit the gas limit for the l2 priority operation
-    /// @param _l2GasPerPubdataByteLimit the gas per pubdata byte limit for the l2 priority operation
-    function l2TransactionBaseCost(
-        uint256 _chainId,
-        uint256 _gasPrice,
-        uint256 _l2GasLimit,
-        uint256 _l2GasPerPubdataByteLimit
-    ) external view returns (uint256) {
-        address hyperchain = getHyperchain(_chainId);
-        return IZkSyncHyperchain(hyperchain).l2TransactionBaseCost(_gasPrice, _l2GasLimit, _l2GasPerPubdataByteLimit);
-    }
-
-    /// @notice the mailbox is called directly after the sharedBridge received the deposit
-    /// this assumes that either ether is the base token or
-    /// the msg.sender has approved mintValue allowance for the sharedBridge.
-    /// This means this is not ideal for contract calls, as the contract would have to handle token allowance of the base Token
-    /// @param _request the request for the L2 transaction
->>>>>>> e6cd619d
     function requestL2TransactionDirect(
         L2TransactionRequestDirect calldata _request
     ) external payable override nonReentrant whenNotPaused returns (bytes32 canonicalTxHash) {
@@ -424,11 +384,7 @@
     ) external payable override nonReentrant whenNotPaused returns (bytes32 canonicalTxHash) {
         require(
             _request.secondBridgeAddress > BRIDGEHUB_MIN_SECOND_BRIDGE_ADDRESS,
-<<<<<<< HEAD
-            "Bridgehub: second bridge address too low"
-=======
             "BH: second bridge address too low"
->>>>>>> e6cd619d
         ); // to avoid calls to precompiles
 
         {
@@ -508,6 +464,21 @@
             _expirationTimestamp
         );
     }
+    
+    /// @notice forwards function call to Mailbox based on ChainId
+    /// @param _chainId the chainId of the chain
+    /// @param _gasPrice the gas price for the l2 priority operation
+    /// @param _l2GasLimit the gas limit for the l2 priority operation
+    /// @param _l2GasPerPubdataByteLimit the gas per pubdata byte limit for the l2 priority operation
+    function l2TransactionBaseCost(
+        uint256 _chainId,
+        uint256 _gasPrice,
+        uint256 _l2GasLimit,
+        uint256 _l2GasPerPubdataByteLimit
+    ) external view returns (uint256) {
+        address hyperchain = getHyperchain(_chainId);
+        return IZkSyncHyperchain(hyperchain).l2TransactionBaseCost(_gasPrice, _l2GasLimit, _l2GasPerPubdataByteLimit);
+    }
 
     /// @notice forwards function call to Mailbox based on ChainId
     /// @param _chainId The chain ID of the hyperchain where to prove L2 message inclusion.
