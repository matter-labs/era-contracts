--- conflicted
+++ resolved
@@ -54,12 +54,8 @@
 
     // FIXME: `messageRoot` DOES NOT contain messages that come from the current layer and go to the settlement layer.
     // it may make sense to store the final root somewhere for interop purposes.
-<<<<<<< HEAD
-    // THough maybe it can be postponed.
+    // Though maybe it can be postponed.
     /// @notice The contract that stores the cross-chain message root for each chain and the aggregated root.
-=======
-    // Though maybe it can be postponed.
->>>>>>> 96bbcaf9
     IMessageRoot public override messageRoot;
 
     /// @notice Mapping from chain id to encoding of the base token used for deposits / withdrawals
@@ -140,22 +136,11 @@
         emit NewAdmin(previousAdmin, currentPendingAdmin);
     }
 
-<<<<<<< HEAD
-    /// @notice To set stmDeploymetTracker, only Owner. Not done in initialize, as
-    /// the order of deployment is Bridgehub, Shared bridge, and then we call this
-    function setSTMDeployer(ISTMDeploymentTracker _stmDeployer) external onlyOwner {
-        stmDeployer = _stmDeployer;
-    }
-
-    /// @notice To set shared bridge, only Owner. Not done in initialize, as
-    /// the order of deployment is Bridgehub, Shared bridge, and then we call this
+    /// @notice To set the addresses of some of the ecosystem contracts, only Owner. Not done in initialize, as
+    /// the order of deployment is Bridgehub, other contracts, and then we call this.
     /// @param _sharedBridge the shared bridge address
     /// @param _stmDeployer the stm deployment tracker address
     /// @param _messageRoot the message root address
-=======
-    /// @notice To set the addresses of some of the ecosystem contracts, only Owner. Not done in initialize, as
-    /// the order of deployment is Bridgehub, other contracts, and then we call this.
->>>>>>> 96bbcaf9
     function setAddresses(
         address _sharedBridge,
         ISTMDeploymentTracker _stmDeployer,
@@ -193,18 +178,9 @@
         tokenIsRegistered[_token] = true;
     }
 
-<<<<<<< HEAD
-    /// @notice To set shared bridge, only Owner. Not done in initialize, as
-    /// the order of deployment is Bridgehub, Shared bridge, and then we call this
-    function setSharedBridge(address _sharedBridge) external onlyOwner {
-        sharedBridge = IL1AssetRouter(_sharedBridge);
-    }
-
     /// @notice Used to register a chain as a settlement layer.
     /// @param _newSyncLayerChainId the chainId of the chain
     /// @param _isWhitelisted whether the chain is a whitelisted settlement layer
-=======
->>>>>>> 96bbcaf9
     function registerSyncLayer(
         uint256 _newSyncLayerChainId,
         bool _isWhitelisted
@@ -214,13 +190,9 @@
         // TODO: emit event
     }
 
-<<<<<<< HEAD
-    /// @dev Used to set the assedAddress for a given assetInfo.
+    /// @dev Used to set the assetAddress for a given assetInfo.
     /// @param _additionalData the additional data to identify the asset
     /// @param _assetAddress the asset handler address
-=======
-    /// @dev Used to set the assetAddress for a given assetInfo.
->>>>>>> 96bbcaf9
     function setAssetHandlerAddressInitial(bytes32 _additionalData, address _assetAddress) external {
         address sender = L1_CHAIN_ID == block.chainid ? msg.sender : AddressAliasHelper.undoL1ToL2Alias(msg.sender); // Todo: this might be dangerous. We should decide based on the tx type.
         bytes32 assetInfo = keccak256(abi.encode(L1_CHAIN_ID, sender, _additionalData)); /// todo make other asse
