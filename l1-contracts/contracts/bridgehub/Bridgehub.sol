--- conflicted
+++ resolved
@@ -9,13 +9,8 @@
 import {Ownable2StepUpgradeable} from "@openzeppelin/contracts-upgradeable-v4/access/Ownable2StepUpgradeable.sol";
 import {PausableUpgradeable} from "@openzeppelin/contracts-upgradeable-v4/security/PausableUpgradeable.sol";
 
-<<<<<<< HEAD
+import {IBridgehub, L2TransactionRequestDirect, L2TransactionRequestTwoBridgesOuter, L2TransactionRequestTwoBridgesInner, BridgehubMintSTMAssetData, BridgehubBurnSTMAssetData} from "./IBridgehub.sol";
 import {IAssetRouterBase} from "../bridge/asset-router/IAssetRouterBase.sol";
-import {IBridgehub, L2TransactionRequestDirect, L2TransactionRequestTwoBridgesOuter, L2TransactionRequestTwoBridgesInner, BridgehubMintSTMAssetData, BridgehubBurnSTMAssetData} from "./IBridgehub.sol";
-=======
-import {IBridgehub, L2TransactionRequestDirect, L2TransactionRequestTwoBridgesOuter, L2TransactionRequestTwoBridgesInner, BridgehubMintCTMAssetData, BridgehubBurnCTMAssetData} from "./IBridgehub.sol";
-import {IL1AssetRouter} from "../bridge/interfaces/IL1AssetRouter.sol";
->>>>>>> cb42ae40
 import {IL1BaseTokenAssetHandler} from "../bridge/interfaces/IL1BaseTokenAssetHandler.sol";
 import {IChainTypeManager} from "../state-transition/IChainTypeManager.sol";
 import {ReentrancyGuard} from "../common/ReentrancyGuard.sol";
@@ -145,11 +140,8 @@
 
         // Note that this assumes that the bridgehub only accepts transactions on chains with ETH base token only.
         // This is indeed true, since the only methods where this immutable is used are the ones with `onlyL1` modifier.
-<<<<<<< HEAD
-        ETH_TOKEN_ASSET_ID = DataEncoding.encodeNTVAssetId(block.chainid, BASE_TOKEN_VIRTUAL_ADDRESS);
-=======
-        ETH_TOKEN_ASSET_ID = DataEncoding.encodeNTVAssetId(L1_CHAIN_ID, ETH_TOKEN_ADDRESS);
->>>>>>> cb42ae40
+        // We will change this with interop. 
+        ETH_TOKEN_ASSET_ID = DataEncoding.encodeNTVAssetId(L1_CHAIN_ID, BASE_TOKEN_VIRTUAL_ADDRESS);
         _transferOwnership(_owner);
         whitelistedSettlementLayers[_l1ChainId] = true;
     }
@@ -201,21 +193,12 @@
     /// @param _l1CtmDeployer the ctm deployment tracker address. Note, that the address of the L1 CTM deployer is provided.
     /// @param _messageRoot the message root address
     function setAddresses(
-<<<<<<< HEAD
-        IAssetRouterBase _sharedBridge,
-        ISTMDeploymentTracker _stmDeployer,
-        IMessageRoot _messageRoot
-    ) external onlyOwner {
-        sharedBridge = _sharedBridge;
-        stmDeployer = _stmDeployer;
-=======
         address _sharedBridge,
         ICTMDeploymentTracker _l1CtmDeployer,
         IMessageRoot _messageRoot
     ) external onlyOwner {
         sharedBridge = IL1AssetRouter(_sharedBridge);
         l1CtmDeployer = _l1CtmDeployer;
->>>>>>> cb42ae40
         messageRoot = _messageRoot;
     }
 
@@ -482,15 +465,8 @@
             );
         }
 
-<<<<<<< HEAD
         canonicalTxHash = _sendRequest(
-            _request.chainId,
             _request.refundRecipient,
-=======
-        address zkChain = zkChainMap.get(_request.chainId);
-        address refundRecipient = AddressAliasHelper.actualRefundRecipient(_request.refundRecipient, msg.sender);
-        canonicalTxHash = IZKChain(zkChain).bridgehubRequestL2Transaction(
->>>>>>> cb42ae40
             BridgehubL2TransactionRequest({
                 sender: msg.sender,
                 contractL2: _request.l2Contract,
@@ -548,11 +524,6 @@
             );
         }
 
-<<<<<<< HEAD
-=======
-        address zkChain = zkChainMap.get(_request.chainId);
-
->>>>>>> cb42ae40
         if (_request.secondBridgeAddress <= BRIDGEHUB_MIN_SECOND_BRIDGE_ADDRESS) {
             revert AddressTooLow(_request.secondBridgeAddress);
         }
@@ -570,15 +541,8 @@
             revert WrongMagicValue(uint256(TWO_BRIDGES_MAGIC_VALUE), uint256(outputRequest.magicValue));
         }
 
-<<<<<<< HEAD
         canonicalTxHash = _sendRequest(
-            _request.chainId,
             _request.refundRecipient,
-=======
-        address refundRecipient = AddressAliasHelper.actualRefundRecipient(_request.refundRecipient, msg.sender);
-
-        canonicalTxHash = IZKChain(zkChain).bridgehubRequestL2Transaction(
->>>>>>> cb42ae40
             BridgehubL2TransactionRequest({
                 sender: _request.secondBridgeAddress,
                 contractL2: outputRequest.l2Contract,
@@ -600,15 +564,14 @@
     }
 
     function _sendRequest(
-        uint256 _chainId,
         address _refundRecipient,
         BridgehubL2TransactionRequest memory _request
     ) internal returns (bytes32 canonicalTxHash) {
         address refundRecipient = AddressAliasHelper.actualRefundRecipient(_refundRecipient, msg.sender);
         _request.refundRecipient = refundRecipient;
-        address hyperchain = hyperchainMap.get(_chainId);
-
-        canonicalTxHash = IZkSyncHyperchain(hyperchain).bridgehubRequestL2Transaction(_request);
+        address zkChain = zkChainMap.get(_request.chainId);
+
+        canonicalTxHash = IZKChain(zkChain).bridgehubRequestL2Transaction(_request);
     }
 
     /// @notice Used to forward a transaction on the gateway to the chains mailbox (from L1).
@@ -721,50 +684,28 @@
     ) external payable override onlyAssetRouter whenMigrationsNotPaused returns (bytes memory bridgehubMintData) {
         require(whitelistedSettlementLayers[_settlementChainId], "BH: SL not whitelisted");
 
-<<<<<<< HEAD
-        BridgehubBurnSTMAssetData memory bridgehubData = abi.decode(_data, (BridgehubBurnSTMAssetData));
-        require(_assetId == stmAssetIdFromChainId(bridgehubData.chainId), "BH: assetInfo 1");
+        BridgehubBurnCTMAssetData memory bridgehubData = abi.decode(_data, (BridgehubBurnCTMAssetData));
+        require(_assetId == ctmAssetIdFromChainId(bridgehubData.chainId), "BH: assetInfo 1");
         require(settlementLayer[bridgehubData.chainId] == block.chainid, "BH: not current SL");
         settlementLayer[bridgehubData.chainId] = _settlementChainId;
 
-        address hyperchain = hyperchainMap.get(bridgehubData.chainId);
-        require(hyperchain != address(0), "BH: hyperchain not registered");
-        require(_prevMsgSender == IZkSyncHyperchain(hyperchain).getAdmin(), "BH: incorrect sender");
-
-        bytes memory stmMintData = IStateTransitionManager(stateTransitionManager[bridgehubData.chainId])
-            .forwardedBridgeBurn(bridgehubData.chainId, bridgehubData.stmData);
-        bytes memory chainMintData = IZkSyncHyperchain(hyperchain).forwardedBridgeBurn(
-            hyperchainMap.get(_settlementChainId),
-=======
-        BridgehubBurnCTMAssetData memory bridgeData = abi.decode(_data, (BridgehubBurnCTMAssetData));
-        require(_assetId == ctmAssetIdFromChainId(bridgeData.chainId), "BH: assetInfo 1");
-        require(settlementLayer[bridgeData.chainId] == block.chainid, "BH: not current SL");
-        settlementLayer[bridgeData.chainId] = _settlementChainId;
-
-        address zkChain = zkChainMap.get(bridgeData.chainId);
+        address zkChain = zkChainMap.get(bridgehubData.chainId);
         require(zkChain != address(0), "BH: zkChain not registered");
         require(_prevMsgSender == IZKChain(zkChain).getAdmin(), "BH: incorrect sender");
 
-        bytes memory ctmMintData = IChainTypeManager(chainTypeManager[bridgeData.chainId]).forwardedBridgeBurn(
-            bridgeData.chainId,
-            bridgeData.ctmData
+        bytes memory ctmMintData = IChainTypeManager(chainTypeManager[bridgehubData.chainId]).forwardedBridgeBurn(
+            bridgehubData.chainId,
+            bridgehubData.ctmData
         );
         bytes memory chainMintData = IZKChain(zkChain).forwardedBridgeBurn(
             zkChainMap.get(_settlementChainId),
->>>>>>> cb42ae40
             _prevMsgSender,
             bridgehubData.chainData
         );
-<<<<<<< HEAD
-        BridgehubMintSTMAssetData memory bridgeMintStruct = BridgehubMintSTMAssetData({
+        BridgehubMintCTMAssetData memory bridgeMintStruct = BridgehubMintCTMAssetData({
             chainId: bridgehubData.chainId,
-            stmData: stmMintData,
-=======
-        BridgehubMintCTMAssetData memory bridgeMintStruct = BridgehubMintCTMAssetData({
-            chainId: bridgeData.chainId,
-            baseTokenAssetId: baseTokenAssetId[bridgeData.chainId],
+            baseTokenAssetId: baseTokenAssetId[bridgehubData.chainId],
             ctmData: ctmMintData,
->>>>>>> cb42ae40
             chainData: chainMintData
         });
         bridgehubMintData = abi.encode(bridgeMintStruct);
@@ -780,108 +721,59 @@
         bytes32 _assetId,
         bytes calldata _bridgehubMintData
     ) external payable override onlyAssetRouter whenMigrationsNotPaused {
-<<<<<<< HEAD
-        BridgehubMintSTMAssetData memory bridgehubData = abi.decode(_bridgehubMintData, (BridgehubMintSTMAssetData));
-
-        address stm = stmAssetIdToAddress[_assetId];
-        require(stm != address(0), "BH: assetInfo 2");
+        BridgehubMintCTMAssetData memory bridgehubData = abi.decode(_bridgehubMintData, (BridgehubMintCTMAssetData));
+
+        address ctm = ctmAssetIdToAddress[_assetId];
+        require(ctm != address(0), "BH: assetInfo 2");
         require(settlementLayer[bridgehubData.chainId] != block.chainid, "BH: already current SL");
 
         settlementLayer[bridgehubData.chainId] = block.chainid;
-        stateTransitionManager[bridgehubData.chainId] = stm;
-
-        address hyperchain = getHyperchain(bridgehubData.chainId);
-        bool contractAlreadyDeployed = hyperchain != address(0);
+        chainTypeManager[bridgehubData.chainId] = ctm;
+        baseTokenAssetId[bridgehubData.chainId] = bridgehubData.baseTokenAssetId;
+        // To keep `assetIdIsRegistered` consistent, we'll also automatically register the base token.
+        // It is assumed that if the bridging happened, the token was approved on L1 already.
+        assetIdIsRegistered[bridgehubData.baseTokenAssetId] = true;
+
+        address zkChain = getZKChain(bridgehubData.chainId);
+        bool contractAlreadyDeployed = zkChain != address(0);
         if (!contractAlreadyDeployed) {
-            hyperchain = IStateTransitionManager(stm).forwardedBridgeMint(bridgehubData.chainId, bridgehubData.stmData);
-            require(hyperchain != address(0), "BH: chain not registered");
-            _registerNewHyperchain(bridgehubData.chainId, hyperchain);
+            zkChain = IChainTypeManager(ctm).forwardedBridgeMint(bridgehubData.chainId, bridgehubData.ctmData);
+            require(zkChain != address(0), "BH: chain not registered");
+            _registerNewZKChain(bridgehubData.chainId, zkChain);
             messageRoot.addNewChain(bridgehubData.chainId);
         }
 
-        IZkSyncHyperchain(hyperchain).forwardedBridgeMint(bridgehubData.chainData, contractAlreadyDeployed);
-
-        emit MigrationFinalized(bridgehubData.chainId, _assetId, hyperchain);
+        IZKChain(zkChain).forwardedBridgeMint(bridgehubData.chainData, contractAlreadyDeployed);
+
+        emit MigrationFinalized(bridgehubData.chainId, _assetId, zkChain);
     }
 
     /// @dev IL1AssetHandler interface, used to undo a failed migration of a chain.
     // / @param _chainId the chainId of the chain
-    /// @param _assetId the assetId of the chain's STM
-=======
-        BridgehubMintCTMAssetData memory bridgeData = abi.decode(_bridgehubMintData, (BridgehubMintCTMAssetData));
-
-        address ctm = ctmAssetIdToAddress[_assetId];
-        require(ctm != address(0), "BH: assetInfo 2");
-        require(settlementLayer[bridgeData.chainId] != block.chainid, "BH: already current SL");
-
-        settlementLayer[bridgeData.chainId] = block.chainid;
-        chainTypeManager[bridgeData.chainId] = ctm;
-        baseTokenAssetId[bridgeData.chainId] = bridgeData.baseTokenAssetId;
-        // To keep `assetIdIsRegistered` consistent, we'll also automatically register the base token.
-        // It is assumed that if the bridging happened, the token was approved on L1 already.
-        assetIdIsRegistered[bridgeData.baseTokenAssetId] = true;
-
-        address zkChain = getZKChain(bridgeData.chainId);
-        bool contractAlreadyDeployed = zkChain != address(0);
-        if (!contractAlreadyDeployed) {
-            zkChain = IChainTypeManager(ctm).forwardedBridgeMint(bridgeData.chainId, bridgeData.ctmData);
-            require(zkChain != address(0), "BH: chain not registered");
-            _registerNewZKChain(bridgeData.chainId, zkChain);
-            messageRoot.addNewChain(bridgeData.chainId);
-        }
-
-        IZKChain(zkChain).forwardedBridgeMint(bridgeData.chainData, contractAlreadyDeployed);
-
-        emit MigrationFinalized(bridgeData.chainId, _assetId, zkChain);
-    }
-
-    /// @dev IL1AssetHandler interface, used to undo a failed migration of a chain.
-    /// @param _chainId the chainId of the chain
     /// @param _assetId the assetId of the chain's CTM
->>>>>>> cb42ae40
     /// @param _data the data for the recovery.
     function bridgeRecoverFailedTransfer(
         uint256,
         bytes32 _assetId,
         address _depositSender,
         bytes calldata _data
-<<<<<<< HEAD
-    ) external payable override onlyAssetRouter whenMigrationsNotPaused onlyL1 {
-        BridgehubBurnSTMAssetData memory bridgehubData = abi.decode(_data, (BridgehubBurnSTMAssetData));
-=======
     ) external payable override onlyAssetRouter onlyL1 {
         BridgehubBurnCTMAssetData memory ctmAssetData = abi.decode(_data, (BridgehubBurnCTMAssetData));
->>>>>>> cb42ae40
 
         delete settlementLayer[bridgehubData.chainId];
 
-<<<<<<< HEAD
-        IStateTransitionManager(stateTransitionManager[bridgehubData.chainId]).forwardedBridgeRecoverFailedTransfer({
-            _chainId: bridgehubData.chainId,
-            _assetInfo: _assetId,
-            _depositSender: _depositSender,
-            _stmData: bridgehubData.stmData
-        });
-
-        IZkSyncHyperchain(getHyperchain(bridgehubData.chainId)).forwardedBridgeRecoverFailedTransfer({
-            _chainId: bridgehubData.chainId,
-            _assetInfo: _assetId,
-            _prevMsgSender: _depositSender,
-            _chainData: bridgehubData.chainData
-=======
-        IChainTypeManager(chainTypeManager[_chainId]).forwardedBridgeRecoverFailedTransfer({
-            _chainId: _chainId,
+        IChainTypeManager(chainTypeManager[ctmAssetData.chainId]).forwardedBridgeRecoverFailedTransfer({
+            _chainId: ctmAssetData.chainId,
             _assetInfo: _assetId,
             _depositSender: _depositSender,
             _ctmData: ctmAssetData.ctmData
         });
 
         IZKChain(getZKChain(_chainId)).forwardedBridgeRecoverFailedTransfer({
-            _chainId: _chainId,
+            _chainId: ctmAssetData.chainId,
             _assetInfo: _assetId,
             _prevMsgSender: _depositSender,
             _chainData: ctmAssetData.chainData
->>>>>>> cb42ae40
         });
     }
 
