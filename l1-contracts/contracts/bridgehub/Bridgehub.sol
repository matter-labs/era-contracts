// SPDX-License-Identifier: MIT

pragma solidity 0.8.24;

// solhint-disable reason-string, gas-custom-errors

import {Ownable2StepUpgradeable} from "@openzeppelin/contracts-upgradeable/access/Ownable2StepUpgradeable.sol";
import {PausableUpgradeable} from "@openzeppelin/contracts-upgradeable/security/PausableUpgradeable.sol";

import {IBridgehub, L2TransactionRequestDirect, L2TransactionRequestTwoBridgesOuter, L2TransactionRequestTwoBridgesInner} from "./IBridgehub.sol";
import {IL1SharedBridge} from "../bridge/interfaces/IL1SharedBridge.sol";
import {IStateTransitionManager} from "../state-transition/IStateTransitionManager.sol";
import {ReentrancyGuard} from "../common/ReentrancyGuard.sol";
import {DataEncoding} from "../common/libraries/DataEncoding.sol";
import {IZkSyncHyperchain} from "../state-transition/chain-interfaces/IZkSyncHyperchain.sol";
import {ETH_TOKEN_ADDRESS, TWO_BRIDGES_MAGIC_VALUE, BRIDGEHUB_MIN_SECOND_BRIDGE_ADDRESS} from "../common/Config.sol";
import {BridgehubL2TransactionRequest, L2Message, L2Log, TxStatus} from "../common/Messaging.sol";
import {AddressAliasHelper} from "../vendor/AddressAliasHelper.sol";

/// @author Matter Labs
/// @custom:security-contact security@matterlabs.dev
/// @dev The Bridgehub contract serves as the primary entry point for L1<->L2 communication,
/// facilitating interactions between end user and bridges.
/// It also manages state transition managers, base tokens, and chain registrations.
contract Bridgehub is IBridgehub, ReentrancyGuard, Ownable2StepUpgradeable, PausableUpgradeable {
    /// @notice the asset id of Eth
    bytes32 internal immutable ETH_TOKEN_ASSET_ID;

    /// @notice all the ether is held by the shared bridge
    IL1SharedBridge public sharedBridge;

    /// @notice we store registered stateTransitionManagers
    mapping(address stateTransitionManager => bool) public stateTransitionManagerIsRegistered;
    /// @notice we store registered tokens (for arbitrary base token)
<<<<<<< HEAD
    mapping(address baseToken => bool) public tokenIsRegistered;
=======
    mapping(address token => bool) public tokenIsRegistered;
>>>>>>> 2c781c1c

    /// @notice chainID => StateTransitionManager contract address, storing StateTransitionManager
    mapping(uint256 chainId => address) public stateTransitionManager;

    /// @notice chainID => baseToken contract address, storing baseToken
    mapping(uint256 chainId => address) public baseToken;

    /// @dev used to manage non critical updates
    address public admin;

    /// @dev used to accept the admin role
    address private pendingAdmin;

    /// @notice Mapping from chain id to encoding of the base token used for deposits / withdrawals
<<<<<<< HEAD
    mapping(uint256 chainId => bytes32) public baseTokenAssetId;

    modifier onlyOwnerOrAdmin() {
        require(msg.sender == admin || msg.sender == owner(), "Bridgehub: not owner or admin");
        _;
    }

    /// @notice to avoid parity hack
    constructor() reentrancyGuardInitializer {
        ETH_TOKEN_ASSET_ID = DataEncoding.encodeNTVAssetId(ETH_TOKEN_ADDRESS);
=======
    mapping(uint256 chainId => bytes32 baseTokenAssetId) public baseTokenAssetId;

    /// @notice to avoid parity hack
    constructor() reentrancyGuardInitializer {
        ETH_TOKEN_ASSET_ID = keccak256(
            abi.encode(block.chainid, NATIVE_TOKEN_VAULT_VIRTUAL_ADDRESS, ETH_TOKEN_ADDRESS)
        );
>>>>>>> 2c781c1c
    }

    /// @notice used to initialize the contract
    function initialize(address _owner) external reentrancyGuardInitializer {
        _transferOwnership(_owner);
    }

    /// @inheritdoc IBridgehub
    /// @dev Please note, if the owner wants to enforce the admin change it must execute both `setPendingAdmin` and
    /// `acceptAdmin` atomically. Otherwise `admin` can set different pending admin and so fail to accept the admin rights.
    function setPendingAdmin(address _newPendingAdmin) external onlyOwnerOrAdmin {
        // Save previous value into the stack to put it into the event later
        address oldPendingAdmin = pendingAdmin;
        // Change pending admin
        pendingAdmin = _newPendingAdmin;
        emit NewPendingAdmin(oldPendingAdmin, _newPendingAdmin);
    }

    /// @inheritdoc IBridgehub
    function acceptAdmin() external {
        address currentPendingAdmin = pendingAdmin;
        require(msg.sender == currentPendingAdmin, "n42"); // Only proposed by current admin address can claim the admin rights

        address previousAdmin = admin;
        admin = currentPendingAdmin;
        delete pendingAdmin;

        emit NewPendingAdmin(currentPendingAdmin, address(0));
        emit NewAdmin(previousAdmin, currentPendingAdmin);
    }
    //// Registry

    /// @notice State Transition can be any contract with the appropriate interface/functionality
    function addStateTransitionManager(address _stateTransitionManager) external onlyOwner {
        require(
            !stateTransitionManagerIsRegistered[_stateTransitionManager],
            "Bridgehub: state transition already registered"
        );
        stateTransitionManagerIsRegistered[_stateTransitionManager] = true;

        emit StateTransitionManagerAdded(_stateTransitionManager);
    }

    /// @notice State Transition can be any contract with the appropriate interface/functionality
    /// @notice this stops new Chains from using the STF, old chains are not affected
    function removeStateTransitionManager(address _stateTransitionManager) external onlyOwner {
        require(
            stateTransitionManagerIsRegistered[_stateTransitionManager],
            "Bridgehub: state transition not registered yet"
        );
        stateTransitionManagerIsRegistered[_stateTransitionManager] = false;

        emit StateTransitionManagerRemoved(_stateTransitionManager);
    }

    /// @notice token can be any contract with the appropriate interface/functionality
    /// @param _token address of base token to be registered
    function addToken(address _token) external onlyOwner {
        require(!tokenIsRegistered[_token], "Bridgehub: token already registered");
        tokenIsRegistered[_token] = true;

        emit TokenRegistered(_token);
    }

    /// @notice To set shared bridge, only Owner. Not done in initialize, as
    /// the order of deployment is Bridgehub, Shared bridge, and then we call this
    function setSharedBridge(address _sharedBridge) external onlyOwner {
        sharedBridge = IL1SharedBridge(_sharedBridge);

        emit SharedBridgeUpdated(_sharedBridge);
    }

    /// @notice register new chain
    /// @notice for Eth the baseToken address is 1
    function createNewChain(
        uint256 _chainId,
        address _stateTransitionManager,
        address _baseToken,
        // solhint-disable-next-line no-unused-vars
        uint256 _salt,
        address _admin,
        bytes calldata _initData
    ) external onlyOwnerOrAdmin nonReentrant whenNotPaused returns (uint256) {
        require(_chainId != 0, "Bridgehub: chainId cannot be 0");
        require(_chainId <= type(uint48).max, "Bridgehub: chainId too large");

        require(
            stateTransitionManagerIsRegistered[_stateTransitionManager],
            "Bridgehub: state transition not registered"
        );
        require(tokenIsRegistered[_baseToken], "Bridgehub: token not registered");
        require(address(sharedBridge) != address(0), "Bridgehub: shared bridge not set");

        require(stateTransitionManager[_chainId] == address(0), "Bridgehub: chainId already registered");

        stateTransitionManager[_chainId] = _stateTransitionManager;
        baseToken[_chainId] = _baseToken;

        /// For now all base tokens have to use the NTV.
        baseTokenAssetId[_chainId] = DataEncoding.encodeNTVAssetId(_baseToken);

        IStateTransitionManager(_stateTransitionManager).createNewChain({
            _chainId: _chainId,
            _baseToken: _baseToken,
            _sharedBridge: address(sharedBridge),
            _admin: _admin,
            _diamondCut: _initData
        });

        emit NewChain(_chainId, _stateTransitionManager, _admin);
        return _chainId;
    }

    //// Mailbox forwarder

    /// @notice the mailbox is called directly after the sharedBridge received the deposit
    /// this assumes that either ether is the base token or
    /// the msg.sender has approved mintValue allowance for the nativeTokenVault.
    /// This means this is not ideal for contract calls, as the contract would have to handle token allowance of the base Token.
    /// In case allowance is provided to the Shared Bridge, then it will be transferred to NTV.
    function requestL2TransactionDirect(
        L2TransactionRequestDirect calldata _request
    ) external payable override nonReentrant whenNotPaused returns (bytes32 canonicalTxHash) {
        // Note: If the hyperchain with corresponding `chainId` is not yet created,
        // the transaction will revert on `bridgehubRequestL2Transaction` as call to zero address.
        {
            bytes32 tokenAssetId = baseTokenAssetId[_request.chainId];
            if (tokenAssetId == ETH_TOKEN_ASSET_ID) {
                require(msg.value == _request.mintValue, "Bridgehub: msg.value mismatch 1");
            } else {
                require(msg.value == 0, "Bridgehub: non-eth bridge with msg.value");
            }

            // slither-disable-next-line arbitrary-send-eth
            sharedBridge.bridgehubDepositBaseToken{value: msg.value}(
                _request.chainId,
                tokenAssetId,
                msg.sender,
                _request.mintValue
            );
        }

        address hyperchain = getHyperchain(_request.chainId);
        address refundRecipient = AddressAliasHelper.actualRefundRecipient(_request.refundRecipient, msg.sender);
        canonicalTxHash = IZkSyncHyperchain(hyperchain).bridgehubRequestL2Transaction(
            BridgehubL2TransactionRequest({
                sender: msg.sender,
                contractL2: _request.l2Contract,
                mintValue: _request.mintValue,
                l2Value: _request.l2Value,
                l2Calldata: _request.l2Calldata,
                l2GasLimit: _request.l2GasLimit,
                l2GasPerPubdataByteLimit: _request.l2GasPerPubdataByteLimit,
                factoryDeps: _request.factoryDeps,
                refundRecipient: refundRecipient
            })
        );
    }

    /// @notice After depositing funds to the sharedBridge, the secondBridge is called
    ///  to return the actual L2 message which is sent to the Mailbox.
    ///  This assumes that either ether is the base token or
    ///  the msg.sender has approved the nativeTokenVault with the mintValue,
    ///  and also the necessary approvals are given for the second bridge.
    ///  In case allowance is provided to the Shared Bridge, then it will be transferred to NTV.
    /// @notice The logic of this bridge is to allow easy depositing for bridges.
    /// Each contract that handles the users ERC20 tokens needs approvals from the user, this contract allows
    /// the user to approve for each token only its respective bridge
    /// @notice This function is great for contract calls to L2, the secondBridge can be any contract.
    function requestL2TransactionTwoBridges(
        L2TransactionRequestTwoBridgesOuter calldata _request
    ) external payable override nonReentrant whenNotPaused returns (bytes32 canonicalTxHash) {
        require(
            _request.secondBridgeAddress > BRIDGEHUB_MIN_SECOND_BRIDGE_ADDRESS,
            "Bridgehub: second bridge address too low"
        ); // to avoid calls to precompiles

        {
            bytes32 tokenAssetId = baseTokenAssetId[_request.chainId];
            uint256 baseTokenMsgValue;
            if (tokenAssetId == ETH_TOKEN_ASSET_ID) {
                require(
                    msg.value == _request.mintValue + _request.secondBridgeValue,
                    "Bridgehub: msg.value mismatch 2"
                );
                baseTokenMsgValue = _request.mintValue;
            } else {
                require(msg.value == _request.secondBridgeValue, "Bridgehub: msg.value mismatch 3");
                baseTokenMsgValue = 0;
            }
            // slither-disable-next-line arbitrary-send-eth
            sharedBridge.bridgehubDepositBaseToken{value: baseTokenMsgValue}(
                _request.chainId,
                tokenAssetId,
                msg.sender,
                _request.mintValue
            );
        }

        address hyperchain = getHyperchain(_request.chainId);

        // slither-disable-next-line arbitrary-send-eth
        L2TransactionRequestTwoBridgesInner memory outputRequest = IL1SharedBridge(_request.secondBridgeAddress)
            .bridgehubDeposit{value: _request.secondBridgeValue}(
            _request.chainId,
            msg.sender,
            _request.l2Value,
            _request.secondBridgeCalldata
        );

        require(outputRequest.magicValue == TWO_BRIDGES_MAGIC_VALUE, "Bridgehub: magic value mismatch");

        address refundRecipient = AddressAliasHelper.actualRefundRecipient(_request.refundRecipient, msg.sender);

        canonicalTxHash = IZkSyncHyperchain(hyperchain).bridgehubRequestL2Transaction(
            BridgehubL2TransactionRequest({
                sender: _request.secondBridgeAddress,
                contractL2: outputRequest.l2Contract,
                mintValue: _request.mintValue,
                l2Value: _request.l2Value,
                l2Calldata: outputRequest.l2Calldata,
                l2GasLimit: _request.l2GasLimit,
                l2GasPerPubdataByteLimit: _request.l2GasPerPubdataByteLimit,
                factoryDeps: outputRequest.factoryDeps,
                refundRecipient: refundRecipient
            })
        );

        IL1SharedBridge(_request.secondBridgeAddress).bridgehubConfirmL2Transaction(
            _request.chainId,
            outputRequest.txDataHash,
            canonicalTxHash
        );
    }

    /// @notice forwards function call to Mailbox based on ChainId
    /// @param _chainId The chain ID of the hyperchain where to prove L2 message inclusion.
    /// @param _batchNumber The executed L2 batch number in which the message appeared
    /// @param _index The position in the L2 logs Merkle tree of the l2Log that was sent with the message
    /// @param _message Information about the sent message: sender address, the message itself, tx index in the L2 batch where the message was sent
    /// @param _proof Merkle proof for inclusion of L2 log that was sent with the message
    /// @return Whether the proof is valid
    function proveL2MessageInclusion(
        uint256 _chainId,
        uint256 _batchNumber,
        uint256 _index,
        L2Message calldata _message,
        bytes32[] calldata _proof
    ) external view override returns (bool) {
        address hyperchain = getHyperchain(_chainId);
        return IZkSyncHyperchain(hyperchain).proveL2MessageInclusion(_batchNumber, _index, _message, _proof);
    }

    /// @notice forwards function call to Mailbox based on ChainId
    /// @param _chainId The chain ID of the hyperchain where to prove L2 log inclusion.
    /// @param _batchNumber The executed L2 batch number in which the log appeared
    /// @param _index The position of the l2log in the L2 logs Merkle tree
    /// @param _log Information about the sent log
    /// @param _proof Merkle proof for inclusion of the L2 log
    /// @return Whether the proof is correct and L2 log is included in batch
    function proveL2LogInclusion(
        uint256 _chainId,
        uint256 _batchNumber,
        uint256 _index,
        L2Log calldata _log,
        bytes32[] calldata _proof
    ) external view override returns (bool) {
        address hyperchain = getHyperchain(_chainId);
        return IZkSyncHyperchain(hyperchain).proveL2LogInclusion(_batchNumber, _index, _log, _proof);
    }

    /// @notice forwards function call to Mailbox based on ChainId
    /// @param _chainId The chain ID of the hyperchain where to prove L1->L2 tx status.
    /// @param _l2TxHash The L2 canonical transaction hash
    /// @param _l2BatchNumber The L2 batch number where the transaction was processed
    /// @param _l2MessageIndex The position in the L2 logs Merkle tree of the l2Log that was sent with the message
    /// @param _l2TxNumberInBatch The L2 transaction number in the batch, in which the log was sent
    /// @param _merkleProof The Merkle proof of the processing L1 -> L2 transaction
    /// @param _status The execution status of the L1 -> L2 transaction (true - success & 0 - fail)
    /// @return Whether the proof is correct and the transaction was actually executed with provided status
    /// NOTE: It may return `false` for incorrect proof, but it doesn't mean that the L1 -> L2 transaction has an opposite status!
    function proveL1ToL2TransactionStatus(
        uint256 _chainId,
        bytes32 _l2TxHash,
        uint256 _l2BatchNumber,
        uint256 _l2MessageIndex,
        uint16 _l2TxNumberInBatch,
        bytes32[] calldata _merkleProof,
        TxStatus _status
    ) external view override returns (bool) {
        address hyperchain = getHyperchain(_chainId);
        return
            IZkSyncHyperchain(hyperchain).proveL1ToL2TransactionStatus({
                _l2TxHash: _l2TxHash,
                _l2BatchNumber: _l2BatchNumber,
                _l2MessageIndex: _l2MessageIndex,
                _l2TxNumberInBatch: _l2TxNumberInBatch,
                _merkleProof: _merkleProof,
                _status: _status
            });
    }

    /// @notice forwards function call to Mailbox based on ChainId
    function l2TransactionBaseCost(
        uint256 _chainId,
        uint256 _gasPrice,
        uint256 _l2GasLimit,
        uint256 _l2GasPerPubdataByteLimit
    ) external view returns (uint256) {
        address hyperchain = getHyperchain(_chainId);
        return IZkSyncHyperchain(hyperchain).l2TransactionBaseCost(_gasPrice, _l2GasLimit, _l2GasPerPubdataByteLimit);
    }

    ///// Getters

    /// @notice return the state transition chain contract for a chainId
    function getHyperchain(uint256 _chainId) public view returns (address) {
        return IStateTransitionManager(stateTransitionManager[_chainId]).getHyperchain(_chainId);
    }

    /*//////////////////////////////////////////////////////////////
                            PAUSE
    //////////////////////////////////////////////////////////////*/

    /// @notice Pauses all functions marked with the `whenNotPaused` modifier.
    function pause() external onlyOwner {
        _pause();
    }

    /// @notice Unpauses the contract, allowing all functions marked with the `whenNotPaused` modifier to be called again.
    function unpause() external onlyOwner {
        _unpause();
    }
}<|MERGE_RESOLUTION|>--- conflicted
+++ resolved
@@ -32,11 +32,7 @@
     /// @notice we store registered stateTransitionManagers
     mapping(address stateTransitionManager => bool) public stateTransitionManagerIsRegistered;
     /// @notice we store registered tokens (for arbitrary base token)
-<<<<<<< HEAD
     mapping(address baseToken => bool) public tokenIsRegistered;
-=======
-    mapping(address token => bool) public tokenIsRegistered;
->>>>>>> 2c781c1c
 
     /// @notice chainID => StateTransitionManager contract address, storing StateTransitionManager
     mapping(uint256 chainId => address) public stateTransitionManager;
@@ -51,7 +47,6 @@
     address private pendingAdmin;
 
     /// @notice Mapping from chain id to encoding of the base token used for deposits / withdrawals
-<<<<<<< HEAD
     mapping(uint256 chainId => bytes32) public baseTokenAssetId;
 
     modifier onlyOwnerOrAdmin() {
@@ -62,15 +57,6 @@
     /// @notice to avoid parity hack
     constructor() reentrancyGuardInitializer {
         ETH_TOKEN_ASSET_ID = DataEncoding.encodeNTVAssetId(ETH_TOKEN_ADDRESS);
-=======
-    mapping(uint256 chainId => bytes32 baseTokenAssetId) public baseTokenAssetId;
-
-    /// @notice to avoid parity hack
-    constructor() reentrancyGuardInitializer {
-        ETH_TOKEN_ASSET_ID = keccak256(
-            abi.encode(block.chainid, NATIVE_TOKEN_VAULT_VIRTUAL_ADDRESS, ETH_TOKEN_ADDRESS)
-        );
->>>>>>> 2c781c1c
     }
 
     /// @notice used to initialize the contract
