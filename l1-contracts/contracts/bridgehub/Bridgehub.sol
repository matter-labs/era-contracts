// SPDX-License-Identifier: MIT

pragma solidity 0.8.24;

// solhint-disable reason-string, gas-custom-errors

import {EnumerableMap} from "@openzeppelin/contracts-v4/utils/structs/EnumerableMap.sol";

import {Ownable2StepUpgradeable} from "@openzeppelin/contracts-upgradeable-v4/access/Ownable2StepUpgradeable.sol";
import {PausableUpgradeable} from "@openzeppelin/contracts-upgradeable-v4/security/PausableUpgradeable.sol";

import {IBridgehub, L2TransactionRequestDirect, L2TransactionRequestTwoBridgesOuter, L2TransactionRequestTwoBridgesInner, BridgehubMintSTMAssetData, BridgehubBurnSTMAssetData} from "./IBridgehub.sol";
import {IL1AssetRouter} from "../bridge/interfaces/IL1AssetRouter.sol";
import {IL1BaseTokenAssetHandler} from "../bridge/interfaces/IL1BaseTokenAssetHandler.sol";
import {IStateTransitionManager} from "../state-transition/IStateTransitionManager.sol";
import {ReentrancyGuard} from "../common/ReentrancyGuard.sol";
import {DataEncoding} from "../common/libraries/DataEncoding.sol";
import {IZkSyncHyperchain} from "../state-transition/chain-interfaces/IZkSyncHyperchain.sol";

import {ETH_TOKEN_ADDRESS, TWO_BRIDGES_MAGIC_VALUE, BRIDGEHUB_MIN_SECOND_BRIDGE_ADDRESS, SETTLEMENT_LAYER_RELAY_SENDER} from "../common/Config.sol";
import {BridgehubL2TransactionRequest, L2Message, L2Log, TxStatus} from "../common/Messaging.sol";
import {AddressAliasHelper} from "../vendor/AddressAliasHelper.sol";
import {IMessageRoot} from "./IMessageRoot.sol";
import {ISTMDeploymentTracker} from "./ISTMDeploymentTracker.sol";
import {L2CanonicalTransaction} from "../common/Messaging.sol";
import {HyperchainLimitReached, Unauthorized, STMAlreadyRegistered, STMNotRegistered, ZeroChainId, ChainIdTooBig, SharedBridgeNotSet, BridgeHubAlreadyRegistered, AddressTooLow, MsgValueMismatch, WrongMagicValue, ZeroAddress} from "../common/L1ContractErrors.sol";

/// @author Matter Labs
/// @custom:security-contact security@matterlabs.dev
/// @dev The Bridgehub contract serves as the primary entry point for L1<->L2 communication,
/// facilitating interactions between end user and bridges.
/// It also manages state transition managers, base tokens, and chain registrations.
/// Bridgehub is also an IL1AssetHandler for the chains themselves, which is used to migrate the chains
/// between different settlement layers (for example from L1 to Gateway).
contract Bridgehub is IBridgehub, ReentrancyGuard, Ownable2StepUpgradeable, PausableUpgradeable {
    using EnumerableMap for EnumerableMap.UintToAddressMap;

    /// @notice the asset id of Eth
    bytes32 internal immutable ETH_TOKEN_ASSET_ID;

    /// @notice The chain id of L1. This contract can be deployed on multiple layers, but this value is still equal to the
    /// L1 that is at the most base layer.
    uint256 public immutable L1_CHAIN_ID;

    /// @notice The total number of hyperchains can be created/connected to this STM.
    /// This is the temporary security measure.
    uint256 public immutable MAX_NUMBER_OF_HYPERCHAINS;

    /// @notice all the ether and ERC20 tokens are held by NativeVaultToken managed by this shared Bridge.
    IL1AssetRouter public sharedBridge;

    /// @notice StateTransitionManagers that are registered, and ZKchains that use these STMs can use this bridgehub as settlement layer.
    mapping(address stateTransitionManager => bool) public stateTransitionManagerIsRegistered;

    /// @notice we store registered tokens (for arbitrary base token)
    mapping(address baseToken => bool) public __DEPRECATED_tokenIsRegistered;

    /// @notice chainID => StateTransitionManager contract address, STM that is managing rules for a given ZKchain.
    mapping(uint256 chainId => address) public stateTransitionManager;

    /// @notice chainID => baseToken contract address, token that is used as 'base token' by a given child chain.
    // slither-disable-next-line uninitialized-state
    mapping(uint256 chainId => address) public __DEPRECATED_baseToken;

    /// @dev used to manage non critical updates
    address public admin;

    /// @dev used to accept the admin role
    address private pendingAdmin;

    /// @notice The map from chainId => hyperchain contract
    EnumerableMap.UintToAddressMap internal hyperchainMap;

    /// @notice The contract that stores the cross-chain message root for each chain and the aggregated root.
    /// @dev Note that the message root does not contain messages from the chain it is deployed on. It may
    /// be added later on if needed.
    IMessageRoot public override messageRoot;

    /// @notice Mapping from chain id to encoding of the base token used for deposits / withdrawals
    mapping(uint256 chainId => bytes32) public baseTokenAssetId;

    /// @notice The deployment tracker for the state transition managers.
    ISTMDeploymentTracker public stmDeployer;

    /// @dev asset info used to identify chains in the Shared Bridge
    mapping(bytes32 stmAssetId => address stmAddress) public stmAssetIdToAddress;

    /// @dev used to indicate the currently active settlement layer for a given chainId
    mapping(uint256 chainId => uint256 activeSettlementLayerChainId) public settlementLayer;

    /// @notice shows whether the given chain can be used as a settlement layer.
    /// @dev the Gateway will be one of the possible settlement layers. The L1 is also a settlement layer.
    /// @dev Sync layer chain is expected to have .. as the base token.
    mapping(uint256 chainId => bool isWhitelistedSettlementLayer) public whitelistedSettlementLayers;

    /// @notice we store registered assetIds (for arbitrary base token)
    mapping(bytes32 baseTokenAssetId => bool) public assetIdIsRegistered;

    modifier onlyOwnerOrAdmin() {
        if (msg.sender != admin && msg.sender != owner()) {
            revert Unauthorized(msg.sender);
        }
        _;
    }

    modifier onlyChainSTM(uint256 _chainId) {
        require(msg.sender == stateTransitionManager[_chainId], "BH: not chain STM");
        _;
    }

    modifier onlyL1() {
        require(L1_CHAIN_ID == block.chainid, "BH: not L1");
        _;
    }

    modifier onlySettlementLayerRelayedSender() {
        /// There is no sender for the wrapping, we use a virtual address.
        require(msg.sender == SETTLEMENT_LAYER_RELAY_SENDER, "BH: not relayed senser");
        _;
    }

    modifier onlyAssetRouter() {
        require(msg.sender == address(sharedBridge), "BH: not asset router");
        _;
    }

    /// @notice to avoid parity hack
    constructor(uint256 _l1ChainId, address _owner, uint256 _maxNumberOfHyperchains) reentrancyGuardInitializer {
        _disableInitializers();
        L1_CHAIN_ID = _l1ChainId;
        MAX_NUMBER_OF_HYPERCHAINS = _maxNumberOfHyperchains;

        // Note that this assumes that the bridgehub only accepts transactions on chains with ETH base token only.
        // This is indeed true, since the only methods where this immutable is used are the ones with `onlyL1` modifier.
        ETH_TOKEN_ASSET_ID = DataEncoding.encodeNTVAssetId(block.chainid, ETH_TOKEN_ADDRESS);
        _transferOwnership(_owner);
    }

    /// @notice used to initialize the contract
    /// @notice this contract is also deployed on L2 as a system contract there the owner and the related functions will not be used
    /// @param _owner the owner of the contract
    function initialize(address _owner) external reentrancyGuardInitializer {
        _transferOwnership(_owner);
    }

    //// Initialization and registration

    /// @inheritdoc IBridgehub
    /// @dev Please note, if the owner wants to enforce the admin change it must execute both `setPendingAdmin` and
    /// `acceptAdmin` atomically. Otherwise `admin` can set different pending admin and so fail to accept the admin rights.
    function setPendingAdmin(address _newPendingAdmin) external onlyOwnerOrAdmin {
        if (_newPendingAdmin == address(0)) {
            revert ZeroAddress();
        }
        // Save previous value into the stack to put it into the event later
        address oldPendingAdmin = pendingAdmin;
        // Change pending admin
        pendingAdmin = _newPendingAdmin;
        emit NewPendingAdmin(oldPendingAdmin, _newPendingAdmin);
    }

    /// @inheritdoc IBridgehub
    function acceptAdmin() external {
        address currentPendingAdmin = pendingAdmin;
        // Only proposed by current admin address can claim the admin rights
        if (msg.sender != currentPendingAdmin) {
            revert Unauthorized(msg.sender);
        }

        address previousAdmin = admin;
        admin = currentPendingAdmin;
        delete pendingAdmin;

        emit NewPendingAdmin(currentPendingAdmin, address(0));
        emit NewAdmin(previousAdmin, currentPendingAdmin);
    }

    /// @notice To set the addresses of some of the ecosystem contracts, only Owner. Not done in initialize, as
    /// the order of deployment is Bridgehub, other contracts, and then we call this.
    /// @param _sharedBridge the shared bridge address
    /// @param _stmDeployer the stm deployment tracker address
    /// @param _messageRoot the message root address
    function setAddresses(
        address _sharedBridge,
        ISTMDeploymentTracker _stmDeployer,
        IMessageRoot _messageRoot
    ) external onlyOwner {
        sharedBridge = IL1AssetRouter(_sharedBridge);
        stmDeployer = _stmDeployer;
        messageRoot = _messageRoot;
    }

    /// @notice Used for the upgrade to set the baseTokenAssetId previously stored as baseToken.
    /// @param _chainId the chainId of the chain.
    function setLegacyBaseTokenAssetId(uint256 _chainId) external {
        if (baseTokenAssetId[_chainId] == bytes32(0)) {
            return;
        }
        address token = __DEPRECATED_baseToken[_chainId];
        require(token != address(0), "BH: token not set");
        baseTokenAssetId[_chainId] = DataEncoding.encodeNTVAssetId(block.chainid, token);
    }

    /// @notice Used to set the legacy chain address for the upgrade.
    /// @param _chainId The chainId of the legacy chain we are migrating.
    function setLegacyChainAddress(uint256 _chainId) external {
        address stm = stateTransitionManager[_chainId];
        require(stm != address(0), "BH: chain not legacy");
        require(!hyperchainMap.contains(_chainId), "BH: chain already migrated");
        /// Note we have to do this before STM is upgraded.
        address chainAddress = IStateTransitionManager(stm).getHyperchainLegacy(_chainId);
        require(chainAddress != address(0), "BH: chain not legacy 2");
        _registerNewHyperchain(_chainId, chainAddress);
    }

    //// Registry

    /// @notice State Transition can be any contract with the appropriate interface/functionality
    /// @param _stateTransitionManager the state transition manager address to be added
    function addStateTransitionManager(address _stateTransitionManager) external onlyOwner {
        if (_stateTransitionManager == address(0)) {
            revert ZeroAddress();
        }
        if (stateTransitionManagerIsRegistered[_stateTransitionManager]) {
            revert STMAlreadyRegistered();
        }
        stateTransitionManagerIsRegistered[_stateTransitionManager] = true;

        emit StateTransitionManagerAdded(_stateTransitionManager);
    }

    /// @notice State Transition can be any contract with the appropriate interface/functionality
    /// @notice this stops new Chains from using the STF, old chains are not affected
    /// @param _stateTransitionManager the state transition manager address to be removed
    function removeStateTransitionManager(address _stateTransitionManager) external onlyOwner {
        if (_stateTransitionManager == address(0)) {
            revert ZeroAddress();
        }
        if (!stateTransitionManagerIsRegistered[_stateTransitionManager]) {
            revert STMNotRegistered();
        }
        stateTransitionManagerIsRegistered[_stateTransitionManager] = false;

        emit StateTransitionManagerRemoved(_stateTransitionManager);
    }

    /// @notice asset id can represent any token contract with the appropriate interface/functionality
    /// @param _baseTokenAssetId asset id of base token to be registered
    function addTokenAssetId(bytes32 _baseTokenAssetId) external onlyOwner {
        require(!assetIdIsRegistered[_baseTokenAssetId], "BH: asset id already registered");
        assetIdIsRegistered[_baseTokenAssetId] = true;

        emit BaseTokenAssetIdRegistered(_baseTokenAssetId);
    }

    /// @notice Used to register a chain as a settlement layer.
    /// @param _newSettlementLayerChainId the chainId of the chain
    /// @param _isWhitelisted whether the chain is a whitelisted settlement layer
    function registerSettlementLayer(
        uint256 _newSettlementLayerChainId,
        bool _isWhitelisted
    ) external onlyOwner onlyL1 {
        whitelistedSettlementLayers[_newSettlementLayerChainId] = _isWhitelisted;
        emit SettlementLayerRegistered(_newSettlementLayerChainId, _isWhitelisted);
    }

    /// @dev Used to set the assetAddress for a given assetInfo.
    /// @param _additionalData the additional data to identify the asset
    /// @param _assetAddress the asset handler address
    function setAssetHandlerAddress(bytes32 _additionalData, address _assetAddress) external {
        // It is a simplified version of the logic used by the AssetRouter to manage asset handlers.
        // STM's assetId is `keccak256(abi.encode(L1_CHAIN_ID, stmDeployer, stmAddress))`.
        // And the STMDeployer is considered the deployment tracker for the STM asset.
        //
        // The STMDeployer will call this method to set the asset handler address for the assetId.
        // If the chain is not the same as L1, we assume that it is done via L1->L2 communication and so we unalias the sender.
        //
        // For simpler handling we allow anyone to call this method. It is okay, since during bridging operations
        // it is double checked that `assetId` is indeed derived from the `stmDeployer`.
        // TODO(EVM-703): This logic should be revised once interchain communication is implemented.

        address sender = L1_CHAIN_ID == block.chainid ? msg.sender : AddressAliasHelper.undoL1ToL2Alias(msg.sender);
        // This method can be accessed by STMDeployer only
        require(sender == address(stmDeployer), "BH: not stm deployer");
        require(stateTransitionManagerIsRegistered[_assetAddress], "STM not registered");

        bytes32 assetInfo = keccak256(abi.encode(L1_CHAIN_ID, sender, _additionalData));
        stmAssetIdToAddress[assetInfo] = _assetAddress;
        emit AssetRegistered(assetInfo, _assetAddress, _additionalData, msg.sender);
    }

    /*//////////////////////////////////////////////////////////////
                          Chain Registration
    //////////////////////////////////////////////////////////////*/

    /// @notice register new chain. New chains can be only registered on Bridgehub deployed on L1. Later they can be moved to any other layer.
    /// @notice for Eth the baseToken address is 1
    /// @param _chainId the chainId of the chain
    /// @param _stateTransitionManager the state transition manager address
    /// @param _baseTokenAssetId the base token asset id of the chain
    /// @param _salt the salt for the chainId, currently not used
    /// @param _admin the admin of the chain
    /// @param _initData the fixed initialization data for the chain
    /// @param _factoryDeps the factory dependencies for the chain's deployment
    function createNewChain(
        uint256 _chainId,
        address _stateTransitionManager,
        bytes32 _baseTokenAssetId,
        // solhint-disable-next-line no-unused-vars
        uint256 _salt,
        address _admin,
        bytes calldata _initData,
        bytes[] calldata _factoryDeps
    ) external onlyOwnerOrAdmin nonReentrant whenNotPaused onlyL1 returns (uint256) {
        if (_chainId == 0) {
            revert ZeroChainId();
        }
        if (_chainId > type(uint48).max) {
            revert ChainIdTooBig();
        }
        require(_chainId != block.chainid, "BH: chain id must not match current chainid");
        if (_stateTransitionManager == address(0)) {
            revert ZeroAddress();
        }
        if (_baseTokenAssetId == bytes32(0)) {
            revert ZeroAddress();
        }

        if (!stateTransitionManagerIsRegistered[_stateTransitionManager]) {
            revert STMNotRegistered();
        }

        // if (!tokenIsRegistered[_baseToken]) {
        //     revert TokenNotRegistered(_baseToken);
        // }
        require(assetIdIsRegistered[_baseTokenAssetId], "BH: asset id not registered");

        if (address(sharedBridge) == address(0)) {
            revert SharedBridgeNotSet();
        }
        if (stateTransitionManager[_chainId] != address(0)) {
            revert BridgeHubAlreadyRegistered();
        }

        stateTransitionManager[_chainId] = _stateTransitionManager;

        baseTokenAssetId[_chainId] = _baseTokenAssetId;
        settlementLayer[_chainId] = block.chainid;

        address chainAddress = IStateTransitionManager(_stateTransitionManager).createNewChain({
            _chainId: _chainId,
            _baseTokenAssetId: _baseTokenAssetId,
            _sharedBridge: address(sharedBridge),
            _admin: _admin,
            _initData: _initData,
            _factoryDeps: _factoryDeps
        });
        _registerNewHyperchain(_chainId, chainAddress);
        messageRoot.addNewChain(_chainId);

        emit NewChain(_chainId, _stateTransitionManager, _admin);
        return _chainId;
    }

    /// @dev This internal function is used to register a new hyperchain in the system.
    function _registerNewHyperchain(uint256 _chainId, address _hyperchain) internal {
        // slither-disable-next-line unused-return
        hyperchainMap.set(_chainId, _hyperchain);
        if (hyperchainMap.length() > MAX_NUMBER_OF_HYPERCHAINS) {
            revert HyperchainLimitReached();
        }
    }

    /*//////////////////////////////////////////////////////////////
                             Getters
    //////////////////////////////////////////////////////////////*/

    /// @notice baseToken function, which takes chainId as input, reads assetHandler from AR, and tokenAddress from AH
    function baseToken(uint256 _chainId) public view returns (address) {
        bytes32 baseTokenAssetId = baseTokenAssetId[_chainId];
        IL1BaseTokenAssetHandler assetHandlerAddress = IL1BaseTokenAssetHandler(
            sharedBridge.assetHandlerAddress(baseTokenAssetId)
        );
        return assetHandlerAddress.tokenAddress(baseTokenAssetId);
    }

    /// @notice Returns all the registered hyperchain addresses
    function getAllHyperchains() public view override returns (address[] memory chainAddresses) {
        uint256[] memory keys = hyperchainMap.keys();
        chainAddresses = new address[](keys.length);
        uint256 keysLength = keys.length;
        for (uint256 i = 0; i < keysLength; ++i) {
            chainAddresses[i] = hyperchainMap.get(keys[i]);
        }
    }

    /// @notice Returns all the registered hyperchain chainIDs
    function getAllHyperchainChainIDs() public view override returns (uint256[] memory) {
        return hyperchainMap.keys();
    }

    /// @notice Returns the address of the hyperchain with the corresponding chainID
    /// @param _chainId the chainId of the chain
    /// @return chainAddress the address of the hyperchain
    function getHyperchain(uint256 _chainId) public view override returns (address chainAddress) {
        // slither-disable-next-line unused-return
        (, chainAddress) = hyperchainMap.tryGet(_chainId);
    }

    function stmAssetIdFromChainId(uint256 _chainId) public view override returns (bytes32) {
        address stmAddress = stateTransitionManager[_chainId];
        require(stmAddress != address(0), "chain id not registered");
        return stmAssetId(stateTransitionManager[_chainId]);
    }

    function stmAssetId(address _stmAddress) public view override returns (bytes32) {
        return keccak256(abi.encode(L1_CHAIN_ID, address(stmDeployer), bytes32(uint256(uint160(_stmAddress)))));
    }

    /*//////////////////////////////////////////////////////////////
                        Mailbox forwarder
    //////////////////////////////////////////////////////////////*/

    /// @notice the mailbox is called directly after the sharedBridge received the deposit
    /// this assumes that either ether is the base token or
    /// the msg.sender has approved mintValue allowance for the nativeTokenVault.
    /// This means this is not ideal for contract calls, as the contract would have to handle token allowance of the base Token.
    /// In case allowance is provided to the Shared Bridge, then it will be transferred to NTV.
    function requestL2TransactionDirect(
        L2TransactionRequestDirect calldata _request
    ) external payable override nonReentrant whenNotPaused onlyL1 returns (bytes32 canonicalTxHash) {
        // Note: If the hyperchain with corresponding `chainId` is not yet created,
        // the transaction will revert on `bridgehubRequestL2Transaction` as call to zero address.
        {
            bytes32 tokenAssetId = baseTokenAssetId[_request.chainId];
            if (tokenAssetId == ETH_TOKEN_ASSET_ID) {
                if (msg.value != _request.mintValue) {
                    revert MsgValueMismatch(_request.mintValue, msg.value);
                }
            } else {
                if (msg.value != 0) {
                    revert MsgValueMismatch(0, msg.value);
                }
            }

            // slither-disable-next-line arbitrary-send-eth
            sharedBridge.bridgehubDepositBaseToken{value: msg.value}(
                _request.chainId,
                tokenAssetId,
                msg.sender,
                _request.mintValue
            );
        }

        address hyperchain = hyperchainMap.get(_request.chainId);
        address refundRecipient = AddressAliasHelper.actualRefundRecipient(_request.refundRecipient, msg.sender);
        canonicalTxHash = IZkSyncHyperchain(hyperchain).bridgehubRequestL2Transaction(
            BridgehubL2TransactionRequest({
                sender: msg.sender,
                contractL2: _request.l2Contract,
                mintValue: _request.mintValue,
                l2Value: _request.l2Value,
                l2Calldata: _request.l2Calldata,
                l2GasLimit: _request.l2GasLimit,
                l2GasPerPubdataByteLimit: _request.l2GasPerPubdataByteLimit,
                factoryDeps: _request.factoryDeps,
                refundRecipient: refundRecipient
            })
        );
    }

    /// @notice After depositing funds to the sharedBridge, the secondBridge is called
    ///  to return the actual L2 message which is sent to the Mailbox.
    ///  This assumes that either ether is the base token or
    ///  the msg.sender has approved the nativeTokenVault with the mintValue,
    ///  and also the necessary approvals are given for the second bridge.
    ///  In case allowance is provided to the Shared Bridge, then it will be transferred to NTV.
    /// @notice The logic of this bridge is to allow easy depositing for bridges.
    /// Each contract that handles the users ERC20 tokens needs approvals from the user, this contract allows
    /// the user to approve for each token only its respective bridge
    /// @notice This function is great for contract calls to L2, the secondBridge can be any contract.
    /// @param _request the request for the L2 transaction
    function requestL2TransactionTwoBridges(
        L2TransactionRequestTwoBridgesOuter calldata _request
    ) external payable override nonReentrant whenNotPaused onlyL1 returns (bytes32 canonicalTxHash) {
        require(
            _request.secondBridgeAddress > BRIDGEHUB_MIN_SECOND_BRIDGE_ADDRESS,
            "BH: second bridge address too low"
        ); // to avoid calls to precompiles

        {
            bytes32 tokenAssetId = baseTokenAssetId[_request.chainId];
            uint256 baseTokenMsgValue;
            if (tokenAssetId == ETH_TOKEN_ASSET_ID) {
                if (msg.value != _request.mintValue + _request.secondBridgeValue) {
                    revert MsgValueMismatch(_request.mintValue + _request.secondBridgeValue, msg.value);
                }
                baseTokenMsgValue = _request.mintValue;
            } else {
                if (msg.value != _request.secondBridgeValue) {
                    revert MsgValueMismatch(_request.secondBridgeValue, msg.value);
                }
                baseTokenMsgValue = 0;
            }

            // slither-disable-next-line arbitrary-send-eth
            sharedBridge.bridgehubDepositBaseToken{value: baseTokenMsgValue}(
                _request.chainId,
                tokenAssetId,
                msg.sender,
                _request.mintValue
            );
        }

        address hyperchain = hyperchainMap.get(_request.chainId);

        if (_request.secondBridgeAddress <= BRIDGEHUB_MIN_SECOND_BRIDGE_ADDRESS) {
            revert AddressTooLow(_request.secondBridgeAddress);
        }

        // slither-disable-next-line arbitrary-send-eth
        L2TransactionRequestTwoBridgesInner memory outputRequest = IL1AssetRouter(_request.secondBridgeAddress)
            .bridgehubDeposit{value: _request.secondBridgeValue}(
            _request.chainId,
            msg.sender,
            _request.l2Value,
            _request.secondBridgeCalldata
        );

        if (outputRequest.magicValue != TWO_BRIDGES_MAGIC_VALUE) {
            revert WrongMagicValue(uint256(TWO_BRIDGES_MAGIC_VALUE), uint256(outputRequest.magicValue));
        }

        address refundRecipient = AddressAliasHelper.actualRefundRecipient(_request.refundRecipient, msg.sender);

        canonicalTxHash = IZkSyncHyperchain(hyperchain).bridgehubRequestL2Transaction(
            BridgehubL2TransactionRequest({
                sender: _request.secondBridgeAddress,
                contractL2: outputRequest.l2Contract,
                mintValue: _request.mintValue,
                l2Value: _request.l2Value,
                l2Calldata: outputRequest.l2Calldata,
                l2GasLimit: _request.l2GasLimit,
                l2GasPerPubdataByteLimit: _request.l2GasPerPubdataByteLimit,
                factoryDeps: outputRequest.factoryDeps,
                refundRecipient: refundRecipient
            })
        );

        IL1AssetRouter(_request.secondBridgeAddress).bridgehubConfirmL2Transaction(
            _request.chainId,
            outputRequest.txDataHash,
            canonicalTxHash
        );
    }

    /// @notice Used to forward a transaction on the gateway to the chains mailbox (from L1).
    /// @param _chainId the chainId of the chain
    /// @param _transaction the transaction to be forwarded
    /// @param _factoryDeps the factory dependencies for the transaction
    /// @param _canonicalTxHash the canonical transaction hash
    /// @param _expirationTimestamp the expiration timestamp for the transaction
    function forwardTransactionOnGateway(
        uint256 _chainId,
        L2CanonicalTransaction calldata _transaction,
        bytes[] calldata _factoryDeps,
        bytes32 _canonicalTxHash,
        uint64 _expirationTimestamp
    ) external override onlySettlementLayerRelayedSender {
        require(L1_CHAIN_ID != block.chainid, "BH: not in sync layer mode");
        address hyperchain = hyperchainMap.get(_chainId);
        IZkSyncHyperchain(hyperchain).bridgehubRequestL2TransactionOnGateway(
            _transaction,
            _factoryDeps,
            _canonicalTxHash,
            _expirationTimestamp
        );
    }

    /// @notice forwards function call to Mailbox based on ChainId
    /// @param _chainId The chain ID of the hyperchain where to prove L2 message inclusion.
    /// @param _batchNumber The executed L2 batch number in which the message appeared
    /// @param _index The position in the L2 logs Merkle tree of the l2Log that was sent with the message
    /// @param _message Information about the sent message: sender address, the message itself, tx index in the L2 batch where the message was sent
    /// @param _proof Merkle proof for inclusion of L2 log that was sent with the message
    /// @return Whether the proof is valid
    function proveL2MessageInclusion(
        uint256 _chainId,
        uint256 _batchNumber,
        uint256 _index,
        L2Message calldata _message,
        bytes32[] calldata _proof
    ) external view override returns (bool) {
        address hyperchain = hyperchainMap.get(_chainId);
        return IZkSyncHyperchain(hyperchain).proveL2MessageInclusion(_batchNumber, _index, _message, _proof);
    }

    /// @notice forwards function call to Mailbox based on ChainId
    /// @param _chainId The chain ID of the hyperchain where to prove L2 log inclusion.
    /// @param _batchNumber The executed L2 batch number in which the log appeared
    /// @param _index The position of the l2log in the L2 logs Merkle tree
    /// @param _log Information about the sent log
    /// @param _proof Merkle proof for inclusion of the L2 log
    /// @return Whether the proof is correct and L2 log is included in batch
    function proveL2LogInclusion(
        uint256 _chainId,
        uint256 _batchNumber,
        uint256 _index,
        L2Log calldata _log,
        bytes32[] calldata _proof
    ) external view override returns (bool) {
        address hyperchain = hyperchainMap.get(_chainId);
        return IZkSyncHyperchain(hyperchain).proveL2LogInclusion(_batchNumber, _index, _log, _proof);
    }

    /// @notice forwards function call to Mailbox based on ChainId
    /// @param _chainId The chain ID of the hyperchain where to prove L1->L2 tx status.
    /// @param _l2TxHash The L2 canonical transaction hash
    /// @param _l2BatchNumber The L2 batch number where the transaction was processed
    /// @param _l2MessageIndex The position in the L2 logs Merkle tree of the l2Log that was sent with the message
    /// @param _l2TxNumberInBatch The L2 transaction number in the batch, in which the log was sent
    /// @param _merkleProof The Merkle proof of the processing L1 -> L2 transaction
    /// @param _status The execution status of the L1 -> L2 transaction (true - success & 0 - fail)
    /// @return Whether the proof is correct and the transaction was actually executed with provided status
    /// NOTE: It may return `false` for incorrect proof, but it doesn't mean that the L1 -> L2 transaction has an opposite status!
    function proveL1ToL2TransactionStatus(
        uint256 _chainId,
        bytes32 _l2TxHash,
        uint256 _l2BatchNumber,
        uint256 _l2MessageIndex,
        uint16 _l2TxNumberInBatch,
        bytes32[] calldata _merkleProof,
        TxStatus _status
    ) external view override returns (bool) {
        address hyperchain = hyperchainMap.get(_chainId);
        return
            IZkSyncHyperchain(hyperchain).proveL1ToL2TransactionStatus({
                _l2TxHash: _l2TxHash,
                _l2BatchNumber: _l2BatchNumber,
                _l2MessageIndex: _l2MessageIndex,
                _l2TxNumberInBatch: _l2TxNumberInBatch,
                _merkleProof: _merkleProof,
                _status: _status
            });
    }

    /// @notice forwards function call to Mailbox based on ChainId
    function l2TransactionBaseCost(
        uint256 _chainId,
        uint256 _gasPrice,
        uint256 _l2GasLimit,
        uint256 _l2GasPerPubdataByteLimit
    ) external view returns (uint256) {
        address hyperchain = hyperchainMap.get(_chainId);
        return IZkSyncHyperchain(hyperchain).l2TransactionBaseCost(_gasPrice, _l2GasLimit, _l2GasPerPubdataByteLimit);
    }

    /*//////////////////////////////////////////////////////////////
                        Chain migration
    //////////////////////////////////////////////////////////////*/

    /// @notice IL1AssetHandler interface, used to migrate (transfer) a chain to the settlement layer.
    /// @param _settlementChainId the chainId of the settlement chain, i.e. where the message and the migrating chain is sent.
    /// @param _assetId the assetId of the migrating chain's STM
    /// @param _prevMsgSender the previous message sender
    /// @param _data the data for the migration
    function bridgeBurn(
        uint256 _settlementChainId,
        uint256, // mintValue
        bytes32 _assetId,
        address _prevMsgSender,
        bytes calldata _data
    ) external payable override onlyAssetRouter onlyL1 returns (bytes memory bridgehubMintData) {
        require(whitelistedSettlementLayers[_settlementChainId], "BH: SL not whitelisted");

        BridgehubBurnSTMAssetData memory bridgeData = abi.decode(_data, (BridgehubBurnSTMAssetData));
        require(_assetId == stmAssetIdFromChainId(bridgeData.chainId), "BH: assetInfo 1");
        require(settlementLayer[bridgeData.chainId] == block.chainid, "BH: not current SL");
        settlementLayer[bridgeData.chainId] = _settlementChainId;

        address hyperchain = hyperchainMap.get(bridgeData.chainId);
        require(hyperchain != address(0), "BH: hyperchain not registered");
        require(_prevMsgSender == IZkSyncHyperchain(hyperchain).getAdmin(), "BH: incorrect sender");

        bytes memory stmMintData = IStateTransitionManager(stateTransitionManager[bridgeData.chainId])
            .forwardedBridgeBurn(bridgeData.chainId, bridgeData.stmData);
        bytes memory chainMintData = IZkSyncHyperchain(hyperchain).forwardedBridgeBurn(
            hyperchainMap.get(_settlementChainId),
            _prevMsgSender,
            bridgeData.chainData
        );
<<<<<<< HEAD
        bridgehubMintData = abi.encode(bridgeData.chainId, stmMintData, chainMintData);
=======
        bridgehubMintData = abi.encode(_chainId, stmMintData, chainMintData);

        emit MigrationStarted(_chainId, _assetId, _settlementChainId);
>>>>>>> ac415e22
    }

    function bridgeMint(
        uint256, // originChainId
        bytes32 _assetId,
        bytes calldata _bridgehubMintData
<<<<<<< HEAD
    ) external payable override onlyAssetRouter returns (address l1Receiver) {
        BridgehubMintSTMAssetData memory bridgeData = abi.decode(_bridgehubMintData, (BridgehubMintSTMAssetData));

=======
    ) external payable override onlyAssetRouter {
        (uint256 _chainId, bytes memory _stmData, bytes memory _chainMintData) = abi.decode(
            _bridgehubMintData,
            (uint256, bytes, bytes)
        );
>>>>>>> ac415e22
        address stm = stmAssetIdToAddress[_assetId];
        require(stm != address(0), "BH: assetInfo 2");
        require(settlementLayer[bridgeData.chainId] != block.chainid, "BH: already current SL");

        settlementLayer[bridgeData.chainId] = block.chainid;
        stateTransitionManager[bridgeData.chainId] = stm;
        address hyperchain;
        if (hyperchainMap.contains(bridgeData.chainId)) {
            hyperchain = hyperchainMap.get(bridgeData.chainId);
        } else {
            hyperchain = IStateTransitionManager(stm).forwardedBridgeMint(bridgeData.chainId, bridgeData.stmData);
        }

<<<<<<< HEAD
        messageRoot.addNewChainIfNeeded(bridgeData.chainId);
        _registerNewHyperchain(bridgeData.chainId, hyperchain);
        IZkSyncHyperchain(hyperchain).forwardedBridgeMint(bridgeData.chainData);
        return address(0);
=======
        messageRoot.addNewChainIfNeeded(_chainId);
        _registerNewHyperchain(_chainId, hyperchain);
        IZkSyncHyperchain(hyperchain).forwardedBridgeMint(_chainMintData);

        emit MigrationFinalized(_chainId, _assetId, hyperchain);
>>>>>>> ac415e22
    }

    /// @dev IL1AssetHandler interface, used to undo a failed migration of a chain.
    /// @param _chainId the chainId of the chain
    /// @param _assetId the assetId of the chain's STM
    /// @param _data the data for the recovery.
    function bridgeRecoverFailedTransfer(
        uint256 _chainId,
        bytes32 _assetId,
        address _depositSender,
        bytes calldata _data
    ) external payable override onlyAssetRouter onlyL1 {
        BridgehubBurnSTMAssetData memory stmAssetData = abi.decode(_data, (BridgehubBurnSTMAssetData));

        delete settlementLayer[_chainId];

        IStateTransitionManager(stateTransitionManager[_chainId]).forwardedBridgeRecoverFailedTransfer({
            _chainId: _chainId,
            _assetInfo: _assetId,
            _depositSender: _depositSender,
            _stmData: stmAssetData.stmData
        });

        IZkSyncHyperchain(getHyperchain(_chainId)).forwardedBridgeRecoverFailedTransfer({
            _chainId: _chainId,
            _assetInfo: _assetId,
            _prevMsgSender: _depositSender,
            _chainData: stmAssetData.chainData
        });
    }

    /*//////////////////////////////////////////////////////////////
                            PAUSE
    //////////////////////////////////////////////////////////////*/

    /// @notice Pauses all functions marked with the `whenNotPaused` modifier.
    function pause() external onlyOwner {
        _pause();
    }

    /// @notice Unpauses the contract, allowing all functions marked with the `whenNotPaused` modifier to be called again.
    function unpause() external onlyOwner {
        _unpause();
    }
}<|MERGE_RESOLUTION|>--- conflicted
+++ resolved
@@ -689,30 +689,18 @@
             _prevMsgSender,
             bridgeData.chainData
         );
-<<<<<<< HEAD
         bridgehubMintData = abi.encode(bridgeData.chainId, stmMintData, chainMintData);
-=======
-        bridgehubMintData = abi.encode(_chainId, stmMintData, chainMintData);
-
-        emit MigrationStarted(_chainId, _assetId, _settlementChainId);
->>>>>>> ac415e22
+
+        emit MigrationStarted(bridgeData.chainId, _assetId, _settlementChainId);
     }
 
     function bridgeMint(
         uint256, // originChainId
         bytes32 _assetId,
         bytes calldata _bridgehubMintData
-<<<<<<< HEAD
-    ) external payable override onlyAssetRouter returns (address l1Receiver) {
+    ) external payable override onlyAssetRouter {
         BridgehubMintSTMAssetData memory bridgeData = abi.decode(_bridgehubMintData, (BridgehubMintSTMAssetData));
 
-=======
-    ) external payable override onlyAssetRouter {
-        (uint256 _chainId, bytes memory _stmData, bytes memory _chainMintData) = abi.decode(
-            _bridgehubMintData,
-            (uint256, bytes, bytes)
-        );
->>>>>>> ac415e22
         address stm = stmAssetIdToAddress[_assetId];
         require(stm != address(0), "BH: assetInfo 2");
         require(settlementLayer[bridgeData.chainId] != block.chainid, "BH: already current SL");
@@ -726,18 +714,11 @@
             hyperchain = IStateTransitionManager(stm).forwardedBridgeMint(bridgeData.chainId, bridgeData.stmData);
         }
 
-<<<<<<< HEAD
         messageRoot.addNewChainIfNeeded(bridgeData.chainId);
         _registerNewHyperchain(bridgeData.chainId, hyperchain);
         IZkSyncHyperchain(hyperchain).forwardedBridgeMint(bridgeData.chainData);
-        return address(0);
-=======
-        messageRoot.addNewChainIfNeeded(_chainId);
-        _registerNewHyperchain(_chainId, hyperchain);
-        IZkSyncHyperchain(hyperchain).forwardedBridgeMint(_chainMintData);
-
-        emit MigrationFinalized(_chainId, _assetId, hyperchain);
->>>>>>> ac415e22
+
+        emit MigrationFinalized(bridgeData.chainId, _assetId, hyperchain);
     }
 
     /// @dev IL1AssetHandler interface, used to undo a failed migration of a chain.
