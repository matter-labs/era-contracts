--- conflicted
+++ resolved
@@ -161,13 +161,9 @@
 
         stateTransitionManager[_chainId] = _stateTransitionManager;
         baseToken[_chainId] = _baseToken;
-<<<<<<< HEAD
-        // For now all base tokens have to use the NTV.
-        baseTokenAssetId[_chainId] = sharedBridge.nativeTokenVault().getAssetId(_baseToken);
-=======
+
         /// For now all base tokens have to use the NTV.
         baseTokenAssetId[_chainId] = DataEncoding.encodeNTVAssetId(_baseToken);
->>>>>>> e290f65d
 
         IStateTransitionManager(_stateTransitionManager).createNewChain({
             _chainId: _chainId,
