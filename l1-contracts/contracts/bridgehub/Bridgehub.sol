// SPDX-License-Identifier: MIT

pragma solidity 0.8.24;

// solhint-disable reason-string, gas-custom-errors

import {EnumerableMap} from "@openzeppelin/contracts-v4/utils/structs/EnumerableMap.sol";

import {Ownable2StepUpgradeable} from "@openzeppelin/contracts-upgradeable-v4/access/Ownable2StepUpgradeable.sol";
import {PausableUpgradeable} from "@openzeppelin/contracts-upgradeable-v4/security/PausableUpgradeable.sol";

import {IBridgehub, L2TransactionRequestDirect, L2TransactionRequestTwoBridgesOuter, L2TransactionRequestTwoBridgesInner, BridgehubMintCTMAssetData, BridgehubBurnCTMAssetData} from "./IBridgehub.sol";
import {IAssetRouterBase} from "../bridge/asset-router/IAssetRouterBase.sol";
import {IL1AssetRouter} from "../bridge/asset-router/IL1AssetRouter.sol";
import {IL1BaseTokenAssetHandler} from "../bridge/interfaces/IL1BaseTokenAssetHandler.sol";
import {IChainTypeManager} from "../state-transition/IChainTypeManager.sol";
import {ReentrancyGuard} from "../common/ReentrancyGuard.sol";
import {DataEncoding} from "../common/libraries/DataEncoding.sol";
import {IZKChain} from "../state-transition/chain-interfaces/IZKChain.sol";

import {ETH_TOKEN_ADDRESS, TWO_BRIDGES_MAGIC_VALUE, BRIDGEHUB_MIN_SECOND_BRIDGE_ADDRESS, SETTLEMENT_LAYER_RELAY_SENDER} from "../common/Config.sol";
import {BridgehubL2TransactionRequest, L2Message, L2Log, TxStatus} from "../common/Messaging.sol";
import {AddressAliasHelper} from "../vendor/AddressAliasHelper.sol";
import {IMessageRoot} from "./IMessageRoot.sol";
import {ICTMDeploymentTracker} from "./ICTMDeploymentTracker.sol";
import {MigrationPaused, AssetIdAlreadyRegistered, ChainAlreadyLive, ChainNotLegacy, CTMNotRegistered, ChainIdNotRegistered, AssetHandlerNotRegistered, ZKChainLimitReached, CTMAlreadyRegistered, CTMNotRegistered, ZeroChainId, ChainIdTooBig, BridgeHubAlreadyRegistered, AddressTooLow, MsgValueMismatch, ZeroAddress, Unauthorized, SharedBridgeNotSet, WrongMagicValue, ChainIdAlreadyExists, ChainIdMismatch, ChainIdCantBeCurrentChain, EmptyAssetId, AssetIdNotSupported, IncorrectBridgeHubAddress} from "../common/L1ContractErrors.sol";

/// @author Matter Labs
/// @custom:security-contact security@matterlabs.dev
/// @dev The Bridgehub contract serves as the primary entry point for L1<->L2 communication,
/// facilitating interactions between end user and bridges.
/// It also manages state transition managers, base tokens, and chain registrations.
/// Bridgehub is also an IL1AssetHandler for the chains themselves, which is used to migrate the chains
/// between different settlement layers (for example from L1 to Gateway).
contract Bridgehub is IBridgehub, ReentrancyGuard, Ownable2StepUpgradeable, PausableUpgradeable {
    using EnumerableMap for EnumerableMap.UintToAddressMap;

    /// @notice the asset id of Eth. This is only used on L1.
    bytes32 internal immutable ETH_TOKEN_ASSET_ID;

    /// @notice The chain id of L1. This contract can be deployed on multiple layers, but this value is still equal to the
    /// L1 that is at the most base layer.
    uint256 public immutable L1_CHAIN_ID;

    /// @notice The total number of ZK chains can be created/connected to this CTM.
    /// This is the temporary security measure.
    uint256 public immutable MAX_NUMBER_OF_ZK_CHAINS;

    /// @notice all the ether and ERC20 tokens are held by NativeVaultToken managed by this shared Bridge.
    address public assetRouter;

    /// @notice ChainTypeManagers that are registered, and ZKchains that use these CTMs can use this bridgehub as settlement layer.
    mapping(address chainTypeManager => bool) public chainTypeManagerIsRegistered;

    /// @notice we store registered tokens (for arbitrary base token)
    mapping(address baseToken => bool) public __DEPRECATED_tokenIsRegistered;

    /// @notice chainID => ChainTypeManager contract address, CTM that is managing rules for a given ZKchain.
    mapping(uint256 chainId => address) public chainTypeManager;

    /// @notice chainID => baseToken contract address, token that is used as 'base token' by a given child chain.
    // slither-disable-next-line uninitialized-state
    mapping(uint256 chainId => address) public __DEPRECATED_baseToken;

    /// @dev used to manage non critical updates
    address public admin;

    /// @dev used to accept the admin role
    address private pendingAdmin;

    /// @notice The map from chainId => zkChain contract
    EnumerableMap.UintToAddressMap internal zkChainMap;

    /// @notice The contract that stores the cross-chain message root for each chain and the aggregated root.
    /// @dev Note that the message root does not contain messages from the chain it is deployed on. It may
    /// be added later on if needed.
    IMessageRoot public override messageRoot;

    /// @notice Mapping from chain id to encoding of the base token used for deposits / withdrawals
    mapping(uint256 chainId => bytes32) public baseTokenAssetId;

    /// @notice The deployment tracker for the state transition managers.
    /// @dev The L1 address of the ctm deployer is provided.
    ICTMDeploymentTracker public l1CtmDeployer;

    /// @dev asset info used to identify chains in the Shared Bridge
    mapping(bytes32 ctmAssetId => address ctmAddress) public ctmAssetIdToAddress;

    /// @dev ctmAddress to ctmAssetId
    mapping(address ctmAddress => bytes32 ctmAssetId) public ctmAssetIdFromAddress;

    /// @dev used to indicate the currently active settlement layer for a given chainId
    mapping(uint256 chainId => uint256 activeSettlementLayerChainId) public settlementLayer;

    /// @notice shows whether the given chain can be used as a settlement layer.
    /// @dev the Gateway will be one of the possible settlement layers. The L1 is also a settlement layer.
    /// @dev Sync layer chain is expected to have .. as the base token.
    mapping(uint256 chainId => bool isWhitelistedSettlementLayer) public whitelistedSettlementLayers;

    /// @notice we store registered assetIds (for arbitrary base token)
    mapping(bytes32 baseTokenAssetId => bool) public assetIdIsRegistered;

    /// @notice used to pause the migrations of chains. Used for upgrades.
    bool public migrationPaused;

    modifier onlyOwnerOrAdmin() {
        if (msg.sender != admin && msg.sender != owner()) {
            revert Unauthorized(msg.sender);
        }
        _;
    }

    modifier onlyChainCTM(uint256 _chainId) {
        if (msg.sender != chainTypeManager[_chainId]) {
            revert Unauthorized(msg.sender);
        }
        _;
    }

    modifier onlyL1() {
        if (L1_CHAIN_ID != block.chainid) {
            revert Unauthorized(msg.sender);
        }
        _;
    }

    modifier onlySettlementLayerRelayedSender() {
        /// There is no sender for the wrapping, we use a virtual address.
        if (msg.sender != SETTLEMENT_LAYER_RELAY_SENDER) {
            revert Unauthorized(msg.sender);
        }
        _;
    }

    modifier onlyAssetRouter() {
        if (msg.sender != assetRouter) {
            revert Unauthorized(msg.sender);
        }
        _;
    }

    modifier whenMigrationsNotPaused() {
        if (migrationPaused) {
            revert MigrationPaused();
        }
        _;
    }

    /// @notice to avoid parity hack
    constructor(uint256 _l1ChainId, address _owner, uint256 _maxNumberOfZKChains) reentrancyGuardInitializer {
        _disableInitializers();
        L1_CHAIN_ID = _l1ChainId;
        MAX_NUMBER_OF_ZK_CHAINS = _maxNumberOfZKChains;

        // Note that this assumes that the bridgehub only accepts transactions on chains with ETH base token only.
        // This is indeed true, since the only methods where this immutable is used are the ones with `onlyL1` modifier.
        // We will change this with interop.
        ETH_TOKEN_ASSET_ID = DataEncoding.encodeNTVAssetId(L1_CHAIN_ID, ETH_TOKEN_ADDRESS);
        _transferOwnership(_owner);
        whitelistedSettlementLayers[_l1ChainId] = true;
    }

    /// @notice used to initialize the contract
    /// @notice this contract is also deployed on L2 as a system contract there the owner and the related functions will not be used
    /// @param _owner the owner of the contract
    function initialize(address _owner) external reentrancyGuardInitializer {
        _transferOwnership(_owner);
        assetIdIsRegistered[ETH_TOKEN_ASSET_ID] = true;
        whitelistedSettlementLayers[L1_CHAIN_ID] = true;
    }

    //// Initialization and registration

    /// @inheritdoc IBridgehub
    /// @dev Please note, if the owner wants to enforce the admin change it must execute both `setPendingAdmin` and
    /// `acceptAdmin` atomically. Otherwise `admin` can set different pending admin and so fail to accept the admin rights.
    function setPendingAdmin(address _newPendingAdmin) external onlyOwnerOrAdmin {
        if (_newPendingAdmin == address(0)) {
            revert ZeroAddress();
        }
        // Save previous value into the stack to put it into the event later
        address oldPendingAdmin = pendingAdmin;
        // Change pending admin
        pendingAdmin = _newPendingAdmin;
        emit NewPendingAdmin(oldPendingAdmin, _newPendingAdmin);
    }

    /// @inheritdoc IBridgehub
    function acceptAdmin() external {
        address currentPendingAdmin = pendingAdmin;
        // Only proposed by current admin address can claim the admin rights
        if (msg.sender != currentPendingAdmin) {
            revert Unauthorized(msg.sender);
        }

        address previousAdmin = admin;
        admin = currentPendingAdmin;
        delete pendingAdmin;

        emit NewPendingAdmin(currentPendingAdmin, address(0));
        emit NewAdmin(previousAdmin, currentPendingAdmin);
    }

    /// @notice To set the addresses of some of the ecosystem contracts, only Owner. Not done in initialize, as
    /// the order of deployment is Bridgehub, other contracts, and then we call this.
    /// @param _assetRouter the shared bridge address
    /// @param _l1CtmDeployer the ctm deployment tracker address. Note, that the address of the L1 CTM deployer is provided.
    /// @param _messageRoot the message root address
    function setAddresses(
        address _assetRouter,
        ICTMDeploymentTracker _l1CtmDeployer,
        IMessageRoot _messageRoot
    ) external onlyOwner {
        assetRouter = _assetRouter;
        l1CtmDeployer = _l1CtmDeployer;
        messageRoot = _messageRoot;
    }

    /// @notice Used for the upgrade to set the baseTokenAssetId previously stored as baseToken.
    /// @param _chainId the chainId of the chain.
    function setLegacyBaseTokenAssetId(uint256 _chainId) external override {
        if (baseTokenAssetId[_chainId] != bytes32(0)) {
            return;
        }
        address token = __DEPRECATED_baseToken[_chainId];
        require(token != address(0), "BH: token not set");
        baseTokenAssetId[_chainId] = DataEncoding.encodeNTVAssetId(block.chainid, token);
    }

    /// @notice Used to set the legacy chain address for the upgrade.
    /// @param _chainId The chainId of the legacy chain we are migrating.
    function setLegacyChainAddress(uint256 _chainId) external override {
        address ctm = chainTypeManager[_chainId];
        if (ctm == address(0)) {
            revert ChainNotLegacy();
        }
        if (zkChainMap.contains(_chainId)) {
            revert ChainAlreadyLive();
        }
        address chainAddress = IChainTypeManager(ctm).getZKChainLegacy(_chainId);
        if (chainAddress == address(0)) {
            revert ChainNotLegacy();
        }
        _registerNewZKChain(_chainId, chainAddress);
    }

    //// Registry

    /// @notice State Transition can be any contract with the appropriate interface/functionality
    /// @param _chainTypeManager the state transition manager address to be added
    function addChainTypeManager(address _chainTypeManager) external onlyOwner {
        if (_chainTypeManager == address(0)) {
            revert ZeroAddress();
        }
        if (chainTypeManagerIsRegistered[_chainTypeManager]) {
            revert CTMAlreadyRegistered();
        }
        chainTypeManagerIsRegistered[_chainTypeManager] = true;

        emit ChainTypeManagerAdded(_chainTypeManager);
    }

    /// @notice State Transition can be any contract with the appropriate interface/functionality
    /// @notice this stops new Chains from using the STF, old chains are not affected
    /// @param _chainTypeManager the state transition manager address to be removed
    function removeChainTypeManager(address _chainTypeManager) external onlyOwner {
        if (_chainTypeManager == address(0)) {
            revert ZeroAddress();
        }
        if (!chainTypeManagerIsRegistered[_chainTypeManager]) {
            revert CTMNotRegistered();
        }
        chainTypeManagerIsRegistered[_chainTypeManager] = false;

        emit ChainTypeManagerRemoved(_chainTypeManager);
    }

    /// @notice asset id can represent any token contract with the appropriate interface/functionality
    /// @param _baseTokenAssetId asset id of base token to be registered
    function addTokenAssetId(bytes32 _baseTokenAssetId) external onlyOwnerOrAdmin {
        if (assetIdIsRegistered[_baseTokenAssetId]) {
            revert AssetIdAlreadyRegistered();
        }
        assetIdIsRegistered[_baseTokenAssetId] = true;

        emit BaseTokenAssetIdRegistered(_baseTokenAssetId);
    }

    /// @notice Used to register a chain as a settlement layer.
    /// @param _newSettlementLayerChainId the chainId of the chain
    /// @param _isWhitelisted whether the chain is a whitelisted settlement layer
    function registerSettlementLayer(
        uint256 _newSettlementLayerChainId,
        bool _isWhitelisted
    ) external onlyOwner onlyL1 {
        whitelistedSettlementLayers[_newSettlementLayerChainId] = _isWhitelisted;
        emit SettlementLayerRegistered(_newSettlementLayerChainId, _isWhitelisted);
    }

    /// @dev Used to set the assetAddress for a given assetInfo.
    /// @param _additionalData the additional data to identify the asset
    /// @param _assetAddress the asset handler address
    function setCTMAssetAddress(bytes32 _additionalData, address _assetAddress) external {
        // It is a simplified version of the logic used by the AssetRouter to manage asset handlers.
        // CTM's assetId is `keccak256(abi.encode(L1_CHAIN_ID, l1CtmDeployer, ctmAddress))`.
        // And the l1CtmDeployer is considered the deployment tracker for the CTM asset.
        //
        // The l1CtmDeployer will call this method to set the asset handler address for the assetId.
        // If the chain is not the same as L1, we assume that it is done via L1->L2 communication and so we unalias the sender.
        //
        // For simpler handling we allow anyone to call this method. It is okay, since during bridging operations
        // it is double checked that `assetId` is indeed derived from the `l1CtmDeployer`.
        // TODO(EVM-703): This logic should be revised once interchain communication is implemented.

        address sender = L1_CHAIN_ID == block.chainid ? msg.sender : AddressAliasHelper.undoL1ToL2Alias(msg.sender);
        // This method can be accessed by l1CtmDeployer only
        if (sender != address(l1CtmDeployer)) {
            revert Unauthorized(sender);
        }
        if (!chainTypeManagerIsRegistered[_assetAddress]) {
            revert CTMNotRegistered();
        }

<<<<<<< HEAD
        bytes32 assetInfo = keccak256(abi.encode(L1_CHAIN_ID, sender, _additionalData));
        ctmAssetIdToAddress[assetInfo] = _assetAddress;
        ctmAssetIdFromAddress[_assetAddress] = assetInfo;
        emit AssetRegistered(assetInfo, _assetAddress, _additionalData, msg.sender);
=======
        bytes32 ctmAssetId = keccak256(abi.encode(L1_CHAIN_ID, sender, _additionalData));
        ctmAssetIdToAddress[ctmAssetId] = _assetAddress;
        emit AssetRegistered(ctmAssetId, _assetAddress, _additionalData, msg.sender);
>>>>>>> a2d357b1
    }

    /*//////////////////////////////////////////////////////////////
                          Chain Registration
    //////////////////////////////////////////////////////////////*/

    /// @notice register new chain. New chains can be only registered on Bridgehub deployed on L1. Later they can be moved to any other layer.
    /// @notice for Eth the baseToken address is 1
    /// @param _chainId the chainId of the chain
    /// @param _chainTypeManager the state transition manager address
    /// @param _baseTokenAssetId the base token asset id of the chain
    /// @param _salt the salt for the chainId, currently not used
    /// @param _admin the admin of the chain
    /// @param _initData the fixed initialization data for the chain
    /// @param _factoryDeps the factory dependencies for the chain's deployment
    function createNewChain(
        uint256 _chainId,
        address _chainTypeManager,
        bytes32 _baseTokenAssetId,
        // solhint-disable-next-line no-unused-vars
        uint256 _salt,
        address _admin,
        bytes calldata _initData,
        bytes[] calldata _factoryDeps
    ) external onlyOwnerOrAdmin nonReentrant whenNotPaused onlyL1 returns (uint256) {
        _validateChainParams({_chainId: _chainId, _assetId: _baseTokenAssetId, _chainTypeManager: _chainTypeManager});

        chainTypeManager[_chainId] = _chainTypeManager;

        baseTokenAssetId[_chainId] = _baseTokenAssetId;
        settlementLayer[_chainId] = block.chainid;

        address chainAddress = IChainTypeManager(_chainTypeManager).createNewChain({
            _chainId: _chainId,
            _baseTokenAssetId: _baseTokenAssetId,
            _assetRouter: assetRouter,
            _admin: _admin,
            _initData: _initData,
            _factoryDeps: _factoryDeps
        });
        _registerNewZKChain(_chainId, chainAddress);
        messageRoot.addNewChain(_chainId);

        emit NewChain(_chainId, _chainTypeManager, _admin);
        return _chainId;
    }

    /// @dev This internal function is used to register a new zkChain in the system.
    function _registerNewZKChain(uint256 _chainId, address _zkChain) internal {
        // slither-disable-next-line unused-return
        zkChainMap.set(_chainId, _zkChain);
        if (zkChainMap.length() > MAX_NUMBER_OF_ZK_CHAINS) {
            revert ZKChainLimitReached();
        }
    }

    /*//////////////////////////////////////////////////////////////
                             Getters
    //////////////////////////////////////////////////////////////*/

    /// @notice baseToken function, which takes chainId as input, reads assetHandler from AR, and tokenAddress from AH
    function baseToken(uint256 _chainId) public view returns (address) {
        bytes32 baseTokenAssetId = baseTokenAssetId[_chainId];
        address assetHandlerAddress = IAssetRouterBase(assetRouter).assetHandlerAddress(baseTokenAssetId);

        // It is possible that the asset handler is not deployed for a chain on the current layer.
        // In this case we throw an error.
        if (assetHandlerAddress == address(0)) {
            revert AssetHandlerNotRegistered(baseTokenAssetId);
        }
        return IL1BaseTokenAssetHandler(assetHandlerAddress).tokenAddress(baseTokenAssetId);
    }

    /// @notice Returns all the registered zkChain addresses
    function getAllZKChains() public view override returns (address[] memory chainAddresses) {
        uint256[] memory keys = zkChainMap.keys();
        chainAddresses = new address[](keys.length);
        uint256 keysLength = keys.length;
        for (uint256 i = 0; i < keysLength; ++i) {
            chainAddresses[i] = zkChainMap.get(keys[i]);
        }
    }

    /// @notice Returns all the registered zkChain chainIDs
    function getAllZKChainChainIDs() public view override returns (uint256[] memory) {
        return zkChainMap.keys();
    }

    /// @notice Returns the address of the ZK chain with the corresponding chainID
    /// @param _chainId the chainId of the chain
    /// @return chainAddress the address of the ZK chain
    function getZKChain(uint256 _chainId) public view override returns (address chainAddress) {
        // slither-disable-next-line unused-return
        (, chainAddress) = zkChainMap.tryGet(_chainId);
    }

    function ctmAssetIdFromChainId(uint256 _chainId) public view override returns (bytes32) {
        address ctmAddress = chainTypeManager[_chainId];
        if (ctmAddress == address(0)) {
            revert ChainIdNotRegistered(_chainId);
        }
        return ctmAssetIdFromAddress[ctmAddress];
    }

    /*//////////////////////////////////////////////////////////////
                        Mailbox forwarder
    //////////////////////////////////////////////////////////////*/

    /// @notice the mailbox is called directly after the assetRouter received the deposit
    /// this assumes that either ether is the base token or
    /// the msg.sender has approved mintValue allowance for the nativeTokenVault.
    /// This means this is not ideal for contract calls, as the contract would have to handle token allowance of the base Token.
    /// In case allowance is provided to the Shared Bridge, then it will be transferred to NTV.
    function requestL2TransactionDirect(
        L2TransactionRequestDirect calldata _request
    ) external payable override nonReentrant whenNotPaused onlyL1 returns (bytes32 canonicalTxHash) {
        // Note: If the ZK chain with corresponding `chainId` is not yet created,
        // the transaction will revert on `bridgehubRequestL2Transaction` as call to zero address.
        {
            bytes32 tokenAssetId = baseTokenAssetId[_request.chainId];
            if (tokenAssetId == ETH_TOKEN_ASSET_ID) {
                if (msg.value != _request.mintValue) {
                    revert MsgValueMismatch(_request.mintValue, msg.value);
                }
            } else {
                if (msg.value != 0) {
                    revert MsgValueMismatch(0, msg.value);
                }
            }

            // slither-disable-next-line arbitrary-send-eth
            IL1AssetRouter(assetRouter).bridgehubDepositBaseToken{value: msg.value}(
                _request.chainId,
                tokenAssetId,
                msg.sender,
                _request.mintValue
            );
        }

        canonicalTxHash = _sendRequest(
            _request.chainId,
            _request.refundRecipient,
            BridgehubL2TransactionRequest({
                sender: msg.sender,
                contractL2: _request.l2Contract,
                mintValue: _request.mintValue,
                l2Value: _request.l2Value,
                l2Calldata: _request.l2Calldata,
                l2GasLimit: _request.l2GasLimit,
                l2GasPerPubdataByteLimit: _request.l2GasPerPubdataByteLimit,
                factoryDeps: _request.factoryDeps,
                refundRecipient: address(0)
            })
        );
    }

    /// @notice After depositing funds to the assetRouter, the secondBridge is called
    ///  to return the actual L2 message which is sent to the Mailbox.
    ///  This assumes that either ether is the base token or
    ///  the msg.sender has approved the nativeTokenVault with the mintValue,
    ///  and also the necessary approvals are given for the second bridge.
    ///  In case allowance is provided to the Shared Bridge, then it will be transferred to NTV.
    /// @notice The logic of this bridge is to allow easy depositing for bridges.
    /// Each contract that handles the users ERC20 tokens needs approvals from the user, this contract allows
    /// the user to approve for each token only its respective bridge
    /// @notice This function is great for contract calls to L2, the secondBridge can be any contract.
    /// @param _request the request for the L2 transaction
    function requestL2TransactionTwoBridges(
        L2TransactionRequestTwoBridgesOuter calldata _request
    ) external payable override nonReentrant whenNotPaused onlyL1 returns (bytes32 canonicalTxHash) {
        if (_request.secondBridgeAddress <= BRIDGEHUB_MIN_SECOND_BRIDGE_ADDRESS) {
            revert AddressTooLow(_request.secondBridgeAddress);
        }

        {
            bytes32 tokenAssetId = baseTokenAssetId[_request.chainId];
            uint256 baseTokenMsgValue;
            if (tokenAssetId == ETH_TOKEN_ASSET_ID) {
                if (msg.value != _request.mintValue + _request.secondBridgeValue) {
                    revert MsgValueMismatch(_request.mintValue + _request.secondBridgeValue, msg.value);
                }
                baseTokenMsgValue = _request.mintValue;
            } else {
                if (msg.value != _request.secondBridgeValue) {
                    revert MsgValueMismatch(_request.secondBridgeValue, msg.value);
                }
                baseTokenMsgValue = 0;
            }

            // slither-disable-next-line arbitrary-send-eth
            IL1AssetRouter(assetRouter).bridgehubDepositBaseToken{value: baseTokenMsgValue}(
                _request.chainId,
                tokenAssetId,
                msg.sender,
                _request.mintValue
            );
        }

        // slither-disable-next-line arbitrary-send-eth
        L2TransactionRequestTwoBridgesInner memory outputRequest = IL1AssetRouter(_request.secondBridgeAddress)
            .bridgehubDeposit{value: _request.secondBridgeValue}(
            _request.chainId,
            msg.sender,
            _request.l2Value,
            _request.secondBridgeCalldata
        );

        if (outputRequest.magicValue != TWO_BRIDGES_MAGIC_VALUE) {
            revert WrongMagicValue(uint256(TWO_BRIDGES_MAGIC_VALUE), uint256(outputRequest.magicValue));
        }

        canonicalTxHash = _sendRequest(
            _request.chainId,
            _request.refundRecipient,
            BridgehubL2TransactionRequest({
                sender: _request.secondBridgeAddress,
                contractL2: outputRequest.l2Contract,
                mintValue: _request.mintValue,
                l2Value: _request.l2Value,
                l2Calldata: outputRequest.l2Calldata,
                l2GasLimit: _request.l2GasLimit,
                l2GasPerPubdataByteLimit: _request.l2GasPerPubdataByteLimit,
                factoryDeps: outputRequest.factoryDeps,
                refundRecipient: address(0)
            })
        );

        IL1AssetRouter(_request.secondBridgeAddress).bridgehubConfirmL2Transaction(
            _request.chainId,
            outputRequest.txDataHash,
            canonicalTxHash
        );
    }

    /// @notice This function is used to send a request to the ZK chain.
    /// @param _chainId the chainId of the chain
    /// @param _refundRecipient the refund recipient
    /// @param _request the request
    /// @return canonicalTxHash the canonical transaction hash
    function _sendRequest(
        uint256 _chainId,
        address _refundRecipient,
        BridgehubL2TransactionRequest memory _request
    ) internal returns (bytes32 canonicalTxHash) {
        address refundRecipient = AddressAliasHelper.actualRefundRecipient(_refundRecipient, msg.sender);
        _request.refundRecipient = refundRecipient;
        address zkChain = zkChainMap.get(_chainId);

        canonicalTxHash = IZKChain(zkChain).bridgehubRequestL2Transaction(_request);
    }

    /// @notice Used to forward a transaction on the gateway to the chains mailbox (from L1).
    /// @param _chainId the chainId of the chain
    /// @param _canonicalTxHash the canonical transaction hash
    /// @param _expirationTimestamp the expiration timestamp for the transaction
    function forwardTransactionOnGateway(
        uint256 _chainId,
        bytes32 _canonicalTxHash,
        uint64 _expirationTimestamp
    ) external override onlySettlementLayerRelayedSender {
        require(L1_CHAIN_ID != block.chainid, "BH: not in sync layer mode");
        address zkChain = zkChainMap.get(_chainId);
        IZKChain(zkChain).bridgehubRequestL2TransactionOnGateway(_canonicalTxHash, _expirationTimestamp);
    }

    /// @notice forwards function call to Mailbox based on ChainId
    /// @param _chainId The chain ID of the ZK chain where to prove L2 message inclusion.
    /// @param _batchNumber The executed L2 batch number in which the message appeared
    /// @param _index The position in the L2 logs Merkle tree of the l2Log that was sent with the message
    /// @param _message Information about the sent message: sender address, the message itself, tx index in the L2 batch where the message was sent
    /// @param _proof Merkle proof for inclusion of L2 log that was sent with the message
    /// @return Whether the proof is valid
    function proveL2MessageInclusion(
        uint256 _chainId,
        uint256 _batchNumber,
        uint256 _index,
        L2Message calldata _message,
        bytes32[] calldata _proof
    ) external view override returns (bool) {
        address zkChain = zkChainMap.get(_chainId);
        return IZKChain(zkChain).proveL2MessageInclusion(_batchNumber, _index, _message, _proof);
    }

    /// @notice forwards function call to Mailbox based on ChainId
    /// @param _chainId The chain ID of the ZK chain where to prove L2 log inclusion.
    /// @param _batchNumber The executed L2 batch number in which the log appeared
    /// @param _index The position of the l2log in the L2 logs Merkle tree
    /// @param _log Information about the sent log
    /// @param _proof Merkle proof for inclusion of the L2 log
    /// @return Whether the proof is correct and L2 log is included in batch
    function proveL2LogInclusion(
        uint256 _chainId,
        uint256 _batchNumber,
        uint256 _index,
        L2Log calldata _log,
        bytes32[] calldata _proof
    ) external view override returns (bool) {
        address zkChain = zkChainMap.get(_chainId);
        return IZKChain(zkChain).proveL2LogInclusion(_batchNumber, _index, _log, _proof);
    }

    /// @notice forwards function call to Mailbox based on ChainId
    /// @param _chainId The chain ID of the ZK chain where to prove L1->L2 tx status.
    /// @param _l2TxHash The L2 canonical transaction hash
    /// @param _l2BatchNumber The L2 batch number where the transaction was processed
    /// @param _l2MessageIndex The position in the L2 logs Merkle tree of the l2Log that was sent with the message
    /// @param _l2TxNumberInBatch The L2 transaction number in the batch, in which the log was sent
    /// @param _merkleProof The Merkle proof of the processing L1 -> L2 transaction
    /// @param _status The execution status of the L1 -> L2 transaction (true - success & 0 - fail)
    /// @return Whether the proof is correct and the transaction was actually executed with provided status
    /// NOTE: It may return `false` for incorrect proof, but it doesn't mean that the L1 -> L2 transaction has an opposite status!
    function proveL1ToL2TransactionStatus(
        uint256 _chainId,
        bytes32 _l2TxHash,
        uint256 _l2BatchNumber,
        uint256 _l2MessageIndex,
        uint16 _l2TxNumberInBatch,
        bytes32[] calldata _merkleProof,
        TxStatus _status
    ) external view override returns (bool) {
        address zkChain = zkChainMap.get(_chainId);
        return
            IZKChain(zkChain).proveL1ToL2TransactionStatus({
                _l2TxHash: _l2TxHash,
                _l2BatchNumber: _l2BatchNumber,
                _l2MessageIndex: _l2MessageIndex,
                _l2TxNumberInBatch: _l2TxNumberInBatch,
                _merkleProof: _merkleProof,
                _status: _status
            });
    }

    /// @notice forwards function call to Mailbox based on ChainId
    function l2TransactionBaseCost(
        uint256 _chainId,
        uint256 _gasPrice,
        uint256 _l2GasLimit,
        uint256 _l2GasPerPubdataByteLimit
    ) external view returns (uint256) {
        address zkChain = zkChainMap.get(_chainId);
        return IZKChain(zkChain).l2TransactionBaseCost(_gasPrice, _l2GasLimit, _l2GasPerPubdataByteLimit);
    }

    /*//////////////////////////////////////////////////////////////
                        Chain migration
    //////////////////////////////////////////////////////////////*/

    /// @notice IL1AssetHandler interface, used to migrate (transfer) a chain to the settlement layer.
    /// @param _settlementChainId the chainId of the settlement chain, i.e. where the message and the migrating chain is sent.
    /// @param _assetId the assetId of the migrating chain's CTM
    /// @param _originalCaller the message sender initiated a set of calls that leads to bridge burn
    /// @param _data the data for the migration
    function bridgeBurn(
        uint256 _settlementChainId,
        uint256, // msgValue
        bytes32 _assetId,
        address _originalCaller,
        bytes calldata _data
    ) external payable override onlyAssetRouter whenMigrationsNotPaused returns (bytes memory bridgehubMintData) {
        require(whitelistedSettlementLayers[_settlementChainId], "BH: SL not whitelisted");

        BridgehubBurnCTMAssetData memory bridgehubData = abi.decode(_data, (BridgehubBurnCTMAssetData));
        require(_assetId == ctmAssetIdFromChainId(bridgehubData.chainId), "BH: assetInfo 1");
        require(settlementLayer[bridgehubData.chainId] == block.chainid, "BH: not current SL");
        settlementLayer[bridgehubData.chainId] = _settlementChainId;

        address zkChain = zkChainMap.get(bridgehubData.chainId);
        require(zkChain != address(0), "BH: zkChain not registered");
        require(_originalCaller == IZKChain(zkChain).getAdmin(), "BH: incorrect sender");

        bytes memory ctmMintData = IChainTypeManager(chainTypeManager[bridgehubData.chainId]).forwardedBridgeBurn(
            bridgehubData.chainId,
            bridgehubData.ctmData
        );
        bytes memory chainMintData = IZKChain(zkChain).forwardedBridgeBurn(
            zkChainMap.get(_settlementChainId),
            _originalCaller,
            bridgehubData.chainData
        );
        BridgehubMintCTMAssetData memory bridgeMintStruct = BridgehubMintCTMAssetData({
            chainId: bridgehubData.chainId,
            baseTokenAssetId: baseTokenAssetId[bridgehubData.chainId],
            ctmData: ctmMintData,
            chainData: chainMintData
        });
        bridgehubMintData = abi.encode(bridgeMintStruct);

        emit MigrationStarted(bridgehubData.chainId, _assetId, _settlementChainId);
    }

    /// @dev IL1AssetHandler interface, used to receive a chain on the settlement layer.
    /// @param _assetId the assetId of the chain's STM
    /// @param _bridgehubMintData the data for the mint
    function bridgeMint(
        uint256, // originChainId
        bytes32 _assetId,
        bytes calldata _bridgehubMintData
    ) external payable override onlyAssetRouter whenMigrationsNotPaused {
        BridgehubMintCTMAssetData memory bridgehubData = abi.decode(_bridgehubMintData, (BridgehubMintCTMAssetData));

        address ctm = ctmAssetIdToAddress[_assetId];
        require(ctm != address(0), "BH: assetInfo 2");
        require(settlementLayer[bridgehubData.chainId] != block.chainid, "BH: already current SL");

        settlementLayer[bridgehubData.chainId] = block.chainid;
        chainTypeManager[bridgehubData.chainId] = ctm;
        baseTokenAssetId[bridgehubData.chainId] = bridgehubData.baseTokenAssetId;
        // To keep `assetIdIsRegistered` consistent, we'll also automatically register the base token.
        // It is assumed that if the bridging happened, the token was approved on L1 already.
        assetIdIsRegistered[bridgehubData.baseTokenAssetId] = true;

        address zkChain = getZKChain(bridgehubData.chainId);
        bool contractAlreadyDeployed = zkChain != address(0);
        if (!contractAlreadyDeployed) {
            zkChain = IChainTypeManager(ctm).forwardedBridgeMint(bridgehubData.chainId, bridgehubData.ctmData);
            require(zkChain != address(0), "BH: chain not registered");
            _registerNewZKChain(bridgehubData.chainId, zkChain);
            messageRoot.addNewChain(bridgehubData.chainId);
        }

        IZKChain(zkChain).forwardedBridgeMint(bridgehubData.chainData, contractAlreadyDeployed);

        emit MigrationFinalized(bridgehubData.chainId, _assetId, zkChain);
    }

    /// @dev IL1AssetHandler interface, used to undo a failed migration of a chain.
    // / @param _chainId the chainId of the chain
    /// @param _assetId the assetId of the chain's CTM
    /// @param _data the data for the recovery.
    function bridgeRecoverFailedTransfer(
        uint256,
        bytes32 _assetId,
        address _depositSender,
        bytes calldata _data
    ) external payable override onlyAssetRouter onlyL1 {
        BridgehubBurnCTMAssetData memory bridgehubData = abi.decode(_data, (BridgehubBurnCTMAssetData));

        settlementLayer[bridgehubData.chainId] = block.chainid;

        IChainTypeManager(chainTypeManager[bridgehubData.chainId]).forwardedBridgeRecoverFailedTransfer({
            _chainId: bridgehubData.chainId,
            _assetInfo: _assetId,
            _depositSender: _depositSender,
            _ctmData: bridgehubData.ctmData
        });

        IZKChain(getZKChain(bridgehubData.chainId)).forwardedBridgeRecoverFailedTransfer({
            _chainId: bridgehubData.chainId,
            _assetInfo: _assetId,
            _originalCaller: _depositSender,
            _chainData: bridgehubData.chainData
        });
    }

    /// @dev Registers an already deployed chain with the bridgehub
    /// @param _chainId The chain Id of the chain
    /// @param _zkChain Address of the zkChain
    function registerAlreadyDeployedZKChain(uint256 _chainId, address _zkChain) external onlyOwner onlyL1 {
        if (_zkChain == address(0)) {
            revert ZeroAddress();
        }
        if (zkChainMap.contains(_chainId)) {
            revert ChainIdAlreadyExists();
        }
        if (IZKChain(_zkChain).getChainId() != _chainId) {
            revert ChainIdMismatch();
        }

        address ctm = IZKChain(_zkChain).getChainTypeManager();
        address chainAdmin = IZKChain(_zkChain).getAdmin();
        bytes32 chainBaseTokenAssetId = IZKChain(_zkChain).getBaseTokenAssetId();
        address bridgeHub = IZKChain(_zkChain).getBridgehub();

        if (bridgeHub != address(this)) {
            revert IncorrectBridgeHubAddress(bridgeHub);
        }

        _validateChainParams({_chainId: _chainId, _assetId: chainBaseTokenAssetId, _chainTypeManager: ctm});

        chainTypeManager[_chainId] = ctm;

        baseTokenAssetId[_chainId] = chainBaseTokenAssetId;
        settlementLayer[_chainId] = block.chainid;

        _registerNewZKChain(_chainId, _zkChain);
        messageRoot.addNewChain(_chainId);

        emit NewChain(_chainId, ctm, chainAdmin);
    }

    function _validateChainParams(uint256 _chainId, bytes32 _assetId, address _chainTypeManager) internal view {
        if (_chainId == 0) {
            revert ZeroChainId();
        }

        if (_chainId > type(uint48).max) {
            revert ChainIdTooBig();
        }

        if (_chainId == block.chainid) {
            revert ChainIdCantBeCurrentChain();
        }

        if (_chainTypeManager == address(0)) {
            revert ZeroAddress();
        }
        if (_assetId == bytes32(0)) {
            revert EmptyAssetId();
        }

        if (!chainTypeManagerIsRegistered[_chainTypeManager]) {
            revert CTMNotRegistered();
        }

        if (!assetIdIsRegistered[_assetId]) {
            revert AssetIdNotSupported(_assetId);
        }

        if (assetRouter == address(0)) {
            revert SharedBridgeNotSet();
        }
        if (chainTypeManager[_chainId] != address(0)) {
            revert BridgeHubAlreadyRegistered();
        }
    }

    /*//////////////////////////////////////////////////////////////
                            PAUSE
    //////////////////////////////////////////////////////////////*/

    /// @notice Pauses all functions marked with the `whenNotPaused` modifier.
    function pause() external onlyOwner {
        _pause();
    }

    /// @notice Unpauses the contract, allowing all functions marked with the `whenNotPaused` modifier to be called again.
    function unpause() external onlyOwner {
        _unpause();
    }

    /// @notice Pauses migration functions.
    function pauseMigration() external onlyOwner {
        migrationPaused = true;
    }

    /// @notice Unpauses migration functions.
    function unpauseMigration() external onlyOwner {
        migrationPaused = false;
    }

    /*//////////////////////////////////////////////////////////////
                            Legacy functions
    //////////////////////////////////////////////////////////////*/

    /// @notice return the ZK chain contract for a chainId
    function getHyperchain(uint256 _chainId) public view returns (address) {
        return getZKChain(_chainId);
    }

    /// @notice return the asset router
    function sharedBridge() public view returns (address) {
        return assetRouter;
    }
}<|MERGE_RESOLUTION|>--- conflicted
+++ resolved
@@ -321,16 +321,9 @@
             revert CTMNotRegistered();
         }
 
-<<<<<<< HEAD
-        bytes32 assetInfo = keccak256(abi.encode(L1_CHAIN_ID, sender, _additionalData));
-        ctmAssetIdToAddress[assetInfo] = _assetAddress;
-        ctmAssetIdFromAddress[_assetAddress] = assetInfo;
-        emit AssetRegistered(assetInfo, _assetAddress, _additionalData, msg.sender);
-=======
         bytes32 ctmAssetId = keccak256(abi.encode(L1_CHAIN_ID, sender, _additionalData));
         ctmAssetIdToAddress[ctmAssetId] = _assetAddress;
         emit AssetRegistered(ctmAssetId, _assetAddress, _additionalData, msg.sender);
->>>>>>> a2d357b1
     }
 
     /*//////////////////////////////////////////////////////////////
