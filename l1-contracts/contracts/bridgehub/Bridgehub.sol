// SPDX-License-Identifier: MIT

pragma solidity 0.8.24;

// solhint-disable reason-string, gas-custom-errors

import {EnumerableMap} from "@openzeppelin/contracts/utils/structs/EnumerableMap.sol";

import {Ownable2StepUpgradeable} from "@openzeppelin/contracts-upgradeable/access/Ownable2StepUpgradeable.sol";
import {PausableUpgradeable} from "@openzeppelin/contracts-upgradeable/security/PausableUpgradeable.sol";

import {IBridgehub, L2TransactionRequestDirect, L2TransactionRequestTwoBridgesOuter, L2TransactionRequestTwoBridgesInner} from "./IBridgehub.sol";
import {IL1AssetRouter} from "../bridge/interfaces/IL1AssetRouter.sol";
<<<<<<< HEAD
import {IL1AssetHandler} from "../bridge/interfaces/IL1AssetHandler.sol";
=======
import {IL1BaseTokenAssetHandler} from "../bridge/interfaces/IL1BaseTokenAssetHandler.sol";
>>>>>>> 391fa4dd
import {IStateTransitionManager} from "../state-transition/IStateTransitionManager.sol";
import {ReentrancyGuard} from "../common/ReentrancyGuard.sol";
import {DataEncoding} from "../common/libraries/DataEncoding.sol";
import {IZkSyncHyperchain} from "../state-transition/chain-interfaces/IZkSyncHyperchain.sol";

import {ETH_TOKEN_ADDRESS, TWO_BRIDGES_MAGIC_VALUE, BRIDGEHUB_MIN_SECOND_BRIDGE_ADDRESS, SETTLEMENT_LAYER_RELAY_SENDER} from "../common/Config.sol";
import {BridgehubL2TransactionRequest, L2Message, L2Log, TxStatus} from "../common/Messaging.sol";
import {AddressAliasHelper} from "../vendor/AddressAliasHelper.sol";
import {IMessageRoot} from "./IMessageRoot.sol";
import {ISTMDeploymentTracker} from "./ISTMDeploymentTracker.sol";
import {L2CanonicalTransaction} from "../common/Messaging.sol";

/// @author Matter Labs
/// @custom:security-contact security@matterlabs.dev
/// @dev The Bridgehub contract serves as the primary entry point for L1<->L2 communication,
/// facilitating interactions between end user and bridges.
/// It also manages state transition managers, base tokens, and chain registrations.
/// Bridgehub is also an IL1AssetHandler for the chains themselves, which is used to migrate the chains
/// between different settlement layers (for example from L1 to Gateway).
contract Bridgehub is IBridgehub, ReentrancyGuard, Ownable2StepUpgradeable, PausableUpgradeable {
    using EnumerableMap for EnumerableMap.UintToAddressMap;

    /// @notice the asset id of Eth
    bytes32 internal immutable ETH_TOKEN_ASSET_ID;

    /// @notice The chain id of L1. This contract can be deployed on multiple layers, but this value is still equal to the
    /// L1 that is at the most base layer.
    uint256 public immutable L1_CHAIN_ID;

    /// @notice The total number of hyperchains can be created/connected to this STM.
    /// This is the temporary security measure.
    uint256 public immutable MAX_NUMBER_OF_HYPERCHAINS;

    /// @notice all the ether and ERC20 tokens are held by NativeVaultToken managed by this shared Bridge.
    IL1AssetRouter public sharedBridge;

    /// @notice StateTransitionManagers that are registered, and ZKchains that use these STMs can use this bridgehub as settlement layer.
    mapping(address stateTransitionManager => bool) public stateTransitionManagerIsRegistered;

    /// @notice we store registered tokens (for arbitrary base token)
    mapping(address baseToken => bool) public __DEPRECATED_tokenIsRegistered;

    /// @notice chainID => StateTransitionManager contract address, STM that is managing rules for a given ZKchain.
    mapping(uint256 chainId => address) public stateTransitionManager;

    /// @notice chainID => baseToken contract address, token that is used as 'base token' by a given child chain.
    // slither-disable-next-line uninitialized-state
    mapping(uint256 chainId => address) public __DEPRECATED_baseToken;

    /// @dev used to manage non critical updates
    address public admin;

    /// @dev used to accept the admin role
    address private pendingAdmin;

    /// @notice The map from chainId => hyperchain contract
    EnumerableMap.UintToAddressMap internal hyperchainMap;

    /// @notice The contract that stores the cross-chain message root for each chain and the aggregated root.
    /// @dev Note that the message root does not contain messages from the chain it is deployed on. It may
    /// be added later on if needed.
    IMessageRoot public override messageRoot;

    /// @notice Mapping from chain id to encoding of the base token used for deposits / withdrawals
    mapping(uint256 chainId => bytes32) public baseTokenAssetId;

    /// @notice The deployment tracker for the state transition managers.
    ISTMDeploymentTracker public stmDeployer;

    /// @dev asset info used to identify chains in the Shared Bridge
    mapping(bytes32 stmAssetId => address stmAddress) public stmAssetIdToAddress;

    /// @dev used to indicate the currently active settlement layer for a given chainId
    mapping(uint256 chainId => uint256 activeSettlementLayerChainId) public settlementLayer;

    /// @notice shows whether the given chain can be used as a settlement layer.
    /// @dev the Gateway will be one of the possible settlement layers. The L1 is also a settlement layer.
    /// @dev Sync layer chain is expected to have .. as the base token.
    mapping(uint256 chainId => bool isWhitelistedSettlementLayer) public whitelistedSettlementLayers;

    /// @notice we store registered assetIds (for arbitrary base token)
    mapping(bytes32 baseTokenAssetId => bool) public assetIdIsRegistered;

    modifier onlyOwnerOrAdmin() {
        require(msg.sender == admin || msg.sender == owner(), "BH: not owner or admin");
        _;
    }

    modifier onlyChainSTM(uint256 _chainId) {
        require(msg.sender == stateTransitionManager[_chainId], "BH: not chain STM");
        _;
    }

    modifier onlyL1() {
        require(L1_CHAIN_ID == block.chainid, "BH: not L1");
        _;
    }

    modifier onlySettlementLayerRelayedSender() {
        /// There is no sender for the wrapping, we use a virtual address.
        require(msg.sender == SETTLEMENT_LAYER_RELAY_SENDER, "BH: not relayed senser");
        _;
    }

    modifier onlyAssetRouter() {
        require(msg.sender == address(sharedBridge), "BH: not asset router");
        _;
    }

    /// @notice to avoid parity hack
    constructor(uint256 _l1ChainId, address _owner, uint256 _maxNumberOfHyperchains) reentrancyGuardInitializer {
        _disableInitializers();
        L1_CHAIN_ID = _l1ChainId;
        MAX_NUMBER_OF_HYPERCHAINS = _maxNumberOfHyperchains;

        // Note that this assumes that the bridgehub only accepts transactions on chains with ETH base token only.
        // This is indeed true, since the only methods where this immutable is used are the ones with `onlyL1` modifier.
        ETH_TOKEN_ASSET_ID = DataEncoding.encodeNTVAssetId(block.chainid, ETH_TOKEN_ADDRESS);
        _transferOwnership(_owner);
    }

    /// @notice used to initialize the contract
    /// @notice this contract is also deployed on L2 as a system contract there the owner and the related functions will not be used
    /// @param _owner the owner of the contract
    function initialize(address _owner) external reentrancyGuardInitializer {
        _transferOwnership(_owner);
    }

    //// Initialization and registration

    /// @inheritdoc IBridgehub
    /// @dev Please note, if the owner wants to enforce the admin change it must execute both `setPendingAdmin` and
    /// `acceptAdmin` atomically. Otherwise `admin` can set different pending admin and so fail to accept the admin rights.
    function setPendingAdmin(address _newPendingAdmin) external onlyOwnerOrAdmin {
        // Save previous value into the stack to put it into the event later
        address oldPendingAdmin = pendingAdmin;
        // Change pending admin
        pendingAdmin = _newPendingAdmin;
        emit NewPendingAdmin(oldPendingAdmin, _newPendingAdmin);
    }

    /// @inheritdoc IBridgehub
    function acceptAdmin() external {
        address currentPendingAdmin = pendingAdmin;
        require(msg.sender == currentPendingAdmin, "n42"); // Only proposed by current admin address can claim the admin rights

        address previousAdmin = admin;
        admin = currentPendingAdmin;
        delete pendingAdmin;

        emit NewPendingAdmin(currentPendingAdmin, address(0));
        emit NewAdmin(previousAdmin, currentPendingAdmin);
    }

    /// @notice To set the addresses of some of the ecosystem contracts, only Owner. Not done in initialize, as
    /// the order of deployment is Bridgehub, other contracts, and then we call this.
    /// @param _sharedBridge the shared bridge address
    /// @param _stmDeployer the stm deployment tracker address
    /// @param _messageRoot the message root address
    function setAddresses(
        address _sharedBridge,
        ISTMDeploymentTracker _stmDeployer,
        IMessageRoot _messageRoot
    ) external onlyOwner {
        sharedBridge = IL1AssetRouter(_sharedBridge);
        stmDeployer = _stmDeployer;
        messageRoot = _messageRoot;
    }

    /// @notice Used for the upgrade to set the baseTokenAssetId previously stored as baseToken.
    /// @param _chainId the chainId of the chain.
    function setLegacyBaseTokenAssetId(uint256 _chainId) external {
        if (baseTokenAssetId[_chainId] == bytes32(0)) {
            return;
        }
        address token = __DEPRECATED_baseToken[_chainId];
        require(token != address(0), "BH: token not set");
        baseTokenAssetId[_chainId] = DataEncoding.encodeNTVAssetId(block.chainid, token);
    }

    /// @notice Used to set the legacy chain address for the upgrade.
    /// @param _chainId The chainId of the legacy chain we are migrating.
    function setLegacyChainAddress(uint256 _chainId) external {
        address stm = stateTransitionManager[_chainId];
        require(stm != address(0), "BH: chain not legacy");
        require(!hyperchainMap.contains(_chainId), "BH: chain already migrated");
        /// Note we have to do this before STM is upgraded.
        address chainAddress = IStateTransitionManager(stm).getHyperchainLegacy(_chainId);
        require(chainAddress != address(0), "BH: chain not legacy 2");
        _registerNewHyperchain(_chainId, chainAddress);
    }

    //// Registry

    /// @notice State Transition can be any contract with the appropriate interface/functionality
    /// @param _stateTransitionManager the state transition manager address to be added
    function addStateTransitionManager(address _stateTransitionManager) external onlyOwner {
        require(
            !stateTransitionManagerIsRegistered[_stateTransitionManager],
            "BH: state transition already registered"
        );
        stateTransitionManagerIsRegistered[_stateTransitionManager] = true;

        emit StateTransitionManagerAdded(_stateTransitionManager);
    }

    /// @notice State Transition can be any contract with the appropriate interface/functionality
    /// @notice this stops new Chains from using the STF, old chains are not affected
    /// @param _stateTransitionManager the state transition manager address to be removed
    function removeStateTransitionManager(address _stateTransitionManager) external onlyOwner {
        require(stateTransitionManagerIsRegistered[_stateTransitionManager], "BH: state transition not registered yet");
        stateTransitionManagerIsRegistered[_stateTransitionManager] = false;

        emit StateTransitionManagerRemoved(_stateTransitionManager);
    }

    /// @notice asset id can represent any token contract with the appropriate interface/functionality
    /// @param _baseTokenAssetId asset id of base token to be registered
    function addTokenAssetId(bytes32 _baseTokenAssetId) external onlyOwner {
        require(!assetIdIsRegistered[_baseTokenAssetId], "BH: asset id already registered");
        assetIdIsRegistered[_baseTokenAssetId] = true;

        emit BaseTokenAssetIdRegistered(_baseTokenAssetId);
    }

    /// @notice Used to register a chain as a settlement layer.
    /// @param _newSettlementLayerChainId the chainId of the chain
    /// @param _isWhitelisted whether the chain is a whitelisted settlement layer
    function registerSettlementLayer(
        uint256 _newSettlementLayerChainId,
        bool _isWhitelisted
    ) external onlyOwner onlyL1 {
        whitelistedSettlementLayers[_newSettlementLayerChainId] = _isWhitelisted;
        emit SettlementLayerRegistered(_newSettlementLayerChainId, _isWhitelisted);
    }

    /// @dev Used to set the assetAddress for a given assetInfo.
    /// @param _additionalData the additional data to identify the asset
    /// @param _assetAddress the asset handler address
    function setAssetHandlerAddress(bytes32 _additionalData, address _assetAddress) external {
        // It is a simplified version of the logic used by the AssetRouter to manage asset handlers.
        // STM's assetId is `keccak256(abi.encode(L1_CHAIN_ID, stmDeployer, stmAddress))`.
        // And the STMDeployer is considered the deployment tracker for the STM asset.
        //
        // The STMDeployer will call this method to set the asset handler address for the assetId.
        // If the chain is not the same as L1, we assume that it is done via L1->L2 communication and so we unalias the sender.
        //
        // For simpler handling we allow anyone to call this method. It is okay, since during bridging operations
        // it is double checked that `assetId` is indeed derived from the `stmDeployer`.
        // TODO(EVM-703): This logic should be revised once interchain communication is implemented.

        address sender = L1_CHAIN_ID == block.chainid ? msg.sender : AddressAliasHelper.undoL1ToL2Alias(msg.sender);
        // This method can be accessed by STMDeployer only
        require(sender == address(stmDeployer), "BH: not stm deployer");

        bytes32 assetInfo = keccak256(abi.encode(L1_CHAIN_ID, sender, _additionalData));
        stmAssetIdToAddress[assetInfo] = _assetAddress;
        emit AssetRegistered(assetInfo, _assetAddress, _additionalData, msg.sender);
    }

    /*//////////////////////////////////////////////////////////////
                          Chain Registration
    //////////////////////////////////////////////////////////////*/

    /// @notice register new chain. New chains can be only registered on Bridgehub deployed on L1. Later they can be moved to any other layer.
    /// @notice for Eth the baseToken address is 1
    /// @param _chainId the chainId of the chain
    /// @param _stateTransitionManager the state transition manager address
    /// @param _baseTokenAssetId the base token asset id of the chain
    /// @param _salt the salt for the chainId, currently not used
    /// @param _admin the admin of the chain
    /// @param _initData the fixed initialization data for the chain
    /// @param _factoryDeps the factory dependencies for the chain's deployment
    function createNewChain(
        uint256 _chainId,
        address _stateTransitionManager,
        bytes32 _baseTokenAssetId,
        // solhint-disable-next-line no-unused-vars
        uint256 _salt,
        address _admin,
        bytes calldata _initData,
        bytes[] calldata _factoryDeps
    ) external onlyOwnerOrAdmin nonReentrant whenNotPaused onlyL1 returns (uint256) {
        require(_chainId != 0, "BH: chainId cannot be 0");
        require(_chainId <= type(uint48).max, "BH: chainId too large");
        require(_chainId != block.chainid, "BH: chain id must not match current chainid");

        require(stateTransitionManagerIsRegistered[_stateTransitionManager], "BH: state transition not registered");
        require(assetIdIsRegistered[_baseTokenAssetId], "BH: asset id not registered");
        require(address(sharedBridge) != address(0), "BH: shared bridge not set");

        require(stateTransitionManager[_chainId] == address(0), "BH: chainId already registered");

        stateTransitionManager[_chainId] = _stateTransitionManager;

        baseTokenAssetId[_chainId] = _baseTokenAssetId;
        settlementLayer[_chainId] = block.chainid;

        address chainAddress = IStateTransitionManager(_stateTransitionManager).createNewChain({
            _chainId: _chainId,
            _baseTokenAssetId: _baseTokenAssetId,
            _sharedBridge: address(sharedBridge),
            _admin: _admin,
            _initData: _initData,
            _factoryDeps: _factoryDeps
        });
        _registerNewHyperchain(_chainId, chainAddress);
        messageRoot.addNewChain(_chainId);

        emit NewChain(_chainId, _stateTransitionManager, _admin);
        return _chainId;
    }

    /// @dev This internal function is used to register a new hyperchain in the system.
    function _registerNewHyperchain(uint256 _chainId, address _hyperchain) internal {
        // slither-disable-next-line unused-return
        hyperchainMap.set(_chainId, _hyperchain);
        require(hyperchainMap.length() <= MAX_NUMBER_OF_HYPERCHAINS, "STM: Hyperchain limit reached");
    }

    /*//////////////////////////////////////////////////////////////
                             Getters
    //////////////////////////////////////////////////////////////*/

<<<<<<< HEAD
    /// @notice Asset Handlers' token address function, which takes assetId as input and return the token address
    function tokenAddress(bytes32 _baseTokenAssetId) public view returns (address) {
        return baseToken(_baseTokenAssetId);
    }

    /// @notice baseToken function, which takes assetId as input, reads assetHandler from AR, and tokenAddress from AH
    function baseToken(bytes32 _baseTokenAssetId) public view returns (address) {
        IL1AssetHandler assetHandlerAddress = IL1AssetHandler(sharedBridge.assetHandlerAddress(_baseTokenAssetId));
        return assetHandlerAddress.tokenAddress(_baseTokenAssetId);
=======
    /// @notice baseToken function, which takes assetId as input, reads assetHandler from AR, and tokenAddress from AH
    function baseToken(uint256 _chainId) public view returns (address) {
        bytes32 baseTokenAssetId = baseTokenAssetId[_chainId];
        IL1BaseTokenAssetHandler assetHandlerAddress = IL1BaseTokenAssetHandler(
            sharedBridge.assetHandlerAddress(baseTokenAssetId)
        );
        return assetHandlerAddress.tokenAddress(baseTokenAssetId);
>>>>>>> 391fa4dd
    }

    /// @notice Returns all the registered hyperchain addresses
    function getAllHyperchains() public view override returns (address[] memory chainAddresses) {
        uint256[] memory keys = hyperchainMap.keys();
        chainAddresses = new address[](keys.length);
        uint256 keysLength = keys.length;
        for (uint256 i = 0; i < keysLength; ++i) {
            chainAddresses[i] = hyperchainMap.get(keys[i]);
        }
    }

    /// @notice Returns all the registered hyperchain chainIDs
    function getAllHyperchainChainIDs() public view override returns (uint256[] memory) {
        return hyperchainMap.keys();
    }

    /// @notice Returns the address of the hyperchain with the corresponding chainID
    /// @param _chainId the chainId of the chain
    /// @return chainAddress the address of the hyperchain
    function getHyperchain(uint256 _chainId) public view override returns (address chainAddress) {
        // slither-disable-next-line unused-return
        (, chainAddress) = hyperchainMap.tryGet(_chainId);
    }

    function stmAssetIdFromChainId(uint256 _chainId) public view override returns (bytes32) {
        return stmAssetId(stateTransitionManager[_chainId]);
    }

    function stmAssetId(address _stmAddress) public view override returns (bytes32) {
        return keccak256(abi.encode(L1_CHAIN_ID, address(stmDeployer), bytes32(uint256(uint160(_stmAddress)))));
    }

    /*//////////////////////////////////////////////////////////////
                        Mailbox forwarder
    //////////////////////////////////////////////////////////////*/

    /// @notice the mailbox is called directly after the sharedBridge received the deposit
    /// this assumes that either ether is the base token or
    /// the msg.sender has approved mintValue allowance for the nativeTokenVault.
    /// This means this is not ideal for contract calls, as the contract would have to handle token allowance of the base Token.
    /// In case allowance is provided to the Shared Bridge, then it will be transferred to NTV.
    function requestL2TransactionDirect(
        L2TransactionRequestDirect calldata _request
    ) external payable override nonReentrant whenNotPaused onlyL1 returns (bytes32 canonicalTxHash) {
        // Note: If the hyperchain with corresponding `chainId` is not yet created,
        // the transaction will revert on `bridgehubRequestL2Transaction` as call to zero address.
        {
            bytes32 tokenAssetId = baseTokenAssetId[_request.chainId];
            if (tokenAssetId == ETH_TOKEN_ASSET_ID) {
                require(msg.value == _request.mintValue, "BH: msg.value mismatch 1");
            } else {
                require(msg.value == 0, "BH: non-eth bridge with msg.value");
            }

            // slither-disable-next-line arbitrary-send-eth
            sharedBridge.bridgehubDepositBaseToken{value: msg.value}(
                _request.chainId,
                tokenAssetId,
                msg.sender,
                _request.mintValue
            );
        }

        address hyperchain = hyperchainMap.get(_request.chainId);
        address refundRecipient = AddressAliasHelper.actualRefundRecipient(_request.refundRecipient, msg.sender);
        canonicalTxHash = IZkSyncHyperchain(hyperchain).bridgehubRequestL2Transaction(
            BridgehubL2TransactionRequest({
                sender: msg.sender,
                contractL2: _request.l2Contract,
                mintValue: _request.mintValue,
                l2Value: _request.l2Value,
                l2Calldata: _request.l2Calldata,
                l2GasLimit: _request.l2GasLimit,
                l2GasPerPubdataByteLimit: _request.l2GasPerPubdataByteLimit,
                factoryDeps: _request.factoryDeps,
                refundRecipient: refundRecipient
            })
        );
    }

    /// @notice After depositing funds to the sharedBridge, the secondBridge is called
    ///  to return the actual L2 message which is sent to the Mailbox.
    ///  This assumes that either ether is the base token or
    ///  the msg.sender has approved the nativeTokenVault with the mintValue,
    ///  and also the necessary approvals are given for the second bridge.
    ///  In case allowance is provided to the Shared Bridge, then it will be transferred to NTV.
    /// @notice The logic of this bridge is to allow easy depositing for bridges.
    /// Each contract that handles the users ERC20 tokens needs approvals from the user, this contract allows
    /// the user to approve for each token only its respective bridge
    /// @notice This function is great for contract calls to L2, the secondBridge can be any contract.
    /// @param _request the request for the L2 transaction
    function requestL2TransactionTwoBridges(
        L2TransactionRequestTwoBridgesOuter calldata _request
    ) external payable override nonReentrant whenNotPaused onlyL1 returns (bytes32 canonicalTxHash) {
        require(
            _request.secondBridgeAddress > BRIDGEHUB_MIN_SECOND_BRIDGE_ADDRESS,
            "BH: second bridge address too low"
        ); // to avoid calls to precompiles

        {
            bytes32 tokenAssetId = baseTokenAssetId[_request.chainId];
            uint256 baseTokenMsgValue;
            if (tokenAssetId == ETH_TOKEN_ASSET_ID) {
                require(msg.value == _request.mintValue + _request.secondBridgeValue, "BH: msg.value mismatch 2");
                baseTokenMsgValue = _request.mintValue;
            } else {
                require(msg.value == _request.secondBridgeValue, "BH: msg.value mismatch 3");
                baseTokenMsgValue = 0;
            }
            // slither-disable-next-line arbitrary-send-eth
            sharedBridge.bridgehubDepositBaseToken{value: baseTokenMsgValue}(
                _request.chainId,
                tokenAssetId,
                msg.sender,
                _request.mintValue
            );
        }

        address hyperchain = hyperchainMap.get(_request.chainId);

        // slither-disable-next-line arbitrary-send-eth
        L2TransactionRequestTwoBridgesInner memory outputRequest = IL1AssetRouter(_request.secondBridgeAddress)
            .bridgehubDeposit{value: _request.secondBridgeValue}(
            _request.chainId,
            msg.sender,
            _request.l2Value,
            _request.secondBridgeCalldata
        );

        require(outputRequest.magicValue == TWO_BRIDGES_MAGIC_VALUE, "BH: magic value mismatch");

        address refundRecipient = AddressAliasHelper.actualRefundRecipient(_request.refundRecipient, msg.sender);

        canonicalTxHash = IZkSyncHyperchain(hyperchain).bridgehubRequestL2Transaction(
            BridgehubL2TransactionRequest({
                sender: _request.secondBridgeAddress,
                contractL2: outputRequest.l2Contract,
                mintValue: _request.mintValue,
                l2Value: _request.l2Value,
                l2Calldata: outputRequest.l2Calldata,
                l2GasLimit: _request.l2GasLimit,
                l2GasPerPubdataByteLimit: _request.l2GasPerPubdataByteLimit,
                factoryDeps: outputRequest.factoryDeps,
                refundRecipient: refundRecipient
            })
        );

        IL1AssetRouter(_request.secondBridgeAddress).bridgehubConfirmL2Transaction(
            _request.chainId,
            outputRequest.txDataHash,
            canonicalTxHash
        );
    }

    /// @notice Used to forward a transaction on the gateway to the chains mailbox (from L1).
    /// @param _chainId the chainId of the chain
    /// @param _transaction the transaction to be forwarded
    /// @param _factoryDeps the factory dependencies for the transaction
    /// @param _canonicalTxHash the canonical transaction hash
    /// @param _expirationTimestamp the expiration timestamp for the transaction
    function forwardTransactionOnGateway(
        uint256 _chainId,
        L2CanonicalTransaction calldata _transaction,
        bytes[] calldata _factoryDeps,
        bytes32 _canonicalTxHash,
        uint64 _expirationTimestamp
    ) external override onlySettlementLayerRelayedSender {
        require(L1_CHAIN_ID != block.chainid, "BH: not in sync layer mode");
        address hyperchain = hyperchainMap.get(_chainId);
        IZkSyncHyperchain(hyperchain).bridgehubRequestL2TransactionOnGateway(
            _transaction,
            _factoryDeps,
            _canonicalTxHash,
            _expirationTimestamp
        );
    }

    /// @notice forwards function call to Mailbox based on ChainId
    /// @param _chainId The chain ID of the hyperchain where to prove L2 message inclusion.
    /// @param _batchNumber The executed L2 batch number in which the message appeared
    /// @param _index The position in the L2 logs Merkle tree of the l2Log that was sent with the message
    /// @param _message Information about the sent message: sender address, the message itself, tx index in the L2 batch where the message was sent
    /// @param _proof Merkle proof for inclusion of L2 log that was sent with the message
    /// @return Whether the proof is valid
    function proveL2MessageInclusion(
        uint256 _chainId,
        uint256 _batchNumber,
        uint256 _index,
        L2Message calldata _message,
        bytes32[] calldata _proof
    ) external view override returns (bool) {
        address hyperchain = hyperchainMap.get(_chainId);
        return IZkSyncHyperchain(hyperchain).proveL2MessageInclusion(_batchNumber, _index, _message, _proof);
    }

    /// @notice forwards function call to Mailbox based on ChainId
    /// @param _chainId The chain ID of the hyperchain where to prove L2 log inclusion.
    /// @param _batchNumber The executed L2 batch number in which the log appeared
    /// @param _index The position of the l2log in the L2 logs Merkle tree
    /// @param _log Information about the sent log
    /// @param _proof Merkle proof for inclusion of the L2 log
    /// @return Whether the proof is correct and L2 log is included in batch
    function proveL2LogInclusion(
        uint256 _chainId,
        uint256 _batchNumber,
        uint256 _index,
        L2Log calldata _log,
        bytes32[] calldata _proof
    ) external view override returns (bool) {
        address hyperchain = hyperchainMap.get(_chainId);
        return IZkSyncHyperchain(hyperchain).proveL2LogInclusion(_batchNumber, _index, _log, _proof);
    }

    /// @notice forwards function call to Mailbox based on ChainId
    /// @param _chainId The chain ID of the hyperchain where to prove L1->L2 tx status.
    /// @param _l2TxHash The L2 canonical transaction hash
    /// @param _l2BatchNumber The L2 batch number where the transaction was processed
    /// @param _l2MessageIndex The position in the L2 logs Merkle tree of the l2Log that was sent with the message
    /// @param _l2TxNumberInBatch The L2 transaction number in the batch, in which the log was sent
    /// @param _merkleProof The Merkle proof of the processing L1 -> L2 transaction
    /// @param _status The execution status of the L1 -> L2 transaction (true - success & 0 - fail)
    /// @return Whether the proof is correct and the transaction was actually executed with provided status
    /// NOTE: It may return `false` for incorrect proof, but it doesn't mean that the L1 -> L2 transaction has an opposite status!
    function proveL1ToL2TransactionStatus(
        uint256 _chainId,
        bytes32 _l2TxHash,
        uint256 _l2BatchNumber,
        uint256 _l2MessageIndex,
        uint16 _l2TxNumberInBatch,
        bytes32[] calldata _merkleProof,
        TxStatus _status
    ) external view override returns (bool) {
        address hyperchain = hyperchainMap.get(_chainId);
        return
            IZkSyncHyperchain(hyperchain).proveL1ToL2TransactionStatus({
                _l2TxHash: _l2TxHash,
                _l2BatchNumber: _l2BatchNumber,
                _l2MessageIndex: _l2MessageIndex,
                _l2TxNumberInBatch: _l2TxNumberInBatch,
                _merkleProof: _merkleProof,
                _status: _status
            });
    }

    /// @notice forwards function call to Mailbox based on ChainId
    function l2TransactionBaseCost(
        uint256 _chainId,
        uint256 _gasPrice,
        uint256 _l2GasLimit,
        uint256 _l2GasPerPubdataByteLimit
    ) external view returns (uint256) {
        address hyperchain = hyperchainMap.get(_chainId);
        return IZkSyncHyperchain(hyperchain).l2TransactionBaseCost(_gasPrice, _l2GasLimit, _l2GasPerPubdataByteLimit);
    }

    /*//////////////////////////////////////////////////////////////
                        Chain migration
    //////////////////////////////////////////////////////////////*/

    /// @notice IL1AssetHandler interface, used to migrate (transfer) a chain to the settlement layer.
    /// @param _settlementChainId the chainId of the settlement chain, i.e. where the message and the migrating chain is sent.
    /// @param _assetId the assetId of the migrating chain's STM
    /// @param _prevMsgSender the previous message sender
    /// @param _data the data for the migration
    function bridgeBurn(
        uint256 _settlementChainId,
        uint256, // mintValue
        bytes32 _assetId,
        address _prevMsgSender,
        bytes calldata _data
    ) external payable override onlyAssetRouter onlyL1 returns (bytes memory bridgehubMintData) {
        require(whitelistedSettlementLayers[_settlementChainId], "BH: SL not whitelisted");

        (uint256 _chainId, bytes memory _stmData, bytes memory _chainData) = abi.decode(_data, (uint256, bytes, bytes));
        require(_assetId == stmAssetIdFromChainId(_chainId), "BH: assetInfo 1");
        require(settlementLayer[_chainId] == block.chainid, "BH: not current SL");
        settlementLayer[_chainId] = _settlementChainId;

        address hyperchain = hyperchainMap.get(_chainId);
        require(hyperchain != address(0), "BH: hyperchain not registered");
        require(_prevMsgSender == IZkSyncHyperchain(hyperchain).getAdmin(), "BH: incorrect sender");

        bytes memory stmMintData = IStateTransitionManager(stateTransitionManager[_chainId]).forwardedBridgeBurn(
            _chainId,
            _stmData
        );
        bytes memory chainMintData = IZkSyncHyperchain(hyperchain).forwardedBridgeBurn(
            hyperchainMap.get(_settlementChainId),
            _prevMsgSender,
            _chainData
        );
        bridgehubMintData = abi.encode(_chainId, stmMintData, chainMintData);
    }

    /// @dev IL1AssetHandler interface, used to receive a chain on the settlement layer.
    /// @param _assetId the assetId of the chain's STM
    /// @param _bridgehubMintData the data for the mint
    function bridgeMint(
        uint256, // originChainId
        bytes32 _assetId,
        bytes calldata _bridgehubMintData
    ) external payable override onlyAssetRouter returns (address l1Receiver) {
        (uint256 _chainId, bytes memory _stmData, bytes memory _chainMintData) = abi.decode(
            _bridgehubMintData,
            (uint256, bytes, bytes)
        );
        address stm = stmAssetIdToAddress[_assetId];
        require(stm != address(0), "BH: assetInfo 2");
        require(settlementLayer[_chainId] != block.chainid, "BH: already current SL");

        settlementLayer[_chainId] = block.chainid;
        stateTransitionManager[_chainId] = stm;
        address hyperchain;
        if (hyperchainMap.contains(_chainId)) {
            hyperchain = hyperchainMap.get(_chainId);
        } else {
            hyperchain = IStateTransitionManager(stm).forwardedBridgeMint(_chainId, _stmData);
        }

        messageRoot.addNewChainIfNeeded(_chainId);
        _registerNewHyperchain(_chainId, hyperchain);
        IZkSyncHyperchain(hyperchain).forwardedBridgeMint(_chainMintData);
        return address(0);
    }

    /// @dev IL1AssetHandler interface, used to undo a failed migration of a chain.
    /// @param _chainId the chainId of the chain
    /// @param _assetId the assetId of the chain's STM
    /// @param _data the data for the recovery
    function bridgeRecoverFailedTransfer(
        uint256 _chainId,
        bytes32 _assetId,
        address _depositSender,
        bytes calldata _data
    ) external payable override onlyAssetRouter onlyL1 {}

    /*//////////////////////////////////////////////////////////////
                            PAUSE
    //////////////////////////////////////////////////////////////*/

    /// @notice Pauses all functions marked with the `whenNotPaused` modifier.
    function pause() external onlyOwner {
        _pause();
    }

    /// @notice Unpauses the contract, allowing all functions marked with the `whenNotPaused` modifier to be called again.
    function unpause() external onlyOwner {
        _unpause();
    }
}<|MERGE_RESOLUTION|>--- conflicted
+++ resolved
@@ -11,11 +11,7 @@
 
 import {IBridgehub, L2TransactionRequestDirect, L2TransactionRequestTwoBridgesOuter, L2TransactionRequestTwoBridgesInner} from "./IBridgehub.sol";
 import {IL1AssetRouter} from "../bridge/interfaces/IL1AssetRouter.sol";
-<<<<<<< HEAD
-import {IL1AssetHandler} from "../bridge/interfaces/IL1AssetHandler.sol";
-=======
 import {IL1BaseTokenAssetHandler} from "../bridge/interfaces/IL1BaseTokenAssetHandler.sol";
->>>>>>> 391fa4dd
 import {IStateTransitionManager} from "../state-transition/IStateTransitionManager.sol";
 import {ReentrancyGuard} from "../common/ReentrancyGuard.sol";
 import {DataEncoding} from "../common/libraries/DataEncoding.sol";
@@ -340,25 +336,13 @@
                              Getters
     //////////////////////////////////////////////////////////////*/
 
-<<<<<<< HEAD
-    /// @notice Asset Handlers' token address function, which takes assetId as input and return the token address
-    function tokenAddress(bytes32 _baseTokenAssetId) public view returns (address) {
-        return baseToken(_baseTokenAssetId);
-    }
-
-    /// @notice baseToken function, which takes assetId as input, reads assetHandler from AR, and tokenAddress from AH
-    function baseToken(bytes32 _baseTokenAssetId) public view returns (address) {
-        IL1AssetHandler assetHandlerAddress = IL1AssetHandler(sharedBridge.assetHandlerAddress(_baseTokenAssetId));
-        return assetHandlerAddress.tokenAddress(_baseTokenAssetId);
-=======
-    /// @notice baseToken function, which takes assetId as input, reads assetHandler from AR, and tokenAddress from AH
+    /// @notice baseToken function, which takes chainId, reads assetHandler from AR, and tokenAddress from AH
     function baseToken(uint256 _chainId) public view returns (address) {
         bytes32 baseTokenAssetId = baseTokenAssetId[_chainId];
         IL1BaseTokenAssetHandler assetHandlerAddress = IL1BaseTokenAssetHandler(
             sharedBridge.assetHandlerAddress(baseTokenAssetId)
         );
         return assetHandlerAddress.tokenAddress(baseTokenAssetId);
->>>>>>> 391fa4dd
     }
 
     /// @notice Returns all the registered hyperchain addresses
