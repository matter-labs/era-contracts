// SPDX-License-Identifier: MIT

pragma solidity 0.8.24;

// solhint-disable reason-string, gas-custom-errors

import {EnumerableMap} from "@openzeppelin/contracts-v4/utils/structs/EnumerableMap.sol";

import {Ownable2StepUpgradeable} from "@openzeppelin/contracts-upgradeable-v4/access/Ownable2StepUpgradeable.sol";
import {PausableUpgradeable} from "@openzeppelin/contracts-upgradeable-v4/security/PausableUpgradeable.sol";

import {IBridgehub, L2TransactionRequestDirect, L2TransactionRequestTwoBridgesOuter, L2TransactionRequestTwoBridgesInner, BridgehubMintCTMAssetData, BridgehubBurnCTMAssetData} from "./IBridgehub.sol";
import {IAssetRouterBase} from "../bridge/asset-router/IAssetRouterBase.sol";
import {IL1AssetRouter} from "../bridge/asset-router/IL1AssetRouter.sol";
import {IL1BaseTokenAssetHandler} from "../bridge/interfaces/IL1BaseTokenAssetHandler.sol";
import {IChainTypeManager} from "../state-transition/IChainTypeManager.sol";
import {ReentrancyGuard} from "../common/ReentrancyGuard.sol";
import {DataEncoding} from "../common/libraries/DataEncoding.sol";
import {IZKChain} from "../state-transition/chain-interfaces/IZKChain.sol";

import {ETH_TOKEN_ADDRESS, TWO_BRIDGES_MAGIC_VALUE, BRIDGEHUB_MIN_SECOND_BRIDGE_ADDRESS, SETTLEMENT_LAYER_RELAY_SENDER, INTEROP_OPERATION_TX_TYPE} from "../common/Config.sol";
import {L2_MESSENGER} from "../common/L2ContractAddresses.sol";
import {BridgehubL2TransactionRequest, L2Message, L2Log, TxStatus} from "../common/Messaging.sol";
import {L2ContractHelper} from "../common/libraries/L2ContractHelper.sol";
import {AddressAliasHelper} from "../vendor/AddressAliasHelper.sol";
import {IMessageRoot} from "./IMessageRoot.sol";
import {ICTMDeploymentTracker} from "./ICTMDeploymentTracker.sol";
import {MigrationPaused, AssetIdAlreadyRegistered, ChainAlreadyLive, ChainNotLegacy, CTMNotRegistered, ChainIdNotRegistered, AssetHandlerNotRegistered, ZKChainLimitReached, CTMAlreadyRegistered, CTMNotRegistered, ZeroChainId, ChainIdTooBig, BridgeHubAlreadyRegistered, AddressTooLow, MsgValueMismatch, ZeroAddress, Unauthorized, SharedBridgeNotSet, WrongMagicValue, ChainIdAlreadyExists, ChainIdMismatch, ChainIdCantBeCurrentChain, EmptyAssetId, AssetIdNotSupported, IncorrectBridgeHubAddress} from "../common/L1ContractErrors.sol";

/// @author Matter Labs
/// @custom:security-contact security@matterlabs.dev
/// @dev The Bridgehub contract serves as the primary entry point for L1<->L2 communication,
/// facilitating interactions between end user and bridges.
/// It also manages state transition managers, base tokens, and chain registrations.
/// Bridgehub is also an IL1AssetHandler for the chains themselves, which is used to migrate the chains
/// between different settlement layers (for example from L1 to Gateway).
contract Bridgehub is IBridgehub, ReentrancyGuard, Ownable2StepUpgradeable, PausableUpgradeable {
    using EnumerableMap for EnumerableMap.UintToAddressMap;

    /// @notice the asset id of Eth. This is only used on L1.
    bytes32 internal immutable ETH_TOKEN_ASSET_ID;

    /// @notice The chain id of L1. This contract can be deployed on multiple layers, but this value is still equal to the
    /// L1 that is at the most base layer.
    uint256 public immutable L1_CHAIN_ID;

    /// @notice The total number of ZK chains can be created/connected to this CTM.
    /// This is the temporary security measure.
    uint256 public immutable MAX_NUMBER_OF_ZK_CHAINS;

    /// @notice all the ether and ERC20 tokens are held by NativeVaultToken managed by this shared Bridge.
    address public assetRouter;

    /// @notice ChainTypeManagers that are registered, and ZKchains that use these CTMs can use this bridgehub as settlement layer.
    mapping(address chainTypeManager => bool) public chainTypeManagerIsRegistered;

    /// @notice we store registered tokens (for arbitrary base token)
    mapping(address baseToken => bool) public __DEPRECATED_tokenIsRegistered;

    /// @notice chainID => ChainTypeManager contract address, CTM that is managing rules for a given ZKchain.
    mapping(uint256 chainId => address) public chainTypeManager;

    /// @notice chainID => baseToken contract address, token that is used as 'base token' by a given child chain.
    // slither-disable-next-line uninitialized-state
    mapping(uint256 chainId => address) public __DEPRECATED_baseToken;

    /// @dev used to manage non critical updates
    address public admin;

    /// @dev used to accept the admin role
    address private pendingAdmin;

    /// @notice The map from chainId => zkChain contract
    EnumerableMap.UintToAddressMap internal zkChainMap;

    /// @notice The contract that stores the cross-chain message root for each chain and the aggregated root.
    /// @dev Note that the message root does not contain messages from the chain it is deployed on. It may
    /// be added later on if needed.
    IMessageRoot public override messageRoot;

    /// @notice Mapping from chain id to encoding of the base token used for deposits / withdrawals
    mapping(uint256 chainId => bytes32) public baseTokenAssetId;

    /// @notice The deployment tracker for the state transition managers.
    /// @dev The L1 address of the ctm deployer is provided.
    ICTMDeploymentTracker public l1CtmDeployer;

    /// @dev asset info used to identify chains in the Shared Bridge
    mapping(bytes32 ctmAssetId => address ctmAddress) public ctmAssetIdToAddress;

    /// @dev used to indicate the currently active settlement layer for a given chainId
    mapping(uint256 chainId => uint256 activeSettlementLayerChainId) public settlementLayer;

    /// @notice shows whether the given chain can be used as a settlement layer.
    /// @dev the Gateway will be one of the possible settlement layers. The L1 is also a settlement layer.
    /// @dev Sync layer chain is expected to have .. as the base token.
    mapping(uint256 chainId => bool isWhitelistedSettlementLayer) public whitelistedSettlementLayers;

    /// @notice we store registered assetIds (for arbitrary base token)
    mapping(bytes32 baseTokenAssetId => bool) public assetIdIsRegistered;

<<<<<<< HEAD
    /// @notice chain balance STM address
    address public chainBalanceSTM;

    /// @notice chain balance address
    mapping(uint256 chainId => address) public chainBalanceAddress;
=======
    /// @notice used to pause the migrations of chains. Used for upgrades.
    bool public migrationPaused;
>>>>>>> 6b1f483f

    modifier onlyOwnerOrAdmin() {
        if (msg.sender != admin && msg.sender != owner()) {
            revert Unauthorized(msg.sender);
        }
        _;
    }

    modifier onlyChainCTM(uint256 _chainId) {
        if (msg.sender != chainTypeManager[_chainId]) {
            revert Unauthorized(msg.sender);
        }
        _;
    }

    modifier onlyL1() {
        if (L1_CHAIN_ID != block.chainid) {
            revert Unauthorized(msg.sender);
        }
        _;
    }

    modifier onlySettlementLayerRelayedSender() {
        /// There is no sender for the wrapping, we use a virtual address.
        if (msg.sender != SETTLEMENT_LAYER_RELAY_SENDER) {
            revert Unauthorized(msg.sender);
        }
        _;
    }

    modifier onlyAssetRouter() {
        if (msg.sender != assetRouter) {
            revert Unauthorized(msg.sender);
        }
        _;
    }

    modifier whenMigrationsNotPaused() {
        if (migrationPaused) {
            revert MigrationPaused();
        }
        _;
    }

    /// @notice to avoid parity hack
    constructor(uint256 _l1ChainId, address _owner, uint256 _maxNumberOfZKChains) reentrancyGuardInitializer {
        _disableInitializers();
        L1_CHAIN_ID = _l1ChainId;
        MAX_NUMBER_OF_ZK_CHAINS = _maxNumberOfZKChains;

        // Note that this assumes that the bridgehub only accepts transactions on chains with ETH base token only.
        // This is indeed true, since the only methods where this immutable is used are the ones with `onlyL1` modifier.
        // We will change this with interop.
        ETH_TOKEN_ASSET_ID = DataEncoding.encodeNTVAssetId(L1_CHAIN_ID, ETH_TOKEN_ADDRESS);
        _transferOwnership(_owner);
        whitelistedSettlementLayers[_l1ChainId] = true;
    }

    /// @notice used to initialize the contract
    /// @notice this contract is also deployed on L2 as a system contract there the owner and the related functions will not be used
    /// @param _owner the owner of the contract
    function initialize(address _owner) external reentrancyGuardInitializer {
        _transferOwnership(_owner);
        assetIdIsRegistered[ETH_TOKEN_ASSET_ID] = true;
        whitelistedSettlementLayers[L1_CHAIN_ID] = true;
    }

    //// Initialization and registration

    /// @inheritdoc IBridgehub
    /// @dev Please note, if the owner wants to enforce the admin change it must execute both `setPendingAdmin` and
    /// `acceptAdmin` atomically. Otherwise `admin` can set different pending admin and so fail to accept the admin rights.
    function setPendingAdmin(address _newPendingAdmin) external onlyOwnerOrAdmin {
        if (_newPendingAdmin == address(0)) {
            revert ZeroAddress();
        }
        // Save previous value into the stack to put it into the event later
        address oldPendingAdmin = pendingAdmin;
        // Change pending admin
        pendingAdmin = _newPendingAdmin;
        emit NewPendingAdmin(oldPendingAdmin, _newPendingAdmin);
    }

    /// @inheritdoc IBridgehub
    function acceptAdmin() external {
        address currentPendingAdmin = pendingAdmin;
        // Only proposed by current admin address can claim the admin rights
        if (msg.sender != currentPendingAdmin) {
            revert Unauthorized(msg.sender);
        }

        address previousAdmin = admin;
        admin = currentPendingAdmin;
        delete pendingAdmin;

        emit NewPendingAdmin(currentPendingAdmin, address(0));
        emit NewAdmin(previousAdmin, currentPendingAdmin);
    }

    /// @notice To set the addresses of some of the ecosystem contracts, only Owner. Not done in initialize, as
    /// the order of deployment is Bridgehub, other contracts, and then we call this.
    /// @param _assetRouter the shared bridge address
    /// @param _l1CtmDeployer the ctm deployment tracker address. Note, that the address of the L1 CTM deployer is provided.
    /// @param _messageRoot the message root address
    function setAddresses(
        address _assetRouter,
        ICTMDeploymentTracker _l1CtmDeployer,
        IMessageRoot _messageRoot
    ) external onlyOwner {
        assetRouter = _assetRouter;
        l1CtmDeployer = _l1CtmDeployer;
        messageRoot = _messageRoot;
    }

    /// @notice Used for the upgrade to set the baseTokenAssetId previously stored as baseToken.
    /// @param _chainId the chainId of the chain.
    function setLegacyBaseTokenAssetId(uint256 _chainId) external override {
        if (baseTokenAssetId[_chainId] == bytes32(0)) {
            return;
        }
        address token = __DEPRECATED_baseToken[_chainId];
        require(token != address(0), "BH: token not set");
        baseTokenAssetId[_chainId] = DataEncoding.encodeNTVAssetId(block.chainid, token);
    }

    /// @notice Used to set the legacy chain address for the upgrade.
    /// @param _chainId The chainId of the legacy chain we are migrating.
    function setLegacyChainAddress(uint256 _chainId) external override {
        address ctm = chainTypeManager[_chainId];
        if (ctm == address(0)) {
            revert ChainNotLegacy();
        }
        if (zkChainMap.contains(_chainId)) {
            revert ChainAlreadyLive();
        }
        address chainAddress = IChainTypeManager(ctm).getZKChainLegacy(_chainId);
        if (chainAddress == address(0)) {
            revert ChainNotLegacy();
        }
        _registerNewZKChain(_chainId, chainAddress);
    }

    //// Registry

    /// @notice State Transition can be any contract with the appropriate interface/functionality
    /// @param _chainTypeManager the state transition manager address to be added
    function addChainTypeManager(address _chainTypeManager) external onlyOwner {
        if (_chainTypeManager == address(0)) {
            revert ZeroAddress();
        }
        if (chainTypeManagerIsRegistered[_chainTypeManager]) {
            revert CTMAlreadyRegistered();
        }
        chainTypeManagerIsRegistered[_chainTypeManager] = true;

        emit ChainTypeManagerAdded(_chainTypeManager);
    }

    /// @notice State Transition can be any contract with the appropriate interface/functionality
    /// @notice this stops new Chains from using the STF, old chains are not affected
    /// @param _chainTypeManager the state transition manager address to be removed
    function removeChainTypeManager(address _chainTypeManager) external onlyOwner {
        if (_chainTypeManager == address(0)) {
            revert ZeroAddress();
        }
        if (!chainTypeManagerIsRegistered[_chainTypeManager]) {
            revert CTMNotRegistered();
        }
        chainTypeManagerIsRegistered[_chainTypeManager] = false;

        emit ChainTypeManagerRemoved(_chainTypeManager);
    }

    /// @notice asset id can represent any token contract with the appropriate interface/functionality
    /// @param _baseTokenAssetId asset id of base token to be registered
    function addTokenAssetId(bytes32 _baseTokenAssetId) external onlyOwnerOrAdmin {
        if (assetIdIsRegistered[_baseTokenAssetId]) {
            revert AssetIdAlreadyRegistered();
        }
        assetIdIsRegistered[_baseTokenAssetId] = true;

        emit BaseTokenAssetIdRegistered(_baseTokenAssetId);
    }

    /// @notice Used to register a chain as a settlement layer.
    /// @param _newSettlementLayerChainId the chainId of the chain
    /// @param _isWhitelisted whether the chain is a whitelisted settlement layer
    function registerSettlementLayer(
        uint256 _newSettlementLayerChainId,
        bool _isWhitelisted
    ) external onlyOwner onlyL1 {
        whitelistedSettlementLayers[_newSettlementLayerChainId] = _isWhitelisted;
        emit SettlementLayerRegistered(_newSettlementLayerChainId, _isWhitelisted);
    }

    /// @dev Used to set the assetAddress for a given assetInfo.
    /// @param _additionalData the additional data to identify the asset
    /// @param _assetAddress the asset handler address
    function setAssetHandlerAddress(bytes32 _additionalData, address _assetAddress) external {
        // It is a simplified version of the logic used by the AssetRouter to manage asset handlers.
        // CTM's assetId is `keccak256(abi.encode(L1_CHAIN_ID, l1CtmDeployer, ctmAddress))`.
        // And the l1CtmDeployer is considered the deployment tracker for the CTM asset.
        //
        // The l1CtmDeployer will call this method to set the asset handler address for the assetId.
        // If the chain is not the same as L1, we assume that it is done via L1->L2 communication and so we unalias the sender.
        //
        // For simpler handling we allow anyone to call this method. It is okay, since during bridging operations
        // it is double checked that `assetId` is indeed derived from the `l1CtmDeployer`.
        // TODO(EVM-703): This logic should be revised once interchain communication is implemented.

        address sender = L1_CHAIN_ID == block.chainid ? msg.sender : AddressAliasHelper.undoL1ToL2Alias(msg.sender);
        // This method can be accessed by l1CtmDeployer only
        if (sender != address(l1CtmDeployer)) {
            revert Unauthorized(sender);
        }
        if (!chainTypeManagerIsRegistered[_assetAddress]) {
            revert CTMNotRegistered();
        }

        bytes32 assetInfo = keccak256(abi.encode(L1_CHAIN_ID, sender, _additionalData));
        ctmAssetIdToAddress[assetInfo] = _assetAddress;
        emit AssetRegistered(assetInfo, _assetAddress, _additionalData, msg.sender);
    }

    /*//////////////////////////////////////////////////////////////
                          Chain Registration
    //////////////////////////////////////////////////////////////*/

    /// @notice register new chain. New chains can be only registered on Bridgehub deployed on L1. Later they can be moved to any other layer.
    /// @notice for Eth the baseToken address is 1
    /// @param _chainId the chainId of the chain
    /// @param _chainTypeManager the state transition manager address
    /// @param _baseTokenAssetId the base token asset id of the chain
    /// @param _salt the salt for the chainId, currently not used
    /// @param _admin the admin of the chain
    /// @param _initData the fixed initialization data for the chain
    /// @param _factoryDeps the factory dependencies for the chain's deployment
    function createNewChain(
        uint256 _chainId,
        address _chainTypeManager,
        bytes32 _baseTokenAssetId,
        // solhint-disable-next-line no-unused-vars
        uint256 _salt,
        address _admin,
        bytes calldata _initData,
        bytes[] calldata _factoryDeps
    ) external onlyOwnerOrAdmin nonReentrant whenNotPaused onlyL1 returns (uint256) {
        _validateChainParams({_chainId: _chainId, _assetId: _baseTokenAssetId, _chainTypeManager: _chainTypeManager});

        chainTypeManager[_chainId] = _chainTypeManager;

        baseTokenAssetId[_chainId] = _baseTokenAssetId;
        settlementLayer[_chainId] = block.chainid;

        address chainAddress = IChainTypeManager(_chainTypeManager).createNewChain({
            _chainId: _chainId,
            _baseTokenAssetId: _baseTokenAssetId,
            _assetRouter: assetRouter,
            _admin: _admin,
            _initData: _initData,
            _factoryDeps: _factoryDeps
        });
        _registerNewZKChain(_chainId, chainAddress);
        messageRoot.addNewChain(_chainId);

        emit NewChain(_chainId, _chainTypeManager, _admin);
        return _chainId;
    }

    /// @dev This internal function is used to register a new zkChain in the system.
    function _registerNewZKChain(uint256 _chainId, address _zkChain) internal {
        // slither-disable-next-line unused-return
        zkChainMap.set(_chainId, _zkChain);
        if (zkChainMap.length() > MAX_NUMBER_OF_ZK_CHAINS) {
            revert ZKChainLimitReached();
        }
    }

    /*//////////////////////////////////////////////////////////////
                             Getters
    //////////////////////////////////////////////////////////////*/

    /// @notice baseToken function, which takes chainId as input, reads assetHandler from AR, and tokenAddress from AH
    function baseToken(uint256 _chainId) public view returns (address) {
        bytes32 baseTokenAssetId = baseTokenAssetId[_chainId];
        address assetHandlerAddress = IAssetRouterBase(assetRouter).assetHandlerAddress(baseTokenAssetId);

        // It is possible that the asset handler is not deployed for a chain on the current layer.
        // In this case we throw an error.
        if (assetHandlerAddress == address(0)) {
            revert AssetHandlerNotRegistered(baseTokenAssetId);
        }
        return IL1BaseTokenAssetHandler(assetHandlerAddress).tokenAddress(baseTokenAssetId);
    }

    /// @notice Returns all the registered zkChain addresses
    function getAllZKChains() public view override returns (address[] memory chainAddresses) {
        uint256[] memory keys = zkChainMap.keys();
        chainAddresses = new address[](keys.length);
        uint256 keysLength = keys.length;
        for (uint256 i = 0; i < keysLength; ++i) {
            chainAddresses[i] = zkChainMap.get(keys[i]);
        }
    }

    /// @notice Returns all the registered zkChain chainIDs
    function getAllZKChainChainIDs() public view override returns (uint256[] memory) {
        return zkChainMap.keys();
    }

    /// @notice Returns the address of the ZK chain with the corresponding chainID
    /// @param _chainId the chainId of the chain
    /// @return chainAddress the address of the ZK chain
    function getZKChain(uint256 _chainId) public view override returns (address chainAddress) {
        // slither-disable-next-line unused-return
        (, chainAddress) = zkChainMap.tryGet(_chainId);
    }

    function ctmAssetIdFromChainId(uint256 _chainId) public view override returns (bytes32) {
        address ctmAddress = chainTypeManager[_chainId];
        if (ctmAddress == address(0)) {
            revert ChainIdNotRegistered(_chainId);
        }
        return ctmAssetId(chainTypeManager[_chainId]);
    }

    function ctmAssetId(address _ctmAddress) public view override returns (bytes32) {
        return keccak256(abi.encode(L1_CHAIN_ID, address(l1CtmDeployer), bytes32(uint256(uint160(_ctmAddress)))));
    }

    /*//////////////////////////////////////////////////////////////
                        Mailbox forwarder
    //////////////////////////////////////////////////////////////*/

    /// @notice the mailbox is called directly after the assetRouter received the deposit
    /// this assumes that either ether is the base token or
    /// the msg.sender has approved mintValue allowance for the nativeTokenVault.
    /// This means this is not ideal for contract calls, as the contract would have to handle token allowance of the base Token.
    /// In case allowance is provided to the Shared Bridge, then it will be transferred to NTV.
    function requestL2TransactionDirect(
        L2TransactionRequestDirect calldata _request
    ) external payable override nonReentrant whenNotPaused onlyL1 returns (bytes32 canonicalTxHash) {
        // Note: If the ZK chain with corresponding `chainId` is not yet created,
        // the transaction will revert on `bridgehubRequestL2Transaction` as call to zero address.
        {
            bytes32 tokenAssetId = baseTokenAssetId[_request.chainId];
            if (tokenAssetId == ETH_TOKEN_ASSET_ID) {
                if (msg.value != _request.mintValue) {
                    revert MsgValueMismatch(_request.mintValue, msg.value);
                }
            } else {
                if (msg.value != 0) {
                    revert MsgValueMismatch(0, msg.value);
                }
            }

            // slither-disable-next-line arbitrary-send-eth
            IL1AssetRouter(assetRouter).bridgehubDepositBaseToken{value: msg.value}(
                _request.chainId,
                tokenAssetId,
                msg.sender,
                _request.mintValue
            );
        }

        canonicalTxHash = _sendRequest(
            _request.chainId,
            _request.refundRecipient,
            BridgehubL2TransactionRequest({
                sender: msg.sender,
                contractL2: _request.l2Contract,
                mintValue: _request.mintValue,
                l2Value: _request.l2Value,
                l2Calldata: _request.l2Calldata,
                l2GasLimit: _request.l2GasLimit,
                l2GasPerPubdataByteLimit: _request.l2GasPerPubdataByteLimit,
                factoryDeps: _request.factoryDeps,
                refundRecipient: address(0)
            })
        );
    }

    /// @notice After depositing funds to the assetRouter, the secondBridge is called
    ///  to return the actual L2 message which is sent to the Mailbox.
    ///  This assumes that either ether is the base token or
    ///  the msg.sender has approved the nativeTokenVault with the mintValue,
    ///  and also the necessary approvals are given for the second bridge.
    ///  In case allowance is provided to the Shared Bridge, then it will be transferred to NTV.
    /// @notice The logic of this bridge is to allow easy depositing for bridges.
    /// Each contract that handles the users ERC20 tokens needs approvals from the user, this contract allows
    /// the user to approve for each token only its respective bridge
    /// @notice This function is great for contract calls to L2, the secondBridge can be any contract.
    /// @param _request the request for the L2 transaction
    function requestL2TransactionTwoBridges(
        L2TransactionRequestTwoBridgesOuter calldata _request
    ) external payable override nonReentrant whenNotPaused onlyL1 returns (bytes32 canonicalTxHash) {
        if (_request.secondBridgeAddress <= BRIDGEHUB_MIN_SECOND_BRIDGE_ADDRESS) {
            revert AddressTooLow(_request.secondBridgeAddress);
        }

        {
            bytes32 tokenAssetId = baseTokenAssetId[_request.chainId];
            uint256 baseTokenMsgValue;
            if (tokenAssetId == ETH_TOKEN_ASSET_ID) {
                if (msg.value != _request.mintValue + _request.secondBridgeValue) {
                    revert MsgValueMismatch(_request.mintValue + _request.secondBridgeValue, msg.value);
                }
                baseTokenMsgValue = _request.mintValue;
            } else {
                if (msg.value != _request.secondBridgeValue) {
                    revert MsgValueMismatch(_request.secondBridgeValue, msg.value);
                }
                baseTokenMsgValue = 0;
            }

            // slither-disable-next-line arbitrary-send-eth
            IL1AssetRouter(assetRouter).bridgehubDepositBaseToken{value: baseTokenMsgValue}(
                _request.chainId,
                tokenAssetId,
                msg.sender,
                _request.mintValue
            );
        }

        // slither-disable-next-line arbitrary-send-eth
        L2TransactionRequestTwoBridgesInner memory outputRequest = IL1AssetRouter(_request.secondBridgeAddress)
            .bridgehubDeposit{value: _request.secondBridgeValue}(
            _request.chainId,
            msg.sender,
            _request.l2Value,
            _request.secondBridgeCalldata
        );

<<<<<<< HEAD
        require(outputRequest.magicValue == TWO_BRIDGES_MAGIC_VALUE, "BH: magic value mismatch");

        address refundRecipient = AddressAliasHelper.actualRefundRecipient(_request.refundRecipient, msg.sender);
        // kl todo: not a good way to check local chains.
        if (hyperchain != address(0)) {
            canonicalTxHash = IZkSyncHyperchain(hyperchain).bridgehubRequestL2Transaction(
                BridgehubL2TransactionRequest({
                    sender: _request.secondBridgeAddress,
                    contractL2: outputRequest.l2Contract,
                    mintValue: _request.mintValue,
                    l2Value: _request.l2Value,
                    l2Calldata: outputRequest.l2Calldata,
                    l2GasLimit: _request.l2GasLimit,
                    l2GasPerPubdataByteLimit: _request.l2GasPerPubdataByteLimit,
                    factoryDeps: outputRequest.factoryDeps,
                    refundRecipient: refundRecipient
                })
            );
        } else {
            L2CanonicalTransaction memory transaction = L2CanonicalTransaction({
                txType: INTEROP_OPERATION_TX_TYPE,
                from: uint256(uint160(_request.secondBridgeAddress)),
                to: uint256(uint160(outputRequest.l2Contract)),
                gasLimit: _request.l2GasLimit,
                gasPerPubdataByteLimit: _request.l2GasPerPubdataByteLimit,
                maxFeePerGas: uint256(0), // todo change in the bootloader
                maxPriorityFeePerGas: uint256(0),
                paymaster: uint256(0),
                nonce: uint256(0), //todo
                value: _request.l2Value,
                reserved: [_request.mintValue, uint256(uint160(refundRecipient)), 0, 0],
                data: outputRequest.l2Calldata,
                signature: new bytes(0),
                factoryDeps: L2ContractHelper.hashFactoryDeps(outputRequest.factoryDeps),
                paymasterInput: new bytes(0),
                reservedDynamic: new bytes(0)
            });
            /// Fixme this does not have a unique hash atm.
            canonicalTxHash = L2_MESSENGER.sendToL1(abi.encode(transaction));
            // solhint-disable-next-line func-named-parameters
            emit NewPriorityRequest(0, canonicalTxHash, 0, transaction, outputRequest.factoryDeps);
        }
=======
        if (outputRequest.magicValue != TWO_BRIDGES_MAGIC_VALUE) {
            revert WrongMagicValue(uint256(TWO_BRIDGES_MAGIC_VALUE), uint256(outputRequest.magicValue));
        }

        canonicalTxHash = _sendRequest(
            _request.chainId,
            _request.refundRecipient,
            BridgehubL2TransactionRequest({
                sender: _request.secondBridgeAddress,
                contractL2: outputRequest.l2Contract,
                mintValue: _request.mintValue,
                l2Value: _request.l2Value,
                l2Calldata: outputRequest.l2Calldata,
                l2GasLimit: _request.l2GasLimit,
                l2GasPerPubdataByteLimit: _request.l2GasPerPubdataByteLimit,
                factoryDeps: outputRequest.factoryDeps,
                refundRecipient: address(0)
            })
        );
>>>>>>> 6b1f483f

        IL1AssetRouter(_request.secondBridgeAddress).bridgehubConfirmL2Transaction(
            _request.chainId,
            outputRequest.txDataHash,
            canonicalTxHash
        );
    }

    /// @notice This function is used to send a request to the ZK chain.
    /// @param _chainId the chainId of the chain
    /// @param _refundRecipient the refund recipient
    /// @param _request the request
    /// @return canonicalTxHash the canonical transaction hash
    function _sendRequest(
        uint256 _chainId,
        address _refundRecipient,
        BridgehubL2TransactionRequest memory _request
    ) internal returns (bytes32 canonicalTxHash) {
        address refundRecipient = AddressAliasHelper.actualRefundRecipient(_refundRecipient, msg.sender);
        _request.refundRecipient = refundRecipient;
        address zkChain = zkChainMap.get(_chainId);

        canonicalTxHash = IZKChain(zkChain).bridgehubRequestL2Transaction(_request);
    }

    /// @notice Used to forward a transaction on the gateway to the chains mailbox (from L1).
    /// @param _chainId the chainId of the chain
    /// @param _canonicalTxHash the canonical transaction hash
    /// @param _expirationTimestamp the expiration timestamp for the transaction
    function forwardTransactionOnGateway(
        uint256 _chainId,
        bytes32 _canonicalTxHash,
        uint64 _expirationTimestamp
    ) external override onlySettlementLayerRelayedSender {
        require(L1_CHAIN_ID != block.chainid, "BH: not in sync layer mode");
        address zkChain = zkChainMap.get(_chainId);
        IZKChain(zkChain).bridgehubRequestL2TransactionOnGateway(_canonicalTxHash, _expirationTimestamp);
    }

    /// @notice forwards function call to Mailbox based on ChainId
    /// @param _chainId The chain ID of the ZK chain where to prove L2 message inclusion.
    /// @param _batchNumber The executed L2 batch number in which the message appeared
    /// @param _index The position in the L2 logs Merkle tree of the l2Log that was sent with the message
    /// @param _message Information about the sent message: sender address, the message itself, tx index in the L2 batch where the message was sent
    /// @param _proof Merkle proof for inclusion of L2 log that was sent with the message
    /// @return Whether the proof is valid
    function proveL2MessageInclusion(
        uint256 _chainId,
        uint256 _batchNumber,
        uint256 _index,
        L2Message calldata _message,
        bytes32[] calldata _proof
    ) external view override returns (bool) {
        address zkChain = zkChainMap.get(_chainId);
        return IZKChain(zkChain).proveL2MessageInclusion(_batchNumber, _index, _message, _proof);
    }

    /// @notice forwards function call to Mailbox based on ChainId
    /// @param _chainId The chain ID of the ZK chain where to prove L2 log inclusion.
    /// @param _batchNumber The executed L2 batch number in which the log appeared
    /// @param _index The position of the l2log in the L2 logs Merkle tree
    /// @param _log Information about the sent log
    /// @param _proof Merkle proof for inclusion of the L2 log
    /// @return Whether the proof is correct and L2 log is included in batch
    function proveL2LogInclusion(
        uint256 _chainId,
        uint256 _batchNumber,
        uint256 _index,
        L2Log calldata _log,
        bytes32[] calldata _proof
    ) external view override returns (bool) {
        address zkChain = zkChainMap.get(_chainId);
        return IZKChain(zkChain).proveL2LogInclusion(_batchNumber, _index, _log, _proof);
    }

    /// @notice forwards function call to Mailbox based on ChainId
    /// @param _chainId The chain ID of the ZK chain where to prove L1->L2 tx status.
    /// @param _l2TxHash The L2 canonical transaction hash
    /// @param _l2BatchNumber The L2 batch number where the transaction was processed
    /// @param _l2MessageIndex The position in the L2 logs Merkle tree of the l2Log that was sent with the message
    /// @param _l2TxNumberInBatch The L2 transaction number in the batch, in which the log was sent
    /// @param _merkleProof The Merkle proof of the processing L1 -> L2 transaction
    /// @param _status The execution status of the L1 -> L2 transaction (true - success & 0 - fail)
    /// @return Whether the proof is correct and the transaction was actually executed with provided status
    /// NOTE: It may return `false` for incorrect proof, but it doesn't mean that the L1 -> L2 transaction has an opposite status!
    function proveL1ToL2TransactionStatus(
        uint256 _chainId,
        bytes32 _l2TxHash,
        uint256 _l2BatchNumber,
        uint256 _l2MessageIndex,
        uint16 _l2TxNumberInBatch,
        bytes32[] calldata _merkleProof,
        TxStatus _status
    ) external view override returns (bool) {
        address zkChain = zkChainMap.get(_chainId);
        return
            IZKChain(zkChain).proveL1ToL2TransactionStatus({
                _l2TxHash: _l2TxHash,
                _l2BatchNumber: _l2BatchNumber,
                _l2MessageIndex: _l2MessageIndex,
                _l2TxNumberInBatch: _l2TxNumberInBatch,
                _merkleProof: _merkleProof,
                _status: _status
            });
    }

    /// @notice forwards function call to Mailbox based on ChainId
    function l2TransactionBaseCost(
        uint256 _chainId,
        uint256 _gasPrice,
        uint256 _l2GasLimit,
        uint256 _l2GasPerPubdataByteLimit
    ) external view returns (uint256) {
        address zkChain = zkChainMap.get(_chainId);
        return IZKChain(zkChain).l2TransactionBaseCost(_gasPrice, _l2GasLimit, _l2GasPerPubdataByteLimit);
    }

    /*//////////////////////////////////////////////////////////////
                        Chain migration
    //////////////////////////////////////////////////////////////*/

    /// @notice IL1AssetHandler interface, used to migrate (transfer) a chain to the settlement layer.
    /// @param _settlementChainId the chainId of the settlement chain, i.e. where the message and the migrating chain is sent.
    /// @param _assetId the assetId of the migrating chain's CTM
    /// @param _originalCaller the message sender initiated a set of calls that leads to bridge burn
    /// @param _data the data for the migration
    function bridgeBurn(
        uint256 _settlementChainId,
        uint256, // msgValue
        bytes32 _assetId,
        address _originalCaller,
        bytes calldata _data
    ) external payable override onlyAssetRouter whenMigrationsNotPaused returns (bytes memory bridgehubMintData) {
        require(whitelistedSettlementLayers[_settlementChainId], "BH: SL not whitelisted");

        BridgehubBurnCTMAssetData memory bridgehubData = abi.decode(_data, (BridgehubBurnCTMAssetData));
        require(_assetId == ctmAssetIdFromChainId(bridgehubData.chainId), "BH: assetInfo 1");
        require(settlementLayer[bridgehubData.chainId] == block.chainid, "BH: not current SL");
        settlementLayer[bridgehubData.chainId] = _settlementChainId;

        address zkChain = zkChainMap.get(bridgehubData.chainId);
        require(zkChain != address(0), "BH: zkChain not registered");
        require(_originalCaller == IZKChain(zkChain).getAdmin(), "BH: incorrect sender");

        bytes memory ctmMintData = IChainTypeManager(chainTypeManager[bridgehubData.chainId]).forwardedBridgeBurn(
            bridgehubData.chainId,
            bridgehubData.ctmData
        );
        bytes memory chainMintData = IZKChain(zkChain).forwardedBridgeBurn(
            zkChainMap.get(_settlementChainId),
            _originalCaller,
            bridgehubData.chainData
        );
        BridgehubMintCTMAssetData memory bridgeMintStruct = BridgehubMintCTMAssetData({
            chainId: bridgehubData.chainId,
            baseTokenAssetId: baseTokenAssetId[bridgehubData.chainId],
            ctmData: ctmMintData,
            chainData: chainMintData
        });
        bridgehubMintData = abi.encode(bridgeMintStruct);

        emit MigrationStarted(bridgehubData.chainId, _assetId, _settlementChainId);
    }

    /// @dev IL1AssetHandler interface, used to receive a chain on the settlement layer.
    /// @param _assetId the assetId of the chain's STM
    /// @param _bridgehubMintData the data for the mint
    function bridgeMint(
        uint256, // originChainId
        bytes32 _assetId,
        bytes calldata _bridgehubMintData
    ) external payable override onlyAssetRouter whenMigrationsNotPaused {
        BridgehubMintCTMAssetData memory bridgehubData = abi.decode(_bridgehubMintData, (BridgehubMintCTMAssetData));

        address ctm = ctmAssetIdToAddress[_assetId];
        require(ctm != address(0), "BH: assetInfo 2");
        require(settlementLayer[bridgehubData.chainId] != block.chainid, "BH: already current SL");

        settlementLayer[bridgehubData.chainId] = block.chainid;
        chainTypeManager[bridgehubData.chainId] = ctm;
        baseTokenAssetId[bridgehubData.chainId] = bridgehubData.baseTokenAssetId;
        // To keep `assetIdIsRegistered` consistent, we'll also automatically register the base token.
        // It is assumed that if the bridging happened, the token was approved on L1 already.
        assetIdIsRegistered[bridgehubData.baseTokenAssetId] = true;

        address zkChain = getZKChain(bridgehubData.chainId);
        bool contractAlreadyDeployed = zkChain != address(0);
        if (!contractAlreadyDeployed) {
            zkChain = IChainTypeManager(ctm).forwardedBridgeMint(bridgehubData.chainId, bridgehubData.ctmData);
            require(zkChain != address(0), "BH: chain not registered");
            _registerNewZKChain(bridgehubData.chainId, zkChain);
            messageRoot.addNewChain(bridgehubData.chainId);
        }

        IZKChain(zkChain).forwardedBridgeMint(bridgehubData.chainData, contractAlreadyDeployed);

        emit MigrationFinalized(bridgehubData.chainId, _assetId, zkChain);
    }

    /// @dev IL1AssetHandler interface, used to undo a failed migration of a chain.
    // / @param _chainId the chainId of the chain
    /// @param _assetId the assetId of the chain's CTM
    /// @param _data the data for the recovery.
    function bridgeRecoverFailedTransfer(
        uint256,
        bytes32 _assetId,
        address _depositSender,
        bytes calldata _data
    ) external payable override onlyAssetRouter onlyL1 {
        BridgehubBurnCTMAssetData memory bridgehubData = abi.decode(_data, (BridgehubBurnCTMAssetData));

        delete settlementLayer[bridgehubData.chainId];

        IChainTypeManager(chainTypeManager[bridgehubData.chainId]).forwardedBridgeRecoverFailedTransfer({
            _chainId: bridgehubData.chainId,
            _assetInfo: _assetId,
            _depositSender: _depositSender,
            _ctmData: bridgehubData.ctmData
        });

        IZKChain(getZKChain(bridgehubData.chainId)).forwardedBridgeRecoverFailedTransfer({
            _chainId: bridgehubData.chainId,
            _assetInfo: _assetId,
            _originalCaller: _depositSender,
            _chainData: bridgehubData.chainData
        });
    }

    /// @dev Registers an already deployed chain with the bridgehub
    /// @param _chainId The chain Id of the chain
    /// @param _zkChain Address of the zkChain
    function registerAlreadyDeployedZKChain(uint256 _chainId, address _zkChain) external onlyOwner onlyL1 {
        if (_zkChain == address(0)) {
            revert ZeroAddress();
        }
        if (zkChainMap.contains(_chainId)) {
            revert ChainIdAlreadyExists();
        }
        if (IZKChain(_zkChain).getChainId() != _chainId) {
            revert ChainIdMismatch();
        }

        address ctm = IZKChain(_zkChain).getChainTypeManager();
        address chainAdmin = IZKChain(_zkChain).getAdmin();
        bytes32 chainBaseTokenAssetId = IZKChain(_zkChain).getBaseTokenAssetId();
        address bridgeHub = IZKChain(_zkChain).getBridgehub();

        if (bridgeHub != address(this)) {
            revert IncorrectBridgeHubAddress(bridgeHub);
        }

        _validateChainParams({_chainId: _chainId, _assetId: chainBaseTokenAssetId, _chainTypeManager: ctm});

        chainTypeManager[_chainId] = ctm;

        baseTokenAssetId[_chainId] = chainBaseTokenAssetId;
        settlementLayer[_chainId] = block.chainid;

        _registerNewZKChain(_chainId, _zkChain);
        messageRoot.addNewChain(_chainId);

        emit NewChain(_chainId, ctm, chainAdmin);
    }

    function _validateChainParams(uint256 _chainId, bytes32 _assetId, address _chainTypeManager) internal view {
        if (_chainId == 0) {
            revert ZeroChainId();
        }

        if (_chainId > type(uint48).max) {
            revert ChainIdTooBig();
        }

        if (_chainId == block.chainid) {
            revert ChainIdCantBeCurrentChain();
        }

        if (_chainTypeManager == address(0)) {
            revert ZeroAddress();
        }
        if (_assetId == bytes32(0)) {
            revert EmptyAssetId();
        }

        if (!chainTypeManagerIsRegistered[_chainTypeManager]) {
            revert CTMNotRegistered();
        }

        if (!assetIdIsRegistered[_assetId]) {
            revert AssetIdNotSupported(_assetId);
        }

        if (assetRouter == address(0)) {
            revert SharedBridgeNotSet();
        }
        if (chainTypeManager[_chainId] != address(0)) {
            revert BridgeHubAlreadyRegistered();
        }
    }

    /*//////////////////////////////////////////////////////////////
                            PAUSE
    //////////////////////////////////////////////////////////////*/

    /// @notice Pauses all functions marked with the `whenNotPaused` modifier.
    function pause() external onlyOwner {
        _pause();
    }

    /// @notice Unpauses the contract, allowing all functions marked with the `whenNotPaused` modifier to be called again.
    function unpause() external onlyOwner {
        _unpause();
    }

    /// @notice Pauses migration functions.
    function pauseMigration() external onlyOwner {
        migrationPaused = true;
    }

    /// @notice Unpauses migration functions.
    function unpauseMigration() external onlyOwner {
        migrationPaused = false;
    }

    /*//////////////////////////////////////////////////////////////
                            Legacy functions
    //////////////////////////////////////////////////////////////*/

    /// @notice return the ZK chain contract for a chainId
    function getHyperchain(uint256 _chainId) public view returns (address) {
        return getZKChain(_chainId);
    }

    /// @notice return the asset router
    function sharedBridge() public view returns (address) {
        return assetRouter;
    }
}<|MERGE_RESOLUTION|>--- conflicted
+++ resolved
@@ -99,16 +99,14 @@
     /// @notice we store registered assetIds (for arbitrary base token)
     mapping(bytes32 baseTokenAssetId => bool) public assetIdIsRegistered;
 
-<<<<<<< HEAD
+    /// @notice used to pause the migrations of chains. Used for upgrades.
+    bool public migrationPaused;
+
     /// @notice chain balance STM address
     address public chainBalanceSTM;
 
     /// @notice chain balance address
     mapping(uint256 chainId => address) public chainBalanceAddress;
-=======
-    /// @notice used to pause the migrations of chains. Used for upgrades.
-    bool public migrationPaused;
->>>>>>> 6b1f483f
 
     modifier onlyOwnerOrAdmin() {
         if (msg.sender != admin && msg.sender != owner()) {
@@ -542,25 +540,48 @@
             _request.secondBridgeCalldata
         );
 
-<<<<<<< HEAD
-        require(outputRequest.magicValue == TWO_BRIDGES_MAGIC_VALUE, "BH: magic value mismatch");
-
-        address refundRecipient = AddressAliasHelper.actualRefundRecipient(_request.refundRecipient, msg.sender);
-        // kl todo: not a good way to check local chains.
+        if (outputRequest.magicValue != TWO_BRIDGES_MAGIC_VALUE) {
+            revert WrongMagicValue(uint256(TWO_BRIDGES_MAGIC_VALUE), uint256(outputRequest.magicValue));
+        }
+
+        canonicalTxHash = _sendRequest(
+            _request.chainId,
+            _request.refundRecipient,
+            BridgehubL2TransactionRequest({
+                sender: _request.secondBridgeAddress,
+                contractL2: outputRequest.l2Contract,
+                mintValue: _request.mintValue,
+                l2Value: _request.l2Value,
+                l2Calldata: outputRequest.l2Calldata,
+                l2GasLimit: _request.l2GasLimit,
+                l2GasPerPubdataByteLimit: _request.l2GasPerPubdataByteLimit,
+                factoryDeps: outputRequest.factoryDeps,
+                refundRecipient: address(0)
+            })
+        );
+
+        IL1AssetRouter(_request.secondBridgeAddress).bridgehubConfirmL2Transaction(
+            _request.chainId,
+            outputRequest.txDataHash,
+            canonicalTxHash
+        );
+    }
+
+    /// @notice This function is used to send a request to the ZK chain.
+    /// @param _chainId the chainId of the chain
+    /// @param _refundRecipient the refund recipient
+    /// @param _request the request
+    /// @return canonicalTxHash the canonical transaction hash
+    function _sendRequest(
+        uint256 _chainId,
+        address _refundRecipient,
+        BridgehubL2TransactionRequest memory _request
+    ) internal returns (bytes32 canonicalTxHash) {
+        address refundRecipient = AddressAliasHelper.actualRefundRecipient(_refundRecipient, msg.sender);
+        _request.refundRecipient = refundRecipient;
+        address zkChain = zkChainMap.get(_chainId);
         if (hyperchain != address(0)) {
-            canonicalTxHash = IZkSyncHyperchain(hyperchain).bridgehubRequestL2Transaction(
-                BridgehubL2TransactionRequest({
-                    sender: _request.secondBridgeAddress,
-                    contractL2: outputRequest.l2Contract,
-                    mintValue: _request.mintValue,
-                    l2Value: _request.l2Value,
-                    l2Calldata: outputRequest.l2Calldata,
-                    l2GasLimit: _request.l2GasLimit,
-                    l2GasPerPubdataByteLimit: _request.l2GasPerPubdataByteLimit,
-                    factoryDeps: outputRequest.factoryDeps,
-                    refundRecipient: refundRecipient
-                })
-            );
+            canonicalTxHash = IZKChain(zkChain).bridgehubRequestL2Transaction(_request);
         } else {
             L2CanonicalTransaction memory transaction = L2CanonicalTransaction({
                 txType: INTEROP_OPERATION_TX_TYPE,
@@ -585,50 +606,6 @@
             // solhint-disable-next-line func-named-parameters
             emit NewPriorityRequest(0, canonicalTxHash, 0, transaction, outputRequest.factoryDeps);
         }
-=======
-        if (outputRequest.magicValue != TWO_BRIDGES_MAGIC_VALUE) {
-            revert WrongMagicValue(uint256(TWO_BRIDGES_MAGIC_VALUE), uint256(outputRequest.magicValue));
-        }
-
-        canonicalTxHash = _sendRequest(
-            _request.chainId,
-            _request.refundRecipient,
-            BridgehubL2TransactionRequest({
-                sender: _request.secondBridgeAddress,
-                contractL2: outputRequest.l2Contract,
-                mintValue: _request.mintValue,
-                l2Value: _request.l2Value,
-                l2Calldata: outputRequest.l2Calldata,
-                l2GasLimit: _request.l2GasLimit,
-                l2GasPerPubdataByteLimit: _request.l2GasPerPubdataByteLimit,
-                factoryDeps: outputRequest.factoryDeps,
-                refundRecipient: address(0)
-            })
-        );
->>>>>>> 6b1f483f
-
-        IL1AssetRouter(_request.secondBridgeAddress).bridgehubConfirmL2Transaction(
-            _request.chainId,
-            outputRequest.txDataHash,
-            canonicalTxHash
-        );
-    }
-
-    /// @notice This function is used to send a request to the ZK chain.
-    /// @param _chainId the chainId of the chain
-    /// @param _refundRecipient the refund recipient
-    /// @param _request the request
-    /// @return canonicalTxHash the canonical transaction hash
-    function _sendRequest(
-        uint256 _chainId,
-        address _refundRecipient,
-        BridgehubL2TransactionRequest memory _request
-    ) internal returns (bytes32 canonicalTxHash) {
-        address refundRecipient = AddressAliasHelper.actualRefundRecipient(_refundRecipient, msg.sender);
-        _request.refundRecipient = refundRecipient;
-        address zkChain = zkChainMap.get(_chainId);
-
-        canonicalTxHash = IZKChain(zkChain).bridgehubRequestL2Transaction(_request);
     }
 
     /// @notice Used to forward a transaction on the gateway to the chains mailbox (from L1).
