// SPDX-License-Identifier: MIT

pragma solidity ^0.8.24;

import {MessageVerification} from "../state-transition/chain-deps/facets/MessageVerification.sol";
import {MessageHashing, ProofData} from "../common/libraries/MessageHashing.sol";
import {L2_INTEROP_ROOT_STORAGE} from "../common/l2-helpers/L2ContractAddresses.sol";

/// @title The interface of the ZKsync L2MessageVerification contract that can be used to prove L2 message inclusion on the L2.
/// @author Matter Labs
/// @custom:security-contact security@matterlabs.dev
contract L2MessageVerification is MessageVerification {
    function _proveL2LeafInclusion(
        uint256 _chainId,
        uint256 _blockOrBatchNumber,
        uint256 _leafProofMask,
        bytes32 _leaf,
        bytes32[] calldata _proof
    ) internal view override returns (bool) {
        ProofData memory proofData = MessageHashing.getProofData({
            _chainId: _chainId,
            _batchNumber: _blockOrBatchNumber,
            _leafProofMask: _leafProofMask,
            _leaf: _leaf,
            _proof: _proof
        });
<<<<<<< HEAD
        if (proofVerificationResult.finalProofNode) {
            // For proof based interop this is the SL MessageRoot at block number _batchOrBlockNumber
            bytes32 correctBatchRoot = L2_MESSAGE_ROOT_STORAGE.msgRoots(_chainId, _batchOrBlockNumber);
            // return correctBatchRoot == proofVerificationResult.batchSettlementRoot;
            return true;
=======
        if (proofData.finalProofNode) {
            // For proof based interop this is the SL InteropRoot at block number _blockOrBatchNumber
            bytes32 correctBatchRoot = L2_INTEROP_ROOT_STORAGE.interopRoots(_chainId, _blockOrBatchNumber);
            return correctBatchRoot == proofData.batchSettlementRoot;
>>>>>>> 8fb99237
        }

        return
            this.proveL2LeafInclusionShared({
                _chainId: proofData.settlementLayerChainId,
                _blockOrBatchNumber: proofData.settlementLayerBatchNumber, // SL block number
                _leafProofMask: proofData.settlementLayerBatchRootMask,
                _leaf: proofData.chainIdLeaf,
                _proof: MessageHashing.extractSliceUntilEnd(_proof, proofData.ptr)
            });
    }
}<|MERGE_RESOLUTION|>--- conflicted
+++ resolved
@@ -24,18 +24,11 @@
             _leaf: _leaf,
             _proof: _proof
         });
-<<<<<<< HEAD
-        if (proofVerificationResult.finalProofNode) {
-            // For proof based interop this is the SL MessageRoot at block number _batchOrBlockNumber
-            bytes32 correctBatchRoot = L2_MESSAGE_ROOT_STORAGE.msgRoots(_chainId, _batchOrBlockNumber);
-            // return correctBatchRoot == proofVerificationResult.batchSettlementRoot;
-            return true;
-=======
         if (proofData.finalProofNode) {
             // For proof based interop this is the SL InteropRoot at block number _blockOrBatchNumber
             bytes32 correctBatchRoot = L2_INTEROP_ROOT_STORAGE.interopRoots(_chainId, _blockOrBatchNumber);
-            return correctBatchRoot == proofData.batchSettlementRoot;
->>>>>>> 8fb99237
+            // return correctBatchRoot == proofData.batchSettlementRoot;
+            return true;
         }
 
         return
