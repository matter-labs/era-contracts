// SPDX-License-Identifier: MIT

pragma solidity 0.8.28;

import {EnumerableMap} from "@openzeppelin/contracts-v4/utils/structs/EnumerableMap.sol";

import {Ownable2StepUpgradeable} from "@openzeppelin/contracts-upgradeable-v4/access/Ownable2StepUpgradeable.sol";
import {PausableUpgradeable} from "@openzeppelin/contracts-upgradeable-v4/security/PausableUpgradeable.sol";

<<<<<<< HEAD
import {IBridgehub, L2TransactionRequestDirect, L2TransactionRequestTwoBridgesInner, L2TransactionRequestTwoBridgesOuter} from "./IBridgehub.sol";

=======
import {IBridgehubBase} from "./IBridgehubBase.sol";
>>>>>>> 919ff231
import {IAssetRouterBase} from "../bridge/asset-router/IAssetRouterBase.sol";
import {IL1BaseTokenAssetHandler} from "../bridge/interfaces/IL1BaseTokenAssetHandler.sol";
import {ReentrancyGuard} from "../common/ReentrancyGuard.sol";
import {DataEncoding} from "../common/libraries/DataEncoding.sol";
import {IZKChain} from "../state-transition/chain-interfaces/IZKChain.sol";

import {SETTLEMENT_LAYER_RELAY_SENDER} from "../common/Config.sol";
import {BridgehubL2TransactionRequest, L2Log, L2Message, TxStatus} from "../common/Messaging.sol";
import {AddressAliasHelper} from "../vendor/AddressAliasHelper.sol";
import {IMessageRoot} from "./IMessageRoot.sol";
import {ICTMDeploymentTracker} from "./ICTMDeploymentTracker.sol";
<<<<<<< HEAD
import {IL1CrossChainSender} from "../bridge/interfaces/IL1CrossChainSender.sol";
import {AlreadyCurrentSL, NotChainAssetHandler, NotInGatewayMode, NotRelayedSender, OnlyL2, SLNotWhitelisted, SecondBridgeAddressTooLow} from "./L1BridgehubErrors.sol";
import {AssetHandlerNotRegistered, AssetIdAlreadyRegistered, AssetIdNotSupported, BridgeHubAlreadyRegistered, CTMAlreadyRegistered, CTMNotRegistered, ChainIdAlreadyExists, ChainIdCantBeCurrentChain, ChainIdMismatch, ChainIdNotRegistered, ChainIdTooBig, EmptyAssetId, IncorrectBridgeHubAddress, MigrationPaused, MsgValueMismatch, NoCTMForAssetId, NotCurrentSettlementLayer, NotL1, SettlementLayersMustSettleOnL1, SharedBridgeNotSet, Unauthorized, WrongMagicValue, ZKChainLimitReached, ZeroAddress, ZeroChainId} from "../common/L1ContractErrors.sol";
=======
import {AlreadyCurrentSL, NotChainAssetHandler, NotCurrentSL, NotInGatewayMode, NotRelayedSender, SLNotWhitelisted} from "./L1BridgehubErrors.sol";
import {AssetHandlerNotRegistered, AssetIdAlreadyRegistered, AssetIdNotSupported, BridgeHubAlreadyRegistered, CTMAlreadyRegistered, CTMNotRegistered, ChainIdCantBeCurrentChain, ChainIdNotRegistered, ChainIdTooBig, EmptyAssetId, MigrationPaused, NoCTMForAssetId, SettlementLayersMustSettleOnL1, SharedBridgeNotSet, Unauthorized, ZKChainLimitReached, ZeroAddress, ZeroChainId} from "../common/L1ContractErrors.sol";
>>>>>>> 919ff231
import {L2_COMPLEX_UPGRADER_ADDR} from "../common/l2-helpers/L2ContractAddresses.sol";
import {AssetHandlerModifiers} from "../bridge/interfaces/AssetHandlerModifiers.sol";

/// @author Matter Labs
/// @custom:security-contact security@matterlabs.dev
/// @dev The Bridgehub contract serves as the primary entry point for L1->L2 communication,
/// facilitating interactions between end user and bridges.
/// It also manages state transition managers, base tokens, and chain registrations.
/// Bridgehub is also an IL1AssetHandler for the chains themselves, which is used to migrate the chains
/// between different settlement layers (for example from L1 to Gateway).
abstract contract BridgehubBase is
    IBridgehubBase,
    ReentrancyGuard,
    Ownable2StepUpgradeable,
    PausableUpgradeable,
    AssetHandlerModifiers
{
    using EnumerableMap for EnumerableMap.UintToAddressMap;

    /*//////////////////////////////////////////////////////////////
                            INTERNAL FUNCTIONS
    //////////////////////////////////////////////////////////////*/

    function _ethTokenAssetId() internal view virtual returns (bytes32);

    function _maxNumberOfZKChains() internal view virtual returns (uint256);

    function _l1ChainId() internal view virtual returns (uint256);

    /// @notice all the ether and ERC20 tokens are held by NativeVaultToken managed by the asset router.
    address public assetRouter;

    /// @notice ChainTypeManagers that are registered, and ZKchains that use these CTMs can use this bridgehub as settlement layer.
    mapping(address chainTypeManager => bool) public chainTypeManagerIsRegistered;

    /// @notice we store registered tokens (for arbitrary base token)
    mapping(address baseToken => bool) internal __DEPRECATED_tokenIsRegistered;

    /// @notice chainID => ChainTypeManager contract address, CTM that is managing rules for a given ZKchain.
    mapping(uint256 chainId => address) public chainTypeManager;

    /// @notice chainID => baseToken contract address, token that is used as 'base token' by a given child chain.
    // slither-disable-next-line uninitialized-state
    mapping(uint256 chainId => address) internal __DEPRECATED_baseToken;

    /// @dev used to manage non critical updates
    address public admin;

    /// @dev used to accept the admin role
    address private pendingAdmin;

    /// @notice The map from chainId => zkChain contract
    EnumerableMap.UintToAddressMap internal zkChainMap;

    /// @notice The contract that stores the cross-chain message root for each chain and the aggregated root.
    /// @dev Note that the message root does not contain messages from the chain it is deployed on. It may
    /// be added later on if needed.
    IMessageRoot public override messageRoot;

    /// @notice Mapping from chain id to encoding of the base token used for deposits / withdrawals
    mapping(uint256 chainId => bytes32) public baseTokenAssetId;

    /// @notice The deployment tracker for the state transition managers.
    /// @dev The L1 address of the ctm deployer is provided.
    ICTMDeploymentTracker public l1CtmDeployer;

    /// @dev asset info used to identify chains in the Shared Bridge
    mapping(bytes32 ctmAssetId => address ctmAddress) public ctmAssetIdToAddress;

    /// @dev ctmAddress to ctmAssetId
    mapping(address ctmAddress => bytes32 ctmAssetId) public ctmAssetIdFromAddress;

    /// @dev used to indicate the currently active settlement layer for a given chainId
    mapping(uint256 chainId => uint256 activeSettlementLayerChainId) public settlementLayer;

    /// @notice shows whether the given chain can be used as a settlement layer.
    /// @dev the Gateway will be one of the possible settlement layers. The L1 is also a settlement layer.
    /// @dev Sync layer chain is expected to have .. as the base token.
    mapping(uint256 chainId => bool isWhitelistedSettlementLayer) public whitelistedSettlementLayers;

    /// @notice we store registered assetIds (for arbitrary base token)
    mapping(bytes32 baseTokenAssetId => bool) public assetIdIsRegistered;

    /// @notice used to pause the migrations of chains. Used for stopping migrations during upgrades.
    bool public migrationPaused;

    /// @notice the chain asset handler used for chain migration.
    address public chainAssetHandler;

    /// @notice the chain registration sender used for chain registration.
    /// @notice the chainRegistrationSender is only deployed on L1.
    /// @dev If the Bridgehub is on L1 it is the address just the chainRegistrationSender address.
    /// @dev If the Bridgehub is on L2 the address is aliased.
    address public chainRegistrationSender;

    /**
     * @dev This empty reserved space is put in place to allow future versions to add new
     * variables without shifting down storage in the inheritance chain.
     * See https://docs.openzeppelin.com/contracts/4.x/upgradeable#storage_gaps
     */
    uint256[32] private __gap;

    modifier onlyOwnerOrAdmin() {
        if (msg.sender != admin && msg.sender != owner()) {
            revert Unauthorized(msg.sender);
        }
        _;
    }

    modifier onlyOwnerOrUpgrader() {
        if (msg.sender != owner() && msg.sender != L2_COMPLEX_UPGRADER_ADDR) {
            revert Unauthorized(msg.sender);
        }
        _;
    }

    /// @dev Only allows calls from the complex upgrader contract on L2.
    modifier onlyUpgrader() {
        if (msg.sender != L2_COMPLEX_UPGRADER_ADDR) {
            revert Unauthorized(msg.sender);
        }
        _;
    }

<<<<<<< HEAD
    /// FIXME: this modifier is not needed as we can move all the corresponding functions to the L1Bridgehub
    /// We keep it here until we have a stable base branch to avoid merge conflicts.
    modifier onlyL1() {
        if (_l1ChainId() != block.chainid) {
            revert NotL1(_l1ChainId(), block.chainid);
        }
        _;
    }

    modifier onlyL2() {
        if (_l1ChainId() == block.chainid) {
            revert OnlyL2();
        }
        _;
    }

    modifier onlySettlementLayerRelayedSender() {
=======
    modifier onlySettlementLayerRelayedSender() virtual {
>>>>>>> 919ff231
        /// There is no sender for the wrapping, we use a virtual address.
        if (msg.sender != SETTLEMENT_LAYER_RELAY_SENDER) {
            revert NotRelayedSender(msg.sender, SETTLEMENT_LAYER_RELAY_SENDER);
        }
        _;
    }

    modifier whenMigrationsNotPaused() {
        if (migrationPaused) {
            revert MigrationPaused();
        }
        _;
    }

    modifier onlyChainAssetHandler() {
        if (msg.sender != chainAssetHandler) {
            revert NotChainAssetHandler(msg.sender, chainAssetHandler);
        }
        _;
    }

    /// @notice Initializes the contract
    function _initializeInner() internal {
        assetIdIsRegistered[_ethTokenAssetId()] = true;
        whitelistedSettlementLayers[_l1ChainId()] = true;
    }

    //// Initialization and registration

    /// @inheritdoc IBridgehubBase
    /// @dev Please note, if the owner wants to enforce the admin change it must execute both `setPendingAdmin` and
    /// `acceptAdmin` atomically. Otherwise `admin` can set different pending admin and so fail to accept the admin rights.
    function setPendingAdmin(address _newPendingAdmin) external onlyOwnerOrAdmin {
        if (_newPendingAdmin == address(0)) {
            revert ZeroAddress();
        }
        // Save previous value into the stack to put it into the event later
        address oldPendingAdmin = pendingAdmin;
        // Change pending admin
        pendingAdmin = _newPendingAdmin;
        emit NewPendingAdmin(oldPendingAdmin, _newPendingAdmin);
    }

    /// @inheritdoc IBridgehubBase
    function acceptAdmin() external {
        address currentPendingAdmin = pendingAdmin;
        // Only proposed by current admin address can claim the admin rights
        if (msg.sender != currentPendingAdmin) {
            revert Unauthorized(msg.sender);
        }

        address previousAdmin = admin;
        admin = currentPendingAdmin;
        delete pendingAdmin;

        emit NewPendingAdmin(currentPendingAdmin, address(0));
        emit NewAdmin(previousAdmin, currentPendingAdmin);
    }

    /// @notice To set the addresses of some of the ecosystem contracts, only Owner. Not done in initialize, as
    /// the order of deployment is Bridgehub, other contracts, and then we call this.
    /// @param _assetRouter the shared bridge address
    /// @param _l1CtmDeployer the ctm deployment tracker address. Note, that the address of the L1 CTM deployer is provided.
    /// @param _messageRoot the message root address
    function setAddresses(
        address _assetRouter,
        ICTMDeploymentTracker _l1CtmDeployer,
        IMessageRoot _messageRoot,
<<<<<<< HEAD
        address _chainAssetHandler,
        address _chainRegistrationSender
    ) external onlyOwnerOrUpgrader {
        assetRouter = _assetRouter;
        l1CtmDeployer = _l1CtmDeployer;
        messageRoot = _messageRoot;
        chainAssetHandler = _chainAssetHandler;
        chainRegistrationSender = _chainRegistrationSender;
    }
=======
        address _chainAssetHandler
    ) external virtual;
>>>>>>> 919ff231

    /// @notice Used to set the chain asset handler address.
    /// @dev Called during v29 upgrade.
    /// @param _chainAssetHandler the chain asset handler address
    function setChainAssetHandler(address _chainAssetHandler) external onlyOwner {
        chainAssetHandler = _chainAssetHandler;
    }

    //// Registry

    /// @notice Chain Type Manager can be any contract with the appropriate interface/functionality
    /// @param _chainTypeManager the state transition manager address to be added
    function addChainTypeManager(address _chainTypeManager) external onlyOwner {
        if (_chainTypeManager == address(0)) {
            revert ZeroAddress();
        }
        if (chainTypeManagerIsRegistered[_chainTypeManager]) {
            revert CTMAlreadyRegistered();
        }
        chainTypeManagerIsRegistered[_chainTypeManager] = true;

        emit ChainTypeManagerAdded(_chainTypeManager);
    }

    /// @notice Chain Type Manager can be any contract with the appropriate interface/functionality
    /// @notice this stops new Chains from using the CTM, old chains are not affected
    /// @param _chainTypeManager the state transition manager address to be removed
    function removeChainTypeManager(address _chainTypeManager) external onlyOwner {
        if (_chainTypeManager == address(0)) {
            revert ZeroAddress();
        }
        if (!chainTypeManagerIsRegistered[_chainTypeManager]) {
            revert CTMNotRegistered();
        }
        chainTypeManagerIsRegistered[_chainTypeManager] = false;

        emit ChainTypeManagerRemoved(_chainTypeManager);
    }

    /// @notice asset id can represent any token contract with the appropriate interface/functionality
    /// @param _baseTokenAssetId asset id of base token to be registered
    function addTokenAssetId(bytes32 _baseTokenAssetId) external onlyOwnerOrAdmin {
        if (assetIdIsRegistered[_baseTokenAssetId]) {
            revert AssetIdAlreadyRegistered();
        }
        assetIdIsRegistered[_baseTokenAssetId] = true;

        emit BaseTokenAssetIdRegistered(_baseTokenAssetId);
    }

    /// @dev Used to set the assetAddress for a given assetInfo.
    /// @param _additionalData the additional data to identify the asset
    /// @param _assetAddress the asset handler address
    function setCTMAssetAddress(bytes32 _additionalData, address _assetAddress) external {
        // It is a simplified version of the logic used by the AssetRouter to manage asset handlers.
        // CTM's assetId is `keccak256(abi.encode(_l1ChainId(), l1CtmDeployer, ctmAddress))`.
        // And the l1CtmDeployer is considered the deployment tracker for the CTM asset.
        //
        // The l1CtmDeployer will call this method to set the asset handler address for the assetId.
        // If the chain is not the same as L1, we assume that it is done via L1->L2 communication and so we unalias the sender.
        //
        // For simpler handling we allow anyone to call this method. It is okay, since during bridging operations
        // it is double checked that `assetId` is indeed derived from the `l1CtmDeployer`.
        // TODO(EVM-703): This logic should be revised once interchain communication with aliasing (either standard trigger or shadow accounts) is implemented.

        address sender = _l1ChainId() == block.chainid ? msg.sender : AddressAliasHelper.undoL1ToL2Alias(msg.sender);
        // This method can be accessed by l1CtmDeployer only
        if (sender != address(l1CtmDeployer)) {
            revert Unauthorized(sender);
        }
        if (!chainTypeManagerIsRegistered[_assetAddress]) {
            revert CTMNotRegistered();
        }

        bytes32 ctmAssetId = DataEncoding.encodeAssetId(_l1ChainId(), _additionalData, sender);
        ctmAssetIdToAddress[ctmAssetId] = _assetAddress;
        ctmAssetIdFromAddress[_assetAddress] = ctmAssetId;
        emit AssetRegistered(ctmAssetId, _assetAddress, _additionalData, msg.sender);
    }

    /*//////////////////////////////////////////////////////////////
                          Chain Registration
    //////////////////////////////////////////////////////////////*/

<<<<<<< HEAD
    /// @notice register new chain. New chains can be only registered on Bridgehub deployed on L1. Later they can be moved to any other layer.
    /// @notice for Eth the baseToken address is 1
    /// @param _chainId the chainId of the chain
    /// @param _chainTypeManager the state transition manager address
    /// @param _baseTokenAssetId the base token asset id of the chain
    /// @param _salt the salt for the chainId, currently not used
    /// @param _admin the admin of the chain
    /// @param _initData the fixed initialization data for the chain
    /// @param _factoryDeps the factory dependencies for the chain's deployment
    function createNewChain(
        uint256 _chainId,
        address _chainTypeManager,
        bytes32 _baseTokenAssetId,
        // solhint-disable-next-line no-unused-vars
        uint256 _salt,
        address _admin,
        bytes calldata _initData,
        bytes[] calldata _factoryDeps
    ) external onlyOwnerOrAdmin nonReentrant whenNotPaused onlyL1 returns (uint256) {
        _validateChainParams({_chainId: _chainId, _assetId: _baseTokenAssetId, _chainTypeManager: _chainTypeManager});

        chainTypeManager[_chainId] = _chainTypeManager;

        baseTokenAssetId[_chainId] = _baseTokenAssetId;
        settlementLayer[_chainId] = block.chainid;

        address chainAddress = IChainTypeManager(_chainTypeManager).createNewChain({
            _chainId: _chainId,
            _baseTokenAssetId: _baseTokenAssetId,
            _admin: _admin,
            _initData: _initData,
            _factoryDeps: _factoryDeps
        });
        _registerNewZKChain(_chainId, chainAddress, true);
        messageRoot.addNewChain(_chainId, 0);

        emit NewChain(_chainId, _chainTypeManager, _admin);
        return _chainId;
    }

=======
>>>>>>> 919ff231
    /// @notice This function is used to register a new zkChain in the system.
    /// @notice see external counterpart for full natspec.
    function _registerNewZKChain(uint256 _chainId, address _zkChain, bool _checkMaxNumberOfZKChains) internal {
        // slither-disable-next-line unused-return
        zkChainMap.set(_chainId, _zkChain);
        if (_checkMaxNumberOfZKChains && zkChainMap.length() > _maxNumberOfZKChains()) {
            revert ZKChainLimitReached();
        }
    }

    /*//////////////////////////////////////////////////////////////
                             Getters
    //////////////////////////////////////////////////////////////*/

    /// @notice baseToken function, which takes chainId as input, reads assetHandler from AR, and tokenAddress from AH
    function baseToken(uint256 _chainId) public view returns (address) {
        bytes32 baseTokenAssetId = baseTokenAssetId[_chainId];
        address assetHandlerAddress = IAssetRouterBase(assetRouter).assetHandlerAddress(baseTokenAssetId);

        // It is possible that the asset handler is not deployed for a chain on the current layer.
        // In this case we throw an error.
        if (assetHandlerAddress == address(0)) {
            revert AssetHandlerNotRegistered(baseTokenAssetId);
        }
        return IL1BaseTokenAssetHandler(assetHandlerAddress).tokenAddress(baseTokenAssetId);
    }

    /// @notice Returns all the registered zkChain addresses
    function getAllZKChains() public view override returns (address[] memory chainAddresses) {
        uint256[] memory keys = zkChainMap.keys();
        chainAddresses = new address[](keys.length);
        uint256 keysLength = keys.length;
        for (uint256 i = 0; i < keysLength; ++i) {
            chainAddresses[i] = zkChainMap.get(keys[i]);
        }
    }

    /// @notice Returns all the registered zkChain chainIDs
    function getAllZKChainChainIDs() public view override returns (uint256[] memory) {
        return zkChainMap.keys();
    }

    /// @notice Returns the address of the ZK chain with the corresponding chainID
    /// @param _chainId the chainId of the chain
    /// @return chainAddress the address of the ZK chain
    function getZKChain(uint256 _chainId) public view override returns (address chainAddress) {
        // slither-disable-next-line unused-return
        (, chainAddress) = zkChainMap.tryGet(_chainId);
    }

    function ctmAssetIdFromChainId(uint256 _chainId) public view override returns (bytes32) {
        address ctmAddress = chainTypeManager[_chainId];
        if (ctmAddress == address(0)) {
            revert ChainIdNotRegistered(_chainId);
        }
        return ctmAssetIdFromAddress[ctmAddress];
    }

    /*//////////////////////////////////////////////////////////////
                        Mailbox forwarder
    //////////////////////////////////////////////////////////////*/

<<<<<<< HEAD
    /// @notice the mailbox is called directly after the assetRouter received the deposit
    /// this assumes that either ether is the base token or
    /// the msg.sender has approved mintValue allowance for the nativeTokenVault.
    /// This means this is not ideal for contract calls, as the contract would have to handle token allowance of the base Token.
    /// In case allowance is provided to the Asset Router, then it will be transferred to NTV.
    function requestL2TransactionDirect(
        L2TransactionRequestDirect calldata _request
    ) external payable override nonReentrant whenNotPaused onlyL1 returns (bytes32 canonicalTxHash) {
        // Note: If the ZK chain with corresponding `chainId` is not yet created,
        // the transaction will revert on `bridgehubRequestL2Transaction` as call to zero address.
        {
            bytes32 tokenAssetId = baseTokenAssetId[_request.chainId];
            if (tokenAssetId == _ethTokenAssetId()) {
                if (msg.value != _request.mintValue) {
                    revert MsgValueMismatch(_request.mintValue, msg.value);
                }
            } else {
                if (msg.value != 0) {
                    revert MsgValueMismatch(0, msg.value);
                }
            }

            // slither-disable-next-line arbitrary-send-eth
            IL1AssetRouter(assetRouter).bridgehubDepositBaseToken{value: msg.value}(
                _request.chainId,
                tokenAssetId,
                msg.sender,
                _request.mintValue
            );
        }

        canonicalTxHash = _sendRequest(
            _request.chainId,
            _request.refundRecipient,
            BridgehubL2TransactionRequest({
                sender: msg.sender,
                contractL2: _request.l2Contract,
                mintValue: _request.mintValue,
                l2Value: _request.l2Value,
                l2Calldata: _request.l2Calldata,
                l2GasLimit: _request.l2GasLimit,
                l2GasPerPubdataByteLimit: _request.l2GasPerPubdataByteLimit,
                factoryDeps: _request.factoryDeps,
                refundRecipient: address(0)
            })
        );
    }

    /// @notice After depositing funds to the assetRouter, the secondBridge is called
    ///  to return the actual L2 message which is sent to the Mailbox.
    ///  This assumes that either ether is the base token or
    ///  the msg.sender has approved the nativeTokenVault with the mintValue,
    ///  and also the necessary approvals are given for the second bridge.
    ///  In case allowance is provided to the Shared Bridge, then it will be transferred to NTV.
    /// @notice The logic of this bridge is to allow easy depositing for bridges.
    /// Each contract that handles the users ERC20 tokens needs approvals from the user, this contract allows
    /// the user to approve for each token only its respective bridge
    /// @notice This function is great for contract calls to L2, the secondBridge can be any contract.
    /// @param _request the request for the L2 transaction
    function requestL2TransactionTwoBridges(
        L2TransactionRequestTwoBridgesOuter calldata _request
    ) external payable override nonReentrant whenNotPaused onlyL1 returns (bytes32 canonicalTxHash) {
        if (_request.secondBridgeAddress <= BRIDGEHUB_MIN_SECOND_BRIDGE_ADDRESS) {
            revert SecondBridgeAddressTooLow(_request.secondBridgeAddress, BRIDGEHUB_MIN_SECOND_BRIDGE_ADDRESS);
        }

        {
            bytes32 tokenAssetId = baseTokenAssetId[_request.chainId];
            uint256 baseTokenMsgValue;
            if (tokenAssetId == _ethTokenAssetId()) {
                if (msg.value != _request.mintValue + _request.secondBridgeValue) {
                    revert MsgValueMismatch(_request.mintValue + _request.secondBridgeValue, msg.value);
                }
                baseTokenMsgValue = _request.mintValue;
            } else {
                if (msg.value != _request.secondBridgeValue) {
                    revert MsgValueMismatch(_request.secondBridgeValue, msg.value);
                }
                baseTokenMsgValue = 0;
            }

            // slither-disable-next-line arbitrary-send-eth
            IL1AssetRouter(assetRouter).bridgehubDepositBaseToken{value: baseTokenMsgValue}(
                _request.chainId,
                tokenAssetId,
                msg.sender,
                _request.mintValue
            );
        }

        // slither-disable-next-line arbitrary-send-eth
        L2TransactionRequestTwoBridgesInner memory outputRequest = IL1CrossChainSender(_request.secondBridgeAddress)
            .bridgehubDeposit{value: _request.secondBridgeValue}(
            _request.chainId,
            msg.sender,
            _request.l2Value,
            _request.secondBridgeCalldata
        );

        if (outputRequest.magicValue != TWO_BRIDGES_MAGIC_VALUE) {
            revert WrongMagicValue(uint256(TWO_BRIDGES_MAGIC_VALUE), uint256(outputRequest.magicValue));
        }

        canonicalTxHash = _sendRequest(
            _request.chainId,
            _request.refundRecipient,
            BridgehubL2TransactionRequest({
                sender: _request.secondBridgeAddress,
                contractL2: outputRequest.l2Contract,
                mintValue: _request.mintValue,
                l2Value: _request.l2Value,
                l2Calldata: outputRequest.l2Calldata,
                l2GasLimit: _request.l2GasLimit,
                l2GasPerPubdataByteLimit: _request.l2GasPerPubdataByteLimit,
                factoryDeps: outputRequest.factoryDeps,
                refundRecipient: address(0)
            })
        );

        IL1CrossChainSender(_request.secondBridgeAddress).bridgehubConfirmL2Transaction(
            _request.chainId,
            outputRequest.txDataHash,
            canonicalTxHash
        );
    }

=======
>>>>>>> 919ff231
    /// @notice This function is used to send a request to the ZK chain.
    /// @param _chainId the chainId of the chain
    /// @param _refundRecipient the refund recipient
    /// @param _request the request
    /// @return canonicalTxHash the canonical transaction hash
    function _sendRequest(
        uint256 _chainId,
        address _refundRecipient,
        BridgehubL2TransactionRequest memory _request
    ) internal returns (bytes32 canonicalTxHash) {
        address refundRecipient = AddressAliasHelper.actualRefundRecipient(_refundRecipient, msg.sender);
        _request.refundRecipient = refundRecipient;
        address zkChain = zkChainMap.get(_chainId);

        canonicalTxHash = IZKChain(zkChain).bridgehubRequestL2Transaction(_request);
    }

    /// @notice Used to forward a transaction on the gateway to the chains mailbox (from L1).
    /// @param _chainId the chainId of the chain
    /// @param _canonicalTxHash the canonical transaction hash
    /// @param _expirationTimestamp the expiration timestamp for the transaction
    function forwardTransactionOnGateway(
        uint256 _chainId,
        bytes32 _canonicalTxHash,
        uint64 _expirationTimestamp
    ) external virtual onlySettlementLayerRelayedSender {
        if (_l1ChainId() == block.chainid) {
            revert NotInGatewayMode();
        }
        address zkChain = zkChainMap.get(_chainId);
        IZKChain(zkChain).bridgehubRequestL2TransactionOnGateway(_canonicalTxHash, _expirationTimestamp);
    }

    /// @notice forwards function call to Mailbox based on ChainId
    /// @param _chainId The chain ID of the ZK chain where to prove L2 message inclusion.
    /// @param _batchNumber The executed L2 batch number in which the message appeared
    /// @param _index The position in the L2 logs Merkle tree of the l2Log that was sent with the message
    /// @param _message Information about the sent message: sender address, the message itself, tx index in the L2 batch where the message was sent
    /// @param _proof Merkle proof for inclusion of L2 log that was sent with the message
    /// @return Whether the proof is valid
    function proveL2MessageInclusion(
        uint256 _chainId,
        uint256 _batchNumber,
        uint256 _index,
        L2Message calldata _message,
        bytes32[] calldata _proof
    ) external view override returns (bool) {
        return
            messageRoot.proveL2MessageInclusionShared({
                _chainId: _chainId,
                _blockOrBatchNumber: _batchNumber,
                _index: _index,
                _message: _message,
                _proof: _proof
            });
    }

    /// @notice forwards function call to Mailbox based on ChainId
    /// @param _chainId The chain ID of the ZK chain where to prove L2 log inclusion.
    /// @param _batchNumber The executed L2 batch number in which the log appeared
    /// @param _index The position of the l2log in the L2 logs Merkle tree
    /// @param _log Information about the sent log
    /// @param _proof Merkle proof for inclusion of the L2 log
    /// @return Whether the proof is correct and L2 log is included in batch
    function proveL2LogInclusion(
        uint256 _chainId,
        uint256 _batchNumber,
        uint256 _index,
        L2Log calldata _log,
        bytes32[] calldata _proof
    ) external view override returns (bool) {
        return
            messageRoot.proveL2LogInclusionShared({
                _chainId: _chainId,
                _blockOrBatchNumber: _batchNumber,
                _index: _index,
                _log: _log,
                _proof: _proof
            });
    }

    /// @notice forwards function call to Mailbox based on ChainId
    /// @param _chainId The chain ID of the ZK chain where to prove L1->L2 tx status.
    /// @param _l2TxHash The L2 canonical transaction hash
    /// @param _l2BatchNumber The L2 batch number where the transaction was processed
    /// @param _l2MessageIndex The position in the L2 logs Merkle tree of the l2Log that was sent with the message
    /// @param _l2TxNumberInBatch The L2 transaction number in the batch, in which the log was sent
    /// @param _merkleProof The Merkle proof of the processing L1 -> L2 transaction
    /// @param _status The execution status of the L1 -> L2 transaction (true - success & 0 - fail)
    /// @return Whether the proof is correct and the transaction was actually executed with provided status
    /// NOTE: It may return `false` for incorrect proof, but it doesn't mean that the L1 -> L2 transaction has an opposite status!
    function proveL1ToL2TransactionStatus(
        uint256 _chainId,
        bytes32 _l2TxHash,
        uint256 _l2BatchNumber,
        uint256 _l2MessageIndex,
        uint16 _l2TxNumberInBatch,
        bytes32[] calldata _merkleProof,
        TxStatus _status
    ) external view override returns (bool) {
        return
            messageRoot.proveL1ToL2TransactionStatusShared({
                _chainId: _chainId,
                _l2TxHash: _l2TxHash,
                _l2BatchNumber: _l2BatchNumber,
                _l2MessageIndex: _l2MessageIndex,
                _l2TxNumberInBatch: _l2TxNumberInBatch,
                _merkleProof: _merkleProof,
                _status: _status
            });
    }

    /// @notice forwards function call to Mailbox based on ChainId
    function l2TransactionBaseCost(
        uint256 _chainId,
        uint256 _gasPrice,
        uint256 _l2GasLimit,
        uint256 _l2GasPerPubdataByteLimit
    ) external view override returns (uint256) {
        address zkChain = zkChainMap.get(_chainId);
        return IZKChain(zkChain).l2TransactionBaseCost(_gasPrice, _l2GasLimit, _l2GasPerPubdataByteLimit);
    }

    /*//////////////////////////////////////////////////////////////
                        Chain migration
    //////////////////////////////////////////////////////////////*/

    /// @notice IL1AssetHandler interface, used to migrate (transfer) a chain to the settlement layer.
    /// @param _chainId The chain ID of the migrating chain.
    /// @param _newSettlementLayerChainId The chain ID of the new settlement layer.
    /// @return zkChain The address of the ZK chain.
    /// @return ctm The address of the CTM of the chain.
    function forwardedBridgeBurnSetSettlementLayer(
        uint256 _chainId,
        uint256 _newSettlementLayerChainId
    ) external onlyChainAssetHandler returns (address zkChain, address ctm) {
        if (!whitelistedSettlementLayers[_newSettlementLayerChainId]) {
            revert SLNotWhitelisted();
        }

        if (settlementLayer[_chainId] != block.chainid) {
            revert NotCurrentSettlementLayer();
        }
        settlementLayer[_chainId] = _newSettlementLayerChainId;

        if (whitelistedSettlementLayers[_chainId]) {
            revert SettlementLayersMustSettleOnL1();
        }
        zkChain = zkChainMap.get(_chainId);
        ctm = chainTypeManager[_chainId];
    }

    /// @notice IL1AssetHandler interface, used to migrate (transfer) a chain to the settlement layer.
    /// @param _assetId The asset ID of the chain.
    /// @param _chainId The chain ID of the ZK chain.
    /// @param _baseTokenAssetId The asset ID of the base token.
    /// @return zkChain The address of the ZK chain.
    /// @return ctm The address of the CTM of the chain.
    function forwardedBridgeMint(
        bytes32 _assetId,
        uint256 _chainId,
        bytes32 _baseTokenAssetId
    ) external onlyChainAssetHandler returns (address zkChain, address ctm) {
        ctm = ctmAssetIdToAddress[_assetId];
        if (ctm == address(0)) {
            revert NoCTMForAssetId(_assetId);
        }
        if (settlementLayer[_chainId] == block.chainid) {
            revert AlreadyCurrentSL(block.chainid);
        }

        settlementLayer[_chainId] = block.chainid;
        chainTypeManager[_chainId] = ctm;
        baseTokenAssetId[_chainId] = _baseTokenAssetId;
        // To keep `assetIdIsRegistered` consistent, we'll also automatically register the base token.
        // It is assumed that if the bridging happened, the token was approved on L1 already.
        assetIdIsRegistered[_baseTokenAssetId] = true;

        zkChain = getZKChain(_chainId);
    }

    /// @notice Used to recover a failed migration.
    /// @param _chainId The chain ID of the chain.
    /// @return zkChain The address of the ZK chain.
    /// @return ctm The address of the CTM of the chain.
    function forwardedBridgeRecoverFailedTransfer(
        uint256 _chainId
    ) external onlyChainAssetHandler returns (address zkChain, address ctm) {
        settlementLayer[_chainId] = block.chainid;
        zkChain = getZKChain(_chainId);
        ctm = chainTypeManager[_chainId];
    }

    /*////////////////////////////////////////////////////////////
                            Chain registration
    //////////////////////////////////////////////////////////////*/

    /// @notice This function is used to register a new zkChain in the system.
    /// @param _chainId The chain ID of the ZK chain
    /// @param _zkChain The address of the ZK chain's DiamondProxy contract.
    /// @param _checkMaxNumberOfZKChains Whether to check that the limit for the number
    /// of chains has not been crossed.
    /// @dev Providing `_checkMaxNumberOfZKChains = false` may be preferable in cases
    /// where we want to guarantee that a chain can be added. These include:
    /// - Migration of a chain from the mapping in the old CTM
    /// - Migration of a chain to a new settlement layer
    function registerNewZKChain(
        uint256 _chainId,
        address _zkChain,
        bool _checkMaxNumberOfZKChains
    ) public onlyChainAssetHandler {
        _registerNewZKChain(_chainId, _zkChain, _checkMaxNumberOfZKChains);
    }

<<<<<<< HEAD
    /// @dev Registers an already deployed chain with the bridgehub
    /// @param _chainId The chain Id of the chain
    /// @param _zkChain Address of the zkChain
    function registerAlreadyDeployedZKChain(uint256 _chainId, address _zkChain) external onlyOwner onlyL1 {
        if (_zkChain == address(0)) {
            revert ZeroAddress();
        }
        if (zkChainMap.contains(_chainId)) {
            revert ChainIdAlreadyExists();
        }
        if (IZKChain(_zkChain).getChainId() != _chainId) {
            revert ChainIdMismatch();
        }

        address ctm = IZKChain(_zkChain).getChainTypeManager();
        address chainAdmin = IZKChain(_zkChain).getAdmin();
        bytes32 chainBaseTokenAssetId = IZKChain(_zkChain).getBaseTokenAssetId();
        address bridgeHub = IZKChain(_zkChain).getBridgehub();
        uint256 batchNumber = IZKChain(_zkChain).getTotalBatchesExecuted();

        if (bridgeHub != address(this)) {
            revert IncorrectBridgeHubAddress(bridgeHub);
        }

        _validateChainParams({_chainId: _chainId, _assetId: chainBaseTokenAssetId, _chainTypeManager: ctm});

        chainTypeManager[_chainId] = ctm;

        baseTokenAssetId[_chainId] = chainBaseTokenAssetId;
        settlementLayer[_chainId] = block.chainid;

        _registerNewZKChain(_chainId, _zkChain, true);
        messageRoot.addNewChain(_chainId, batchNumber);

        emit NewChain(_chainId, ctm, chainAdmin);
    }

=======
>>>>>>> 919ff231
    function _validateChainParams(uint256 _chainId, bytes32 _assetId, address _chainTypeManager) internal view {
        if (_chainId == 0) {
            revert ZeroChainId();
        }

        if (_chainId > type(uint48).max) {
            revert ChainIdTooBig();
        }

        if (_chainId == block.chainid) {
            revert ChainIdCantBeCurrentChain();
        }

        if (_chainTypeManager == address(0)) {
            revert ZeroAddress();
        }
        if (_assetId == bytes32(0)) {
            revert EmptyAssetId();
        }

        if (!chainTypeManagerIsRegistered[_chainTypeManager]) {
            revert CTMNotRegistered();
        }

        if (!assetIdIsRegistered[_assetId]) {
            revert AssetIdNotSupported(_assetId);
        }

        if (assetRouter == address(0)) {
            revert SharedBridgeNotSet();
        }
        if (chainTypeManager[_chainId] != address(0)) {
            revert BridgeHubAlreadyRegistered();
        }
    }

    /*//////////////////////////////////////////////////////////////
                            PAUSE
    //////////////////////////////////////////////////////////////*/

    /// @notice Pauses all functions marked with the `whenNotPaused` modifier.
    function pause() external onlyOwner {
        _pause();
    }

    /// @notice Unpauses the contract, allowing all functions marked with the `whenNotPaused` modifier to be called again.
    function unpause() external onlyOwner {
        _unpause();
    }

    /// @notice Pauses migration functions.
    /// @dev Remove this with V30, the functionality was moved to the ChainAssetHandler in V29.
    function pauseMigration() external onlyOwner {
        migrationPaused = true;
    }

    /// @notice Unpauses migration functions.
    function unpauseMigration() external onlyOwner {
        migrationPaused = false;
    }

    /*//////////////////////////////////////////////////////////////
                            Legacy functions
    //////////////////////////////////////////////////////////////*/

    /// @notice return the ZK chain contract for a chainId
    function getHyperchain(uint256 _chainId) public view returns (address) {
        return getZKChain(_chainId);
    }

    /// @notice return the asset router
    function sharedBridge() public view returns (address) {
        return assetRouter;
    }
}<|MERGE_RESOLUTION|>--- conflicted
+++ resolved
@@ -7,12 +7,8 @@
 import {Ownable2StepUpgradeable} from "@openzeppelin/contracts-upgradeable-v4/access/Ownable2StepUpgradeable.sol";
 import {PausableUpgradeable} from "@openzeppelin/contracts-upgradeable-v4/security/PausableUpgradeable.sol";
 
-<<<<<<< HEAD
-import {IBridgehub, L2TransactionRequestDirect, L2TransactionRequestTwoBridgesInner, L2TransactionRequestTwoBridgesOuter} from "./IBridgehub.sol";
-
-=======
-import {IBridgehubBase} from "./IBridgehubBase.sol";
->>>>>>> 919ff231
+import {IBridgehubBase, L2TransactionRequestDirect, L2TransactionRequestTwoBridgesInner, L2TransactionRequestTwoBridgesOuter} from "./IBridgehubBase.sol";
+
 import {IAssetRouterBase} from "../bridge/asset-router/IAssetRouterBase.sol";
 import {IL1BaseTokenAssetHandler} from "../bridge/interfaces/IL1BaseTokenAssetHandler.sol";
 import {ReentrancyGuard} from "../common/ReentrancyGuard.sol";
@@ -24,14 +20,9 @@
 import {AddressAliasHelper} from "../vendor/AddressAliasHelper.sol";
 import {IMessageRoot} from "./IMessageRoot.sol";
 import {ICTMDeploymentTracker} from "./ICTMDeploymentTracker.sol";
-<<<<<<< HEAD
 import {IL1CrossChainSender} from "../bridge/interfaces/IL1CrossChainSender.sol";
 import {AlreadyCurrentSL, NotChainAssetHandler, NotInGatewayMode, NotRelayedSender, OnlyL2, SLNotWhitelisted, SecondBridgeAddressTooLow} from "./L1BridgehubErrors.sol";
 import {AssetHandlerNotRegistered, AssetIdAlreadyRegistered, AssetIdNotSupported, BridgeHubAlreadyRegistered, CTMAlreadyRegistered, CTMNotRegistered, ChainIdAlreadyExists, ChainIdCantBeCurrentChain, ChainIdMismatch, ChainIdNotRegistered, ChainIdTooBig, EmptyAssetId, IncorrectBridgeHubAddress, MigrationPaused, MsgValueMismatch, NoCTMForAssetId, NotCurrentSettlementLayer, NotL1, SettlementLayersMustSettleOnL1, SharedBridgeNotSet, Unauthorized, WrongMagicValue, ZKChainLimitReached, ZeroAddress, ZeroChainId} from "../common/L1ContractErrors.sol";
-=======
-import {AlreadyCurrentSL, NotChainAssetHandler, NotCurrentSL, NotInGatewayMode, NotRelayedSender, SLNotWhitelisted} from "./L1BridgehubErrors.sol";
-import {AssetHandlerNotRegistered, AssetIdAlreadyRegistered, AssetIdNotSupported, BridgeHubAlreadyRegistered, CTMAlreadyRegistered, CTMNotRegistered, ChainIdCantBeCurrentChain, ChainIdNotRegistered, ChainIdTooBig, EmptyAssetId, MigrationPaused, NoCTMForAssetId, SettlementLayersMustSettleOnL1, SharedBridgeNotSet, Unauthorized, ZKChainLimitReached, ZeroAddress, ZeroChainId} from "../common/L1ContractErrors.sol";
->>>>>>> 919ff231
 import {L2_COMPLEX_UPGRADER_ADDR} from "../common/l2-helpers/L2ContractAddresses.sol";
 import {AssetHandlerModifiers} from "../bridge/interfaces/AssetHandlerModifiers.sol";
 
@@ -156,27 +147,7 @@
         _;
     }
 
-<<<<<<< HEAD
-    /// FIXME: this modifier is not needed as we can move all the corresponding functions to the L1Bridgehub
-    /// We keep it here until we have a stable base branch to avoid merge conflicts.
-    modifier onlyL1() {
-        if (_l1ChainId() != block.chainid) {
-            revert NotL1(_l1ChainId(), block.chainid);
-        }
-        _;
-    }
-
-    modifier onlyL2() {
-        if (_l1ChainId() == block.chainid) {
-            revert OnlyL2();
-        }
-        _;
-    }
-
-    modifier onlySettlementLayerRelayedSender() {
-=======
     modifier onlySettlementLayerRelayedSender() virtual {
->>>>>>> 919ff231
         /// There is no sender for the wrapping, we use a virtual address.
         if (msg.sender != SETTLEMENT_LAYER_RELAY_SENDER) {
             revert NotRelayedSender(msg.sender, SETTLEMENT_LAYER_RELAY_SENDER);
@@ -245,26 +216,15 @@
         address _assetRouter,
         ICTMDeploymentTracker _l1CtmDeployer,
         IMessageRoot _messageRoot,
-<<<<<<< HEAD
-        address _chainAssetHandler,
-        address _chainRegistrationSender
-    ) external onlyOwnerOrUpgrader {
-        assetRouter = _assetRouter;
-        l1CtmDeployer = _l1CtmDeployer;
-        messageRoot = _messageRoot;
-        chainAssetHandler = _chainAssetHandler;
-        chainRegistrationSender = _chainRegistrationSender;
-    }
-=======
         address _chainAssetHandler
     ) external virtual;
->>>>>>> 919ff231
 
     /// @notice Used to set the chain asset handler address.
     /// @dev Called during v29 upgrade.
     /// @param _chainAssetHandler the chain asset handler address
-    function setChainAssetHandler(address _chainAssetHandler) external onlyOwner {
+    function setChainAssetHandler(address _chainAssetHandler, address _chainRegistrationSender) external onlyOwner {
         chainAssetHandler = _chainAssetHandler;
+        chainRegistrationSender = _chainRegistrationSender;
     }
 
     //// Registry
@@ -343,49 +303,6 @@
                           Chain Registration
     //////////////////////////////////////////////////////////////*/
 
-<<<<<<< HEAD
-    /// @notice register new chain. New chains can be only registered on Bridgehub deployed on L1. Later they can be moved to any other layer.
-    /// @notice for Eth the baseToken address is 1
-    /// @param _chainId the chainId of the chain
-    /// @param _chainTypeManager the state transition manager address
-    /// @param _baseTokenAssetId the base token asset id of the chain
-    /// @param _salt the salt for the chainId, currently not used
-    /// @param _admin the admin of the chain
-    /// @param _initData the fixed initialization data for the chain
-    /// @param _factoryDeps the factory dependencies for the chain's deployment
-    function createNewChain(
-        uint256 _chainId,
-        address _chainTypeManager,
-        bytes32 _baseTokenAssetId,
-        // solhint-disable-next-line no-unused-vars
-        uint256 _salt,
-        address _admin,
-        bytes calldata _initData,
-        bytes[] calldata _factoryDeps
-    ) external onlyOwnerOrAdmin nonReentrant whenNotPaused onlyL1 returns (uint256) {
-        _validateChainParams({_chainId: _chainId, _assetId: _baseTokenAssetId, _chainTypeManager: _chainTypeManager});
-
-        chainTypeManager[_chainId] = _chainTypeManager;
-
-        baseTokenAssetId[_chainId] = _baseTokenAssetId;
-        settlementLayer[_chainId] = block.chainid;
-
-        address chainAddress = IChainTypeManager(_chainTypeManager).createNewChain({
-            _chainId: _chainId,
-            _baseTokenAssetId: _baseTokenAssetId,
-            _admin: _admin,
-            _initData: _initData,
-            _factoryDeps: _factoryDeps
-        });
-        _registerNewZKChain(_chainId, chainAddress, true);
-        messageRoot.addNewChain(_chainId, 0);
-
-        emit NewChain(_chainId, _chainTypeManager, _admin);
-        return _chainId;
-    }
-
-=======
->>>>>>> 919ff231
     /// @notice This function is used to register a new zkChain in the system.
     /// @notice see external counterpart for full natspec.
     function _registerNewZKChain(uint256 _chainId, address _zkChain, bool _checkMaxNumberOfZKChains) internal {
@@ -448,135 +365,6 @@
                         Mailbox forwarder
     //////////////////////////////////////////////////////////////*/
 
-<<<<<<< HEAD
-    /// @notice the mailbox is called directly after the assetRouter received the deposit
-    /// this assumes that either ether is the base token or
-    /// the msg.sender has approved mintValue allowance for the nativeTokenVault.
-    /// This means this is not ideal for contract calls, as the contract would have to handle token allowance of the base Token.
-    /// In case allowance is provided to the Asset Router, then it will be transferred to NTV.
-    function requestL2TransactionDirect(
-        L2TransactionRequestDirect calldata _request
-    ) external payable override nonReentrant whenNotPaused onlyL1 returns (bytes32 canonicalTxHash) {
-        // Note: If the ZK chain with corresponding `chainId` is not yet created,
-        // the transaction will revert on `bridgehubRequestL2Transaction` as call to zero address.
-        {
-            bytes32 tokenAssetId = baseTokenAssetId[_request.chainId];
-            if (tokenAssetId == _ethTokenAssetId()) {
-                if (msg.value != _request.mintValue) {
-                    revert MsgValueMismatch(_request.mintValue, msg.value);
-                }
-            } else {
-                if (msg.value != 0) {
-                    revert MsgValueMismatch(0, msg.value);
-                }
-            }
-
-            // slither-disable-next-line arbitrary-send-eth
-            IL1AssetRouter(assetRouter).bridgehubDepositBaseToken{value: msg.value}(
-                _request.chainId,
-                tokenAssetId,
-                msg.sender,
-                _request.mintValue
-            );
-        }
-
-        canonicalTxHash = _sendRequest(
-            _request.chainId,
-            _request.refundRecipient,
-            BridgehubL2TransactionRequest({
-                sender: msg.sender,
-                contractL2: _request.l2Contract,
-                mintValue: _request.mintValue,
-                l2Value: _request.l2Value,
-                l2Calldata: _request.l2Calldata,
-                l2GasLimit: _request.l2GasLimit,
-                l2GasPerPubdataByteLimit: _request.l2GasPerPubdataByteLimit,
-                factoryDeps: _request.factoryDeps,
-                refundRecipient: address(0)
-            })
-        );
-    }
-
-    /// @notice After depositing funds to the assetRouter, the secondBridge is called
-    ///  to return the actual L2 message which is sent to the Mailbox.
-    ///  This assumes that either ether is the base token or
-    ///  the msg.sender has approved the nativeTokenVault with the mintValue,
-    ///  and also the necessary approvals are given for the second bridge.
-    ///  In case allowance is provided to the Shared Bridge, then it will be transferred to NTV.
-    /// @notice The logic of this bridge is to allow easy depositing for bridges.
-    /// Each contract that handles the users ERC20 tokens needs approvals from the user, this contract allows
-    /// the user to approve for each token only its respective bridge
-    /// @notice This function is great for contract calls to L2, the secondBridge can be any contract.
-    /// @param _request the request for the L2 transaction
-    function requestL2TransactionTwoBridges(
-        L2TransactionRequestTwoBridgesOuter calldata _request
-    ) external payable override nonReentrant whenNotPaused onlyL1 returns (bytes32 canonicalTxHash) {
-        if (_request.secondBridgeAddress <= BRIDGEHUB_MIN_SECOND_BRIDGE_ADDRESS) {
-            revert SecondBridgeAddressTooLow(_request.secondBridgeAddress, BRIDGEHUB_MIN_SECOND_BRIDGE_ADDRESS);
-        }
-
-        {
-            bytes32 tokenAssetId = baseTokenAssetId[_request.chainId];
-            uint256 baseTokenMsgValue;
-            if (tokenAssetId == _ethTokenAssetId()) {
-                if (msg.value != _request.mintValue + _request.secondBridgeValue) {
-                    revert MsgValueMismatch(_request.mintValue + _request.secondBridgeValue, msg.value);
-                }
-                baseTokenMsgValue = _request.mintValue;
-            } else {
-                if (msg.value != _request.secondBridgeValue) {
-                    revert MsgValueMismatch(_request.secondBridgeValue, msg.value);
-                }
-                baseTokenMsgValue = 0;
-            }
-
-            // slither-disable-next-line arbitrary-send-eth
-            IL1AssetRouter(assetRouter).bridgehubDepositBaseToken{value: baseTokenMsgValue}(
-                _request.chainId,
-                tokenAssetId,
-                msg.sender,
-                _request.mintValue
-            );
-        }
-
-        // slither-disable-next-line arbitrary-send-eth
-        L2TransactionRequestTwoBridgesInner memory outputRequest = IL1CrossChainSender(_request.secondBridgeAddress)
-            .bridgehubDeposit{value: _request.secondBridgeValue}(
-            _request.chainId,
-            msg.sender,
-            _request.l2Value,
-            _request.secondBridgeCalldata
-        );
-
-        if (outputRequest.magicValue != TWO_BRIDGES_MAGIC_VALUE) {
-            revert WrongMagicValue(uint256(TWO_BRIDGES_MAGIC_VALUE), uint256(outputRequest.magicValue));
-        }
-
-        canonicalTxHash = _sendRequest(
-            _request.chainId,
-            _request.refundRecipient,
-            BridgehubL2TransactionRequest({
-                sender: _request.secondBridgeAddress,
-                contractL2: outputRequest.l2Contract,
-                mintValue: _request.mintValue,
-                l2Value: _request.l2Value,
-                l2Calldata: outputRequest.l2Calldata,
-                l2GasLimit: _request.l2GasLimit,
-                l2GasPerPubdataByteLimit: _request.l2GasPerPubdataByteLimit,
-                factoryDeps: outputRequest.factoryDeps,
-                refundRecipient: address(0)
-            })
-        );
-
-        IL1CrossChainSender(_request.secondBridgeAddress).bridgehubConfirmL2Transaction(
-            _request.chainId,
-            outputRequest.txDataHash,
-            canonicalTxHash
-        );
-    }
-
-=======
->>>>>>> 919ff231
     /// @notice This function is used to send a request to the ZK chain.
     /// @param _chainId the chainId of the chain
     /// @param _refundRecipient the refund recipient
@@ -791,46 +579,6 @@
         _registerNewZKChain(_chainId, _zkChain, _checkMaxNumberOfZKChains);
     }
 
-<<<<<<< HEAD
-    /// @dev Registers an already deployed chain with the bridgehub
-    /// @param _chainId The chain Id of the chain
-    /// @param _zkChain Address of the zkChain
-    function registerAlreadyDeployedZKChain(uint256 _chainId, address _zkChain) external onlyOwner onlyL1 {
-        if (_zkChain == address(0)) {
-            revert ZeroAddress();
-        }
-        if (zkChainMap.contains(_chainId)) {
-            revert ChainIdAlreadyExists();
-        }
-        if (IZKChain(_zkChain).getChainId() != _chainId) {
-            revert ChainIdMismatch();
-        }
-
-        address ctm = IZKChain(_zkChain).getChainTypeManager();
-        address chainAdmin = IZKChain(_zkChain).getAdmin();
-        bytes32 chainBaseTokenAssetId = IZKChain(_zkChain).getBaseTokenAssetId();
-        address bridgeHub = IZKChain(_zkChain).getBridgehub();
-        uint256 batchNumber = IZKChain(_zkChain).getTotalBatchesExecuted();
-
-        if (bridgeHub != address(this)) {
-            revert IncorrectBridgeHubAddress(bridgeHub);
-        }
-
-        _validateChainParams({_chainId: _chainId, _assetId: chainBaseTokenAssetId, _chainTypeManager: ctm});
-
-        chainTypeManager[_chainId] = ctm;
-
-        baseTokenAssetId[_chainId] = chainBaseTokenAssetId;
-        settlementLayer[_chainId] = block.chainid;
-
-        _registerNewZKChain(_chainId, _zkChain, true);
-        messageRoot.addNewChain(_chainId, batchNumber);
-
-        emit NewChain(_chainId, ctm, chainAdmin);
-    }
-
-=======
->>>>>>> 919ff231
     function _validateChainParams(uint256 _chainId, bytes32 _assetId, address _chainTypeManager) internal view {
         if (_chainId == 0) {
             revert ZeroChainId();
