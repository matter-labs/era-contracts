// SPDX-License-Identifier: MIT

pragma solidity 0.8.28;

import {EnumerableMap} from "@openzeppelin/contracts-v4/utils/structs/EnumerableMap.sol";

import {Ownable2StepUpgradeable} from "@openzeppelin/contracts-upgradeable-v4/access/Ownable2StepUpgradeable.sol";
import {PausableUpgradeable} from "@openzeppelin/contracts-upgradeable-v4/security/PausableUpgradeable.sol";

import {IBridgehubBase} from "./IBridgehubBase.sol";
import {IAssetRouterBase} from "../bridge/asset-router/IAssetRouterBase.sol";
import {IL1BaseTokenAssetHandler} from "../bridge/interfaces/IL1BaseTokenAssetHandler.sol";
import {ReentrancyGuard} from "../common/ReentrancyGuard.sol";
import {DataEncoding} from "../common/libraries/DataEncoding.sol";
import {IZKChain} from "../state-transition/chain-interfaces/IZKChain.sol";

import {SETTLEMENT_LAYER_RELAY_SENDER} from "../common/Config.sol";
import {BridgehubL2TransactionRequest, L2Log, L2Message, TxStatus} from "../common/Messaging.sol";
import {AddressAliasHelper} from "../vendor/AddressAliasHelper.sol";
import {IMessageRoot} from "./IMessageRoot.sol";
import {ICTMDeploymentTracker} from "./ICTMDeploymentTracker.sol";
<<<<<<< HEAD
import {AlreadyCurrentSL, NotChainAssetHandler, NotCurrentSL, NotInGatewayMode, NotRelayedSender, SLNotWhitelisted} from "./L1BridgehubErrors.sol";
=======
import {AlreadyCurrentSL, NotChainAssetHandler, NotCurrentSL, NotRelayedSender, SLNotWhitelisted} from "./L1BridgehubErrors.sol";
>>>>>>> a88002c9
import {AssetHandlerNotRegistered, AssetIdAlreadyRegistered, AssetIdNotSupported, BridgeHubAlreadyRegistered, CTMAlreadyRegistered, CTMNotRegistered, ChainIdCantBeCurrentChain, ChainIdNotRegistered, ChainIdTooBig, EmptyAssetId, MigrationPaused, NoCTMForAssetId, SettlementLayersMustSettleOnL1, SharedBridgeNotSet, Unauthorized, ZKChainLimitReached, ZeroAddress, ZeroChainId} from "../common/L1ContractErrors.sol";
import {L2_COMPLEX_UPGRADER_ADDR} from "../common/l2-helpers/L2ContractAddresses.sol";

/// @author Matter Labs
/// @custom:security-contact security@matterlabs.dev
/// @dev The Bridgehub contract serves as the primary entry point for L1->L2 communication,
/// facilitating interactions between end user and bridges.
/// It also manages state transition managers, base tokens, and chain registrations.
<<<<<<< HEAD
/// Bridgehub is also an IL1AssetHandler for the chains themselves, which is used to migrate the chains
/// between different settlement layers (for example from L1 to Gateway).
abstract contract BridgehubBase is
    IBridgehubBase,
    ReentrancyGuard,
    Ownable2StepUpgradeable,
    PausableUpgradeable,
    AssetHandlerModifiers
{
=======
abstract contract BridgehubBase is IBridgehubBase, ReentrancyGuard, Ownable2StepUpgradeable, PausableUpgradeable {
>>>>>>> a88002c9
    using EnumerableMap for EnumerableMap.UintToAddressMap;

    /*//////////////////////////////////////////////////////////////
                            INTERNAL FUNCTIONS
    //////////////////////////////////////////////////////////////*/

    function _ethTokenAssetId() internal view virtual returns (bytes32);

    function _maxNumberOfZKChains() internal view virtual returns (uint256);

    function _l1ChainId() internal view virtual returns (uint256);

    /// @notice all the ether and ERC20 tokens are held by NativeVaultToken managed by the asset router.
    address public assetRouter;

    /// @notice ChainTypeManagers that are registered, and ZKchains that use these CTMs can use this bridgehub as settlement layer.
    mapping(address chainTypeManager => bool) public chainTypeManagerIsRegistered;

    /// @notice we store registered tokens (for arbitrary base token)
    mapping(address baseToken => bool) internal __DEPRECATED_tokenIsRegistered;

    /// @notice chainID => ChainTypeManager contract address, CTM that is managing rules for a given ZKchain.
    mapping(uint256 chainId => address) public chainTypeManager;

    /// @notice chainID => baseToken contract address, token that is used as 'base token' by a given child chain.
    // slither-disable-next-line uninitialized-state
    mapping(uint256 chainId => address) internal __DEPRECATED_baseToken;

    /// @dev used to manage non critical updates
    address public admin;

    /// @dev used to accept the admin role
    address private pendingAdmin;

    /// @notice The map from chainId => zkChain contract
    EnumerableMap.UintToAddressMap internal zkChainMap;

    /// @notice The contract that stores the cross-chain message root for each chain and the aggregated root.
    /// @dev Note that the message root does not contain messages from the chain it is deployed on. It may
    /// be added later on if needed.
    IMessageRoot public override messageRoot;

    /// @notice Mapping from chain id to encoding of the base token used for deposits / withdrawals
    mapping(uint256 chainId => bytes32) public baseTokenAssetId;

    /// @notice The deployment tracker for the state transition managers.
    /// @dev The L1 address of the ctm deployer is provided.
    ICTMDeploymentTracker public l1CtmDeployer;

    /// @dev asset info used to identify chains in the Shared Bridge
    mapping(bytes32 ctmAssetId => address ctmAddress) public ctmAssetIdToAddress;

    /// @dev ctmAddress to ctmAssetId
    mapping(address ctmAddress => bytes32 ctmAssetId) public ctmAssetIdFromAddress;

    /// @dev used to indicate the currently active settlement layer for a given chainId
    mapping(uint256 chainId => uint256 activeSettlementLayerChainId) public settlementLayer;

    /// @notice shows whether the given chain can be used as a settlement layer.
    /// @dev the Gateway will be one of the possible settlement layers. The L1 is also a settlement layer.
    /// @dev Sync layer chain is expected to have .. as the base token.
    mapping(uint256 chainId => bool isWhitelistedSettlementLayer) public whitelistedSettlementLayers;

    /// @notice we store registered assetIds (for arbitrary base token)
    mapping(bytes32 baseTokenAssetId => bool) public assetIdIsRegistered;

    /// @notice used to pause the migrations of chains. Used for stopping migrations during upgrades.
    bool public migrationPaused;

    /// @notice the chain asset handler used for chain migration.
    address public chainAssetHandler;

    /**
     * @dev This empty reserved space is put in place to allow future versions to add new
     * variables without shifting down storage in the inheritance chain.
     * See https://docs.openzeppelin.com/contracts/4.x/upgradeable#storage_gaps
     */
    uint256[32] private __gap;

    modifier onlyOwnerOrAdmin() {
        if (msg.sender != admin && msg.sender != owner()) {
            revert Unauthorized(msg.sender);
        }
        _;
    }

    modifier onlyOwnerOrUpgrader() {
        if (msg.sender != owner() && msg.sender != L2_COMPLEX_UPGRADER_ADDR) {
            revert Unauthorized(msg.sender);
        }
        _;
    }

    /// @dev Only allows calls from the complex upgrader contract on L2.
    modifier onlyUpgrader() {
        if (msg.sender != L2_COMPLEX_UPGRADER_ADDR) {
            revert Unauthorized(msg.sender);
        }
        _;
    }

    modifier onlySettlementLayerRelayedSender() virtual {
        /// There is no sender for the wrapping, we use a virtual address.
        if (msg.sender != SETTLEMENT_LAYER_RELAY_SENDER) {
            revert NotRelayedSender(msg.sender, SETTLEMENT_LAYER_RELAY_SENDER);
        }
        _;
    }

    modifier whenMigrationsNotPaused() {
        if (migrationPaused) {
            revert MigrationPaused();
        }
        _;
    }

    modifier onlyChainAssetHandler() {
        if (msg.sender != chainAssetHandler) {
            revert NotChainAssetHandler(msg.sender, chainAssetHandler);
        }
        _;
    }

    /// @notice Initializes the contract
    function _initializeInner() internal {
        assetIdIsRegistered[_ethTokenAssetId()] = true;
        whitelistedSettlementLayers[_l1ChainId()] = true;
    }

    //// Initialization and registration

    /// @inheritdoc IBridgehubBase
    /// @dev Please note, if the owner wants to enforce the admin change it must execute both `setPendingAdmin` and
    /// `acceptAdmin` atomically. Otherwise `admin` can set different pending admin and so fail to accept the admin rights.
    function setPendingAdmin(address _newPendingAdmin) external onlyOwnerOrAdmin {
        if (_newPendingAdmin == address(0)) {
            revert ZeroAddress();
        }
        // Save previous value into the stack to put it into the event later
        address oldPendingAdmin = pendingAdmin;
        // Change pending admin
        pendingAdmin = _newPendingAdmin;
        emit NewPendingAdmin(oldPendingAdmin, _newPendingAdmin);
    }

    /// @inheritdoc IBridgehubBase
    function acceptAdmin() external {
        address currentPendingAdmin = pendingAdmin;
        // Only proposed by current admin address can claim the admin rights
        if (msg.sender != currentPendingAdmin) {
            revert Unauthorized(msg.sender);
        }

        address previousAdmin = admin;
        admin = currentPendingAdmin;
        delete pendingAdmin;

        emit NewPendingAdmin(currentPendingAdmin, address(0));
        emit NewAdmin(previousAdmin, currentPendingAdmin);
    }

    /// @notice To set the addresses of some of the ecosystem contracts, only Owner. Not done in initialize, as
    /// the order of deployment is Bridgehub, other contracts, and then we call this.
    /// @param _assetRouter the shared bridge address
    /// @param _l1CtmDeployer the ctm deployment tracker address. Note, that the address of the L1 CTM deployer is provided.
    /// @param _messageRoot the message root address
    function setAddresses(
        address _assetRouter,
        ICTMDeploymentTracker _l1CtmDeployer,
        IMessageRoot _messageRoot,
        address _chainAssetHandler
    ) external virtual;

    /// @notice Used to set the chain asset handler address.
    /// @dev Called during v29 upgrade.
    /// @param _chainAssetHandler the chain asset handler address
    function setChainAssetHandler(address _chainAssetHandler) external onlyOwner {
        chainAssetHandler = _chainAssetHandler;
    }

    //// Registry

    /// @notice Chain Type Manager can be any contract with the appropriate interface/functionality
    /// @param _chainTypeManager the state transition manager address to be added
    function addChainTypeManager(address _chainTypeManager) external onlyOwner {
        if (_chainTypeManager == address(0)) {
            revert ZeroAddress();
        }
        if (chainTypeManagerIsRegistered[_chainTypeManager]) {
            revert CTMAlreadyRegistered();
        }
        chainTypeManagerIsRegistered[_chainTypeManager] = true;

        emit ChainTypeManagerAdded(_chainTypeManager);
    }

    /// @notice Chain Type Manager can be any contract with the appropriate interface/functionality
    /// @notice this stops new Chains from using the CTM, old chains are not affected
    /// @param _chainTypeManager the state transition manager address to be removed
    function removeChainTypeManager(address _chainTypeManager) external onlyOwner {
        if (_chainTypeManager == address(0)) {
            revert ZeroAddress();
        }
        if (!chainTypeManagerIsRegistered[_chainTypeManager]) {
            revert CTMNotRegistered();
        }
        chainTypeManagerIsRegistered[_chainTypeManager] = false;

        emit ChainTypeManagerRemoved(_chainTypeManager);
    }

    /// @notice asset id can represent any token contract with the appropriate interface/functionality
    /// @param _baseTokenAssetId asset id of base token to be registered
    function addTokenAssetId(bytes32 _baseTokenAssetId) external onlyOwnerOrAdmin {
        if (assetIdIsRegistered[_baseTokenAssetId]) {
            revert AssetIdAlreadyRegistered();
        }
        assetIdIsRegistered[_baseTokenAssetId] = true;

        emit BaseTokenAssetIdRegistered(_baseTokenAssetId);
    }

    /// @dev Used to set the assetAddress for a given assetInfo.
    /// @param _additionalData the additional data to identify the asset
    /// @param _assetAddress the asset handler address
    function setCTMAssetAddress(bytes32 _additionalData, address _assetAddress) external {
        // It is a simplified version of the logic used by the AssetRouter to manage asset handlers.
        // CTM's assetId is `keccak256(abi.encode(_l1ChainId(), l1CtmDeployer, ctmAddress))`.
        // And the l1CtmDeployer is considered the deployment tracker for the CTM asset.
        //
        // The l1CtmDeployer will call this method to set the asset handler address for the assetId.
        // If the chain is not the same as L1, we assume that it is done via L1->L2 communication and so we unalias the sender.
        //
        // For simpler handling we allow anyone to call this method. It is okay, since during bridging operations
        // it is double checked that `assetId` is indeed derived from the `l1CtmDeployer`.
        // TODO(EVM-703): This logic should be revised once interchain communication is implemented.

        address sender = _l1ChainId() == block.chainid ? msg.sender : AddressAliasHelper.undoL1ToL2Alias(msg.sender);
        // This method can be accessed by l1CtmDeployer only
        if (sender != address(l1CtmDeployer)) {
            revert Unauthorized(sender);
        }
        if (!chainTypeManagerIsRegistered[_assetAddress]) {
            revert CTMNotRegistered();
        }

        bytes32 ctmAssetId = DataEncoding.encodeAssetId(_l1ChainId(), _additionalData, sender);
        ctmAssetIdToAddress[ctmAssetId] = _assetAddress;
        ctmAssetIdFromAddress[_assetAddress] = ctmAssetId;
        emit AssetRegistered(ctmAssetId, _assetAddress, _additionalData, msg.sender);
    }

    /*//////////////////////////////////////////////////////////////
                          Chain Registration
    //////////////////////////////////////////////////////////////*/

    /// @notice This function is used to register a new zkChain in the system.
    /// @notice see external counterpart for full natspec.
    function _registerNewZKChain(uint256 _chainId, address _zkChain, bool _checkMaxNumberOfZKChains) internal {
        // slither-disable-next-line unused-return
        zkChainMap.set(_chainId, _zkChain);
        if (_checkMaxNumberOfZKChains && zkChainMap.length() > _maxNumberOfZKChains()) {
            revert ZKChainLimitReached();
        }
    }

    /*//////////////////////////////////////////////////////////////
                             Getters
    //////////////////////////////////////////////////////////////*/

    /// @notice baseToken function, which takes chainId as input, reads assetHandler from AR, and tokenAddress from AH
    function baseToken(uint256 _chainId) public view returns (address) {
        bytes32 baseTokenAssetId = baseTokenAssetId[_chainId];
        address assetHandlerAddress = IAssetRouterBase(assetRouter).assetHandlerAddress(baseTokenAssetId);

        // It is possible that the asset handler is not deployed for a chain on the current layer.
        // In this case we throw an error.
        if (assetHandlerAddress == address(0)) {
            revert AssetHandlerNotRegistered(baseTokenAssetId);
        }
        return IL1BaseTokenAssetHandler(assetHandlerAddress).tokenAddress(baseTokenAssetId);
    }

    /// @notice Returns all the registered zkChain addresses
    function getAllZKChains() public view override returns (address[] memory chainAddresses) {
        uint256[] memory keys = zkChainMap.keys();
        chainAddresses = new address[](keys.length);
        uint256 keysLength = keys.length;
        for (uint256 i = 0; i < keysLength; ++i) {
            chainAddresses[i] = zkChainMap.get(keys[i]);
        }
    }

    /// @notice Returns all the registered zkChain chainIDs
    function getAllZKChainChainIDs() public view override returns (uint256[] memory) {
        return zkChainMap.keys();
    }

    /// @notice Returns the address of the ZK chain with the corresponding chainID
    /// @param _chainId the chainId of the chain
    /// @return chainAddress the address of the ZK chain
    function getZKChain(uint256 _chainId) public view override returns (address chainAddress) {
        // slither-disable-next-line unused-return
        (, chainAddress) = zkChainMap.tryGet(_chainId);
    }

    function ctmAssetIdFromChainId(uint256 _chainId) public view override returns (bytes32) {
        address ctmAddress = chainTypeManager[_chainId];
        if (ctmAddress == address(0)) {
            revert ChainIdNotRegistered(_chainId);
        }
        return ctmAssetIdFromAddress[ctmAddress];
    }

    /*//////////////////////////////////////////////////////////////
                        Mailbox forwarder
    //////////////////////////////////////////////////////////////*/

    /// @notice This function is used to send a request to the ZK chain.
    /// @param _chainId the chainId of the chain
    /// @param _refundRecipient the refund recipient
    /// @param _request the request
    /// @return canonicalTxHash the canonical transaction hash
    function _sendRequest(
        uint256 _chainId,
        address _refundRecipient,
        BridgehubL2TransactionRequest memory _request
    ) internal returns (bytes32 canonicalTxHash) {
        address refundRecipient = AddressAliasHelper.actualRefundRecipient(_refundRecipient, msg.sender);
        _request.refundRecipient = refundRecipient;
        address zkChain = zkChainMap.get(_chainId);

        canonicalTxHash = IZKChain(zkChain).bridgehubRequestL2Transaction(_request);
    }

<<<<<<< HEAD
    /// @notice Used to forward a transaction on the gateway to the chains mailbox (from L1).
    /// @param _chainId the chainId of the chain
    /// @param _canonicalTxHash the canonical transaction hash
    /// @param _expirationTimestamp the expiration timestamp for the transaction
    function forwardTransactionOnGateway(
        uint256 _chainId,
        bytes32 _canonicalTxHash,
        uint64 _expirationTimestamp
    ) external virtual onlySettlementLayerRelayedSender {
        if (_l1ChainId() == block.chainid) {
            revert NotInGatewayMode();
        }
        address zkChain = zkChainMap.get(_chainId);
        IZKChain(zkChain).bridgehubRequestL2TransactionOnGateway(_canonicalTxHash, _expirationTimestamp);
    }

=======
>>>>>>> a88002c9
    /// @notice forwards function call to Mailbox based on ChainId
    /// @param _chainId The chain ID of the ZK chain where to prove L2 message inclusion.
    /// @param _batchNumber The executed L2 batch number in which the message appeared
    /// @param _index The position in the L2 logs Merkle tree of the l2Log that was sent with the message
    /// @param _message Information about the sent message: sender address, the message itself, tx index in the L2 batch where the message was sent
    /// @param _proof Merkle proof for inclusion of L2 log that was sent with the message
    /// @return Whether the proof is valid
    function proveL2MessageInclusion(
        uint256 _chainId,
        uint256 _batchNumber,
        uint256 _index,
        L2Message calldata _message,
        bytes32[] calldata _proof
    ) external view override returns (bool) {
        address zkChain = zkChainMap.get(_chainId);
        return IZKChain(zkChain).proveL2MessageInclusion(_batchNumber, _index, _message, _proof);
    }

    /// @notice forwards function call to Mailbox based on ChainId
    /// @param _chainId The chain ID of the ZK chain where to prove L2 log inclusion.
    /// @param _batchNumber The executed L2 batch number in which the log appeared
    /// @param _index The position of the l2log in the L2 logs Merkle tree
    /// @param _log Information about the sent log
    /// @param _proof Merkle proof for inclusion of the L2 log
    /// @return Whether the proof is correct and L2 log is included in batch
    function proveL2LogInclusion(
        uint256 _chainId,
        uint256 _batchNumber,
        uint256 _index,
        L2Log calldata _log,
        bytes32[] calldata _proof
    ) external view override returns (bool) {
        address zkChain = zkChainMap.get(_chainId);
        return IZKChain(zkChain).proveL2LogInclusion(_batchNumber, _index, _log, _proof);
    }

    /// @notice forwards function call to Mailbox based on ChainId
    /// @param _chainId The chain ID of the ZK chain where to prove L1->L2 tx status.
    /// @param _l2TxHash The L2 canonical transaction hash
    /// @param _l2BatchNumber The L2 batch number where the transaction was processed
    /// @param _l2MessageIndex The position in the L2 logs Merkle tree of the l2Log that was sent with the message
    /// @param _l2TxNumberInBatch The L2 transaction number in the batch, in which the log was sent
    /// @param _merkleProof The Merkle proof of the processing L1 -> L2 transaction
    /// @param _status The execution status of the L1 -> L2 transaction (true - success & 0 - fail)
    /// @return Whether the proof is correct and the transaction was actually executed with provided status
    /// NOTE: It may return `false` for incorrect proof, but it doesn't mean that the L1 -> L2 transaction has an opposite status!
    function proveL1ToL2TransactionStatus(
        uint256 _chainId,
        bytes32 _l2TxHash,
        uint256 _l2BatchNumber,
        uint256 _l2MessageIndex,
        uint16 _l2TxNumberInBatch,
        bytes32[] calldata _merkleProof,
        TxStatus _status
    ) external view override returns (bool) {
        address zkChain = zkChainMap.get(_chainId);
        return
            IZKChain(zkChain).proveL1ToL2TransactionStatus({
                _l2TxHash: _l2TxHash,
                _l2BatchNumber: _l2BatchNumber,
                _l2MessageIndex: _l2MessageIndex,
                _l2TxNumberInBatch: _l2TxNumberInBatch,
                _merkleProof: _merkleProof,
                _status: _status
            });
    }

    /// @notice forwards function call to Mailbox based on ChainId
    function l2TransactionBaseCost(
        uint256 _chainId,
        uint256 _gasPrice,
        uint256 _l2GasLimit,
        uint256 _l2GasPerPubdataByteLimit
    ) external view returns (uint256) {
        address zkChain = zkChainMap.get(_chainId);
        return IZKChain(zkChain).l2TransactionBaseCost(_gasPrice, _l2GasLimit, _l2GasPerPubdataByteLimit);
    }

    /*//////////////////////////////////////////////////////////////
                        Chain migration
    //////////////////////////////////////////////////////////////*/

    /// @notice IL1AssetHandler interface, used to migrate (transfer) a chain to the settlement layer.
    /// @param _chainId The chain ID of the migrating chain.
    /// @param _newSettlementLayerChainId The chain ID of the new settlement layer.
    /// @return zkChain The address of the ZK chain.
    /// @return ctm The address of the CTM of the chain.
    function forwardedBridgeBurnSetSettlementLayer(
        uint256 _chainId,
        uint256 _newSettlementLayerChainId
    ) external onlyChainAssetHandler returns (address zkChain, address ctm) {
        if (!whitelistedSettlementLayers[_newSettlementLayerChainId]) {
            revert SLNotWhitelisted();
        }

        if (settlementLayer[_chainId] != block.chainid) {
            revert NotCurrentSL(settlementLayer[_chainId], block.chainid);
        }
        settlementLayer[_chainId] = _newSettlementLayerChainId;

        if (whitelistedSettlementLayers[_chainId]) {
            revert SettlementLayersMustSettleOnL1();
        }
        zkChain = zkChainMap.get(_chainId);
        ctm = chainTypeManager[_chainId];
    }

    /// @notice IL1AssetHandler interface, used to migrate (transfer) a chain to the settlement layer.
    /// @param _assetId The asset ID of the chain.
    /// @param _chainId The chain ID of the ZK chain.
    /// @param _baseTokenAssetId The asset ID of the base token.
    /// @return zkChain The address of the ZK chain.
    /// @return ctm The address of the CTM of the chain.
    function forwardedBridgeMint(
        bytes32 _assetId,
        uint256 _chainId,
        bytes32 _baseTokenAssetId
    ) external onlyChainAssetHandler returns (address zkChain, address ctm) {
        ctm = ctmAssetIdToAddress[_assetId];
        if (ctm == address(0)) {
            revert NoCTMForAssetId(_assetId);
        }
        if (settlementLayer[_chainId] == block.chainid) {
            revert AlreadyCurrentSL(block.chainid);
        }

        settlementLayer[_chainId] = block.chainid;
        chainTypeManager[_chainId] = ctm;
        baseTokenAssetId[_chainId] = _baseTokenAssetId;
        // To keep `assetIdIsRegistered` consistent, we'll also automatically register the base token.
        // It is assumed that if the bridging happened, the token was approved on L1 already.
        assetIdIsRegistered[_baseTokenAssetId] = true;

        zkChain = getZKChain(_chainId);
    }

    /// @notice Used to recover a failed migration.
    /// @param _chainId The chain ID of the chain.
    /// @return zkChain The address of the ZK chain.
    /// @return ctm The address of the CTM of the chain.
    function forwardedBridgeRecoverFailedTransfer(
        uint256 _chainId
    ) external onlyChainAssetHandler returns (address zkChain, address ctm) {
        settlementLayer[_chainId] = block.chainid;
        zkChain = getZKChain(_chainId);
        ctm = chainTypeManager[_chainId];
    }

    /*////////////////////////////////////////////////////////////
                            Chain registration
    //////////////////////////////////////////////////////////////*/

    /// @notice This function is used to register a new zkChain in the system.
    /// @param _chainId The chain ID of the ZK chain
    /// @param _zkChain The address of the ZK chain's DiamondProxy contract.
    /// @param _checkMaxNumberOfZKChains Whether to check that the limit for the number
    /// of chains has not been crossed.
    /// @dev Providing `_checkMaxNumberOfZKChains = false` may be preferable in cases
    /// where we want to guarantee that a chain can be added. These include:
    /// - Migration of a chain from the mapping in the old CTM
    /// - Migration of a chain to a new settlement layer
    function registerNewZKChain(
        uint256 _chainId,
        address _zkChain,
        bool _checkMaxNumberOfZKChains
    ) public onlyChainAssetHandler {
        _registerNewZKChain(_chainId, _zkChain, _checkMaxNumberOfZKChains);
    }

    function _validateChainParams(uint256 _chainId, bytes32 _assetId, address _chainTypeManager) internal view {
        if (_chainId == 0) {
            revert ZeroChainId();
        }

        if (_chainId > type(uint48).max) {
            revert ChainIdTooBig();
        }

        if (_chainId == block.chainid) {
            revert ChainIdCantBeCurrentChain();
        }

        if (_chainTypeManager == address(0)) {
            revert ZeroAddress();
        }
        if (_assetId == bytes32(0)) {
            revert EmptyAssetId();
        }

        if (!chainTypeManagerIsRegistered[_chainTypeManager]) {
            revert CTMNotRegistered();
        }

        if (!assetIdIsRegistered[_assetId]) {
            revert AssetIdNotSupported(_assetId);
        }

        if (assetRouter == address(0)) {
            revert SharedBridgeNotSet();
        }
        if (chainTypeManager[_chainId] != address(0)) {
            revert BridgeHubAlreadyRegistered();
        }
    }

    /*//////////////////////////////////////////////////////////////
                            PAUSE
    //////////////////////////////////////////////////////////////*/

    /// @notice Pauses all functions marked with the `whenNotPaused` modifier.
    function pause() external onlyOwner {
        _pause();
    }

    /// @notice Unpauses the contract, allowing all functions marked with the `whenNotPaused` modifier to be called again.
    function unpause() external onlyOwner {
        _unpause();
    }

    /// @notice Pauses migration functions.
    /// @dev Remove this with V30, the functionality was moved to the ChainAssetHandler in V29.
    function pauseMigration() external onlyOwner {
        migrationPaused = true;
    }

    /// @notice Unpauses migration functions.
    function unpauseMigration() external onlyOwner {
        migrationPaused = false;
    }

    /*//////////////////////////////////////////////////////////////
                            Legacy functions
    //////////////////////////////////////////////////////////////*/

    /// @notice return the ZK chain contract for a chainId
    function getHyperchain(uint256 _chainId) public view returns (address) {
        return getZKChain(_chainId);
    }

    /// @notice return the asset router
    function sharedBridge() public view returns (address) {
        return assetRouter;
    }
}<|MERGE_RESOLUTION|>--- conflicted
+++ resolved
@@ -19,11 +19,7 @@
 import {AddressAliasHelper} from "../vendor/AddressAliasHelper.sol";
 import {IMessageRoot} from "./IMessageRoot.sol";
 import {ICTMDeploymentTracker} from "./ICTMDeploymentTracker.sol";
-<<<<<<< HEAD
-import {AlreadyCurrentSL, NotChainAssetHandler, NotCurrentSL, NotInGatewayMode, NotRelayedSender, SLNotWhitelisted} from "./L1BridgehubErrors.sol";
-=======
 import {AlreadyCurrentSL, NotChainAssetHandler, NotCurrentSL, NotRelayedSender, SLNotWhitelisted} from "./L1BridgehubErrors.sol";
->>>>>>> a88002c9
 import {AssetHandlerNotRegistered, AssetIdAlreadyRegistered, AssetIdNotSupported, BridgeHubAlreadyRegistered, CTMAlreadyRegistered, CTMNotRegistered, ChainIdCantBeCurrentChain, ChainIdNotRegistered, ChainIdTooBig, EmptyAssetId, MigrationPaused, NoCTMForAssetId, SettlementLayersMustSettleOnL1, SharedBridgeNotSet, Unauthorized, ZKChainLimitReached, ZeroAddress, ZeroChainId} from "../common/L1ContractErrors.sol";
 import {L2_COMPLEX_UPGRADER_ADDR} from "../common/l2-helpers/L2ContractAddresses.sol";
 
@@ -32,19 +28,7 @@
 /// @dev The Bridgehub contract serves as the primary entry point for L1->L2 communication,
 /// facilitating interactions between end user and bridges.
 /// It also manages state transition managers, base tokens, and chain registrations.
-<<<<<<< HEAD
-/// Bridgehub is also an IL1AssetHandler for the chains themselves, which is used to migrate the chains
-/// between different settlement layers (for example from L1 to Gateway).
-abstract contract BridgehubBase is
-    IBridgehubBase,
-    ReentrancyGuard,
-    Ownable2StepUpgradeable,
-    PausableUpgradeable,
-    AssetHandlerModifiers
-{
-=======
 abstract contract BridgehubBase is IBridgehubBase, ReentrancyGuard, Ownable2StepUpgradeable, PausableUpgradeable {
->>>>>>> a88002c9
     using EnumerableMap for EnumerableMap.UintToAddressMap;
 
     /*//////////////////////////////////////////////////////////////
@@ -380,25 +364,6 @@
         canonicalTxHash = IZKChain(zkChain).bridgehubRequestL2Transaction(_request);
     }
 
-<<<<<<< HEAD
-    /// @notice Used to forward a transaction on the gateway to the chains mailbox (from L1).
-    /// @param _chainId the chainId of the chain
-    /// @param _canonicalTxHash the canonical transaction hash
-    /// @param _expirationTimestamp the expiration timestamp for the transaction
-    function forwardTransactionOnGateway(
-        uint256 _chainId,
-        bytes32 _canonicalTxHash,
-        uint64 _expirationTimestamp
-    ) external virtual onlySettlementLayerRelayedSender {
-        if (_l1ChainId() == block.chainid) {
-            revert NotInGatewayMode();
-        }
-        address zkChain = zkChainMap.get(_chainId);
-        IZKChain(zkChain).bridgehubRequestL2TransactionOnGateway(_canonicalTxHash, _expirationTimestamp);
-    }
-
-=======
->>>>>>> a88002c9
     /// @notice forwards function call to Mailbox based on ChainId
     /// @param _chainId The chain ID of the ZK chain where to prove L2 message inclusion.
     /// @param _batchNumber The executed L2 batch number in which the message appeared
