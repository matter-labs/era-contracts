// SPDX-License-Identifier: MIT

pragma solidity 0.8.28;

import {MessageRootBase} from "./MessageRootBase.sol";

import {L2_BRIDGEHUB_ADDR} from "../common/l2-helpers/L2ContractAddresses.sol";

import {MessageRootNotRegistered} from "./L1BridgehubErrors.sol";
import {MessageHashing} from "../common/libraries/MessageHashing.sol";

import {FullMerkle} from "../common/libraries/FullMerkle.sol";
import {DynamicIncrementalMerkle} from "../common/libraries/DynamicIncrementalMerkle.sol";
import {L2_COMPLEX_UPGRADER_ADDR} from "../common/l2-helpers/L2ContractAddresses.sol";
import {InvalidCaller} from "../common/L1ContractErrors.sol";

/// @author Matter Labs
/// @custom:security-contact security@matterlabs.dev
/// @dev The MessageRoot contract is responsible for storing the cross message roots of the chains and the aggregated root of all chains.
/// @dev Important: L2 contracts are not allowed to have any immutable variables or constructors. This is needed for compatibility with ZKsyncOS.
contract L2MessageRoot is MessageRootBase {
    using FullMerkle for FullMerkle.FullTree;
    using DynamicIncrementalMerkle for DynamicIncrementalMerkle.Bytes32PushTree;

    /// @dev Chain ID of L1 for bridging reasons.
    /// @dev Note, that while it is a simple storage variable, the name is in capslock for the backward compatibility with
    /// the old version where it was an immutable.
    uint256 internal l1ChainId;

    /*//////////////////////////////////////////////////////////////
                        IMMUTABLE GETTERS
    //////////////////////////////////////////////////////////////*/

    function _bridgehub() internal view override returns (address) {
        return L2_BRIDGEHUB_ADDR;
    }

    // A method for backwards compatibility with the old implementation
    function BRIDGE_HUB() public view returns (address) {
        return L2_BRIDGEHUB_ADDR;
    }

    function L1_CHAIN_ID() public view override returns (uint256) {
        return l1ChainId;
    }

    /// @dev Only allows calls from the complex upgrader contract on L2.
    modifier onlyUpgrader() {
        if (msg.sender != L2_COMPLEX_UPGRADER_ADDR) {
            revert InvalidCaller(msg.sender);
        }
        _;
    }

    /// @notice Initializes the contract.
    /// @dev This function is used to initialize the contract with the initial values.
    /// @param _l1ChainId The chain id of L1.
    function initL2(uint256 _l1ChainId) public onlyUpgrader {
        _disableInitializers();
        l1ChainId = _l1ChainId;
        _initialize();
    }

    /// @notice Adds a new chainBatchRoot to the chainTree.
    /// @param _chainId The ID of the chain whose chainBatchRoot is being added to the chainTree.
    /// @param _batchNumber The number of the batch to which _chainBatchRoot belongs.
    /// @param _chainBatchRoot The value of chainBatchRoot which is being added.
    function addChainBatchRoot(
        uint256 _chainId,
        uint256 _batchNumber,
        bytes32 _chainBatchRoot
<<<<<<< HEAD
    ) external override onlyChain(_chainId) {
=======
    ) external onlyChain(_chainId) {
>>>>>>> a88002c9
        // Make sure that chain is registered.
        if (!chainRegistered(_chainId)) {
            revert MessageRootNotRegistered();
        }

        // Push chainBatchRoot to the chainTree related to specified chainId and get the new root.
        bytes32 chainRoot;
        // slither-disable-next-line unused-return
        (, chainRoot) = chainTree[_chainId].push(MessageHashing.batchLeafHash(_chainBatchRoot, _batchNumber));

        emit AppendedChainBatchRoot(_chainId, _batchNumber, _chainBatchRoot);

        // Update leaf corresponding to the specified chainId with newly acquired value of the chainRoot.
        bytes32 cachedChainIdLeafHash = MessageHashing.chainIdLeafHash(chainRoot, _chainId);
        bytes32 sharedTreeRoot = sharedTree.updateLeaf(chainIndex[_chainId], cachedChainIdLeafHash);

        emit NewChainRoot(_chainId, chainRoot, cachedChainIdLeafHash);

        // What happens here is we query for the current sharedTreeRoot and emit the event stating that new InteropRoot is "created".
        // The reason for the usage of "bytes32[] memory _sides" to store the InteropRoot is explained in L2InteropRootStorage contract.
        bytes32[] memory _sides = new bytes32[](1);
        _sides[0] = sharedTreeRoot;
        emit NewInteropRoot(block.chainid, block.number, 0, _sides);
        historicalRoot[block.number] = sharedTreeRoot;
    }
}<|MERGE_RESOLUTION|>--- conflicted
+++ resolved
@@ -69,11 +69,7 @@
         uint256 _chainId,
         uint256 _batchNumber,
         bytes32 _chainBatchRoot
-<<<<<<< HEAD
-    ) external override onlyChain(_chainId) {
-=======
     ) external onlyChain(_chainId) {
->>>>>>> a88002c9
         // Make sure that chain is registered.
         if (!chainRegistered(_chainId)) {
             revert MessageRootNotRegistered();
