// SPDX-License-Identifier: MIT

pragma solidity 0.8.24;

import {L2TransactionRequestTwoBridgesInner, IBridgehub} from "./IBridgehub.sol";
<<<<<<< HEAD
import {IAssetRouterBase} from "../bridge/interfaces/IAssetRouterBase.sol";
interface ISTMDeploymentTracker {
=======
import {IL1AssetRouter} from "../bridge/interfaces/IL1AssetRouter.sol";
import {IL1AssetDeploymentTracker} from "../bridge/interfaces/IL1AssetDeploymentTracker.sol";

/// @author Matter Labs
/// @custom:security-contact security@matterlabs.dev
interface ISTMDeploymentTracker is IL1AssetDeploymentTracker {
>>>>>>> 391fa4dd
    function bridgehubDeposit(
        uint256 _chainId,
        address _prevMsgSender,
        uint256 _l2Value,
        bytes calldata _data
    ) external payable returns (L2TransactionRequestTwoBridgesInner memory request);

    function BRIDGE_HUB() external view returns (IBridgehub);

<<<<<<< HEAD
    function SHARED_BRIDGE() external view returns (IAssetRouterBase);
=======
    function L1_ASSET_ROUTER() external view returns (IL1AssetRouter);
>>>>>>> 391fa4dd

    function registerSTMAssetOnL1(address _stmAddress) external;

    function getAssetId(address _l1STM) external view returns (bytes32);
}<|MERGE_RESOLUTION|>--- conflicted
+++ resolved
@@ -3,17 +3,12 @@
 pragma solidity 0.8.24;
 
 import {L2TransactionRequestTwoBridgesInner, IBridgehub} from "./IBridgehub.sol";
-<<<<<<< HEAD
 import {IAssetRouterBase} from "../bridge/interfaces/IAssetRouterBase.sol";
-interface ISTMDeploymentTracker {
-=======
-import {IL1AssetRouter} from "../bridge/interfaces/IL1AssetRouter.sol";
 import {IL1AssetDeploymentTracker} from "../bridge/interfaces/IL1AssetDeploymentTracker.sol";
 
 /// @author Matter Labs
 /// @custom:security-contact security@matterlabs.dev
 interface ISTMDeploymentTracker is IL1AssetDeploymentTracker {
->>>>>>> 391fa4dd
     function bridgehubDeposit(
         uint256 _chainId,
         address _prevMsgSender,
@@ -23,11 +18,7 @@
 
     function BRIDGE_HUB() external view returns (IBridgehub);
 
-<<<<<<< HEAD
-    function SHARED_BRIDGE() external view returns (IAssetRouterBase);
-=======
-    function L1_ASSET_ROUTER() external view returns (IL1AssetRouter);
->>>>>>> 391fa4dd
+    function L1_ASSET_ROUTER() external view returns (IAssetRouterBase);
 
     function registerSTMAssetOnL1(address _stmAddress) external;
 
