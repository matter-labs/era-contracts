--- conflicted
+++ resolved
@@ -11,13 +11,9 @@
 import {IAssetRouterBase} from "../bridge/asset-router/IAssetRouterBase.sol";
 import {ReentrancyGuard} from "../common/ReentrancyGuard.sol";
 import {TWO_BRIDGES_MAGIC_VALUE} from "../common/Config.sol";
-<<<<<<< HEAD
 import {L2_BRIDGEHUB_ADDR} from "../common/l2-helpers/L2ContractAddresses.sol";
-=======
-import {L2_BRIDGEHUB_ADDR} from "../common/L2ContractAddresses.sol";
 import {OnlyBridgehub, CTMNotRegistered, NotOwnerViaRouter, NoEthAllowed, NotOwner, WrongCounterPart} from "./L1BridgehubErrors.sol";
 import {UnsupportedEncodingVersion} from "../common/L1ContractErrors.sol";
->>>>>>> 9d0ffa4e
 
 /// @dev The encoding version of the data.
 bytes1 constant CTM_DEPLOYMENT_TRACKER_ENCODING_VERSION = 0x01;
@@ -29,27 +25,17 @@
     /// @dev Bridgehub smart contract that is used to operate with L2 via asynchronous L2 <-> L1 communication.
     IBridgehub public immutable override BRIDGE_HUB;
 
-<<<<<<< HEAD
     /// @dev Interop Center contract that is used to operate with L2 via asynchronous L2 <-> L1 communication.
     IInteropCenter public immutable override INTEROP_CENTER;
 
-    /// @dev Bridgehub smart contract that is used to operate with L2 via asynchronous L2 <-> L1 communication.
+    /// @dev L1AssetRouter smart contract that is used to bridge assets (including chains) between L1 and L2.
     IAssetRouterBase public immutable override L1_ASSET_ROUTER;
 
     /// @notice Checks that the message sender is the bridgehub.
     modifier onlyInteropCenter() {
-        // solhint-disable-next-line gas-custom-errors
-        require(msg.sender == address(INTEROP_CENTER), "CTM DT: not IC");
-=======
-    /// @dev L1AssetRouter smart contract that is used to bridge assets (including chains) between L1 and L2.
-    IAssetRouterBase public immutable override L1_ASSET_ROUTER;
-
-    /// @notice Checks that the message sender is the bridgehub.
-    modifier onlyBridgehub() {
-        if (msg.sender != address(BRIDGE_HUB)) {
+        if (msg.sender != address(INTEROP_CENTER)) {
             revert OnlyBridgehub(msg.sender, address(BRIDGE_HUB));
         }
->>>>>>> 9d0ffa4e
         _;
     }
 
@@ -63,22 +49,15 @@
 
     /// @dev Contract is expected to be used as proxy implementation on L1.
     /// @dev Initialize the implementation to prevent Parity hack.
-<<<<<<< HEAD
     constructor(
         IBridgehub _bridgehub,
         IInteropCenter _interopCenter,
-        IAssetRouterBase _sharedBridge
+        IAssetRouterBase _l1AssetRouter
     ) reentrancyGuardInitializer {
         _disableInitializers();
         BRIDGE_HUB = _bridgehub;
         INTEROP_CENTER = _interopCenter;
-        L1_ASSET_ROUTER = _sharedBridge;
-=======
-    constructor(IBridgehub _bridgehub, IAssetRouterBase _l1AssetRouter) reentrancyGuardInitializer {
-        _disableInitializers();
-        BRIDGE_HUB = _bridgehub;
         L1_ASSET_ROUTER = _l1AssetRouter;
->>>>>>> 9d0ffa4e
     }
 
     /// @notice used to initialize the contract
@@ -116,18 +95,10 @@
         address _originalCaller,
         uint256,
         bytes calldata _data
-<<<<<<< HEAD
     ) external payable onlyInteropCenter returns (L2TransactionRequestTwoBridgesInner memory request) {
-        // solhint-disable-next-line gas-custom-errors
-
-        require(msg.value == 0, "CTMDT: no eth allowed");
-        // solhint-disable-next-line gas-custom-errors
-=======
-    ) external payable onlyBridgehub returns (L2TransactionRequestTwoBridgesInner memory request) {
         if (msg.value != 0) {
             revert NoEthAllowed();
         }
->>>>>>> 9d0ffa4e
 
         if (_originalCaller != owner()) {
             revert NotOwner(_originalCaller, owner());
