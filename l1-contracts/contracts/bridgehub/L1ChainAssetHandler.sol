// SPDX-License-Identifier: MIT

pragma solidity 0.8.28;

import {ChainAssetHandlerBase} from "./ChainAssetHandlerBase.sol";
import {ETH_TOKEN_ADDRESS} from "../common/Config.sol";
import {DataEncoding} from "../common/libraries/DataEncoding.sol";
import {IL1Nullifier} from "../bridge/interfaces/IL1Nullifier.sol";
<<<<<<< HEAD
import {TxStatus} from "../common/Messaging.sol";
=======
>>>>>>> 1470c718
import {IBridgehubBase, BridgehubBurnCTMAssetData} from "./IBridgehubBase.sol";
import {IChainTypeManager} from "../state-transition/IChainTypeManager.sol";
import {IZKChain} from "../state-transition/chain-interfaces/IZKChain.sol";
import {IL1AssetHandler} from "../bridge/interfaces/IL1AssetHandler.sol";
<<<<<<< HEAD
=======
import {IL1Bridgehub} from "./IL1Bridgehub.sol";
import {IMessageRoot} from "./IMessageRoot.sol";
import {IAssetRouterBase} from "../bridge/asset-router/IAssetRouterBase.sol";
>>>>>>> 1470c718

/// @author Matter Labs
/// @custom:security-contact security@matterlabs.dev
/// @dev The ChainAssetHandler contract is used for migrating chains between settlement layers,
/// it is the IL1AssetHandler for the chains themselves, which is used to migrate the chains
/// between different settlement layers (for example from L1 to Gateway).
/// @dev L1 version – keeps the cheap immutables set in the constructor.
contract L1ChainAssetHandler is ChainAssetHandlerBase, IL1AssetHandler {
    /// @dev The assetId of the ETH.
    bytes32 public immutable override ETH_TOKEN_ASSET_ID;

    /// @dev The chain ID of L1.
    uint256 public immutable override L1_CHAIN_ID;

    /// @dev The bridgehub contract.
    IL1Bridgehub public immutable override BRIDGEHUB;

    /// @dev The message root contract.
    IMessageRoot public immutable override MESSAGE_ROOT;

    /// @dev The asset router contract.
    IAssetRouterBase public immutable override ASSET_ROUTER;

    /// @dev The asset tracker contract.
    address internal immutable ASSET_TRACKER;

    /// @dev The L1 nullifier contract.
    IL1Nullifier internal immutable L1_NULLIFIER;

    /// @dev The mapping showing for each chain if migration is in progress or not, used for freezing deposits.abi
    mapping(uint256 chainId => bool isMigrationInProgress) public isMigrationInProgress;

    /*//////////////////////////////////////////////////////////////
                        IMMUTABLE GETTERS
    //////////////////////////////////////////////////////////////*/

    function _ethTokenAssetId() internal view override returns (bytes32) {
        return ETH_TOKEN_ASSET_ID;
    }
    function _l1ChainId() internal view override returns (uint256) {
        return L1_CHAIN_ID;
    }
    function _bridgehub() internal view override returns (IL1Bridgehub) {
        return BRIDGEHUB;
    }
    function _messageRoot() internal view override returns (IMessageRoot) {
        return MESSAGE_ROOT;
    }
    function _assetRouter() internal view override returns (IAssetRouterBase) {
        return ASSET_ROUTER;
    }

    function _assetTracker() internal view override returns (address) {
        return ASSET_TRACKER;
    }

    constructor(
        address _owner,
        address _bridgehub,
        address _assetRouter,
        address _messageRoot,
        address _assetTracker,
        IL1Nullifier _l1Nullifier
    ) reentrancyGuardInitializer {
        _disableInitializers();
        BRIDGEHUB = IL1Bridgehub(_bridgehub);
        ASSET_ROUTER = IAssetRouterBase(_assetRouter);
        MESSAGE_ROOT = IMessageRoot(_messageRoot);
        L1_CHAIN_ID = block.chainid;
        ETH_TOKEN_ASSET_ID = DataEncoding.encodeNTVAssetId(block.chainid, ETH_TOKEN_ADDRESS);
        ASSET_TRACKER = _assetTracker;
        L1_NULLIFIER = _l1Nullifier;
        _transferOwnership(_owner);
    }

    /// @dev Initializes the reentrancy guard. Expected to be used in the proxy.
    /// @param _owner the owner of the contract
    function initialize(address _owner) external reentrancyGuardInitializer {
        _transferOwnership(_owner);
    }

    /// @dev IL1AssetHandler interface, used to undo a failed migration of a chain.
<<<<<<< HEAD
    // / @param _chainId the chainId of the chain
=======
>>>>>>> 1470c718
    /// @param _assetId the assetId of the chain's CTM
    /// @param _data the data for the recovery.
    /// @param _depositSender the address of the entity that initiated the deposit.
    // slither-disable-next-line locked-ether
<<<<<<< HEAD
    function bridgeConfirmTransferResult(
        uint256,
        TxStatus _txStatus,
        bytes32 _assetId,
        address _depositSender,
        bytes calldata _data
    ) external payable requireZeroValue(msg.value) onlyAssetRouter {
        BridgehubBurnCTMAssetData memory bridgehubBurnData = abi.decode(_data, (BridgehubBurnCTMAssetData));

        (address zkChain, address ctm) = IBridgehubBase(_bridgehub()).forwardedBridgeConfirmTransferResult(
            bridgehubBurnData.chainId,
            _txStatus
        );

        IChainTypeManager(ctm).forwardedBridgeConfirmTransferResult({
            _chainId: bridgehubBurnData.chainId,
            _txStatus: _txStatus,
=======
    function bridgeRecoverFailedTransfer(
        uint256,
        bytes32 _assetId,
        address _depositSender,
        bytes calldata _data
    ) external payable requireZeroValue(msg.value) onlyAssetRouter onlyL1 {
        BridgehubBurnCTMAssetData memory bridgehubBurnData = abi.decode(_data, (BridgehubBurnCTMAssetData));

        (address zkChain, address ctm) = IBridgehubBase(_bridgehub()).forwardedBridgeRecoverFailedTransfer(
            bridgehubBurnData.chainId
        );

        IChainTypeManager(ctm).forwardedBridgeRecoverFailedTransfer({
            _chainId: bridgehubBurnData.chainId,
>>>>>>> 1470c718
            _assetInfo: _assetId,
            _depositSender: _depositSender,
            _ctmData: bridgehubBurnData.ctmData
        });

<<<<<<< HEAD
        if (_txStatus == TxStatus.Failure) {
            --migrationNumber[bridgehubBurnData.chainId];
        }

        isMigrationInProgress[bridgehubBurnData.chainId] = false;

        IZKChain(zkChain).forwardedBridgeConfirmTransferResult({
            _chainId: bridgehubBurnData.chainId,
            _txStatus: _txStatus,
=======
        --migrationNumber[bridgehubBurnData.chainId];

        IZKChain(zkChain).forwardedBridgeRecoverFailedTransfer({
            _chainId: bridgehubBurnData.chainId,
>>>>>>> 1470c718
            _assetInfo: _assetId,
            _originalCaller: _depositSender,
            _chainData: bridgehubBurnData.chainData
        });
    }
<<<<<<< HEAD

    function _setMigrationInProgressOnL1(uint256 _chainId) internal override {
        isMigrationInProgress[_chainId] = true;
    }
=======
>>>>>>> 1470c718
}<|MERGE_RESOLUTION|>--- conflicted
+++ resolved
@@ -6,20 +6,14 @@
 import {ETH_TOKEN_ADDRESS} from "../common/Config.sol";
 import {DataEncoding} from "../common/libraries/DataEncoding.sol";
 import {IL1Nullifier} from "../bridge/interfaces/IL1Nullifier.sol";
-<<<<<<< HEAD
 import {TxStatus} from "../common/Messaging.sol";
-=======
->>>>>>> 1470c718
 import {IBridgehubBase, BridgehubBurnCTMAssetData} from "./IBridgehubBase.sol";
 import {IChainTypeManager} from "../state-transition/IChainTypeManager.sol";
 import {IZKChain} from "../state-transition/chain-interfaces/IZKChain.sol";
 import {IL1AssetHandler} from "../bridge/interfaces/IL1AssetHandler.sol";
-<<<<<<< HEAD
-=======
 import {IL1Bridgehub} from "./IL1Bridgehub.sol";
 import {IMessageRoot} from "./IMessageRoot.sol";
 import {IAssetRouterBase} from "../bridge/asset-router/IAssetRouterBase.sol";
->>>>>>> 1470c718
 
 /// @author Matter Labs
 /// @custom:security-contact security@matterlabs.dev
@@ -102,15 +96,10 @@
     }
 
     /// @dev IL1AssetHandler interface, used to undo a failed migration of a chain.
-<<<<<<< HEAD
-    // / @param _chainId the chainId of the chain
-=======
->>>>>>> 1470c718
     /// @param _assetId the assetId of the chain's CTM
     /// @param _data the data for the recovery.
     /// @param _depositSender the address of the entity that initiated the deposit.
     // slither-disable-next-line locked-ether
-<<<<<<< HEAD
     function bridgeConfirmTransferResult(
         uint256,
         TxStatus _txStatus,
@@ -128,28 +117,11 @@
         IChainTypeManager(ctm).forwardedBridgeConfirmTransferResult({
             _chainId: bridgehubBurnData.chainId,
             _txStatus: _txStatus,
-=======
-    function bridgeRecoverFailedTransfer(
-        uint256,
-        bytes32 _assetId,
-        address _depositSender,
-        bytes calldata _data
-    ) external payable requireZeroValue(msg.value) onlyAssetRouter onlyL1 {
-        BridgehubBurnCTMAssetData memory bridgehubBurnData = abi.decode(_data, (BridgehubBurnCTMAssetData));
-
-        (address zkChain, address ctm) = IBridgehubBase(_bridgehub()).forwardedBridgeRecoverFailedTransfer(
-            bridgehubBurnData.chainId
-        );
-
-        IChainTypeManager(ctm).forwardedBridgeRecoverFailedTransfer({
-            _chainId: bridgehubBurnData.chainId,
->>>>>>> 1470c718
             _assetInfo: _assetId,
             _depositSender: _depositSender,
             _ctmData: bridgehubBurnData.ctmData
         });
 
-<<<<<<< HEAD
         if (_txStatus == TxStatus.Failure) {
             --migrationNumber[bridgehubBurnData.chainId];
         }
@@ -159,22 +131,13 @@
         IZKChain(zkChain).forwardedBridgeConfirmTransferResult({
             _chainId: bridgehubBurnData.chainId,
             _txStatus: _txStatus,
-=======
-        --migrationNumber[bridgehubBurnData.chainId];
-
-        IZKChain(zkChain).forwardedBridgeRecoverFailedTransfer({
-            _chainId: bridgehubBurnData.chainId,
->>>>>>> 1470c718
             _assetInfo: _assetId,
             _originalCaller: _depositSender,
             _chainData: bridgehubBurnData.chainData
         });
     }
-<<<<<<< HEAD
 
     function _setMigrationInProgressOnL1(uint256 _chainId) internal override {
         isMigrationInProgress[_chainId] = true;
     }
-=======
->>>>>>> 1470c718
 }