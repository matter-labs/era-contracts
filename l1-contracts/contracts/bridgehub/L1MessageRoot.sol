// SPDX-License-Identifier: MIT

pragma solidity 0.8.28;

import {MessageRootBase} from "./MessageRootBase.sol";
import {FinalizeL1DepositParams} from "../bridge/interfaces/IL1Nullifier.sol";
import {UnsafeBytes} from "../common/libraries/UnsafeBytes.sol";
import {IncorrectFunctionSignature, LocallyNoChainsAtGenesis, NotWhitelistedSettlementLayer, OnlyGateway, OnlyL1, OnlyL2MessageRoot, V30UpgradeChainBatchNumberAlreadySet} from "./L1BridgehubErrors.sol";
import {L2_MESSAGE_ROOT_ADDR} from "../common/l2-helpers/L2ContractAddresses.sol";
import {InvalidProof} from "../common/L1ContractErrors.sol";
import {L2MessageRoot} from "./L2MessageRoot.sol";

/// @author Matter Labs
/// @custom:security-contact security@matterlabs.dev
/// @dev The MessageRoot contract is responsible for storing the cross message roots of the chains and the aggregated root of all chains.
contract L1MessageRoot is MessageRootBase {
    /// @dev Bridgehub smart contract that is used to operate with L2 via asynchronous L2 <-> L1 communication.
    address public immutable BRIDGE_HUB;

    /// @notice The chain id of the Gateway chain.
    uint256 public immutable override GATEWAY_CHAIN_ID;

    /// @dev Contract is expected to be used as proxy implementation on L1, but as a system contract on L2.
    /// This means we call the _initialize in both the constructor and the initialize functions.
    /// Used for V30 upgrade deployment and local deployments.
    /// @dev Initialize the implementation to prevent Parity hack.
<<<<<<< HEAD
    /// @param _bridgehub Address of the Bridgehub.
    /// @param _l1ChainId Chain ID of L1.
    /// @param _gatewayChainId Chain ID of the Gateway chain.
    constructor(IBridgehub _bridgehub, uint256 _l1ChainId, uint256 _gatewayChainId) {
        BRIDGE_HUB = _bridgehub;
        L1_CHAIN_ID = _l1ChainId;
        GATEWAY_CHAIN_ID = _gatewayChainId;
        uint256[] memory allZKChains = _bridgehub.getAllZKChainChainIDs();
        _v30InitializeInner(allZKChains);
=======
    constructor(address _bridgehub) {
        BRIDGE_HUB = _bridgehub;
>>>>>>> 919ff231
        _initialize();
        _disableInitializers();
    }

    /// @dev Initializes a contract for later use. Expected to be used in the proxy on L1, on L2 it is a system contract without a proxy.
    function initialize() external reinitializer(2) {
        _initialize();
        uint256[] memory allZKChains = BRIDGE_HUB.getAllZKChainChainIDs();
        uint256 allZKChainsLength = allZKChains.length;
        /// locally there are no chains deployed before.
        require(allZKChainsLength == 0, LocallyNoChainsAtGenesis());
    }

    /// @dev The initialized used for the V30 upgrade.
    /// On L2s the initializers are disabled.
    function initializeL1V30Upgrade() external reinitializer(2) onlyL1 {
        uint256[] memory allZKChains = BRIDGE_HUB.getAllZKChainChainIDs();
        _v30InitializeInner(allZKChains);
    }
    function saveV30UpgradeChainBatchNumberOnL1(FinalizeL1DepositParams calldata _finalizeWithdrawalParams) external {
        require(_finalizeWithdrawalParams.l2Sender == L2_MESSAGE_ROOT_ADDR, OnlyL2MessageRoot());
        bool success = proveL1DepositParamsInclusion(_finalizeWithdrawalParams);
        if (!success) {
            revert InvalidProof();
        }

        require(_finalizeWithdrawalParams.chainId == GATEWAY_CHAIN_ID, OnlyGateway());
        require(
            BRIDGE_HUB.whitelistedSettlementLayers(_finalizeWithdrawalParams.chainId),
            NotWhitelistedSettlementLayer(_finalizeWithdrawalParams.chainId)
        );
        require(block.chainid == L1_CHAIN_ID, OnlyL1());

        (uint32 functionSignature, uint256 offset) = UnsafeBytes.readUint32(_finalizeWithdrawalParams.message, 0);
        require(
            bytes4(functionSignature) == L2MessageRoot.sendV30UpgradeBlockNumberFromGateway.selector,
            IncorrectFunctionSignature()
        );

        (uint256 chainId, ) = UnsafeBytes.readUint256(_finalizeWithdrawalParams.message, offset);
        (uint256 receivedV30UpgradeChainBatchNumber, ) = UnsafeBytes.readUint256(
            _finalizeWithdrawalParams.message,
            offset
        );
        require(v30UpgradeChainBatchNumber[chainId] == 0, V30UpgradeChainBatchNumberAlreadySet());
        v30UpgradeChainBatchNumber[chainId] = receivedV30UpgradeChainBatchNumber;
    }

    /*//////////////////////////////////////////////////////////////
                        IMMUTABLE GETTERS
    //////////////////////////////////////////////////////////////*/

    function _bridgehub() internal view override returns (address) {
        return BRIDGE_HUB;
    }

    function L1_CHAIN_ID() public view override returns (uint256) {
        return block.chainid;
    }

    function _gatewayChainId() internal view override returns (uint256) {
        return GATEWAY_CHAIN_ID;
    }
}<|MERGE_RESOLUTION|>--- conflicted
+++ resolved
@@ -24,20 +24,13 @@
     /// This means we call the _initialize in both the constructor and the initialize functions.
     /// Used for V30 upgrade deployment and local deployments.
     /// @dev Initialize the implementation to prevent Parity hack.
-<<<<<<< HEAD
     /// @param _bridgehub Address of the Bridgehub.
-    /// @param _l1ChainId Chain ID of L1.
     /// @param _gatewayChainId Chain ID of the Gateway chain.
-    constructor(IBridgehub _bridgehub, uint256 _l1ChainId, uint256 _gatewayChainId) {
+    constructor(IBridgehub _bridgehub, uint256 _gatewayChainId) {
         BRIDGE_HUB = _bridgehub;
-        L1_CHAIN_ID = _l1ChainId;
         GATEWAY_CHAIN_ID = _gatewayChainId;
         uint256[] memory allZKChains = _bridgehub.getAllZKChainChainIDs();
         _v30InitializeInner(allZKChains);
-=======
-    constructor(address _bridgehub) {
-        BRIDGE_HUB = _bridgehub;
->>>>>>> 919ff231
         _initialize();
         _disableInitializers();
     }
