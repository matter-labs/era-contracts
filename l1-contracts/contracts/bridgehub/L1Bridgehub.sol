--- conflicted
+++ resolved
@@ -274,14 +274,9 @@
         address _assetRouter,
         ICTMDeploymentTracker _l1CtmDeployer,
         IMessageRoot _messageRoot,
-<<<<<<< HEAD
         address _chainAssetHandler,
         address _chainRegistrationSender
-    ) external override(BridgehubBase, IL1Bridgehub) onlyOwnerOrUpgrader {
-=======
-        address _chainAssetHandler
     ) external override onlyOwnerOrUpgrader {
->>>>>>> 61031356
         assetRouter = _assetRouter;
         l1CtmDeployer = _l1CtmDeployer;
         messageRoot = _messageRoot;
