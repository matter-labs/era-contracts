// SPDX-License-Identifier: MIT
// We use a floating point pragma here so it can be used within other projects that interact with the ZKsync ecosystem without using our exact pragma version.
pragma solidity ^0.8.21;

import {L2Message, L2Log, TxStatus} from "../common/Messaging.sol";
import {ICTMDeploymentTracker} from "./ICTMDeploymentTracker.sol";
import {IMessageRoot} from "./IMessageRoot.sol";
<<<<<<< HEAD
import {IAssetHandler} from "../bridge/interfaces/IAssetHandler.sol";
import {IInteropCenter} from "./IInteropCenter.sol";
import {IAssetTracker} from "../bridge/asset-tracker/IAssetTracker.sol";
=======
>>>>>>> 8fb99237

struct L2TransactionRequestDirect {
    uint256 chainId;
    uint256 mintValue;
    address l2Contract;
    uint256 l2Value;
    bytes l2Calldata;
    uint256 l2GasLimit;
    uint256 l2GasPerPubdataByteLimit;
    bytes[] factoryDeps;
    address refundRecipient;
}

struct L2TransactionRequestTwoBridgesOuter {
    uint256 chainId;
    uint256 mintValue;
    uint256 l2Value;
    uint256 l2GasLimit;
    uint256 l2GasPerPubdataByteLimit;
    address refundRecipient;
    address secondBridgeAddress;
    uint256 secondBridgeValue;
    bytes secondBridgeCalldata;
}

struct L2TransactionRequestTwoBridgesInner {
    bytes32 magicValue;
    address l2Contract;
    bytes l2Calldata;
    bytes[] factoryDeps;
    bytes32 txDataHash;
}

struct BridgehubMintCTMAssetData {
    uint256 chainId;
    bytes32 baseTokenAssetId;
    bytes ctmData;
    bytes chainData;
}

struct BridgehubBurnCTMAssetData {
    uint256 chainId;
    bytes ctmData;
    bytes chainData;
}

struct RouteBridgehubDepositStruct {
    address secondBridgeAddress;
    uint256 chainId;
    address sender;
    uint256 l2Value;
    bytes secondBridgeCalldata;
}

/// @author Matter Labs
/// @custom:security-contact security@matterlabs.dev
interface IBridgehub {
    /// @notice pendingAdmin is changed
    /// @dev Also emitted when new admin is accepted and in this case, `newPendingAdmin` would be zero address
    event NewPendingAdmin(address indexed oldPendingAdmin, address indexed newPendingAdmin);

    /// @notice Admin changed
    event NewAdmin(address indexed oldAdmin, address indexed newAdmin);

    /// @notice CTM asset registered
    event AssetRegistered(
        bytes32 indexed assetInfo,
        address indexed _assetAddress,
        bytes32 indexed additionalData,
        address sender
    );

    event SettlementLayerRegistered(uint256 indexed chainId, bool indexed isWhitelisted);

    /// @notice Starts the transfer of admin rights. Only the current admin or owner can propose a new pending one.
    /// @notice New admin can accept admin rights by calling `acceptAdmin` function.
    /// @param _newPendingAdmin Address of the new admin
    function setPendingAdmin(address _newPendingAdmin) external;

    /// @notice Accepts transfer of admin rights. Only pending admin can accept the role.
    function acceptAdmin() external;

    /// Getters
    function chainTypeManagerIsRegistered(address _chainTypeManager) external view returns (bool);

    function chainTypeManager(uint256 _chainId) external view returns (address);

    function assetIdIsRegistered(bytes32 _baseTokenAssetId) external view returns (bool);

    function baseToken(uint256 _chainId) external view returns (address);

    function baseTokenAssetId(uint256 _chainId) external view returns (bytes32);

    function messageRoot() external view returns (IMessageRoot);

    function interopCenter() external view returns (IInteropCenter);

    // function assetTracker() external view returns (IAssetTracker);

    function getZKChain(uint256 _chainId) external view returns (address);

    function getAllZKChains() external view returns (address[] memory);

    function getAllZKChainChainIDs() external view returns (uint256[] memory);

    function migrationPaused() external view returns (bool);

    function admin() external view returns (address);

    function assetRouter() external view returns (address);

    /// Mailbox forwarder

    function proveL2MessageInclusion(
        uint256 _chainId,
        uint256 _batchNumber,
        uint256 _index,
        L2Message calldata _message,
        bytes32[] calldata _proof
    ) external view returns (bool);

    function proveL2LogInclusion(
        uint256 _chainId,
        uint256 _batchNumber,
        uint256 _index,
        L2Log memory _log,
        bytes32[] calldata _proof
    ) external view returns (bool);

    function proveL1ToL2TransactionStatus(
        uint256 _chainId,
        bytes32 _l2TxHash,
        uint256 _l2BatchNumber,
        uint256 _l2MessageIndex,
        uint16 _l2TxNumberInBatch,
        bytes32[] calldata _merkleProof,
        TxStatus _status
    ) external view returns (bool);

    function requestL2TransactionDirect(
        L2TransactionRequestDirect calldata _request
    ) external payable returns (bytes32 canonicalTxHash);

    function requestL2TransactionTwoBridges(
        L2TransactionRequestTwoBridgesOuter calldata _request
    ) external payable returns (bytes32 canonicalTxHash);

    function l2TransactionBaseCost(
        uint256 _chainId,
        uint256 _gasPrice,
        uint256 _l2GasLimit,
        uint256 _l2GasPerPubdataByteLimit
    ) external view returns (uint256);

    //// Registry

    function createNewChain(
        uint256 _chainId,
        address _chainTypeManager,
        bytes32 _baseTokenAssetId,
        uint256 _salt,
        address _admin,
        bytes calldata _initData,
        bytes[] calldata _factoryDeps
    ) external returns (uint256 chainId);

    function addChainTypeManager(address _chainTypeManager) external;

    function removeChainTypeManager(address _chainTypeManager) external;

    function addTokenAssetId(bytes32 _baseTokenAssetId) external;

    function setAddresses(
        address _sharedBridge,
        ICTMDeploymentTracker _l1CtmDeployer,
        IMessageRoot _messageRoot,
<<<<<<< HEAD
        address _interopCenter
=======
        address _chainAssetHandler
>>>>>>> 8fb99237
    ) external;

    event NewChain(uint256 indexed chainId, address chainTypeManager, address indexed chainGovernance);

    event ChainTypeManagerAdded(address indexed chainTypeManager);

    event ChainTypeManagerRemoved(address indexed chainTypeManager);

    event BaseTokenAssetIdRegistered(bytes32 indexed assetId);

    function whitelistedSettlementLayers(uint256 _chainId) external view returns (bool);

    function registerSettlementLayer(uint256 _newSettlementLayerChainId, bool _isWhitelisted) external;

    function settlementLayer(uint256 _chainId) external view returns (uint256);

    // function finalizeMigrationToGateway(
    //     uint256 _chainId,
    //     address _baseToken,
    //     address _sharedBridge,
    //     address _admin,
    //     uint256 _expectedProtocolVersion,
    //     ZKChainCommitment calldata _commitment,
    //     bytes calldata _diamondCut
    // ) external;

    function ctmAssetIdFromChainId(uint256 _chainId) external view returns (bytes32);

    function ctmAssetIdFromAddress(address _ctmAddress) external view returns (bytes32);

    function l1CtmDeployer() external view returns (ICTMDeploymentTracker);

    function ctmAssetIdToAddress(bytes32 _assetInfo) external view returns (address);

    function setCTMAssetAddress(bytes32 _additionalData, address _assetAddress) external;

    function L1_CHAIN_ID() external view returns (uint256);

    function chainAssetHandler() external view returns (address);

    function registerAlreadyDeployedZKChain(uint256 _chainId, address _hyperchain) external;

    function registerLegacyChain(uint256 _chainId) external;

    function pauseMigration() external;

    function unpauseMigration() external;

<<<<<<< HEAD
    function forwardTransactionOnGateway(
        uint256 _chainId,
        bytes32 _canonicalTxHash,
        uint64 _expirationTimestamp
    ) external;

    function routeBridgehubConfirmL2Transaction(
        address _secondBridgeAddress,
        uint256 _chainId,
        bytes32 _txDataHash,
        bytes32 _canonicalTxHash
    ) external;

    function routeBridgehubDeposit(
        RouteBridgehubDepositStruct calldata _request
    ) external payable returns (L2TransactionRequestTwoBridgesInner memory outputRequest);
=======
    function forwardedBridgeBurnSetSettlementLayer(
        uint256 _chainId,
        uint256 _newSettlementLayerChainId
    ) external returns (address zkChain, address ctm);

    function forwardedBridgeMint(
        bytes32 _assetId,
        uint256 _chainId,
        bytes32 _baseTokenAssetId
    ) external returns (address zkChain, address ctm);

    function registerNewZKChain(uint256 _chainId, address _zkChain, bool _checkMaxNumberOfZKChains) external;

    function forwardedBridgeRecoverFailedTransfer(uint256 _chainId) external returns (address zkChain, address ctm);
>>>>>>> 8fb99237
}<|MERGE_RESOLUTION|>--- conflicted
+++ resolved
@@ -5,12 +5,8 @@
 import {L2Message, L2Log, TxStatus} from "../common/Messaging.sol";
 import {ICTMDeploymentTracker} from "./ICTMDeploymentTracker.sol";
 import {IMessageRoot} from "./IMessageRoot.sol";
-<<<<<<< HEAD
-import {IAssetHandler} from "../bridge/interfaces/IAssetHandler.sol";
 import {IInteropCenter} from "./IInteropCenter.sol";
 import {IAssetTracker} from "../bridge/asset-tracker/IAssetTracker.sol";
-=======
->>>>>>> 8fb99237
 
 struct L2TransactionRequestDirect {
     uint256 chainId;
@@ -187,11 +183,8 @@
         address _sharedBridge,
         ICTMDeploymentTracker _l1CtmDeployer,
         IMessageRoot _messageRoot,
-<<<<<<< HEAD
+        address _chainAssetHandler,
         address _interopCenter
-=======
-        address _chainAssetHandler
->>>>>>> 8fb99237
     ) external;
 
     event NewChain(uint256 indexed chainId, address chainTypeManager, address indexed chainGovernance);
@@ -240,7 +233,21 @@
 
     function unpauseMigration() external;
 
-<<<<<<< HEAD
+    function forwardedBridgeBurnSetSettlementLayer(
+        uint256 _chainId,
+        uint256 _newSettlementLayerChainId
+    ) external returns (address zkChain, address ctm);
+    
+    function forwardedBridgeMint(
+        bytes32 _assetId,
+        uint256 _chainId,
+        bytes32 _baseTokenAssetId
+    ) external returns (address zkChain, address ctm);
+    
+    function registerNewZKChain(uint256 _chainId, address _zkChain, bool _checkMaxNumberOfZKChains) external;
+    
+    function forwardedBridgeRecoverFailedTransfer(uint256 _chainId) external returns (address zkChain, address ctm);
+    
     function forwardTransactionOnGateway(
         uint256 _chainId,
         bytes32 _canonicalTxHash,
@@ -257,20 +264,4 @@
     function routeBridgehubDeposit(
         RouteBridgehubDepositStruct calldata _request
     ) external payable returns (L2TransactionRequestTwoBridgesInner memory outputRequest);
-=======
-    function forwardedBridgeBurnSetSettlementLayer(
-        uint256 _chainId,
-        uint256 _newSettlementLayerChainId
-    ) external returns (address zkChain, address ctm);
-
-    function forwardedBridgeMint(
-        bytes32 _assetId,
-        uint256 _chainId,
-        bytes32 _baseTokenAssetId
-    ) external returns (address zkChain, address ctm);
-
-    function registerNewZKChain(uint256 _chainId, address _zkChain, bool _checkMaxNumberOfZKChains) external;
-
-    function forwardedBridgeRecoverFailedTransfer(uint256 _chainId) external returns (address zkChain, address ctm);
->>>>>>> 8fb99237
 }