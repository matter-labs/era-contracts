--- conflicted
+++ resolved
@@ -117,11 +117,8 @@
     function migrationPaused() external view returns (bool);
 
     function admin() external view returns (address);
-<<<<<<< HEAD
-=======
 
     function assetRouter() external view returns (address);
->>>>>>> 45cf28c6
 
     /// Mailbox forwarder
 
