--- conflicted
+++ resolved
@@ -227,9 +227,7 @@
 
     function setLegacyBaseTokenAssetId(uint256 _chainId) external;
 
-<<<<<<< HEAD
+    function registerAlreadyDeployedZKChain(uint256 _chainId, address _hyperchain) external;
+    
     function setLegacyChainAddress(uint256 _chainId) external;
-=======
-    function registerAlreadyDeployedZKChain(uint256 _chainId, address _hyperchain) external;
->>>>>>> 2508f36e
 }