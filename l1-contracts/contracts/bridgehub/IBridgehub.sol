--- conflicted
+++ resolved
@@ -117,11 +117,8 @@
     function migrationPaused() external view returns (bool);
 
     function admin() external view returns (address);
-<<<<<<< HEAD
-=======
 
     function assetRouter() external view returns (address);
->>>>>>> 1cabb763
 
     /// Mailbox forwarder
 
@@ -222,21 +219,13 @@
 
     function ctmAssetIdFromChainId(uint256 _chainId) external view returns (bytes32);
 
-<<<<<<< HEAD
-    function ctmAssetId(address _ctmAddress) external view returns (bytes32);
-=======
     function ctmAssetIdFromAddress(address _ctmAddress) external view returns (bytes32);
->>>>>>> 1cabb763
 
     function l1CtmDeployer() external view returns (ICTMDeploymentTracker);
 
     function ctmAssetIdToAddress(bytes32 _assetInfo) external view returns (address);
 
-<<<<<<< HEAD
-    function setAssetHandlerAddress(bytes32 _additionalData, address _assetAddress) external;
-=======
     function setCTMAssetAddress(bytes32 _additionalData, address _assetAddress) external;
->>>>>>> 1cabb763
 
     function L1_CHAIN_ID() external view returns (uint256);
 
