// SPDX-License-Identifier: MIT

pragma solidity 0.8.24;

import {IL1AssetRouter} from "../bridge/interfaces/IL1AssetRouter.sol";
import {L2CanonicalTransaction, L2Message, L2Log, TxStatus} from "../common/Messaging.sol";
import {IL1AssetHandler} from "../bridge/interfaces/IL1AssetHandler.sol";
import {ISTMDeploymentTracker} from "./ISTMDeploymentTracker.sol";
import {IMessageRoot} from "./IMessageRoot.sol";

struct L2TransactionRequestDirect {
    uint256 chainId;
    uint256 mintValue;
    address l2Contract;
    uint256 l2Value;
    bytes l2Calldata;
    uint256 l2GasLimit;
    uint256 l2GasPerPubdataByteLimit;
    bytes[] factoryDeps;
    address refundRecipient;
}

struct L2TransactionRequestTwoBridgesOuter {
    uint256 chainId;
    uint256 mintValue;
    uint256 l2Value;
    uint256 l2GasLimit;
    uint256 l2GasPerPubdataByteLimit;
    address refundRecipient;
    address secondBridgeAddress;
    uint256 secondBridgeValue;
    bytes secondBridgeCalldata;
}

struct L2TransactionRequestTwoBridgesInner {
    bytes32 magicValue;
    address l2Contract;
    bytes l2Calldata;
    bytes[] factoryDeps;
    bytes32 txDataHash;
}

<<<<<<< HEAD
/// @author Matter Labs
/// @custom:security-contact security@matterlabs.dev
interface IBridgehub {
=======
interface IBridgehub is IL1AssetHandler {
>>>>>>> 2b3d4af2
    /// @notice pendingAdmin is changed
    /// @dev Also emitted when new admin is accepted and in this case, `newPendingAdmin` would be zero address
    event NewPendingAdmin(address indexed oldPendingAdmin, address indexed newPendingAdmin);

    /// @notice Admin changed
    event NewAdmin(address indexed oldAdmin, address indexed newAdmin);

<<<<<<< HEAD
    /// @notice Starts the transfer of admin rights. Only the current admin or owner can propose a new pending one.
=======
    /// @notice STM asset registered
    event AssetRegistered(
        bytes32 indexed assetInfo,
        address indexed _assetAddress,
        bytes32 indexed additionalData,
        address sender
    );

    /// @notice Starts the transfer of admin rights. Only the current admin can propose a new pending one.
>>>>>>> 2b3d4af2
    /// @notice New admin can accept admin rights by calling `acceptAdmin` function.
    /// @param _newPendingAdmin Address of the new admin
    function setPendingAdmin(address _newPendingAdmin) external;

    /// @notice Accepts transfer of admin rights. Only pending admin can accept the role.
    function acceptAdmin() external;

    /// Getters
    function stateTransitionManagerIsRegistered(address _stateTransitionManager) external view returns (bool);

    function stateTransitionManager(uint256 _chainId) external view returns (address);

    function tokenIsRegistered(address _baseToken) external view returns (bool);

    function baseToken(uint256 _chainId) external view returns (address);

    function baseTokenAssetId(uint256 _chainId) external view returns (bytes32);

    function sharedBridge() external view returns (IL1AssetRouter);

    function messageRoot() external view returns (IMessageRoot);

    function getHyperchain(uint256 _chainId) external view returns (address);

    /// Mailbox forwarder

    function proveL2MessageInclusion(
        uint256 _chainId,
        uint256 _batchNumber,
        uint256 _index,
        L2Message calldata _message,
        bytes32[] calldata _proof
    ) external view returns (bool);

    function proveL2LogInclusion(
        uint256 _chainId,
        uint256 _batchNumber,
        uint256 _index,
        L2Log memory _log,
        bytes32[] calldata _proof
    ) external view returns (bool);

    function proveL1ToL2TransactionStatus(
        uint256 _chainId,
        bytes32 _l2TxHash,
        uint256 _l2BatchNumber,
        uint256 _l2MessageIndex,
        uint16 _l2TxNumberInBatch,
        bytes32[] calldata _merkleProof,
        TxStatus _status
    ) external view returns (bool);

    function requestL2TransactionDirect(
        L2TransactionRequestDirect calldata _request
    ) external payable returns (bytes32 canonicalTxHash);

    function requestL2TransactionTwoBridges(
        L2TransactionRequestTwoBridgesOuter calldata _request
    ) external payable returns (bytes32 canonicalTxHash);

    function l2TransactionBaseCost(
        uint256 _chainId,
        uint256 _gasPrice,
        uint256 _l2GasLimit,
        uint256 _l2GasPerPubdataByteLimit
    ) external view returns (uint256);

    //// Registry

    function createNewChain(
        uint256 _chainId,
        address _stateTransitionManager,
        address _baseToken,
        uint256 _salt,
        address _admin,
        bytes calldata _initData,
        bytes[] calldata _factoryDeps
    ) external returns (uint256 chainId);

    function addStateTransitionManager(address _stateTransitionManager) external;

    function removeStateTransitionManager(address _stateTransitionManager) external;

    function addToken(address _token) external;

    function setAddresses(
        address _sharedBridge,
        ISTMDeploymentTracker _stmDeployer,
        IMessageRoot _messageRoot
    ) external;

    // function relayTxThroughBH(uint256 _baseDestChainId, uint256 _destChainId, bytes calldata _dataToRelay) external;

    // function registerCounterpart(uint256 chainid, address _counterpart) external;

    event NewChain(uint256 indexed chainId, address stateTransitionManager, address indexed chainGovernance);

<<<<<<< HEAD
    event StateTransitionManagerAdded(address indexed stateTransitionManager);

    event StateTransitionManagerRemoved(address indexed stateTransitionManager);

    event TokenRegistered(address indexed token);

    event SharedBridgeUpdated(address indexed sharedBridge);
=======
    function whitelistedSettlementLayers(uint256 _chainId) external view returns (bool);

    function registerSyncLayer(uint256 _newSyncLayerChainId, bool _isWhitelisted) external;

    // function finalizeMigrationToSyncLayer(
    //     uint256 _chainId,
    //     address _baseToken,
    //     address _sharedBridge,
    //     address _admin,
    //     uint256 _expectedProtocolVersion,
    //     HyperchainCommitment calldata _commitment,
    //     bytes calldata _diamondCut
    // ) external;

    function forwardTransactionOnSyncLayer(
        uint256 _chainId,
        L2CanonicalTransaction calldata _transaction,
        bytes[] calldata _factoryDeps,
        bytes32 _canonicalTxHash,
        uint64 _expirationTimestamp
    ) external;

    function stmAssetIdFromChainId(uint256 _chainId) external view returns (bytes32);

    function stmAssetId(address _stmAddress) external view returns (bytes32);

    function stmDeployer() external view returns (ISTMDeploymentTracker);

    function setSTMDeployer(ISTMDeploymentTracker _stmDeployer) external;

    function stmAssetIdToAddress(bytes32 _assetInfo) external view returns (address);

    function setAssetHandlerAddressInitial(bytes32 _additionalData, address _assetAddress) external;

    function L1_CHAIN_ID() external view returns (uint256);
>>>>>>> 2b3d4af2
}<|MERGE_RESOLUTION|>--- conflicted
+++ resolved
@@ -40,13 +40,9 @@
     bytes32 txDataHash;
 }
 
-<<<<<<< HEAD
 /// @author Matter Labs
 /// @custom:security-contact security@matterlabs.dev
-interface IBridgehub {
-=======
 interface IBridgehub is IL1AssetHandler {
->>>>>>> 2b3d4af2
     /// @notice pendingAdmin is changed
     /// @dev Also emitted when new admin is accepted and in this case, `newPendingAdmin` would be zero address
     event NewPendingAdmin(address indexed oldPendingAdmin, address indexed newPendingAdmin);
@@ -54,9 +50,6 @@
     /// @notice Admin changed
     event NewAdmin(address indexed oldAdmin, address indexed newAdmin);
 
-<<<<<<< HEAD
-    /// @notice Starts the transfer of admin rights. Only the current admin or owner can propose a new pending one.
-=======
     /// @notice STM asset registered
     event AssetRegistered(
         bytes32 indexed assetInfo,
@@ -65,8 +58,7 @@
         address sender
     );
 
-    /// @notice Starts the transfer of admin rights. Only the current admin can propose a new pending one.
->>>>>>> 2b3d4af2
+    /// @notice Starts the transfer of admin rights. Only the current admin or owner can propose a new pending one.
     /// @notice New admin can accept admin rights by calling `acceptAdmin` function.
     /// @param _newPendingAdmin Address of the new admin
     function setPendingAdmin(address _newPendingAdmin) external;
@@ -164,7 +156,6 @@
 
     event NewChain(uint256 indexed chainId, address stateTransitionManager, address indexed chainGovernance);
 
-<<<<<<< HEAD
     event StateTransitionManagerAdded(address indexed stateTransitionManager);
 
     event StateTransitionManagerRemoved(address indexed stateTransitionManager);
@@ -172,7 +163,7 @@
     event TokenRegistered(address indexed token);
 
     event SharedBridgeUpdated(address indexed sharedBridge);
-=======
+
     function whitelistedSettlementLayers(uint256 _chainId) external view returns (bool);
 
     function registerSyncLayer(uint256 _newSyncLayerChainId, bool _isWhitelisted) external;
@@ -208,5 +199,4 @@
     function setAssetHandlerAddressInitial(bytes32 _additionalData, address _assetAddress) external;
 
     function L1_CHAIN_ID() external view returns (uint256);
->>>>>>> 2b3d4af2
 }