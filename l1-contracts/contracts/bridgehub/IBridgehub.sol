// SPDX-License-Identifier: MIT
// We use a floating point pragma here so it can be used within other projects that interact with the ZKsync ecosystem without using our exact pragma version.
pragma solidity ^0.8.21;

import {L2Message, L2Log, TxStatus} from "../common/Messaging.sol";
import {IL1AssetHandler} from "../bridge/interfaces/IL1AssetHandler.sol";
import {ICTMDeploymentTracker} from "./ICTMDeploymentTracker.sol";
import {IMessageRoot} from "./IMessageRoot.sol";
import {IAssetHandler} from "../bridge/interfaces/IAssetHandler.sol";
import {IInteropCenter} from "./IInteropCenter.sol";
import {IAssetTracker} from "../bridge/asset-tracker/IAssetTracker.sol";

struct L2TransactionRequestDirect {
    uint256 chainId;
    uint256 mintValue;
    address l2Contract;
    uint256 l2Value;
    bytes l2Calldata;
    uint256 l2GasLimit;
    uint256 l2GasPerPubdataByteLimit;
    bytes[] factoryDeps;
    address refundRecipient;
}

struct L2TransactionRequestTwoBridgesOuter {
    uint256 chainId;
    uint256 mintValue;
    uint256 l2Value;
    uint256 l2GasLimit;
    uint256 l2GasPerPubdataByteLimit;
    address refundRecipient;
    address secondBridgeAddress;
    uint256 secondBridgeValue;
    bytes secondBridgeCalldata;
}

struct L2TransactionRequestTwoBridgesInner {
    bytes32 magicValue;
    address l2Contract;
    bytes l2Calldata;
    bytes[] factoryDeps;
    bytes32 txDataHash;
}

struct BridgehubMintCTMAssetData {
    uint256 chainId;
    bytes32 baseTokenAssetId;
    bytes ctmData;
    bytes chainData;
}

struct BridgehubBurnCTMAssetData {
    uint256 chainId;
    bytes ctmData;
    bytes chainData;
}

struct RouteBridgehubDepositStruct {
    address secondBridgeAddress;
    uint256 chainId;
    address sender;
    uint256 l2Value;
    bytes secondBridgeCalldata;
}

/// @author Matter Labs
/// @custom:security-contact security@matterlabs.dev
interface IBridgehub is IAssetHandler, IL1AssetHandler {
    /// @notice pendingAdmin is changed
    /// @dev Also emitted when new admin is accepted and in this case, `newPendingAdmin` would be zero address
    event NewPendingAdmin(address indexed oldPendingAdmin, address indexed newPendingAdmin);

    /// @notice Admin changed
    event NewAdmin(address indexed oldAdmin, address indexed newAdmin);

    /// @notice CTM asset registered
    event AssetRegistered(
        bytes32 indexed assetInfo,
        address indexed _assetAddress,
        bytes32 indexed additionalData,
        address sender
    );

    event SettlementLayerRegistered(uint256 indexed chainId, bool indexed isWhitelisted);

    /// @notice Emitted when the bridging to the chain is started.
    /// @param chainId Chain ID of the ZK chain
    /// @param assetId Asset ID of the token for the zkChain's CTM
    /// @param settlementLayerChainId The chain id of the settlement layer the chain migrates to.
    event MigrationStarted(uint256 indexed chainId, bytes32 indexed assetId, uint256 indexed settlementLayerChainId);

    /// @notice Emitted when the bridging to the chain is complete.
    /// @param chainId Chain ID of the ZK chain
    /// @param assetId Asset ID of the token for the zkChain's CTM
    /// @param zkChain The address of the ZK chain on the chain where it is migrated to.
    event MigrationFinalized(uint256 indexed chainId, bytes32 indexed assetId, address indexed zkChain);

    /// @notice Starts the transfer of admin rights. Only the current admin or owner can propose a new pending one.
    /// @notice New admin can accept admin rights by calling `acceptAdmin` function.
    /// @param _newPendingAdmin Address of the new admin
    function setPendingAdmin(address _newPendingAdmin) external;

    /// @notice Accepts transfer of admin rights. Only pending admin can accept the role.
    function acceptAdmin() external;

    /// Getters
    function chainTypeManagerIsRegistered(address _chainTypeManager) external view returns (bool);

    function chainTypeManager(uint256 _chainId) external view returns (address);

    function assetIdIsRegistered(bytes32 _baseTokenAssetId) external view returns (bool);

    function baseToken(uint256 _chainId) external view returns (address);

    function baseTokenAssetId(uint256 _chainId) external view returns (bytes32);

    // function sharedBridge() external view returns (address);

    function messageRoot() external view returns (IMessageRoot);

    function interopCenter() external view returns (IInteropCenter);

    // function assetTracker() external view returns (IAssetTracker);

    function getZKChain(uint256 _chainId) external view returns (address);

    function getAllZKChains() external view returns (address[] memory);

    function getAllZKChainChainIDs() external view returns (uint256[] memory);

    function migrationPaused() external view returns (bool);

    function admin() external view returns (address);

    function assetRouter() external view returns (address);

    /// Mailbox forwarder

    function proveL2MessageInclusion(
        uint256 _chainId,
        uint256 _batchNumber,
        uint256 _index,
        L2Message calldata _message,
        bytes32[] calldata _proof
    ) external view returns (bool);

    function proveL2LogInclusion(
        uint256 _chainId,
        uint256 _batchNumber,
        uint256 _index,
        L2Log memory _log,
        bytes32[] calldata _proof
    ) external view returns (bool);

    function proveL1ToL2TransactionStatus(
        uint256 _chainId,
        bytes32 _l2TxHash,
        uint256 _l2BatchNumber,
        uint256 _l2MessageIndex,
        uint16 _l2TxNumberInBatch,
        bytes32[] calldata _merkleProof,
        TxStatus _status
    ) external view returns (bool);

    function requestL2TransactionDirect(
        L2TransactionRequestDirect calldata _request
    ) external payable returns (bytes32 canonicalTxHash);

    function requestL2TransactionTwoBridges(
        L2TransactionRequestTwoBridgesOuter calldata _request
    ) external payable returns (bytes32 canonicalTxHash);

    function l2TransactionBaseCost(
        uint256 _chainId,
        uint256 _gasPrice,
        uint256 _l2GasLimit,
        uint256 _l2GasPerPubdataByteLimit
    ) external view returns (uint256);

    //// Registry

    function createNewChain(
        uint256 _chainId,
        address _chainTypeManager,
        bytes32 _baseTokenAssetId,
        uint256 _salt,
        address _admin,
        bytes calldata _initData,
        bytes[] calldata _factoryDeps
    ) external returns (uint256 chainId);

    function addChainTypeManager(address _chainTypeManager) external;

    function removeChainTypeManager(address _chainTypeManager) external;

    function addTokenAssetId(bytes32 _baseTokenAssetId) external;

    function setAddresses(
        address _sharedBridge,
        ICTMDeploymentTracker _l1CtmDeployer,
        IMessageRoot _messageRoot,
        address _interopCenter
    ) external;

    event NewChain(uint256 indexed chainId, address chainTypeManager, address indexed chainGovernance);

    event ChainTypeManagerAdded(address indexed chainTypeManager);

    event ChainTypeManagerRemoved(address indexed chainTypeManager);

    event BaseTokenAssetIdRegistered(bytes32 indexed assetId);

    function whitelistedSettlementLayers(uint256 _chainId) external view returns (bool);

    function registerSettlementLayer(uint256 _newSettlementLayerChainId, bool _isWhitelisted) external;

    function settlementLayer(uint256 _chainId) external view returns (uint256);

    // function finalizeMigrationToGateway(
    //     uint256 _chainId,
    //     address _baseToken,
    //     address _sharedBridge,
    //     address _admin,
    //     uint256 _expectedProtocolVersion,
    //     ZKChainCommitment calldata _commitment,
    //     bytes calldata _diamondCut
    // ) external;

    function ctmAssetIdFromChainId(uint256 _chainId) external view returns (bytes32);

    function ctmAssetIdFromAddress(address _ctmAddress) external view returns (bytes32);

    function l1CtmDeployer() external view returns (ICTMDeploymentTracker);

    function ctmAssetIdToAddress(bytes32 _assetInfo) external view returns (address);

    function setCTMAssetAddress(bytes32 _additionalData, address _assetAddress) external;

    function L1_CHAIN_ID() external view returns (uint256);

    function registerAlreadyDeployedZKChain(uint256 _chainId, address _hyperchain) external;

    /// @notice return the ZK chain contract for a chainId
    /// @dev It is a legacy method. Do not use!
    // function getHyperchain(uint256 _chainId) external view returns (address);

    function registerLegacyChain(uint256 _chainId) external;

<<<<<<< HEAD
    function forwardTransactionOnGateway(
        uint256 _chainId,
        bytes32 _canonicalTxHash,
        uint64 _expirationTimestamp
    ) external;

    function routeBridgehubConfirmL2Transaction(
        address _secondBridgeAddress,
        uint256 _chainId,
        bytes32 _txDataHash,
        bytes32 _canonicalTxHash
    ) external;

    function routeBridgehubDeposit(
        RouteBridgehubDepositStruct calldata _request
    ) external payable returns (L2TransactionRequestTwoBridgesInner memory outputRequest);
=======
    function pauseMigration() external;

    function unpauseMigration() external;
>>>>>>> fc26d9fc
}<|MERGE_RESOLUTION|>--- conflicted
+++ resolved
@@ -246,7 +246,10 @@
 
     function registerLegacyChain(uint256 _chainId) external;
 
-<<<<<<< HEAD
+    function pauseMigration() external;
+
+    function unpauseMigration() external;
+
     function forwardTransactionOnGateway(
         uint256 _chainId,
         bytes32 _canonicalTxHash,
@@ -263,9 +266,4 @@
     function routeBridgehubDeposit(
         RouteBridgehubDepositStruct calldata _request
     ) external payable returns (L2TransactionRequestTwoBridgesInner memory outputRequest);
-=======
-    function pauseMigration() external;
-
-    function unpauseMigration() external;
->>>>>>> fc26d9fc
 }