--- conflicted
+++ resolved
@@ -195,18 +195,8 @@
 
     function registerNewZKChain(uint256 _chainId, address _zkChain, bool _checkMaxNumberOfZKChains) external;
 
-<<<<<<< HEAD
     function forwardedBridgeConfirmTransferResult(
         uint256 _chainId,
         TxStatus _txStatus
     ) external returns (address zkChain, address ctm);
-
-    function forwardTransactionOnGateway(
-        uint256 _chainId,
-        bytes32 _canonicalTxHash,
-        uint64 _expirationTimestamp
-    ) external;
-=======
-    function forwardedBridgeRecoverFailedTransfer(uint256 _chainId) external returns (address zkChain, address ctm);
->>>>>>> 899b6594
 }