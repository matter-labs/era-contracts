--- conflicted
+++ resolved
@@ -211,42 +211,6 @@
         emit MigrationFinalized(bridgehubMintData.chainId, _assetId, zkChain);
     }
 
-<<<<<<< HEAD
-    /// @dev IL1AssetHandler interface, used to undo a failed migration of a chain.
-    // / @param _chainId the chainId of the chain
-    /// @param _assetId the assetId of the chain's CTM
-    /// @param _data the data for the recovery.
-    /// @param _depositSender the address of the entity that initiated the deposit.
-    // slither-disable-next-line locked-ether
-    function bridgeRecoverFailedTransfer(
-        uint256,
-        bytes32 _assetId,
-        address _depositSender,
-        bytes calldata _data
-    ) external payable override requireZeroValue(msg.value) onlyAssetRouter onlyL1 whenNotPaused {
-        BridgehubBurnCTMAssetData memory bridgehubBurnData = abi.decode(_data, (BridgehubBurnCTMAssetData));
-
-        (address zkChain, address ctm) = IBridgehubBase(_bridgehub()).forwardedBridgeRecoverFailedTransfer(
-            bridgehubBurnData.chainId
-        );
-
-        IChainTypeManager(ctm).forwardedBridgeRecoverFailedTransfer({
-            _chainId: bridgehubBurnData.chainId,
-            _assetInfo: _assetId,
-            _depositSender: _depositSender,
-            _ctmData: bridgehubBurnData.ctmData
-        });
-
-        IZKChain(zkChain).forwardedBridgeRecoverFailedTransfer({
-            _chainId: bridgehubBurnData.chainId,
-            _assetInfo: _assetId,
-            _originalCaller: _depositSender,
-            _chainData: bridgehubBurnData.chainData
-        });
-    }
-
-=======
->>>>>>> f80b0a95
     /*//////////////////////////////////////////////////////////////
                             PAUSE
     //////////////////////////////////////////////////////////////*/
