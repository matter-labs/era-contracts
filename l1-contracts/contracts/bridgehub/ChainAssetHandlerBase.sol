// SPDX-License-Identifier: MIT

pragma solidity 0.8.28;

import {EnumerableMap} from "@openzeppelin/contracts-v4/utils/structs/EnumerableMap.sol";

import {Ownable2StepUpgradeable} from "@openzeppelin/contracts-upgradeable-v4/access/Ownable2StepUpgradeable.sol";
import {PausableUpgradeable} from "@openzeppelin/contracts-upgradeable-v4/security/PausableUpgradeable.sol";

import {IBridgehubBase, BridgehubBurnCTMAssetData, BridgehubMintCTMAssetData} from "./IBridgehubBase.sol";
import {IChainTypeManager} from "../state-transition/IChainTypeManager.sol";
import {ReentrancyGuard} from "../common/ReentrancyGuard.sol";
import {IZKChain} from "../state-transition/chain-interfaces/IZKChain.sol";

import {L1_SETTLEMENT_LAYER_VIRTUAL_ADDRESS} from "../common/Config.sol";
import {IMessageRoot} from "./IMessageRoot.sol";
import {IncorrectChainAssetId, IncorrectSender, MigrationNotToL1, MigrationNumberAlreadySet, MigrationNumberMismatch, NotSystemContext, OnlyAssetTrackerOrChain, OnlyChain, SLHasDifferentCTM, ZKChainNotRegistered, IteratedMigrationsNotSupported} from "./L1BridgehubErrors.sol";
import {ChainIdNotRegistered, MigrationPaused, NotAssetRouter, NotL1} from "../common/L1ContractErrors.sol";
import {L2_SYSTEM_CONTEXT_SYSTEM_CONTRACT_ADDR} from "../common/l2-helpers/L2ContractAddresses.sol";

import {AssetHandlerModifiers} from "../bridge/interfaces/AssetHandlerModifiers.sol";
import {IChainAssetHandler} from "./IChainAssetHandler.sol";

/// @author Matter Labs
/// @custom:security-contact security@matterlabs.dev
/// @dev The ChainAssetHandler contract is used for migrating chains between settlement layers,
/// it is the IL1AssetHandler for the chains themselves, which is used to migrate the chains
/// between different settlement layers (for example from L1 to Gateway).
abstract contract ChainAssetHandlerBase is
    IChainAssetHandler,
    ReentrancyGuard,
    Ownable2StepUpgradeable,
    PausableUpgradeable,
    AssetHandlerModifiers
{
    using EnumerableMap for EnumerableMap.UintToAddressMap;

    /*//////////////////////////////////////////////////////////////
                            EXTERNAL GETTERS
    //////////////////////////////////////////////////////////////*/

    /// @notice The asset ID of ETH token
    function ETH_TOKEN_ASSET_ID() external view virtual returns (bytes32);

    /// @notice The chain ID of L1
    function L1_CHAIN_ID() external view virtual returns (uint256);

    /// @notice The bridgehub contract
    function BRIDGEHUB() external view virtual returns (address);

    /// @notice The message root contract
    function MESSAGE_ROOT() external view virtual returns (address);

    /// @notice The asset router contract
    function ASSET_ROUTER() external view virtual returns (address);

    /*//////////////////////////////////////////////////////////////
                            INTERNAL FUNCTIONS
    //////////////////////////////////////////////////////////////*/

    function _ethTokenAssetId() internal view virtual returns (bytes32);

    function _l1ChainId() internal view virtual returns (uint256);

    function _bridgehub() internal view virtual returns (address);

    function _messageRoot() internal view virtual returns (address);

    function _assetRouter() internal view virtual returns (address);

    function _assetTracker() internal view virtual returns (address);

    /// @notice Used to pause the migrations of chains. Used for upgrades.
    bool public migrationPaused;

<<<<<<< HEAD
    /// @notice Used to track the number of times each chain has migrated.
    /// NOTE: this mapping may be deprecated in the future, don't rely on it!
    mapping(uint256 chainId => uint256 migrationNumber) public migrationNumber;
=======
    /**
     * @dev This empty reserved space is put in place to allow future versions to add new
     * variables without shifting down storage in the inheritance chain.
     * See https://docs.openzeppelin.com/contracts/4.x/upgradeable#storage_gaps
     */
    uint256[49] private __gap;
>>>>>>> 61031356

    /// @notice Only the asset router can call.
    modifier onlyAssetRouter() {
        if (msg.sender != _assetRouter()) {
            revert NotAssetRouter(msg.sender, _assetRouter());
        }
        _;
    }

    /// @notice Only when migrations are not paused.
    modifier whenMigrationsNotPaused() {
        if (migrationPaused) {
            revert MigrationPaused();
        }
        _;
    }

    /// @notice Only when the contract is deployed on L1.
    modifier onlyL1() {
        if (_l1ChainId() != block.chainid) {
            revert NotL1(_l1ChainId(), block.chainid);
        }
        _;
    }

    modifier onlyAssetTrackerOrChain(uint256 _chainId) {
        if (msg.sender != _assetTracker() && msg.sender != IBridgehubBase(_bridgehub()).getZKChain(_chainId)) {
            revert OnlyAssetTrackerOrChain(msg.sender, _chainId);
        }
        _;
    }

    modifier onlySystemContext() {
        if (msg.sender != L2_SYSTEM_CONTEXT_SYSTEM_CONTRACT_ADDR) {
            revert NotSystemContext(msg.sender);
        }
        _;
    }

    /*//////////////////////////////////////////////////////////////
                            V30 Upgrade
    //////////////////////////////////////////////////////////////*/

    /// @notice Checks that the message sender is the specified ZK Chain.
    /// @param _chainId The ID of the chain that is required to be the caller.
    modifier onlyChain(uint256 _chainId) {
        if (msg.sender != IBridgehubBase(_bridgehub()).getZKChain(_chainId)) {
            revert OnlyChain(msg.sender, IBridgehubBase(_bridgehub()).getZKChain(_chainId));
        }
        _;
    }

    /// @notice Sets the migration number for a chain on the Gateway when the chain's DiamondProxy upgrades.
    function setMigrationNumberForV30(uint256 _chainId) external onlyChain(_chainId) {
        require(migrationNumber[_chainId] == 0, MigrationNumberAlreadySet());
        bool isOnThisSettlementLayer = block.chainid == IBridgehubBase(_bridgehub()).settlementLayer(_chainId);
        bool shouldIncrementMigrationNumber = (isOnThisSettlementLayer && block.chainid != _l1ChainId()) ||
            (!isOnThisSettlementLayer && block.chainid == _l1ChainId());
        /// Note we don't increment the migration number if the chain migrated to GW and back to L1 previously.
        if (shouldIncrementMigrationNumber) {
            migrationNumber[_chainId] = 1;
        }
    }

    /*//////////////////////////////////////////////////////////////
                        Chain migration
    //////////////////////////////////////////////////////////////*/

    /// @notice IL1AssetHandler interface, used to migrate (transfer) a chain to the settlement layer.
    /// @param _settlementChainId the chainId of the settlement chain, i.e. where the message and the migrating chain is sent.
    /// @param _assetId the assetId of the migrating chain's CTM
    /// @param _originalCaller the message sender initiated a set of calls that leads to bridge burn
    /// @param _data the data for the migration
    // slither-disable-next-line locked-ether
    function bridgeBurn(
        uint256 _settlementChainId,
        uint256 _l2MsgValue,
        bytes32 _assetId,
        address _originalCaller,
        bytes calldata _data
    )
        external
        payable
        override
        requireZeroValue(_l2MsgValue + msg.value)
        onlyAssetRouter
        whenMigrationsNotPaused
        returns (bytes memory bridgehubMintData)
    {
        BridgehubBurnCTMAssetData memory bridgehubBurnData = abi.decode(_data, (BridgehubBurnCTMAssetData));
        require(
            _assetId == IBridgehubBase(_bridgehub()).ctmAssetIdFromChainId(bridgehubBurnData.chainId),
            IncorrectChainAssetId(
                _assetId,
                IBridgehubBase(_bridgehub()).ctmAssetIdFromChainId(bridgehubBurnData.chainId)
            )
        );
        address zkChain = IBridgehubBase(_bridgehub()).getZKChain(bridgehubBurnData.chainId);

        bytes memory ctmMintData;
        // to avoid stack too deep
        {
            address ctm;
            (zkChain, ctm) = IBridgehubBase(_bridgehub()).forwardedBridgeBurnSetSettlementLayer(
                bridgehubBurnData.chainId,
                _settlementChainId
            );

            if (zkChain == address(0)) {
                revert ZKChainNotRegistered();
            }
            if (_originalCaller != IZKChain(zkChain).getAdmin()) {
                revert IncorrectSender(_originalCaller, IZKChain(zkChain).getAdmin());
            }

            ctmMintData = IChainTypeManager(ctm).forwardedBridgeBurn(
                bridgehubBurnData.chainId,
                bridgehubBurnData.ctmData
            );

            // For security reasons, chain migration is temporarily restricted to settlement layers with the same CTM
            if (
                _settlementChainId != _l1ChainId() &&
                IBridgehubBase(_bridgehub()).chainTypeManager(_settlementChainId) != ctm
            ) {
                revert SLHasDifferentCTM();
            }

            if (block.chainid != _l1ChainId()) {
                require(_settlementChainId == _l1ChainId(), MigrationNotToL1());
            }
        }
        bytes memory chainMintData = IZKChain(zkChain).forwardedBridgeBurn(
            _settlementChainId == _l1ChainId()
                ? L1_SETTLEMENT_LAYER_VIRTUAL_ADDRESS
                : IBridgehubBase(_bridgehub()).getZKChain(_settlementChainId),
            _originalCaller,
            bridgehubBurnData.chainData
        );
        // Iterated migrations are not supported to avoid asset migration number complications related to token balance migration.
        // This means a chain can migrate to GW and back to L1 but only once.
        require(migrationNumber[bridgehubBurnData.chainId] < 2, IteratedMigrationsNotSupported());
        ++migrationNumber[bridgehubBurnData.chainId];

        uint256 batchNumber = IMessageRoot(_messageRoot()).currentChainBatchNumber(bridgehubBurnData.chainId);

        BridgehubMintCTMAssetData memory bridgeMintStruct = BridgehubMintCTMAssetData({
            chainId: bridgehubBurnData.chainId,
            baseTokenAssetId: IBridgehubBase(_bridgehub()).baseTokenAssetId(bridgehubBurnData.chainId),
            batchNumber: batchNumber,
            ctmData: ctmMintData,
            chainData: chainMintData,
            migrationNumber: migrationNumber[bridgehubBurnData.chainId],
            v30UpgradeChainBatchNumber: IMessageRoot(_messageRoot()).v30UpgradeChainBatchNumber(
                bridgehubBurnData.chainId
            )
        });
        bridgehubMintData = abi.encode(bridgeMintStruct);

        emit MigrationStarted(bridgehubBurnData.chainId, _assetId, _settlementChainId);
    }

    /// @dev IL1AssetHandler interface, used to receive a chain on the settlement layer.
    /// @param _assetId the assetId of the chain's CTM
    /// @param _bridgehubMintData the data for the mint
    // slither-disable-next-line locked-ether
    function bridgeMint(
        uint256, // originChainId
        bytes32 _assetId,
        bytes calldata _bridgehubMintData
    ) external payable override requireZeroValue(msg.value) onlyAssetRouter whenMigrationsNotPaused {
        BridgehubMintCTMAssetData memory bridgehubMintData = abi.decode(
            _bridgehubMintData,
            (BridgehubMintCTMAssetData)
        );

        uint256 currentMigrationNumber = migrationNumber[bridgehubMintData.chainId];
        /// If we are not migrating for the first time, we check that the migration number is correct.
        if (currentMigrationNumber != 0 && block.chainid == _l1ChainId()) {
            require(
                currentMigrationNumber + 1 == bridgehubMintData.migrationNumber,
                MigrationNumberMismatch(currentMigrationNumber + 1, bridgehubMintData.migrationNumber)
            );
        }
        migrationNumber[bridgehubMintData.chainId] = bridgehubMintData.migrationNumber;

        (address zkChain, address ctm) = IBridgehubBase(_bridgehub()).forwardedBridgeMint(
            _assetId,
            bridgehubMintData.chainId,
            bridgehubMintData.baseTokenAssetId
        );

        bool contractAlreadyDeployed = zkChain != address(0);
        if (!contractAlreadyDeployed) {
            zkChain = IChainTypeManager(ctm).forwardedBridgeMint(bridgehubMintData.chainId, bridgehubMintData.ctmData);
            if (zkChain == address(0)) {
                revert ChainIdNotRegistered(bridgehubMintData.chainId);
            }
            // We want to allow any chain to be migrated,
            IBridgehubBase(_bridgehub()).registerNewZKChain(bridgehubMintData.chainId, zkChain, false);
            IMessageRoot(_messageRoot()).addNewChain(bridgehubMintData.chainId, bridgehubMintData.batchNumber);
        } else {
            // Note, that here we rely on the correctness of the provided data.
            // A malicious settlement layer could provide invalid values here.
            // To support untrusted CTMs, we would need to at the very least enforce
            // that the `v30UpgradeChainBatchNumber` is not in conflict with the existing values.
            IMessageRoot(_messageRoot()).setMigratingChainBatchRoot(
                bridgehubMintData.chainId,
                bridgehubMintData.batchNumber,
                bridgehubMintData.v30UpgradeChainBatchNumber
            );
        }

        IZKChain(zkChain).forwardedBridgeMint(bridgehubMintData.chainData, contractAlreadyDeployed);

        emit MigrationFinalized(bridgehubMintData.chainId, _assetId, zkChain);
    }

    /// @dev IL1AssetHandler interface, used to undo a failed migration of a chain.
    // / @param _chainId the chainId of the chain
    /// @param _assetId the assetId of the chain's CTM
    /// @param _data the data for the recovery.
    /// @param _depositSender the address of the entity that initiated the deposit.
    // slither-disable-next-line locked-ether
    function bridgeRecoverFailedTransfer(
        uint256,
        bytes32 _assetId,
        address _depositSender,
        bytes calldata _data
    ) external payable override requireZeroValue(msg.value) onlyAssetRouter onlyL1 {
        BridgehubBurnCTMAssetData memory bridgehubBurnData = abi.decode(_data, (BridgehubBurnCTMAssetData));

        (address zkChain, address ctm) = IBridgehubBase(_bridgehub()).forwardedBridgeRecoverFailedTransfer(
            bridgehubBurnData.chainId
        );

        IChainTypeManager(ctm).forwardedBridgeRecoverFailedTransfer({
            _chainId: bridgehubBurnData.chainId,
            _assetInfo: _assetId,
            _depositSender: _depositSender,
            _ctmData: bridgehubBurnData.ctmData
        });

        --migrationNumber[bridgehubBurnData.chainId];

        IZKChain(zkChain).forwardedBridgeRecoverFailedTransfer({
            _chainId: bridgehubBurnData.chainId,
            _assetInfo: _assetId,
            _originalCaller: _depositSender,
            _chainData: bridgehubBurnData.chainData
        });
    }

    /*//////////////////////////////////////////////////////////////
                            L2 functions
    //////////////////////////////////////////////////////////////*/

    /// @notice This function is called at the start of each batch.
    function setSettlementLayerChainId(
        uint256 _previousSettlementLayerChainId,
        uint256 _currentSettlementLayerChainId
    ) external onlySystemContext {
        if (_previousSettlementLayerChainId == 0 && _currentSettlementLayerChainId == _l1ChainId()) {
            /// For the initial call if we are settling on L1, we return, as there is no real migration.
            return;
        }
        if (_previousSettlementLayerChainId != _currentSettlementLayerChainId) {
            ++migrationNumber[block.chainid];
        }
    }

    /*//////////////////////////////////////////////////////////////
                            PAUSE
    //////////////////////////////////////////////////////////////*/

    /// @notice Pauses migration functions.
    function pauseMigration() external onlyOwner {
        migrationPaused = true;
    }

    /// @notice Unpauses migration functions.
    function unpauseMigration() external onlyOwner {
        migrationPaused = false;
    }
}<|MERGE_RESOLUTION|>--- conflicted
+++ resolved
@@ -73,18 +73,15 @@
     /// @notice Used to pause the migrations of chains. Used for upgrades.
     bool public migrationPaused;
 
-<<<<<<< HEAD
     /// @notice Used to track the number of times each chain has migrated.
     /// NOTE: this mapping may be deprecated in the future, don't rely on it!
     mapping(uint256 chainId => uint256 migrationNumber) public migrationNumber;
-=======
     /**
      * @dev This empty reserved space is put in place to allow future versions to add new
      * variables without shifting down storage in the inheritance chain.
      * See https://docs.openzeppelin.com/contracts/4.x/upgradeable#storage_gaps
      */
-    uint256[49] private __gap;
->>>>>>> 61031356
+    uint256[48] private __gap;
 
     /// @notice Only the asset router can call.
     modifier onlyAssetRouter() {
