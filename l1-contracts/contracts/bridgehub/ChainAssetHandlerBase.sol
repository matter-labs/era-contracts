--- conflicted
+++ resolved
@@ -17,14 +17,9 @@
 
 import {L1_SETTLEMENT_LAYER_VIRTUAL_ADDRESS} from "../common/Config.sol";
 import {IMessageRoot} from "./IMessageRoot.sol";
-<<<<<<< HEAD
-import {IncorrectChainAssetId, IncorrectSender, MigrationNotToL1, MigrationNumberAlreadySet, MigrationNumberMismatch, NotSystemContext, OnlyAssetTrackerOrChain, OnlyChain, SLHasDifferentCTM, ZKChainNotRegistered, IteratedMigrationsNotSupported} from "./L1BridgehubErrors.sol";
+import {IncorrectChainAssetId, IncorrectSender, MigrationNotToL1, MigrationNumberAlreadySet, MigrationNumberMismatch, NotSystemContext, OnlyChain, SLHasDifferentCTM, ZKChainNotRegistered, IteratedMigrationsNotSupported} from "./L1BridgehubErrors.sol";
 import {ChainIdNotRegistered, MigrationPaused, NotAssetRouter, NotL1} from "../common/L1ContractErrors.sol";
 import {L2_SYSTEM_CONTEXT_SYSTEM_CONTRACT_ADDR} from "../common/l2-helpers/L2ContractAddresses.sol";
-=======
-import {HyperchainNotRegistered, IncorrectChainAssetId, IncorrectSender, NotAssetRouter, SLHasDifferentCTM} from "./L1BridgehubErrors.sol";
-import {ChainIdNotRegistered, MigrationPaused} from "../common/L1ContractErrors.sol";
->>>>>>> e320a0ec
 
 import {AssetHandlerModifiers} from "../bridge/interfaces/AssetHandlerModifiers.sol";
 import {IChainAssetHandler} from "./IChainAssetHandler.sol";
@@ -81,42 +76,36 @@
     /// @notice Used to pause the migrations of chains. Used for upgrades.
     bool public migrationPaused;
 
-<<<<<<< HEAD
+    /// @dev The assetId of the ETH.
+    /// @dev Kept here for storage layout compatibility with previous versions.
+    bytes32 internal DEPRECATED_ETH_TOKEN_ASSET_ID;
+
+    /// @dev The chain ID of L1.
+    /// @dev Kept here for storage layout compatibility with previous versions.
+    uint256 internal DEPRECATED_L1_CHAIN_ID;
+
+    /// @dev The bridgehub contract.
+    /// @dev Kept here for storage layout compatibility with previous versions.
+    IL1Bridgehub internal DEPRECATED_BRIDGEHUB;
+
+    /// @dev The message root contract.
+    /// @dev Kept here for storage layout compatibility with previous versions.
+    IMessageRoot internal DEPRECATED_MESSAGE_ROOT;
+
+    /// @dev The asset router contract.
+    /// @dev Kept here for storage layout compatibility with previous versions.
+    IAssetRouterBase internal DEPRECATED_ASSET_ROUTER;
+
     /// @notice Used to track the number of times each chain has migrated.
     /// NOTE: this mapping may be deprecated in the future, don't rely on it!
     mapping(uint256 chainId => uint256 migrationNumber) public migrationNumber;
-=======
-    /// @dev The assetId of the ETH.
-    /// @dev Kept here for storage layout compatibility with previous versions.
-    bytes32 internal DEPRECATED_ETH_TOKEN_ASSET_ID;
-
-    /// @dev The chain ID of L1.
-    /// @dev Kept here for storage layout compatibility with previous versions.
-    uint256 internal DEPRECATED_L1_CHAIN_ID;
-
-    /// @dev The bridgehub contract.
-    /// @dev Kept here for storage layout compatibility with previous versions.
-    IL1Bridgehub internal DEPRECATED_BRIDGEHUB;
-
-    /// @dev The message root contract.
-    /// @dev Kept here for storage layout compatibility with previous versions.
-    IMessageRoot internal DEPRECATED_MESSAGE_ROOT;
-
-    /// @dev The asset router contract.
-    /// @dev Kept here for storage layout compatibility with previous versions.
-    IAssetRouterBase internal DEPRECATED_ASSET_ROUTER;
-
->>>>>>> e320a0ec
+
     /**
      * @dev This empty reserved space is put in place to allow future versions to add new
      * variables without shifting down storage in the inheritance chain.
      * See https://docs.openzeppelin.com/contracts/4.x/upgradeable#storage_gaps
      */
-<<<<<<< HEAD
-    uint256[48] private __gap;
-=======
-    uint256[44] private __gap;
->>>>>>> e320a0ec
+    uint256[43] private __gap;
 
     /// @notice Only the asset router can call.
     modifier onlyAssetRouter() {
@@ -134,18 +123,10 @@
         _;
     }
 
-<<<<<<< HEAD
     /// @notice Only when the contract is deployed on L1.
     modifier onlyL1() {
         if (_l1ChainId() != block.chainid) {
             revert NotL1(_l1ChainId(), block.chainid);
-        }
-        _;
-    }
-
-    modifier onlyAssetTrackerOrChain(uint256 _chainId) {
-        if (msg.sender != _assetTracker() && msg.sender != IBridgehubBase(_bridgehub()).getZKChain(_chainId)) {
-            revert OnlyAssetTrackerOrChain(msg.sender, _chainId);
         }
         _;
     }
@@ -182,8 +163,6 @@
         }
     }
 
-=======
->>>>>>> e320a0ec
     /*//////////////////////////////////////////////////////////////
                         Chain migration
     //////////////////////////////////////////////////////////////*/
@@ -339,44 +318,6 @@
         emit MigrationFinalized(bridgehubMintData.chainId, _assetId, zkChain);
     }
 
-<<<<<<< HEAD
-    /// @dev IL1AssetHandler interface, used to undo a failed migration of a chain.
-    // / @param _chainId the chainId of the chain
-    /// @param _assetId the assetId of the chain's CTM
-    /// @param _data the data for the recovery.
-    /// @param _depositSender the address of the entity that initiated the deposit.
-    // slither-disable-next-line locked-ether
-    function bridgeRecoverFailedTransfer(
-        uint256,
-        bytes32 _assetId,
-        address _depositSender,
-        bytes calldata _data
-    ) external payable override requireZeroValue(msg.value) onlyAssetRouter onlyL1 {
-        BridgehubBurnCTMAssetData memory bridgehubBurnData = abi.decode(_data, (BridgehubBurnCTMAssetData));
-
-        (address zkChain, address ctm) = IBridgehubBase(_bridgehub()).forwardedBridgeRecoverFailedTransfer(
-            bridgehubBurnData.chainId
-        );
-
-        IChainTypeManager(ctm).forwardedBridgeRecoverFailedTransfer({
-            _chainId: bridgehubBurnData.chainId,
-            _assetInfo: _assetId,
-            _depositSender: _depositSender,
-            _ctmData: bridgehubBurnData.ctmData
-        });
-
-        --migrationNumber[bridgehubBurnData.chainId];
-
-        IZKChain(zkChain).forwardedBridgeRecoverFailedTransfer({
-            _chainId: bridgehubBurnData.chainId,
-            _assetInfo: _assetId,
-            _originalCaller: _depositSender,
-            _chainData: bridgehubBurnData.chainData
-        });
-    }
-
-=======
->>>>>>> e320a0ec
     /*//////////////////////////////////////////////////////////////
                             L2 functions
     //////////////////////////////////////////////////////////////*/
