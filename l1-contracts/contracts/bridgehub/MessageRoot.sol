// SPDX-License-Identifier: MIT

pragma solidity 0.8.28;

import {Initializable} from "@openzeppelin/contracts-v4/proxy/utils/Initializable.sol";
import {Ownable} from "@openzeppelin/contracts-v4/access/Ownable.sol";

import {DynamicIncrementalMerkle} from "../common/libraries/DynamicIncrementalMerkle.sol";
import {UnsafeBytes} from "../common/libraries/UnsafeBytes.sol";
import {IBridgehub} from "./IBridgehub.sol";
import {CHAIN_TREE_EMPTY_ENTRY_HASH, GENESIS_CHAIN_BATCH_ROOT, IMessageRoot, SHARED_ROOT_TREE_EMPTY_HASH, V30_UPGRADE_CHAIN_BATCH_NUMBER_PLACEHOLDER_VALUE_FOR_GATEWAY, V30_UPGRADE_CHAIN_BATCH_NUMBER_PLACEHOLDER_VALUE_FOR_L1} from "./IMessageRoot.sol";
import {BatchZeroNotAllowed, ChainBatchRootAlreadyExists, ChainBatchRootZero, ChainExists, NotL2, DepthMoreThanOneForRecursiveMerkleProof, IncorrectFunctionSignature, MessageRootNotRegistered, NotWhitelistedSettlementLayer, OnlyAssetTracker, OnlyBridgehubOrChainAssetHandler, OnlyBridgehubOwner, OnlyChain, OnlyL1, OnlyPreV30Chain, V30UpgradeGatewayBlockNumberAlreadySet, TotalBatchesExecutedZero, TotalBatchesExecutedLessThanV30UpgradeChainBatchNumber, V30UpgradeChainBatchNumberAlreadySet, V30UpgradeChainBatchNumberNotSet, PreviousChainBatchRootNotSet, LocallyNoChainsAtGenesis, OnlyGateway} from "./L1BridgehubErrors.sol";
import {FullMerkle} from "../common/libraries/FullMerkle.sol";

import {InvalidProof, Unauthorized} from "../common/L1ContractErrors.sol";
import {GW_ASSET_TRACKER_ADDR, L2_MESSAGE_ROOT_ADDR, L2_TO_L1_MESSENGER_SYSTEM_CONTRACT} from "../common/l2-helpers/L2ContractAddresses.sol";
import {FinalizeL1DepositParams} from "../bridge/interfaces/IL1Nullifier.sol";

import {MessageHashing, ProofData} from "../common/libraries/MessageHashing.sol";

import {MessageVerification} from "../common/MessageVerification.sol";
import {SERVICE_TRANSACTION_SENDER} from "../common/Config.sol";

import {IGetters} from "../state-transition/chain-interfaces/IGetters.sol";

/// @author Matter Labs
/// @custom:security-contact security@matterlabs.dev
/// @dev The MessageRoot contract is responsible for storing the cross message roots of the chains and the aggregated root of all chains.
/// @dev From V30 onwards it is also used for L2->L1 message verification, this allows bypassing the Mailbox of individual chains.
/// This is especially useful for chains settling on Gateway.
contract MessageRoot is IMessageRoot, Initializable, MessageVerification {
    using FullMerkle for FullMerkle.FullTree;
    using DynamicIncrementalMerkle for DynamicIncrementalMerkle.Bytes32PushTree;

    /// @dev Bridgehub smart contract that is used to operate with L2 via asynchronous L2 <-> L1 communication.
    IBridgehub public immutable override BRIDGE_HUB;

    /// @notice The chain id of L1. This contract can be deployed on multiple layers, but this value is still equal to the
    /// L1 that is at the most base layer.
    uint256 public immutable L1_CHAIN_ID;

    /// @notice The chain id of the Gateway chain.
    uint256 public immutable GATEWAY_CHAIN_ID;

    /// @notice The number of chains that are registered.
    uint256 public chainCount;

    /// @notice The mapping from chainId to chainIndex. Note index 0 is maintained for the chain the contract is on.
    mapping(uint256 chainId => uint256 chainIndex) public chainIndex;

    /// @notice The mapping from chainIndex to chainId.
    mapping(uint256 chainIndex => uint256 chainId) public chainIndexToId;

    /// @notice The shared full merkle tree storing the aggregate hash.
    FullMerkle.FullTree public sharedTree;

    /// @dev The incremental merkle tree storing the chain message roots.
    mapping(uint256 chainId => DynamicIncrementalMerkle.Bytes32PushTree tree) internal chainTree;

    /// @notice The mapping from block number to the global message root.
    /// @dev Each block might have multiple txs that change the historical root. You can safely use the final root in the block,
    /// since each new root cumulatively aggregates all prior changes — so the last root always contains (at minimum) everything
    /// from the earlier ones.
    mapping(uint256 blockNumber => bytes32 globalMessageRoot) public historicalRoot;

    /// @notice The mapping from chainId to batchNumber to chainBatchRoot.
    /// @dev These are the same values as the leaves of the chainTree.
    /// @dev We store these values for message verification on L1 and Gateway.
    /// @dev We only update the chainTree on GW as of V30.
    mapping(uint256 chainId => mapping(uint256 batchNumber => bytes32 chainRoot)) public chainBatchRoots;

<<<<<<< HEAD
    /// @notice The address of the asset tracker.
    address public assetTracker;

    /// @notice The mapping storing the batch number at the moment the chain was updated to V30. 
    /// Starting from this batch, if a settlement layer has agreed to a proof, it will be held accountable for the content of the message, e.g.
    /// if a withdrawal happens, the balance of the settlement layer will be reduced and not the chain.
    /// @notice Due to the definition above, this mapping will have the default value (0) for newly added chains, so all their batches are under v30 rules.
    /// For the chains that existed at the moment of the upgrade, it value will be populated either with V30_UPGRADE_CHAIN_BATCH_NUMBER_PLACEHOLDER_VALUE until
    /// they call this contract to establish the batch when the upgrade has happened.
    /// @notice Also, as a consequence of the above, the MessageRoot on a settlement layer will require that all messages after this batch go through the asset tracker
    /// to ensure balance consistency. 
    /// @notice We store this, as we did not store chainBatchRoots prior to V30 on L1, so we need to get them from the diamond proxies of the chains. --- ???
=======
    /// @notice The mapping storing the batch number at the moment the chain was updated to V30.
    /// @notice We store this, as we did not store chainBatchRoots prior to V30 on L1, so we need to get them from the diamond proxies of the chains.
    /// @notice We fill the mapping with V30_UPGRADE_CHAIN_BATCH_NUMBER_PLACEHOLDER_VALUE for deployed chains until the chain upgrades to V30.
>>>>>>> 4427a78c
    mapping(uint256 chainId => uint256 batchNumber) public v30UpgradeChainBatchNumber;

    /// @notice The block number at the moment the MessageRoot was updated to V30. By default the value is unset (0).
    /// @notice We store this, as it is used on the L2s to filter out old interop roots.
    /// @notice If a message comes from a chain when it settled on Gateway before this batch (i.e. the message is older than the batch 
    /// when the Gateway upgraded to v30), then this message has not undergone any additional checks, and so the recipient needs to be
    /// careful to only consume "simple" messages and never accept any asset-bearing messages that are that old.
    /// @dev Note, that in theory there may be multiple whitelisted settlement layers, but it is assumed
    /// that before v30 is released, only a single one is present and this variable refers to that single whitelisted settlement layer.
    /// @dev After v30 release, if the access is granted to all the messages that were ever sent by chains settling on top of Gateway, and
    /// it is manually checked that no asset bearing messages were sent before this period, this check can be removed. 
    /// @dev Whenever this variable is used, the user must ensure that it is not zero, as it would imply unknown number.
    /// @dev Note, that it is an L2 BLOCK number, not a BATCH number.
    uint256 public v30UpgradeGatewayBlockNumber;

    /// @dev The chain type manager for EraVM chains. EraVM chains are upgraded directly by governance,
    /// @dev so they can be trusted more than ZKsync OS chains, or chains from other CTMs.
    /// @dev Introduced with V30.
    address public eraVmChainTypeManager;

    /// @notice Checks that the message sender is the bridgehub or the chain asset handler.
    modifier onlyBridgehubOrChainAssetHandler() {
        if (msg.sender != address(BRIDGE_HUB) && msg.sender != address(BRIDGE_HUB.chainAssetHandler())) {
            revert OnlyBridgehubOrChainAssetHandler(
                msg.sender,
                address(BRIDGE_HUB),
                address(BRIDGE_HUB.chainAssetHandler())
            );
        }
        _;
    }

    /// @notice Checks that the message sender is the specified ZK Chain.
    /// @param _chainId The ID of the chain that is required to be the caller.
    modifier onlyChain(uint256 _chainId) {
        if (msg.sender != BRIDGE_HUB.getZKChain(_chainId)) {
            revert OnlyChain(msg.sender, BRIDGE_HUB.getZKChain(_chainId));
        }
        _;
    }

    /// On L1, the chain can add it directly.
    /// On GW, the asset tracker should add it,
    /// except for PreV30 chains, which can add it directly.
    modifier addChainBatchRootRestriction(uint256 _chainId) {
        if (block.chainid != L1_CHAIN_ID) {
            if (msg.sender == GW_ASSET_TRACKER_ADDR) {
                // this case is valid.
            } else if (v30UpgradeChainBatchNumber[_chainId] != 0) {
                address chain = BRIDGE_HUB.getZKChain(_chainId);
                uint32 minor;
                (, minor, ) = IGetters(chain).getSemverProtocolVersion();
                /// This might be a security issue if v29 has prover bugs. We should upgrade GW chains to v30 quickly.
                require(msg.sender == chain, OnlyChain(msg.sender, chain));
                /// we only allow direct addChainBatchRoots for EraVM chains, as only they are governed directly by governance.
                require(BRIDGE_HUB.chainTypeManager(_chainId) == eraVmChainTypeManager, OnlyChain(msg.sender, chain));
                require(minor < 30, OnlyPreV30Chain(_chainId));
            } else {
                revert OnlyAssetTracker(msg.sender, GW_ASSET_TRACKER_ADDR);
            }
        } else {
            if (msg.sender != BRIDGE_HUB.getZKChain(_chainId)) {
                revert OnlyChain(msg.sender, BRIDGE_HUB.getZKChain(_chainId));
            }
        }
        _;
    }

    /// @notice Checks that the Chain ID is not L1 when adding chain batch root.
    modifier onlyL2() {
        if (block.chainid == L1_CHAIN_ID) {
            revert NotL2();
        }
        _;
    }

    /// @notice Checks that the Chain ID is the Gateway chain id.
    modifier onlyGateway() {
        if (block.chainid != GATEWAY_CHAIN_ID) {
            revert OnlyGateway();
        }
        _;
    }

    modifier onlyBridgehubOwner() {
        address bridgehubOwner = Ownable(address(BRIDGE_HUB)).owner();
        if (msg.sender != bridgehubOwner) {
            revert OnlyBridgehubOwner(msg.sender, bridgehubOwner);
        }
        _;
    }

    modifier onlyServiceTransactionSender() {
        require(msg.sender == SERVICE_TRANSACTION_SENDER, Unauthorized(msg.sender));
        _;
    }

    /// @dev Contract is expected to be used as proxy implementation on L1, but as a system contract on L2.
    /// This means we call the _initialize in both the constructor and the initialize functions.
    /// Used for V30 upgrade deployment and local deployments.
    /// @dev Initialize the implementation to prevent Parity hack.
    /// @param _bridgehub Address of the Bridgehub.
    /// @param _l1ChainId Chain ID of L1.
    constructor(IBridgehub _bridgehub, uint256 _l1ChainId, uint256 _gatewayChainId) {
        BRIDGE_HUB = _bridgehub;
        L1_CHAIN_ID = _l1ChainId;
        GATEWAY_CHAIN_ID = _gatewayChainId;
        uint256[] memory allZKChains = BRIDGE_HUB.getAllZKChainChainIDs();
        _v30InitializeInner(allZKChains);
        if (L1_CHAIN_ID != block.chainid) {
            /// On Gateway we save the upgrade block number
            v30UpgradeGatewayBlockNumber = block.number;
        }
        _initialize();
        _disableInitializers();
    }

    /// @dev Initializes a contract for later use. Expected to be used in the proxy on L1, on L2 it is a system contract without a proxy.
    function initialize() external reinitializer(2) {
        _initialize();
        uint256[] memory allZKChains = BRIDGE_HUB.getAllZKChainChainIDs();
        uint256 allZKChainsLength = allZKChains.length;
        /// locally there are no chains deployed before.
        require(allZKChainsLength == 0, LocallyNoChainsAtGenesis());

        v30UpgradeGatewayBlockNumber = 1;
    }

    /// @dev The initializer used for the V30 upgrade.
    function initializeV30Upgrade() external reinitializer(2) {
        uint256[] memory allZKChains = BRIDGE_HUB.getAllZKChainChainIDs();
        uint256 allZKChainsLength = allZKChains.length;
        _v30InitializeInner(allZKChains);

        /// If there are no chains, that means we are using the contracts locally.
        if (allZKChainsLength == 0) {
            v30UpgradeGatewayBlockNumber = 1;
        }
    }

    function _v30InitializeInner(uint256[] memory _allZKChains) internal {
        uint256 allZKChainsLength = _allZKChains.length;
        for (uint256 i = 0; i < allZKChainsLength; ++i) {
            uint256 batchNumberToWrite = V30_UPGRADE_CHAIN_BATCH_NUMBER_PLACEHOLDER_VALUE_FOR_GATEWAY;
            if (BRIDGE_HUB.settlementLayer(_allZKChains[i]) == L1_CHAIN_ID) {
                /// If we are settling on L1.
                batchNumberToWrite = V30_UPGRADE_CHAIN_BATCH_NUMBER_PLACEHOLDER_VALUE_FOR_L1;
            }
            v30UpgradeChainBatchNumber[_allZKChains[i]] = batchNumberToWrite;
        }
        if (allZKChainsLength > 0) {
            // On non-local environments we need to save the eraVM chain type manager to allow v29 chains to finalize.
            eraVmChainTypeManager = BRIDGE_HUB.chainTypeManager(_allZKChains[0]);
        }
    }

    function sendV30UpgradeBlockNumberFromGateway(uint256 _chainId, uint256) external onlyGateway {
        // TODO: this function should only work for the first ZK GW chain only.
        uint256 sentBlockNumber;
        if (_chainId != block.chainid) {
            sentBlockNumber = v30UpgradeChainBatchNumber[_chainId];
            require(
                sentBlockNumber != V30_UPGRADE_CHAIN_BATCH_NUMBER_PLACEHOLDER_VALUE_FOR_GATEWAY,
                V30UpgradeChainBatchNumberNotSet()
            );
        } else {
            sentBlockNumber = v30UpgradeGatewayBlockNumber;
        }
        // slither-disable-next-line unused-return
        L2_TO_L1_MESSENGER_SYSTEM_CONTRACT.sendToL1(
            abi.encodeCall(this.sendV30UpgradeBlockNumberFromGateway, (_chainId, sentBlockNumber))
        );
    }

    /// @notice Saves the v30 upgrade batch number for chains that settle on top of Gateway.
    function saveV30UpgradeGatewayBlockNumberOnL1(FinalizeL1DepositParams calldata _finalizeWithdrawalParams) external {
        bool success = proveL1DepositParamsInclusion(_finalizeWithdrawalParams, L2_MESSAGE_ROOT_ADDR);
        if (!success) {
            revert InvalidProof();
        }

        require(
            // We assume that all whitelisted settlement layers are trusted and never lie.
            BRIDGE_HUB.whitelistedSettlementLayers(_finalizeWithdrawalParams.chainId),
            NotWhitelistedSettlementLayer(_finalizeWithdrawalParams.chainId)
        );
        // TODO: split the messageroot into L1MessageRoot and L2MessageRoot
        require(block.chainid == L1_CHAIN_ID, OnlyL1());

        (uint32 functionSignature, uint256 offset) = UnsafeBytes.readUint32(_finalizeWithdrawalParams.message, 0);
        require(
            bytes4(functionSignature) == this.sendV30UpgradeBlockNumberFromGateway.selector,
            IncorrectFunctionSignature()
        );

        (uint256 chainId, ) = UnsafeBytes.readUint256(_finalizeWithdrawalParams.message, offset);
        (uint256 receivedV30UpgradeGatewayBlockNumber, ) = UnsafeBytes.readUint256(
            _finalizeWithdrawalParams.message,
            offset
        );
        if (chainId == _finalizeWithdrawalParams.chainId) {
            require(v30UpgradeGatewayBlockNumber == 0, V30UpgradeGatewayBlockNumberAlreadySet());
            v30UpgradeGatewayBlockNumber = receivedV30UpgradeGatewayBlockNumber;
        } else {
            require(v30UpgradeChainBatchNumber[chainId] == V30_UPGRADE_CHAIN_BATCH_NUMBER_PLACEHOLDER_VALUE_FOR_L1, V30UpgradeChainBatchNumberAlreadySet());
            v30UpgradeChainBatchNumber[chainId] = receivedV30UpgradeGatewayBlockNumber;
        }
    }

    function saveV30UpgradeGatewayBlockNumberOnL2(
        uint256 _v30UpgradeGatewayBlockNumber
    ) external onlyServiceTransactionSender {
        v30UpgradeGatewayBlockNumber = _v30UpgradeGatewayBlockNumber;
    }

    function saveV30UpgradeChainBatchNumber(uint256 _chainId) external onlyChain(_chainId) {
        // TODO: redo this function to follow the logic:
        // - Chains can only set this value on SL. This is needed to ensure that SL is safe from a malicious chain
        // providing different values on different SL.
        // - All SLs are trusted and so only a single one would hold the value at the beginning.
        // - This number is transferred to SLs either through migration on top of those or through SL->L1 message (special case).

        // From the above, as long as all settlement layers are valid, we'll have consistent values on all settlement layers.

        uint256 totalBatchesExecuted = IGetters(msg.sender).getTotalBatchesExecuted();
        require(totalBatchesExecuted > 0, TotalBatchesExecutedZero());
        require(
            totalBatchesExecuted != V30_UPGRADE_CHAIN_BATCH_NUMBER_PLACEHOLDER_VALUE_FOR_GATEWAY &&
                totalBatchesExecuted != V30_UPGRADE_CHAIN_BATCH_NUMBER_PLACEHOLDER_VALUE_FOR_L1,
            TotalBatchesExecutedLessThanV30UpgradeChainBatchNumber()
        );
        require(
            v30UpgradeChainBatchNumber[_chainId] == V30_UPGRADE_CHAIN_BATCH_NUMBER_PLACEHOLDER_VALUE_FOR_GATEWAY ||
                v30UpgradeChainBatchNumber[_chainId] == V30_UPGRADE_CHAIN_BATCH_NUMBER_PLACEHOLDER_VALUE_FOR_L1,
            V30UpgradeChainBatchNumberAlreadySet()
        );
        if (totalBatchesExecuted != 0) {
            require(
                chainBatchRoots[_chainId][totalBatchesExecuted - 1] == bytes32(0),
                ChainBatchRootAlreadyExists(_chainId, totalBatchesExecuted)
            );
        }
        v30UpgradeChainBatchNumber[_chainId] = totalBatchesExecuted + 1;
    }

    /// @notice Adds a single chain to the message root.
    /// @param _chainId The ID of the chain that is being added to the message root.
    function addNewChain(uint256 _chainId, uint256 _startingBatchNumber) external onlyBridgehubOrChainAssetHandler {
        if (chainRegistered(_chainId)) {
            revert ChainExists();
        }
        _addNewChain(_chainId, _startingBatchNumber);
    }

    /// @notice we set the chainBatchRoot to be nonempty for when a chain migrates.
    function setMigratingChainBatchRoot(
        uint256 _chainId,
        uint256 _batchNumber
    ) external onlyBridgehubOrChainAssetHandler {
        require(
            chainBatchRoots[_chainId][_batchNumber] == bytes32(0),
            ChainBatchRootAlreadyExists(_chainId, _batchNumber)
        );
        chainBatchRoots[_chainId][_batchNumber] = GENESIS_CHAIN_BATCH_ROOT;
    }

    function chainRegistered(uint256 _chainId) public view returns (bool) {
        return (_chainId == block.chainid || chainIndex[_chainId] != 0);
    }

    /// @notice Adds a new chainBatchRoot to the chainTree.
    /// @param _chainId The ID of the chain whose chainBatchRoot is being added to the chainTree.
    /// @param _batchNumber The number of the batch to which _chainBatchRoot belongs.
    /// @param _chainBatchRoot The value of chainBatchRoot which is being added.
    function addChainBatchRoot(
        uint256 _chainId,
        uint256 _batchNumber,
        bytes32 _chainBatchRoot
    ) external addChainBatchRootRestriction(_chainId) {
        // Make sure that chain is registered.
        if (!chainRegistered(_chainId)) {
            revert MessageRootNotRegistered();
        }
        require(_chainBatchRoot != bytes32(0), ChainBatchRootZero());
        require(
            chainBatchRoots[_chainId][_batchNumber] == bytes32(0),
            ChainBatchRootAlreadyExists(_chainId, _batchNumber)
        );
        if (_batchNumber > 0) {
            bytes32 previousBatchNumber = chainBatchRoots[_chainId][_batchNumber - 1];
            require(previousBatchNumber != bytes32(0), PreviousChainBatchRootNotSet(_chainId, _batchNumber - 1));
        }

        chainBatchRoots[_chainId][_batchNumber] = _chainBatchRoot;
        if (block.chainid == L1_CHAIN_ID) {
            /// On L1 we only store the chainBatchRoot, but don't update the chainTree or sharedTree.
            return;
        }
        // Push chainBatchRoot to the chainTree related to specified chainId and get the new root.
        bytes32 chainRoot;
        // slither-disable-next-line unused-return
        (, chainRoot) = chainTree[_chainId].push(MessageHashing.batchLeafHash(_chainBatchRoot, _batchNumber));

        emit AppendedChainBatchRoot(_chainId, _batchNumber, _chainBatchRoot);

        // Update leaf corresponding to the specified chainId with newly acquired value of the chainRoot.
        bytes32 cachedChainIdLeafHash = MessageHashing.chainIdLeafHash(chainRoot, _chainId);
        bytes32 sharedTreeRoot = sharedTree.updateLeaf(chainIndex[_chainId], cachedChainIdLeafHash);

        emit NewChainRoot(_chainId, chainRoot, cachedChainIdLeafHash);

        _emitRoot(sharedTreeRoot);
        historicalRoot[block.number] = sharedTreeRoot;
    }

    /// @notice emit a new message root when committing a new batch
    function _emitRoot(bytes32 _root) internal {
        // What happens here is we query for the current sharedTreeRoot and emit the event stating that new InteropRoot is "created".
        // The reason for the usage of "bytes32[] memory _sides" to store the InteropRoot is explained in L2InteropRootStorage contract.
        bytes32[] memory _sides = new bytes32[](1);
        _sides[0] = _root;
        emit NewInteropRoot(block.chainid, block.number, 0, _sides);
    }

    /// @notice Gets the aggregated root of all chains.
    function getAggregatedRoot() external view returns (bytes32) {
        if (chainCount == 0) {
            return SHARED_ROOT_TREE_EMPTY_HASH;
        }
        return sharedTree.root();
    }

    /// @dev Gets the message root of a single chain.
    /// @param _chainId The ID of the chain whose message root is being queried.
    function getChainRoot(uint256 _chainId) external view returns (bytes32) {
        // Make sure that chain is registered.
        if (!chainRegistered(_chainId)) {
            revert MessageRootNotRegistered();
        }
        return chainTree[_chainId].root();
    }

    function updateFullTree() public {
        uint256 cachedChainCount = chainCount;
        bytes32[] memory newLeaves = new bytes32[](cachedChainCount);
        for (uint256 i = 0; i < cachedChainCount; ++i) {
            uint256 chainId = chainIndexToId[i];
            newLeaves[i] = MessageHashing.chainIdLeafHash(chainTree[chainId].root(), chainId);
        }
        bytes32 newRoot = sharedTree.updateAllLeaves(newLeaves);
        _emitRoot(newRoot);
        historicalRoot[block.number] = newRoot;
    }

    function _initialize() internal {
        // slither-disable-next-line unused-return
        sharedTree.setup(SHARED_ROOT_TREE_EMPTY_HASH);
        _addNewChain(block.chainid, 0);
    }

    /// @dev Adds a single chain to the message root.
    /// @param _chainId The ID of the chain that is being added to the message root.
    function _addNewChain(uint256 _chainId, uint256 _startingBatchNumber) internal {
        uint256 cachedChainCount = chainCount;

        // Since only the bridgehub can add new chains to the message root, it is expected that
        // it will be responsible for ensuring that the number of chains does not exceed the limit.
        ++chainCount;
        chainIndex[_chainId] = cachedChainCount;
        chainIndexToId[cachedChainCount] = _chainId;
        chainBatchRoots[_chainId][_startingBatchNumber] = GENESIS_CHAIN_BATCH_ROOT;

        // slither-disable-next-line unused-return
        bytes32 initialHash = chainTree[_chainId].setup(CHAIN_TREE_EMPTY_ENTRY_HASH);

        // slither-disable-next-line unused-return
        sharedTree.pushNewLeaf(MessageHashing.chainIdLeafHash(initialHash, _chainId));

        emit AddedChain(_chainId, cachedChainCount);
    }

    //////////////////////////////
    //// IMessageVerification ////
    //////////////////////////////

    function _proveL2LeafInclusionRecursive(
        uint256 _chainId,
        uint256 _batchNumber,
        uint256 _leafProofMask,
        bytes32 _leaf,
        bytes32[] calldata _proof,
        uint256 _depth
    ) internal view override returns (bool) {
        ProofData memory proofData = MessageHashing._getProofData({
            _chainId: _chainId,
            _batchNumber: _batchNumber,
            _leafProofMask: _leafProofMask,
            _leaf: _leaf,
            _proof: _proof
        });
        if (proofData.finalProofNode) {
            // For proof based interop this is the SL InteropRoot at block number _batchNumber
            bytes32 correctBatchRoot = _getChainBatchRoot(_chainId, _batchNumber);
            return correctBatchRoot == proofData.batchSettlementRoot && correctBatchRoot != bytes32(0);
        }
        if (_depth == 1) {
            revert DepthMoreThanOneForRecursiveMerkleProof();
        }

        // Assuming that `settlementLayerChainId` is an honest chain, the `chainIdLeaf` should belong
        // to a chain's message root only if the chain has indeed executed its batch on top of it.
        //
        // We trust all chains whitelisted by the Bridgehub governance.
        require(
            BRIDGE_HUB.whitelistedSettlementLayers(proofData.settlementLayerChainId),
            NotWhitelistedSettlementLayer(proofData.settlementLayerChainId)
        );

        return
            this.proveL2LeafInclusionSharedRecursive({
                _chainId: proofData.settlementLayerChainId,
                _blockOrBatchNumber: proofData.settlementLayerBatchNumber, // SL block number
                _leafProofMask: proofData.settlementLayerBatchRootMask,
                _leaf: proofData.chainIdLeaf,
                _proof: MessageHashing.extractSliceUntilEnd(_proof, proofData.ptr),
                _depth: _depth + 1
            });
    }

    /// @notice Internal to get the historical batch root for chains before the v30 upgrade.
    function _getChainBatchRoot(uint256 _chainId, uint256 _batchNumber) internal view returns (bytes32) {
        /// In current server the zeroth batch does not have L2->L1 logs.
        require(_batchNumber > 0, BatchZeroNotAllowed());
        bytes32 savedChainBatchRoot = chainBatchRoots[_chainId][_batchNumber];
        if (savedChainBatchRoot != bytes32(0)) {
            return savedChainBatchRoot;
        }
        return IGetters(BRIDGE_HUB.getZKChain(_chainId)).l2LogsRootHash(_batchNumber);
    }

    /// @notice Extracts and returns proof data for settlement layer verification.
    /// @dev Wrapper function around MessageHashing._getProofData for public access.
    /// @dev The caller should check that the proof has recursion at most depth 1, i.e. only a single intermediate Gateway between the chain and L1.
    /// @dev This check is performed when the MessageRoot verifies the proof, so often it can be skipped.
    /// @param _chainId The chain ID where the proof was generated.
    /// @param _batchNumber The batch number containing the proof.
    /// @param _leafProofMask The leaf proof mask for merkle verification.
    /// @param _leaf The leaf hash to verify.
    /// @param _proof The merkle proof array.
    /// @return The extracted proof data including settlement layer information.
    function getProofData(
        uint256 _chainId,
        uint256 _batchNumber,
        uint256 _leafProofMask,
        bytes32 _leaf,
        bytes32[] calldata _proof
    ) public pure returns (ProofData memory) {
        return
            MessageHashing._getProofData({
                _chainId: _chainId,
                _batchNumber: _batchNumber,
                _leafProofMask: _leafProofMask,
                _leaf: _leaf,
                _proof: _proof
            });
    }
}<|MERGE_RESOLUTION|>--- conflicted
+++ resolved
@@ -68,10 +68,6 @@
     /// @dev We store these values for message verification on L1 and Gateway.
     /// @dev We only update the chainTree on GW as of V30.
     mapping(uint256 chainId => mapping(uint256 batchNumber => bytes32 chainRoot)) public chainBatchRoots;
-
-<<<<<<< HEAD
-    /// @notice The address of the asset tracker.
-    address public assetTracker;
 
     /// @notice The mapping storing the batch number at the moment the chain was updated to V30. 
     /// Starting from this batch, if a settlement layer has agreed to a proof, it will be held accountable for the content of the message, e.g.
@@ -82,11 +78,6 @@
     /// @notice Also, as a consequence of the above, the MessageRoot on a settlement layer will require that all messages after this batch go through the asset tracker
     /// to ensure balance consistency. 
     /// @notice We store this, as we did not store chainBatchRoots prior to V30 on L1, so we need to get them from the diamond proxies of the chains. --- ???
-=======
-    /// @notice The mapping storing the batch number at the moment the chain was updated to V30.
-    /// @notice We store this, as we did not store chainBatchRoots prior to V30 on L1, so we need to get them from the diamond proxies of the chains.
-    /// @notice We fill the mapping with V30_UPGRADE_CHAIN_BATCH_NUMBER_PLACEHOLDER_VALUE for deployed chains until the chain upgrades to V30.
->>>>>>> 4427a78c
     mapping(uint256 chainId => uint256 batchNumber) public v30UpgradeChainBatchNumber;
 
     /// @notice The block number at the moment the MessageRoot was updated to V30. By default the value is unset (0).
