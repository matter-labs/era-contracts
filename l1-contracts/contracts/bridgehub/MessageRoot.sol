// SPDX-License-Identifier: MIT

pragma solidity 0.8.28;

import {Initializable} from "@openzeppelin/contracts-v4/proxy/utils/Initializable.sol";
import {Ownable} from "@openzeppelin/contracts-v4/access/Ownable.sol";

import {DynamicIncrementalMerkle} from "../common/libraries/DynamicIncrementalMerkle.sol";
import {UnsafeBytes} from "../common/libraries/UnsafeBytes.sol";
import {IBridgehub} from "./IBridgehub.sol";
import {CHAIN_TREE_EMPTY_ENTRY_HASH, GENESIS_CHAIN_BATCH_ROOT, IMessageRoot, SHARED_ROOT_TREE_EMPTY_HASH, V30_UPGRADE_CHAIN_BATCH_NUMBER_PLACEHOLDER_VALUE_FOR_GATEWAY, V30_UPGRADE_CHAIN_BATCH_NUMBER_PLACEHOLDER_VALUE_FOR_L1} from "./IMessageRoot.sol";
import {BatchZeroNotAllowed, ChainBatchRootAlreadyExists, ChainBatchRootZero, ChainExists, NotL2, DepthMoreThanOneForRecursiveMerkleProof, IncorrectFunctionSignature, MessageRootNotRegistered, NotWhitelistedSettlementLayer, OnlyAssetTracker, OnlyBridgehubOrChainAssetHandler, OnlyBridgehubOwner, OnlyChain, OnlyL1, OnlyL2, OnlyPreV30Chain, V30UpgradeGatewayBlockNumberAlreadySet, TotalBatchesExecutedZero, TotalBatchesExecutedLessThanV30UpgradeChainBatchNumber, V30UpgradeChainBatchNumberAlreadySet, V30UpgradeChainBatchNumberNotSet, PreviousChainBatchRootNotSet, LocallyNoChainsAtGenesis, OnlyGateway} from "./L1BridgehubErrors.sol";
import {FullMerkle} from "../common/libraries/FullMerkle.sol";

import {InvalidProof, Unauthorized} from "../common/L1ContractErrors.sol";
import {L2_MESSAGE_ROOT_ADDR, L2_TO_L1_MESSENGER_SYSTEM_CONTRACT} from "../common/l2-helpers/L2ContractAddresses.sol";
import {FinalizeL1DepositParams} from "../bridge/interfaces/IL1Nullifier.sol";

import {MessageHashing, ProofData} from "../common/libraries/MessageHashing.sol";

import {MessageVerification} from "../common/MessageVerification.sol";
import {SERVICE_TRANSACTION_SENDER} from "../common/Config.sol";

import {IGetters} from "../state-transition/chain-interfaces/IGetters.sol";

/// @author Matter Labs
/// @custom:security-contact security@matterlabs.dev
/// @dev The MessageRoot contract is responsible for storing the cross message roots of the chains and the aggregated root of all chains.
/// @dev From V30 onwards it is also used for L2->L1 message verification, this allows bypassing the Mailbox of individual chains.
/// This is especially useful for chains settling on Gateway.
contract MessageRoot is IMessageRoot, Initializable, MessageVerification {
    using FullMerkle for FullMerkle.FullTree;
    using DynamicIncrementalMerkle for DynamicIncrementalMerkle.Bytes32PushTree;

    /// @dev Bridgehub smart contract that is used to operate with L2 via asynchronous L2 <-> L1 communication.
    IBridgehub public immutable override BRIDGE_HUB;

    /// @notice The chain id of L1. This contract can be deployed on multiple layers, but this value is still equal to the
    /// L1 that is at the most base layer.
    uint256 public immutable L1_CHAIN_ID;

    /// @notice The chain id of the Gateway chain.
    uint256 public immutable GATEWAY_CHAIN_ID;

    /// @notice The number of chains that are registered.
    uint256 public chainCount;

    /// @notice The mapping from chainId to chainIndex. Note index 0 is maintained for the chain the contract is on.
    mapping(uint256 chainId => uint256 chainIndex) public chainIndex;

    /// @notice The mapping from chainIndex to chainId.
    mapping(uint256 chainIndex => uint256 chainId) public chainIndexToId;

    /// @notice The shared full merkle tree storing the aggregate hash.
    FullMerkle.FullTree public sharedTree;

    /// @dev The incremental merkle tree storing the chain message roots.
    mapping(uint256 chainId => DynamicIncrementalMerkle.Bytes32PushTree tree) internal chainTree;

    /// @notice The mapping from block number to the global message root.
    /// @dev Each block might have multiple txs that change the historical root. You can safely use the final root in the block,
    /// since each new root cumulatively aggregates all prior changes — so the last root always contains (at minimum) everything
    /// from the earlier ones.
    mapping(uint256 blockNumber => bytes32 globalMessageRoot) public historicalRoot;

    /// @notice The mapping from chainId to batchNumber to chainBatchRoot.
    /// @dev These are the same values as the leaves of the chainTree.
    /// @dev We store these values for message verification on L1 and Gateway.
    /// @dev We only update the chainTree on GW as of V30.
    mapping(uint256 chainId => mapping(uint256 batchNumber => bytes32 chainRoot)) public chainBatchRoots;

    /// @notice The address of the asset tracker.
    address public assetTracker;

<<<<<<< HEAD
    /// @notice The mapping storing the batch number at the moment the chain was updated to V30. 
    /// Starting from this batch, if a settlement layer has agreed to a proof, it will be held accountable for the content of the message, e.g.
    /// if a withdrawal happens, the balance of the settlement layer will be reduced and not the chain.
    /// @notice Due to the definition above, this mapping will have the default value (0) for newly added chains, so all their batches are under v30 rules.
    /// For the chains that existed at the moment of the upgrade, it value will be populated either with V30_UPGRADE_CHAIN_BATCH_NUMBER_PLACEHOLDER_VALUE until
    /// they call this contract to establish the batch when the upgrade has happened.
    /// @notice Also, as a consequence of the above, the MessageRoot on a settlement layer will require that all messages after this batch go through the asset tracker
    /// to ensure balance consistency. 
    /// @notice We store this, as we did not store chainBatchRoots prior to V30 on L1, so we need to get them from the diamond proxies of the chains. --- ???
=======
    /// @notice The mapping storing the batch number at the moment the chain was updated to V30.
    /// @notice We store this, as we did not store chainBatchRoots prior to V30 on L1, so we need to get them from the diamond proxies of the chains.
    /// @notice We fill the mapping with V30_UPGRADE_CHAIN_BATCH_NUMBER_PLACEHOLDER_VALUE for deployed chains until the chain upgrades to V30.
>>>>>>> 53d06fed
    mapping(uint256 chainId => uint256 batchNumber) public v30UpgradeChainBatchNumber;

    /// @notice The block number at the moment the MessageRoot was updated to V30. By default the value is unset (0).
    /// @notice We store this, as it is used on the L2s to filter out old interop roots.
    /// @notice If a message comes from a chain when it settled on Gateway before this batch (i.e. the message is older than the batch 
    /// when the Gateway upgraded to v30), then this message has not undergone any additional checks, and so the recipient needs to be
    /// careful to only consume "simple" messages and never accept any asset-bearing messages that are that old.
    /// @dev Note, that in theory there may be multiple whitelisted settlement layers, but it is assumed
    /// that before v30 is released, only a single one is present and this variable refers to that single whitelisted settlement layer.
    /// @dev After v30 release, if the access is granted to all the messages that were ever sent by chains settling on top of Gateway, and
    /// it is manually checked that no asset bearing messages were sent before this period, this check can be removed. 
    /// @dev Whenever this variable is used, the user must ensure that it is not zero, as it would imply unknown number.
    /// @dev Note, that it is an L2 BLOCK number, not a BATCH number.
    uint256 public v30UpgradeGatewayBlockNumber;

    /// @dev The chain type manager for EraVM chains. EraVM chains are upgraded directly by governance,
    /// @dev so they can be trusted more than ZKsync OS chains, or chains from other CTMs.
    /// @dev Introduced with V30.
    address public eraVmChainTypeManager;

    /// @notice Checks that the message sender is the bridgehub or the chain asset handler.
    modifier onlyBridgehubOrChainAssetHandler() {
        if (msg.sender != address(BRIDGE_HUB) && msg.sender != address(BRIDGE_HUB.chainAssetHandler())) {
            revert OnlyBridgehubOrChainAssetHandler(
                msg.sender,
                address(BRIDGE_HUB),
                address(BRIDGE_HUB.chainAssetHandler())
            );
        }
        _;
    }

    /// @notice Checks that the message sender is the specified ZK Chain.
    /// @param _chainId The ID of the chain that is required to be the caller.
    modifier onlyChain(uint256 _chainId) {
        if (msg.sender != BRIDGE_HUB.getZKChain(_chainId)) {
            revert OnlyChain(msg.sender, BRIDGE_HUB.getZKChain(_chainId));
        }
        _;
    }

    /// On L1, the chain can add it directly.
    /// On GW, the asset tracker should add it,
    /// except for PreV30 chains, which can add it directly.
    modifier addChainBatchRootRestriction(uint256 _chainId) {
        if (block.chainid != L1_CHAIN_ID) {
            if (msg.sender == assetTracker) {
                // this case is valid.
            } else if (v30UpgradeChainBatchNumber[_chainId] != 0) {
                address chain = BRIDGE_HUB.getZKChain(_chainId);
                uint32 minor;
                (, minor, ) = IGetters(chain).getSemverProtocolVersion();
                /// This might be a security issue if v29 has prover bugs. We should upgrade GW chains to v30 quickly.
                require(msg.sender == chain, OnlyChain(msg.sender, chain));
                /// we only allow direct addChainBatchRoots for EraVM chains, as only they are governed directly by governance.
                require(BRIDGE_HUB.chainTypeManager(_chainId) == eraVmChainTypeManager, OnlyChain(msg.sender, chain));
                require(minor < 30, OnlyPreV30Chain(_chainId));
            } else {
                revert OnlyAssetTracker(msg.sender, assetTracker);
            }
        } else {
            if (msg.sender != BRIDGE_HUB.getZKChain(_chainId)) {
                revert OnlyChain(msg.sender, BRIDGE_HUB.getZKChain(_chainId));
            }
        }
        _;
    }

    /// @notice Checks that the Chain ID is not L1 when adding chain batch root.
    modifier onlyL2() {
        if (block.chainid == L1_CHAIN_ID) {
            revert NotL2();
        }
        _;
    }

    /// @notice Checks that the Chain ID is the Gateway chain id.
    modifier onlyGateway() {
        if (block.chainid != GATEWAY_CHAIN_ID) {
            revert OnlyGateway();
        }
        _;
    }

    modifier onlyBridgehubOwner() {
        address bridgehubOwner = Ownable(address(BRIDGE_HUB)).owner();
        if (msg.sender != bridgehubOwner) {
            revert OnlyBridgehubOwner(msg.sender, bridgehubOwner);
        }
        _;
    }

    modifier onlyServiceTransactionSender() {
        require(msg.sender == SERVICE_TRANSACTION_SENDER, Unauthorized(msg.sender));
        _;
    }

    /// @dev Contract is expected to be used as proxy implementation on L1, but as a system contract on L2.
    /// This means we call the _initialize in both the constructor and the initialize functions.
    /// Used for V30 upgrade deployment and local deployments.
    /// @dev Initialize the implementation to prevent Parity hack.
    /// @param _bridgehub Address of the Bridgehub.
    /// @param _l1ChainId Chain ID of L1.
    constructor(IBridgehub _bridgehub, uint256 _l1ChainId, uint256 _gatewayChainId) {
        BRIDGE_HUB = _bridgehub;
        L1_CHAIN_ID = _l1ChainId;
<<<<<<< HEAD

        // TODO: explicitly add a check that exactly Era-based Gateway chain id is used, 
        // since `v30UpgradeGatewayBlockNumber` must only be set by a service transaction.
        if (L1_CHAIN_ID != block.chainid) {
            /// On Gateway we save the chain type manager for EraVM chains.
            uint256[] memory allZKChains = BRIDGE_HUB.getAllZKChainChainIDs();
            if (allZKChains.length > 0) {
                // On non-local environments we need to save the eraVM chain type manager to allow v29 chains to finalize.
                eraVmChainTypeManager = BRIDGE_HUB.chainTypeManager(allZKChains[0]);
            }
            // TODO: it should have the same logic as initializeV30.
=======
        GATEWAY_CHAIN_ID = _gatewayChainId;
        uint256[] memory allZKChains = BRIDGE_HUB.getAllZKChainChainIDs();
        _v30InitializeInner(allZKChains);
        if (L1_CHAIN_ID != block.chainid) {
>>>>>>> 53d06fed
            /// On Gateway we save the upgrade block number
            v30UpgradeGatewayBlockNumber = block.number;
        }
        _initialize();
        _disableInitializers();
    }

    /// @dev Initializes a contract for later use. Expected to be used in the proxy on L1, on L2 it is a system contract without a proxy.
<<<<<<< HEAD
    /// @notice It is expected that this function is only used for first-time L1 initialization, i.e. mainly locally.
    function initialize() external initializer {
=======
    function initialize() external reinitializer(2) {
>>>>>>> 53d06fed
        _initialize();
        uint256[] memory allZKChains = BRIDGE_HUB.getAllZKChainChainIDs();
        uint256 allZKChainsLength = allZKChains.length;
        /// locally there are no chains deployed before.
        require(allZKChainsLength == 0, LocallyNoChainsAtGenesis());

        v30UpgradeGatewayBlockNumber = 1;
    }

    /// @dev The initializer used for the V30 upgrade.
    function initializeV30Upgrade() external reinitializer(2) {
        uint256[] memory allZKChains = BRIDGE_HUB.getAllZKChainChainIDs();
        uint256 allZKChainsLength = allZKChains.length;
        _v30InitializeInner(allZKChains);

        /// If there are no chains, that means we are using the contracts locally.
        if (allZKChainsLength == 0) {
            v30UpgradeGatewayBlockNumber = 1;
        }
    }

    function _v30InitializeInner(uint256[] memory _allZKChains) internal {
        uint256 allZKChainsLength = _allZKChains.length;
        for (uint256 i = 0; i < allZKChainsLength; ++i) {
            uint256 batchNumberToWrite = V30_UPGRADE_CHAIN_BATCH_NUMBER_PLACEHOLDER_VALUE_FOR_GATEWAY;
            if (BRIDGE_HUB.settlementLayer(_allZKChains[i]) == L1_CHAIN_ID) {
                /// If we are settling on L1.
                batchNumberToWrite = V30_UPGRADE_CHAIN_BATCH_NUMBER_PLACEHOLDER_VALUE_FOR_L1;
            }
            v30UpgradeChainBatchNumber[_allZKChains[i]] = batchNumberToWrite;
        }
        if (allZKChainsLength > 0) {
            // On non-local environments we need to save the eraVM chain type manager to allow v29 chains to finalize.
            eraVmChainTypeManager = BRIDGE_HUB.chainTypeManager(_allZKChains[0]);
        }
    }

<<<<<<< HEAD
    function sendV30UpgradeBlockNumberFromGateway(uint256 _chainId, uint256) external {
        // TODO: this function should only work for the first ZK GW chain only.

=======
    function sendV30UpgradeBlockNumberFromGateway(uint256 _chainId, uint256) external onlyGateway {
>>>>>>> 53d06fed
        uint256 sentBlockNumber;
        if (_chainId != block.chainid) {
            sentBlockNumber = v30UpgradeChainBatchNumber[_chainId];
            require(
                sentBlockNumber != V30_UPGRADE_CHAIN_BATCH_NUMBER_PLACEHOLDER_VALUE_FOR_GATEWAY,
                V30UpgradeChainBatchNumberNotSet()
            );
        } else {
            sentBlockNumber = v30UpgradeGatewayBlockNumber;
        }
        // slither-disable-next-line unused-return
        L2_TO_L1_MESSENGER_SYSTEM_CONTRACT.sendToL1(
            abi.encodeCall(this.sendV30UpgradeBlockNumberFromGateway, (_chainId, sentBlockNumber))
        );
    }

    /// @notice Saves the v30 upgrade batch number for chains that settle on top of Gateway.
    function saveV30UpgradeGatewayBlockNumberOnL1(FinalizeL1DepositParams calldata _finalizeWithdrawalParams) external {
        bool success = proveL1DepositParamsInclusion(_finalizeWithdrawalParams, L2_MESSAGE_ROOT_ADDR);
        if (!success) {
            revert InvalidProof();
        }

        require(
            // We assume that all whitelisted settlement layers are trusted and never lie.
            BRIDGE_HUB.whitelistedSettlementLayers(_finalizeWithdrawalParams.chainId),
            NotWhitelistedSettlementLayer(_finalizeWithdrawalParams.chainId)
        );
        // TODO: split the messageroot into L1MessageRoot and L2MessageRoot
        require(block.chainid == L1_CHAIN_ID, OnlyL1());

        (uint32 functionSignature, uint256 offset) = UnsafeBytes.readUint32(_finalizeWithdrawalParams.message, 0);
        require(
            bytes4(functionSignature) == this.sendV30UpgradeBlockNumberFromGateway.selector,
            IncorrectFunctionSignature()
        );

        (uint256 chainId, ) = UnsafeBytes.readUint256(_finalizeWithdrawalParams.message, offset);
        (uint256 receivedV30UpgradeGatewayBlockNumber, ) = UnsafeBytes.readUint256(
            _finalizeWithdrawalParams.message,
            offset
        );
        if (chainId == _finalizeWithdrawalParams.chainId) {
            require(v30UpgradeGatewayBlockNumber == 0, V30UpgradeGatewayBlockNumberAlreadySet());
            v30UpgradeGatewayBlockNumber = receivedV30UpgradeGatewayBlockNumber;
        } else {
            require(v30UpgradeChainBatchNumber[chainId] == V30_UPGRADE_CHAIN_BATCH_NUMBER_PLACEHOLDER_VALUE_FOR_L1, V30UpgradeChainBatchNumberAlreadySet());
            v30UpgradeChainBatchNumber[chainId] = receivedV30UpgradeGatewayBlockNumber;
        }
    }

    function saveV30UpgradeGatewayBlockNumberOnL2(
        uint256 _v30UpgradeGatewayBlockNumber
    ) external onlyServiceTransactionSender {
        v30UpgradeGatewayBlockNumber = _v30UpgradeGatewayBlockNumber;
    }

    function saveV30UpgradeChainBatchNumber(uint256 _chainId) external onlyChain(_chainId) {
        // TODO: redo this function to follow the logic:
        // - Chains can only set this value on SL. This is needed to ensure that SL is safe from a malicious chain
        // providing different values on different SL.
        // - All SLs are trusted and so only a single one would hold the value at the beginning.
        // - This number is transferred to SLs either through migration on top of those or through SL->L1 message (special case).

        // From the above, as long as all settlement layers are valid, we'll have consistent values on all settlement layers.

        uint256 totalBatchesExecuted = IGetters(msg.sender).getTotalBatchesExecuted();
        require(totalBatchesExecuted > 0, TotalBatchesExecutedZero());
        require(
            totalBatchesExecuted != V30_UPGRADE_CHAIN_BATCH_NUMBER_PLACEHOLDER_VALUE_FOR_GATEWAY &&
                totalBatchesExecuted != V30_UPGRADE_CHAIN_BATCH_NUMBER_PLACEHOLDER_VALUE_FOR_L1,
            TotalBatchesExecutedLessThanV30UpgradeChainBatchNumber()
        );
        require(
            v30UpgradeChainBatchNumber[_chainId] == V30_UPGRADE_CHAIN_BATCH_NUMBER_PLACEHOLDER_VALUE_FOR_GATEWAY ||
                v30UpgradeChainBatchNumber[_chainId] == V30_UPGRADE_CHAIN_BATCH_NUMBER_PLACEHOLDER_VALUE_FOR_L1,
            V30UpgradeChainBatchNumberAlreadySet()
        );
        if (totalBatchesExecuted != 0) {
            require(
                chainBatchRoots[_chainId][totalBatchesExecuted - 1] == bytes32(0),
                ChainBatchRootAlreadyExists(_chainId, totalBatchesExecuted)
            );
        }
        v30UpgradeChainBatchNumber[_chainId] = totalBatchesExecuted + 1;
    }

    function setAddresses(address _assetTracker) external onlyBridgehubOwner {
        assetTracker = _assetTracker;
    }

    /// @notice Adds a single chain to the message root.
    /// @param _chainId The ID of the chain that is being added to the message root.
    function addNewChain(uint256 _chainId, uint256 _startingBatchNumber) external onlyBridgehubOrChainAssetHandler {
        if (chainRegistered(_chainId)) {
            revert ChainExists();
        }
        _addNewChain(_chainId, _startingBatchNumber);
    }

    /// @notice we set the chainBatchRoot to be nonempty for when a chain migrates.
    function setMigratingChainBatchRoot(
        uint256 _chainId,
        uint256 _batchNumber
    ) external onlyBridgehubOrChainAssetHandler {
        require(
            chainBatchRoots[_chainId][_batchNumber] == bytes32(0),
            ChainBatchRootAlreadyExists(_chainId, _batchNumber)
        );
        chainBatchRoots[_chainId][_batchNumber] = GENESIS_CHAIN_BATCH_ROOT;
    }

    function chainRegistered(uint256 _chainId) public view returns (bool) {
        return (_chainId == block.chainid || chainIndex[_chainId] != 0);
    }

    /// @notice Adds a new chainBatchRoot to the chainTree.
    /// @param _chainId The ID of the chain whose chainBatchRoot is being added to the chainTree.
    /// @param _batchNumber The number of the batch to which _chainBatchRoot belongs.
    /// @param _chainBatchRoot The value of chainBatchRoot which is being added.
    function addChainBatchRoot(
        uint256 _chainId,
        uint256 _batchNumber,
        bytes32 _chainBatchRoot
    ) external addChainBatchRootRestriction(_chainId) {
        // Make sure that chain is registered.
        if (!chainRegistered(_chainId)) {
            revert MessageRootNotRegistered();
        }
        require(_chainBatchRoot != bytes32(0), ChainBatchRootZero());
        require(
            chainBatchRoots[_chainId][_batchNumber] == bytes32(0),
            ChainBatchRootAlreadyExists(_chainId, _batchNumber)
        );
        if (_batchNumber > 0) {
            bytes32 previousBatchNumber = chainBatchRoots[_chainId][_batchNumber - 1];
            require(previousBatchNumber != bytes32(0), PreviousChainBatchRootNotSet(_chainId, _batchNumber - 1));
        }

        chainBatchRoots[_chainId][_batchNumber] = _chainBatchRoot;
        if (block.chainid == L1_CHAIN_ID) {
            /// On L1 we only store the chainBatchRoot, but don't update the chainTree or sharedTree.
            return;
        }
        // Push chainBatchRoot to the chainTree related to specified chainId and get the new root.
        bytes32 chainRoot;
        // slither-disable-next-line unused-return
        (, chainRoot) = chainTree[_chainId].push(MessageHashing.batchLeafHash(_chainBatchRoot, _batchNumber));

        emit AppendedChainBatchRoot(_chainId, _batchNumber, _chainBatchRoot);

        // Update leaf corresponding to the specified chainId with newly acquired value of the chainRoot.
        bytes32 cachedChainIdLeafHash = MessageHashing.chainIdLeafHash(chainRoot, _chainId);
        bytes32 sharedTreeRoot = sharedTree.updateLeaf(chainIndex[_chainId], cachedChainIdLeafHash);

        emit NewChainRoot(_chainId, chainRoot, cachedChainIdLeafHash);

        _emitRoot(sharedTreeRoot);
        historicalRoot[block.number] = sharedTreeRoot;
    }

    /// @notice emit a new message root when committing a new batch
    function _emitRoot(bytes32 _root) internal {
        // What happens here is we query for the current sharedTreeRoot and emit the event stating that new InteropRoot is "created".
        // The reason for the usage of "bytes32[] memory _sides" to store the InteropRoot is explained in L2InteropRootStorage contract.
        bytes32[] memory _sides = new bytes32[](1);
        _sides[0] = _root;
        emit NewInteropRoot(block.chainid, block.number, 0, _sides);
    }

    /// @notice Gets the aggregated root of all chains.
    function getAggregatedRoot() external view returns (bytes32) {
        if (chainCount == 0) {
            return SHARED_ROOT_TREE_EMPTY_HASH;
        }
        return sharedTree.root();
    }

    /// @dev Gets the message root of a single chain.
    /// @param _chainId The ID of the chain whose message root is being queried.
    function getChainRoot(uint256 _chainId) external view returns (bytes32) {
        // Make sure that chain is registered.
        if (!chainRegistered(_chainId)) {
            revert MessageRootNotRegistered();
        }
        return chainTree[_chainId].root();
    }

    function updateFullTree() public {
        uint256 cachedChainCount = chainCount;
        bytes32[] memory newLeaves = new bytes32[](cachedChainCount);
        for (uint256 i = 0; i < cachedChainCount; ++i) {
            uint256 chainId = chainIndexToId[i];
            newLeaves[i] = MessageHashing.chainIdLeafHash(chainTree[chainId].root(), chainId);
        }
        bytes32 newRoot = sharedTree.updateAllLeaves(newLeaves);
        _emitRoot(newRoot);
        historicalRoot[block.number] = newRoot;
    }

    function _initialize() internal {
        // slither-disable-next-line unused-return
        sharedTree.setup(SHARED_ROOT_TREE_EMPTY_HASH);
        _addNewChain(block.chainid, 0);
    }

    /// @dev Adds a single chain to the message root.
    /// @param _chainId The ID of the chain that is being added to the message root.
    function _addNewChain(uint256 _chainId, uint256 _startingBatchNumber) internal {
        uint256 cachedChainCount = chainCount;

        // Since only the bridgehub can add new chains to the message root, it is expected that
        // it will be responsible for ensuring that the number of chains does not exceed the limit.
        ++chainCount;
        chainIndex[_chainId] = cachedChainCount;
        chainIndexToId[cachedChainCount] = _chainId;
        chainBatchRoots[_chainId][_startingBatchNumber] = GENESIS_CHAIN_BATCH_ROOT;

        // slither-disable-next-line unused-return
        bytes32 initialHash = chainTree[_chainId].setup(CHAIN_TREE_EMPTY_ENTRY_HASH);

        // slither-disable-next-line unused-return
        sharedTree.pushNewLeaf(MessageHashing.chainIdLeafHash(initialHash, _chainId));

        emit AddedChain(_chainId, cachedChainCount);
    }

    //////////////////////////////
    //// IMessageVerification ////
    //////////////////////////////

    function _proveL2LeafInclusionRecursive(
        uint256 _chainId,
        uint256 _batchNumber,
        uint256 _leafProofMask,
        bytes32 _leaf,
        bytes32[] calldata _proof,
        uint256 _depth
    ) internal view override returns (bool) {
        ProofData memory proofData = MessageHashing._getProofData({
            _chainId: _chainId,
            _batchNumber: _batchNumber,
            _leafProofMask: _leafProofMask,
            _leaf: _leaf,
            _proof: _proof
        });
        if (proofData.finalProofNode) {
            // For proof based interop this is the SL InteropRoot at block number _batchNumber
            bytes32 correctBatchRoot = _getChainBatchRoot(_chainId, _batchNumber);
            return correctBatchRoot == proofData.batchSettlementRoot && correctBatchRoot != bytes32(0);
        }
        if (_depth == 1) {
            revert DepthMoreThanOneForRecursiveMerkleProof();
        }

        // Assuming that `settlementLayerChainId` is an honest chain, the `chainIdLeaf` should belong
        // to a chain's message root only if the chain has indeed executed its batch on top of it.
        //
        // We trust all chains whitelisted by the Bridgehub governance.
        require(
            BRIDGE_HUB.whitelistedSettlementLayers(proofData.settlementLayerChainId),
            NotWhitelistedSettlementLayer(proofData.settlementLayerChainId)
        );

        return
            this.proveL2LeafInclusionSharedRecursive({
                _chainId: proofData.settlementLayerChainId,
                _blockOrBatchNumber: proofData.settlementLayerBatchNumber, // SL block number
                _leafProofMask: proofData.settlementLayerBatchRootMask,
                _leaf: proofData.chainIdLeaf,
                _proof: MessageHashing.extractSliceUntilEnd(_proof, proofData.ptr),
                _depth: _depth + 1
            });
    }

    /// @notice Internal to get the historical batch root for chains before the v30 upgrade.
    function _getChainBatchRoot(uint256 _chainId, uint256 _batchNumber) internal view returns (bytes32) {
        /// In current server the zeroth batch does not have L2->L1 logs.
        require(_batchNumber > 0, BatchZeroNotAllowed());
        bytes32 savedChainBatchRoot = chainBatchRoots[_chainId][_batchNumber];
        if (savedChainBatchRoot != bytes32(0)) {
            return savedChainBatchRoot;
        }
        return IGetters(BRIDGE_HUB.getZKChain(_chainId)).l2LogsRootHash(_batchNumber);
    }

    /// @notice Extracts and returns proof data for settlement layer verification.
    /// @dev Wrapper function around MessageHashing._getProofData for public access.
    /// @dev The caller should check that the proof has recursion at most depth 1, i.e. only a single intermediate Gateway between the chain and L1.
    /// @dev This check is performed when the MessageRoot verifies the proof, so often it can be skipped.
    /// @param _chainId The chain ID where the proof was generated.
    /// @param _batchNumber The batch number containing the proof.
    /// @param _leafProofMask The leaf proof mask for merkle verification.
    /// @param _leaf The leaf hash to verify.
    /// @param _proof The merkle proof array.
    /// @return The extracted proof data including settlement layer information.
    function getProofData(
        uint256 _chainId,
        uint256 _batchNumber,
        uint256 _leafProofMask,
        bytes32 _leaf,
        bytes32[] calldata _proof
    ) public pure returns (ProofData memory) {
        return
            MessageHashing._getProofData({
                _chainId: _chainId,
                _batchNumber: _batchNumber,
                _leafProofMask: _leafProofMask,
                _leaf: _leaf,
                _proof: _proof
            });
    }
}<|MERGE_RESOLUTION|>--- conflicted
+++ resolved
@@ -72,7 +72,6 @@
     /// @notice The address of the asset tracker.
     address public assetTracker;
 
-<<<<<<< HEAD
     /// @notice The mapping storing the batch number at the moment the chain was updated to V30. 
     /// Starting from this batch, if a settlement layer has agreed to a proof, it will be held accountable for the content of the message, e.g.
     /// if a withdrawal happens, the balance of the settlement layer will be reduced and not the chain.
@@ -82,11 +81,6 @@
     /// @notice Also, as a consequence of the above, the MessageRoot on a settlement layer will require that all messages after this batch go through the asset tracker
     /// to ensure balance consistency. 
     /// @notice We store this, as we did not store chainBatchRoots prior to V30 on L1, so we need to get them from the diamond proxies of the chains. --- ???
-=======
-    /// @notice The mapping storing the batch number at the moment the chain was updated to V30.
-    /// @notice We store this, as we did not store chainBatchRoots prior to V30 on L1, so we need to get them from the diamond proxies of the chains.
-    /// @notice We fill the mapping with V30_UPGRADE_CHAIN_BATCH_NUMBER_PLACEHOLDER_VALUE for deployed chains until the chain upgrades to V30.
->>>>>>> 53d06fed
     mapping(uint256 chainId => uint256 batchNumber) public v30UpgradeChainBatchNumber;
 
     /// @notice The block number at the moment the MessageRoot was updated to V30. By default the value is unset (0).
@@ -193,24 +187,10 @@
     constructor(IBridgehub _bridgehub, uint256 _l1ChainId, uint256 _gatewayChainId) {
         BRIDGE_HUB = _bridgehub;
         L1_CHAIN_ID = _l1ChainId;
-<<<<<<< HEAD
-
-        // TODO: explicitly add a check that exactly Era-based Gateway chain id is used, 
-        // since `v30UpgradeGatewayBlockNumber` must only be set by a service transaction.
-        if (L1_CHAIN_ID != block.chainid) {
-            /// On Gateway we save the chain type manager for EraVM chains.
-            uint256[] memory allZKChains = BRIDGE_HUB.getAllZKChainChainIDs();
-            if (allZKChains.length > 0) {
-                // On non-local environments we need to save the eraVM chain type manager to allow v29 chains to finalize.
-                eraVmChainTypeManager = BRIDGE_HUB.chainTypeManager(allZKChains[0]);
-            }
-            // TODO: it should have the same logic as initializeV30.
-=======
         GATEWAY_CHAIN_ID = _gatewayChainId;
         uint256[] memory allZKChains = BRIDGE_HUB.getAllZKChainChainIDs();
         _v30InitializeInner(allZKChains);
         if (L1_CHAIN_ID != block.chainid) {
->>>>>>> 53d06fed
             /// On Gateway we save the upgrade block number
             v30UpgradeGatewayBlockNumber = block.number;
         }
@@ -219,12 +199,7 @@
     }
 
     /// @dev Initializes a contract for later use. Expected to be used in the proxy on L1, on L2 it is a system contract without a proxy.
-<<<<<<< HEAD
-    /// @notice It is expected that this function is only used for first-time L1 initialization, i.e. mainly locally.
-    function initialize() external initializer {
-=======
     function initialize() external reinitializer(2) {
->>>>>>> 53d06fed
         _initialize();
         uint256[] memory allZKChains = BRIDGE_HUB.getAllZKChainChainIDs();
         uint256 allZKChainsLength = allZKChains.length;
@@ -262,13 +237,8 @@
         }
     }
 
-<<<<<<< HEAD
-    function sendV30UpgradeBlockNumberFromGateway(uint256 _chainId, uint256) external {
+    function sendV30UpgradeBlockNumberFromGateway(uint256 _chainId, uint256) external onlyGateway {
         // TODO: this function should only work for the first ZK GW chain only.
-
-=======
-    function sendV30UpgradeBlockNumberFromGateway(uint256 _chainId, uint256) external onlyGateway {
->>>>>>> 53d06fed
         uint256 sentBlockNumber;
         if (_chainId != block.chainid) {
             sentBlockNumber = v30UpgradeChainBatchNumber[_chainId];
