// SPDX-License-Identifier: MIT

pragma solidity 0.8.28;

import {Initializable} from "@openzeppelin/contracts-v4/proxy/utils/Initializable.sol";
import {Ownable} from "@openzeppelin/contracts-v4/access/Ownable.sol";

import {DynamicIncrementalMerkle} from "../common/libraries/DynamicIncrementalMerkle.sol";
import {IBridgehub} from "./IBridgehub.sol";
import {IMessageRoot} from "./IMessageRoot.sol";
import {ChainExists, MessageRootNotRegistered, OnlyAssetTracker, OnlyBridgehubOrChainAssetHandler, OnlyBridgehubOwner, OnlyChain} from "./L1BridgehubErrors.sol";
import {FullMerkle} from "../common/libraries/FullMerkle.sol";

import {MessageHashing} from "../common/libraries/MessageHashing.sol";

// Chain tree consists of batch commitments as their leaves. We use hash of "new bytes(96)" as the hash of an empty leaf.
bytes32 constant CHAIN_TREE_EMPTY_ENTRY_HASH = bytes32(
    0x46700b4d40ac5c35af2c22dda2787a91eb567b06c924a8fb8ae9a05b20c08c21
);

// The single shared tree consists of the roots of chain trees as its leaves. We use hash of "new bytes(96)" as the hash of an empty leaf.
bytes32 constant SHARED_ROOT_TREE_EMPTY_HASH = bytes32(
    0x46700b4d40ac5c35af2c22dda2787a91eb567b06c924a8fb8ae9a05b20c08c21
);

/// @author Matter Labs
/// @custom:security-contact security@matterlabs.dev
/// @dev The MessageRoot contract is responsible for storing the cross message roots of the chains and the aggregated root of all chains.
contract MessageRoot is IMessageRoot, Initializable {
    using FullMerkle for FullMerkle.FullTree;
    using DynamicIncrementalMerkle for DynamicIncrementalMerkle.Bytes32PushTree;

    /// @notice Emitted when a new chain is added to the MessageRoot.
    /// @param chainId The ID of the chain that is being added to the MessageRoot.
    /// @param chainIndex The index of the chain that is being added. Note, that chain where
    /// the MessageRoot contract was deployed has chainIndex of 0, and this event is not emitted for it.
    event AddedChain(uint256 indexed chainId, uint256 indexed chainIndex);

    /// @notice Emitted when a new chain batch root is appended to the chainTree.
    /// @param chainId The ID of the chain whose chain batch root is being added to the chainTree.
    /// @param batchNumber The number of the batch to which chain batch root belongs.
    /// @param chainBatchRoot The value of chain batch root which is being added.
    event AppendedChainBatchRoot(uint256 indexed chainId, uint256 indexed batchNumber, bytes32 chainBatchRoot);

    /// @notice Emitted when a new chainTree root is produced and its corresponding leaf in sharedTree is updated.
    /// @param chainId The ID of the chain whose chainTree root is being updated.
    /// @param chainRoot The updated Merkle root of the chainTree after appending the latest batch root.
    /// @param chainIdLeafHash The Merkle leaf value computed from `chainRoot` and the chain’s ID, used to update the shared tree.
    event NewChainRoot(uint256 indexed chainId, bytes32 chainRoot, bytes32 chainIdLeafHash);

    /// @notice Emitted whenever the sharedTree is updated, and the new InteropRoot (root of the sharedTree) is generated.
    /// @param chainId The ID of the chain where the sharedTree was updated.
    /// @param blockNumber The block number of the block in which the sharedTree was updated.
    /// @param logId The ID of the log emitted when a new InteropRoot. In this release always equal to 0.
    /// @param sides The "sides" of the interop root. In this release which uses proof-based interop the sides is an array
    /// of length one, which only include the interop root itself. More on that in `L2InteropRootStorage` contract.
    event NewInteropRoot(uint256 indexed chainId, uint256 indexed blockNumber, uint256 indexed logId, bytes32[] sides);

    /// @dev Bridgehub smart contract that is used to operate with L2 via asynchronous L2 <-> L1 communication.
    IBridgehub public immutable override BRIDGE_HUB;

    /// @notice The number of chains that are registered.
    uint256 public chainCount;

    /// @notice The mapping from chainId to chainIndex. Note index 0 is maintained for the chain the contract is on.
    mapping(uint256 chainId => uint256 chainIndex) public chainIndex;

    /// @notice The mapping from chainIndex to chainId.
    mapping(uint256 chainIndex => uint256 chainId) public chainIndexToId;

    /// @notice The shared full merkle tree storing the aggregate hash.
    FullMerkle.FullTree public sharedTree;

    /// @dev The incremental merkle tree storing the chain message roots.
    mapping(uint256 chainId => DynamicIncrementalMerkle.Bytes32PushTree tree) internal chainTree;

    /// @notice The mapping from block number to the global message root.
    /// @dev Each block might have multiple txs that change the historical root. You can safely use the final root in the block,
    /// since each new root cumulatively aggregates all prior changes — so the last root always contains (at minimum) everything
    /// from the earlier ones.
    mapping(uint256 blockNumber => bytes32 globalMessageRoot) public historicalRoot;

    address public assetTracker;

    /// @notice Checks that the message sender is the bridgehub or the chain asset handler.
    modifier onlyBridgehubOrChainAssetHandler() {
        if (msg.sender != address(BRIDGE_HUB) && msg.sender != address(BRIDGE_HUB.chainAssetHandler())) {
            revert OnlyBridgehubOrChainAssetHandler(
                msg.sender,
                address(BRIDGE_HUB),
                address(BRIDGE_HUB.chainAssetHandler())
            );
        }
        _;
    }

    /// @notice Checks that the message sender is the specified ZK Chain.
    /// @param _chainId The ID of the chain that is required to be the caller.
    modifier onlyChain(uint256 _chainId) {
        if (msg.sender != BRIDGE_HUB.getZKChain(_chainId)) {
            revert OnlyChain(msg.sender, BRIDGE_HUB.getZKChain(_chainId));
        }
        _;
    }

    modifier onlyAssetTracker() {
        if (msg.sender != assetTracker) {
            revert OnlyAssetTracker(msg.sender, assetTracker);
        }
        _;
    }

    modifier onlyBridgehubOwner() {
        if (msg.sender != Ownable(address(BRIDGE_HUB)).owner()) {
            revert OnlyBridgehubOwner(msg.sender, Ownable(address(BRIDGE_HUB)).owner());
        }
        _;
    }

    /// @dev Contract is expected to be used as proxy implementation on L1, but as a system contract on L2.
    /// This means we call the _initialize in both the constructor and the initialize functions.
    /// @dev Initialize the implementation to prevent Parity hack.
    /// @param _bridgehub Address of the Bridgehub.
    constructor(IBridgehub _bridgehub) {
        BRIDGE_HUB = _bridgehub;
        _initialize();
        _disableInitializers();
    }

    /// @dev Initializes a contract for later use. Expected to be used in the proxy on L1, on L2 it is a system contract without a proxy.
    function initialize() external initializer {
        _initialize();
    }

    function setAddresses(address _assetTracker) external onlyBridgehubOwner {
        assetTracker = _assetTracker;
    }

    /// @notice Adds a single chain to the message root.
    /// @param _chainId The ID of the chain that is being added to the message root.
    function addNewChain(uint256 _chainId) external onlyBridgehubOrChainAssetHandler {
        if (chainRegistered(_chainId)) {
            revert ChainExists();
        }
        _addNewChain(_chainId);
    }

    function chainRegistered(uint256 _chainId) public view returns (bool) {
        return (_chainId == block.chainid || chainIndex[_chainId] != 0);
    }

    /// @notice Adds a new chainBatchRoot to the chainTree.
    /// @param _chainId The ID of the chain whose chainBatchRoot is being added to the chainTree.
    /// @param _batchNumber The number of the batch to which _chainBatchRoot belongs.
    /// @param _chainBatchRoot The value of chainBatchRoot which is being added.
    function addChainBatchRoot(
        uint256 _chainId,
        uint256 _batchNumber,
        bytes32 _chainBatchRoot
    ) external onlyAssetTracker {
        // Make sure that chain is registered.
        if (!chainRegistered(_chainId)) {
            revert MessageRootNotRegistered();
        }

        // Push chainBatchRoot to the chainTree related to specified chainId and get the new root.
        bytes32 chainRoot;
        // slither-disable-next-line unused-return
        (, chainRoot) = chainTree[_chainId].push(MessageHashing.batchLeafHash(_chainBatchRoot, _batchNumber));

        emit AppendedChainBatchRoot(_chainId, _batchNumber, _chainBatchRoot);

        // Update leaf corresponding to the specified chainId with newly acquired value of the chainRoot.
        bytes32 cachedChainIdLeafHash = MessageHashing.chainIdLeafHash(chainRoot, _chainId);
        bytes32 sharedTreeRoot = sharedTree.updateLeaf(chainIndex[_chainId], cachedChainIdLeafHash);

        emit NewChainRoot(_chainId, chainRoot, cachedChainIdLeafHash);

        // What happens here is we query for the current sharedTreeRoot and emit the event stating that new InteropRoot is "created".
        // The reason for the usage of "bytes32[] memory _sides" to store the InteropRoot is explained in L2InteropRootStorage contract.
<<<<<<< HEAD
        bytes32 sharedTreeRoot = sharedTree.root();
        _emitRoot(sharedTreeRoot);
        historicalRoot[block.number] = sharedTreeRoot;
    }

    /// @notice emit a new message root when committing a new batch
    function _emitRoot(bytes32 _root) internal {
=======
>>>>>>> 1da84d75
        bytes32[] memory _sides = new bytes32[](1);
        _sides[0] = _root;
        emit NewInteropRoot(block.chainid, block.number, 0, _sides);
    }

    /// @notice Gets the aggregated root of all chains.
    function getAggregatedRoot() external view returns (bytes32) {
        if (chainCount == 0) {
            return SHARED_ROOT_TREE_EMPTY_HASH;
        }
        return sharedTree.root();
    }

    /// @dev Gets the message root of a single chain.
    /// @param _chainId The ID of the chain whose message root is being queried.
    function getChainRoot(uint256 _chainId) external view returns (bytes32) {
        // Make sure that chain is registered.
        if (!chainRegistered(_chainId)) {
            revert MessageRootNotRegistered();
        }
        return chainTree[_chainId].root();
    }

    function updateFullTree() public {
        uint256 cachedChainCount = chainCount;
        bytes32[] memory newLeaves = new bytes32[](cachedChainCount);
        for (uint256 i = 0; i < cachedChainCount; ++i) {
            uint256 chainId = chainIndexToId[i];
            newLeaves[i] = MessageHashing.chainIdLeafHash(chainTree[chainId].root(), chainId);
        }
<<<<<<< HEAD
        // slither-disable-next-line unused-return
        sharedTree.updateAllLeaves(newLeaves);
        bytes32 newRoot = sharedTree.root();
        _emitRoot(newRoot);
=======
        bytes32 newRoot = sharedTree.updateAllLeaves(newLeaves);
        bytes32[] memory _sides = new bytes32[](1);
        _sides[0] = newRoot;
        emit NewInteropRoot(block.chainid, block.number, 0, _sides);
>>>>>>> 1da84d75
        historicalRoot[block.number] = newRoot;
    }

    function _initialize() internal {
        // slither-disable-next-line unused-return
        sharedTree.setup(SHARED_ROOT_TREE_EMPTY_HASH);
        _addNewChain(block.chainid);
    }

    /// @dev Adds a single chain to the message root.
    /// @param _chainId The ID of the chain that is being added to the message root.
    function _addNewChain(uint256 _chainId) internal {
        uint256 cachedChainCount = chainCount;

        // Since only the bridgehub can add new chains to the message root, it is expected that
        // it will be responsible for ensuring that the number of chains does not exceed the limit.
        ++chainCount;
        chainIndex[_chainId] = cachedChainCount;
        chainIndexToId[cachedChainCount] = _chainId;

        // slither-disable-next-line unused-return
        bytes32 initialHash = chainTree[_chainId].setup(CHAIN_TREE_EMPTY_ENTRY_HASH);

        // slither-disable-next-line unused-return
        sharedTree.pushNewLeaf(MessageHashing.chainIdLeafHash(initialHash, _chainId));

        emit AddedChain(_chainId, cachedChainCount);
    }
}<|MERGE_RESOLUTION|>--- conflicted
+++ resolved
@@ -176,18 +176,14 @@
 
         emit NewChainRoot(_chainId, chainRoot, cachedChainIdLeafHash);
 
+        _emitRoot(sharedTreeRoot);
+        historicalRoot[block.number] = sharedTreeRoot;
+    }
+
+    /// @notice emit a new message root when committing a new batch
+    function _emitRoot(bytes32 _root) internal {
         // What happens here is we query for the current sharedTreeRoot and emit the event stating that new InteropRoot is "created".
         // The reason for the usage of "bytes32[] memory _sides" to store the InteropRoot is explained in L2InteropRootStorage contract.
-<<<<<<< HEAD
-        bytes32 sharedTreeRoot = sharedTree.root();
-        _emitRoot(sharedTreeRoot);
-        historicalRoot[block.number] = sharedTreeRoot;
-    }
-
-    /// @notice emit a new message root when committing a new batch
-    function _emitRoot(bytes32 _root) internal {
-=======
->>>>>>> 1da84d75
         bytes32[] memory _sides = new bytes32[](1);
         _sides[0] = _root;
         emit NewInteropRoot(block.chainid, block.number, 0, _sides);
@@ -218,17 +214,8 @@
             uint256 chainId = chainIndexToId[i];
             newLeaves[i] = MessageHashing.chainIdLeafHash(chainTree[chainId].root(), chainId);
         }
-<<<<<<< HEAD
-        // slither-disable-next-line unused-return
-        sharedTree.updateAllLeaves(newLeaves);
-        bytes32 newRoot = sharedTree.root();
+        bytes32 newRoot = sharedTree.updateAllLeaves(newLeaves);
         _emitRoot(newRoot);
-=======
-        bytes32 newRoot = sharedTree.updateAllLeaves(newLeaves);
-        bytes32[] memory _sides = new bytes32[](1);
-        _sides[0] = newRoot;
-        emit NewInteropRoot(block.chainid, block.number, 0, _sides);
->>>>>>> 1da84d75
         historicalRoot[block.number] = newRoot;
     }
 
