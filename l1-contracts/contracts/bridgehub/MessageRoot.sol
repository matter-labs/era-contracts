--- conflicted
+++ resolved
@@ -90,17 +90,6 @@
         _initialize();
     }
 
-<<<<<<< HEAD
-=======
-    /// @dev internal initialize.
-    function _initialize() internal {
-        // slither-disable-next-line unused-return
-        sharedTree.setup(SHARED_ROOT_TREE_EMPTY_HASH);
-    }
-
-    /// @dev Adds a new chain to the message root.
-    /// @param _chainId the chainId of the chain
->>>>>>> e6cd619d
     function addNewChain(uint256 _chainId) external onlyBridgehub {
         require(!chainRegistered[_chainId], "MR: chain exists");
         _addNewChain(_chainId);
@@ -114,7 +103,6 @@
         }
     }
 
-<<<<<<< HEAD
     /// @dev add a new chainBatchRoot to the chainTree
     function addChainBatchRoot(
         uint256 _chainId,
@@ -134,9 +122,7 @@
         emit AppendedChainBatchRoot(_chainId, _batchNumber, _chainBatchRoot);
     }
 
-=======
     /// @dev Gets the aggregated root of all chains.
->>>>>>> e6cd619d
     function getAggregatedRoot() external view returns (bytes32) {
         return sharedTree.root();
     }
@@ -147,7 +133,6 @@
         return chainTree[_chainId].root();
     }
 
-<<<<<<< HEAD
     function updateFullTree() public {
         uint256 cachedChainCount = chainCount;
         bytes32[] memory newLeaves = new bytes32[](cachedChainCount);
@@ -163,10 +148,8 @@
         sharedTree.setup(SHARED_ROOT_TREE_EMPTY_HASH);
     }
 
-=======
     /// @dev Adds a single chain to the message root.
     /// @param _chainId the chainId of the chain
->>>>>>> e6cd619d
     function _addNewChain(uint256 _chainId) internal {
         // The chain itself can not be the part of the message root.
         // The message root will only aggregate chains that settle on it.
@@ -189,42 +172,4 @@
 
         emit AddedChain(_chainId, cachedChainCount);
     }
-<<<<<<< HEAD
-=======
-
-    event Preimage(bytes32 one, bytes32 two);
-
-    /// @dev add a new chainBatchRoot to the chainTree
-    /// @param _chainId the chainId of the chain
-    /// @param _batchNumber the batch number
-    /// @param _chainBatchRoot the chain batch root
-    function addChainBatchRoot(
-        uint256 _chainId,
-        uint256 _batchNumber,
-        bytes32 _chainBatchRoot
-    ) external onlyChain(_chainId) {
-        require(chainRegistered[_chainId], "MR: not registered");
-        bytes32 chainRoot;
-        // slither-disable-next-line unused-return
-        (, chainRoot) = chainTree[_chainId].push(MessageHashing.batchLeafHash(_chainBatchRoot, _batchNumber));
-
-        // slither-disable-next-line unused-return
-        sharedTree.updateLeaf(chainIndex[_chainId], MessageHashing.chainIdLeafHash(chainRoot, _chainId));
-
-        emit Preimage(chainRoot, MessageHashing.chainIdLeafHash(chainRoot, _chainId));
-
-        emit AppendedChainBatchRoot(_chainId, _batchNumber, _chainBatchRoot);
-    }
-
-    /// @dev Updates the full merkle tree with the current roots of the chains.
-    function updateFullTree() public {
-        uint256 cachedChainCount = chainCount;
-        bytes32[] memory newLeaves = new bytes32[](cachedChainCount);
-        for (uint256 i = 0; i < cachedChainCount; ++i) {
-            newLeaves[i] = MessageHashing.chainIdLeafHash(chainTree[chainIndexToId[i]].root(), chainIndexToId[i]);
-        }
-        // slither-disable-next-line unused-return
-        sharedTree.updateAllLeaves(newLeaves);
-    }
->>>>>>> e6cd619d
 }