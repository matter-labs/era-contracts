--- conflicted
+++ resolved
@@ -178,52 +178,4 @@
         // slither-disable-next-line unused-return
         sharedTree.updateAllLeaves(newLeaves);
     }
-<<<<<<< HEAD
-
-    // It is expected that the root is present
-    // `_updateTree` should be false only if the caller ensures that it is followed by updating the entire tree.
-    /// @dev used to reset a chain root.
-    /// @param _index the index of the chain
-    /// @param _updateTree whether to update the full tree
-    function _unsafeResetChainRoot(uint256 _index, bool _updateTree) internal {
-        uint256 chainId = chainIndexToId[_index];
-        bytes32 initialRoot = chainTree[chainId].reset(CHAIN_TREE_EMPTY_ENTRY_HASH);
-
-        if (_updateTree) {
-            // slither-disable-next-line unused-return
-            sharedTree.updateLeaf(_index, MessageHashing.chainIdLeafHash(initialRoot, chainId));
-        }
-    }
-
-    /// IMPORTANT FIXME!!!: split into two: provide pubdata and clear state. The "provide pubdata" part should be used by SL.
-    /// NO DA is provided here ATM !!!
-    /// @notice To be called by the bootloader by the L1Messenger at the end of the batch to produce the final root and send it to the underlying layer.
-    /// @return pubdata The pubdata to be relayed to the DA layer.
-    function clearTreeAndProvidePubdata() external returns (bytes memory) {
-        // FIXME: access control: only to be called by the l1 messenger.
-        // uint256 cachedChainCount = chainCount;
-        // // We will send the updated roots for all chains.
-        // // While it will mean that we'll pay even for unchanged roots:
-        // // - It is the simplest approach
-        // // - The alternative is to send pairs of (chainId, root), which is less efficient if at least half of the chains are active.
-        // //
-        // // There are of course ways to optimize it further, but it will be done in the future.
-        // bytes memory pubdata = new bytes(cachedChainCount * 32);
-        // for (uint256 i = 0; i < cachedChainCount; i++) {
-        //     // It is the responsibility of each chain to provide the roots of its L2->L1 messages if it wants to see those.
-        //     // However, for the security of the system as a whole, the chain roots need to be provided for all chains.
-        //     bytes32 chainRoot = chainTree[chainIndexToId[i]].root();
-        //     assembly {
-        //         mstore(add(pubdata, add(32, mul(i, 32))), chainRoot)
-        //     }
-        //     // Clearing up the state.
-        //     // Note that it *does not* delete any storage slots, so in terms of pubdata savings, it is useless.
-        //     // However, the chains paid for these changes anyway, so it is considered acceptable.
-        //     // In the future, further optimizations will be available.
-        //     _unsafeResetChainRoot(i, false);
-        // }
-        // updateFullTree();
-    }
-=======
->>>>>>> 85369183
 }