// SPDX-License-Identifier: MIT

pragma solidity 0.8.24;

// solhint-disable reason-string, gas-custom-errors

import {DynamicIncrementalMerkle} from "../common/libraries/DynamicIncrementalMerkle.sol";

import {IBridgehub} from "./IBridgehub.sol";
import {IMessageRoot} from "./IMessageRoot.sol";
import {ReentrancyGuard} from "../common/ReentrancyGuard.sol";

import {FullMerkle} from "../common/libraries/FullMerkle.sol";

import {MessageHashing} from "../common/libraries/MessageHashing.sol";

import {MAX_NUMBER_OF_HYPERCHAINS} from "../common/Config.sol";

// Chain tree consists of batch commitments as their leaves. We use hash of "new bytes(96)" as the hash of an empty leaf.
bytes32 constant CHAIN_TREE_EMPTY_ENTRY_HASH = bytes32(
    0x46700b4d40ac5c35af2c22dda2787a91eb567b06c924a8fb8ae9a05b20c08c21
);

// Chain tree consists of batch commitments as their leaves. We use hash of "new bytes(96)" as the hash of an empty leaf.
bytes32 constant SHARED_ROOT_TREE_EMPTY_HASH = bytes32(
    0x46700b4d40ac5c35af2c22dda2787a91eb567b06c924a8fb8ae9a05b20c08c21
);

/// @author Matter Labs
/// @custom:security-contact security@matterlabs.dev
/// @dev The MessageRoot contract is responsible for storing the cross message roots of the chains and the aggregated root of all chains.
contract MessageRoot is IMessageRoot, ReentrancyGuard {
    using FullMerkle for FullMerkle.FullTree;
    using DynamicIncrementalMerkle for DynamicIncrementalMerkle.Bytes32PushTree;

    event AddedChain(uint256 indexed chainId, uint256 indexed chainIndex);

    event AppendedChainBatchRoot(uint256 indexed chainId, uint256 indexed batchNumber, bytes32 batchRoot);

    event Preimage(bytes32 one, bytes32 two);

    /// @dev Bridgehub smart contract that is used to operate with L2 via asynchronous L2 <-> L1 communication.
    IBridgehub public immutable override BRIDGE_HUB;

    /// @notice The number of chains that are registered.
    uint256 public chainCount;

    /// @notice The mapping from chainId to chainIndex. Note index 0 is maintained for the chain the contract is on.
    mapping(uint256 chainId => uint256 chainIndex) public chainIndex;

    /// @notice The mapping from chainIndex to chainId.
    mapping(uint256 chainIndex => uint256 chainId) public chainIndexToId;

    /// @notice The shared full merkle tree storing the aggregate hash.
    FullMerkle.FullTree public sharedTree;

    /// @dev The incremental merkle tree storing the chain message roots.
    mapping(uint256 chainId => DynamicIncrementalMerkle.Bytes32PushTree tree) internal chainTree;

    /// @notice only the bridgehub can call
    modifier onlyBridgehub() {
        require(msg.sender == address(BRIDGE_HUB), "MR: only bridgehub");
        _;
    }

    /// @notice only the bridgehub can call
    /// @param _chainId the chainId of the chain
    modifier onlyChain(uint256 _chainId) {
        require(msg.sender == BRIDGE_HUB.getHyperchain(_chainId), "MR: only chain");
        _;
    }

    /// @dev Contract is expected to be used as proxy implementation on L1, but as a system contract on L2.
    /// This means we call the _initialize in both the constructor and the initialize functions.
    /// @dev Initialize the implementation to prevent Parity hack.
    constructor(IBridgehub _bridgehub) reentrancyGuardInitializer {
        BRIDGE_HUB = _bridgehub;
        _initialize();
    }

    /// @dev Initializes a contract for later use. Expected to be used in the proxy on L1, on L2 it is a system contract without a proxy.
    function initialize() external reentrancyGuardInitializer {
        _initialize();
    }

    function addNewChain(uint256 _chainId) external onlyBridgehub {
        require(!chainRegistered(_chainId), "MR: chain exists");
        _addNewChain(_chainId);
    }

<<<<<<< HEAD
=======
    function chainRegistered(uint256 _chainId) public view returns (bool) {
        return (_chainId == block.chainid || chainIndex[_chainId] != 0);
    }

>>>>>>> 73ddd6d8
    /// @dev add a new chainBatchRoot to the chainTree
    function addChainBatchRoot(
        uint256 _chainId,
        uint256 _batchNumber,
        bytes32 _chainBatchRoot
    ) external onlyChain(_chainId) {
        require(chainRegistered(_chainId), "MR: not registered");
        bytes32 chainRoot;
        // slither-disable-next-line unused-return
        (, chainRoot) = chainTree[_chainId].push(MessageHashing.batchLeafHash(_chainBatchRoot, _batchNumber));

        // slither-disable-next-line unused-return
        sharedTree.updateLeaf(chainIndex[_chainId], MessageHashing.chainIdLeafHash(chainRoot, _chainId));

        emit Preimage(chainRoot, MessageHashing.chainIdLeafHash(chainRoot, _chainId));

        emit AppendedChainBatchRoot(_chainId, _batchNumber, _chainBatchRoot);
    }

    /// @dev Gets the aggregated root of all chains.
    function getAggregatedRoot() external view returns (bytes32) {
        if (chainCount == 0) {
            return SHARED_ROOT_TREE_EMPTY_HASH;
        }
        return sharedTree.root();
    }

    /// @dev Gets the message root of a single chain.
    /// @param _chainId the chainId of the chain
    function getChainRoot(uint256 _chainId) external view returns (bytes32) {
        return chainTree[_chainId].root();
    }

    function updateFullTree() public {
        uint256 cachedChainCount = chainCount;
        bytes32[] memory newLeaves = new bytes32[](cachedChainCount);
        for (uint256 i = 0; i < cachedChainCount; ++i) {
            newLeaves[i] = MessageHashing.chainIdLeafHash(chainTree[chainIndexToId[i]].root(), chainIndexToId[i]);
        }
        // slither-disable-next-line unused-return
        sharedTree.updateAllLeaves(newLeaves);
    }

    function _initialize() internal {
        // slither-disable-next-line unused-return
        sharedTree.setup(SHARED_ROOT_TREE_EMPTY_HASH);
        _addNewChain(block.chainid);
    }

    /// @dev Adds a single chain to the message root.
    /// @param _chainId the chainId of the chain
    function _addNewChain(uint256 _chainId) internal {
        uint256 cachedChainCount = chainCount;
        require(cachedChainCount < MAX_NUMBER_OF_HYPERCHAINS, "MR: too many chains");

        ++chainCount;
        chainIndex[_chainId] = cachedChainCount;
        chainIndexToId[cachedChainCount] = _chainId;

        // slither-disable-next-line unused-return
        bytes32 initialHash = chainTree[_chainId].setup(CHAIN_TREE_EMPTY_ENTRY_HASH);

        // slither-disable-next-line unused-return
        sharedTree.pushNewLeaf(MessageHashing.chainIdLeafHash(initialHash, _chainId));

        emit AddedChain(_chainId, cachedChainCount);
    }
}<|MERGE_RESOLUTION|>--- conflicted
+++ resolved
@@ -88,13 +88,10 @@
         _addNewChain(_chainId);
     }
 
-<<<<<<< HEAD
-=======
     function chainRegistered(uint256 _chainId) public view returns (bool) {
         return (_chainId == block.chainid || chainIndex[_chainId] != 0);
     }
 
->>>>>>> 73ddd6d8
     /// @dev add a new chainBatchRoot to the chainTree
     function addChainBatchRoot(
         uint256 _chainId,
