--- conflicted
+++ resolved
@@ -1,10 +1,6 @@
 // SPDX-License-Identifier: MIT
 
-<<<<<<< HEAD
-pragma solidity ^0.8.24;
-=======
 pragma solidity 0.8.28;
->>>>>>> e1205b2d
 
 import {Initializable} from "@openzeppelin/contracts-v4/proxy/utils/Initializable.sol";
 import {Ownable} from "@openzeppelin/contracts-v4/access/Ownable.sol";
@@ -12,11 +8,7 @@
 import {DynamicIncrementalMerkle} from "../common/libraries/DynamicIncrementalMerkle.sol";
 import {IBridgehub} from "./IBridgehub.sol";
 import {IMessageRoot} from "./IMessageRoot.sol";
-<<<<<<< HEAD
 import {OnlyBridgehub, OnlyChain, ChainExists, MessageRootNotRegistered, OnlyAssetTracker, OnlyBridgehubOwner} from "./L1BridgehubErrors.sol";
-=======
-import {OnlyBridgehub, OnlyChain, ChainExists, MessageRootNotRegistered, OnlyBridgehubOwner} from "./L1BridgehubErrors.sol";
->>>>>>> e1205b2d
 import {FullMerkle} from "../common/libraries/FullMerkle.sol";
 
 import {MessageHashing} from "../common/libraries/MessageHashing.sol";
@@ -70,11 +62,8 @@
     // And on chains, we could set it when we seal the batch, but then we need to get the batch number..
     mapping(uint256 blockNumber => bytes32 globalMessageRoot) public historicalRoot;
 
-<<<<<<< HEAD
     address public assetTracker;
 
-=======
->>>>>>> e1205b2d
     /// @notice only the bridgehub can call
     modifier onlyBridgehub() {
         if (msg.sender != address(BRIDGE_HUB)) {
@@ -92,7 +81,6 @@
         _;
     }
 
-<<<<<<< HEAD
     modifier onlyAssetTracker() {
         if (msg.sender != assetTracker) {
             revert OnlyAssetTracker(msg.sender, assetTracker);
@@ -100,8 +88,6 @@
         _;
     }
 
-=======
->>>>>>> e1205b2d
     modifier onlyBridgehubOwner() {
         if (msg.sender != Ownable(address(BRIDGE_HUB)).owner()) {
             revert OnlyBridgehubOwner(msg.sender, Ownable(address(BRIDGE_HUB)).owner());
