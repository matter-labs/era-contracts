--- conflicted
+++ resolved
@@ -209,10 +209,6 @@
         _addNewChain(block.chainid, 0);
     }
 
-<<<<<<< HEAD
-    /// @dev The initializer used for the V30 upgrade.
-    function initializeV30Upgrade() external reinitializer(2) {
-=======
     function initializeL2V30Upgrade() external onlyL2 onlyUpgrader {
         uint256[] memory allZKChains = BRIDGE_HUB.getAllZKChainChainIDs();
         _v30InitializeInner(allZKChains);
@@ -220,7 +216,6 @@
 
     /// @dev The initialized used for the V30 upgrade.
     function initializeL1V30Upgrade() external reinitializer(2) {
->>>>>>> 92377fba
         uint256[] memory allZKChains = BRIDGE_HUB.getAllZKChainChainIDs();
         _v30InitializeInner(allZKChains);
     }
