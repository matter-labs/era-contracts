// SPDX-License-Identifier: MIT

pragma solidity 0.8.28;

import {DataEncoding} from "../common/libraries/DataEncoding.sol";
import {EnumerableMap} from "@openzeppelin/contracts-v4/utils/structs/EnumerableMap.sol";

import {SERVICE_TRANSACTION_SENDER} from "../common/Config.sol";
import {AddressAliasHelper} from "../vendor/AddressAliasHelper.sol";
import {Unauthorized} from "../common/L1ContractErrors.sol";
import {ETH_TOKEN_ADDRESS, SETTLEMENT_LAYER_RELAY_SENDER} from "../common/Config.sol";
import {BridgehubBase} from "./BridgehubBase.sol";
import {IL2Bridgehub} from "./IL2Bridgehub.sol";
import {IZKChain} from "../state-transition/chain-interfaces/IZKChain.sol";
import {ICTMDeploymentTracker} from "./ICTMDeploymentTracker.sol";
import {IMessageRoot} from "./IMessageRoot.sol";
import {NotInGatewayMode, NotRelayedSender} from "./L1BridgehubErrors.sol";

/// @author Matter Labs
/// @custom:security-contact security@matterlabs.dev
/// @dev The Bridgehub contract serves as the primary entry point for L1->L2 communication,
/// facilitating interactions between end user and bridges.
/// It also manages state transition managers, base tokens, and chain registrations.
/// Bridgehub is also an IL1AssetHandler for the chains themselves, which is used to migrate the chains
/// between different settlement layers (for example from L1 to Gateway).
/// @dev Important: L2 contracts are not allowed to have any immutable variables or constructors. This is needed for compatibility with ZKsyncOS.
contract L2Bridgehub is BridgehubBase, IL2Bridgehub {
    using EnumerableMap for EnumerableMap.UintToAddressMap;

    /// @dev The asset ID of ETH token.
    /// @dev Note, that while it is a simple storage variable, the name is in capslock for the backward compatibility with
    /// the old version where it was an immutable.
    bytes32 public ETH_TOKEN_ASSET_ID;

    /// @dev The chain ID of L1. This contract can be deployed on multiple layers, but this value is still equal to the
    /// L1 that is at the most base layer.
    /// @dev Note, that while it is a simple storage variable, the name is in capslock for the backward compatibility with
    /// the old version where it was an immutable.
    uint256 public L1_CHAIN_ID;

    /// @notice The total number of ZK chains can be created/connected to this CTM.
    /// This is a temporary security measure.
    /// @dev Note, that while it is a simple storage variable, the name is in capslock for the backward compatibility with
    /// the old version where it was an immutable.
    uint256 public MAX_NUMBER_OF_ZK_CHAINS;

    modifier onlyChainRegistrationSender() {
        if (
            msg.sender != AddressAliasHelper.undoL1ToL2Alias(chainRegistrationSender) &&
            msg.sender != SERVICE_TRANSACTION_SENDER
        ) {
            revert Unauthorized(msg.sender);
        }
        _;
    }

    /// @notice Initializes the contract.
    /// @dev This function is used to initialize the contract with the initial values.
    /// @param _l1ChainId The chain id of L1.
    /// @param _owner The owner of the contract.
    /// @param _maxNumberOfZKChains The maximum number of ZK chains that can be created.
    function initL2(
        uint256 _l1ChainId,
        address _owner,
        uint256 _maxNumberOfZKChains
    ) public reentrancyGuardInitializer onlyUpgrader {
        _disableInitializers();
        updateL2(_l1ChainId, _maxNumberOfZKChains);
        _transferOwnership(_owner);
        _initializeInner();
    }

    /// @notice Updates the contract.
    /// @dev This function is used to initialize the new implementation of L2Bridgehub on existing chains during
    /// the upgrade.
    /// @param _l1ChainId The chain id of L1.
    /// @param _maxNumberOfZKChains The maximum number of ZK chains that can be created.
    function updateL2(uint256 _l1ChainId, uint256 _maxNumberOfZKChains) public onlyUpgrader {
        L1_CHAIN_ID = _l1ChainId;
        MAX_NUMBER_OF_ZK_CHAINS = _maxNumberOfZKChains;

        // Note that this assumes that the bridgehub only accepts transactions on chains with ETH base token only.
        // This is indeed true, since the only methods where this immutable is used are the ones with `onlyL1` modifier.
        // We will change this with interop.
        ETH_TOKEN_ASSET_ID = DataEncoding.encodeNTVAssetId(L1_CHAIN_ID, ETH_TOKEN_ADDRESS);
    }

    /// @notice used to register chains on L2 for the purpose of interop.
    /// @param _chainId the chainId of the chain to be registered.
    /// @param _baseTokenAssetId the base token asset id of the chain.
    function registerChainForInterop(uint256 _chainId, bytes32 _baseTokenAssetId) external onlyChainRegistrationSender {
        baseTokenAssetId[_chainId] = _baseTokenAssetId;
    }

    /*//////////////////////////////////////////////////////////////
                            IMMUTABLE GETTERS
    //////////////////////////////////////////////////////////////*/

    /// @dev Returns the asset ID of ETH token for internal use.
    function _ethTokenAssetId() internal view override returns (bytes32) {
        return ETH_TOKEN_ASSET_ID;
    }

    /// @dev Returns the maximum number of ZK chains for internal use.
    function _maxNumberOfZKChains() internal view override returns (uint256) {
        return MAX_NUMBER_OF_ZK_CHAINS;
    }

    /// @dev Returns the L1 chain ID for internal use.
    function _l1ChainId() internal view override returns (uint256) {
        return L1_CHAIN_ID;
    }

    modifier onlySettlementLayerRelayedSender() override {
        /// There is no sender for the wrapping, we use a virtual address.
        if (msg.sender != SETTLEMENT_LAYER_RELAY_SENDER) {
            revert NotRelayedSender(msg.sender, SETTLEMENT_LAYER_RELAY_SENDER);
        }
        _;
    }

    /// @notice Used to forward a transaction on the gateway to the chains mailbox.
    /// @param _chainId the chainId of the chain
    /// @param _canonicalTxHash the canonical transaction hash
    /// @param _expirationTimestamp the expiration timestamp for the transaction
    function forwardTransactionOnGateway(
        uint256 _chainId,
        bytes32 _canonicalTxHash,
        uint64 _expirationTimestamp
    ) external override onlySettlementLayerRelayedSender {
        if (L1_CHAIN_ID == block.chainid) {
            revert NotInGatewayMode();
        }
        address zkChain = zkChainMap.get(_chainId);
        IZKChain(zkChain).bridgehubRequestL2TransactionOnGateway(_canonicalTxHash, _expirationTimestamp);
    }

    /// @notice Set addresses
    function setAddresses(
        address _assetRouter,
        ICTMDeploymentTracker _l1CtmDeployer,
        IMessageRoot _messageRoot,
<<<<<<< HEAD
        address _chainAssetHandler,
        address _chainRegistrationSender
    ) external override(BridgehubBase, IL2Bridgehub) onlyOwnerOrUpgrader {
=======
        address _chainAssetHandler
    ) external override onlyOwnerOrUpgrader {
>>>>>>> 61031356
        assetRouter = _assetRouter;
        l1CtmDeployer = _l1CtmDeployer;
        messageRoot = _messageRoot;
        chainAssetHandler = _chainAssetHandler;
        chainRegistrationSender = _chainRegistrationSender;
    }
}<|MERGE_RESOLUTION|>--- conflicted
+++ resolved
@@ -140,14 +140,9 @@
         address _assetRouter,
         ICTMDeploymentTracker _l1CtmDeployer,
         IMessageRoot _messageRoot,
-<<<<<<< HEAD
         address _chainAssetHandler,
         address _chainRegistrationSender
-    ) external override(BridgehubBase, IL2Bridgehub) onlyOwnerOrUpgrader {
-=======
-        address _chainAssetHandler
-    ) external override onlyOwnerOrUpgrader {
->>>>>>> 61031356
+    ) external onlyOwnerOrUpgrader {
         assetRouter = _assetRouter;
         l1CtmDeployer = _l1CtmDeployer;
         messageRoot = _messageRoot;
