// SPDX-License-Identifier: MIT

pragma solidity 0.8.28;

import {DataEncoding} from "../common/libraries/DataEncoding.sol";
import {EnumerableMap} from "@openzeppelin/contracts-v4/utils/structs/EnumerableMap.sol";

<<<<<<< HEAD
import {ETH_TOKEN_ADDRESS, SERVICE_TRANSACTION_SENDER} from "../common/Config.sol";
import {BridgehubBase} from "./BridgehubBase.sol";
import {AddressAliasHelper} from "../vendor/AddressAliasHelper.sol";
import {Unauthorized} from "../common/L1ContractErrors.sol";
=======
import {ETH_TOKEN_ADDRESS, SETTLEMENT_LAYER_RELAY_SENDER} from "../common/Config.sol";
import {BridgehubBase} from "./BridgehubBase.sol";
import {IL2Bridgehub} from "./IL2Bridgehub.sol";
import {IZKChain} from "../state-transition/chain-interfaces/IZKChain.sol";
import {ICTMDeploymentTracker} from "./ICTMDeploymentTracker.sol";
import {IMessageRoot} from "./IMessageRoot.sol";
import {NotInGatewayMode, NotRelayedSender} from "./L1BridgehubErrors.sol";
>>>>>>> 919ff231

/// @author Matter Labs
/// @custom:security-contact security@matterlabs.dev
/// @dev The Bridgehub contract serves as the primary entry point for L1->L2 communication,
/// facilitating interactions between end user and bridges.
/// It also manages state transition managers, base tokens, and chain registrations.
/// Bridgehub is also an IL1AssetHandler for the chains themselves, which is used to migrate the chains
/// between different settlement layers (for example from L1 to Gateway).
/// @dev Important: L2 contracts are not allowed to have any immutable variables or constructors. This is needed for compatibility with ZKsyncOS.
contract L2Bridgehub is BridgehubBase, IL2Bridgehub {
    using EnumerableMap for EnumerableMap.UintToAddressMap;

    /// @dev The asset ID of ETH token.
    /// @dev Note, that while it is a simple storage variable, the name is in capslock for the backward compatibility with
    /// the old version where it was an immutable.
    bytes32 public ETH_TOKEN_ASSET_ID;

    /// @dev The chain ID of L1. This contract can be deployed on multiple layers, but this value is still equal to the
    /// L1 that is at the most base layer.
    /// @dev Note, that while it is a simple storage variable, the name is in capslock for the backward compatibility with
    /// the old version where it was an immutable.
    uint256 public L1_CHAIN_ID;

    /// @notice The total number of ZK chains can be created/connected to this CTM.
    /// This is a temporary security measure.
    /// @dev Note, that while it is a simple storage variable, the name is in capslock for the backward compatibility with
    /// the old version where it was an immutable.
    uint256 public MAX_NUMBER_OF_ZK_CHAINS;

<<<<<<< HEAD
    /*//////////////////////////////////////////////////////////////
                            IMMUTABLE GETTERS
    //////////////////////////////////////////////////////////////*/

    modifier onlyChainRegistrationSender() {
        if (
            msg.sender != AddressAliasHelper.undoL1ToL2Alias(chainRegistrationSender) &&
            msg.sender != SERVICE_TRANSACTION_SENDER
        ) {
            revert Unauthorized(msg.sender);
        }
        _;
    }

    function _ethTokenAssetId() internal view override returns (bytes32) {
        return ETH_TOKEN_ASSET_ID;
    }

    function _l1ChainId() internal view override returns (uint256) {
        return L1_CHAIN_ID;
    }

    function _maxNumberOfZKChains() internal view override returns (uint256) {
        return MAX_NUMBER_OF_ZK_CHAINS;
    }

=======
>>>>>>> 919ff231
    /// @notice Initializes the contract.
    /// @dev This function is used to initialize the contract with the initial values.
    /// @param _l1ChainId The chain id of L1.
    /// @param _owner The owner of the contract.
    /// @param _maxNumberOfZKChains The maximum number of ZK chains that can be created.
    function initL2(
        uint256 _l1ChainId,
        address _owner,
        uint256 _maxNumberOfZKChains
    ) public reentrancyGuardInitializer onlyUpgrader {
        _disableInitializers();
        updateL2(_l1ChainId, _maxNumberOfZKChains);
        _transferOwnership(_owner);
        _initializeInner();
    }

    /// @notice Updates the contract.
    /// @dev This function is used to initialize the new implementation of L2Bridgehub on existing chains during
    /// the upgrade.
    /// @param _l1ChainId The chain id of L1.
    /// @param _maxNumberOfZKChains The maximum number of ZK chains that can be created.
    function updateL2(uint256 _l1ChainId, uint256 _maxNumberOfZKChains) public onlyUpgrader {
        L1_CHAIN_ID = _l1ChainId;
        MAX_NUMBER_OF_ZK_CHAINS = _maxNumberOfZKChains;

        // Note that this assumes that the bridgehub only accepts transactions on chains with ETH base token only.
        // This is indeed true, since the only methods where this immutable is used are the ones with `onlyL1` modifier.
        // We will change this with interop.
        ETH_TOKEN_ASSET_ID = DataEncoding.encodeNTVAssetId(L1_CHAIN_ID, ETH_TOKEN_ADDRESS);
    }

<<<<<<< HEAD
    /// @notice used to register chains on L2 for the purpose of interop.
    /// @param _chainId the chainId of the chain to be registered.
    /// @param _baseTokenAssetId the base token asset id of the chain.
    function registerChainForInterop(
        uint256 _chainId,
        bytes32 _baseTokenAssetId
    ) external onlyChainRegistrationSender onlyL2 {
        baseTokenAssetId[_chainId] = _baseTokenAssetId;
=======
    /// @dev Returns the asset ID of ETH token for internal use.
    function _ethTokenAssetId() internal view override returns (bytes32) {
        return ETH_TOKEN_ASSET_ID;
    }

    /// @dev Returns the maximum number of ZK chains for internal use.
    function _maxNumberOfZKChains() internal view override returns (uint256) {
        return MAX_NUMBER_OF_ZK_CHAINS;
    }

    /// @dev Returns the L1 chain ID for internal use.
    function _l1ChainId() internal view override returns (uint256) {
        return L1_CHAIN_ID;
    }

    modifier onlySettlementLayerRelayedSender() override {
        /// There is no sender for the wrapping, we use a virtual address.
        if (msg.sender != SETTLEMENT_LAYER_RELAY_SENDER) {
            revert NotRelayedSender(msg.sender, SETTLEMENT_LAYER_RELAY_SENDER);
        }
        _;
    }

    /// @notice Used to forward a transaction on the gateway to the chains mailbox.
    /// @param _chainId the chainId of the chain
    /// @param _canonicalTxHash the canonical transaction hash
    /// @param _expirationTimestamp the expiration timestamp for the transaction
    function forwardTransactionOnGateway(
        uint256 _chainId,
        bytes32 _canonicalTxHash,
        uint64 _expirationTimestamp
    ) external override(BridgehubBase, IL2Bridgehub) onlySettlementLayerRelayedSender {
        if (L1_CHAIN_ID == block.chainid) {
            revert NotInGatewayMode();
        }
        address zkChain = zkChainMap.get(_chainId);
        IZKChain(zkChain).bridgehubRequestL2TransactionOnGateway(_canonicalTxHash, _expirationTimestamp);
    }

    /// @notice Set addresses
    function setAddresses(
        address _assetRouter,
        ICTMDeploymentTracker _l1CtmDeployer,
        IMessageRoot _messageRoot,
        address _chainAssetHandler
    ) external override(BridgehubBase, IL2Bridgehub) onlyOwnerOrUpgrader {
        assetRouter = _assetRouter;
        l1CtmDeployer = _l1CtmDeployer;
        messageRoot = _messageRoot;
        chainAssetHandler = _chainAssetHandler;
>>>>>>> 919ff231
    }
}<|MERGE_RESOLUTION|>--- conflicted
+++ resolved
@@ -5,12 +5,9 @@
 import {DataEncoding} from "../common/libraries/DataEncoding.sol";
 import {EnumerableMap} from "@openzeppelin/contracts-v4/utils/structs/EnumerableMap.sol";
 
-<<<<<<< HEAD
-import {ETH_TOKEN_ADDRESS, SERVICE_TRANSACTION_SENDER} from "../common/Config.sol";
-import {BridgehubBase} from "./BridgehubBase.sol";
+import {SERVICE_TRANSACTION_SENDER} from "../common/Config.sol";
 import {AddressAliasHelper} from "../vendor/AddressAliasHelper.sol";
 import {Unauthorized} from "../common/L1ContractErrors.sol";
-=======
 import {ETH_TOKEN_ADDRESS, SETTLEMENT_LAYER_RELAY_SENDER} from "../common/Config.sol";
 import {BridgehubBase} from "./BridgehubBase.sol";
 import {IL2Bridgehub} from "./IL2Bridgehub.sol";
@@ -18,7 +15,6 @@
 import {ICTMDeploymentTracker} from "./ICTMDeploymentTracker.sol";
 import {IMessageRoot} from "./IMessageRoot.sol";
 import {NotInGatewayMode, NotRelayedSender} from "./L1BridgehubErrors.sol";
->>>>>>> 919ff231
 
 /// @author Matter Labs
 /// @custom:security-contact security@matterlabs.dev
@@ -48,10 +44,6 @@
     /// the old version where it was an immutable.
     uint256 public MAX_NUMBER_OF_ZK_CHAINS;
 
-<<<<<<< HEAD
-    /*//////////////////////////////////////////////////////////////
-                            IMMUTABLE GETTERS
-    //////////////////////////////////////////////////////////////*/
 
     modifier onlyChainRegistrationSender() {
         if (
@@ -63,20 +55,6 @@
         _;
     }
 
-    function _ethTokenAssetId() internal view override returns (bytes32) {
-        return ETH_TOKEN_ASSET_ID;
-    }
-
-    function _l1ChainId() internal view override returns (uint256) {
-        return L1_CHAIN_ID;
-    }
-
-    function _maxNumberOfZKChains() internal view override returns (uint256) {
-        return MAX_NUMBER_OF_ZK_CHAINS;
-    }
-
-=======
->>>>>>> 919ff231
     /// @notice Initializes the contract.
     /// @dev This function is used to initialize the contract with the initial values.
     /// @param _l1ChainId The chain id of L1.
@@ -108,7 +86,6 @@
         ETH_TOKEN_ASSET_ID = DataEncoding.encodeNTVAssetId(L1_CHAIN_ID, ETH_TOKEN_ADDRESS);
     }
 
-<<<<<<< HEAD
     /// @notice used to register chains on L2 for the purpose of interop.
     /// @param _chainId the chainId of the chain to be registered.
     /// @param _baseTokenAssetId the base token asset id of the chain.
@@ -117,7 +94,12 @@
         bytes32 _baseTokenAssetId
     ) external onlyChainRegistrationSender onlyL2 {
         baseTokenAssetId[_chainId] = _baseTokenAssetId;
-=======
+    }
+
+    /*//////////////////////////////////////////////////////////////
+                            IMMUTABLE GETTERS
+    //////////////////////////////////////////////////////////////*/
+
     /// @dev Returns the asset ID of ETH token for internal use.
     function _ethTokenAssetId() internal view override returns (bytes32) {
         return ETH_TOKEN_ASSET_ID;
@@ -168,6 +150,5 @@
         l1CtmDeployer = _l1CtmDeployer;
         messageRoot = _messageRoot;
         chainAssetHandler = _chainAssetHandler;
->>>>>>> 919ff231
     }
 }