// SPDX-License-Identifier: MIT
// We use a floating point pragma here so it can be used within other projects that interact with the ZKsync ecosystem without using our exact pragma version.
pragma solidity ^0.8.21;

import {IBridgehubBase} from "./IBridgehubBase.sol";

/// @author Matter Labs
/// @custom:security-contact security@matterlabs.dev
/// @dev Interface for L2-specific Bridgehub functionality
<<<<<<< HEAD
interface IL2Bridgehub is IBridgehubBase {
    /// @notice Forward transaction on gateway
    function forwardTransactionOnGateway(
        uint256 _chainId,
        bytes32 _canonicalTxHash,
        uint64 _expirationTimestamp
    ) external;

    /// @notice Set addresses
    function setAddresses(
        address _assetRouter,
        ICTMDeploymentTracker _l1CtmDeployer,
        IMessageRoot _messageRoot,
        address _chainAssetHandler,
        address _chainRegistrationSender
    ) external;

    function registerChainForInterop(uint256 _chainId, bytes32 _baseTokenAssetId) external;
}
=======
interface IL2Bridgehub is IBridgehubBase {}
>>>>>>> 61031356
<|MERGE_RESOLUTION|>--- conflicted
+++ resolved
@@ -7,7 +7,6 @@
 /// @author Matter Labs
 /// @custom:security-contact security@matterlabs.dev
 /// @dev Interface for L2-specific Bridgehub functionality
-<<<<<<< HEAD
 interface IL2Bridgehub is IBridgehubBase {
     /// @notice Forward transaction on gateway
     function forwardTransactionOnGateway(
@@ -17,16 +16,13 @@
     ) external;
 
     /// @notice Set addresses
-    function setAddresses(
-        address _assetRouter,
-        ICTMDeploymentTracker _l1CtmDeployer,
-        IMessageRoot _messageRoot,
-        address _chainAssetHandler,
-        address _chainRegistrationSender
-    ) external;
+    // function setAddresses(
+    //     address _assetRouter,
+    //     ICTMDeploymentTracker _l1CtmDeployer,
+    //     IMessageRoot _messageRoot,
+    //     address _chainAssetHandler,
+    //     address _chainRegistrationSender
+    // ) external;
 
     function registerChainForInterop(uint256 _chainId, bytes32 _baseTokenAssetId) external;
-}
-=======
-interface IL2Bridgehub is IBridgehubBase {}
->>>>>>> 61031356
+}