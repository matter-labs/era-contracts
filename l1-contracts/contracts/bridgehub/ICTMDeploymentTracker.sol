// SPDX-License-Identifier: MIT

pragma solidity 0.8.28;

<<<<<<< HEAD
import {IBridgehub} from "./IBridgehub.sol";
=======
import {IBridgehubBase, L2TransactionRequestTwoBridgesInner} from "./IBridgehubBase.sol";
>>>>>>> 919ff231
import {IAssetRouterBase} from "../bridge/asset-router/IAssetRouterBase.sol";
import {IL1AssetDeploymentTracker} from "../bridge/interfaces/IL1AssetDeploymentTracker.sol";

/// @author Matter Labs
/// @custom:security-contact security@matterlabs.dev
interface ICTMDeploymentTracker is IL1AssetDeploymentTracker {
<<<<<<< HEAD
    function BRIDGE_HUB() external view returns (IBridgehub);
=======
    function bridgehubDeposit(
        uint256 _chainId,
        address _originalCaller,
        uint256 _l2Value,
        bytes calldata _data
    ) external payable returns (L2TransactionRequestTwoBridgesInner memory request);

    function BRIDGE_HUB() external view returns (IBridgehubBase);
>>>>>>> 919ff231

    function L1_ASSET_ROUTER() external view returns (IAssetRouterBase);

    function registerCTMAssetOnL1(address _ctmAddress) external;

    function calculateAssetId(address _l1CTM) external view returns (bytes32);
}<|MERGE_RESOLUTION|>--- conflicted
+++ resolved
@@ -2,29 +2,15 @@
 
 pragma solidity 0.8.28;
 
-<<<<<<< HEAD
-import {IBridgehub} from "./IBridgehub.sol";
-=======
-import {IBridgehubBase, L2TransactionRequestTwoBridgesInner} from "./IBridgehubBase.sol";
->>>>>>> 919ff231
+import {IBridgehubBase} from "./IBridgehubBase.sol";
 import {IAssetRouterBase} from "../bridge/asset-router/IAssetRouterBase.sol";
 import {IL1AssetDeploymentTracker} from "../bridge/interfaces/IL1AssetDeploymentTracker.sol";
 
 /// @author Matter Labs
 /// @custom:security-contact security@matterlabs.dev
 interface ICTMDeploymentTracker is IL1AssetDeploymentTracker {
-<<<<<<< HEAD
-    function BRIDGE_HUB() external view returns (IBridgehub);
-=======
-    function bridgehubDeposit(
-        uint256 _chainId,
-        address _originalCaller,
-        uint256 _l2Value,
-        bytes calldata _data
-    ) external payable returns (L2TransactionRequestTwoBridgesInner memory request);
 
     function BRIDGE_HUB() external view returns (IBridgehubBase);
->>>>>>> 919ff231
 
     function L1_ASSET_ROUTER() external view returns (IAssetRouterBase);
 
