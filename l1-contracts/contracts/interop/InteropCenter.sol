// SPDX-License-Identifier: MIT

pragma solidity ^0.8.24;

import {Ownable2StepUpgradeable} from "@openzeppelin/contracts-upgradeable-v4/access/Ownable2StepUpgradeable.sol";
import {PausableUpgradeable} from "@openzeppelin/contracts-upgradeable-v4/security/PausableUpgradeable.sol";

import {IBridgehub} from "../bridgehub/IBridgehub.sol";
import {IL2AssetRouter} from "../bridge/asset-router/IL2AssetRouter.sol";
import {ReentrancyGuard} from "../common/ReentrancyGuard.sol";
import {DataEncoding} from "../common/libraries/DataEncoding.sol";
import {IZKChain} from "../state-transition/chain-interfaces/IZKChain.sol";
import {IInteropCenter} from "./IInteropCenter.sol";

import {L2_ASSET_TRACKER_ADDR, L2_BASE_TOKEN_SYSTEM_CONTRACT, L2_TO_L1_MESSENGER_SYSTEM_CONTRACT} from "../common/l2-helpers/L2ContractAddresses.sol";

import {ETH_TOKEN_ADDRESS, SETTLEMENT_LAYER_RELAY_SENDER} from "../common/Config.sol";
import {BUNDLE_IDENTIFIER, BundleAttributes, CallAttributes, INTEROP_BUNDLE_VERSION, INTEROP_CALL_VERSION, InteropBundle, InteropCall, InteropCallStarter, InteropCallStarterInternal} from "../common/Messaging.sol";
import {MsgValueMismatch, NotL1, NotL2ToL2, Unauthorized} from "../common/L1ContractErrors.sol";
import {NotInGatewayMode} from "../bridgehub/L1BridgehubErrors.sol";

<<<<<<< HEAD
import {IL2AssetTracker, BalanceChange} from "../bridge/asset-tracker/IL2AssetTracker.sol";
import {AttributeAlreadySet, AttributeViolatesRestriction, IndirectCallValueMismatch, InteroperableAddressChainReferenceNotEmpty, InteroperableAddressNotEmpty} from "./InteropErrors.sol";
=======
import {BalanceChange, IL2AssetTracker} from "../bridge/asset-tracker/IL2AssetTracker.sol";
import {AttributeAlreadySet, AttributeViolatesRestriction, IndirectCallValueMismatch} from "./InteropErrors.sol";
>>>>>>> cd39f5dd

import {IERC7786GatewaySource} from "./IERC7786GatewaySource.sol";
import {IERC7786Attributes} from "./IERC7786Attributes.sol";
import {AttributesDecoder} from "./AttributesDecoder.sol";
import {InteropDataEncoding} from "./InteropDataEncoding.sol";
import {InteroperableAddress} from "@openzeppelin/contracts-master/utils/draft-InteroperableAddress.sol";
import {IL2CrossChainSender} from "../bridge/interfaces/IL2CrossChainSender.sol";

/// @title InteropCenter
/// @author Matter Labs
/// @custom:security-contact security@matterlabs.dev
/// @dev This contract serves as the primary entry point for communication between chains connected to the interop, facilitating interactions between end user and bridges.
contract InteropCenter is
    IInteropCenter,
    IERC7786GatewaySource,
    ReentrancyGuard,
    Ownable2StepUpgradeable,
    PausableUpgradeable
{
    /// @notice The bridgehub, responsible for registering chains.
    IBridgehub public immutable override BRIDGE_HUB;

    /// @notice The chain ID of L1. This contract can be deployed on multiple layers, but this value is still equal to the
    /// L1 that is at the most base layer.
    uint256 public immutable L1_CHAIN_ID;

    /// @notice The asset ID of ETH on L1.
    bytes32 internal immutable ETH_TOKEN_ASSET_ID;

    /// @notice All of the ETH and ERC20 tokens are held by NativeTokenVault managed by this AssetRouter.
    address public assetRouter;

    /// @notice AssetTracker component address on L1. On L2 the address is L2_ASSET_TRACKER_ADDR.
    ///         It adds one more layer of security on top of cross chain communication.
    ///         Refer to its documentation for more details.
    /// @dev This is not used but is required for discoverability.
    IL2AssetTracker public assetTracker;

    /// @notice This mapping stores a number of interop bundles sent by an individual sender.
    ///         It's being used to derive interopBundleSalt in InteropBundle struct, whose role
    ///         is to ensure that each bundle has a unique hash.
    mapping(address sender => uint256 numberOfBundlesSent) public interopBundleNonce;

    modifier onlyL1() {
        require(L1_CHAIN_ID == block.chainid, NotL1(L1_CHAIN_ID, block.chainid));
        _;
    }

    modifier onlyL2ToL2(uint256 _destinationChainId) {
        _ensureL2ToL2(_destinationChainId);
        _;
    }

    modifier onlySettlementLayerRelayedSender() {
        require(msg.sender == SETTLEMENT_LAYER_RELAY_SENDER, Unauthorized(msg.sender));
        _;
    }

    /// @notice To avoid parity hack
    constructor(IBridgehub _bridgehub, uint256 _l1ChainId, address _owner) reentrancyGuardInitializer {
        _disableInitializers();
        BRIDGE_HUB = _bridgehub;
        L1_CHAIN_ID = _l1ChainId;
        ETH_TOKEN_ASSET_ID = DataEncoding.encodeNTVAssetId(L1_CHAIN_ID, ETH_TOKEN_ADDRESS);

        _transferOwnership(_owner);
    }

    /// @notice Used to initialize the contract
    ///         InteropCenter is deployed on L2 as a system contract without a proxy thus initialization is needed only on L1.
    /// @param _owner the owner of the contract
    function initialize(address _owner) external reentrancyGuardInitializer onlyL1 {
        _transferOwnership(_owner);
    }

    /// @notice To set the addresses of some of the ecosystem contracts, only accessible to owner.
    ///         Not done in initialize, as the order of deployment is InteropCenter, other contracts, and then we call this.
    /// @param _assetRouter  Address of the AssetRouter component.
    /// @param _assetTracker  Address of the AssetTracker component on L1.
    function setAddresses(address _assetRouter, address _assetTracker) external onlyOwner {
        address oldAssetRouter = assetRouter;
        address oldAssetTracker = address(assetTracker);

        assetRouter = _assetRouter;
        assetTracker = IL2AssetTracker(_assetTracker);

        emit NewAssetRouter(oldAssetRouter, _assetRouter);
        emit NewAssetTracker(oldAssetTracker, _assetTracker);
    }

    /*//////////////////////////////////////////////////////////////
                    InteropCenter entry points
    //////////////////////////////////////////////////////////////*/

    /// @notice Sends a single ERC-7786 message to another chain.
    /// @param recipient ERC-7930 address corresponding to the destination of a message. It must be corresponding to an EIP-155 chain.
    /// @param payload Payload to send.
    /// @param attributes Attributes of the call.
    /// @return sendId Hash of the sent bundle containing a single call.
    function sendMessage(
        bytes calldata recipient,
        bytes calldata payload,
        bytes[] calldata attributes
    ) external payable whenNotPaused returns (bytes32 sendId) {
        (uint256 recipientChainId, address recipientAddress) = InteroperableAddress.parseEvmV1Calldata(recipient);

        _ensureL2ToL2(recipientChainId);

        (CallAttributes memory callAttributes, BundleAttributes memory bundleAttributes) = parseAttributes(
            attributes,
            AttributeParsingRestrictions.CallAndBundleAttributes
        );

        // If the unbundler was not set for a call, we set the unbundler to be equal to the original sender, so that it's
        // still possible to unbundle the bundle containing the call. If the original sender is the contract, it'll still
        // be able to unbundle the bundle either via direct call to `unbundleBundle`, or via `sendMessage` to `InteropHandler`,
        // with specific payload. Refer to `InteropHandler` for details.
        if (bundleAttributes.unbundlerAddress.length == 0) {
            bundleAttributes.unbundlerAddress = InteroperableAddress.formatEvmV1(block.chainid, msg.sender);
        }

        InteropCallStarterInternal[] memory callStartersInternal = new InteropCallStarterInternal[](1);
        callStartersInternal[0] = InteropCallStarterInternal({
            to: recipientAddress,
            data: payload,
            callAttributes: callAttributes
        });

        // Prepare original attributes array for the single call
        bytes[][] memory originalCallAttributes = new bytes[][](1);
        originalCallAttributes[0] = attributes;

        bytes32 bundleHash = _sendBundle(
            recipientChainId,
            callStartersInternal,
            bundleAttributes,
            originalCallAttributes
        );

        // We return the sendId of the only message that was sent in the bundle above. We always send messages in bundles, even if there's only one message being sent.
        // Note, that bundleHash is unique for every bundle. Each sendId is determined as keccak256 of bundleHash where the message (call) is contained,
        // and the index of the call inside the bundle.
        sendId = keccak256(abi.encodePacked(bundleHash, uint256(0)));
    }

    /// @notice Sends an interop bundle.
    ///         Same as above, but more than one call can be given, and they are given in InteropCallStarter format.
    /// @param _destinationChainId Chain ID to send to. It's an ERC-7930 address that MUST have an empty address field, and encodes an EVM destination chain ID.
    /// @param _callStarters Array of call descriptors. The ERC-7930 address in each callStarter.to
    ///                      MUST have an empty ChainReference field. We assume all of the calls should go to the _destinationChainId,
    ///                      so specifying the chain ID in _callStarters is redundant.
    /// @param _bundleAttributes Attributes of the bundle.
    /// @return bundleHash Hash of the sent bundle.
    function sendBundle(
        bytes calldata _destinationChainId,
        InteropCallStarter[] calldata _callStarters,
        bytes[] calldata _bundleAttributes
    ) external payable whenNotPaused returns (bytes32 bundleHash) {
        // Validate that the destination chain ERC-7930 address has an empty address field.
        _ensureEmptyAddress(_destinationChainId);

        // Extract the actual chain ID from the ERC-7930 address
        (uint256 destinationChainId, ) = InteroperableAddress.parseEvmV1Calldata(_destinationChainId);

        // Ensure this is an L2 to L2 transaction
        _ensureL2ToL2(destinationChainId);
        InteropCallStarterInternal[] memory callStartersInternal = new InteropCallStarterInternal[](
            _callStarters.length
        );
        uint256 callStartersLength = _callStarters.length;

        // Prepare original attributes array for all calls
        bytes[][] memory originalCallAttributes = new bytes[][](callStartersLength);

        for (uint256 i = 0; i < callStartersLength; ++i) {
            _ensureEmptyChainReference(_callStarters[i].to);

            (, address recipientAddress) = InteroperableAddress.parseEvmV1Calldata(_callStarters[i].to);

            // Store original attributes for MessageSent event emission
            originalCallAttributes[i] = _callStarters[i].callAttributes;

            // solhint-disable-next-line no-unused-vars
            (CallAttributes memory callAttributes, ) = parseAttributes(
                _callStarters[i].callAttributes,
                AttributeParsingRestrictions.OnlyCallAttributes
            );
            callStartersInternal[i] = InteropCallStarterInternal({
                to: recipientAddress,
                data: _callStarters[i].data,
                callAttributes: callAttributes
            });
        }
        // solhint-disable-next-line no-unused-vars
        (, BundleAttributes memory bundleAttributes) = parseAttributes(
            _bundleAttributes,
            AttributeParsingRestrictions.OnlyBundleAttributes
        );

        // If the unbundler was not set for a bundle, we set the unbundler to be equal to the original sender, so
        // that it's still possible to unbundle the bundle. If the original sender is the contract, it'll still be
        // able to unbundle the bundle either via direct call to `unbundleBundle`, or via `sendMessage` to `InteropHandler`,
        // with specific payload. Refer to `InteropHandler` for details.
        if (bundleAttributes.unbundlerAddress.length == 0) {
            bundleAttributes.unbundlerAddress = InteroperableAddress.formatEvmV1(block.chainid, msg.sender);
        }

        bundleHash = _sendBundle({
            _destinationChainId: destinationChainId,
            _callStarters: callStartersInternal,
            _bundleAttributes: bundleAttributes,
            _originalCallAttributes: originalCallAttributes
        });
    }

    /*//////////////////////////////////////////////////////////////
                            Internal functions
    //////////////////////////////////////////////////////////////*/

    /// @notice Verifies that the ERC-7930 address has an empty ChainReference field.
    /// @dev This function is used to ensure that CallStarters in sendBundle do not include ChainReference, as required
    ///      by our implementation. The ChainReference length is stored at byte offset 0x04 in the ERC-7930 format.
    /// @param _interoperableAddress The ERC-7930 address to verify.
    function _ensureEmptyChainReference(bytes calldata _interoperableAddress) internal pure {
        require(
            _interoperableAddress.length >= 5,
            InteroperableAddress.InteroperableAddressParsingError(_interoperableAddress)
        );
        uint8 chainReferenceLength = uint8(_interoperableAddress[0x04]);
        require(chainReferenceLength == 0, InteroperableAddressChainReferenceNotEmpty(_interoperableAddress));
    }

    /// @notice Verifies that the ERC-7930 address has an empty address field.
    /// @dev This function is used to ensure that the address does not contain an address field.
    ///      The address length is stored at byte offset (0x05 + chainReferenceLength) in the ERC-7930 format.
    /// @param _interoperableAddress The ERC-7930 address to verify.
    function _ensureEmptyAddress(bytes calldata _interoperableAddress) internal pure {
        require(
            _interoperableAddress.length >= 5,
            InteroperableAddress.InteroperableAddressParsingError(_interoperableAddress)
        );
        uint8 chainReferenceLength = uint8(_interoperableAddress[0x04]);
        require(
            _interoperableAddress.length >= 6 + chainReferenceLength,
            InteroperableAddress.InteroperableAddressParsingError(_interoperableAddress)
        );
        uint8 addressLength = uint8(_interoperableAddress[0x05 + chainReferenceLength]);
        require(addressLength == 0, InteroperableAddressNotEmpty(_interoperableAddress));
    }

    function _ensureL2ToL2(uint256 _destinationChainId) internal view {
        require(
            L1_CHAIN_ID != block.chainid && _destinationChainId != L1_CHAIN_ID,
            NotL2ToL2(block.chainid, _destinationChainId)
        );
    }

    /// @notice Ensures the received base token value matches expected for the destination chain.
    /// @param _destinationChainId Destination chain ID.
    /// @param _totalValue Sum of requested interop call values.
    function _ensureCorrectTotalValue(uint256 _destinationChainId, uint256 _totalValue) internal {
        bytes32 destinationChainBaseTokenAssetId = BRIDGE_HUB.baseTokenAssetId(_destinationChainId);
        // We burn the value that is passed along the bundle here, on source chain.
        bytes32 thisChainBaseTokenAssetId = BRIDGE_HUB.baseTokenAssetId(block.chainid);
        if (destinationChainBaseTokenAssetId == thisChainBaseTokenAssetId) {
            require(msg.value == _totalValue, MsgValueMismatch(_totalValue, msg.value));
            // slither-disable-next-line arbitrary-send-eth
            L2_BASE_TOKEN_SYSTEM_CONTRACT.burnMsgValue{value: _totalValue}();
        } else {
            require(msg.value == 0, MsgValueMismatch(0, msg.value));
            IL2AssetRouter(assetRouter).bridgehubDepositBaseToken(
                _destinationChainId,
                destinationChainBaseTokenAssetId,
                msg.sender,
                _totalValue
            );
        }
    }

    /// @notice Constructs and sends an InteropBundle, that includes sending a message corresponding to the bundle via the L2 to L1 messenger.
    /// @param _destinationChainId Chain ID to send to.
    /// @param _callStarters Array of InteropCallStarterInternal structs, corresponding to the calls in bundle.
    /// @param _bundleAttributes Attributes of the bundle.
    /// @param _originalCallAttributes Original ERC-7786 attributes for each call to emit in MessageSent events.
    /// @return bundleHash Hash of the sent bundle.
    function _sendBundle(
        uint256 _destinationChainId,
        InteropCallStarterInternal[] memory _callStarters,
        BundleAttributes memory _bundleAttributes,
        bytes[][] memory _originalCallAttributes
    ) internal returns (bytes32 bundleHash) {
        // This will calculate how much value does all of the calls use cumulatively.
        uint256 totalCallsValue;

        // Form an InteropBundle.
        InteropBundle memory bundle = InteropBundle({
            version: INTEROP_BUNDLE_VERSION,
            sourceChainId: block.chainid,
            destinationChainId: _destinationChainId,
            interopBundleSalt: keccak256(abi.encodePacked(msg.sender, interopBundleNonce[msg.sender])),
            calls: new InteropCall[](_callStarters.length),
            bundleAttributes: _bundleAttributes
        });

        // Update interopBundleNonce for the msg.sender
        ++interopBundleNonce[msg.sender];

        // Fill the formed InteropBundle with calls.
        uint256 callStartersLength = _callStarters.length;
        for (uint256 i = 0; i < callStartersLength; ++i) {
            InteropCall memory interopCall = _processCallStarter(_callStarters[i], _destinationChainId, msg.sender);
            bundle.calls[i] = interopCall;
            totalCallsValue += _callStarters[i].callAttributes.interopCallValue;
            // For indirect calls, also account for the bridge message value that gets sent to the AssetRouter
            if (_callStarters[i].callAttributes.indirectCall) {
                totalCallsValue += _callStarters[i].callAttributes.indirectCallMessageValue;
            }
        }

        // Ensure that tokens required for bundle execution were received.
        _ensureCorrectTotalValue(bundle.destinationChainId, totalCallsValue);

        bytes memory interopBundleBytes = abi.encode(bundle);

        // Send the message corresponding to the relevant InteropBundle to L1.
        bytes32 msgHash = L2_TO_L1_MESSENGER_SYSTEM_CONTRACT.sendToL1(
            bytes.concat(BUNDLE_IDENTIFIER, interopBundleBytes)
        );

        bundleHash = InteropDataEncoding.encodeInteropBundleHash(block.chainid, interopBundleBytes);

        // Emit ERC-7786 MessageSent event for each call in the bundle
        for (uint256 i = 0; i < callStartersLength; ++i) {
            InteropCall memory currentCall = bundle.calls[i];
            emit MessageSent({
                sendId: keccak256(abi.encodePacked(bundleHash, i)),
                sender: InteroperableAddress.formatEvmV1(block.chainid, currentCall.from),
                recipient: InteroperableAddress.formatEvmV1(_destinationChainId, currentCall.to),
                payload: _callStarters[i].data,
                value: _callStarters[i].callAttributes.interopCallValue,
                attributes: _originalCallAttributes[i]
            });
        }

        // Emit event stating that the bundle was sent out successfully.
        emit InteropBundleSent(msgHash, bundleHash, bundle);
    }

    function _processCallStarter(
        InteropCallStarterInternal memory _callStarter,
        uint256 _destinationChainId,
        address _sender
    ) internal returns (InteropCall memory interopCall) {
        // Use the already-parsed address from InteropCallStarterInternal
        address recipientAddress = _callStarter.to;

        if (_callStarter.callAttributes.indirectCall) {
            // slither-disable-next-line arbitrary-send-eth
<<<<<<< HEAD
            InteropCallStarter memory actualCallStarter = IL2CrossChainSender(recipientAddress).initiateBridging{
=======
            InteropCallStarter memory actualCallStarter = IL2CrossChainSender(_callStarter.to).initiateIndirectCall{
>>>>>>> cd39f5dd
                value: _callStarter.callAttributes.indirectCallMessageValue
            }(_destinationChainId, _sender, _callStarter.callAttributes.interopCallValue, _callStarter.data);
            // solhint-disable-next-line no-unused-vars
            // slither-disable-next-line unused-return
            (CallAttributes memory indirectCallAttributes, ) = this.parseAttributes(
                actualCallStarter.callAttributes,
                AttributeParsingRestrictions.OnlyInteropCallValue
            );
            require(
                _callStarter.callAttributes.interopCallValue == indirectCallAttributes.interopCallValue,
                IndirectCallValueMismatch(
                    _callStarter.callAttributes.interopCallValue,
                    indirectCallAttributes.interopCallValue
                )
            );
            // Parse the returned 7930 address from actualCallStarter.to
            (, address actualCallRecipient) = InteroperableAddress.parseEvmV1(actualCallStarter.to);
            interopCall = InteropCall({
                version: INTEROP_CALL_VERSION,
                shadowAccount: false,
                to: actualCallRecipient,
                data: actualCallStarter.data,
                value: _callStarter.callAttributes.interopCallValue,
                from: recipientAddress
            });
        } else {
            interopCall = InteropCall({
                version: INTEROP_CALL_VERSION,
                shadowAccount: false,
                to: recipientAddress,
                data: _callStarter.data,
                value: _callStarter.callAttributes.interopCallValue,
                from: _sender
            });
        }
    }

    /*//////////////////////////////////////////////////////////////
                            GW function
    //////////////////////////////////////////////////////////////*/

    /// @notice Forwards a transaction from the gateway to a chain mailbox (from L1).
    /// @param _chainId Target chain ID.
    /// @param _canonicalTxHash Canonical L1 transaction hash.
    /// @param _expirationTimestamp Expiration for gateway replay protection.
    /// @param _balanceChange Balance change for the transaction.
    function forwardTransactionOnGatewayWithBalanceChange(
        uint256 _chainId,
        bytes32 _canonicalTxHash,
        uint64 _expirationTimestamp,
        BalanceChange memory _balanceChange
    ) external override onlySettlementLayerRelayedSender {
        if (L1_CHAIN_ID == block.chainid) {
            revert NotInGatewayMode();
        }
        _balanceChange.baseTokenAssetId = BRIDGE_HUB.baseTokenAssetId(_chainId);
        IL2AssetTracker(L2_ASSET_TRACKER_ADDR).handleChainBalanceIncreaseOnGateway({
            _chainId: _chainId,
            _canonicalTxHash: _canonicalTxHash,
            _balanceChange: _balanceChange
        });

        address zkChain = BRIDGE_HUB.getZKChain(_chainId);
        IZKChain(zkChain).bridgehubRequestL2TransactionOnGateway(_canonicalTxHash, _expirationTimestamp);
    }

    /*//////////////////////////////////////////////////////////////
                            ERC 7786
    //////////////////////////////////////////////////////////////*/

    /// @notice Parses the attributes of the call or bundle.
    /// @param _attributes ERC-7786 Attributes of the call or bundle.
    /// @param _restriction Restriction for parsing attributes.
    function parseAttributes(
        bytes[] calldata _attributes,
        AttributeParsingRestrictions _restriction
    ) public pure returns (CallAttributes memory callAttributes, BundleAttributes memory bundleAttributes) {
        // Default value is direct call.
        callAttributes.indirectCall = false;

        bytes4[4] memory ATTRIBUTE_SELECTORS = _getERC7786AttributeSelectors();
        // We can only pass each attribute once.
        bool[] memory attributeUsed = new bool[](ATTRIBUTE_SELECTORS.length);

        uint256 attributesLength = _attributes.length;
        for (uint256 i = 0; i < attributesLength; ++i) {
            bytes4 selector = bytes4(_attributes[i]);

            if (selector == IERC7786Attributes.interopCallValue.selector) {
                require(!attributeUsed[0], AttributeAlreadySet(selector));
                require(
                    _restriction == AttributeParsingRestrictions.OnlyInteropCallValue ||
                        _restriction == AttributeParsingRestrictions.OnlyCallAttributes ||
                        _restriction == AttributeParsingRestrictions.CallAndBundleAttributes,
                    AttributeViolatesRestriction(selector, uint256(_restriction))
                );
                attributeUsed[0] = true;
                callAttributes.interopCallValue = AttributesDecoder.decodeUint256(_attributes[i]);
            } else if (selector == IERC7786Attributes.indirectCall.selector) {
                require(!attributeUsed[1], AttributeAlreadySet(selector));
                require(
                    _restriction == AttributeParsingRestrictions.OnlyCallAttributes ||
                        _restriction == AttributeParsingRestrictions.CallAndBundleAttributes,
                    AttributeViolatesRestriction(selector, uint256(_restriction))
                );
                attributeUsed[1] = true;
                callAttributes.indirectCall = true;
                callAttributes.indirectCallMessageValue = AttributesDecoder.decodeUint256(_attributes[i]);
            } else if (selector == IERC7786Attributes.executionAddress.selector) {
                require(!attributeUsed[2], AttributeAlreadySet(selector));
                require(
                    _restriction == AttributeParsingRestrictions.OnlyBundleAttributes ||
                        _restriction == AttributeParsingRestrictions.CallAndBundleAttributes,
                    AttributeViolatesRestriction(selector, uint256(_restriction))
                );
                attributeUsed[2] = true;
                bundleAttributes.executionAddress = AttributesDecoder.decodeInteroperableAddress(_attributes[i]);
            } else if (selector == IERC7786Attributes.unbundlerAddress.selector) {
                require(!attributeUsed[3], AttributeAlreadySet(selector));
                require(
                    _restriction == AttributeParsingRestrictions.OnlyBundleAttributes ||
                        _restriction == AttributeParsingRestrictions.CallAndBundleAttributes,
                    AttributeViolatesRestriction(selector, uint256(_restriction))
                );
                attributeUsed[3] = true;
                bundleAttributes.unbundlerAddress = AttributesDecoder.decodeInteroperableAddress(_attributes[i]);
            } else {
                revert IERC7786GatewaySource.UnsupportedAttribute(selector);
            }
        }
    }

    /// @notice Checks if the attribute selector is supported by the InteropCenter.
    /// @param _attributeSelector The attribute selector to check.
    /// @return True if the attribute selector is supported, false otherwise.
    function supportsAttribute(bytes4 _attributeSelector) external pure returns (bool) {
        bytes4[4] memory ATTRIBUTE_SELECTORS = _getERC7786AttributeSelectors();
        uint256 attributeSelectorsLength = ATTRIBUTE_SELECTORS.length;
        for (uint256 i = 0; i < attributeSelectorsLength; ++i) {
            if (_attributeSelector == ATTRIBUTE_SELECTORS[i]) {
                return true;
            }
        }
        return false;
    }

    /// @notice Returns the attribute selectors supported by the InteropCenter.
    /// @return The attribute selectors supported by the InteropCenter.
    function _getERC7786AttributeSelectors() internal pure returns (bytes4[4] memory) {
        return [
            IERC7786Attributes.interopCallValue.selector,
            IERC7786Attributes.indirectCall.selector,
            IERC7786Attributes.executionAddress.selector,
            IERC7786Attributes.unbundlerAddress.selector
        ];
    }

    /*//////////////////////////////////////////////////////////////
                            PAUSE
    //////////////////////////////////////////////////////////////*/

    /// @notice Pauses all functions marked with the `whenNotPaused` modifier.
    function pause() external onlyOwner {
        _pause();
    }

    /// @notice Unpauses the contract, allowing all functions marked with the `whenNotPaused` modifier to be called again.
    function unpause() external onlyOwner {
        _unpause();
    }
}<|MERGE_RESOLUTION|>--- conflicted
+++ resolved
@@ -19,13 +19,8 @@
 import {MsgValueMismatch, NotL1, NotL2ToL2, Unauthorized} from "../common/L1ContractErrors.sol";
 import {NotInGatewayMode} from "../bridgehub/L1BridgehubErrors.sol";
 
-<<<<<<< HEAD
-import {IL2AssetTracker, BalanceChange} from "../bridge/asset-tracker/IL2AssetTracker.sol";
+import {BalanceChange, IL2AssetTracker} from "../bridge/asset-tracker/IL2AssetTracker.sol";
 import {AttributeAlreadySet, AttributeViolatesRestriction, IndirectCallValueMismatch, InteroperableAddressChainReferenceNotEmpty, InteroperableAddressNotEmpty} from "./InteropErrors.sol";
-=======
-import {BalanceChange, IL2AssetTracker} from "../bridge/asset-tracker/IL2AssetTracker.sol";
-import {AttributeAlreadySet, AttributeViolatesRestriction, IndirectCallValueMismatch} from "./InteropErrors.sol";
->>>>>>> cd39f5dd
 
 import {IERC7786GatewaySource} from "./IERC7786GatewaySource.sol";
 import {IERC7786Attributes} from "./IERC7786Attributes.sol";
@@ -384,11 +379,7 @@
 
         if (_callStarter.callAttributes.indirectCall) {
             // slither-disable-next-line arbitrary-send-eth
-<<<<<<< HEAD
             InteropCallStarter memory actualCallStarter = IL2CrossChainSender(recipientAddress).initiateBridging{
-=======
-            InteropCallStarter memory actualCallStarter = IL2CrossChainSender(_callStarter.to).initiateIndirectCall{
->>>>>>> cd39f5dd
                 value: _callStarter.callAttributes.indirectCallMessageValue
             }(_destinationChainId, _sender, _callStarter.callAttributes.interopCallValue, _callStarter.data);
             // solhint-disable-next-line no-unused-vars
