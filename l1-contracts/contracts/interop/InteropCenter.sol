// SPDX-License-Identifier: MIT

pragma solidity ^0.8.24;

import {Ownable2StepUpgradeable} from "@openzeppelin/contracts-upgradeable-v4/access/Ownable2StepUpgradeable.sol";
import {PausableUpgradeable} from "@openzeppelin/contracts-upgradeable-v4/security/PausableUpgradeable.sol";

import {IBridgehub} from "../bridgehub/IBridgehub.sol";
import {IL2AssetRouter} from "../bridge/asset-router/IL2AssetRouter.sol";
import {ReentrancyGuard} from "../common/ReentrancyGuard.sol";
import {DataEncoding} from "../common/libraries/DataEncoding.sol";
import {IZKChain} from "../state-transition/chain-interfaces/IZKChain.sol";
import {IInteropCenter} from "./IInteropCenter.sol";

import {L2_ASSET_TRACKER_ADDR, L2_BASE_TOKEN_SYSTEM_CONTRACT, L2_TO_L1_MESSENGER_SYSTEM_CONTRACT} from "../common/l2-helpers/L2ContractAddresses.sol";

import {ETH_TOKEN_ADDRESS, SETTLEMENT_LAYER_RELAY_SENDER} from "../common/Config.sol";
import {BUNDLE_IDENTIFIER, BundleAttributes, CallAttributes, INTEROP_BUNDLE_VERSION, INTEROP_CALL_VERSION, InteropBundle, InteropCall, InteropCallStarter, InteropCallStarterInternal} from "../common/Messaging.sol";
import {MsgValueMismatch, NotL1, NotL2ToL2, Unauthorized} from "../common/L1ContractErrors.sol";
import {NotInGatewayMode} from "../bridgehub/L1BridgehubErrors.sol";

<<<<<<< HEAD
import {IAssetTracker} from "../bridge/asset-tracker/IAssetTracker.sol";
import {AttributeAlreadySet, AttributeViolatesRestriction, CallDestinationChainMismatch, IndirectCallValueMismatch, InteroperableAddressChainReferenceNotEmpty} from "./InteropErrors.sol";
=======
import {IL2AssetTracker, BalanceChange} from "../bridge/asset-tracker/IL2AssetTracker.sol";
import {AttributeAlreadySet, AttributeViolatesRestriction, IndirectCallValueMismatch} from "./InteropErrors.sol";
>>>>>>> 2b7789a7

import {IERC7786GatewaySource} from "./IERC7786GatewaySource.sol";
import {IERC7786Attributes} from "./IERC7786Attributes.sol";
import {AttributesDecoder} from "./AttributesDecoder.sol";
import {InteropDataEncoding} from "./InteropDataEncoding.sol";
import {InteroperableAddress} from "@openzeppelin/contracts-master/utils/draft-InteroperableAddress.sol";
import {IL2CrossChainSender} from "../bridge/interfaces/IL2CrossChainSender.sol";

/// @title InteropCenter
/// @author Matter Labs
/// @custom:security-contact security@matterlabs.dev
/// @dev This contract serves as the primary entry point for communication between chains connected to the interop, facilitating interactions between end user and bridges.
contract InteropCenter is
    IInteropCenter,
    IERC7786GatewaySource,
    ReentrancyGuard,
    Ownable2StepUpgradeable,
    PausableUpgradeable
{
    /// @notice The bridgehub, responsible for registering chains.
    IBridgehub public immutable override BRIDGE_HUB;

    /// @notice The chain ID of L1. This contract can be deployed on multiple layers, but this value is still equal to the
    /// L1 that is at the most base layer.
    uint256 public immutable L1_CHAIN_ID;

    /// @notice The asset ID of ETH on L1.
    bytes32 internal immutable ETH_TOKEN_ASSET_ID;

    /// @notice All of the ETH and ERC20 tokens are held by NativeTokenVault managed by this AssetRouter.
    address public assetRouter;

    /// @notice AssetTracker component address on L1. On L2 the address is L2_ASSET_TRACKER_ADDR.
    ///         It adds one more layer of security on top of cross chain communication.
    ///         Refer to its documentation for more details.
    /// @dev This is not used but is required for discoverability.
    IL2AssetTracker public assetTracker;

    /// @notice This mapping stores a number of interop bundles sent by an individual sender.
    ///         It's being used to derive interopBundleSalt in InteropBundle struct, whose role
    ///         is to ensure that each bundle has a unique hash.
    mapping(address sender => uint256 numberOfBundlesSent) public interopBundleNonce;

    modifier onlyL1() {
        require(L1_CHAIN_ID == block.chainid, NotL1(L1_CHAIN_ID, block.chainid));
        _;
    }

    modifier onlyL2ToL2(uint256 _destinationChainId) {
        _ensureL2ToL2(_destinationChainId);
        _;
    }

    modifier onlySettlementLayerRelayedSender() {
        require(msg.sender == SETTLEMENT_LAYER_RELAY_SENDER, Unauthorized(msg.sender));
        _;
    }

    /// @notice To avoid parity hack
    constructor(IBridgehub _bridgehub, uint256 _l1ChainId, address _owner) reentrancyGuardInitializer {
        _disableInitializers();
        BRIDGE_HUB = _bridgehub;
        L1_CHAIN_ID = _l1ChainId;
        ETH_TOKEN_ASSET_ID = DataEncoding.encodeNTVAssetId(L1_CHAIN_ID, ETH_TOKEN_ADDRESS);

        _transferOwnership(_owner);
    }

    /// @notice Used to initialize the contract
    ///         InteropCenter is deployed on L2 as a system contract without a proxy thus initialization is needed only on L1.
    /// @param _owner the owner of the contract
    function initialize(address _owner) external reentrancyGuardInitializer onlyL1 {
        _transferOwnership(_owner);
    }

    /// @notice To set the addresses of some of the ecosystem contracts, only accessible to owner.
    ///         Not done in initialize, as the order of deployment is InteropCenter, other contracts, and then we call this.
    /// @param _assetRouter  Address of the AssetRouter component.
    /// @param _assetTracker  Address of the AssetTracker component on L1.
    function setAddresses(address _assetRouter, address _assetTracker) external onlyOwner {
        address oldAssetRouter = assetRouter;
        address oldAssetTracker = address(assetTracker);

        assetRouter = _assetRouter;
        assetTracker = IL2AssetTracker(_assetTracker);

        emit NewAssetRouter(oldAssetRouter, _assetRouter);
        emit NewAssetTracker(oldAssetTracker, _assetTracker);
    }

    /*//////////////////////////////////////////////////////////////
                    InteropCenter entry points
    //////////////////////////////////////////////////////////////*/

    /// @notice Sends a single ERC-7786 message to another chain.
    /// @param recipient ERC-7930 address corresponding to the destination of a message. It must be corresponding to an EIP-155 chain.
    /// @param payload Payload to send.
    /// @param attributes Attributes of the call.
    /// @return sendId Hash of the sent bundle containing a single call.
    function sendMessage(
        bytes calldata recipient,
        bytes calldata payload,
        bytes[] calldata attributes
    ) external payable whenNotPaused returns (bytes32 sendId) {
        (uint256 recipientChainId, address recipientAddress) = InteroperableAddress.parseEvmV1Calldata(recipient);

        _ensureL2ToL2(recipientChainId);

        (CallAttributes memory callAttributes, BundleAttributes memory bundleAttributes) = parseAttributes(
            attributes,
            AttributeParsingRestrictions.CallAndBundleAttributes
        );

        // If the unbundler was not set for a call, we set the unbundler to be equal to the original sender, so that it's
        // still possible to unbundle the bundle containing the call. If the original sender is the contract, it'll still
        // be able to unbundle the bundle either via direct call to `unbundleBundle`, or via `sendMessage` to `InteropHandler`,
        // with specific payload. Refer to `InteropHandler` for details.
        if (bundleAttributes.unbundlerAddress.length == 0) {
            bundleAttributes.unbundlerAddress = InteroperableAddress.formatEvmV1(block.chainid, msg.sender);
        }

        InteropCallStarterInternal[] memory callStartersInternal = new InteropCallStarterInternal[](1);
        callStartersInternal[0] = InteropCallStarterInternal({
            to: recipientAddress,
            data: payload,
            callAttributes: callAttributes
        });

        // Prepare original attributes array for the single call
        bytes[][] memory originalCallAttributes = new bytes[][](1);
        originalCallAttributes[0] = attributes;

        bytes32 bundleHash = _sendBundle(
            recipientChainId,
            callStartersInternal,
            bundleAttributes,
            originalCallAttributes
        );

        // We return the sendId of the only message that was sent in the bundle above. We always send messages in bundles, even if there's only one message being sent.
        // Note, that bundleHash is unique for every bundle. Each sendId is determined as keccak256 of bundleHash where the message (call) is contained,
        // and the index of the call inside the bundle.
        sendId = keccak256(abi.encodePacked(bundleHash, uint256(0)));
    }

    /// @notice Sends an interop bundle.
    ///         Same as above, but more than one call can be given, and they are given in InteropCallStarter format.
    /// @param _destinationChainId Chain ID to send to.
    /// @param _callStarters Array of call descriptors. The InteroperableAddress in each callStarter.to
    ///                      MUST have an empty ChainReference (ChainReferenceLength = 0). We assume all of the calls should go to the _destinationChainId,
    ///                      so specifying the chain ID in _callStarters is redundant.
    /// @param _bundleAttributes Attributes of the bundle.
    /// @return bundleHash Hash of the sent bundle.
    function sendBundle(
        uint256 _destinationChainId,
        InteropCallStarter[] calldata _callStarters,
        bytes[] calldata _bundleAttributes
    ) external payable onlyL2ToL2(_destinationChainId) whenNotPaused returns (bytes32 bundleHash) {
        InteropCallStarterInternal[] memory callStartersInternal = new InteropCallStarterInternal[](
            _callStarters.length
        );
        uint256 callStartersLength = _callStarters.length;

        // Prepare original attributes array for all calls
        bytes[][] memory originalCallAttributes = new bytes[][](callStartersLength);

        for (uint256 i = 0; i < callStartersLength; ++i) {
            // Ensure that the InteroperableAddress has an empty ChainReference
            _ensureEmptyChainReference(_callStarters[i].to);

            // Parse 7930 address to extract chain ID and address
            (uint256 recipientChainId, address recipientAddress) = InteroperableAddress.parseEvmV1Calldata(
                _callStarters[i].to
            );

            // Ensure all calls target the same destination chain
            require(
                recipientChainId == _destinationChainId,
                CallDestinationChainMismatch(_destinationChainId, recipientChainId)
            );

            // Store original attributes for MessageSent event emission
            originalCallAttributes[i] = _callStarters[i].callAttributes;

            // solhint-disable-next-line no-unused-vars
            (CallAttributes memory callAttributes, ) = parseAttributes(
                _callStarters[i].callAttributes,
                AttributeParsingRestrictions.OnlyCallAttributes
            );
            callStartersInternal[i] = InteropCallStarterInternal({
                to: recipientAddress,
                data: _callStarters[i].data,
                callAttributes: callAttributes
            });
        }
        // solhint-disable-next-line no-unused-vars
        (, BundleAttributes memory bundleAttributes) = parseAttributes(
            _bundleAttributes,
            AttributeParsingRestrictions.OnlyBundleAttributes
        );

        // If the unbundler was not set for a bundle, we set the unbundler to be equal to the original sender, so
        // that it's still possible to unbundle the bundle. If the original sender is the contract, it'll still be
        // able to unbundle the bundle either via direct call to `unbundleBundle`, or via `sendMessage` to `InteropHandler`,
        // with specific payload. Refer to `InteropHandler` for details.
        if (bundleAttributes.unbundlerAddress.length == 0) {
            bundleAttributes.unbundlerAddress = InteroperableAddress.formatEvmV1(block.chainid, msg.sender);
        }

        bundleHash = _sendBundle({
            _destinationChainId: _destinationChainId,
            _callStarters: callStartersInternal,
            _bundleAttributes: bundleAttributes,
            _originalCallAttributes: originalCallAttributes
        });
    }

    /*//////////////////////////////////////////////////////////////
                            Internal functions
    //////////////////////////////////////////////////////////////*/

    /// @notice Verifies that the ERC-7930 InteroperableAddress has an empty ChainReference.
    /// @dev This function is used to ensure that CallStarters in sendBundle do not include ChainReference, as required
    ///      by our implementation. The ChainReference length is stored at byte offset 0x04 in the ERC-7930 format.
    /// @param _interoperableAddress The ERC-7930 InteroperableAddress to verify.
    function _ensureEmptyChainReference(bytes calldata _interoperableAddress) internal pure {
        require(
            _interoperableAddress.length >= 5,
            InteroperableAddress.InteroperableAddressParsingError(_interoperableAddress)
        );
        uint8 chainReferenceLength = uint8(_interoperableAddress[0x04]);
        require(chainReferenceLength == 0, InteroperableAddressChainReferenceNotEmpty(_interoperableAddress));
    }

    function _ensureL2ToL2(uint256 _destinationChainId) internal view {
        require(
            L1_CHAIN_ID != block.chainid && _destinationChainId != L1_CHAIN_ID,
            NotL2ToL2(block.chainid, _destinationChainId)
        );
    }

    /// @notice Ensures the received base token value matches expected for the destination chain.
    /// @param _destinationChainId Destination chain ID.
    /// @param _totalValue Sum of requested interop call values.
    function _ensureCorrectTotalValue(uint256 _destinationChainId, uint256 _totalValue) internal {
        bytes32 destinationChainBaseTokenAssetId = BRIDGE_HUB.baseTokenAssetId(_destinationChainId);
        // We burn the value that is passed along the bundle here, on source chain.
        bytes32 thisChainBaseTokenAssetId = BRIDGE_HUB.baseTokenAssetId(block.chainid);
        if (destinationChainBaseTokenAssetId == thisChainBaseTokenAssetId) {
            require(msg.value == _totalValue, MsgValueMismatch(_totalValue, msg.value));
            // slither-disable-next-line arbitrary-send-eth
            L2_BASE_TOKEN_SYSTEM_CONTRACT.burnMsgValue{value: _totalValue}();
        } else {
            require(msg.value == 0, MsgValueMismatch(0, msg.value));
            IL2AssetRouter(assetRouter).bridgehubDepositBaseToken(
                _destinationChainId,
                destinationChainBaseTokenAssetId,
                msg.sender,
                _totalValue
            );
        }
    }

    /// @notice Constructs and sends an InteropBundle, that includes sending a message corresponding to the bundle via the L2 to L1 messenger.
    /// @param _destinationChainId Chain ID to send to.
    /// @param _callStarters Array of InteropCallStarterInternal structs, corresponding to the calls in bundle.
    /// @param _bundleAttributes Attributes of the bundle.
    /// @param _originalCallAttributes Original ERC-7786 attributes for each call to emit in MessageSent events.
    /// @return bundleHash Hash of the sent bundle.
    function _sendBundle(
        uint256 _destinationChainId,
        InteropCallStarterInternal[] memory _callStarters,
        BundleAttributes memory _bundleAttributes,
        bytes[][] memory _originalCallAttributes
    ) internal returns (bytes32 bundleHash) {
        // This will calculate how much value does all of the calls use cumulatively.
        uint256 totalCallsValue;

        // Form an InteropBundle.
        InteropBundle memory bundle = InteropBundle({
            version: INTEROP_BUNDLE_VERSION,
            destinationChainId: _destinationChainId,
            interopBundleSalt: keccak256(abi.encodePacked(msg.sender, interopBundleNonce[msg.sender])),
            calls: new InteropCall[](_callStarters.length),
            bundleAttributes: _bundleAttributes
        });

        // Update interopBundleNonce for the msg.sender
        ++interopBundleNonce[msg.sender];

        // Fill the formed InteropBundle with calls.
        uint256 callStartersLength = _callStarters.length;
        for (uint256 i = 0; i < callStartersLength; ++i) {
            InteropCall memory interopCall = _processCallStarter(_callStarters[i], _destinationChainId, msg.sender);
            bundle.calls[i] = interopCall;
            totalCallsValue += _callStarters[i].callAttributes.interopCallValue;
            // For indirect calls, also account for the bridge message value that gets sent to the AssetRouter
            if (_callStarters[i].callAttributes.indirectCall) {
                totalCallsValue += _callStarters[i].callAttributes.indirectCallMessageValue;
            }
        }

        // Ensure that tokens required for bundle execution were received.
        _ensureCorrectTotalValue(bundle.destinationChainId, totalCallsValue);

        bytes memory interopBundleBytes = abi.encode(bundle);

        // Send the message corresponding to the relevant InteropBundle to L1.
        bytes32 msgHash = L2_TO_L1_MESSENGER_SYSTEM_CONTRACT.sendToL1(
            bytes.concat(BUNDLE_IDENTIFIER, interopBundleBytes)
        );

        bundleHash = InteropDataEncoding.encodeInteropBundleHash(block.chainid, interopBundleBytes);

        // Emit ERC-7786 MessageSent event for each call in the bundle
        for (uint256 i = 0; i < callStartersLength; ++i) {
            InteropCall memory currentCall = bundle.calls[i];
            emit MessageSent({
                sendId: keccak256(abi.encodePacked(bundleHash, i)),
                sender: InteroperableAddress.formatEvmV1(block.chainid, currentCall.from),
                recipient: InteroperableAddress.formatEvmV1(_destinationChainId, currentCall.to),
                payload: _callStarters[i].data,
                value: _callStarters[i].callAttributes.interopCallValue,
                attributes: _originalCallAttributes[i]
            });
        }

        // Emit event stating that the bundle was sent out successfully.
        emit InteropBundleSent(msgHash, bundleHash, bundle);
    }

    function _processCallStarter(
        InteropCallStarterInternal memory _callStarter,
        uint256 _destinationChainId,
        address _sender
    ) internal returns (InteropCall memory interopCall) {
        // Use the already-parsed address from InteropCallStarterInternal
        address recipientAddress = _callStarter.to;

        if (_callStarter.callAttributes.indirectCall) {
            // slither-disable-next-line arbitrary-send-eth
            InteropCallStarter memory actualCallStarter = IL2CrossChainSender(recipientAddress).initiateBridging{
                value: _callStarter.callAttributes.indirectCallMessageValue
            }(_destinationChainId, _sender, _callStarter.callAttributes.interopCallValue, _callStarter.data);
            // solhint-disable-next-line no-unused-vars
            // slither-disable-next-line unused-return
            (CallAttributes memory indirectCallAttributes, ) = this.parseAttributes(
                actualCallStarter.callAttributes,
                AttributeParsingRestrictions.OnlyInteropCallValue
            );
            require(
                _callStarter.callAttributes.interopCallValue == indirectCallAttributes.interopCallValue,
                IndirectCallValueMismatch(
                    _callStarter.callAttributes.interopCallValue,
                    indirectCallAttributes.interopCallValue
                )
            );
            // Parse the returned 7930 address from actualCallStarter.to
            (, address actualCallRecipient) = InteroperableAddress.parseEvmV1(actualCallStarter.to);
            interopCall = InteropCall({
                version: INTEROP_CALL_VERSION,
                shadowAccount: false,
                to: actualCallRecipient,
                data: actualCallStarter.data,
                value: _callStarter.callAttributes.interopCallValue,
                from: recipientAddress
            });
        } else {
            interopCall = InteropCall({
                version: INTEROP_CALL_VERSION,
                shadowAccount: false,
                to: recipientAddress,
                data: _callStarter.data,
                value: _callStarter.callAttributes.interopCallValue,
                from: _sender
            });
        }
    }

    /*//////////////////////////////////////////////////////////////
                            GW function
    //////////////////////////////////////////////////////////////*/

    /// @notice Forwards a transaction from the gateway to a chain mailbox (from L1).
    /// @param _chainId Target chain ID.
    /// @param _canonicalTxHash Canonical L1 transaction hash.
    /// @param _expirationTimestamp Expiration for gateway replay protection.
    /// @param _balanceChange Balance change for the transaction.
    function forwardTransactionOnGatewayWithBalanceChange(
        uint256 _chainId,
        bytes32 _canonicalTxHash,
        uint64 _expirationTimestamp,
        BalanceChange memory _balanceChange
    ) external override onlySettlementLayerRelayedSender {
        if (L1_CHAIN_ID == block.chainid) {
            revert NotInGatewayMode();
        }
        _balanceChange.baseTokenAssetId = BRIDGE_HUB.baseTokenAssetId(_chainId);
        IL2AssetTracker(L2_ASSET_TRACKER_ADDR).handleChainBalanceIncreaseOnGateway({
            _chainId: _chainId,
            _canonicalTxHash: _canonicalTxHash,
            _balanceChange: _balanceChange
        });

        address zkChain = BRIDGE_HUB.getZKChain(_chainId);
        IZKChain(zkChain).bridgehubRequestL2TransactionOnGateway(_canonicalTxHash, _expirationTimestamp);
    }

    /*//////////////////////////////////////////////////////////////
                            ERC 7786
    //////////////////////////////////////////////////////////////*/

    /// @notice Parses the attributes of the call or bundle.
    /// @param _attributes ERC-7786 Attributes of the call or bundle.
    /// @param _restriction Restriction for parsing attributes.
    function parseAttributes(
        bytes[] calldata _attributes,
        AttributeParsingRestrictions _restriction
    ) public pure returns (CallAttributes memory callAttributes, BundleAttributes memory bundleAttributes) {
        // Default value is direct call.
        callAttributes.indirectCall = false;

        bytes4[4] memory ATTRIBUTE_SELECTORS = _getERC7786AttributeSelectors();
        // We can only pass each attribute once.
        bool[] memory attributeUsed = new bool[](ATTRIBUTE_SELECTORS.length);

        uint256 attributesLength = _attributes.length;
        for (uint256 i = 0; i < attributesLength; ++i) {
            bytes4 selector = bytes4(_attributes[i]);

            if (selector == IERC7786Attributes.interopCallValue.selector) {
                require(!attributeUsed[0], AttributeAlreadySet(selector));
                require(
                    _restriction == AttributeParsingRestrictions.OnlyInteropCallValue ||
                        _restriction == AttributeParsingRestrictions.OnlyCallAttributes ||
                        _restriction == AttributeParsingRestrictions.CallAndBundleAttributes,
                    AttributeViolatesRestriction(selector, uint256(_restriction))
                );
                attributeUsed[0] = true;
                callAttributes.interopCallValue = AttributesDecoder.decodeUint256(_attributes[i]);
            } else if (selector == IERC7786Attributes.indirectCall.selector) {
                require(!attributeUsed[1], AttributeAlreadySet(selector));
                require(
                    _restriction == AttributeParsingRestrictions.OnlyCallAttributes ||
                        _restriction == AttributeParsingRestrictions.CallAndBundleAttributes,
                    AttributeViolatesRestriction(selector, uint256(_restriction))
                );
                attributeUsed[1] = true;
                callAttributes.indirectCall = true;
                callAttributes.indirectCallMessageValue = AttributesDecoder.decodeUint256(_attributes[i]);
            } else if (selector == IERC7786Attributes.executionAddress.selector) {
                require(!attributeUsed[2], AttributeAlreadySet(selector));
                require(
                    _restriction == AttributeParsingRestrictions.OnlyBundleAttributes ||
                        _restriction == AttributeParsingRestrictions.CallAndBundleAttributes,
                    AttributeViolatesRestriction(selector, uint256(_restriction))
                );
                attributeUsed[2] = true;
                bundleAttributes.executionAddress = AttributesDecoder.decodeInteroperableAddress(_attributes[i]);
            } else if (selector == IERC7786Attributes.unbundlerAddress.selector) {
                require(!attributeUsed[3], AttributeAlreadySet(selector));
                require(
                    _restriction == AttributeParsingRestrictions.OnlyBundleAttributes ||
                        _restriction == AttributeParsingRestrictions.CallAndBundleAttributes,
                    AttributeViolatesRestriction(selector, uint256(_restriction))
                );
                attributeUsed[3] = true;
                bundleAttributes.unbundlerAddress = AttributesDecoder.decodeInteroperableAddress(_attributes[i]);
            } else {
                revert IERC7786GatewaySource.UnsupportedAttribute(selector);
            }
        }
    }

    /// @notice Checks if the attribute selector is supported by the InteropCenter.
    /// @param _attributeSelector The attribute selector to check.
    /// @return True if the attribute selector is supported, false otherwise.
    function supportsAttribute(bytes4 _attributeSelector) external pure returns (bool) {
        bytes4[4] memory ATTRIBUTE_SELECTORS = _getERC7786AttributeSelectors();
        uint256 attributeSelectorsLength = ATTRIBUTE_SELECTORS.length;
        for (uint256 i = 0; i < attributeSelectorsLength; ++i) {
            if (_attributeSelector == ATTRIBUTE_SELECTORS[i]) {
                return true;
            }
        }
        return false;
    }

    /// @notice Returns the attribute selectors supported by the InteropCenter.
    /// @return The attribute selectors supported by the InteropCenter.
    function _getERC7786AttributeSelectors() internal pure returns (bytes4[4] memory) {
        return [
            IERC7786Attributes.interopCallValue.selector,
            IERC7786Attributes.indirectCall.selector,
            IERC7786Attributes.executionAddress.selector,
            IERC7786Attributes.unbundlerAddress.selector
        ];
    }

    /*//////////////////////////////////////////////////////////////
                            PAUSE
    //////////////////////////////////////////////////////////////*/

    /// @notice Pauses all functions marked with the `whenNotPaused` modifier.
    function pause() external onlyOwner {
        _pause();
    }

    /// @notice Unpauses the contract, allowing all functions marked with the `whenNotPaused` modifier to be called again.
    function unpause() external onlyOwner {
        _unpause();
    }
}<|MERGE_RESOLUTION|>--- conflicted
+++ resolved
@@ -19,13 +19,8 @@
 import {MsgValueMismatch, NotL1, NotL2ToL2, Unauthorized} from "../common/L1ContractErrors.sol";
 import {NotInGatewayMode} from "../bridgehub/L1BridgehubErrors.sol";
 
-<<<<<<< HEAD
 import {IAssetTracker} from "../bridge/asset-tracker/IAssetTracker.sol";
-import {AttributeAlreadySet, AttributeViolatesRestriction, CallDestinationChainMismatch, IndirectCallValueMismatch, InteroperableAddressChainReferenceNotEmpty} from "./InteropErrors.sol";
-=======
-import {IL2AssetTracker, BalanceChange} from "../bridge/asset-tracker/IL2AssetTracker.sol";
-import {AttributeAlreadySet, AttributeViolatesRestriction, IndirectCallValueMismatch} from "./InteropErrors.sol";
->>>>>>> 2b7789a7
+import {AttributeAlreadySet, AttributeViolatesRestriction, IndirectCallValueMismatch, InteroperableAddressChainReferenceNotEmpty} from "./InteropErrors.sol";
 
 import {IERC7786GatewaySource} from "./IERC7786GatewaySource.sol";
 import {IERC7786Attributes} from "./IERC7786Attributes.sol";
@@ -197,14 +192,8 @@
             _ensureEmptyChainReference(_callStarters[i].to);
 
             // Parse 7930 address to extract chain ID and address
-            (uint256 recipientChainId, address recipientAddress) = InteroperableAddress.parseEvmV1Calldata(
+            (, address recipientAddress) = InteroperableAddress.parseEvmV1Calldata(
                 _callStarters[i].to
-            );
-
-            // Ensure all calls target the same destination chain
-            require(
-                recipientChainId == _destinationChainId,
-                CallDestinationChainMismatch(_destinationChainId, recipientChainId)
             );
 
             // Store original attributes for MessageSent event emission
