// SPDX-License-Identifier: MIT
// We use a floating point pragma here so it can be used within other projects that interact with the ZKsync ecosystem without using our exact pragma version.
pragma solidity ^0.8.21;
<<<<<<< HEAD
=======

import {Call} from "./Common.sol";
>>>>>>> d1d4391b

/// @title Governance contract interface
/// @author Matter Labs
/// @custom:security-contact security@matterlabs.dev
interface IGovernance {
    /// @dev This enumeration includes the following states:
    /// @param Unset Default state, indicating the operation has not been set.
    /// @param Waiting The operation is scheduled but not yet ready to be executed.
    /// @param Ready The operation is ready to be executed.
    /// @param Done The operation has been successfully executed.
    enum OperationState {
        Unset,
        Waiting,
        Ready,
        Done
    }

    /// @dev Defines the structure of an operation that Governance executes.
    /// @param calls An array of `Call` structs, each representing a call to be made during the operation.
    /// @param predecessor The hash of the predecessor operation, that should be executed before this operation.
    /// @param salt A bytes32 value used for creating unique operation hashes.
    struct Operation {
        Call[] calls;
        bytes32 predecessor;
        bytes32 salt;
    }

    function isOperation(bytes32 _id) external view returns (bool);

    function isOperationPending(bytes32 _id) external view returns (bool);

    function isOperationReady(bytes32 _id) external view returns (bool);

    function isOperationDone(bytes32 _id) external view returns (bool);

    function getOperationState(bytes32 _id) external view returns (OperationState);

    function scheduleTransparent(Operation calldata _operation, uint256 _delay) external;

    function scheduleShadow(bytes32 _id, uint256 _delay) external;

    function cancel(bytes32 _id) external;

    function execute(Operation calldata _operation) external payable;

    function executeInstant(Operation calldata _operation) external payable;

    function hashOperation(Operation calldata _operation) external pure returns (bytes32);

    function updateDelay(uint256 _newDelay) external;

    function updateSecurityCouncil(address _newSecurityCouncil) external;

    /// @notice Emitted when transparent operation is scheduled.
    event TransparentOperationScheduled(bytes32 indexed _id, uint256 delay, Operation _operation);

    /// @notice Emitted when shadow operation is scheduled.
    event ShadowOperationScheduled(bytes32 indexed _id, uint256 delay);

    /// @notice Emitted when the operation is executed with delay or instantly.
    event OperationExecuted(bytes32 indexed _id);

    /// @notice Emitted when the security council address is changed.
    event ChangeSecurityCouncil(address _securityCouncilBefore, address _securityCouncilAfter);

    /// @notice Emitted when the minimum delay for future operations is modified.
    event ChangeMinDelay(uint256 _delayBefore, uint256 _delayAfter);

    /// @notice Emitted when the operation with specified id is cancelled.
    event OperationCancelled(bytes32 indexed _id);
}<|MERGE_RESOLUTION|>--- conflicted
+++ resolved
@@ -1,11 +1,8 @@
 // SPDX-License-Identifier: MIT
 // We use a floating point pragma here so it can be used within other projects that interact with the ZKsync ecosystem without using our exact pragma version.
 pragma solidity ^0.8.21;
-<<<<<<< HEAD
-=======
 
 import {Call} from "./Common.sol";
->>>>>>> d1d4391b
 
 /// @title Governance contract interface
 /// @author Matter Labs
