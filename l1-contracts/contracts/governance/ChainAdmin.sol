--- conflicted
+++ resolved
@@ -6,12 +6,8 @@
 
 import {NoCallsProvided, OnlySelfAllowed, RestrictionWasNotPresent, RestrictionWasAlreadyPresent} from "../common/L1ContractErrors.sol";
 import {IChainAdmin} from "./IChainAdmin.sol";
-<<<<<<< HEAD
-import {IRestriction} from "./IRestriction.sol";
-=======
 import {Restriction} from "./restriction/Restriction.sol";
 import {RestrictionValidator} from "./restriction/RestrictionValidator.sol";
->>>>>>> 45cf28c6
 import {Call} from "./Common.sol";
 
 import {EnumerableSet} from "@openzeppelin/contracts-v4/utils/structs/EnumerableSet.sol";
@@ -20,38 +16,12 @@
 /// @author Matter Labs
 /// @custom:security-contact security@matterlabs.dev
 /// @notice The contract is designed to hold the `admin` role in ZKSync Chain (State Transition) contracts.
-<<<<<<< HEAD
-/// The owner of the contract can perform any external calls and also save the information needed for
-/// the blockchain node to accept the protocol upgrade.
-contract ChainAdmin is IChainAdmin, ReentrancyGuard {
-    using EnumerableSet for EnumerableSet.AddressSet;
-
-    /// @notice Ensures that only the `ChainAdmin` contract itself can call the function.
-    /// @dev All functions that require access-control should use `onlySelf` modifier, while the access control logic
-    /// should be implemented in the restriction contracts.
-    modifier onlySelf() {
-        if (msg.sender != address(this)) {
-            revert OnlySelfAllowed();
-        }
-        _;
-    }
-
-    constructor(address[] memory _initialRestrictions) reentrancyGuardInitializer {
-        unchecked {
-            for (uint256 i = 0; i < _initialRestrictions.length; ++i) {
-                _addRestriction(_initialRestrictions[i]);
-            }
-        }
-    }
-
-=======
 /// @dev Note, that it does not implement any form of access control by default, but instead utilizes
 /// so called "restrictions": contracts that implement the `IRestriction` interface and ensure that
 /// particular restrictions are ensured for the contract, including access control, security invariants, etc.
 contract ChainAdmin is IChainAdmin, ReentrancyGuard {
     using EnumerableSet for EnumerableSet.AddressSet;
 
->>>>>>> 45cf28c6
     /// @notice Mapping of protocol versions to their expected upgrade timestamps.
     /// @dev Needed for the offchain node administration to know when to start building batches with the new protocol version.
     mapping(uint256 protocolVersion => uint256 upgradeTimestamp) public protocolVersionToUpgradeTimestamp;
@@ -59,18 +29,6 @@
     /// @notice The set of active restrictions.
     EnumerableSet.AddressSet internal activeRestrictions;
 
-<<<<<<< HEAD
-    /// @notice Returns the list of active restrictions.
-    function getRestrictions() public view returns (address[] memory) {
-        return activeRestrictions.values();
-    }
-
-    /// @inheritdoc IChainAdmin
-    function isRestrictionActive(address _restriction) external view returns (bool) {
-        return activeRestrictions.contains(_restriction);
-    }
-
-=======
     /// @notice Ensures that only the `ChainAdmin` contract itself can call the function.
     /// @dev All functions that require access-control should use `onlySelf` modifier, while the access control logic
     /// should be implemented in the restriction contracts.
@@ -99,7 +57,6 @@
         return activeRestrictions.contains(_restriction);
     }
 
->>>>>>> 45cf28c6
     /// @inheritdoc IChainAdmin
     function addRestriction(address _restriction) external onlySelf {
         _addRestriction(_restriction);
@@ -152,33 +109,21 @@
 
     /// @notice Function that returns the current admin can perform the call.
     /// @dev By default it always returns true, but can be overridden in derived contracts.
-<<<<<<< HEAD
-    function _validateCall(Call calldata _call) internal view {
-=======
     function _validateCall(Call calldata _call) private view {
->>>>>>> 45cf28c6
         address[] memory restrictions = getRestrictions();
 
         unchecked {
             for (uint256 i = 0; i < restrictions.length; ++i) {
-<<<<<<< HEAD
-                IRestriction(restrictions[i]).validateCall(_call, msg.sender);
-=======
                 Restriction(restrictions[i]).validateCall(_call, msg.sender);
->>>>>>> 45cf28c6
             }
         }
     }
 
     /// @notice Adds a new restriction to the active restrictions set.
     /// @param _restriction The address of the restriction contract to be added.
-<<<<<<< HEAD
-    function _addRestriction(address _restriction) internal {
-=======
     function _addRestriction(address _restriction) private {
         RestrictionValidator.validateRestriction(_restriction);
 
->>>>>>> 45cf28c6
         if (!activeRestrictions.add(_restriction)) {
             revert RestrictionWasAlreadyPresent(_restriction);
         }
