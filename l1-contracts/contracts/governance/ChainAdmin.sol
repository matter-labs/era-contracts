--- conflicted
+++ resolved
@@ -2,7 +2,6 @@
 
 pragma solidity 0.8.24;
 
-<<<<<<< HEAD
 // solhint-disable gas-length-in-loops
 
 import {NoCallsProvided, OnlySelfAllowed, RestrictionWasNotPresent, RestrictionWasAlreadyPresent} from "../common/L1ContractErrors.sol";
@@ -10,14 +9,8 @@
 import {IRestriction} from "./IRestriction.sol";
 import {Call} from "./Common.sol";
 
-import {EnumerableSet} from "@openzeppelin/contracts/utils/structs/EnumerableSet.sol";
+import {EnumerableSet} from "@openzeppelin/contracts-v4/utils/structs/EnumerableSet.sol";
 import {ReentrancyGuard} from "../common/ReentrancyGuard.sol";
-=======
-import {Ownable2Step} from "@openzeppelin/contracts-v4/access/Ownable2Step.sol";
-import {IChainAdmin} from "./IChainAdmin.sol";
-import {IAdmin} from "../state-transition/chain-interfaces/IAdmin.sol";
-import {NoCallsProvided, Unauthorized, ZeroAddress} from "../common/L1ContractErrors.sol";
->>>>>>> 874bc6ba
 
 /// @author Matter Labs
 /// @custom:security-contact security@matterlabs.dev
@@ -49,7 +42,6 @@
     /// @dev Needed for the offchain node administration to know when to start building batches with the new protocol version.
     mapping(uint256 protocolVersion => uint256 upgradeTimestamp) public protocolVersionToUpgradeTimestamp;
 
-<<<<<<< HEAD
     /// @notice The set of active restrictions.
     EnumerableSet.AddressSet internal activeRestrictions;
 
@@ -66,21 +58,6 @@
     /// @inheritdoc IChainAdmin
     function addRestriction(address _restriction) external onlySelf {
         _addRestriction(_restriction);
-=======
-    /// @notice The address which can call `setTokenMultiplier` function to change the base token gas price in the Chain contract.
-    /// @dev The token base price can be changed quite often, so the private key for this role is supposed to be stored in the node
-    /// and used by the automated service in a way similar to the sequencer workflow.
-    address public tokenMultiplierSetter;
-
-    constructor(address _initialOwner, address _initialTokenMultiplierSetter) {
-        if (_initialOwner == address(0)) {
-            revert ZeroAddress();
-        }
-        _transferOwnership(_initialOwner);
-        // Can be zero if no one has this permission.
-        tokenMultiplierSetter = _initialTokenMultiplierSetter;
-        emit NewTokenMultiplierSetter(address(0), _initialTokenMultiplierSetter);
->>>>>>> 874bc6ba
     }
 
     /// @inheritdoc IChainAdmin
@@ -103,7 +80,6 @@
     /// @param _calls Array of Call structures defining target, value, and data for each call.
     /// @param _requireSuccess If true, reverts transaction on any call failure.
     /// @dev Intended for batch processing of contract interactions, managing gas efficiency and atomicity of operations.
-<<<<<<< HEAD
     /// @dev Note, that this function lacks access control. It is expected that the access control is implemented in a separate restriction contract.
     /// @dev Even though all the validation from external modules is executed via `staticcall`, the function
     /// is marked as `nonReentrant` to prevent reentrancy attacks in case the staticcall restriction is lifted in the future.
@@ -111,13 +87,6 @@
         if (_calls.length == 0) {
             revert NoCallsProvided();
         }
-=======
-    function multicall(Call[] calldata _calls, bool _requireSuccess) external payable onlyOwner {
-        if (_calls.length == 0) {
-            revert NoCallsProvided();
-        }
-        // solhint-disable-next-line gas-length-in-loops
->>>>>>> 874bc6ba
         for (uint256 i = 0; i < _calls.length; ++i) {
             _validateCall(_calls[i]);
 
@@ -133,20 +102,6 @@
         }
     }
 
-<<<<<<< HEAD
-=======
-    /// @notice Sets the token multiplier in the specified Chain contract.
-    /// @param _chainContract The chain contract address where the token multiplier will be set.
-    /// @param _nominator The numerator part of the token multiplier.
-    /// @param _denominator The denominator part of the token multiplier.
-    function setTokenMultiplier(IAdmin _chainContract, uint128 _nominator, uint128 _denominator) external {
-        if (msg.sender != tokenMultiplierSetter) {
-            revert Unauthorized(msg.sender);
-        }
-        _chainContract.setTokenMultiplier(_nominator, _denominator);
-    }
-
->>>>>>> 874bc6ba
     /// @dev Contract might receive/hold ETH as part of the maintenance process.
     receive() external payable {}
 
