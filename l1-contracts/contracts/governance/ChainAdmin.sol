--- conflicted
+++ resolved
@@ -107,15 +107,9 @@
     /// @dev Contract might receive/hold ETH as part of the maintenance process.
     receive() external payable {}
 
-<<<<<<< HEAD
-    /// @notice Function that ensures that the current admin can perform the call.
-    /// @dev Reverts in case the call can not be performed. Successfully executes otherwise.
-    function _validateCall(Call calldata _call) internal view {
-=======
     /// @notice Function that returns the current admin can perform the call.
     /// @dev By default it always returns true, but can be overridden in derived contracts.
     function _validateCall(Call calldata _call) private view {
->>>>>>> c832b06c
         address[] memory restrictions = getRestrictions();
 
         unchecked {
@@ -127,13 +121,9 @@
 
     /// @notice Adds a new restriction to the active restrictions set.
     /// @param _restriction The address of the restriction contract to be added.
-<<<<<<< HEAD
-    function _addRestriction(address _restriction) internal {
+    function _addRestriction(address _restriction) private {
         RestrictionValidator.validateRestriction(_restriction);
         
-=======
-    function _addRestriction(address _restriction) private {
->>>>>>> c832b06c
         if (!activeRestrictions.add(_restriction)) {
             revert RestrictionWasAlreadyPresent(_restriction);
         }
