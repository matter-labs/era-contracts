// SPDX-License-Identifier: MIT

pragma solidity 0.8.24;

import {ChainAdmin} from "./ChainAdmin.sol";
import {RestrictionValidator} from "./restriction/RestrictionValidator.sol";

/// @author Matter Labs
/// @custom:security-contact security@matterlabs.dev
/// @dev Contract used to deploy ChainAdmin contracts on L2.
/// @dev It can be used to ensure that certain L2 admins are deployed with
/// predefined restrictions. E.g. it can be used to deploy admins that ensure that
/// a chain is a permanent rollup.
/// @dev This contract is expected to be deployed in zkEVM (L2) environment.
/// @dev The contract is immutable, in case the restrictions need to be changed,
/// a new contract should be deployed.
contract L2AdminFactory {
    /// @notice Emitted when an admin is deployed on the L2.
    /// @param admin The address of the newly deployed admin.
    event AdminDeployed(address admin);

    /// @dev We use storage instead of immutable variables due to the
    /// specifics of the zkEVM environment, where storage is actually cheaper.
    address[] public requiredRestrictions;

    constructor(address[] memory _requiredRestrictions) {
        _validateRestrctions(_requiredRestrictions);
        requiredRestrictions = _requiredRestrictions;
    }

    /// @notice Deploys a new L2 admin contract.
    /// @return admin The address of the deployed admin contract.
<<<<<<< HEAD
    // solhint-disable-next-line gas-calldata-parameters
    function deployAdmin(address[] memory _additionalRestrictions, bytes32 _salt) external returns (address admin) {
        // Even though the chain admin will likely perform similar checks, 
        // we keep those here just in case, since it is not expensive, while allowing to fail fast.
        _validateRestrctions(_additionalRestrictions);
        address[] memory restrictions = new address[](requiredRestrictions.length + _additionalRestrictions.length);
=======
    function deployAdmin(address[] calldata _additionalRestrictions, bytes32 _salt) external returns (address admin) {
>>>>>>> 5410fde7
        uint256 cachedRequired = requiredRestrictions.length;
        uint256 cachedAdditional = _additionalRestrictions.length;
        
        address[] memory restrictions = new address[](cachedRequired + cachedRequired);

        unchecked {
            for (uint256 i = 0; i < cachedRequired; ++i) {
                restrictions[i] = requiredRestrictions[i];
            }
            for (uint256 i = 0; i < cachedAdditional; ++i) {
                restrictions[cachedRequired + i] = _additionalRestrictions[i];
            }   
        }

        admin = address(new ChainAdmin{salt: _salt}(restrictions));
    }

    /// @notice Checks that the provided list of restrictions is correct.
    /// @param _restrictions List of the restrictions to check.
    /// @dev In case either of the restrictions is not correct, the function reverts.
    function _validateRestrctions(address[] memory _restrictions) internal view {
        unchecked {
            uint256 length = _restrictions.length;
            for(uint256 i = 0; i < length; ++i) {
                RestrictionValidator.validateRestriction(_restrictions[i]);
            }
        }
    }
}<|MERGE_RESOLUTION|>--- conflicted
+++ resolved
@@ -30,20 +30,12 @@
 
     /// @notice Deploys a new L2 admin contract.
     /// @return admin The address of the deployed admin contract.
-<<<<<<< HEAD
     // solhint-disable-next-line gas-calldata-parameters
     function deployAdmin(address[] memory _additionalRestrictions, bytes32 _salt) external returns (address admin) {
         // Even though the chain admin will likely perform similar checks, 
         // we keep those here just in case, since it is not expensive, while allowing to fail fast.
         _validateRestrctions(_additionalRestrictions);
         address[] memory restrictions = new address[](requiredRestrictions.length + _additionalRestrictions.length);
-=======
-    function deployAdmin(address[] calldata _additionalRestrictions, bytes32 _salt) external returns (address admin) {
->>>>>>> 5410fde7
-        uint256 cachedRequired = requiredRestrictions.length;
-        uint256 cachedAdditional = _additionalRestrictions.length;
-        
-        address[] memory restrictions = new address[](cachedRequired + cachedRequired);
 
         unchecked {
             for (uint256 i = 0; i < cachedRequired; ++i) {
