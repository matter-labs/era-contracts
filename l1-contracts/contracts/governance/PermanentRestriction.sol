// SPDX-License-Identifier: MIT

pragma solidity 0.8.24;

import {CallNotAllowed, RemovingPermanentRestriction, ZeroAddress, UnallowedImplementation, AlreadyWhitelisted, NotAllowed} from "../common/L1ContractErrors.sol";

import {L2TransactionRequestTwoBridgesOuter, BridgehubBurnCTMAssetData} from "../bridgehub/IBridgehub.sol";
import {Ownable2StepUpgradeable} from "@openzeppelin/contracts-upgradeable-v4/access/Ownable2StepUpgradeable.sol";
import {L2ContractHelper} from "../common/libraries/L2ContractHelper.sol";
import {NEW_ENCODING_VERSION, IAssetRouterBase} from "../bridge/asset-router/IAssetRouterBase.sol";

import {Call} from "./Common.sol";
import {Restriction} from "./restriction/Restriction.sol";
import {IChainAdmin} from "./IChainAdmin.sol";
import {IBridgehub} from "../bridgehub/IBridgehub.sol";
import {IZKChain} from "../state-transition/chain-interfaces/IZKChain.sol";
import {IGetters} from "../state-transition/chain-interfaces/IGetters.sol";
import {IAdmin} from "../state-transition/chain-interfaces/IAdmin.sol";

import {IPermanentRestriction} from "./IPermanentRestriction.sol";

/// @title PermanentRestriction contract
/// @author Matter Labs
/// @custom:security-contact security@matterlabs.dev
/// @notice This contract should be used by chains that wish to guarantee that certain security
/// properties are preserved forever.
/// @dev To be deployed as a transparent upgradable proxy, owned by a trusted decentralized governance.
/// @dev Once of the instances of such contract is to ensure that a ZkSyncHyperchain is a rollup forever.
contract PermanentRestriction is Restriction, IPermanentRestriction, Ownable2StepUpgradeable {
    /// @notice The address of the Bridgehub contract.
    IBridgehub public immutable BRIDGE_HUB;

    /// @notice The address of the L2 admin factory that should be used to deploy the chain admins
    /// for chains that migrated on top of an L2 settlement layer.
    /// @dev If this contract is deployed on L2, this address is 0.
    /// @dev This address is expected to be the same on all L2 chains.
    address public immutable L2_ADMIN_FACTORY;

    /// @notice The mapping of the allowed admin implementations.
    mapping(bytes32 implementationCodeHash => bool isAllowed) public allowedAdminImplementations;

    /// @notice The mapping of the allowed calls.
    mapping(bytes allowedCalldata => bool isAllowed) public allowedCalls;

    /// @notice The mapping of the validated selectors.
    mapping(bytes4 selector => bool isValidated) public validatedSelectors;

    /// @notice The mapping of whitelisted L2 admins.
    mapping(address adminAddress => bool isWhitelisted) public allowedL2Admins;

    constructor(IBridgehub _bridgehub, address _l2AdminFactory) {
        BRIDGE_HUB = _bridgehub;
        L2_ADMIN_FACTORY = _l2AdminFactory;
    }

    /// @notice The initialization function for the proxy contract.
    /// @param _initialOwner The initial owner of the permanent restriction.
    /// @dev Expected to be delegatecalled by the `TransparentUpgradableProxy`
    /// upon initialization.
    function initialize(address _initialOwner) external initializer {
        // solhint-disable-next-line gas-custom-errors, reason-string
        if (_initialOwner == address(0)) {
            revert ZeroAddress();
        }
        _transferOwnership(_initialOwner);
    }

    /// @notice Allows a certain `ChainAdmin` implementation to be used as an admin.
    /// @param _implementationHash The hash of the implementation code.
    /// @param _isAllowed The flag that indicates if the implementation is allowed.
    function allowAdminImplementation(bytes32 _implementationHash, bool _isAllowed) external onlyOwner {
        allowedAdminImplementations[_implementationHash] = _isAllowed;

        emit AdminImplementationAllowed(_implementationHash, _isAllowed);
    }

    /// @notice Allows a certain calldata for a selector to be used.
    /// @param _data The calldata for the function.
    /// @param _isAllowed The flag that indicates if the calldata is allowed.
    function setAllowedData(bytes calldata _data, bool _isAllowed) external onlyOwner {
        allowedCalls[_data] = _isAllowed;

        emit AllowedDataChanged(_data, _isAllowed);
    }

    /// @notice Allows a certain selector to be validated.
    /// @param _selector The selector of the function.
    /// @param _isValidated The flag that indicates if the selector is validated.
    function setSelectorIsValidated(bytes4 _selector, bool _isValidated) external onlyOwner {
        validatedSelectors[_selector] = _isValidated;

        emit SelectorValidationChanged(_selector, _isValidated);
    }

    /// @notice Whitelists a certain L2 admin.
    /// @param deploymentSalt The salt for the deployment.
    /// @param l2BytecodeHash The hash of the L2 bytecode.
    /// @param constructorInputHash The hash of the constructor data for the deployment.
    function allowL2Admin(bytes32 deploymentSalt, bytes32 l2BytecodeHash, bytes32 constructorInputHash) external {
        // We do not do any additional validations for constructor data or the bytecode,
        // we expect that only admins of the allowed format are to be deployed.
        address expectedAddress = L2ContractHelper.computeCreate2Address(
            L2_ADMIN_FACTORY,
            deploymentSalt,
            l2BytecodeHash,
            constructorInputHash
        );

        if (allowedL2Admins[expectedAddress]) {
            revert AlreadyWhitelisted(expectedAddress);
        }

        allowedL2Admins[expectedAddress] = true;
        emit AllowL2Admin(expectedAddress);
    }

    /// @inheritdoc Restriction
    function validateCall(
        Call calldata _call,
        address // _invoker
    ) external view override {
        _validateAsChainAdmin(_call);
        _validateMigrationToL2(_call);
        _validateRemoveRestriction(_call);
    }

    /// @notice Validates the migration to an L2 settlement layer.
    /// @param _call The call data.
    /// @dev Note that we do not need to validate the migration to the L1 layer as the admin
    /// is not changed in this case.
<<<<<<< HEAD
    function _validateMigrationToL2(Call calldata _call) internal view {
        (address admin, bool isMigration) = _getNewAdminFromMigration(_call);
        if(isMigration) {
            if(!allowedL2Admins[admin]) {
=======
    function _validateMigrationToL2(Call calldata _call) private view {
        _ensureEnoughGas();
        try this.tryGetNewAdminFromMigration(_call) returns (address admin) {
            if (!allowedL2Admins[admin]) {
>>>>>>> c832b06c
                revert NotAllowed(admin);
            }
        }
    }

    /// @notice Validates the call as the chain admin
    /// @param _call The call data.
    function _validateAsChainAdmin(Call calldata _call) private view {
        if (!_isAdminOfAChain(_call.target)) {
            // We only validate calls related to being an admin of a chain
            return;
        }

        // All calls with the length of the data below 4 will get into `receive`/`fallback` functions,
        // we consider it to always be allowed.
        if (_call.data.length < 4) {
            return;
        }

        bytes4 selector = bytes4(_call.data[:4]);

        if (selector == IAdmin.setPendingAdmin.selector) {
            _validateNewAdmin(_call);
            return;
        }

        if (!validatedSelectors[selector]) {
            // The selector is not validated, any data is allowed.
            return;
        }

        if (!allowedCalls[_call.data]) {
            revert CallNotAllowed(_call.data);
        }
    }

    /// @notice Validates the correctness of the new admin.
    /// @param _call The call data.
    /// @dev Ensures that the admin has a whitelisted implementation and does not remove this restriction.
    function _validateNewAdmin(Call calldata _call) private view {
        address newChainAdmin = abi.decode(_call.data[4:], (address));

        bytes32 implementationCodeHash = newChainAdmin.codehash;

        if (!allowedAdminImplementations[implementationCodeHash]) {
            revert UnallowedImplementation(implementationCodeHash);
        }

        // Since the implementation is known to be correct (from the checks above), we
        // can safely trust the returned value from the call below
        if (!IChainAdmin(newChainAdmin).isRestrictionActive(address(this))) {
            revert RemovingPermanentRestriction();
        }
    }

    /// @notice Validates the removal of the restriction.
    /// @param _call The call data.
    /// @dev Ensures that this restriction is not removed.
    function _validateRemoveRestriction(Call calldata _call) private view {
        if (_call.target != msg.sender) {
            return;
        }

        if (bytes4(_call.data[:4]) != IChainAdmin.removeRestriction.selector) {
            return;
        }

        address removedRestriction = abi.decode(_call.data[4:], (address));

        if (removedRestriction == address(this)) {
            revert RemovingPermanentRestriction();
        }
    }

    /// @notice Checks if the `msg.sender` is an admin of a certain ZkSyncHyperchain.
    /// @param _chain The address of the chain.
<<<<<<< HEAD
    function _isAdminOfAChain(address _chain) internal view returns (bool) {
=======
    function _isAdminOfAChain(address _chain) private view returns (bool) {
        _ensureEnoughGas();
        (bool success, ) = address(this).staticcall(abi.encodeCall(this.tryCompareAdminOfAChain, (_chain, msg.sender)));
        return success;
    }

    /// @notice Tries to compare the admin of a chain with the potential admin.
    /// @param _chain The address of the chain.
    /// @param _potentialAdmin The address of the potential admin.
    /// @dev This function reverts if the `_chain` is not a ZkSyncHyperchain or the `_potentialAdmin` is not the
    /// admin of the chain.
    function tryCompareAdminOfAChain(address _chain, address _potentialAdmin) external view {
>>>>>>> c832b06c
        if (_chain == address(0)) {
            return false;
        }

        // Unfortunately there is no easy way to double check that indeed the `_chain` is a ZkSyncHyperchain.
        // So we do the following:
        // - Query it for `chainId`. If it reverts, it is not a ZkSyncHyperchain.
        // - Query the Bridgehub for the Hyperchain with the given `chainId`.
        // - We compare the corresponding addresses

        (uint256 chainId, bool chainIdQuerySuccess) = _getChainIdUnffallibleCall(_chain);

        if (!chainIdQuerySuccess) {
            // It is not a hyperchain, so we can return `false` here.
            return false;
        } 

        // Note, that here it is important to use the legacy `getHyperchain` function, so that the contract
        // is compatible with the legacy ones.
        if (BRIDGE_HUB.getHyperchain(chainId) != _chain) {
            // It is not a hyperchain, so we can return `false` here.
            return false;
        }

        // Now, the chain is known to be a hyperchain, so it must implement the corresponding interface
        address admin = IZKChain(_chain).getAdmin();

        return admin == msg.sender;
    }

    /// @notice Tries to call `IGetters.getChainId()` function on the `_chain`.
    /// It ensures that the returndata is of correct format and if not, it returns false.
    /// @param _chain The address of the potential chain
    /// @return chainId The chainId of the chain. 
    /// @return success Whether the call was successful.
    /// If the second item is `false`, the caller should ignore the first value. 
    function _getChainIdUnffallibleCall(address _chain) internal view returns (uint256 chainId, bool success) {
        bytes4 selector = IGetters.getChainId.selector;
        
        // Note, that we do use assembly here to ensure that the function does not panic in case of
        // either incorrect `_chain` address or in case the returndata is too large
        assembly {
            // We use scratch space here, so it is safe
            mstore(0, selector)
            success := staticcall(
                gas(),
                _chain,
                0,
                4,
                0,
                0
            )

            let isReturndataSizeCorrect := eq(returndatasize(), 32)

            success := and(success, isReturndataSizeCorrect)

            if success {
                // We use scratch space here, so it is safe
                returndatacopy(0, 0, 32)

                chainId := mload(0)
            }
        }
    }

    /// @notice Tries to get the new admin from the migration.
    /// @param _call The call data.
    /// @return Returns a tuple of the new admin and whether the transaction is indeed the migration.
    /// If the second item is `false`, the caller should ignore the first value. 
    /// @dev If any other error is returned, it is assumed to be out of gas or some other unexpected 
    /// error that should be bubbled up by the caller.
    function _getNewAdminFromMigration(Call calldata _call) internal view returns (address, bool) {
        if (_call.target != address(BRIDGE_HUB)) {
            return (address(0), false);
        }

        if(_call.data.length < 4) {
            return (address(0), false);
        }

        if (bytes4(_call.data[:4]) != IBridgehub.requestL2TransactionTwoBridges.selector) {
            return (address(0), false);
        }

        address sharedBridge = BRIDGE_HUB.sharedBridge();

        // Assuming that correctly encoded calldata is provided, the following line must never fail,
        // since the correct selector was checked before. 
        L2TransactionRequestTwoBridgesOuter memory request = abi.decode(
            _call.data[4:],
            (L2TransactionRequestTwoBridgesOuter)
        );

        if (request.secondBridgeAddress != sharedBridge) {
            return (address(0), false);
        }

        bytes memory secondBridgeData = request.secondBridgeCalldata;
        if (secondBridgeData.length == 0) {
            return (address(0), false);
        }

        if (secondBridgeData[0] != NEW_ENCODING_VERSION) {
            return (address(0), false);
        }
        bytes memory encodedData = new bytes(secondBridgeData.length - 1);
        assembly {
            mcopy(add(encodedData, 0x20), add(secondBridgeData, 0x21), mload(encodedData))
        }

        // From now on, we know that the used encoding version is `NEW_ENCODING_VERSION` that is
        // supported only in the new protocol version with Gateway support, so we can assume 
        // that the methods like e.g. Bridgehub.ctmAssetIdToAddress must exist.

        // This is the format of the `secondBridgeData` under the `NEW_ENCODING_VERSION`. 
        // If it fails, it would mean that the data is not correct and the call would eventually fail anyway.
        (bytes32 chainAssetId, bytes memory bridgehubData) = abi.decode(encodedData, (bytes32, bytes));

        // We will just check that the chainAssetId is a valid chainAssetId.
        // For now, for simplicity, we do not check that the admin is exactly the admin
        // of this chain.
        address ctmAddress = BRIDGE_HUB.ctmAssetIdToAddress(chainAssetId);
        if (ctmAddress == address(0)) {
            return (address(0), false);
        }

        // Almost certainly it will be Bridgehub, but we add this check just in case we have circumstances
        // that require us to use a different asset handler.
        address assetHandlerAddress = IAssetRouterBase(sharedBridge).assetHandlerAddress(chainAssetId);
        if (assetHandlerAddress != address(BRIDGE_HUB)) {
            return (address(0), false);
        }

        // The asset handler of CTM is the bridgehub and so the following decoding should work 
        BridgehubBurnCTMAssetData memory burnData = abi.decode(bridgehubData, (BridgehubBurnCTMAssetData));
        (address l2Admin, ) = abi.decode(burnData.ctmData, (address, bytes));

<<<<<<< HEAD
        return (l2Admin, true);
=======
        return l2Admin;
    }

    function _ensureEnoughGas() private view {
        if (gasleft() < MIN_GAS_FOR_FALLABLE_CALL) {
            revert NotEnoughGas();
        }
>>>>>>> c832b06c
    }
}<|MERGE_RESOLUTION|>--- conflicted
+++ resolved
@@ -128,17 +128,10 @@
     /// @param _call The call data.
     /// @dev Note that we do not need to validate the migration to the L1 layer as the admin
     /// is not changed in this case.
-<<<<<<< HEAD
-    function _validateMigrationToL2(Call calldata _call) internal view {
-        (address admin, bool isMigration) = _getNewAdminFromMigration(_call);
-        if(isMigration) {
-            if(!allowedL2Admins[admin]) {
-=======
     function _validateMigrationToL2(Call calldata _call) private view {
         _ensureEnoughGas();
         try this.tryGetNewAdminFromMigration(_call) returns (address admin) {
             if (!allowedL2Admins[admin]) {
->>>>>>> c832b06c
                 revert NotAllowed(admin);
             }
         }
@@ -215,9 +208,6 @@
 
     /// @notice Checks if the `msg.sender` is an admin of a certain ZkSyncHyperchain.
     /// @param _chain The address of the chain.
-<<<<<<< HEAD
-    function _isAdminOfAChain(address _chain) internal view returns (bool) {
-=======
     function _isAdminOfAChain(address _chain) private view returns (bool) {
         _ensureEnoughGas();
         (bool success, ) = address(this).staticcall(abi.encodeCall(this.tryCompareAdminOfAChain, (_chain, msg.sender)));
@@ -230,7 +220,6 @@
     /// @dev This function reverts if the `_chain` is not a ZkSyncHyperchain or the `_potentialAdmin` is not the
     /// admin of the chain.
     function tryCompareAdminOfAChain(address _chain, address _potentialAdmin) external view {
->>>>>>> c832b06c
         if (_chain == address(0)) {
             return false;
         }
@@ -369,9 +358,6 @@
         BridgehubBurnCTMAssetData memory burnData = abi.decode(bridgehubData, (BridgehubBurnCTMAssetData));
         (address l2Admin, ) = abi.decode(burnData.ctmData, (address, bytes));
 
-<<<<<<< HEAD
-        return (l2Admin, true);
-=======
         return l2Admin;
     }
 
@@ -379,6 +365,5 @@
         if (gasleft() < MIN_GAS_FOR_FALLABLE_CALL) {
             revert NotEnoughGas();
         }
->>>>>>> c832b06c
     }
 }