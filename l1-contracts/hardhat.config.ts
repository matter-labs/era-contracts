--- conflicted
+++ resolved
@@ -12,79 +12,6 @@
   require("dotenv").config();
 }
 
-<<<<<<< HEAD
-// eslint-disable-next-line @typescript-eslint/no-var-requires
-const systemParams = require("../SystemConfig.json");
-
-const PRIORITY_TX_MAX_GAS_LIMIT = getNumberFromEnv("CONTRACTS_PRIORITY_TX_MAX_GAS_LIMIT");
-const DEPLOY_L2_BRIDGE_COUNTERPART_GAS_LIMIT = getNumberFromEnv("CONTRACTS_DEPLOY_L2_BRIDGE_COUNTERPART_GAS_LIMIT");
-
-const prodConfig = {
-  UPGRADE_NOTICE_PERIOD: 0,
-  // PRIORITY_EXPIRATION: 101,
-  // NOTE: Should be greater than 0, otherwise zero approvals will be enough to make an instant upgrade!
-  SECURITY_COUNCIL_APPROVALS_FOR_EMERGENCY_UPGRADE: 1,
-  PRIORITY_TX_MAX_GAS_LIMIT,
-  DEPLOY_L2_BRIDGE_COUNTERPART_GAS_LIMIT,
-  DUMMY_VERIFIER: false,
-  ERA_CHAIN_ID: 324,
-  BLOB_VERSIONED_HASH_GETTER_ADDR: "0x0000000000000000000000000000000000001337",
-};
-const testnetConfig = {
-  UPGRADE_NOTICE_PERIOD: 0,
-  // PRIORITY_EXPIRATION: 101,
-  // NOTE: Should be greater than 0, otherwise zero approvals will be enough to make an instant upgrade!
-  SECURITY_COUNCIL_APPROVALS_FOR_EMERGENCY_UPGRADE: 1,
-  PRIORITY_TX_MAX_GAS_LIMIT,
-  DEPLOY_L2_BRIDGE_COUNTERPART_GAS_LIMIT,
-  DUMMY_VERIFIER: true,
-  ERA_CHAIN_ID: 300,
-  ERA_DIAMOND_PROXY: "address(0x32400084C286CF3E17e7B677ea9583e60a000324)",
-  ERA_TOKEN_BEACON_ADDRESS: "address(0x89057dEA64Da472A8422287C6cF0B2Ebb3B3D8DF)",
-  ERA_ERC20_BRIDGE_ADDRESS: "address(0x681A1AFdC2e06776816386500D2D461a6C96cB45)",
-  ERA_WETH_ADDRESS: "address(0)",
-  BLOB_VERSIONED_HASH_GETTER_ADDR: "0x0000000000000000000000000000000000001337",
-};
-const hardhatConfig = {
-  UPGRADE_NOTICE_PERIOD: 0,
-  PRIORITY_EXPIRATION: 101,
-  SECURITY_COUNCIL_APPROVALS_FOR_EMERGENCY_UPGRADE: 2,
-  PRIORITY_TX_MAX_GAS_LIMIT,
-  DEPLOY_L2_BRIDGE_COUNTERPART_GAS_LIMIT,
-  DUMMY_VERIFIER: true,
-  ERA_CHAIN_ID: 9,
-  ERA_DIAMOND_PROXY: "address(0x8794839373A5A706732Df726a897Cb2d6F735487)",
-  ERA_TOKEN_BEACON_ADDRESS: "address(1232)",
-  ERA_ERC20_BRIDGE_ADDRESS: "address(1233)",
-  ERA_WETH_ADDRESS: "address(1234)",
-  BLOB_VERSIONED_HASH_GETTER_ADDR: "0x0000000000000000000000000000000000001337",
-};
-const localConfig = {
-  ...prodConfig,
-  UPGRADE_NOTICE_PERIOD: 0,
-  DUMMY_VERIFIER: true,
-  EOA_GOVERNOR: true,
-  ERA_CHAIN_ID: 9,
-  ERA_DIAMOND_PROXY: "address(0)",
-  ERA_TOKEN_BEACON_ADDRESS: "address(0)",
-  ERA_ERC20_BRIDGE_ADDRESS: "address(0)",
-  ERA_WETH_ADDRESS: "address(0)",
-  ERA_WETH_BRIDGE_ADDRESS: "address(0)",
-  ERC20_BRIDGE_IS_BASETOKEN_BRIDGE: true,
-};
-
-const contractDefs = {
-  sepolia: testnetConfig,
-  rinkeby: testnetConfig,
-  ropsten: testnetConfig,
-  goerli: testnetConfig,
-  mainnet: prodConfig,
-  hardhat: hardhatConfig,
-  localhost: localConfig,
-};
-
-=======
->>>>>>> a52ddf62
 export default {
   defaultNetwork: "env",
   solidity: {
