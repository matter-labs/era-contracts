import "@matterlabs/hardhat-zksync-solc";
import "@nomiclabs/hardhat-ethers";
import "@nomiclabs/hardhat-etherscan";
import "@nomiclabs/hardhat-waffle";
import "hardhat-contract-sizer";
import "hardhat-gas-reporter";
import "hardhat-typechain";
import "solidity-coverage";

// If no network is specified, use the default config
if (!process.env.CHAIN_ETH_NETWORK) {
  // eslint-disable-next-line @typescript-eslint/no-var-requires
  require("dotenv").config();
}

// These are L2/ETH networks defined by environment in `dev.env` of zksync-era default development environment
// const DEFAULT_L2_NETWORK = "http://127.0.0.1:3050";
const DEFAULT_ETH_NETWORK = "http://127.0.0.1:8545";

const zkSyncBaseNetworkEnv =
  process.env.CONTRACTS_BASE_NETWORK_ZKSYNC === "true"
    ? {
        ethNetwork: "localL1",
        zksync: true,
      }
    : {};

export default {
  defaultNetwork: "env",
  solidity: {
<<<<<<< HEAD
    version: "0.8.25",
=======
    version: "0.8.28",
>>>>>>> e1205b2d
    settings: {
      optimizer: {
        enabled: true,
        runs: 28000,
      },
      outputSelection: {
        "*": {
          "*": ["storageLayout"],
        },
      },
      evmVersion: "cancun",
    },
    eraVersion: "1.0.1",
  },
  zksolc: {
    compilerSource: "binary",
    version: "1.5.11",
    settings: {
      // compilerPath: getZksolcUrl(),
      isSystem: true,
    },
  },
  contractSizer: {
    runOnCompile: false,
    except: ["dev-contracts", "zksync/libraries", "common/libraries"],
  },
  paths: {
    sources: "./contracts",
  },
  networks: {
    env: {
      url: process.env.ETH_CLIENT_WEB3_URL?.split(",")[0],
      ...zkSyncBaseNetworkEnv,
    },
    hardhat: {
      allowUnlimitedContractSize: false,
      forking: {
        url: "https://eth-goerli.g.alchemy.com/v2/" + process.env.ALCHEMY_KEY,
        enabled: process.env.TEST_CONTRACTS_FORK === "1",
      },
    },
    localL1: {
      url: DEFAULT_ETH_NETWORK,
    },
  },
  etherscan: {
    apiKey: process.env.MISC_ETHERSCAN_API_KEY,
  },
  gasReporter: {
    enabled: true,
  },
};<|MERGE_RESOLUTION|>--- conflicted
+++ resolved
@@ -28,11 +28,7 @@
 export default {
   defaultNetwork: "env",
   solidity: {
-<<<<<<< HEAD
-    version: "0.8.25",
-=======
     version: "0.8.28",
->>>>>>> e1205b2d
     settings: {
       optimizer: {
         enabled: true,
