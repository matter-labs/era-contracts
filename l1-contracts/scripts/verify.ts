--- conflicted
+++ resolved
@@ -1,17 +1,7 @@
 // hardhat import should be the first import in the file
 import * as hardhat from "hardhat";
 import { deployedAddressesFromEnv } from "../src.ts/deploy-utils";
-<<<<<<< HEAD
-import {
-  getNumberFromEnv,
-  getHashFromEnv,
-  getAddressFromEnv,
-  isCurrentNetworkLocal,
-  ethTestConfig,
-} from "../src.ts/utils";
-=======
 import { ethTestConfig, getNumberFromEnv, getHashFromEnv, getAddressFromEnv } from "../src.ts/utils";
->>>>>>> f3543cde
 
 import { Interface } from "ethers/lib/utils";
 import { Deployer } from "../src.ts/deploy";
