// hardhat import should be the first import in the file
import * as hardhat from "hardhat";
import { deployedAddressesFromEnv } from "../src.ts/deploy-utils";
<<<<<<< HEAD
// import { getNumberFromEnv, getHashFromEnv, getAddressFromEnv } from "../src.ts/utils";
import { ethTestConfig } from "../src.ts/utils";

// import { Interface } from "ethers/lib/utils";
import { Deployer } from "../src.ts/deploy";
import { Wallet } from "ethers";
import { web3Provider } from "./utils";
// import { getTokens } from "../src.ts/deploy-token";
=======
import { getNumberFromEnv, getHashFromEnv, getAddressFromEnv, ethTestConfig } from "../src.ts/utils";

import { Interface } from "ethers/lib/utils";
import { Deployer } from "../src.ts/deploy";
import { Wallet } from "ethers";
import { web3Provider } from "./utils";
import { getTokens } from "../src.ts/deploy-token";
>>>>>>> accecc45

const provider = web3Provider();

// eslint-disable-next-line @typescript-eslint/no-explicit-any
function verifyPromise(address: string, constructorArguments?: Array<any>, libraries?: object): Promise<any> {
  return new Promise((resolve, reject) => {
    hardhat
      .run("verify:verify", {
        address,
        constructorArguments,
        libraries,
      })
      .then(() => resolve(`Successfully verified ${address}`))
      .catch((e) => reject(`Failed to verify ${address}\nError: ${e.message}`));
  });
}

// Note: running all verifications in parallel might be too much for etherscan, comment out some of them if needed
async function main() {
  if (process.env.CHAIN_ETH_NETWORK == "localhost") {
    console.log("Skip contract verification on localhost");
    return;
  }
  if (!process.env.MISC_ETHERSCAN_API_KEY) {
    console.log("Skip contract verification given etherscan api key is missing");
    return;
  }
  const addresses = deployedAddressesFromEnv();
  const promises = [];

  const deployWalletAddress = "0x71d84c3404a6ae258E6471d4934B96a2033F9438";

  const deployWallet = Wallet.fromMnemonic(ethTestConfig.mnemonic, "m/44'/60'/0'/0/1").connect(provider);
  const deployer = new Deployer({
    deployWallet,
    addresses: deployedAddressesFromEnv(),
    ownerAddress: deployWalletAddress,
    verbose: true,
  });
<<<<<<< HEAD
  console.log(deployer);
=======
>>>>>>> accecc45
  // TODO: Restore after switching to hardhat tasks (SMA-1711).
  // promises.push(verifyPromise(addresses.AllowList, [governor]));

  // Proxy
  // {
  //     Create dummy deployer to get constructor parameters for diamond proxy
  //     const deployer = new Deployer({
  //         deployWallet: ethers.Wallet.createRandom(),
  //         governorAddress: governor
  //     });

  //     const chainId = process.env.ETH_CLIENT_CHAIN_ID;
  //     const constructorArguments = [chainId, await deployer.initialProxyDiamondCut()];
  //     const promise = verifyPromise(addresses.ZkSync.DiamondProxy, constructorArguments);
  //     promises.push(promise);
  // }

  const promise1 = verifyPromise(addresses.StateTransition.GenesisUpgrade);
  promises.push(promise1);

<<<<<<< HEAD
  // const executionDelay = getNumberFromEnv("CONTRACTS_VALIDATOR_TIMELOCK_EXECUTION_DELAY");
  // const eraChainId = getNumberFromEnv("CONTRACTS_ERA_CHAIN_ID");
  // const promise2 = verifyPromise(addresses.ValidatorTimeLock, [deployWalletAddress, executionDelay, eraChainId]);
  // promises.push(promise2);

  // console.log("CONTRACTS_HYPERCHAIN_UPGRADE_ADDR", process.env.CONTRACTS_HYPERCHAIN_UPGRADE_ADDR);
  // const promise3 = verifyPromise(process.env.CONTRACTS_HYPERCHAIN_UPGRADE_ADDR);
  // promises.push(promise3);

  // const promise5 = verifyPromise(addresses.TransparentProxyAdmin);
  // promises.push(promise5);

  // // bridgehub

  // const promise6 = verifyPromise(addresses.Bridgehub.BridgehubImplementation);
  // promises.push(promise6);

  // const bridgehub = new Interface(hardhat.artifacts.readArtifactSync("Bridgehub").abi);
  // const initCalldata1 = bridgehub.encodeFunctionData("initialize", [deployWalletAddress]);
  // const promise7 = verifyPromise(addresses.Bridgehub.BridgehubProxy, [
  //   addresses.Bridgehub.BridgehubImplementation,
  //   addresses.TransparentProxyAdmin,
  //   initCalldata1,
  // ]);
  // promises.push(promise7);

  // // stm

  // // Contracts without constructor parameters
  // for (const address of [
  //   addresses.StateTransition.GettersFacet,
  //   addresses.StateTransition.DiamondInit,
  //   addresses.StateTransition.AdminFacet,
  //   addresses.StateTransition.ExecutorFacet,
  //   addresses.StateTransition.Verifier,
  // ]) {
  //   const promise = verifyPromise(address);
  //   promises.push(promise);
  // }

  // const promise = verifyPromise(addresses.StateTransition.MailboxFacet, [eraChainId]);
  // promises.push(promise);

  // const promise8 = verifyPromise(addresses.StateTransition.StateTransitionImplementation, [
  //   addresses.Bridgehub.BridgehubProxy,
  //   getNumberFromEnv("CONTRACTS_MAX_NUMBER_OF_HYPERCHAINS"),
  // ]);
  // promises.push(promise8);

  // const stateTransitionManager = new Interface(hardhat.artifacts.readArtifactSync("StateTransitionManager").abi);
  // const genesisBatchHash = getHashFromEnv("CONTRACTS_GENESIS_ROOT"); // TODO: confusing name
  // const genesisRollupLeafIndex = getNumberFromEnv("CONTRACTS_GENESIS_ROLLUP_LEAF_INDEX");
  // const genesisBatchCommitment = getHashFromEnv("CONTRACTS_GENESIS_BATCH_COMMITMENT");
  // const diamondCut = await deployer.initialZkSyncHyperchainDiamondCut([]);
  // const protocolVersion = getNumberFromEnv("CONTRACTS_GENESIS_PROTOCOL_VERSION");

  // const initCalldata2 = stateTransitionManager.encodeFunctionData("initialize", [
  //   {
  //     owner: addresses.Governance,
  //     validatorTimelock: addresses.ValidatorTimeLock,
  //     genesisUpgrade: addresses.StateTransition.GenesisUpgrade,
  //     genesisBatchHash,
  //     genesisIndexRepeatedStorageChanges: genesisRollupLeafIndex,
  //     genesisBatchCommitment,
  //     diamondCut,
  //     protocolVersion,
  //   },
  // ]);

  // console.log("initCalldata2",
  //   {
  //     owner: addresses.Governance,
  //     validatorTimelock: addresses.ValidatorTimeLock,
  //     genesisUpgrade: addresses.StateTransition.GenesisUpgrade,
  //     genesisBatchHash,
  //     genesisIndexRepeatedStorageChanges: genesisRollupLeafIndex,
  //     genesisBatchCommitment,
  //     diamondCut,
  //     protocolVersion,
  //   },);
  // const promise9 = verifyPromise(addresses.StateTransition.StateTransitionProxy, [
  //   addresses.StateTransition.StateTransitionImplementation,
  //   addresses.TransparentProxyAdmin,
  //   initCalldata2,
  // ]);
  // promises.push(promise9);

  // // // bridges
  // // // Note: do this manually and pass in  to verify:verify the following:  contract:"contracts/bridge/L1ERC20Bridge.sol:L1ERC20Bridge"
  // const promise10 = verifyPromise(addresses.Bridges.ERC20BridgeImplementation, [addresses.Bridges.SharedBridgeProxy]);
  // promises.push(promise10);

  // const eraDiamondProxy = getAddressFromEnv("CONTRACTS_ERA_DIAMOND_PROXY_ADDR");
  // const tokens = getTokens();
  // const l1WethToken = tokens.find((token: { symbol: string }) => token.symbol == "WETH")!.address;

  // const promise12 = verifyPromise(addresses.Bridges.SharedBridgeImplementation, [
  //   l1WethToken,
  //   addresses.Bridgehub.BridgehubProxy,
  //   eraChainId,
  //   eraDiamondProxy,
  // ]);
  // promises.push(promise12);
  // const initCalldata4 = new Interface(hardhat.artifacts.readArtifactSync("L1SharedBridge").abi).encodeFunctionData(
  //   "initialize",
  //   [deployWalletAddress]
  // );
  // const promise13 = verifyPromise(addresses.Bridges.SharedBridgeProxy, [
  //   addresses.Bridges.SharedBridgeImplementation,
  //   addresses.TransparentProxyAdmin,
  //   initCalldata4,
  // ]);
  // promises.push(promise13);
=======
  const executionDelay = getNumberFromEnv("CONTRACTS_VALIDATOR_TIMELOCK_EXECUTION_DELAY");
  const eraChainId = getNumberFromEnv("CONTRACTS_ERA_CHAIN_ID");
  const promise2 = verifyPromise(addresses.ValidatorTimeLock, [deployWalletAddress, executionDelay, eraChainId]);
  promises.push(promise2);

  console.log("CONTRACTS_HYPERCHAIN_UPGRADE_ADDR", process.env.CONTRACTS_HYPERCHAIN_UPGRADE_ADDR);
  const promise3 = verifyPromise(process.env.CONTRACTS_HYPERCHAIN_UPGRADE_ADDR);
  promises.push(promise3);

  const promise5 = verifyPromise(addresses.TransparentProxyAdmin);
  promises.push(promise5);

  // bridgehub

  const promise6 = verifyPromise(addresses.Bridgehub.BridgehubImplementation);
  promises.push(promise6);

  const bridgehub = new Interface(hardhat.artifacts.readArtifactSync("Bridgehub").abi);
  const initCalldata1 = bridgehub.encodeFunctionData("initialize", [deployWalletAddress]);
  const promise7 = verifyPromise(addresses.Bridgehub.BridgehubProxy, [
    addresses.Bridgehub.BridgehubImplementation,
    addresses.TransparentProxyAdmin,
    initCalldata1,
  ]);
  promises.push(promise7);

  // stm

  // Contracts without constructor parameters
  for (const address of [
    addresses.StateTransition.GettersFacet,
    addresses.StateTransition.DiamondInit,
    addresses.StateTransition.AdminFacet,
    addresses.StateTransition.ExecutorFacet,
    addresses.StateTransition.Verifier,
  ]) {
    const promise = verifyPromise(address);
    promises.push(promise);
  }

  const promise = verifyPromise(addresses.StateTransition.MailboxFacet, [eraChainId]);
  promises.push(promise);
>>>>>>> accecc45

  const promise8 = verifyPromise(addresses.StateTransition.StateTransitionImplementation, [
    addresses.Bridgehub.BridgehubProxy,
    getNumberFromEnv("CONTRACTS_MAX_NUMBER_OF_HYPERCHAINS"),
  ]);
  promises.push(promise8);

  const stateTransitionManager = new Interface(hardhat.artifacts.readArtifactSync("StateTransitionManager").abi);
  const genesisBatchHash = getHashFromEnv("CONTRACTS_GENESIS_ROOT"); // TODO: confusing name
  const genesisRollupLeafIndex = getNumberFromEnv("CONTRACTS_GENESIS_ROLLUP_LEAF_INDEX");
  const genesisBatchCommitment = getHashFromEnv("CONTRACTS_GENESIS_BATCH_COMMITMENT");
  const diamondCut = await deployer.initialZkSyncHyperchainDiamondCut([]);
  const protocolVersion = getNumberFromEnv("CONTRACTS_GENESIS_PROTOCOL_VERSION");

  const initCalldata2 = stateTransitionManager.encodeFunctionData("initialize", [
    {
      owner: addresses.Governance,
      validatorTimelock: addresses.ValidatorTimeLock,
      genesisUpgrade: addresses.StateTransition.GenesisUpgrade,
      genesisBatchHash,
      genesisIndexRepeatedStorageChanges: genesisRollupLeafIndex,
      genesisBatchCommitment,
      diamondCut,
      protocolVersion,
    },
  ]);

  const promise9 = verifyPromise(addresses.StateTransition.StateTransitionProxy, [
    addresses.StateTransition.StateTransitionImplementation,
    addresses.TransparentProxyAdmin,
    initCalldata2,
  ]);
  promises.push(promise9);

  // bridges
  // Note: do this manually and pass in  to verify:verify the following:  contract:"contracts/bridge/L1ERC20Bridge.sol:L1ERC20Bridge"
  const promise10 = verifyPromise(addresses.Bridges.ERC20BridgeImplementation, [addresses.Bridges.SharedBridgeProxy]);
  promises.push(promise10);

  const eraDiamondProxy = getAddressFromEnv("CONTRACTS_ERA_DIAMOND_PROXY_ADDR");
  const tokens = getTokens();
  const l1WethToken = tokens.find((token: { symbol: string }) => token.symbol == "WETH")!.address;

  const promise12 = verifyPromise(addresses.Bridges.SharedBridgeImplementation, [
    l1WethToken,
    addresses.Bridgehub.BridgehubProxy,
    eraChainId,
    eraDiamondProxy,
  ]);
  promises.push(promise12);
  const initCalldata4 = new Interface(hardhat.artifacts.readArtifactSync("L1SharedBridge").abi).encodeFunctionData(
    "initialize",
    [deployWalletAddress]
  );
  const promise13 = verifyPromise(addresses.Bridges.SharedBridgeProxy, [
    addresses.Bridges.SharedBridgeImplementation,
    addresses.TransparentProxyAdmin,
    initCalldata4,
  ]);
  promises.push(promise13);

  const messages = await Promise.allSettled(promises);
  for (const message of messages) {
    console.log(message.status == "fulfilled" ? message.value : message.reason);
  }
}

main()
  .then(() => process.exit(0))
  .catch((err) => {
    console.error("Error:", err.message || err);
    process.exit(1);
  });<|MERGE_RESOLUTION|>--- conflicted
+++ resolved
@@ -1,7 +1,6 @@
 // hardhat import should be the first import in the file
 import * as hardhat from "hardhat";
 import { deployedAddressesFromEnv } from "../src.ts/deploy-utils";
-<<<<<<< HEAD
 // import { getNumberFromEnv, getHashFromEnv, getAddressFromEnv } from "../src.ts/utils";
 import { ethTestConfig } from "../src.ts/utils";
 
@@ -10,15 +9,6 @@
 import { Wallet } from "ethers";
 import { web3Provider } from "./utils";
 // import { getTokens } from "../src.ts/deploy-token";
-=======
-import { getNumberFromEnv, getHashFromEnv, getAddressFromEnv, ethTestConfig } from "../src.ts/utils";
-
-import { Interface } from "ethers/lib/utils";
-import { Deployer } from "../src.ts/deploy";
-import { Wallet } from "ethers";
-import { web3Provider } from "./utils";
-import { getTokens } from "../src.ts/deploy-token";
->>>>>>> accecc45
 
 const provider = web3Provider();
 
@@ -58,10 +48,7 @@
     ownerAddress: deployWalletAddress,
     verbose: true,
   });
-<<<<<<< HEAD
   console.log(deployer);
-=======
->>>>>>> accecc45
   // TODO: Restore after switching to hardhat tasks (SMA-1711).
   // promises.push(verifyPromise(addresses.AllowList, [governor]));
 
@@ -82,7 +69,6 @@
   const promise1 = verifyPromise(addresses.StateTransition.GenesisUpgrade);
   promises.push(promise1);
 
-<<<<<<< HEAD
   // const executionDelay = getNumberFromEnv("CONTRACTS_VALIDATOR_TIMELOCK_EXECUTION_DELAY");
   // const eraChainId = getNumberFromEnv("CONTRACTS_ERA_CHAIN_ID");
   // const promise2 = verifyPromise(addresses.ValidatorTimeLock, [deployWalletAddress, executionDelay, eraChainId]);
@@ -196,110 +182,66 @@
   //   initCalldata4,
   // ]);
   // promises.push(promise13);
-=======
-  const executionDelay = getNumberFromEnv("CONTRACTS_VALIDATOR_TIMELOCK_EXECUTION_DELAY");
-  const eraChainId = getNumberFromEnv("CONTRACTS_ERA_CHAIN_ID");
-  const promise2 = verifyPromise(addresses.ValidatorTimeLock, [deployWalletAddress, executionDelay, eraChainId]);
-  promises.push(promise2);
-
-  console.log("CONTRACTS_HYPERCHAIN_UPGRADE_ADDR", process.env.CONTRACTS_HYPERCHAIN_UPGRADE_ADDR);
-  const promise3 = verifyPromise(process.env.CONTRACTS_HYPERCHAIN_UPGRADE_ADDR);
-  promises.push(promise3);
-
-  const promise5 = verifyPromise(addresses.TransparentProxyAdmin);
-  promises.push(promise5);
-
-  // bridgehub
-
-  const promise6 = verifyPromise(addresses.Bridgehub.BridgehubImplementation);
-  promises.push(promise6);
-
-  const bridgehub = new Interface(hardhat.artifacts.readArtifactSync("Bridgehub").abi);
-  const initCalldata1 = bridgehub.encodeFunctionData("initialize", [deployWalletAddress]);
-  const promise7 = verifyPromise(addresses.Bridgehub.BridgehubProxy, [
-    addresses.Bridgehub.BridgehubImplementation,
-    addresses.TransparentProxyAdmin,
-    initCalldata1,
-  ]);
-  promises.push(promise7);
-
-  // stm
-
-  // Contracts without constructor parameters
-  for (const address of [
-    addresses.StateTransition.GettersFacet,
-    addresses.StateTransition.DiamondInit,
-    addresses.StateTransition.AdminFacet,
-    addresses.StateTransition.ExecutorFacet,
-    addresses.StateTransition.Verifier,
-  ]) {
-    const promise = verifyPromise(address);
-    promises.push(promise);
-  }
-
-  const promise = verifyPromise(addresses.StateTransition.MailboxFacet, [eraChainId]);
-  promises.push(promise);
->>>>>>> accecc45
-
-  const promise8 = verifyPromise(addresses.StateTransition.StateTransitionImplementation, [
-    addresses.Bridgehub.BridgehubProxy,
-    getNumberFromEnv("CONTRACTS_MAX_NUMBER_OF_HYPERCHAINS"),
-  ]);
-  promises.push(promise8);
-
-  const stateTransitionManager = new Interface(hardhat.artifacts.readArtifactSync("StateTransitionManager").abi);
-  const genesisBatchHash = getHashFromEnv("CONTRACTS_GENESIS_ROOT"); // TODO: confusing name
-  const genesisRollupLeafIndex = getNumberFromEnv("CONTRACTS_GENESIS_ROLLUP_LEAF_INDEX");
-  const genesisBatchCommitment = getHashFromEnv("CONTRACTS_GENESIS_BATCH_COMMITMENT");
-  const diamondCut = await deployer.initialZkSyncHyperchainDiamondCut([]);
-  const protocolVersion = getNumberFromEnv("CONTRACTS_GENESIS_PROTOCOL_VERSION");
-
-  const initCalldata2 = stateTransitionManager.encodeFunctionData("initialize", [
-    {
-      owner: addresses.Governance,
-      validatorTimelock: addresses.ValidatorTimeLock,
-      genesisUpgrade: addresses.StateTransition.GenesisUpgrade,
-      genesisBatchHash,
-      genesisIndexRepeatedStorageChanges: genesisRollupLeafIndex,
-      genesisBatchCommitment,
-      diamondCut,
-      protocolVersion,
-    },
-  ]);
-
-  const promise9 = verifyPromise(addresses.StateTransition.StateTransitionProxy, [
-    addresses.StateTransition.StateTransitionImplementation,
-    addresses.TransparentProxyAdmin,
-    initCalldata2,
-  ]);
-  promises.push(promise9);
-
-  // bridges
-  // Note: do this manually and pass in  to verify:verify the following:  contract:"contracts/bridge/L1ERC20Bridge.sol:L1ERC20Bridge"
-  const promise10 = verifyPromise(addresses.Bridges.ERC20BridgeImplementation, [addresses.Bridges.SharedBridgeProxy]);
-  promises.push(promise10);
-
-  const eraDiamondProxy = getAddressFromEnv("CONTRACTS_ERA_DIAMOND_PROXY_ADDR");
-  const tokens = getTokens();
-  const l1WethToken = tokens.find((token: { symbol: string }) => token.symbol == "WETH")!.address;
-
-  const promise12 = verifyPromise(addresses.Bridges.SharedBridgeImplementation, [
-    l1WethToken,
-    addresses.Bridgehub.BridgehubProxy,
-    eraChainId,
-    eraDiamondProxy,
-  ]);
-  promises.push(promise12);
-  const initCalldata4 = new Interface(hardhat.artifacts.readArtifactSync("L1SharedBridge").abi).encodeFunctionData(
-    "initialize",
-    [deployWalletAddress]
-  );
-  const promise13 = verifyPromise(addresses.Bridges.SharedBridgeProxy, [
-    addresses.Bridges.SharedBridgeImplementation,
-    addresses.TransparentProxyAdmin,
-    initCalldata4,
-  ]);
-  promises.push(promise13);
+
+  // const promise8 = verifyPromise(addresses.StateTransition.StateTransitionImplementation, [
+  //   addresses.Bridgehub.BridgehubProxy,
+  //   getNumberFromEnv("CONTRACTS_MAX_NUMBER_OF_HYPERCHAINS"),
+  // ]);
+  // promises.push(promise8);
+
+  // const stateTransitionManager = new Interface(hardhat.artifacts.readArtifactSync("StateTransitionManager").abi);
+  // const genesisBatchHash = getHashFromEnv("CONTRACTS_GENESIS_ROOT"); // TODO: confusing name
+  // const genesisRollupLeafIndex = getNumberFromEnv("CONTRACTS_GENESIS_ROLLUP_LEAF_INDEX");
+  // const genesisBatchCommitment = getHashFromEnv("CONTRACTS_GENESIS_BATCH_COMMITMENT");
+  // const diamondCut = await deployer.initialZkSyncHyperchainDiamondCut([]);
+  // const protocolVersion = getNumberFromEnv("CONTRACTS_GENESIS_PROTOCOL_VERSION");
+
+  // const initCalldata2 = stateTransitionManager.encodeFunctionData("initialize", [
+  //   {
+  //     owner: addresses.Governance,
+  //     validatorTimelock: addresses.ValidatorTimeLock,
+  //     genesisUpgrade: addresses.StateTransition.GenesisUpgrade,
+  //     genesisBatchHash,
+  //     genesisIndexRepeatedStorageChanges: genesisRollupLeafIndex,
+  //     genesisBatchCommitment,
+  //     diamondCut,
+  //     protocolVersion,
+  //   },
+  // ]);
+
+  // const promise9 = verifyPromise(addresses.StateTransition.StateTransitionProxy, [
+  //   addresses.StateTransition.StateTransitionImplementation,
+  //   addresses.TransparentProxyAdmin,
+  //   initCalldata2,
+  // ]);
+  // promises.push(promise9);
+
+  // // bridges
+  // // Note: do this manually and pass in  to verify:verify the following:  contract:"contracts/bridge/L1ERC20Bridge.sol:L1ERC20Bridge"
+  // const promise10 = verifyPromise(addresses.Bridges.ERC20BridgeImplementation, [addresses.Bridges.SharedBridgeProxy]);
+  // promises.push(promise10);
+
+  // const eraDiamondProxy = getAddressFromEnv("CONTRACTS_ERA_DIAMOND_PROXY_ADDR");
+  // const tokens = getTokens();
+  // const l1WethToken = tokens.find((token: { symbol: string }) => token.symbol == "WETH")!.address;
+
+  // const promise12 = verifyPromise(addresses.Bridges.SharedBridgeImplementation, [
+  //   l1WethToken,
+  //   addresses.Bridgehub.BridgehubProxy,
+  //   eraChainId,
+  //   eraDiamondProxy,
+  // ]);
+  // promises.push(promise12);
+  // const initCalldata4 = new Interface(hardhat.artifacts.readArtifactSync("L1SharedBridge").abi).encodeFunctionData(
+  //   "initialize",
+  //   [deployWalletAddress]
+  // );
+  // const promise13 = verifyPromise(addresses.Bridges.SharedBridgeProxy, [
+  //   addresses.Bridges.SharedBridgeImplementation,
+  //   addresses.TransparentProxyAdmin,
+  //   initCalldata4,
+  // ]);
+  // promises.push(promise13);
 
   const messages = await Promise.allSettled(promises);
   for (const message of messages) {
