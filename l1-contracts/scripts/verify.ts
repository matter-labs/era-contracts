--- conflicted
+++ resolved
@@ -7,13 +7,8 @@
 // import { Interface } from "ethers/lib/utils";
 import { Deployer } from "../src.ts/deploy";
 import { Wallet } from "ethers";
-<<<<<<< HEAD
-import { web3Provider } from "./utils";
-// import { getTokens } from "../src.ts/deploy-token";
-=======
 import { packSemver, unpackStringSemVer, web3Provider } from "./utils";
 import { getTokens } from "../src.ts/deploy-token";
->>>>>>> 8a70bbbc
 
 const provider = web3Provider();
 
@@ -129,7 +124,7 @@
   // const genesisRollupLeafIndex = getNumberFromEnv("CONTRACTS_GENESIS_ROLLUP_LEAF_INDEX");
   // const genesisBatchCommitment = getHashFromEnv("CONTRACTS_GENESIS_BATCH_COMMITMENT");
   // const diamondCut = await deployer.initialZkSyncHyperchainDiamondCut([]);
-  // const protocolVersion = getNumberFromEnv("CONTRACTS_GENESIS_PROTOCOL_VERSION");
+  // const protocolVersion = packSemver(...unpackStringSemVer(process.env.CONTRACTS_GENESIS_PROTOCOL_SEMANTIC_VERSION));
 
   // const initCalldata2 = stateTransitionManager.encodeFunctionData("initialize", [
   //   {
@@ -231,7 +226,6 @@
   // const tokens = getTokens();
   // const l1WethToken = tokens.find((token: { symbol: string }) => token.symbol == "WETH")!.address;
 
-<<<<<<< HEAD
   // const promise12 = verifyPromise(addresses.Bridges.SharedBridgeImplementation, [
   //   l1WethToken,
   //   addresses.Bridgehub.BridgehubProxy,
@@ -249,70 +243,6 @@
   //   initCalldata4,
   // ]);
   // promises.push(promise13);
-=======
-  const promise = verifyPromise(addresses.StateTransition.MailboxFacet, [eraChainId]);
-  promises.push(promise);
-
-  const promise8 = verifyPromise(addresses.StateTransition.StateTransitionImplementation, [
-    addresses.Bridgehub.BridgehubProxy,
-    getNumberFromEnv("CONTRACTS_MAX_NUMBER_OF_HYPERCHAINS"),
-  ]);
-  promises.push(promise8);
-
-  const stateTransitionManager = new Interface(hardhat.artifacts.readArtifactSync("StateTransitionManager").abi);
-  const genesisBatchHash = getHashFromEnv("CONTRACTS_GENESIS_ROOT"); // TODO: confusing name
-  const genesisRollupLeafIndex = getNumberFromEnv("CONTRACTS_GENESIS_ROLLUP_LEAF_INDEX");
-  const genesisBatchCommitment = getHashFromEnv("CONTRACTS_GENESIS_BATCH_COMMITMENT");
-  const diamondCut = await deployer.initialZkSyncHyperchainDiamondCut([]);
-  const protocolVersion = packSemver(...unpackStringSemVer(process.env.CONTRACTS_GENESIS_PROTOCOL_SEMANTIC_VERSION));
-
-  const initCalldata2 = stateTransitionManager.encodeFunctionData("initialize", [
-    {
-      owner: addresses.Governance,
-      validatorTimelock: addresses.ValidatorTimeLock,
-      genesisUpgrade: addresses.StateTransition.GenesisUpgrade,
-      genesisBatchHash,
-      genesisIndexRepeatedStorageChanges: genesisRollupLeafIndex,
-      genesisBatchCommitment,
-      diamondCut,
-      protocolVersion,
-    },
-  ]);
-
-  const promise9 = verifyPromise(addresses.StateTransition.StateTransitionProxy, [
-    addresses.StateTransition.StateTransitionImplementation,
-    addresses.TransparentProxyAdmin,
-    initCalldata2,
-  ]);
-  promises.push(promise9);
-
-  // bridges
-  // Note: do this manually and pass in  to verify:verify the following:  contract:"contracts/bridge/L1ERC20Bridge.sol:L1ERC20Bridge"
-  const promise10 = verifyPromise(addresses.Bridges.ERC20BridgeImplementation, [addresses.Bridges.SharedBridgeProxy]);
-  promises.push(promise10);
-
-  const eraDiamondProxy = getAddressFromEnv("CONTRACTS_ERA_DIAMOND_PROXY_ADDR");
-  const tokens = getTokens();
-  const l1WethToken = tokens.find((token: { symbol: string }) => token.symbol == "WETH")!.address;
-
-  const promise12 = verifyPromise(addresses.Bridges.SharedBridgeImplementation, [
-    l1WethToken,
-    addresses.Bridgehub.BridgehubProxy,
-    eraChainId,
-    eraDiamondProxy,
-  ]);
-  promises.push(promise12);
-  const initCalldata4 = new Interface(hardhat.artifacts.readArtifactSync("L1SharedBridge").abi).encodeFunctionData(
-    "initialize",
-    [deployWalletAddress]
-  );
-  const promise13 = verifyPromise(addresses.Bridges.SharedBridgeProxy, [
-    addresses.Bridges.SharedBridgeImplementation,
-    addresses.TransparentProxyAdmin,
-    initCalldata4,
-  ]);
-  promises.push(promise13);
->>>>>>> 8a70bbbc
 
   const messages = await Promise.allSettled(promises);
   for (const message of messages) {
