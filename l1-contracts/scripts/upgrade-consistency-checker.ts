/// This is the script to double check the consistency of the upgrade
/// It is yet to be refactored.

// hardhat import should be the first import in the file
// eslint-disable-next-line @typescript-eslint/no-unused-vars
import * as hardhat from "hardhat";
import { Command } from "commander";
import { web3Url } from "./utils";
import { BigNumber, ethers } from "ethers";
import { utils } from "zksync-ethers";
import type { FacetCut } from "../src.ts/diamondCut";
import { getCurrentFacetCutsForAdd } from "../src.ts/diamondCut";

// Things that still have to be manually double checked:
// 1. Contracts must be verified.
// 2. Getter methods in STM.

// List the contracts that should become the upgrade targets
const genesisUpgrade = "0xc6aB8b3b93f3E47fb4163eB9Dc7A61E1a5D86369";
const validatorTimelockDeployTx = "0x420e0dddae4a1565fee430ecafa8f5ddbc3eebee2666d0c91f97a47bf054eeb4";
const validatorTimelock = "0xc2d7a7Bd59a548249e64C1a587220c0E4F6F439E";
const upgradeHyperchains = "0xb2963DDc6694a989B527AED0B1E19f9F0675AE4d";

const verifier = "0x9D6c59D9A234F585B367b4ba3C62e5Ec7A6179FD";
const proxyAdmin = "0xf2c1d17441074FFb18E9A918db81A17dB1752146";

const bridgeHubImpl = "0xF9D2E98Ed518eC6Daac0579a9707d83da55D5f89";
const bridgeHub = "0x5B5c82f4Da996e118B127880492a23391376F65c";

const executorFacet = "0x1a451d9bFBd176321966e9bc540596Ca9d39B4B1";
const adminFacet = "0x342a09385E9BAD4AD32a6220765A6c333552e565";
const mailboxFacetDeployTx = "0x2fa6af6e9317089be2734ffae73771c8099382d390d4edbb6c35e2db7f73b152";
const mailboxFacet = "0x7814399116C17F2750Ca99cBFD2b75bA9a0793d7";
const gettersFacet = "0x345c6ca2F3E08445614f4299001418F125AD330a";

const diamondInit = "0x05D865AE297d236Bc5C7988328d02A00b3D38a4F";

const stmImplDeployTx = "0x7a077accd4ee39d14b6c23ef31ece4a84c87aff41cd64fd4d2ac23a3885dd4f8";
const stmImpl = "0x3060D61538fC91B6580e34C5b5D09651CBB9c609";
const stmDeployTx = "0x30138b826e8f8f855e7fe9e6153d49376b53bce71c34cb2a78e186b12156c966";
const stm = "0x280372beAAf440C52a2ed893daa14CDACc0422b8";

const sharedBridgeImplDeployTx = "0xd24d38cab0beb62f6de9a83cd0a5d7e339e985ba84ac6ef07a336efd79ae333a";
const sharedBridgeImpl = "0x3819200C978d8A589a1e28A2e8fEb9a0CAD700F7";
const sharedBridgeProxy = "0x241F19eA8CcD04515b309f1C9953A322F51891FC";

const legacyBridgeImplDeployTx = "0xd8cca5843318ca176afd1075ca6fbb941837a641324300d3719f9189e49fd62c";
const legacyBridgeImpl = "0xbf3d4109D65A66c629D1999fb630bE2eE16d7038";

const expectedL1WethAddress = "0xC02aaA39b223FE8D0A0e5C4F27eAD9083C756Cc2";
const initialOwner = "0x71d84c3404a6ae258E6471d4934B96a2033F9438";
const expectedOwner = "0x71d84c3404a6ae258E6471d4934B96a2033F9438";
const expectedDelay = 0;
const eraChainId = 324;
const expectedSalt = "0x0000000000000000000000000000000000000000000000000000000000000000";
const expectedHyperchainAddr = "0x32400084c286cf3e17e7b677ea9583e60a000324";
const maxNumberOfHyperchains = 100;
const expectedStoredBatchHashZero = "0x1574fa776dec8da2071e5f20d71840bfcbd82c2bca9ad68680edfedde1710bc4";
const expectedL2BridgeAddress = "0x11f943b2c77b743AB90f4A0Ae7d5A4e7FCA3E102";
const expectedL1LegacyBridge = "0x57891966931Eb4Bb6FB81430E6cE0A03AAbDe063";
const expectedGenesisBatchCommitment = "0x2d00e5f8d77afcebf58a6b82ae56ba967566fe7dfbcb6760319fb0d215d18ffd";
const expectedIndexRepeatedStorageChanges = BigNumber.from(54);
const expectedProtocolVersion = 24;
const expectedGenesisRoot = "0xabdb766b18a479a5c783a4b80e12686bc8ea3cc2d8a3050491b701d72370ebb5";
const expectedRecursionNodeLevelVkHash = "0xf520cd5b37e74e19fdb369c8d676a04dce8a19457497ac6686d2bb95d94109c8";
const expectedRecursionLeafLevelVkHash = "0x435202d277dd06ef3c64ddd99fda043fc27c2bd8b7c66882966840202c27f4f6";
const expectedRecursionCircuitsSetVksHash = "0x0000000000000000000000000000000000000000000000000000000000000000";
const expectedBootloaderHash = "0x010008e742608b21bf7eb23c1a9d0602047e3618b464c9b59c0fba3b3d7ab66e";
const expectedDefaultAccountHash = "0x01000563374c277a2c1e34659a2a1e87371bb6d852ce142022d497bfb50b9e32";

<<<<<<< HEAD
// const expectedGovernance = "0xbF4B985eACb623aAFd0B90D9F8C794fa8585edE9";
=======
>>>>>>> accecc45
const validatorOne = "0x0D3250c3D5FAcb74Ac15834096397a3Ef790ec99";
const validatorTwo = "0x3527439923a63F8C13CF72b8Fe80a77f6e572092";

const l1Provider = new ethers.providers.JsonRpcProvider(web3Url());

async function checkIdenticalBytecode(addr: string, contract: string) {
  const correctCode = (await hardhat.artifacts.readArtifact(contract)).deployedBytecode;
  const currentCode = await l1Provider.getCode(addr);

  if (ethers.utils.keccak256(currentCode) == ethers.utils.keccak256(correctCode)) {
    console.log(contract, "bytecode is correct");
  } else {
    throw new Error(contract + " bytecode is not correct");
  }
}

// eslint-disable-next-line @typescript-eslint/no-explicit-any
async function checkCorrectInitCode(txHash: string, contract: ethers.Contract, bytecode: string, params: any[]) {
  const deployTx = await l1Provider.getTransaction(txHash);
  const usedInitCode = await extractInitCode(deployTx.data);
  const correctConstructorData = contract.interface.encodeDeploy(params);
  const correctInitCode = ethers.utils.hexConcat([bytecode, correctConstructorData]);
  if (usedInitCode.toLowerCase() !== correctInitCode.toLowerCase()) {
    throw new Error("Init code is not correct");
  }
}

async function extractInitCode(data: string) {
  const create2FactoryAbi = (await hardhat.artifacts.readArtifact("SingletonFactory")).abi;

  const iface = new ethers.utils.Interface(create2FactoryAbi);
  const initCode = iface.parseTransaction({ data }).args._initCode;
  const salt = iface.parseTransaction({ data }).args._salt;
  if (salt !== expectedSalt) {
    throw new Error("Salt is not correct");
  }

  return initCode;
}

async function extractProxyInitializationData(contract: ethers.Contract, data: string) {
  const initCode = await extractInitCode(data);

  const artifact = await hardhat.artifacts.readArtifact("TransparentUpgradeableProxy");

  // Deployment tx is a concatenation of the init code and the constructor data
  // constructor has the following type `constructor(address _logic, address admin_, bytes memory _data)`

  const constructorData = "0x" + initCode.slice(artifact.bytecode.length);

  const [, , initializeCode] = ethers.utils.defaultAbiCoder.decode(["address", "address", "bytes"], constructorData);

  // Now time to parse the initialize code
  const parsedData = contract.interface.parseTransaction({ data: initializeCode });
  const initializeData = {
    ...parsedData.args._initializeData,
  };

  const usedInitialOwner = initializeData.owner;
  if (usedInitialOwner.toLowerCase() !== initialOwner.toLowerCase()) {
    throw new Error("Initial owner is not correct");
  }

  const usedValidatorTimelock = initializeData.validatorTimelock;
  if (usedValidatorTimelock.toLowerCase() !== validatorTimelock.toLowerCase()) {
    throw new Error("Validator timelock is not correct");
  }
  const usedGenesisUpgrade = initializeData.genesisUpgrade;
  if (usedGenesisUpgrade.toLowerCase() !== genesisUpgrade.toLowerCase()) {
    throw new Error("Genesis upgrade is not correct");
  }
  const usedGenesisBatchHash = initializeData.genesisBatchHash;
  if (usedGenesisBatchHash.toLowerCase() !== expectedGenesisRoot.toLowerCase()) {
    throw new Error("Genesis batch hash is not correct");
  }
  const usedGenesisIndexRepeatedStorageChanges = initializeData.genesisIndexRepeatedStorageChanges;
  if (!usedGenesisIndexRepeatedStorageChanges.eq(expectedIndexRepeatedStorageChanges)) {
    throw new Error("Genesis index repeated storage changes is not correct");
  }

  const usedGenesisBatchCommitment = initializeData.genesisBatchCommitment;
  if (usedGenesisBatchCommitment.toLowerCase() !== expectedGenesisBatchCommitment.toLowerCase()) {
    throw new Error("Genesis batch commitment is not correct");
  }

  const usedProtocolVersion = initializeData.protocolVersion;
  if (!usedProtocolVersion.eq(expectedProtocolVersion)) {
    throw new Error("Protocol version is not correct");
  }

  const diamondCut = initializeData.diamondCut;

  if (diamondCut.initAddress.toLowerCase() !== diamondInit.toLowerCase()) {
    throw new Error("Diamond init address is not correct");
  }

  const expectedFacetCuts: FacetCut[] = Object.values(
    await getCurrentFacetCutsForAdd(adminFacet, gettersFacet, mailboxFacet, executorFacet)
  );
  // eslint-disable-next-line @typescript-eslint/no-explicit-any
  const usedFacetCuts = diamondCut.facetCuts.map((fc: any) => {
    return {
      facet: fc.facet,
      selectors: fc.selectors,
      action: fc.action,
      isFreezable: fc.isFreezable,
    };
  });

  // Now sort to compare
  expectedFacetCuts.sort((a, b) => a.facet.localeCompare(b.facet));
  usedFacetCuts.sort((a, b) => a.facet.localeCompare(b.facet));

  if (expectedFacetCuts.length !== usedFacetCuts.length) {
    throw new Error("Facet cuts length is not correct");
  }

  for (let i = 0; i < expectedFacetCuts.length; i++) {
    const used = usedFacetCuts[i];
    const expected = expectedFacetCuts[i];

    if (used.facet !== expected.facet) {
      throw new Error(`Facet ${i} is not correct`);
    }

    // For the array of selectors it is just easier to hexconcat them and compare
    // eslint-disable-next-line @typescript-eslint/no-explicit-any
    const usedSelectors = ethers.utils.hexConcat(Array.from(used.selectors).sort() as any[]);
    const expectedSelectors = ethers.utils.hexConcat(expected.selectors.sort());
    if (usedSelectors !== expectedSelectors) {
      throw new Error(`Facet ${i} selectors are not correct`);
    }

    if (used.action !== expected.action) {
      throw new Error(`Facet ${i} action is not correct`);
    }

    if (used.isFreezable !== expected.isFreezable) {
      throw new Error(`Facet ${i} isFreezable is not correct`);
    }
  }

  const [
    usedVerifier,
    // We just unpack verifier params here
    recursionNodeLevelVkHash,
    recursionLeafLevelVkHash,
    recursionCircuitsSetVksHash,
    l2BootloaderBytecodeHash,
    l2DefaultAccountBytecodeHash,
    // priorityTxMaxGasLimit,

    // // We unpack fee params
    // pubdataPricingMode,
    // batchOverheadL1Gas,
    // maxPubdataPerBatch,
    // priorityTxMaxPubdata,
    // maxL2GasPerBatch,
    // minimalL2GasPrice,

    // blobVersionedHashRetriever
  ] = ethers.utils.defaultAbiCoder.decode(
    [
      "address",
      "bytes32",
      "bytes32",
      "bytes32",
      "bytes32",
      "bytes32",
      "uint256",
      "uint256",
      "uint256",
      "uint256",
      "uint256",
      "uint256",
      "uint256",
      "address",
    ],
    diamondCut.initCalldata
  );

  if (usedVerifier.toLowerCase() !== verifier.toLowerCase()) {
    throw new Error("Verifier is not correct");
  }

  if (recursionNodeLevelVkHash.toLowerCase() !== expectedRecursionNodeLevelVkHash.toLowerCase()) {
    throw new Error("Recursion node level vk hash is not correct");
  }

  if (recursionLeafLevelVkHash.toLowerCase() !== expectedRecursionLeafLevelVkHash.toLowerCase()) {
    throw new Error("Recursion leaf level vk hash is not correct");
  }

  if (recursionCircuitsSetVksHash.toLowerCase() !== expectedRecursionCircuitsSetVksHash.toLowerCase()) {
    throw new Error("Recursion circuits set vks hash is not correct");
  }

  if (l2BootloaderBytecodeHash.toLowerCase() !== expectedBootloaderHash.toLowerCase()) {
    throw new Error("L2 bootloader bytecode hash is not correct");
  }

  if (l2DefaultAccountBytecodeHash.toLowerCase() !== expectedDefaultAccountHash.toLowerCase()) {
    throw new Error("L2 default account bytecode hash is not correct");
  }

  console.log("STM init data correct!");
}

async function checkValidatorTimelock() {
  const artifact = await hardhat.artifacts.readArtifact("ValidatorTimelock");
  const contract = new ethers.Contract(validatorTimelock, artifact.abi, l1Provider);

  const owner = await contract.owner();
  if (owner.toLowerCase() != expectedOwner.toLowerCase()) {
    throw new Error("ValidatorTimelock owner is not correct");
  }

  const usedStm = await contract.stateTransitionManager();
  if (usedStm.toLowerCase() != stm.toLowerCase()) {
    throw new Error("ValidatorTimelock stateTransitionManager is not correct");
  }

  const validatorOneIsSet = await contract.validators(eraChainId, validatorOne);
  if (!validatorOneIsSet) {
    throw new Error("ValidatorTimelock validatorOne is not correct");
  }

  const validatorTwoIsSet = await contract.validators(eraChainId, validatorTwo);
  if (!validatorTwoIsSet) {
    throw new Error("ValidatorTimelock validatorTwo is not correct");
  }

  await checkCorrectInitCode(validatorTimelockDeployTx, contract, artifact.bytecode, [
    initialOwner,
    expectedDelay,
    eraChainId,
  ]);

  console.log("ValidatorTimelock is correct!");
}

async function checkBridgehub() {
  const artifact = await hardhat.artifacts.readArtifact("Bridgehub");
  const contract = new ethers.Contract(bridgeHub, artifact.abi, l1Provider);

  const owner = await contract.owner();
  if (owner.toLowerCase() != expectedOwner.toLowerCase()) {
    throw new Error("ValidatorTimelock owner is not correct");
  }

  const baseToken = await contract.baseToken(eraChainId);
  if (baseToken.toLowerCase() != utils.ETH_ADDRESS_IN_CONTRACTS) {
    throw new Error("Bridgehub baseToken is not correct");
  }

  const hyperchain = await contract.getHyperchain(eraChainId);
  if (hyperchain.toLowerCase() != expectedHyperchainAddr.toLowerCase()) {
    throw new Error("Bridgehub hyperchain is not correct");
  }

  const sharedBridge = await contract.sharedBridge();
  if (sharedBridge.toLowerCase() != sharedBridgeProxy.toLowerCase()) {
    throw new Error("Bridgehub sharedBridge is not correct");
  }

  const usedSTM = await contract.stateTransitionManager(eraChainId);
  if (usedSTM.toLowerCase() != stm.toLowerCase()) {
    throw new Error("Bridgehub stateTransitionManager is not correct");
  }

  const isRegistered = await contract.stateTransitionManagerIsRegistered(usedSTM);
  if (!isRegistered) {
    throw new Error("Bridgehub stateTransitionManager is not registered");
  }

  const tokenIsRegistered = await contract.tokenIsRegistered(utils.ETH_ADDRESS_IN_CONTRACTS);
  if (!tokenIsRegistered) {
    throw new Error("Bridgehub token is not registered");
  }

  console.log("Bridgehub is correct!");
}

async function checkMailbox() {
  const artifact = await hardhat.artifacts.readArtifact("MailboxFacet");
  const contract = new ethers.Contract(mailboxFacet, artifact.abi, l1Provider);

  await checkCorrectInitCode(mailboxFacetDeployTx, contract, artifact.bytecode, [eraChainId]);
  console.log("Mailbox is correct!");
}

<<<<<<< HEAD
// async function checkUpgradeHyperchainParams() {
//   const artifact = await hardhat.artifacts.readArtifact("GettersFacet");
//   const contract = new ethers.Contract(expectedHyperchainAddr, artifact.abi, l1Provider);

//   // Note: there is no getters for chainId
//   const setBridgehub = await contract.getBridgehub();
//   if (setBridgehub != bridgeHub) {
//     throw new Error("Bridgehub is not set in Era correctly");
//   }
//   const setStateTransitionManager = await contract.getStateTransitionManager();
//   if (setStateTransitionManager != stm) {
//     throw new Error("Bridgehub is not set in Era correctly");
//   }
//   const setBaseTokenBridge = await contract.getBaseTokenBridge();
//   if (setBaseTokenBridge != sharedBridgeProxy) {
//     throw new Error("Bridgehub is not set in Era correctly");
//   }
//   const setBaseToken = await contract.getBaseToken();
//   if (setBaseToken != utils.ETH_ADDRESS_IN_CONTRACTS) {
//     throw new Error("Bridgehub is not set in Era correctly");
//   }
//   const baseTokenGasPriceMultiplierNominator = await contract.baseTokenGasPriceMultiplierNominator();
//   if (baseTokenGasPriceMultiplierNominator != 1) {
//     throw new Error("baseTokenGasPriceMultiplierNominator is not set in Era correctly");
//   }
//   const baseTokenGasPriceMultiplierDenominator = await contract.baseTokenGasPriceMultiplierDenominator();
//   if (baseTokenGasPriceMultiplierDenominator != 1) {
//     throw new Error("baseTokenGasPriceMultiplierDenominator is not set in Era correctly");
//   }
//   const admin = await contract.getAdmin();
//   if (admin != expectedGovernance) {
//     throw new Error("admin is not set in Era correctly");
//   }
//   const validatorTimelockIsRegistered = await contract.isValidator(validatorTimelock);
//   if (!validatorTimelockIsRegistered) {
//     throw new Error("Bridgehub is not set in Era correctly");
//   }
//   console.log("Validator timelock and admin is set correctly in Era!");
// }

=======
>>>>>>> accecc45
async function checkSTMImpl() {
  const artifact = await hardhat.artifacts.readArtifact("StateTransitionManager");
  const contract = new ethers.Contract(stmImpl, artifact.abi, l1Provider);

  await checkCorrectInitCode(stmImplDeployTx, contract, artifact.bytecode, [bridgeHub, maxNumberOfHyperchains]);

  console.log("STM impl correct!");
}

async function checkSTM() {
  const artifact = await hardhat.artifacts.readArtifact("StateTransitionManager");

  const contract = new ethers.Contract(stm, artifact.abi, l1Provider);

  const usedBH = await contract.BRIDGE_HUB();
  if (usedBH.toLowerCase() != bridgeHub.toLowerCase()) {
    throw new Error("STM bridgeHub is not correct");
  }
  const usedMaxNumberOfHyperchains = (await contract.MAX_NUMBER_OF_HYPERCHAINS()).toNumber();
  if (usedMaxNumberOfHyperchains != maxNumberOfHyperchains) {
    throw new Error("STM maxNumberOfHyperchains is not correct");
  }

  const genUpgrade = await contract.genesisUpgrade();
  if (genUpgrade.toLowerCase() != genesisUpgrade.toLowerCase()) {
    throw new Error("STM genesisUpgrade is not correct");
  }

  const storedBatchHashZero = await contract.storedBatchZero();
  if (storedBatchHashZero.toLowerCase() != expectedStoredBatchHashZero.toLowerCase()) {
    throw new Error("STM storedBatchHashZero is not correct");
  }

  const currentOwner = await contract.owner();
  if (currentOwner.toLowerCase() != expectedOwner.toLowerCase()) {
    throw new Error("STM owner is not correct");
  }

  console.log("STM is correct!");

  await extractProxyInitializationData(contract, (await l1Provider.getTransaction(stmDeployTx)).data);
}

async function checkL1SharedBridgeImpl() {
  const artifact = await hardhat.artifacts.readArtifact("L1SharedBridge");
  const contract = new ethers.Contract(sharedBridgeImpl, artifact.abi, l1Provider);

  await checkCorrectInitCode(sharedBridgeImplDeployTx, contract, artifact.bytecode, [
    expectedL1WethAddress,
    bridgeHub,
    eraChainId,
    expectedHyperchainAddr,
  ]);

  console.log("L1 shared bridge impl correct!");
}

async function checkSharedBridge() {
  const artifact = await hardhat.artifacts.readArtifact("L1SharedBridge");
  const contract = new ethers.Contract(sharedBridgeProxy, artifact.abi, l1Provider);

  const l2BridgeAddr = await contract.l2BridgeAddress(eraChainId);
  if (l2BridgeAddr.toLowerCase() != expectedL2BridgeAddress.toLowerCase()) {
    throw new Error("Shared bridge l2BridgeAddress is not correct");
  }

  const usedLegacyBridge = await contract.legacyBridge();
  if (usedLegacyBridge.toLowerCase() != expectedL1LegacyBridge.toLowerCase()) {
    throw new Error("Shared bridge legacyBridge is not correct");
  }

  const usedOwner = await contract.owner();
  if (usedOwner.toLowerCase() != expectedOwner.toLowerCase()) {
    throw new Error("Shared bridge owner is not correct");
  }

  console.log("L1 shared bridge correct!");
}

async function checkLegacyBridge() {
  const artifact = await hardhat.artifacts.readArtifact("L1ERC20Bridge");
  const contract = new ethers.Contract(legacyBridgeImpl, artifact.abi, l1Provider);

  await checkCorrectInitCode(legacyBridgeImplDeployTx, contract, artifact.bytecode, [sharedBridgeProxy]);

  console.log("L1 shared bridge impl correct!");
}

async function checkProxyAdmin() {
  await checkIdenticalBytecode(proxyAdmin, "ProxyAdmin");

  const artifact = await hardhat.artifacts.readArtifact("ProxyAdmin");
  const contract = new ethers.Contract(proxyAdmin, artifact.abi, l1Provider);

  const currentOwner = await contract.owner();
  if (currentOwner.toLowerCase() != expectedOwner.toLowerCase()) {
    throw new Error(`ProxyAdmin owner is not correct ${currentOwner}, ${expectedOwner}`);
  }

  console.log("ProxyAdmin is correct!");
}

async function main() {
  const program = new Command();

  program
    .version("0.1.0")
    .name("upgrade-consistency-checker")
    .description("upgrade shared bridge for era diamond proxy");

  program.action(async () => {
    await checkIdenticalBytecode(genesisUpgrade, "GenesisUpgrade");
    await checkIdenticalBytecode(upgradeHyperchains, "UpgradeHyperchains");
    await checkIdenticalBytecode(executorFacet, "ExecutorFacet");
    await checkIdenticalBytecode(gettersFacet, "GettersFacet");
    await checkIdenticalBytecode(adminFacet, "AdminFacet");
    await checkIdenticalBytecode(bridgeHubImpl, "Bridgehub");
    await checkIdenticalBytecode(verifier, eraChainId == 324 ? "Verifier" : "TestnetVerifier");
    await checkIdenticalBytecode(diamondInit, "DiamondInit");

    await checkMailbox();
<<<<<<< HEAD
    // we can only check this after the diamond cut
    // await checkUpgradeHyperchainParams();
=======
>>>>>>> accecc45

    await checkProxyAdmin();

    await checkValidatorTimelock();
    await checkBridgehub();

    await checkL1SharedBridgeImpl();
    await checkSharedBridge();

    await checkLegacyBridge();

    await checkSTMImpl();
    await checkSTM();
  });

  await program.parseAsync(process.argv);
}

main()
  .then(() => process.exit(0))
  .catch((err) => {
    console.error("Error:", err);
    process.exit(1);
  });<|MERGE_RESOLUTION|>--- conflicted
+++ resolved
@@ -68,10 +68,6 @@
 const expectedBootloaderHash = "0x010008e742608b21bf7eb23c1a9d0602047e3618b464c9b59c0fba3b3d7ab66e";
 const expectedDefaultAccountHash = "0x01000563374c277a2c1e34659a2a1e87371bb6d852ce142022d497bfb50b9e32";
 
-<<<<<<< HEAD
-// const expectedGovernance = "0xbF4B985eACb623aAFd0B90D9F8C794fa8585edE9";
-=======
->>>>>>> accecc45
 const validatorOne = "0x0D3250c3D5FAcb74Ac15834096397a3Ef790ec99";
 const validatorTwo = "0x3527439923a63F8C13CF72b8Fe80a77f6e572092";
 
@@ -363,49 +359,6 @@
   console.log("Mailbox is correct!");
 }
 
-<<<<<<< HEAD
-// async function checkUpgradeHyperchainParams() {
-//   const artifact = await hardhat.artifacts.readArtifact("GettersFacet");
-//   const contract = new ethers.Contract(expectedHyperchainAddr, artifact.abi, l1Provider);
-
-//   // Note: there is no getters for chainId
-//   const setBridgehub = await contract.getBridgehub();
-//   if (setBridgehub != bridgeHub) {
-//     throw new Error("Bridgehub is not set in Era correctly");
-//   }
-//   const setStateTransitionManager = await contract.getStateTransitionManager();
-//   if (setStateTransitionManager != stm) {
-//     throw new Error("Bridgehub is not set in Era correctly");
-//   }
-//   const setBaseTokenBridge = await contract.getBaseTokenBridge();
-//   if (setBaseTokenBridge != sharedBridgeProxy) {
-//     throw new Error("Bridgehub is not set in Era correctly");
-//   }
-//   const setBaseToken = await contract.getBaseToken();
-//   if (setBaseToken != utils.ETH_ADDRESS_IN_CONTRACTS) {
-//     throw new Error("Bridgehub is not set in Era correctly");
-//   }
-//   const baseTokenGasPriceMultiplierNominator = await contract.baseTokenGasPriceMultiplierNominator();
-//   if (baseTokenGasPriceMultiplierNominator != 1) {
-//     throw new Error("baseTokenGasPriceMultiplierNominator is not set in Era correctly");
-//   }
-//   const baseTokenGasPriceMultiplierDenominator = await contract.baseTokenGasPriceMultiplierDenominator();
-//   if (baseTokenGasPriceMultiplierDenominator != 1) {
-//     throw new Error("baseTokenGasPriceMultiplierDenominator is not set in Era correctly");
-//   }
-//   const admin = await contract.getAdmin();
-//   if (admin != expectedGovernance) {
-//     throw new Error("admin is not set in Era correctly");
-//   }
-//   const validatorTimelockIsRegistered = await contract.isValidator(validatorTimelock);
-//   if (!validatorTimelockIsRegistered) {
-//     throw new Error("Bridgehub is not set in Era correctly");
-//   }
-//   console.log("Validator timelock and admin is set correctly in Era!");
-// }
-
-=======
->>>>>>> accecc45
 async function checkSTMImpl() {
   const artifact = await hardhat.artifacts.readArtifact("StateTransitionManager");
   const contract = new ethers.Contract(stmImpl, artifact.abi, l1Provider);
@@ -527,11 +480,6 @@
     await checkIdenticalBytecode(diamondInit, "DiamondInit");
 
     await checkMailbox();
-<<<<<<< HEAD
-    // we can only check this after the diamond cut
-    // await checkUpgradeHyperchainParams();
-=======
->>>>>>> accecc45
 
     await checkProxyAdmin();
 
