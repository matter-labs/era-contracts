/// This is the script to double check the consistency of the upgrade
/// It is yet to be refactored.

// hardhat import should be the first import in the file
// eslint-disable-next-line @typescript-eslint/no-unused-vars
import * as hardhat from "hardhat";
import { Command } from "commander";
import { web3Url } from "./utils";
import { BigNumber, ethers } from "ethers";
import { utils } from "zksync-ethers";
import type { FacetCut } from "../src.ts/diamondCut";
import { getCurrentFacetCutsForAdd } from "../src.ts/diamondCut";
import { encodeNTVAssetId } from "../src.ts/utils";

// Things that still have to be manually double checked:
// 1. Contracts must be verified.
// 2. Getter methods in CTM.

// List the contracts that should become the upgrade targets
const genesisUpgrade = process.env.CONTRACTS_GENESIS_UPGRADE_ADDR!;
const validatorTimelockDeployTx = "0xde4ef2b77241b605acaa1658ff8815df0911bf81555a80c9cbdde42fbcaaea30";
const validatorTimelock = process.env.CONTRACTS_VALIDATOR_TIMELOCK_ADDR!;
const upgradeZKChains = process.env.CONTRACTS_ZK_CHAIN_UPGRADE_ADDR!;

const verifier = process.env.CONTRACTS_VERIFIER_ADDR!;
const proxyAdmin = process.env.CONTRACTS_TRANSPARENT_PROXY_ADMIN_ADDR!;

const bridgeHubImpl = process.env.CONTRACTS_BRIDGEHUB_IMPL_ADDR!;
const bridgeHub = process.env.CONTRACTS_BRIDGEHUB_PROXY_ADDR!;

const executorFacet = process.env.CONTRACTS_EXECUTOR_FACET_ADDR!;
const adminFacet = process.env.CONTRACTS_ADMIN_FACET_ADDR!;
const mailboxFacetDeployTx = "0x995b23564b30f1551a9705313128e282591b38a1fc9c981d3251a929b190780d";
const mailboxFacet = process.env.CONTRACTS_MAILBOX_FACET_ADDR!;
const gettersFacet = process.env.CONTRACTS_GETTERS_FACET_ADDR!;

const diamondInit = process.env.CONTRACTS_DIAMOND_INIT_ADDR!;

const ctmImplDeployTx = "0xe01c0bb497017a25c92bfc712e370e8f900554b107fe0b6022976d05c349f2b6";
const ctmImpl = process.env.CONTRACTS_STATE_TRANSITION_IMPL_ADDR!;
const ctmDeployTx = "0x514bbf46d227eee8567825bf5c8ee1855aa8a1916f7fee7b191e2e3d5ecba849";
const ctm = process.env.CONTRACTS_STATE_TRANSITION_PROXY_ADDR!;

const sharedBridgeImplDeployTx = "0x074204db79298c2f6beccae881c2ad7321c331e97fb4bd93adce2eb23bf17a17";
const sharedBridgeImpl = process.env.CONTRACTS_L1_SHARED_BRIDGE_IMPL_ADDR!;
const sharedBridgeProxy = process.env.CONTRACTS_L1_SHARED_BRIDGE_PROXY_ADDR!;

const legacyBridgeImplDeployTx = "0x234da786f098fa2e44b9abaf41b7045b4a25570e1a34fd01a101d23570e84d61";
const legacyBridgeImpl = process.env.CONTRACTS_L1_ERC20_BRIDGE_IMPL_ADDR!;

const expectedL1WethAddress = "0xC02aaA39b223FE8D0A0e5C4F27eAD9083C756Cc2";
const initialOwner = "0x71d84c3404a6ae258E6471d4934B96a2033F9438";
const expectedOwner = "0x71d84c3404a6ae258E6471d4934B96a2033F9438"; //process.env.CONTRACTS_GOVERNANCE_ADDR!;
const expectedDelay = "75600";
const eraChainId = process.env.CONTRACTS_ERA_CHAIN_ID!;
const l1ChainId = process.env.CONTRACTS_L1_CHAIN_ID!;
const expectedSalt = "0x0000000000000000000000000000000000000000000000000000000000000001";
const expectedZKChainAddr = "0x32400084c286cf3e17e7b677ea9583e60a000324";
const maxNumberOfZKChains = 100;
const expectedStoredBatchHashZero = "0x1574fa776dec8da2071e5f20d71840bfcbd82c2bca9ad68680edfedde1710bc4";
const expectedL2BridgeAddress = "0x11f943b2c77b743AB90f4A0Ae7d5A4e7FCA3E102";
const expectedL1LegacyBridge = "0x57891966931Eb4Bb6FB81430E6cE0A03AAbDe063";
const expectedGenesisBatchCommitment = "0x2d00e5f8d77afcebf58a6b82ae56ba967566fe7dfbcb6760319fb0d215d18ffd";
const expectedIndexRepeatedStorageChanges = BigNumber.from(54);
const expectedProtocolVersion = BigNumber.from(2).pow(32).mul(24);

const expectedGenesisRoot = "0xabdb766b18a479a5c783a4b80e12686bc8ea3cc2d8a3050491b701d72370ebb5";
const expectedRecursionNodeLevelVkHash = "0xf520cd5b37e74e19fdb369c8d676a04dce8a19457497ac6686d2bb95d94109c8";
const expectedRecursionLeafLevelVkHash = "0xf9664f4324c1400fa5c3822d667f30e873f53f1b8033180cd15fe41c1e2355c6";
const expectedRecursionCircuitsSetVksHash = "0x0000000000000000000000000000000000000000000000000000000000000000";
const expectedBootloaderHash = "0x010008e7894d0dd14681c76bdb4d5e4e7f6b51bfe40c957d50eed3fec829fdb0";
const expectedDefaultAccountHash = "0x0100058deb36e1f2eeb48bf3846d0e8eb38e9176754b73116bb41a472459a4dd";
const expectedEvmEmulatorHash = "0x01000f197081a9906cc411d0698c4961aeb5c74877f37f7071681da6e8ef3f31";

const validatorOne = process.env.ETH_SENDER_SENDER_OPERATOR_COMMIT_ETH_ADDR!;
const validatorTwo = process.env.ETH_SENDER_SENDER_OPERATOR_BLOBS_ETH_ADDR!;

const l1Provider = new ethers.providers.JsonRpcProvider(web3Url());

async function checkIdenticalBytecode(addr: string, contract: string) {
  const correctCode = (await hardhat.artifacts.readArtifact(contract)).deployedBytecode;
  const currentCode = await l1Provider.getCode(addr);

  if (ethers.utils.keccak256(currentCode) == ethers.utils.keccak256(correctCode)) {
    console.log(contract, "bytecode is correct");
  } else {
    throw new Error(contract + " bytecode is not correct");
  }
}

// eslint-disable-next-line @typescript-eslint/no-explicit-any
async function checkCorrectInitCode(txHash: string, contract: ethers.Contract, bytecode: string, params: any[]) {
  const deployTx = await l1Provider.getTransaction(txHash);
  const usedInitCode = await extractInitCode(deployTx.data);
  const correctConstructorData = contract.interface.encodeDeploy(params);
  const correctInitCode = ethers.utils.hexConcat([bytecode, correctConstructorData]);
  if (usedInitCode.toLowerCase() !== correctInitCode.toLowerCase()) {
    throw new Error("Init code is not correct");
  }
}

async function extractInitCode(data: string) {
  const create2FactoryAbi = (await hardhat.artifacts.readArtifact("SingletonFactory")).abi;

  const iface = new ethers.utils.Interface(create2FactoryAbi);
  const initCode = iface.parseTransaction({ data }).args._initCode;
  const salt = iface.parseTransaction({ data }).args._salt;
  if (salt !== expectedSalt) {
    throw new Error(`Salt is not correct ${salt}`);
  }

  return initCode;
}

async function extractProxyInitializationData(contract: ethers.Contract, data: string) {
  const initCode = await extractInitCode(data);

  const artifact = await hardhat.artifacts.readArtifact(
    "@openzeppelin/contracts-v4/proxy/transparent/TransparentUpgradeableProxy.sol:TransparentUpgradeableProxy"
  );

  // Deployment tx is a concatenation of the init code and the constructor data
  // constructor has the following type `constructor(address _logic, address admin_, bytes memory _data)`

  const constructorData = "0x" + initCode.slice(artifact.bytecode.length);

  const [, , initializeCode] = ethers.utils.defaultAbiCoder.decode(["address", "address", "bytes"], constructorData);

  // Now time to parse the initialize code
  const parsedData = contract.interface.parseTransaction({ data: initializeCode });
  const initializeData = {
    ...parsedData.args._initializeData,
  };

  const usedInitialOwner = initializeData.owner;
  if (usedInitialOwner.toLowerCase() !== initialOwner.toLowerCase()) {
    throw new Error("Initial owner is not correct");
  }

  const usedValidatorTimelock = initializeData.validatorTimelock;
  if (usedValidatorTimelock.toLowerCase() !== validatorTimelock.toLowerCase()) {
    throw new Error("Validator timelock is not correct");
  }
  const usedGenesisUpgrade = initializeData.chainCreationParams.genesisUpgrade;
  if (usedGenesisUpgrade.toLowerCase() !== genesisUpgrade.toLowerCase()) {
    throw new Error("Genesis upgrade is not correct");
  }
  const usedGenesisBatchHash = initializeData.chainCreationParams.genesisBatchHash;
  if (usedGenesisBatchHash.toLowerCase() !== expectedGenesisRoot.toLowerCase()) {
    throw new Error("Genesis batch hash is not correct");
  }
  const usedGenesisIndexRepeatedStorageChanges = initializeData.chainCreationParams.genesisIndexRepeatedStorageChanges;
  if (!usedGenesisIndexRepeatedStorageChanges.eq(expectedIndexRepeatedStorageChanges)) {
    throw new Error("Genesis index repeated storage changes is not correct");
  }

  const usedGenesisBatchCommitment = initializeData.chainCreationParams.genesisBatchCommitment;
  if (usedGenesisBatchCommitment.toLowerCase() !== expectedGenesisBatchCommitment.toLowerCase()) {
    throw new Error("Genesis batch commitment is not correct");
  }

  const usedProtocolVersion = initializeData.protocolVersion;
  if (!usedProtocolVersion.eq(expectedProtocolVersion)) {
    throw new Error(`Protocol version is not correct ${usedProtocolVersion}`);
  }

  const diamondCut = initializeData.chainCreationParams.diamondCut;

  if (diamondCut.initAddress.toLowerCase() !== diamondInit.toLowerCase()) {
    throw new Error("Diamond init address is not correct");
  }

  const expectedFacetCuts: FacetCut[] = Object.values(
    await getCurrentFacetCutsForAdd(adminFacet, gettersFacet, mailboxFacet, executorFacet)
  );
  // eslint-disable-next-line @typescript-eslint/no-explicit-any
  const usedFacetCuts = diamondCut.facetCuts.map((fc: any) => {
    return {
      facet: fc.facet,
      selectors: fc.selectors,
      action: fc.action,
      isFreezable: fc.isFreezable,
    };
  });

  // Now sort to compare
  expectedFacetCuts.sort((a, b) => a.facet.localeCompare(b.facet));
  usedFacetCuts.sort((a, b) => a.facet.localeCompare(b.facet));

  if (expectedFacetCuts.length !== usedFacetCuts.length) {
    throw new Error("Facet cuts length is not correct");
  }

  for (let i = 0; i < expectedFacetCuts.length; i++) {
    const used = usedFacetCuts[i];
    const expected = expectedFacetCuts[i];

    if (used.facet !== expected.facet) {
      throw new Error(`Facet ${i} is not correct`);
    }

    // For the array of selectors it is just easier to hexconcat them and compare
    // eslint-disable-next-line @typescript-eslint/no-explicit-any
    const usedSelectors = ethers.utils.hexConcat(Array.from(used.selectors).sort() as any[]);
    const expectedSelectors = ethers.utils.hexConcat(expected.selectors.sort());
    if (usedSelectors !== expectedSelectors) {
      throw new Error(`Facet ${i} selectors are not correct`);
    }

    if (used.action !== expected.action) {
      throw new Error(`Facet ${i} action is not correct`);
    }

    if (used.isFreezable !== expected.isFreezable) {
      throw new Error(`Facet ${i} isFreezable is not correct`);
    }
  }

  const [
    usedVerifier,
    // We just unpack verifier params here
    recursionNodeLevelVkHash,
    recursionLeafLevelVkHash,
    recursionCircuitsSetVksHash,
    l2BootloaderBytecodeHash,
    l2DefaultAccountBytecodeHash,
    l2EvmEmulatorBytecodeHash,
    // priorityTxMaxGasLimit,

    // // We unpack fee params
    // pubdataPricingMode,
    // batchOverheadL1Gas,
    // maxPubdataPerBatch,
    // priorityTxMaxPubdata,
    // maxL2GasPerBatch,
    // minimalL2GasPrice,

    // blobVersionedHashRetriever
  ] = ethers.utils.defaultAbiCoder.decode(
    [
      "address",
      "bytes32",
      "bytes32",
      "bytes32",
      "bytes32",
      "bytes32",
      "bytes32",
      "uint256",
      "uint256",
      "uint256",
      "uint256",
      "uint256",
      "uint256",
      "uint256",
      "address",
    ],
    diamondCut.initCalldata
  );

  if (usedVerifier.toLowerCase() !== verifier.toLowerCase()) {
    throw new Error("Verifier is not correct");
  }

  if (recursionNodeLevelVkHash.toLowerCase() !== expectedRecursionNodeLevelVkHash.toLowerCase()) {
    throw new Error("Recursion node level vk hash is not correct");
  }

  if (recursionLeafLevelVkHash.toLowerCase() !== expectedRecursionLeafLevelVkHash.toLowerCase()) {
    throw new Error("Recursion leaf level vk hash is not correct");
  }

  if (recursionCircuitsSetVksHash.toLowerCase() !== expectedRecursionCircuitsSetVksHash.toLowerCase()) {
    throw new Error("Recursion circuits set vks hash is not correct");
  }

  if (l2BootloaderBytecodeHash.toLowerCase() !== expectedBootloaderHash.toLowerCase()) {
    throw new Error("L2 bootloader bytecode hash is not correct");
  }

  if (l2DefaultAccountBytecodeHash.toLowerCase() !== expectedDefaultAccountHash.toLowerCase()) {
    throw new Error("L2 default account bytecode hash is not correct");
  }

<<<<<<< HEAD
  console.log("CTM init data correct!");
=======
  if (l2EvmEmulatorBytecodeHash.toLowerCase() !== expectedEvmEmulatorHash.toLowerCase()) {
    throw new Error("L2 EVM emulator bytecode hash is not correct");
  }

  console.log("STM init data correct!");
>>>>>>> 964c78a2
}

async function checkValidatorTimelock() {
  const artifact = await hardhat.artifacts.readArtifact("ValidatorTimelock");
  const contract = new ethers.Contract(validatorTimelock, artifact.abi, l1Provider);

  const owner = await contract.owner();
  if (owner.toLowerCase() != expectedOwner.toLowerCase()) {
    throw new Error("ValidatorTimelock owner is not correct");
  }

  const usedCtm = await contract.chainTypeManager();
  if (usedCtm.toLowerCase() != ctm.toLowerCase()) {
    throw new Error("ValidatorTimelock chainTypeManager is not correct");
  }

  const validatorOneIsSet = await contract.validators(eraChainId, validatorOne);
  if (!validatorOneIsSet) {
    throw new Error("ValidatorTimelock validatorOne is not correct");
  }

  const validatorTwoIsSet = await contract.validators(eraChainId, validatorTwo);
  if (!validatorTwoIsSet) {
    throw new Error("ValidatorTimelock validatorTwo is not correct");
  }

  await checkCorrectInitCode(validatorTimelockDeployTx, contract, artifact.bytecode, [
    initialOwner,
    expectedDelay,
    eraChainId,
  ]);

  console.log("ValidatorTimelock is correct!");
}

async function checkBridgehub() {
  const artifact = await hardhat.artifacts.readArtifact("Bridgehub");
  const contract = new ethers.Contract(bridgeHub, artifact.abi, l1Provider);

  const owner = await contract.owner();
  if (owner.toLowerCase() != expectedOwner.toLowerCase()) {
    throw new Error("Bridgehub owner is not correct");
  }

  const baseToken = await contract.baseToken(eraChainId);
  if (baseToken.toLowerCase() != utils.ETH_ADDRESS_IN_CONTRACTS) {
    throw new Error("Bridgehub baseToken is not correct");
  }

  const zkChain = await contract.getZKChain(eraChainId);
  if (zkChain.toLowerCase() != expectedZKChainAddr.toLowerCase()) {
    throw new Error("Bridgehub zkChain is not correct");
  }

  const sharedBridge = await contract.sharedBridge();
  if (sharedBridge.toLowerCase() != sharedBridgeProxy.toLowerCase()) {
    throw new Error("Bridgehub sharedBridge is not correct");
  }

  const usedCTM = await contract.chainTypeManager(eraChainId);
  if (usedCTM.toLowerCase() != ctm.toLowerCase()) {
    throw new Error("Bridgehub chainTypeManager is not correct");
  }

  const isRegistered = await contract.chainTypeManagerIsRegistered(usedCTM);
  if (!isRegistered) {
    throw new Error("Bridgehub chainTypeManager is not registered");
  }

  const baseTokenAssetId = encodeNTVAssetId(
    parseInt(l1ChainId),
    ethers.utils.hexZeroPad(utils.ETH_ADDRESS_IN_CONTRACTS, 32)
  );
  const tokenIsRegistered = contract.assetIdIsRegistered(baseTokenAssetId);
  if (!tokenIsRegistered) {
    throw new Error("Bridgehub token is not registered");
  }

  console.log("Bridgehub is correct!");
}

async function checkMailbox() {
  const artifact = await hardhat.artifacts.readArtifact("MailboxFacet");
  const contract = new ethers.Contract(mailboxFacet, artifact.abi, l1Provider);

  await checkCorrectInitCode(mailboxFacetDeployTx, contract, artifact.bytecode, [eraChainId]);
  console.log("Mailbox is correct!");
}

async function checkCTMImpl() {
  const artifact = await hardhat.artifacts.readArtifact("ChainTypeManager");
  const contract = new ethers.Contract(ctmImpl, artifact.abi, l1Provider);

  await checkCorrectInitCode(ctmImplDeployTx, contract, artifact.bytecode, [bridgeHub, maxNumberOfZKChains]);

  console.log("CTM impl correct!");
}

async function checkCTM() {
  const artifact = await hardhat.artifacts.readArtifact("ChainTypeManager");

  const contract = new ethers.Contract(ctm, artifact.abi, l1Provider);

  const usedBH = await contract.BRIDGE_HUB();
  if (usedBH.toLowerCase() != bridgeHub.toLowerCase()) {
    throw new Error("CTM bridgeHub is not correct");
  }
  const usedMaxNumberOfZKChains = (await contract.MAX_NUMBER_OF_ZK_CHAINS()).toNumber();
  if (usedMaxNumberOfZKChains != maxNumberOfZKChains) {
    throw new Error("CTM maxNumberOfZKChains is not correct");
  }

  const genUpgrade = await contract.genesisUpgrade();
  if (genUpgrade.toLowerCase() != genesisUpgrade.toLowerCase()) {
    throw new Error("CTM genesisUpgrade is not correct");
  }

  const storedBatchHashZero = await contract.storedBatchZero();
  if (storedBatchHashZero.toLowerCase() != expectedStoredBatchHashZero.toLowerCase()) {
    throw new Error("CTM storedBatchHashZero is not correct");
  }

  const currentOwner = await contract.owner();
  if (currentOwner.toLowerCase() != expectedOwner.toLowerCase()) {
    throw new Error("CTM owner is not correct");
  }

  console.log("CTM is correct!");

  await extractProxyInitializationData(contract, (await l1Provider.getTransaction(ctmDeployTx)).data);
}

async function checkL1AssetRouterImpl() {
  const artifact = await hardhat.artifacts.readArtifact("L1AssetRouter");
  const contract = new ethers.Contract(sharedBridgeImpl, artifact.abi, l1Provider);

  await checkCorrectInitCode(sharedBridgeImplDeployTx, contract, artifact.bytecode, [
    expectedL1WethAddress,
    bridgeHub,
    eraChainId,
    expectedZKChainAddr,
  ]);

  console.log("L1 shared bridge impl correct!");
}

async function checkSharedBridge() {
  const artifact = await hardhat.artifacts.readArtifact("L1AssetRouter");
  const contract = new ethers.Contract(sharedBridgeProxy, artifact.abi, l1Provider);

  const l2BridgeAddr = await contract.l2BridgeAddress(eraChainId);
  if (l2BridgeAddr.toLowerCase() != expectedL2BridgeAddress.toLowerCase()) {
    throw new Error("Shared bridge l2BridgeAddress is not correct");
  }

  const usedLegacyBridge = await contract.legacyBridge();
  if (usedLegacyBridge.toLowerCase() != expectedL1LegacyBridge.toLowerCase()) {
    throw new Error("Shared bridge legacyBridge is not correct");
  }

  const usedOwner = await contract.owner();
  if (usedOwner.toLowerCase() != expectedOwner.toLowerCase()) {
    throw new Error("Shared bridge owner is not correct");
  }

  console.log("L1 shared bridge correct!");
}

async function checkLegacyBridge() {
  const artifact = await hardhat.artifacts.readArtifact("L1ERC20Bridge");
  const contract = new ethers.Contract(legacyBridgeImpl, artifact.abi, l1Provider);

  await checkCorrectInitCode(legacyBridgeImplDeployTx, contract, artifact.bytecode, [sharedBridgeProxy]);

  console.log("L1 legacy bridge impl correct!");
}

async function checkProxyAdmin() {
  await checkIdenticalBytecode(proxyAdmin, "@openzeppelin/contracts-v4/proxy/transparent/ProxyAdmin.sol:ProxyAdmin");

  const artifact = await hardhat.artifacts.readArtifact(
    "@openzeppelin/contracts-v4/proxy/transparent/ProxyAdmin.sol:ProxyAdmin"
  );
  const contract = new ethers.Contract(proxyAdmin, artifact.abi, l1Provider);

  const currentOwner = await contract.owner();
  if (currentOwner.toLowerCase() != expectedOwner.toLowerCase()) {
    throw new Error(`ProxyAdmin owner is not correct ${currentOwner}, ${expectedOwner}`);
  }

  console.log("ProxyAdmin is correct!");
}

async function main() {
  const program = new Command();

  program
    .version("0.1.0")
    .name("upgrade-consistency-checker")
    .description("upgrade shared bridge for era diamond proxy");

  program.action(async () => {
    await checkIdenticalBytecode(genesisUpgrade, "GenesisUpgrade");
    await checkIdenticalBytecode(upgradeZKChains, "UpgradeZKChains");
    await checkIdenticalBytecode(executorFacet, "ExecutorFacet");
    await checkIdenticalBytecode(gettersFacet, "GettersFacet");
    await checkIdenticalBytecode(adminFacet, "AdminFacet");
    await checkIdenticalBytecode(bridgeHubImpl, "Bridgehub");
    await checkIdenticalBytecode(verifier, eraChainId == "324" ? "Verifier" : "TestnetVerifier");
    await checkIdenticalBytecode(diamondInit, "DiamondInit");

    await checkMailbox();

    await checkProxyAdmin();

    await checkValidatorTimelock();
    await checkBridgehub();

    await checkL1AssetRouterImpl();
    await checkSharedBridge();

    await checkLegacyBridge();

    await checkCTMImpl();
    await checkCTM();
  });

  await program.parseAsync(process.argv);
}

main()
  .then(() => process.exit(0))
  .catch((err) => {
    console.error("Error:", err);
    process.exit(1);
  });<|MERGE_RESOLUTION|>--- conflicted
+++ resolved
@@ -281,15 +281,11 @@
     throw new Error("L2 default account bytecode hash is not correct");
   }
 
-<<<<<<< HEAD
-  console.log("CTM init data correct!");
-=======
   if (l2EvmEmulatorBytecodeHash.toLowerCase() !== expectedEvmEmulatorHash.toLowerCase()) {
     throw new Error("L2 EVM emulator bytecode hash is not correct");
   }
 
-  console.log("STM init data correct!");
->>>>>>> 964c78a2
+  console.log("CTM init data correct!");
 }
 
 async function checkValidatorTimelock() {
