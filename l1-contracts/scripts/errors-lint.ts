import { Command } from "commander";
import * as fs from "fs";
import * as path from "path";
import { ethers } from "ethers";
import * as https from "https";
<<<<<<< HEAD
=======

// Helper function to query the signature database
async function querySignatureDatabase(signature: string): Promise<number> {
  const url = `https://www.4byte.directory/api/v1/signatures/?text_signature=${encodeURIComponent(
    signature
  )}&_=${Date.now()}`; // add a timestamp to avoid caching
  return new Promise((resolve, reject) => {
    https
      .get(url, (res) => {
        let data = "";
        res.on("data", (chunk) => {
          data += chunk;
        });
        res.on("end", () => {
          try {
            const parsedData = JSON.parse(data);
            if (typeof parsedData.count === "number") {
              resolve(parsedData.count);
            } else {
              reject(new Error(`Invalid response from signature database: "count" is not a number. Response: ${data}`));
            }
          } catch (e) {
            reject(new Error(`Failed to parse response from signature database: ${data}`));
          }
        });
      })
      .on("error", (err) => {
        reject(new Error(`Error querying signature database: ${err.message}`));
      });
  });
}

// Helper function to submit a signature to the database
async function submitSignatureToDatabase(signature: string): Promise<void> {
  const postData = JSON.stringify({
    text_signature: signature,
  });

  const options = {
    hostname: "www.4byte.directory",
    path: "/api/v1/signatures/",
    method: "POST",
    headers: {
      "Content-Type": "application/json",
      "Content-Length": Buffer.byteLength(postData),
    },
  };

  return new Promise((resolve, reject) => {
    const req = https.request(options, (res) => {
      let responseBody = "";
      res.on("data", (chunk) => (responseBody += chunk));

      res.on("end", () => {
        if (res.statusCode >= 200 && res.statusCode < 300) {
          console.log(`Signature "${signature}" submitted successfully.`);
          resolve();
        } else if (res.statusCode === 400 && responseBody.includes("already exists")) {
          console.log(
            `Signature "${signature}" already exists in the database (race condition?). Treating as success.`
          );
          resolve();
        } else {
          reject(
            new Error(`Failed to submit signature "${signature}". Status: ${res.statusCode}, Body: ${responseBody}`)
          );
        }
      });
    });

    req.on("error", (e) => {
      reject(new Error(`Error submitting signature "${signature}": ${e.message}`));
    });

    req.write(postData);
    req.end();
  });
}
>>>>>>> 86f27d4d

// Constant arrays
const CONTRACTS_DIRECTORIES = {
  contracts: [
    "common/L1ContractErrors.sol",
    "bridge/L1BridgeContractErrors.sol",
    "bridgehub/L1BridgehubErrors.sol",
    "state-transition/L1StateTransitionErrors.sol",
    "upgrades/ZkSyncUpgradeErrors.sol",
  ],
  "deploy-scripts": ["ZkSyncScriptErrors.sol"],
  "../l2-contracts/contracts": ["errors/L2ContractErrors.sol"],
  "../system-contracts/contracts": ["SystemContractErrors.sol"],
  "../da-contracts/contracts": ["DAContractsErrors.sol"],
};

// Helper function to query the signature database
async function querySignatureDatabase(signature: string): Promise<boolean> {
  const url = `https://api.openchain.xyz/signature-database/v1/search?query=${encodeURIComponent(
    signature
  )}&_=${Date.now()}`; // add a timestamp to avoid caching
  return new Promise((resolve, reject) => {
    https
      .get(url, (res) => {
        let data = "";
        res.on("data", (chunk) => {
          data += chunk;
        });
        res.on("end", () => {
          try {
            const parsedData = JSON.parse(data);
            if (!parsedData.ok || !parsedData.result) {
              return reject(new Error(`Invalid response from signature database. Response: ${data}`));
            }

            const { event, function: func } = parsedData.result;
            const signatureFound = Object.keys(event || {}).length > 0 || Object.keys(func || {}).length > 0;
            resolve(signatureFound);
          } catch (e) {
            reject(new Error(`Failed to parse response from signature database: ${data}`));
          }
        });
      })
      .on("error", (err) => {
        reject(new Error(`Error querying signature database: ${err.message}`));
      });
  });
}

// Helper function to submit a signature to the database
async function submitSignatureToDatabase(signature: string): Promise<void> {
  const postData = JSON.stringify({
    function: [signature],
    event: [],
  });

  const options = {
    hostname: "api.openchain.xyz",
    path: "/signature-database/v1/import",
    method: "POST",
    headers: {
      "Content-Type": "application/json",
      "Content-Length": Buffer.byteLength(postData),
    },
  };

  return new Promise((resolve, reject) => {
    const req = https.request(options, (res) => {
      let responseBody = "";
      res.on("data", (chunk) => (responseBody += chunk));

      res.on("end", () => {
        if (res.statusCode >= 200 && res.statusCode < 300) {
          console.log(`Signature "${signature}" submitted successfully.`);
          resolve();
        } else if (res.statusCode === 400 && responseBody.includes("already exists")) {
          console.log(
            `Signature "${signature}" already exists in the database (race condition?). Treating as success.`
          );
          resolve();
        } else {
          reject(
            new Error(`Failed to submit signature "${signature}". Status: ${res.statusCode}, Body: ${responseBody}`)
          );
        }
      });
    });

    req.on("error", (e) => {
      reject(new Error(`Error submitting signature "${signature}": ${e.message}`));
    });

    req.write(postData);
    req.end();
  });
}

// Helper: sort error blocks (selector + multi-line error) alphabetically by error name
function sortErrorBlocks(lines: string[]): string[] {
  const before: string[] = [];
  const blocks: string[][] = [];
  const after: string[] = [];
  let i = 0;
  let inBlock = false;

  while (i < lines.length) {
    const line = lines[i];
    const next = lines[i + 1];

    // If a selector comment followed by an error declaration
    if (/^\s*\/\/\s*0x[0-9a-fA-F]{8}/.test(line) && next && /^\s*error\s+/.test(next)) {
      inBlock = true;
      const block: string[] = [];
      block.push(line);
      i++;
      // Capture error and its multi-line body
      while (i < lines.length) {
        block.push(lines[i]);
        if (lines[i].trim().endsWith(");")) {
          i++;
          break;
        }
        i++;
      }
      blocks.push(block);
    }
    // If an error declaration without preceding selector comment
    else if (/^\s*error\s+/.test(line)) {
      inBlock = true;
      const block: string[] = [];
      while (i < lines.length) {
        block.push(lines[i]);
        if (lines[i].trim().endsWith(");")) {
          i++;
          break;
        }
        i++;
      }
      blocks.push(block);
    }
    // Regular lines
    else {
      if (!inBlock) before.push(line);
      else after.push(line);
      i++;
    }
  }

  // Sort blocks by the first 'error Name'
  blocks.sort((a, b) => {
    const nameA = a.find((l) => /^\s*error\s+/.test(l))!.match(/error\s+(\w+)/)![1];
    const nameB = b.find((l) => /^\s*error\s+/.test(l))!.match(/error\s+(\w+)/)![1];
    return nameA.localeCompare(nameB);
  });

  // Reassemble file
  const sorted: string[] = [...before];
  blocks.forEach((block) => sorted.push(...block));
  return sorted.concat(after);
}

// Process a file: handle selector insertion, multiline parsing, and sorting
async function processFile(
  filePath: string,
  fix: boolean,
  collectedErrors: Map<string, [string, string]>
): Promise<boolean> {
  const content = fs.readFileSync(filePath, "utf8");

  // Find all enum definitions in the file
  const enums = new Set<string>();
  const enumRegex = /enum\s+(\w+)\s*\{/g;
  let enumMatch;
  while ((enumMatch = enumRegex.exec(content)) !== null) {
    enums.add(enumMatch[1]);
  }

  const lines = content.split(/\r?\n/);
  const output: string[] = [];
  let modified = false;
  let i = 0;

  while (i < lines.length) {
    const line = lines[i];

    if (/^\s*error\s+/.test(line)) {
      // Capture block lines
      const blockLines: string[] = [];
      const start = i;
      while (i < lines.length) {
        blockLines.push(lines[i]);
        if (lines[i].trim().endsWith(");")) break;
        i++;
      }
      // Regex parse
      const blockText = blockLines.join("\n");
      const sigRe = /^\s*error\s+(\w+)\s*\(([\s\S]*?)\)\s*;\s*$/m;
      const match = blockText.match(sigRe);
      if (!match) throw new Error(`Cannot parse error at ${filePath}:${start + 1}`);
      const [, errName, params] = match;
      const types = params
        .split(",")
        .map((p) => p.trim().split(/\s+/)[0])
        .filter((t) => t)
        .map((t) => (enums.has(t) ? "uint8" : t));
      const sig = `${errName}(${types.join(",")})`;

      if (collectedErrors.has(sig)) {
        const [, prev] = collectedErrors.get(sig)!;
        throw new Error(`Error ${errName} defined twice in ${prev} and ${filePath}`);
      }
      collectedErrors.set(sig, [errName, filePath]);

      // Selector comment
      const selector = ethers.utils.id(sig).slice(0, 10);
      const comment = `// ${selector}`;
      const prev = output[output.length - 1];
      if (!prev || prev.trim() !== comment) {
        if (!fix) throw new Error(`Missing selector above ${filePath}:${start + 1}`);
        if (prev && prev.trim().startsWith("//")) output[output.length - 1] = comment;
        else output.push(comment);
        modified = true;
      }

<<<<<<< HEAD
      // Submit signature to https://openchain.xyz/ if --fix is provided
      if (fix) {
        const exists = await querySignatureDatabase(sig);
        if (!exists) {
=======
      // Submit signature to https://www4byte.directory/ if --fix is provided
      if (fix) {
        const count = await querySignatureDatabase(sig);
        if (count === 0) {
>>>>>>> 86f27d4d
          await submitSignatureToDatabase(sig);
        } else {
          console.log(`Signature "${sig}" already exists in the database.`);
        }
      }

      // Push block
      blockLines.forEach((l) => output.push(l));
      i++;
    } else {
      output.push(line);
      i++;
    }
  }

  if (fix && modified) {
    // Sort all error blocks
    const sorted = sortErrorBlocks(output);
    fs.writeFileSync(filePath, sorted.join("\n"), "utf8");
    return true;
  }
  return modified;
}

// Recursively collects all custom error usages from the given contract directories.
function collectErrorUsages(directories: string[], usedErrors: Set<string>) {
  for (const dir of directories) {
    const absoluteDir = path.resolve(dir);
    if (fs.existsSync(absoluteDir) && fs.lstatSync(absoluteDir).isDirectory()) {
      const files = fs.readdirSync(absoluteDir);
      for (const file of files) {
        const fullPath = path.join(absoluteDir, file);
        if (fs.lstatSync(fullPath).isDirectory()) {
          collectErrorUsages([fullPath], usedErrors);
        } else if (file.endsWith(".sol")) {
          const fileContent = fs.readFileSync(fullPath, "utf8");
          const revertRegex = /revert\s+([A-Za-z0-9_]+)/g;
          let match;
          while ((match = revertRegex.exec(fileContent)) !== null) usedErrors.add(match[1]);
        }
      }
    }
  }
}

async function main() {
  const program = new Command();
  program
    .option("--fix", "Fix the errors by inserting selectors and sorting")
    .option("--check", "Check if the selectors are present without modifying files")
    .parse(process.argv);

  const options = program.opts();
  if ((!options.fix && !options.check) || (options.fix && options.check)) {
    console.error("Error: You must provide either --fix or --check, but not both.");
    process.exit(1);
  }
  let hasErrors = false;
  for (const [contractsPath, errorsPaths] of Object.entries(CONTRACTS_DIRECTORIES)) {
    const declaredErrors = new Map<string, [string, string]>();
    const usedErrors = new Set<string>();
    for (const customErrorFile of errorsPaths) {
      const absolutePath = path.resolve(contractsPath + "/" + customErrorFile);
      const result = await processFile(absolutePath, options.fix, declaredErrors);
      if (result && options.check) hasErrors = true;
    }
    if (options.check && hasErrors) {
      console.error("Some errors were found.");
      process.exit(1);
    }
    if (options.check) {
      collectErrorUsages([contractsPath], usedErrors);
      const unusedErrors = [...declaredErrors].filter(([, [errorName]]) => !usedErrors.has(errorName));
      if (unusedErrors.length > 0) {
        for (const [errorSig, errorFile] of unusedErrors)
          console.error(`Error "${errorSig}" from ${errorFile} is declared but never used.`);
        process.exit(1);
      }
    }
  }
  if (options.check && !hasErrors) console.log("All files are correct.");
  if (options.fix) console.log("All files have been processed and fixed.");
}

main();<|MERGE_RESOLUTION|>--- conflicted
+++ resolved
@@ -3,87 +3,6 @@
 import * as path from "path";
 import { ethers } from "ethers";
 import * as https from "https";
-<<<<<<< HEAD
-=======
-
-// Helper function to query the signature database
-async function querySignatureDatabase(signature: string): Promise<number> {
-  const url = `https://www.4byte.directory/api/v1/signatures/?text_signature=${encodeURIComponent(
-    signature
-  )}&_=${Date.now()}`; // add a timestamp to avoid caching
-  return new Promise((resolve, reject) => {
-    https
-      .get(url, (res) => {
-        let data = "";
-        res.on("data", (chunk) => {
-          data += chunk;
-        });
-        res.on("end", () => {
-          try {
-            const parsedData = JSON.parse(data);
-            if (typeof parsedData.count === "number") {
-              resolve(parsedData.count);
-            } else {
-              reject(new Error(`Invalid response from signature database: "count" is not a number. Response: ${data}`));
-            }
-          } catch (e) {
-            reject(new Error(`Failed to parse response from signature database: ${data}`));
-          }
-        });
-      })
-      .on("error", (err) => {
-        reject(new Error(`Error querying signature database: ${err.message}`));
-      });
-  });
-}
-
-// Helper function to submit a signature to the database
-async function submitSignatureToDatabase(signature: string): Promise<void> {
-  const postData = JSON.stringify({
-    text_signature: signature,
-  });
-
-  const options = {
-    hostname: "www.4byte.directory",
-    path: "/api/v1/signatures/",
-    method: "POST",
-    headers: {
-      "Content-Type": "application/json",
-      "Content-Length": Buffer.byteLength(postData),
-    },
-  };
-
-  return new Promise((resolve, reject) => {
-    const req = https.request(options, (res) => {
-      let responseBody = "";
-      res.on("data", (chunk) => (responseBody += chunk));
-
-      res.on("end", () => {
-        if (res.statusCode >= 200 && res.statusCode < 300) {
-          console.log(`Signature "${signature}" submitted successfully.`);
-          resolve();
-        } else if (res.statusCode === 400 && responseBody.includes("already exists")) {
-          console.log(
-            `Signature "${signature}" already exists in the database (race condition?). Treating as success.`
-          );
-          resolve();
-        } else {
-          reject(
-            new Error(`Failed to submit signature "${signature}". Status: ${res.statusCode}, Body: ${responseBody}`)
-          );
-        }
-      });
-    });
-
-    req.on("error", (e) => {
-      reject(new Error(`Error submitting signature "${signature}": ${e.message}`));
-    });
-
-    req.write(postData);
-    req.end();
-  });
-}
->>>>>>> 86f27d4d
 
 // Constant arrays
 const CONTRACTS_DIRECTORIES = {
@@ -251,6 +170,11 @@
   fix: boolean,
   collectedErrors: Map<string, [string, string]>
 ): Promise<boolean> {
+async function processFile(
+  filePath: string,
+  fix: boolean,
+  collectedErrors: Map<string, [string, string]>
+): Promise<boolean> {
   const content = fs.readFileSync(filePath, "utf8");
 
   // Find all enum definitions in the file
@@ -308,17 +232,10 @@
         modified = true;
       }
 
-<<<<<<< HEAD
       // Submit signature to https://openchain.xyz/ if --fix is provided
       if (fix) {
         const exists = await querySignatureDatabase(sig);
         if (!exists) {
-=======
-      // Submit signature to https://www4byte.directory/ if --fix is provided
-      if (fix) {
-        const count = await querySignatureDatabase(sig);
-        if (count === 0) {
->>>>>>> 86f27d4d
           await submitSignatureToDatabase(sig);
         } else {
           console.log(`Signature "${sig}" already exists in the database.`);
@@ -383,6 +300,7 @@
     for (const customErrorFile of errorsPaths) {
       const absolutePath = path.resolve(contractsPath + "/" + customErrorFile);
       const result = await processFile(absolutePath, options.fix, declaredErrors);
+      const result = await processFile(absolutePath, options.fix, declaredErrors);
       if (result && options.check) hasErrors = true;
     }
     if (options.check && hasErrors) {
