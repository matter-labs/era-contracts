import { Command } from "commander";
import * as fs from "fs";
import * as path from "path";
import { ethers } from "ethers";

// Constant arrays
const CONTRACTS_DIRECTORIES = {
  contracts: [
    "common/L1ContractErrors.sol",
    "bridge/L1BridgeContractErrors.sol",
    "bridgehub/L1BridgehubErrors.sol",
    "state-transition/L1StateTransitionErrors.sol",
    "upgrades/ZkSyncUpgradeErrors.sol",
  ],
  "deploy-scripts": ["ZkSyncScriptErrors.sol"],
  "../l2-contracts/contracts": ["errors/L2ContractErrors.sol"],
  "../system-contracts/contracts": ["SystemContractErrors.sol"],
<<<<<<< HEAD
}; // Replace with your directories

// Function to extract the error signature
function getErrorSignature(errorString: string): string {
  errorString = errorString.trim();
  const parenIndex = errorString.indexOf("(");

  if (parenIndex === -1) {
    throw new Error("No '(' in error");
  } else {
    const errorName = errorString.substring(0, parenIndex).trim();
    const paramsString = errorString.substring(parenIndex + 1, errorString.lastIndexOf(")")).trim();

    const params = paramsString
      .split(",")
      .map((param) => {
        const typeMatch = param.trim().match(/^(\w+(\[\])*)\s*(\w*)$/);
        if (typeMatch) {
          return typeMatch[1];
        } else {
          return "";
=======
  "../da-contracts/contracts": ["DAContractsErrors.sol"],
};

// Helper: sort error blocks (selector + multi-line error) alphabetically by error name
function sortErrorBlocks(lines: string[]): string[] {
  const before: string[] = [];
  const blocks: string[][] = [];
  const after: string[] = [];
  let i = 0;
  let inBlock = false;

  while (i < lines.length) {
    const line = lines[i];
    const next = lines[i + 1];

    // If a selector comment followed by an error declaration
    if (/^\s*\/\/\s*0x[0-9a-fA-F]{8}/.test(line) && next && /^\s*error\s+/.test(next)) {
      inBlock = true;
      const block: string[] = [];
      block.push(line);
      i++;
      // Capture error and its multi-line body
      while (i < lines.length) {
        block.push(lines[i]);
        if (lines[i].trim().endsWith(");")) {
          i++;
          break;
>>>>>>> a698cf44
        }
        i++;
      }
      blocks.push(block);
    }
    // If an error declaration without preceding selector comment
    else if (/^\s*error\s+/.test(line)) {
      inBlock = true;
      const block: string[] = [];
      while (i < lines.length) {
        block.push(lines[i]);
        if (lines[i].trim().endsWith(");")) {
          i++;
          break;
        }
        i++;
      }
      blocks.push(block);
    }
    // Regular lines
    else {
      if (!inBlock) before.push(line);
      else after.push(line);
      i++;
    }
  }

  // Sort blocks by the first 'error Name'
  blocks.sort((a, b) => {
    const nameA = a.find((l) => /^\s*error\s+/.test(l))!.match(/error\s+(\w+)/)![1];
    const nameB = b.find((l) => /^\s*error\s+/.test(l))!.match(/error\s+(\w+)/)![1];
    return nameA.localeCompare(nameB);
  });

  // Reassemble file
  const sorted: string[] = [...before];
  blocks.forEach((block) => sorted.push(...block));
  return sorted.concat(after);
}

// Process a file: handle selector insertion, multiline parsing, and sorting
function processFile(filePath: string, fix: boolean, collectedErrors: Map<string, [string, string]>): boolean {
  const content = fs.readFileSync(filePath, "utf8");

  // Find all enum definitions in the file
  const enums = new Set<string>();
  const enumRegex = /enum\s+(\w+)\s*\{/g;
  let enumMatch;
  while ((enumMatch = enumRegex.exec(content)) !== null) {
    enums.add(enumMatch[1]);
  }

  const lines = content.split(/\r?\n/);
  const output: string[] = [];
  let modified = false;
  let i = 0;

  while (i < lines.length) {
    const line = lines[i];

    if (/^\s*error\s+/.test(line)) {
      // Capture block lines
      const blockLines: string[] = [];
      const start = i;
      while (i < lines.length) {
        blockLines.push(lines[i]);
        if (lines[i].trim().endsWith(");")) break;
        i++;
      }
      // Regex parse
      const blockText = blockLines.join("\n");
      const sigRe = /^\s*error\s+(\w+)\s*\(([\s\S]*?)\)\s*;\s*$/m;
      const match = blockText.match(sigRe);
      if (!match) throw new Error(`Cannot parse error at ${filePath}:${start + 1}`);
      const [, errName, params] = match;
      const types = params
        .split(",")
        .map((p) => p.trim().split(/\s+/)[0])
        .filter((t) => t)
        .map((t) => (enums.has(t) ? "uint8" : t));
      const sig = `${errName}(${types.join(",")})`;

      if (collectedErrors.has(sig)) {
        const [, prev] = collectedErrors.get(sig)!;
        throw new Error(`Error ${errName} defined twice in ${prev} and ${filePath}`);
      }
      collectedErrors.set(sig, [errName, filePath]);

      // Selector comment
      const selector = ethers.utils.id(sig).slice(0, 10);
      const comment = `// ${selector}`;
      const prev = output[output.length - 1];
      if (!prev || prev.trim() !== comment) {
        if (!fix) throw new Error(`Missing selector above ${filePath}:${start + 1}`);
        if (prev && prev.trim().startsWith("//")) output[output.length - 1] = comment;
        else output.push(comment);
        modified = true;
      }

      // Push block
      blockLines.forEach((l) => output.push(l));
      i++;
    } else {
      output.push(line);
      i++;
    }
  }

  if (fix && modified) {
    // Sort all error blocks
    const sorted = sortErrorBlocks(output);
    fs.writeFileSync(filePath, sorted.join("\n"), "utf8");
    return true;
  }
  return modified;
}

// Recursively collects all custom error usages from the given contract directories.
function collectErrorUsages(directories: string[], usedErrors: Set<string>) {
  for (const dir of directories) {
    const absoluteDir = path.resolve(dir);
    if (fs.existsSync(absoluteDir) && fs.lstatSync(absoluteDir).isDirectory()) {
      const files = fs.readdirSync(absoluteDir);
      for (const file of files) {
        const fullPath = path.join(absoluteDir, file);
        if (fs.lstatSync(fullPath).isDirectory()) {
          collectErrorUsages([fullPath], usedErrors);
        } else if (file.endsWith(".sol")) {
          const fileContent = fs.readFileSync(fullPath, "utf8");
          const revertRegex = /revert\s+([A-Za-z0-9_]+)/g;
          let match;
          while ((match = revertRegex.exec(fileContent)) !== null) usedErrors.add(match[1]);
        }
      }
    }
  }
}

async function main() {
  const program = new Command();
  program
    .option("--fix", "Fix the errors by inserting selectors and sorting")
    .option("--check", "Check if the selectors are present without modifying files")
    .parse(process.argv);

  const options = program.opts();
  if ((!options.fix && !options.check) || (options.fix && options.check)) {
    console.error("Error: You must provide either --fix or --check, but not both.");
    process.exit(1);
  }
  let hasErrors = false;
  for (const [contractsPath, errorsPaths] of Object.entries(CONTRACTS_DIRECTORIES)) {
    const declaredErrors = new Map<string, [string, string]>();
    const usedErrors = new Set<string>();
    for (const customErrorFile of errorsPaths) {
      const absolutePath = path.resolve(contractsPath + "/" + customErrorFile);
      const result = processFile(absolutePath, options.fix, declaredErrors);
      if (result && options.check) hasErrors = true;
    }
    if (options.check && hasErrors) {
      console.error("Some errors were found.");
      process.exit(1);
    }
    if (options.check) {
      collectErrorUsages([contractsPath], usedErrors);
      const unusedErrors = [...declaredErrors].filter(([, [errorName]]) => !usedErrors.has(errorName));
      if (unusedErrors.length > 0) {
        for (const [errorSig, errorFile] of unusedErrors)
          console.error(`Error "${errorSig}" from ${errorFile} is declared but never used.`);
        process.exit(1);
      }
    }
  }
  if (options.check && !hasErrors) console.log("All files are correct.");
  if (options.fix) console.log("All files have been processed and fixed.");
}

main();<|MERGE_RESOLUTION|>--- conflicted
+++ resolved
@@ -15,29 +15,6 @@
   "deploy-scripts": ["ZkSyncScriptErrors.sol"],
   "../l2-contracts/contracts": ["errors/L2ContractErrors.sol"],
   "../system-contracts/contracts": ["SystemContractErrors.sol"],
-<<<<<<< HEAD
-}; // Replace with your directories
-
-// Function to extract the error signature
-function getErrorSignature(errorString: string): string {
-  errorString = errorString.trim();
-  const parenIndex = errorString.indexOf("(");
-
-  if (parenIndex === -1) {
-    throw new Error("No '(' in error");
-  } else {
-    const errorName = errorString.substring(0, parenIndex).trim();
-    const paramsString = errorString.substring(parenIndex + 1, errorString.lastIndexOf(")")).trim();
-
-    const params = paramsString
-      .split(",")
-      .map((param) => {
-        const typeMatch = param.trim().match(/^(\w+(\[\])*)\s*(\w*)$/);
-        if (typeMatch) {
-          return typeMatch[1];
-        } else {
-          return "";
-=======
   "../da-contracts/contracts": ["DAContractsErrors.sol"],
 };
 
@@ -65,7 +42,6 @@
         if (lines[i].trim().endsWith(");")) {
           i++;
           break;
->>>>>>> a698cf44
         }
         i++;
       }
