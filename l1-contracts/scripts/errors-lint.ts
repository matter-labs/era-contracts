--- conflicted
+++ resolved
@@ -327,7 +327,6 @@
         if (st.isDirectory()) {
           collectErrorUsages([fullPath], usedErrors, declaredNames);
         } else if (file.endsWith(".sol")) {
-<<<<<<< HEAD
           let src = fs.readFileSync(fullPath, "utf8");
 
           // Strip comments
@@ -353,15 +352,8 @@
               }
             }
           }
-          // const fileContent = fs.readFileSync(fullPath, "utf8");
-          // const revertRegex = /revert\s+([A-Za-z0-9_]+)/g;
-          // let match;
-          // while ((match = revertRegex.exec(fileContent)) !== null) usedErrors.add(match[1]);
-
-          // // Also check for error selector usage like ErrorName.selector
-          // const selectorRegex = /([A-Za-z0-9_]+)\.selector/g;
-          // while ((match = selectorRegex.exec(fileContent)) !== null) usedErrors.add(match[1]);
-=======
+
+          // Check for errors used in revert statements like revert ErrorName(...)
           const fileContent = fs.readFileSync(fullPath, "utf8");
           const revertRegex = /revert\s+([A-Za-z0-9_]+)/g;
           let match;
@@ -374,7 +366,6 @@
           // Check for errors used in require statements like require(condition, ErrorName(...))
           const requireRegex = /require\s*\([^,]+,\s*([A-Za-z0-9_]+)\s*\(/g;
           while ((match = requireRegex.exec(fileContent)) !== null) usedErrors.add(match[1]);
->>>>>>> e320a0ec
         }
       }
     } else if (stat.isFile() && absoluteDir.endsWith(".sol")) {
