--- conflicted
+++ resolved
@@ -326,7 +326,6 @@
         if (st.isDirectory()) {
           collectErrorUsages([fullPath], usedErrors, declaredNames);
         } else if (file.endsWith(".sol")) {
-<<<<<<< HEAD
           let src = fs.readFileSync(fullPath, "utf8");
 
           // Strip comments
@@ -352,16 +351,14 @@
               }
             }
           }
-=======
-          const fileContent = fs.readFileSync(fullPath, "utf8");
-          const revertRegex = /revert\s+([A-Za-z0-9_]+)/g;
-          let match;
-          while ((match = revertRegex.exec(fileContent)) !== null) usedErrors.add(match[1]);
-
-          // Also check for error selector usage like ErrorName.selector
-          const selectorRegex = /([A-Za-z0-9_]+)\.selector/g;
-          while ((match = selectorRegex.exec(fileContent)) !== null) usedErrors.add(match[1]);
->>>>>>> 348f7b91
+          // const fileContent = fs.readFileSync(fullPath, "utf8");
+          // const revertRegex = /revert\s+([A-Za-z0-9_]+)/g;
+          // let match;
+          // while ((match = revertRegex.exec(fileContent)) !== null) usedErrors.add(match[1]);
+
+          // // Also check for error selector usage like ErrorName.selector
+          // const selectorRegex = /([A-Za-z0-9_]+)\.selector/g;
+          // while ((match = selectorRegex.exec(fileContent)) !== null) usedErrors.add(match[1]);
         }
       }
     } else if (stat.isFile() && absoluteDir.endsWith(".sol")) {
@@ -405,20 +402,16 @@
     }
 
     if (options.check) {
-<<<<<<< HEAD
       // Restrict usage scan to only declared error names from this package path
       const declaredNames = new Set(Array.from(declaredErrors.values()).map(([name]) => name));
 
-      collectErrorUsages([contractsPath], usedErrors, declaredNames);
-
-=======
       // Check for error usage in contracts, test files, and deploy scripts
       const searchPaths = [contractsPath];
       if (contractsPath === "contracts") {
         searchPaths.push("test"); // Also search test directory for contracts
       }
-      collectErrorUsages(searchPaths, usedErrors);
->>>>>>> 348f7b91
+      collectErrorUsages(searchPaths, usedErrors, declaredNames);
+
       const unusedErrors = [...declaredErrors].filter(([, [errorName]]) => !usedErrors.has(errorName));
       if (unusedErrors.length > 0) {
         for (const [errorSig, [, filePath]] of unusedErrors) {
