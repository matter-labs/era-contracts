--- conflicted
+++ resolved
@@ -111,34 +111,6 @@
         if (lines[i].trim().endsWith(");")) break;
         i++;
       }
-<<<<<<< HEAD
-      collectedErrors.set(signature, [errorName, filePath]);
-
-      // Calculate the selector
-      const hash = ethers.utils.id(signature);
-      const selector = hash.substring(0, 10);
-
-      // Check the line above
-      const previousLine = newLines[newLines.length - 1];
-      const selectorComment = `// ${selector}`;
-
-      if (
-        !previousLine ||
-        (previousLine.trim() !== selectorComment && !previousLine.trim().startsWith("// skip-errors-lint"))
-      ) {
-        if (fix) {
-          // We allow fixing incorrect signature
-          if (previousLine.startsWith("//")) {
-            newLines[newLines.length - 1] = selectorComment;
-          } else {
-            // Insert the selector line
-            newLines.push(selectorComment);
-          }
-          modified = true;
-        } else {
-          throw new Error(`Missing selector comment above error at ${filePath}:${lineNumber + 1}`);
-        }
-=======
       // Regex parse
       const blockText = blockLines.join("\n");
       const sigRe = /^\s*error\s+(\w+)\s*\(([\s\S]*?)\)\s*;\s*$/m;
@@ -155,7 +127,6 @@
       if (collectedErrors.has(sig)) {
         const [, prev] = collectedErrors.get(sig)!;
         throw new Error(`Error ${errName} defined twice in ${prev} and ${filePath}`);
->>>>>>> 59c9a330
       }
       collectedErrors.set(sig, [errName, filePath]);
 
@@ -163,7 +134,7 @@
       const selector = ethers.utils.id(sig).slice(0, 10);
       const comment = `// ${selector}`;
       const prev = output[output.length - 1];
-      if (!prev || prev.trim() !== comment) {
+      if (!prev || (prev.trim() !== comment && !prev.trim().startsWith("// skip-errors-lint"))) {
         if (!fix) throw new Error(`Missing selector above ${filePath}:${start + 1}`);
         if (prev && prev.trim().startsWith("//")) output[output.length - 1] = comment;
         else output.push(comment);
