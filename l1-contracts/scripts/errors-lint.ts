--- conflicted
+++ resolved
@@ -10,6 +10,8 @@
     "common/L1ContractErrors.sol",
     "bridge/L1BridgeContractErrors.sol",
     "bridgehub/L1BridgehubErrors.sol",
+    "interop/InteropErrors.sol",
+    "bridge/asset-tracker/AssetTrackerErrors.sol",
     "state-transition/L1StateTransitionErrors.sol",
     "upgrades/ZkSyncUpgradeErrors.sol",
   ],
@@ -100,26 +102,6 @@
   });
 }
 
-<<<<<<< HEAD
-// Constant arrays
-const CONTRACTS_DIRECTORIES = {
-  contracts: [
-    "common/L1ContractErrors.sol",
-    "bridge/L1BridgeContractErrors.sol",
-    "bridgehub/L1BridgehubErrors.sol",
-    "interop/InteropErrors.sol",
-    "bridge/asset-tracker/AssetTrackerErrors.sol",
-    "state-transition/L1StateTransitionErrors.sol",
-    "upgrades/ZkSyncUpgradeErrors.sol",
-  ],
-  "deploy-scripts": ["ZkSyncScriptErrors.sol"],
-  "../l2-contracts/contracts": ["errors/L2ContractErrors.sol"],
-  "../system-contracts/contracts": ["SystemContractErrors.sol"],
-  "../da-contracts/contracts": ["DAContractsErrors.sol"],
-};
-
-=======
->>>>>>> 93f0b128
 // Helper: sort error blocks (selector + multi-line error) alphabetically by error name
 function sortErrorBlocks(lines: string[]): string[] {
   const before: string[] = [];
