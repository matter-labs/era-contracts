// hardhat import should be the first import in the file
// eslint-disable-next-line @typescript-eslint/no-unused-vars
import * as hardhat from "hardhat";
import { Command } from "commander";
import { Wallet } from "ethers";
import { formatUnits, parseUnits } from "ethers/lib/utils";
import * as fs from "fs";
import * as path from "path";
import { Deployer } from "../src.ts/deploy";
import { GAS_MULTIPLIER, web3Provider } from "./utils";
import { ADDRESS_ONE } from "../src.ts/utils";
import { getTokens } from "../src.ts/deploy-token";

const ETH_TOKEN_ADDRESS = ADDRESS_ONE;

const provider = web3Provider();
const testConfigPath = path.join(process.env.ZKSYNC_HOME as string, "etc/test_config/constant");
const ethTestConfig = JSON.parse(fs.readFileSync(`${testConfigPath}/eth.json`, { encoding: "utf-8" }));

const getTokenAddress = async (name: string) => {
  const tokens = getTokens();
  const token = tokens.find((token: { symbol: string }) => token.symbol == name);
  if (!token) {
    throw new Error(`Token ${name} not found`);
  }
  if (!token.address) {
    throw new Error(`Token ${name} has no address`);
  }
  return token.address;
};

// If base token is eth, we are ok, otherwise we need to check if token is deployed
const checkTokenAddress = async (address: string) => {
  if (address == ETH_TOKEN_ADDRESS) {
    return;
  } else if ((await provider.getCode(address)) == "0x") {
    throw new Error(`Token ${address} is not deployed`);
  }
};

// If:
// * base token name is provided, we find its address
// * base token address is provided, we use it
// * neither is provided, we fallback to eth
const chooseBaseTokenAddress = async (name?: string, address?: string) => {
  if (name) {
    return getTokenAddress(name);
  } else if (address) {
    return address;
  } else {
    return ETH_TOKEN_ADDRESS;
  }
};

async function main() {
  const program = new Command();

  program.version("0.1.0").name("register-hyperchain").description("register hyperchains");

  program
    .option("--private-key <private-key>")
    .option("--chain-id <chain-id>")
    .option("--gas-price <gas-price>")
    .option("--nonce <nonce>")
    .option("--governor-address <governor-address>")
    .option("--create2-salt <create2-salt>")
    .option("--diamond-upgrade-init <version>")
    .option("--only-verifier")
    .option("--validium-mode")
    .option("--base-token-name <base-token-name>")
    .option("--base-token-address <base-token-address>")
    .option("--use-governance <use-governance>")
    .action(async (cmd) => {
      const deployWallet = cmd.privateKey
        ? new Wallet(cmd.privateKey, provider)
        : Wallet.fromMnemonic(
            process.env.MNEMONIC ? process.env.MNEMONIC : ethTestConfig.mnemonic,
            "m/44'/60'/0'/0/1"
          ).connect(provider);
      console.log(`Using deployer wallet: ${deployWallet.address}`);

      const ownerAddress = cmd.governorAddress || deployWallet.address;
      console.log(`Using governor address: ${ownerAddress}`);

      const gasPrice = cmd.gasPrice
        ? parseUnits(cmd.gasPrice, "gwei")
        : (await provider.getGasPrice()).mul(GAS_MULTIPLIER);
      console.log(`Using gas price: ${formatUnits(gasPrice, "gwei")} gwei`);

      const nonce = cmd.nonce ? parseInt(cmd.nonce) : await deployWallet.getTransactionCount();
      console.log(`Using nonce: ${nonce}`);

      const deployer = new Deployer({
        deployWallet,
        ownerAddress,
        verbose: true,
      });

      const baseTokenAddress = await chooseBaseTokenAddress(cmd.baseTokenName, cmd.baseTokenAddress);
      await checkTokenAddress(baseTokenAddress);
      console.log(`Using base token address: ${baseTokenAddress}`);

      const useGovernance = !!cmd.useGovernance && cmd.useGovernance === "true";

      if (!(await deployer.bridgehubContract(deployWallet).tokenIsRegistered(baseTokenAddress))) {
<<<<<<< HEAD
        await deployer.registerTokenBridgehub(baseTokenAddress);
=======
        await deployer.registerToken(baseTokenAddress, useGovernance);
>>>>>>> 12a7d3bc
      }
      await deployer.registerTokenInNativeTokenVault(baseTokenAddress, { gasPrice });

      await deployer.registerHyperchain(baseTokenAddress, cmd.validiumMode, null, gasPrice, useGovernance);
    });

  await program.parseAsync(process.argv);
}

main()
  .then(() => process.exit(0))
  .catch((err) => {
    console.error("Error:", err);
    process.exit(1);
  });<|MERGE_RESOLUTION|>--- conflicted
+++ resolved
@@ -103,11 +103,7 @@
       const useGovernance = !!cmd.useGovernance && cmd.useGovernance === "true";
 
       if (!(await deployer.bridgehubContract(deployWallet).tokenIsRegistered(baseTokenAddress))) {
-<<<<<<< HEAD
-        await deployer.registerTokenBridgehub(baseTokenAddress);
-=======
-        await deployer.registerToken(baseTokenAddress, useGovernance);
->>>>>>> 12a7d3bc
+        await deployer.registerTokenBridgehub(baseTokenAddress, useGovernance);
       }
       await deployer.registerTokenInNativeTokenVault(baseTokenAddress, { gasPrice });
 
