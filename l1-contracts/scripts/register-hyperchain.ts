// hardhat import should be the first import in the file
// eslint-disable-next-line @typescript-eslint/no-unused-vars
import * as hardhat from "hardhat";
import { Command } from "commander";
import { Wallet } from "ethers";
import { formatUnits, parseUnits } from "ethers/lib/utils";
import * as fs from "fs";
import * as path from "path";
import { Deployer } from "../src.ts/deploy";
import { GAS_MULTIPLIER, web3Provider } from "./utils";
import { ADDRESS_ONE } from "../src.ts/utils";
import { getTokens } from "../src.ts/deploy-token";

const ETH_TOKEN_ADDRESS = ADDRESS_ONE;

const provider = web3Provider();
const testConfigPath = path.join(process.env.ZKSYNC_HOME as string, "etc/test_config/constant");
const ethTestConfig = JSON.parse(fs.readFileSync(`${testConfigPath}/eth.json`, { encoding: "utf-8" }));

const getTokenAddress = async (name: string) => {
  const tokens = getTokens();
  const token = tokens.find((token: { symbol: string }) => token.symbol == name);
  if (!token) {
    throw new Error(`Token ${name} not found`);
  }
  if (!token.address) {
    throw new Error(`Token ${name} has no address`);
  }
  return token.address;
};

// If base token is eth, we are ok, otherwise we need to check if token is deployed
const checkTokenAddress = async (address: string) => {
  if (address == ETH_TOKEN_ADDRESS) {
    return;
  } else if ((await provider.getCode(address)) == "0x") {
    throw new Error(`Token ${address} is not deployed`);
  }
};

// If:
// * base token name is provided, we find its address
// * base token address is provided, we use it
// * neither is provided, we fallback to eth
const chooseBaseTokenAddress = async (name?: string, address?: string) => {
  if (name) {
    return getTokenAddress(name);
  } else if (address) {
    return address;
  } else {
    return ETH_TOKEN_ADDRESS;
  }
};

async function main() {
  const program = new Command();

  program.version("0.1.0").name("register-hyperchain").description("register hyperchains");

  program
    .option("--private-key <private-key>")
    .option("--gas-price <gas-price>")
    .option("--nonce <nonce>")
    .option("--governor-address <governor-address>")
    .option("--only-verifier")
    .option("--validium-mode")
    .option("--base-token-name <base-token-name>")
    .option("--base-token-address <base-token-address>")
    .option("--use-governance <use-governance>")
    .action(async (cmd) => {
      const deployWallet = cmd.privateKey
        ? new Wallet(cmd.privateKey, provider)
        : Wallet.fromMnemonic(
            process.env.MNEMONIC ? process.env.MNEMONIC : ethTestConfig.mnemonic,
            "m/44'/60'/0'/0/1"
          ).connect(provider);
      console.log(`Using deployer wallet: ${deployWallet.address}`);

      const ownerAddress = cmd.governorAddress || deployWallet.address;
      console.log(`Using governor address: ${ownerAddress}`);

      const gasPrice = cmd.gasPrice
        ? parseUnits(cmd.gasPrice, "gwei")
        : (await provider.getGasPrice()).mul(GAS_MULTIPLIER);
      console.log(`Using gas price: ${formatUnits(gasPrice, "gwei")} gwei`);

      const nonce = cmd.nonce ? parseInt(cmd.nonce) : await deployWallet.getTransactionCount();
      console.log(`Using nonce: ${nonce}`);

      const deployer = new Deployer({
        deployWallet,
        ownerAddress,
        verbose: true,
      });

      const baseTokenAddress = await chooseBaseTokenAddress(cmd.baseTokenName, cmd.baseTokenAddress);
      await checkTokenAddress(baseTokenAddress);
      console.log(`Using base token address: ${baseTokenAddress}`);

      const useGovernance = !!cmd.useGovernance && cmd.useGovernance === "true";

      if (!(await deployer.bridgehubContract(deployWallet).tokenIsRegistered(baseTokenAddress))) {
        await deployer.registerToken(baseTokenAddress, useGovernance);
      }

<<<<<<< HEAD
      await deployer.registerHyperchain(
        baseTokenAddress,
        cmd.validiumMode,
        null,
        gasPrice,
        true,
        null,
        null,
        useGovernance
      );
      await deployer.transferAdminFromDeployerToGovernance();
=======
      await deployer.registerHyperchain(baseTokenAddress, cmd.validiumMode, null, gasPrice, useGovernance);
      await deployer.transferAdminFromDeployerToChainAdmin();
>>>>>>> b62ca535
    });

  await program.parseAsync(process.argv);
}

main()
  .then(() => process.exit(0))
  .catch((err) => {
    console.error("Error:", err);
    process.exit(1);
  });<|MERGE_RESOLUTION|>--- conflicted
+++ resolved
@@ -103,22 +103,8 @@
         await deployer.registerToken(baseTokenAddress, useGovernance);
       }
 
-<<<<<<< HEAD
-      await deployer.registerHyperchain(
-        baseTokenAddress,
-        cmd.validiumMode,
-        null,
-        gasPrice,
-        true,
-        null,
-        null,
-        useGovernance
-      );
-      await deployer.transferAdminFromDeployerToGovernance();
-=======
       await deployer.registerHyperchain(baseTokenAddress, cmd.validiumMode, null, gasPrice, useGovernance);
       await deployer.transferAdminFromDeployerToChainAdmin();
->>>>>>> b62ca535
     });
 
   await program.parseAsync(process.argv);
