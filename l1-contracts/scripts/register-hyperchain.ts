// hardhat import should be the first import in the file
// eslint-disable-next-line @typescript-eslint/no-unused-vars
import * as hardhat from "hardhat";
import { Command } from "commander";
import { Wallet } from "ethers";
import { formatUnits, parseUnits } from "ethers/lib/utils";
import * as fs from "fs";
import * as path from "path";
import { Deployer } from "../src.ts/deploy";
import { GAS_MULTIPLIER, web3Provider } from "./utils";
import { ADDRESS_ONE } from "../src.ts/utils";
import { getTokens } from "../src.ts/deploy-token";

const ETH_TOKEN_ADDRESS = ADDRESS_ONE;

const provider = web3Provider();
const testConfigPath = path.join(process.env.ZKSYNC_HOME as string, "etc/test_config/constant");
const ethTestConfig = JSON.parse(fs.readFileSync(`${testConfigPath}/eth.json`, { encoding: "utf-8" }));

const getTokenAddress = async (name: string) => {
  const tokens = getTokens();
  const token = tokens.find((token: { symbol: string }) => token.symbol == name);
  if (!token) {
    throw new Error(`Token ${name} not found`);
  }
  if (!token.address) {
    throw new Error(`Token ${name} has no address`);
  }
  return token.address;
};

// If base token is eth, we are ok, otherwise we need to check if token is deployed
const checkTokenAddress = async (address: string) => {
  if (address == ETH_TOKEN_ADDRESS) {
    return;
  } else if ((await provider.getCode(address)) == "0x") {
    throw new Error(`Token ${address} is not deployed`);
  }
};

// If:
// * base token name is provided, we find its address
// * base token address is provided, we use it
// * neither is provided, we fallback to eth
const chooseBaseTokenAddress = async (name?: string, address?: string) => {
  if (name) {
    return getTokenAddress(name);
  } else if (address) {
    return address;
  } else {
    return ETH_TOKEN_ADDRESS;
  }
};

async function main() {
  const program = new Command();

  program.version("0.1.0").name("register-hyperchain").description("register hyperchains");

  program
    .option("--private-key <private-key>")
    .option("--chain-id <chain-id>")
    .option("--gas-price <gas-price>")
    .option("--nonce <nonce>")
    .option("--governor-address <governor-address>")
    .option("--create2-salt <create2-salt>")
    .option("--diamond-upgrade-init <version>")
    .option("--only-verifier")
    .option("--validium-mode")
    .option("--base-token-name <base-token-name>")
    .option("--base-token-address <base-token-address>")
    .option("--use-governance <use-governance>")
    .option("--token-multiplier-setter-address <token-multiplier-setter-address>")
    .action(async (cmd) => {
      const deployWallet = cmd.privateKey
        ? new Wallet(cmd.privateKey, provider)
        : Wallet.fromMnemonic(
            process.env.MNEMONIC ? process.env.MNEMONIC : ethTestConfig.mnemonic,
            "m/44'/60'/0'/0/1"
          ).connect(provider);
      console.log(`Using deployer wallet: ${deployWallet.address}`);

      const ownerAddress = cmd.governorAddress || deployWallet.address;
      console.log(`Using governor address: ${ownerAddress}`);

      const gasPrice = cmd.gasPrice
        ? parseUnits(cmd.gasPrice, "gwei")
        : (await provider.getGasPrice()).mul(GAS_MULTIPLIER);
      console.log(`Using gas price: ${formatUnits(gasPrice, "gwei")} gwei`);

      const nonce = cmd.nonce ? parseInt(cmd.nonce) : await deployWallet.getTransactionCount();
      console.log(`Using nonce: ${nonce}`);

      const deployer = new Deployer({
        deployWallet,
        ownerAddress,
        verbose: true,
      });

      const baseTokenAddress = await chooseBaseTokenAddress(cmd.baseTokenName, cmd.baseTokenAddress);
      await checkTokenAddress(baseTokenAddress);
      console.log(`Using base token address: ${baseTokenAddress}`);

      const useGovernance = !!cmd.useGovernance && cmd.useGovernance === "true";

      if (!(await deployer.bridgehubContract(deployWallet).tokenIsRegistered(baseTokenAddress))) {
        await deployer.registerToken(baseTokenAddress, useGovernance);
      }

      const tokenMultiplierSetterAddress = cmd.tokenMultiplierSetterAddress || "";

      await deployer.registerHyperchain(baseTokenAddress, cmd.validiumMode, null, gasPrice, useGovernance);
<<<<<<< HEAD
=======
      if (tokenMultiplierSetterAddress != "") {
        console.log(`Using token multiplier setter address: ${tokenMultiplierSetterAddress}`);
        await deployer.setTokenMultiplierSetterAddress(tokenMultiplierSetterAddress);
      }
>>>>>>> 7ca55175
      await deployer.transferAdminFromDeployerToChainAdmin();
    });

  await program.parseAsync(process.argv);
}

main()
  .then(() => process.exit(0))
  .catch((err) => {
    console.error("Error:", err);
    process.exit(1);
  });<|MERGE_RESOLUTION|>--- conflicted
+++ resolved
@@ -110,13 +110,10 @@
       const tokenMultiplierSetterAddress = cmd.tokenMultiplierSetterAddress || "";
 
       await deployer.registerHyperchain(baseTokenAddress, cmd.validiumMode, null, gasPrice, useGovernance);
-<<<<<<< HEAD
-=======
       if (tokenMultiplierSetterAddress != "") {
         console.log(`Using token multiplier setter address: ${tokenMultiplierSetterAddress}`);
         await deployer.setTokenMultiplierSetterAddress(tokenMultiplierSetterAddress);
       }
->>>>>>> 7ca55175
       await deployer.transferAdminFromDeployerToChainAdmin();
     });
 
