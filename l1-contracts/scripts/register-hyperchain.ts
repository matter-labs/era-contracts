--- conflicted
+++ resolved
@@ -105,7 +105,6 @@
       if (!(await deployer.bridgehubContract(deployWallet).tokenIsRegistered(baseTokenAddress))) {
         await deployer.registerTokenBridgehub(baseTokenAddress, useGovernance);
       }
-<<<<<<< HEAD
       await deployer.registerTokenInNativeTokenVault(baseTokenAddress);
 
       await deployer.registerHyperchain(
@@ -117,11 +116,7 @@
         undefined,
         useGovernance
       );
-=======
-
-      await deployer.registerHyperchain(baseTokenAddress, cmd.validiumMode, null, gasPrice, useGovernance);
       await deployer.transferAdminFromDeployerToGovernance();
->>>>>>> f3543cde
     });
 
   await program.parseAsync(process.argv);
