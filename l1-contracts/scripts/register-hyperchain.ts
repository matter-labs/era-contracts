// hardhat import should be the first import in the file
// eslint-disable-next-line @typescript-eslint/no-unused-vars
import * as hardhat from "hardhat";
import { Command } from "commander";
import { Wallet, utils } from "ethers";
import { formatUnits, parseUnits } from "ethers/lib/utils";
import * as fs from "fs";
import * as path from "path";
import { Deployer } from "../src.ts/deploy";
import { GAS_MULTIPLIER, web3Provider } from "./utils";
import { ADDRESS_ONE, encodeNTVAssetId } from "../src.ts/utils";
import { getTokens } from "../src.ts/deploy-token";

const ETH_TOKEN_ADDRESS = ADDRESS_ONE;

const provider = web3Provider();
const testConfigPath = path.join(process.env.ZKSYNC_HOME as string, "etc/test_config/constant");
const ethTestConfig = JSON.parse(fs.readFileSync(`${testConfigPath}/eth.json`, { encoding: "utf-8" }));

const getTokenAddress = async (name: string) => {
  const tokens = getTokens();
  const token = tokens.find((token: { symbol: string }) => token.symbol == name);
  if (!token) {
    throw new Error(`Token ${name} not found`);
  }
  if (!token.address) {
    throw new Error(`Token ${name} has no address`);
  }
  return token.address;
};

// If base token is eth, we are ok, otherwise we need to check if token is deployed
const checkTokenAddress = async (address: string) => {
  if (address == ETH_TOKEN_ADDRESS) {
    return;
  } else if ((await provider.getCode(address)) == "0x") {
    throw new Error(`Token ${address} is not deployed`);
  }
};

// If:
// * base token name is provided, we find its address
// * base token address is provided, we use it
// * neither is provided, we fallback to eth
const chooseBaseTokenAddress = async (name?: string, address?: string) => {
  if (name) {
    return getTokenAddress(name);
  } else if (address) {
    return address;
  } else {
    return ETH_TOKEN_ADDRESS;
  }
};

async function main() {
  const program = new Command();

  program.version("0.1.0").name("register-hyperchain").description("register hyperchains");

  program
    .option("--private-key <private-key>")
    .option("--gas-price <gas-price>")
    .option("--nonce <nonce>")
    .option("--governor-address <governor-address>")
    .option("--only-verifier")
    .option("--validium-mode")
    .option("--base-token-name <base-token-name>")
    .option("--base-token-address <base-token-address>")
<<<<<<< HEAD
    .option("--use-governance <use-governance>")
=======
    .option("--use-governance")
>>>>>>> 391fa4dd
    .option("--token-multiplier-setter-address <token-multiplier-setter-address>")
    .action(async (cmd) => {
      const deployWallet = cmd.privateKey
        ? new Wallet(cmd.privateKey, provider)
        : Wallet.fromMnemonic(
            process.env.MNEMONIC ? process.env.MNEMONIC : ethTestConfig.mnemonic,
            "m/44'/60'/0'/0/1"
          ).connect(provider);
      console.log(`Using deployer wallet: ${deployWallet.address}`);

      const ownerAddress = cmd.governorAddress || deployWallet.address;
      console.log(`Using governor address: ${ownerAddress}`);

      const gasPrice = cmd.gasPrice
        ? parseUnits(cmd.gasPrice, "gwei")
        : (await provider.getGasPrice()).mul(GAS_MULTIPLIER);
      console.log(`Using gas price: ${formatUnits(gasPrice, "gwei")} gwei`);

      const nonce = cmd.nonce ? parseInt(cmd.nonce) : await deployWallet.getTransactionCount();
      console.log(`Using nonce: ${nonce}`);

      const deployer = new Deployer({
        deployWallet,
        ownerAddress,
        verbose: true,
        l1ChainId: process.env.CONTRACTS_ETH_CHAIN_ID || "31337",
      });

      const baseTokenAddress = await chooseBaseTokenAddress(cmd.baseTokenName, cmd.baseTokenAddress);
      await checkTokenAddress(baseTokenAddress);
      console.log(`Using base token address: ${baseTokenAddress}`);
      console.log(deployer.addresses.Bridgehub.BridgehubProxy);
<<<<<<< HEAD
      const baseTokenAssetId = encodeNTVAssetId(deployer.l1ChainId, utils.hexZeroPad(baseTokenAddress, 32));
=======
      const baseTokenAssetId = encodeNTVAssetId(deployer.l1ChainId, baseTokenAddress);
>>>>>>> 391fa4dd
      if (!(await deployer.bridgehubContract(deployWallet).assetIdIsRegistered(baseTokenAssetId))) {
        await deployer.registerTokenBridgehub(baseTokenAddress, cmd.useGovernance);
      }
      await deployer.registerTokenInNativeTokenVault(baseTokenAddress);
      await deployer.registerHyperchain(
        baseTokenAssetId,
        cmd.validiumMode,
        null,
        gasPrice,
        true,
        null,
        null,
        cmd.useGovernance
      );

      const tokenMultiplierSetterAddress = cmd.tokenMultiplierSetterAddress || "";
      if (tokenMultiplierSetterAddress != "") {
        console.log(`Using token multiplier setter address: ${tokenMultiplierSetterAddress}`);
        await deployer.setTokenMultiplierSetterAddress(tokenMultiplierSetterAddress);
      }
      await deployer.transferAdminFromDeployerToChainAdmin();
    });

  await program.parseAsync(process.argv);
}

main()
  .then(() => process.exit(0))
  .catch((err) => {
    console.error("Error:", err);
    process.exit(1);
  });<|MERGE_RESOLUTION|>--- conflicted
+++ resolved
@@ -66,11 +66,7 @@
     .option("--validium-mode")
     .option("--base-token-name <base-token-name>")
     .option("--base-token-address <base-token-address>")
-<<<<<<< HEAD
-    .option("--use-governance <use-governance>")
-=======
     .option("--use-governance")
->>>>>>> 391fa4dd
     .option("--token-multiplier-setter-address <token-multiplier-setter-address>")
     .action(async (cmd) => {
       const deployWallet = cmd.privateKey
@@ -103,11 +99,7 @@
       await checkTokenAddress(baseTokenAddress);
       console.log(`Using base token address: ${baseTokenAddress}`);
       console.log(deployer.addresses.Bridgehub.BridgehubProxy);
-<<<<<<< HEAD
-      const baseTokenAssetId = encodeNTVAssetId(deployer.l1ChainId, utils.hexZeroPad(baseTokenAddress, 32));
-=======
       const baseTokenAssetId = encodeNTVAssetId(deployer.l1ChainId, baseTokenAddress);
->>>>>>> 391fa4dd
       if (!(await deployer.bridgehubContract(deployWallet).assetIdIsRegistered(baseTokenAssetId))) {
         await deployer.registerTokenBridgehub(baseTokenAddress, cmd.useGovernance);
       }
