--- conflicted
+++ resolved
@@ -55,11 +55,7 @@
         : Wallet.fromMnemonic(ethTestConfig.mnemonic, "m/44'/60'/0'/0/1").connect(provider);
 
       const nonce = await deployContracts(tokens, wallet);
-<<<<<<< HEAD
-      const result = await mintTokens(tokens, wallet, nonce, ethTestConfig.test_mnemonic, ethTestConfig.mnemonic);
-=======
       const result = await mintTokens(tokens, wallet, nonce, [ethTestConfig.test_mnemonic, ethTestConfig.mnemonic]);
->>>>>>> 0c55af6e
 
       console.log(JSON.stringify(result, null, 2));
     });
