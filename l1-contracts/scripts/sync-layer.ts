// hardhat import should be the first import in the file
// eslint-disable-next-line @typescript-eslint/no-unused-vars
import * as hardhat from "hardhat";
import { Command } from "commander";
import { Wallet, ethers } from "ethers";
import { Deployer } from "../src.ts/deploy";
import { formatUnits, parseUnits } from "ethers/lib/utils";
import { web3Provider, GAS_MULTIPLIER, SYSTEM_CONFIG } from "./utils";
import { deployedAddressesFromEnv } from "../src.ts/deploy-utils";
import { initialBridgehubDeployment } from "../src.ts/deploy-process";
import {
  ethTestConfig,
  getAddressFromEnv,
  getNumberFromEnv,
  ADDRESS_ONE,
  REQUIRED_L2_GAS_PRICE_PER_PUBDATA,
  priorityTxMaxGasLimit,
} from "../src.ts/utils";

import { Wallet as ZkWallet, Provider as ZkProvider, utils as zkUtils } from "zksync-ethers";
import { IStateTransitionManagerFactory } from "../typechain/IStateTransitionManagerFactory";
import { TestnetERC20TokenFactory } from "../typechain/TestnetERC20TokenFactory";
import { BOOTLOADER_FORMAL_ADDRESS } from "zksync-ethers/build/utils";

const provider = web3Provider();

async function main() {
  const program = new Command();

  program.version("0.1.0").name("deploy").description("deploy L1 contracts");

  program
    .command("deploy-sync-layer-contracts")
    .option("--private-key <private-key>")
    .option("--chain-id <chain-id>")
    .option("--gas-price <gas-price>")
    .option("--owner-address <owner-address>")
    .option("--create2-salt <create2-salt>")
    .option("--diamond-upgrade-init <version>")
    .option("--only-verifier")
    .action(async (cmd) => {
      if (process.env.CONTRACTS_BASE_NETWORK_ZKSYNC !== "true") {
        throw new Error("This script is only for zkSync network");
      }

      const provider = new ZkProvider(process.env.API_WEB3_JSON_RPC_HTTP_URL);
      const deployWallet = cmd.privateKey
        ? new ZkWallet(cmd.privateKey, provider)
        : (ZkWallet.fromMnemonic(
            process.env.MNEMONIC ? process.env.MNEMONIC : ethTestConfig.mnemonic,
            "m/44'/60'/0'/0/1"
          ).connect(provider) as ethers.Wallet | ZkWallet);

      console.log(`Using deployer wallet: ${deployWallet.address}`);

      const ownerAddress = cmd.ownerAddress ? cmd.ownerAddress : deployWallet.address;
      console.log(`Using owner address: ${ownerAddress}`);

      const gasPrice = cmd.gasPrice
        ? parseUnits(cmd.gasPrice, "gwei")
        : (await provider.getGasPrice()).mul(GAS_MULTIPLIER);
      console.log(`Using gas price: ${formatUnits(gasPrice, "gwei")} gwei`);

      const nonce = cmd.nonce ? parseInt(cmd.nonce) : await deployWallet.getTransactionCount();
      console.log(`Using nonce: ${nonce}`);

      const create2Salt = cmd.create2Salt ? cmd.create2Salt : ethers.utils.hexlify(ethers.utils.randomBytes(32));

      const deployer = new Deployer({
        deployWallet,
        addresses: deployedAddressesFromEnv(),
        ownerAddress,
        verbose: true,
      });

      if (deployer.isZkMode()) {
        console.log("Deploying on a zkSync network!");
      }
      deployer.addresses.Bridges.SharedBridgeProxy = getAddressFromEnv("CONTRACTS_L2_SHARED_BRIDGE_ADDR");

      await initialBridgehubDeployment(deployer, [], gasPrice, true, create2Salt);
      await initialBridgehubDeployment(deployer, [], gasPrice, false, create2Salt);
    });

  program
    .command("register-sync-layer")
    .option("--private-key <private-key>")
    .option("--chain-id <chain-id>")
    .option("--gas-price <gas-price>")
    .option("--owner-address <owner-address>")
    .option("--create2-salt <create2-salt>")
    .option("--diamond-upgrade-init <version>")
    .option("--only-verifier")
    .action(async (cmd) => {
      // Now, all the operations are done on L1
      const deployWallet = cmd.privateKey
        ? new Wallet(cmd.privateKey, provider)
        : Wallet.fromMnemonic(
            process.env.MNEMONIC ? process.env.MNEMONIC : ethTestConfig.mnemonic,
            "m/44'/60'/0'/0/1"
          ).connect(provider);

      const ownerAddress = cmd.ownerAddress ? cmd.ownerAddress : deployWallet.address;
      console.log(`Using owner address: ${ownerAddress}`);
      const deployer = new Deployer({
        deployWallet,
        addresses: deployedAddressesFromEnv(),
        ownerAddress,
        verbose: true,
      });
      await registerSLContractsOnL1(deployer);
    });

  program
    .command("migrate-to-sync-layer")
    .option("--private-key <private-key>")
    .option("--chain-id <chain-id>")
    .option("--gas-price <gas-price>")
    .option("--owner-address <owner-address>")
    .option("--create2-salt <create2-salt>")
    .option("--diamond-upgrade-init <version>")
    .option("--only-verifier")
    .action(async (cmd) => {
      console.log("Starting migration of the current chain to sync layer");

      const deployWallet = cmd.privateKey
        ? new Wallet(cmd.privateKey, provider)
        : Wallet.fromMnemonic(
            process.env.MNEMONIC ? process.env.MNEMONIC : ethTestConfig.mnemonic,
            "m/44'/60'/0'/0/1"
          ).connect(provider);
      const ownerAddress = cmd.ownerAddress ? cmd.ownerAddress : deployWallet.address;

      const deployer = new Deployer({
        deployWallet,
        addresses: deployedAddressesFromEnv(),
        ownerAddress,
        verbose: true,
      });

      const gatewayChainId = getNumberFromEnv("GATEWAY_CHAIN_ID");
      const gasPrice = cmd.gasPrice
        ? parseUnits(cmd.gasPrice, "gwei")
        : (await provider.getGasPrice()).mul(GAS_MULTIPLIER);

      const currentChainId = getNumberFromEnv("CHAIN_ETH_ZKSYNC_NETWORK_ID");

      const stm = deployer.stateTransitionManagerContract(deployer.deployWallet);

      const counterPart = getAddressFromEnv("GATEWAY_STATE_TRANSITION_PROXY_ADDR");

      // FIXME: do it more gracefully
      deployer.addresses.StateTransition.AdminFacet = getAddressFromEnv("GATEWAY_ADMIN_FACET_ADDR");
      deployer.addresses.StateTransition.MailboxFacet = getAddressFromEnv("GATEWAY_MAILBOX_FACET_ADDR");
      deployer.addresses.StateTransition.ExecutorFacet = getAddressFromEnv("GATEWAY_EXECUTOR_FACET_ADDR");
      deployer.addresses.StateTransition.GettersFacet = getAddressFromEnv("GATEWAY_GETTERS_FACET_ADDR");
      deployer.addresses.StateTransition.Verifier = getAddressFromEnv("GATEWAY_VERIFIER_ADDR");
      deployer.addresses.BlobVersionedHashRetriever = getAddressFromEnv("GATEWAY_BLOB_VERSIONED_HASH_RETRIEVER_ADDR");
      deployer.addresses.StateTransition.DiamondInit = getAddressFromEnv("GATEWAY_DIAMOND_INIT_ADDR");

      const receipt = await deployer.moveChainToGateway(gatewayChainId, gasPrice, true);

      const gatewayAddress = await stm.getHyperchain(gatewayChainId);

      const l2TxHash = zkUtils.getL2HashFromPriorityOp(receipt, gatewayAddress);

      console.log("Hash of the transaction on SL chain: ", l2TxHash);

      const gatewayProvider = new ZkProvider(process.env.GATEWAY_API_WEB3_JSON_RPC_HTTP_URL);

      const txL2Handle = gatewayProvider.getL2TransactionFromPriorityOp(
        await deployWallet.provider.getTransaction(receipt.transactionHash)
      );

      const receiptOnSL = await (await txL2Handle).wait();
      console.log("Finalized on SL with hash:", receiptOnSL.transactionHash);

      const stmOnSL = IStateTransitionManagerFactory.connect(counterPart, gatewayProvider);
      const hyperchainAddress = await stmOnSL.getHyperchain(currentChainId);
      console.log(`CONTRACTS_DIAMOND_PROXY_ADDR=${hyperchainAddress}`);

      console.log("Success!");
    });

  program
    .command("recover-from-failed-migration")
    .option("--private-key <private-key>")
    .option("--failed-tx-l2-hash <failed-tx-l2-hash>")
    .option("--chain-id <chain-id>")
    .option("--gas-price <gas-price>")
    .option("--owner-address <owner-address>")
    .option("--create2-salt <create2-salt>")
    .option("--diamond-upgrade-init <version>")
    .option("--only-verifier")
    .action(async (cmd) => {
      const gatewayChainId = getNumberFromEnv("GATEWAY_CHAIN_ID");
      const gatewayProvider = new ZkProvider(process.env.GATEWAY_API_WEB3_JSON_RPC_HTTP_URL);
      console.log("Obtaining proof...");
      const proof = await getTxFailureProof(gatewayProvider, cmd.failedTxL2Hash);

      const deployWallet = cmd.privateKey
        ? new Wallet(cmd.privateKey, provider)
        : Wallet.fromMnemonic(
            process.env.MNEMONIC ? process.env.MNEMONIC : ethTestConfig.mnemonic,
            "m/44'/60'/0'/0/1"
          ).connect(provider);
      console.log(deployWallet.address);
      const ownerAddress = cmd.ownerAddress ? cmd.ownerAddress : deployWallet.address;
      const deployer = new Deployer({
        deployWallet,
        addresses: deployedAddressesFromEnv(),
        ownerAddress,
        verbose: true,
      });

      const hyperchain = deployer.stateTransitionContract(deployer.deployWallet);

      console.log(await hyperchain.getAdmin());

      console.log("Executing recovery...");

      await (
        await hyperchain.recoverFromFailedMigrationToGateway(
          gatewayChainId,
          proof.l2BatchNumber,
          proof.l2MessageIndex,
          proof.l2TxNumberInBatch,
          proof.merkleProof
        )
      ).wait();

      console.log("Success!");
    });

  program
    .command("prepare-validators")
    .option("--private-key <private-key>")
    .option("--chain-id <chain-id>")
    .option("--gas-price <gas-price>")
    .option("--owner-address <owner-address>")
    .option("--create2-salt <create2-salt>")
    .option("--diamond-upgrade-init <version>")
    .option("--only-verifier")
    .action(async (cmd) => {
      const gatewayProvider = new ZkProvider(process.env.GATEWAY_API_WEB3_JSON_RPC_HTTP_URL);
      const currentChainId = getNumberFromEnv("CHAIN_ETH_ZKSYNC_NETWORK_ID");

      // Right now the new admin is the wallet itself.
      const adminWallet = cmd.privateKey
        ? new ZkWallet(cmd.privateKey, gatewayProvider)
        : ZkWallet.fromMnemonic(
            process.env.MNEMONIC ? process.env.MNEMONIC : ethTestConfig.mnemonic,
            "m/44'/60'/0'/0/1"
          ).connect(gatewayProvider);

      const operators = [
        process.env.ETH_SENDER_SENDER_OPERATOR_COMMIT_ETH_ADDR,
        process.env.ETH_SENDER_SENDER_OPERATOR_BLOBS_ETH_ADDR,
      ];

      const deployer = new Deployer({
        deployWallet: adminWallet,
        addresses: deployedAddressesFromEnv(),
        ownerAddress: adminWallet.address,
        verbose: true,
      });

      console.log("Enabling validators");

      // FIXME: do it in cleaner way
      deployer.addresses.ValidatorTimeLock = getAddressFromEnv("GATEWAY_VALIDATOR_TIMELOCK_ADDR");
      const timelock = deployer.validatorTimelock(deployer.deployWallet);

      for (const operator of operators) {
        await deployer.deployWallet.sendTransaction({
          to: operator,
          value: ethers.utils.parseEther("5"),
        });

        await (await timelock.addValidator(currentChainId, operator)).wait();
      }

      // FIXME: this method includes bridgehub manipulation, but in the future it won't.
      deployer.addresses.StateTransition.StateTransitionProxy = getAddressFromEnv(
        "GATEWAY_STATE_TRANSITION_PROXY_ADDR"
      );
      deployer.addresses.Bridgehub.BridgehubProxy = getAddressFromEnv("GATEWAY_BRIDGEHUB_PROXY_ADDR");

      // FIXME? Do we want to
      console.log("Setting default token multiplier");

      const hyperchain = deployer.stateTransitionContract(deployer.deployWallet);

      console.log("The default ones token multiplier");
      await (await hyperchain.setTokenMultiplier(1, 1)).wait();

      console.log("Setting SL DA validators");
      // This logic should be distinctive between Validium and Rollup
      const l1DaValidator = getAddressFromEnv("GATEWAY_L1_RELAYED_SL_DA_VALIDATOR");
      const l2DaValidator = getAddressFromEnv("CONTRACTS_L2_DA_VALIDATOR_ADDR");
      await (await hyperchain.setDAValidatorPair(l1DaValidator, l2DaValidator)).wait();

      console.log("Success!");
    });

  await program.parseAsync(process.argv);
}

async function registerSLContractsOnL1(deployer: Deployer) {
  /// STM asset info
  /// l2Bridgehub in L1Bridghub
  const bridgehubOnGateway = getAddressFromEnv("GATEWAY_BRIDGEHUB_PROXY_ADDR");

  const chainId = getNumberFromEnv("CHAIN_ETH_ZKSYNC_NETWORK_ID");

  console.log(`Bridghub on Gateway: ${bridgehubOnGateway}`);
  console.log(`Gateway chain Id: ${chainId}`);

  const l1STM = deployer.stateTransitionManagerContract(deployer.deployWallet);
  const l1Bridgehub = deployer.bridgehubContract(deployer.deployWallet);
  console.log(deployer.addresses.StateTransition.StateTransitionProxy);
  const gatewayAddress = await l1STM.getHyperchain(chainId);
  // this script only works when owner is the deployer
  console.log("Registering Gateway chain id on the STM");
  const receipt1 = await deployer.executeUpgrade(
    l1STM.address,
    0,
    l1Bridgehub.interface.encodeFunctionData("registerSettlementLayer", [chainId, true])
  );

  console.log("Registering Bridgehub counter part on the Gateway", receipt1.transactionHash);
  // await deployer.executeUpgrade(
  //   l1Bridgehub.address, // kl todo fix. The BH has the counterpart, the BH needs to be deployed on L2, and the STM needs to be registered in the L2 BH.
  //   0,
  //   l1Bridgehub.interface.encodeFunctionData("registerCounterpart", [chainId, bridgehubOnGateway])
  // );
  // console.log("Gateway registration completed in L1 Bridgehub");

  const gasPrice = (await deployer.deployWallet.provider.getGasPrice()).mul(GAS_MULTIPLIER);
  const value = (
    await l1Bridgehub.l2TransactionBaseCost(chainId, gasPrice, priorityTxMaxGasLimit, REQUIRED_L2_GAS_PRICE_PER_PUBDATA)
  ).mul(10);
  const baseTokenAddress = await l1Bridgehub.baseToken(chainId);
  const ethIsBaseToken = baseTokenAddress == ADDRESS_ONE;
  if (!ethIsBaseToken) {
    const baseToken = TestnetERC20TokenFactory.connect(baseTokenAddress, this.deployWallet);
    await (await baseToken.transfer(this.addresses.Governance, value)).wait();
    await this.executeUpgrade(
      baseTokenAddress,
      0,
      baseToken.interface.encodeFunctionData("approve", [this.addresses.Bridges.SharedBridgeProxy, value.mul(2)])
    );
  }
  const stmDeploymentTracker = deployer.stmDeploymentTracker(deployer.deployWallet);

  const receipt2 = await deployer.executeUpgrade(
    stmDeploymentTracker.address,
    value,
    stmDeploymentTracker.encodeFunctionData("registerSTMAssetOnL2SharedBridge", [
      chainId,
      l1STM.address,
      value,
      priorityTxMaxGasLimit,
      SYSTEM_CONFIG.requiredL2GasPricePerPubdata,
      deployer.deployWallet.address,
<<<<<<< HEAD
      { value }
    )
  ).wait();
  const l2TxHash = zkUtils.getL2HashFromPriorityOp(receipt2, gatewayAddress);
=======
    ])
  );
  const l2TxHash = zkUtils.getL2HashFromPriorityOp(receipt2, syncLayerAddress);
>>>>>>> 1851477c
  console.log("STM asset registered in L2SharedBridge on SL l2 tx hash: ", l2TxHash);
  const receipt3 = await deployer.executeUpgrade(
    l1Bridgehub.address,
    value,
    l1Bridgehub.interface.encodeFunctionData("requestL2TransactionTwoBridges", [
      {
        chainId,
        mintValue: value,
        l2Value: 0,
        l2GasLimit: priorityTxMaxGasLimit,
        l2GasPerPubdataByteLimit: SYSTEM_CONFIG.requiredL2GasPricePerPubdata,
        refundRecipient: deployer.deployWallet.address,
        secondBridgeAddress: stmDeploymentTracker.address,
        secondBridgeValue: 0,
        secondBridgeCalldata: ethers.utils.defaultAbiCoder.encode(
          ["address", "address"],
          [l1STM.address, getAddressFromEnv("GATEWAY_STATE_TRANSITION_PROXY_ADDR")]
        ),
      },
    ])
  );
  const l2TxHash2 = zkUtils.getL2HashFromPriorityOp(receipt3, gatewayAddress);
  console.log("STM asset registered in L2 Bridgehub on SL", l2TxHash2);

  const upgradeData = l1Bridgehub.interface.encodeFunctionData("addStateTransitionManager", [
    deployer.addresses.StateTransition.StateTransitionProxy,
  ]);
  const receipt4 = await deployer.executeUpgradeOnL2(
    chainId,
    getAddressFromEnv("GATEWAY_BRIDGEHUB_PROXY_ADDR"),
    gasPrice,
    upgradeData,
    priorityTxMaxGasLimit
  );
  console.log(`StateTransition System registered, txHash: ${receipt4.transactionHash}`);
}

// TODO: maybe move it to SDK
async function getTxFailureProof(provider: ZkProvider, l2TxHash: string) {
  const receipt = await provider.getTransactionReceipt(ethers.utils.hexlify(l2TxHash));
  const successL2ToL1LogIndex = receipt.l2ToL1Logs.findIndex(
    (l2ToL1log) => l2ToL1log.sender == BOOTLOADER_FORMAL_ADDRESS && l2ToL1log.key == l2TxHash
  );
  const successL2ToL1Log = receipt.l2ToL1Logs[successL2ToL1LogIndex];
  if (successL2ToL1Log.value != ethers.constants.HashZero) {
    throw new Error("The tx was successful");
  }

  const proof = await provider.getLogProof(l2TxHash, successL2ToL1LogIndex);
  return {
    l2BatchNumber: receipt.l1BatchNumber,
    l2MessageIndex: proof.id,
    l2TxNumberInBatch: receipt.l1BatchTxIndex,
    merkleProof: proof.proof,
  };
}

main()
  .then(() => process.exit(0))
  .catch((err) => {
    console.error("Error:", err);
    process.exit(1);
  });<|MERGE_RESOLUTION|>--- conflicted
+++ resolved
@@ -363,16 +363,9 @@
       priorityTxMaxGasLimit,
       SYSTEM_CONFIG.requiredL2GasPricePerPubdata,
       deployer.deployWallet.address,
-<<<<<<< HEAD
-      { value }
-    )
-  ).wait();
-  const l2TxHash = zkUtils.getL2HashFromPriorityOp(receipt2, gatewayAddress);
-=======
     ])
   );
-  const l2TxHash = zkUtils.getL2HashFromPriorityOp(receipt2, syncLayerAddress);
->>>>>>> 1851477c
+  const l2TxHash = zkUtils.getL2HashFromPriorityOp(receipt2, gatewayAddress);
   console.log("STM asset registered in L2SharedBridge on SL l2 tx hash: ", l2TxHash);
   const receipt3 = await deployer.executeUpgrade(
     l1Bridgehub.address,
