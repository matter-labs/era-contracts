// SPDX-License-Identifier: MIT

pragma solidity 0.8.20;

import {ImmutableData} from "./interfaces/IImmutableSimulator.sol";
import {IContractDeployer} from "./interfaces/IContractDeployer.sol";
import {CREATE2_PREFIX, CREATE_PREFIX, NONCE_HOLDER_SYSTEM_CONTRACT, ACCOUNT_CODE_STORAGE_SYSTEM_CONTRACT, FORCE_DEPLOYER, MAX_SYSTEM_CONTRACT_ADDRESS, KNOWN_CODE_STORAGE_CONTRACT, ETH_TOKEN_SYSTEM_CONTRACT, IMMUTABLE_SIMULATOR_SYSTEM_CONTRACT, COMPLEX_UPGRADER_CONTRACT, KECCAK256_SYSTEM_CONTRACT} from "./Constants.sol";

import {Utils} from "./libraries/Utils.sol";
import {EfficientCall} from "./libraries/EfficientCall.sol";
import {SystemContractHelper} from "./libraries/SystemContractHelper.sol";
import {ISystemContract} from "./interfaces/ISystemContract.sol";

/**
 * @author Matter Labs
 * @custom:security-contact security@matterlabs.dev
 * @notice System smart contract that is responsible for deploying other smart contracts on zkSync.
 * @dev The contract is responsible for generating the address of the deployed smart contract,
 * incrementing the deployment nonce and making sure that the constructor is never called twice in a contract.
 * Note, contracts with bytecode that have already been published to L1 once
 * do not need to be published anymore.
 */
contract ContractDeployer is IContractDeployer, ISystemContract {
    /// @notice Information about an account contract.
    /// @dev For EOA and simple contracts (i.e. not accounts) this value is 0.
    mapping(address => AccountInfo) internal accountInfo;

    modifier onlySelf() {
        require(msg.sender == address(this), "Callable only by self");
        _;
    }

    /// @notice Returns information about a certain account.
    function getAccountInfo(address _address) external view returns (AccountInfo memory info) {
        return accountInfo[_address];
    }

    /// @notice Returns the account abstraction version if `_address` is a deployed contract.
    /// Returns the latest supported account abstraction version if `_address` is an EOA.
    function extendedAccountVersion(address _address) public view returns (AccountAbstractionVersion) {
        AccountInfo memory info = accountInfo[_address];
        if (info.supportedAAVersion != AccountAbstractionVersion.None) {
            return info.supportedAAVersion;
        }

        // It is an EOA, it is still an account.
        if (
            _address > address(MAX_SYSTEM_CONTRACT_ADDRESS) &&
            ACCOUNT_CODE_STORAGE_SYSTEM_CONTRACT.getRawCodeHash(_address) == 0
        ) {
            return AccountAbstractionVersion.Version1;
        }

        return AccountAbstractionVersion.None;
    }

    /// @notice Stores the new account information
    function _storeAccountInfo(address _address, AccountInfo memory _newInfo) internal {
        accountInfo[_address] = _newInfo;
    }

    /// @notice Update the used version of the account.
    /// @param _version The new version of the AA protocol to use.
    /// @dev Note that it allows changes from account to non-account and vice versa.
    function updateAccountVersion(AccountAbstractionVersion _version) external onlySystemCall {
        accountInfo[msg.sender].supportedAAVersion = _version;

        emit AccountVersionUpdated(msg.sender, _version);
    }

    /// @notice Updates the nonce ordering of the account. Currently,
    /// it only allows changes from sequential to arbitrary ordering.
    /// @param _nonceOrdering The new nonce ordering to use.
    function updateNonceOrdering(AccountNonceOrdering _nonceOrdering) external onlySystemCall {
        AccountInfo memory currentInfo = accountInfo[msg.sender];

        require(
            _nonceOrdering == AccountNonceOrdering.Arbitrary &&
                currentInfo.nonceOrdering == AccountNonceOrdering.Sequential,
            "It is only possible to change from sequential to arbitrary ordering"
        );

        currentInfo.nonceOrdering = _nonceOrdering;
        _storeAccountInfo(msg.sender, currentInfo);

        emit AccountNonceOrderingUpdated(msg.sender, _nonceOrdering);
    }

    /// @notice Calculates the address of a deployed contract via create2
    /// @param _sender The account that deploys the contract.
    /// @param _bytecodeHash The correctly formatted hash of the bytecode.
    /// @param _salt The create2 salt.
    /// @param _input The constructor data.
    /// @return newAddress The derived address of the account.
    function getNewAddressCreate2(
        address _sender,
        bytes32 _bytecodeHash,
        bytes32 _salt,
        bytes calldata _input
    ) public view override returns (address newAddress) {
        // No collision is possible with the Ethereum's CREATE2, since
        // the prefix begins with 0x20....
        bytes32 constructorInputHash = EfficientCall.keccak(_input);

        bytes32 hash = keccak256(
            bytes.concat(CREATE2_PREFIX, bytes32(uint256(uint160(_sender))), _salt, _bytecodeHash, constructorInputHash)
        );

        newAddress = address(uint160(uint256(hash)));
    }

    /// @notice Calculates the address of a deployed contract via create
    /// @param _sender The account that deploys the contract.
    /// @param _senderNonce The deploy nonce of the sender's account.
    function getNewAddressCreate(
        address _sender,
        uint256 _senderNonce
    ) public pure override returns (address newAddress) {
        // No collision is possible with the Ethereum's CREATE, since
        // the prefix begins with 0x63....
        bytes32 hash = keccak256(
            bytes.concat(CREATE_PREFIX, bytes32(uint256(uint160(_sender))), bytes32(_senderNonce))
        );

        newAddress = address(uint160(uint256(hash)));
    }

    /// @notice Deploys a contract with similar address derivation rules to the EVM's `CREATE2` opcode.
    /// @param _salt The CREATE2 salt
    /// @param _bytecodeHash The correctly formatted hash of the bytecode.
    /// @param _input The constructor calldata
    /// @dev In case of a revert, the zero address should be returned.
    function create2(
        bytes32 _salt,
        bytes32 _bytecodeHash,
        bytes calldata _input
    ) external payable override returns (address) {
        return create2Account(_salt, _bytecodeHash, _input, AccountAbstractionVersion.None);
    }

    /// @notice Deploys a contract with similar address derivation rules to the EVM's `CREATE` opcode.
    /// @param _bytecodeHash The correctly formatted hash of the bytecode.
    /// @param _input The constructor calldata
    /// @dev This method also accepts nonce as one of its parameters.
    /// It is not used anywhere and it needed simply for the consistency for the compiler
    /// @dev In case of a revert, the zero address should be returned.
    /// Note: this method may be callable only in system mode,
    /// that is checked in the `createAccount` by `onlySystemCall` modifier.
    function create(
        bytes32 _salt,
        bytes32 _bytecodeHash,
        bytes calldata _input
    ) external payable override returns (address) {
        return createAccount(_salt, _bytecodeHash, _input, AccountAbstractionVersion.None);
    }

    /// @notice Deploys a contract account with similar address derivation rules to the EVM's `CREATE2` opcode.
    /// @param _salt The CREATE2 salt
    /// @param _bytecodeHash The correctly formatted hash of the bytecode.
    /// @param _input The constructor calldata.
    /// @param _aaVersion The account abstraction version to use.
    /// @dev In case of a revert, the zero address should be returned.
    /// Note: this method may be callable only in system mode,
    /// that is checked in the `createAccount` by `onlySystemCall` modifier.
    function create2Account(
        bytes32 _salt,
        bytes32 _bytecodeHash,
        bytes calldata _input,
        AccountAbstractionVersion _aaVersion
    ) public payable override onlySystemCall returns (address) {
        NONCE_HOLDER_SYSTEM_CONTRACT.incrementDeploymentNonce(msg.sender);
        address newAddress = getNewAddressCreate2(msg.sender, _bytecodeHash, _salt, _input);

        _nonSystemDeployOnAddress(_bytecodeHash, newAddress, _aaVersion, _input);

        return newAddress;
    }

    /// @notice Deploys a contract account with similar address derivation rules to the EVM's `CREATE` opcode.
    /// @param _bytecodeHash The correctly formatted hash of the bytecode.
    /// @param _input The constructor calldata.
    /// @param _aaVersion The account abstraction version to use.
    /// @dev This method also accepts salt as one of its parameters.
    /// It is not used anywhere and it needed simply for the consistency for the compiler
    /// @dev In case of a revert, the zero address should be returned.
    function createAccount(
        bytes32, // salt
        bytes32 _bytecodeHash,
        bytes calldata _input,
        AccountAbstractionVersion _aaVersion
    ) public payable override onlySystemCall returns (address) {
        uint256 senderNonce = NONCE_HOLDER_SYSTEM_CONTRACT.incrementDeploymentNonce(msg.sender);
        address newAddress = getNewAddressCreate(msg.sender, senderNonce);

        _nonSystemDeployOnAddress(_bytecodeHash, newAddress, _aaVersion, _input);

        return newAddress;
    }

    /// @notice A struct that describes a forced deployment on an address
    struct ForceDeployment {
        // The bytecode hash to put on an address
        bytes32 bytecodeHash;
        // The address on which to deploy the bytecodehash to
        address newAddress;
        // Whether to run the constructor on the force deployment
        bool callConstructor;
        // The value with which to initialize a contract
        uint256 value;
        // The constructor calldata
        bytes input;
    }

    /// @notice The method that can be used to forcefully deploy a contract.
    /// @param _deployment Information about the forced deployment.
    /// @param _sender The `msg.sender` inside the constructor call.
    function forceDeployOnAddress(ForceDeployment calldata _deployment, address _sender) external payable onlySelf {
        _ensureBytecodeIsKnown(_deployment.bytecodeHash);

        // Since the `forceDeployOnAddress` function is called only during upgrades, the Governance is trusted to correctly select
        // the addresses to deploy the new bytecodes to and to assess whether overriding the AccountInfo for the "force-deployed"
        // contract is acceptable.
        AccountInfo memory newAccountInfo;
        newAccountInfo.supportedAAVersion = AccountAbstractionVersion.None;
        // Accounts have sequential nonces by default.
        newAccountInfo.nonceOrdering = AccountNonceOrdering.Sequential;
        _storeAccountInfo(_deployment.newAddress, newAccountInfo);

        _constructContract(
            _sender,
            _deployment.newAddress,
            _deployment.bytecodeHash,
            _deployment.input,
            false,
            _deployment.callConstructor
        );
    }
<<<<<<< HEAD

    /// @notice The method that is temporarily needed to upgrade the Keccak256 precompile. This function and `Bootloader:upgradeKeccakIfNeeded`
    /// are to be removed once the upgrade is complete. Unlike a normal forced deployment, it does not update account information as it requires
    /// updating a mapping, and so requires Keccak256 precompile to work already.
    /// @dev This method expects the sender (FORCE_DEPLOYER) to provide the correct bytecode hash for the Keccak256
    /// precompile.
    function forceDeployKeccak256(bytes32 _keccak256BytecodeHash) external payable onlyCallFrom(FORCE_DEPLOYER) {
        _ensureBytecodeIsKnown(_keccak256BytecodeHash);

=======

    /// @notice The method that is temporarily needed to upgrade the Keccak256 precompile. It is to be removed in the
    /// future. Unlike a normal forced deployment, it does not update account information as it requires updating a
    /// mapping, and so requires Keccak256 precompile to work already.
    /// @dev This method expects the sender (FORCE_DEPLOYER) to provide the correct bytecode hash for the Keccak256
    /// precompile.
    function forceDeployKeccak256(bytes32 _keccak256BytecodeHash) external payable onlyCallFrom(FORCE_DEPLOYER) {
        _ensureBytecodeIsKnown(_keccak256BytecodeHash);
>>>>>>> dbb37fc6
        _constructContract(
            msg.sender,
            address(KECCAK256_SYSTEM_CONTRACT),
            _keccak256BytecodeHash,
            msg.data[0:0],
            false,
            false
        );
    }

    /// @notice This method is to be used only during an upgrade to set bytecodes on specific addresses.
    /// @dev We do not require `onlySystemCall` here, since the method is accessible only
    /// by `FORCE_DEPLOYER`.
    function forceDeployOnAddresses(ForceDeployment[] calldata _deployments) external payable {
        require(
            msg.sender == FORCE_DEPLOYER || msg.sender == address(COMPLEX_UPGRADER_CONTRACT),
            "Can only be called by FORCE_DEPLOYER or COMPLEX_UPGRADER_CONTRACT"
        );

        uint256 deploymentsLength = _deployments.length;
        // We need to ensure that the `value` provided by the call is enough to provide `value`
        // for all of the deployments
        uint256 sumOfValues = 0;
        for (uint256 i = 0; i < deploymentsLength; ++i) {
            sumOfValues += _deployments[i].value;
        }
        require(msg.value == sumOfValues, "`value` provided is not equal to the combined `value`s of deployments");

        for (uint256 i = 0; i < deploymentsLength; ++i) {
            this.forceDeployOnAddress{value: _deployments[i].value}(_deployments[i], msg.sender);
        }
    }

    function _nonSystemDeployOnAddress(
        bytes32 _bytecodeHash,
        address _newAddress,
        AccountAbstractionVersion _aaVersion,
        bytes calldata _input
    ) internal {
        require(_bytecodeHash != bytes32(0x0), "BytecodeHash cannot be zero");
        require(uint160(_newAddress) > MAX_SYSTEM_CONTRACT_ADDRESS, "Can not deploy contracts in kernel space");

        // We do not allow deploying twice on the same address.
        require(
            ACCOUNT_CODE_STORAGE_SYSTEM_CONTRACT.getCodeHash(uint256(uint160(_newAddress))) == 0x0,
            "Code hash is non-zero"
        );
        // Do not allow deploying contracts to default accounts that have already executed transactions.
        require(NONCE_HOLDER_SYSTEM_CONTRACT.getRawNonce(_newAddress) == 0x00, "Account is occupied");

        _performDeployOnAddress(_bytecodeHash, _newAddress, _aaVersion, _input);
    }

    /// @notice Deploy a certain bytecode on the address.
    /// @param _bytecodeHash The correctly formatted hash of the bytecode.
    /// @param _newAddress The address of the contract to be deployed.
    /// @param _aaVersion The version of the account abstraction protocol to use.
    /// @param _input The constructor calldata.
    function _performDeployOnAddress(
        bytes32 _bytecodeHash,
        address _newAddress,
        AccountAbstractionVersion _aaVersion,
        bytes calldata _input
    ) internal {
        _ensureBytecodeIsKnown(_bytecodeHash);

        AccountInfo memory newAccountInfo;
        newAccountInfo.supportedAAVersion = _aaVersion;
        // Accounts have sequential nonces by default.
        newAccountInfo.nonceOrdering = AccountNonceOrdering.Sequential;
        _storeAccountInfo(_newAddress, newAccountInfo);

        _constructContract(msg.sender, _newAddress, _bytecodeHash, _input, false, true);
    }

    /// @notice Check that bytecode hash is marked as known on the `KnownCodeStorage` system contracts
    function _ensureBytecodeIsKnown(bytes32 _bytecodeHash) internal view {
        uint256 knownCodeMarker = KNOWN_CODE_STORAGE_CONTRACT.getMarker(_bytecodeHash);
        require(knownCodeMarker > 0, "The code hash is not known");
    }

    /// @notice Ensures that the _newAddress and assigns a new contract hash to it
    /// @param _newAddress The address of the deployed contract
    /// @param _bytecodeHash The correctly formatted hash of the bytecode.
    function _storeConstructingByteCodeHashOnAddress(address _newAddress, bytes32 _bytecodeHash) internal {
        // Set the "isConstructor" flag to the bytecode hash
        bytes32 constructingBytecodeHash = Utils.constructingBytecodeHash(_bytecodeHash);
        ACCOUNT_CODE_STORAGE_SYSTEM_CONTRACT.storeAccountConstructingCodeHash(_newAddress, constructingBytecodeHash);
    }

    /// @notice Transfers the `msg.value` ETH to the deployed account & invokes its constructor.
    /// This function must revert in case the deployment fails.
    /// @param _sender The msg.sender to be used in the constructor
    /// @param _newAddress The address of the deployed contract
    /// @param _input The constructor calldata
    /// @param _isSystem Whether the call should be a system call (could be possibly required in the future).
    function _constructContract(
        address _sender,
        address _newAddress,
        bytes32 _bytecodeHash,
        bytes calldata _input,
        bool _isSystem,
        bool _callConstructor
    ) internal {
        uint256 value = msg.value;
        if (_callConstructor) {
            // 1. Transfer the balance to the new address on the constructor call.
            if (value > 0) {
                ETH_TOKEN_SYSTEM_CONTRACT.transferFromTo(address(this), _newAddress, value);
            }
            // 2. Set the constructed code hash on the account
            _storeConstructingByteCodeHashOnAddress(_newAddress, _bytecodeHash);

            // 3. Call the constructor on behalf of the account
            if (value > 0) {
                // Safe to cast value, because `msg.value` <= `uint128.max` due to `MessageValueSimulator` invariant
                SystemContractHelper.setValueForNextFarCall(uint128(value));
            }
            bytes memory returnData = EfficientCall.mimicCall(gasleft(), _newAddress, _input, _sender, true, _isSystem);
            // 4. Mark bytecode hash as constructed
            ACCOUNT_CODE_STORAGE_SYSTEM_CONTRACT.markAccountCodeHashAsConstructed(_newAddress);
            // 5. Set the contract immutables
            ImmutableData[] memory immutables = abi.decode(returnData, (ImmutableData[]));
            IMMUTABLE_SIMULATOR_SYSTEM_CONTRACT.setImmutables(_newAddress, immutables);
        } else {
            require(value == 0, "The value must be zero if we do not call the constructor");
            // If we do not call the constructor, we need to set the constructed code hash.
            ACCOUNT_CODE_STORAGE_SYSTEM_CONTRACT.storeAccountConstructedCodeHash(_newAddress, _bytecodeHash);
        }

        emit ContractDeployed(_sender, _bytecodeHash, _newAddress);
    }
}<|MERGE_RESOLUTION|>--- conflicted
+++ resolved
@@ -235,7 +235,6 @@
             _deployment.callConstructor
         );
     }
-<<<<<<< HEAD
 
     /// @notice The method that is temporarily needed to upgrade the Keccak256 precompile. This function and `Bootloader:upgradeKeccakIfNeeded`
     /// are to be removed once the upgrade is complete. Unlike a normal forced deployment, it does not update account information as it requires
@@ -245,16 +244,6 @@
     function forceDeployKeccak256(bytes32 _keccak256BytecodeHash) external payable onlyCallFrom(FORCE_DEPLOYER) {
         _ensureBytecodeIsKnown(_keccak256BytecodeHash);
 
-=======
-
-    /// @notice The method that is temporarily needed to upgrade the Keccak256 precompile. It is to be removed in the
-    /// future. Unlike a normal forced deployment, it does not update account information as it requires updating a
-    /// mapping, and so requires Keccak256 precompile to work already.
-    /// @dev This method expects the sender (FORCE_DEPLOYER) to provide the correct bytecode hash for the Keccak256
-    /// precompile.
-    function forceDeployKeccak256(bytes32 _keccak256BytecodeHash) external payable onlyCallFrom(FORCE_DEPLOYER) {
-        _ensureBytecodeIsKnown(_keccak256BytecodeHash);
->>>>>>> dbb37fc6
         _constructContract(
             msg.sender,
             address(KECCAK256_SYSTEM_CONTRACT),
