--- conflicted
+++ resolved
@@ -72,9 +72,6 @@
         run: yarn
 
       - name: Lint
-<<<<<<< HEAD
-        run: yarn lint:check
-=======
         run: yarn lint:check
 
   test:
@@ -118,5 +115,4 @@
           echo "$PWD/foundry-zksync" >> $GITHUB_PATH
 
       - name: Run tests
-        run: yarn l2 test:foundry
->>>>>>> 59c9a330
+        run: yarn l2 test:foundry