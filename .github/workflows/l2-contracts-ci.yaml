--- conflicted
+++ resolved
@@ -74,29 +74,6 @@
       - name: Lint
         run: yarn lint:check
 
-<<<<<<< HEAD
-  check-verifier-generator-l2:
-    needs: [build]
-    runs-on: ubuntu-latest
-
-    steps:
-      - name: Checkout the repository
-        uses: actions/checkout@v4
-        with:
-          submodules: recursive
-
-      - name: Generate Verifier.sol
-        working-directory: tools
-        run: cargo run --bin zksync_verifier_contract_generator --release -- --l2_mode
-
-      - name: Compare Plonk
-        run: diff tools/data/VerifierPlonk.sol l2-contracts/contracts/verifiers/VerifierPlonk.sol
-
-      - name: Compare Fflonk
-        run: diff tools/data/VerifierFflonk.sol l2-contracts/contracts/verifiers/VerifierFflonk.sol
-
-=======
->>>>>>> f785a87d
   test:
     needs: [build, lint]
     runs-on: ubuntu-latest
