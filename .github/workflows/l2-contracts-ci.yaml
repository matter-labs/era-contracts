name: L2 contracts CI

on:
  pull_request:

jobs:
  build:
    runs-on: ubuntu-latest

    steps:
      - name: Checkout the repository
        uses: actions/checkout@v4
        with:
          submodules: recursive

      - name: Install foundry-zksync
        run: |
          mkdir ./foundry-zksync
          curl -LO https://github.com/matter-labs/foundry-zksync/releases/download/nightly/foundry_nightly_linux_amd64.tar.gz
          tar zxf foundry_nightly_linux_amd64.tar.gz -C ./foundry-zksync
          chmod +x ./foundry-zksync/forge ./foundry-zksync/cast
          echo "$PWD/foundry-zksync" >> $GITHUB_PATH

      - name: Use Node.js
        uses: actions/setup-node@v3
        with:
          node-version: 18.18.0
          cache: yarn

      - name: Install dependencies
        run: yarn

      - name: Build l1 contracts
        working-directory: l1-contracts
        run: |
          forge build

      - name: Build l2 contracts
        working-directory: l2-contracts
        run: |
          forge build --zksync --zk-enable-eravm-extensions

      - name: Build system contract artifacts
        run: yarn sc build

      - name: Create cache
        uses: actions/cache/save@v3
        with:
          key: artifacts-l1-${{ github.sha }}
          path: |
<<<<<<< HEAD
            l1-contracts/artifacts
            l1-contracts/cache
            l1-contracts/typechain
            l2-contracts/artifacts-zk
            l2-contracts/cache-zk
            l2-contracts/typechain
            system-contracts/artifacts-zk
            system-contracts/cache-zk
            system-contracts/typechain
=======
            l1-contracts/cache-forge
            l1-contracts/out
            l2-contracts/cache-forge
            l2-contracts/zkout
>>>>>>> dcb0eca1

  lint:
    runs-on: ubuntu-latest

    steps:
      - name: Checkout the repository
        uses: actions/checkout@v4

      - name: Use Node.js
        uses: actions/setup-node@v3
        with:
          node-version: 18.18.0
          cache: yarn

      - name: Install dependencies
        run: yarn

      - name: Lint
        run: yarn lint:check

  check-verifier-generator-l2:
    needs: [build]
    runs-on: ubuntu-latest

    steps:
      - name: Checkout the repository
        uses: actions/checkout@v4
        with:
          submodules: recursive

      - name: Generate Verifier.sol
        working-directory: tools
        run: cargo run --bin zksync_verifier_contract_generator --release -- --input_path data/scheduler_key.json --l2_mode

      - name: Compare
        run: diff tools/data/Verifier.sol l2-contracts/contracts/verifier/Verifier.sol

  test:
    needs: [build, lint]
    runs-on: ubuntu-latest

    steps:
      - name: Checkout the repository
        uses: actions/checkout@v4
        with:
          submodules: recursive

      - name: Use Node.js
        uses: actions/setup-node@v3
        with:
          node-version: 18.18.0
          cache: yarn

      - name: Install dependencies
        run: yarn

      - name: Restore artifacts cache
        uses: actions/cache/restore@v3
        with:
          fail-on-cache-miss: true
          key: artifacts-l2-${{ github.sha }}
          path: |
            l1-contracts/artifacts
            l1-contracts/cache
            l1-contracts/typechain
            l2-contracts/artifacts-zk
            l2-contracts/cache-zk
            l2-contracts/typechain
            system-contracts/artifacts-zk
            system-contracts/cache-zk
            system-contracts/typechain

      - name: Install foundry zksync
        run: |
          wget https://github.com/matter-labs/foundry-zksync/releases/download/nightly-f908ce43834bc1ffb4de6576ea5600eaab49dddb/foundry_nightly_linux_amd64.tar.gz -O foundry-zksync.tar.gz
          tar -xzf foundry-zksync.tar.gz
          sudo mv forge /usr/local/bin/forge
          sudo mv cast /usr/local/bin/cast
          sudo chmod +x /usr/local/bin/forge
          sudo chmod +x /usr/local/bin/cast
          forge --version

      - name: Run tests
        run: yarn l2 test:foundry<|MERGE_RESOLUTION|>--- conflicted
+++ resolved
@@ -48,7 +48,6 @@
         with:
           key: artifacts-l1-${{ github.sha }}
           path: |
-<<<<<<< HEAD
             l1-contracts/artifacts
             l1-contracts/cache
             l1-contracts/typechain
@@ -58,12 +57,6 @@
             system-contracts/artifacts-zk
             system-contracts/cache-zk
             system-contracts/typechain
-=======
-            l1-contracts/cache-forge
-            l1-contracts/out
-            l2-contracts/cache-forge
-            l2-contracts/zkout
->>>>>>> dcb0eca1
 
   lint:
     runs-on: ubuntu-latest
