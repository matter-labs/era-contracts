name: L1 contracts CI

on:
  pull_request:

# We need this permissions for this CI to work with external contributions
permissions:
  contents: read
  pull-requests: write

jobs:
  build:
    runs-on: ubuntu-latest

    steps:
      - name: Checkout the repository
        uses: actions/checkout@v4
        with:
          submodules: recursive

      - name: Install foundry-zksync
        run: |
          mkdir ./foundry-zksync
          curl -LO https://github.com/matter-labs/foundry-zksync/releases/download/nightly-27360d4c8d12beddbb730dae07ad33a206b38f4b/foundry_nightly_linux_amd64.tar.gz
          tar zxf foundry_nightly_linux_amd64.tar.gz -C ./foundry-zksync
          chmod +x ./foundry-zksync/forge ./foundry-zksync/cast
          echo "$PWD/foundry-zksync" >> $GITHUB_PATH

      - name: Use Node.js
        uses: actions/setup-node@v3
        with:
          node-version: 18.18.0
          cache: yarn

      - name: Install dependencies
        run: yarn

      - name: Build da contracts
        working-directory: da-contracts
        run: |
          yarn build:foundry

      - name: Build l1 contracts
        working-directory: l1-contracts
        run: |
          yarn build:foundry

      - name: Build l2 contracts
        working-directory: l2-contracts
        run: |
          yarn build:foundry

      - name: Build system contracts
        working-directory: system-contracts
        run: |
          yarn install
          yarn build:foundry

      - name: Create cache
        uses: actions/cache/save@v3
        with:
          key: artifacts-l1-${{ github.sha }}
          path: |
            da-contracts/out
            l1-contracts/cache-forge
            l1-contracts/out
            l1-contracts/zkout
            l2-contracts/cache-forge
            l2-contracts/zkout
            system-contracts/zkout

  lint:
    runs-on: ubuntu-latest

    steps:
      - name: Checkout the repository
        uses: actions/checkout@v4

      - name: Use Node.js
        uses: actions/setup-node@v3
        with:
          node-version: 18.18.0
          cache: yarn

      - name: Install dependencies
        run: yarn

      - name: Lint
        run: yarn lint:check

      - name: Lint errors
        run: yarn l1 errors-lint --check

  check-hashes:
    needs: [build]
    runs-on: ubuntu-latest

    steps:
      - name: Checkout the repository
        uses: actions/checkout@v4

      - name: Use Node.js
        uses: actions/setup-node@v3
        with:
          node-version: 18.18.0
          cache: yarn
      - name: Install dependencies
        run: yarn

      - name: Restore artifacts cache
        uses: actions/cache/restore@v3
        with:
          fail-on-cache-miss: true
          key: artifacts-l1-${{ github.sha }}
          path: |
            da-contracts/out
            l1-contracts/cache-forge
            l1-contracts/out
            l1-contracts/zkout
            l2-contracts/cache-forge
            l2-contracts/zkout
            system-contracts/zkout

      - name: Check contents
        run: |
          pwd
          ls -R l2-contracts/zkout
          ls -R system-contracts/zkout

      - name: Check hashes
        run: yarn calculate-hashes:check

  test-foundry:
    needs: [build, lint]
    runs-on: ubuntu-latest

    steps:
      - name: Checkout the repository
        uses: actions/checkout@v4
        with:
          submodules: recursive

      - name: Use Node.js
        uses: actions/setup-node@v3
        with:
          node-version: 18.18.0
          cache: yarn

      - name: Install foundry-zksync
        run: |
          mkdir ./foundry-zksync
          curl -LO https://github.com/matter-labs/foundry-zksync/releases/download/nightly-27360d4c8d12beddbb730dae07ad33a206b38f4b/foundry_nightly_linux_amd64.tar.gz
          tar zxf foundry_nightly_linux_amd64.tar.gz -C ./foundry-zksync
          chmod +x ./foundry-zksync/forge ./foundry-zksync/cast
          echo "$PWD/foundry-zksync" >> $GITHUB_PATH

      - name: Install dependencies
        run: yarn

      - name: Restore artifacts cache
        uses: actions/cache/restore@v3
        with:
          fail-on-cache-miss: true
          key: artifacts-l1-${{ github.sha }}
          path: |
            da-contracts/out
            l1-contracts/cache-forge
            l1-contracts/out
            l1-contracts/zkout
            l2-contracts/cache-forge
            l2-contracts/zkout
            system-contracts/zkout

      - name: Run tests
        working-directory: ./l1-contracts
        run: FOUNDRY_PROFILE=default yarn test:foundry

  test-foundry-zksync:
    needs: [build, lint]
    runs-on: ubuntu-latest

    steps:
      - name: Checkout the repository
        uses: actions/checkout@v4
        with:
          submodules: recursive

      - name: Use Node.js
        uses: actions/setup-node@v3
        with:
          node-version: 18.18.0
          cache: yarn

      - name: Install foundry-zksync
        run: |
          mkdir ./foundry-zksync
          curl -LO https://github.com/matter-labs/foundry-zksync/releases/download/nightly-27360d4c8d12beddbb730dae07ad33a206b38f4b/foundry_nightly_linux_amd64.tar.gz
          tar zxf foundry_nightly_linux_amd64.tar.gz -C ./foundry-zksync
          chmod +x ./foundry-zksync/forge ./foundry-zksync/cast
          echo "$PWD/foundry-zksync" >> $GITHUB_PATH

      - name: Install dependencies
        run: yarn

      - name: Build system contract artifacts
        run: yarn sc build:foundry

      - name: Restore artifacts cache
        uses: actions/cache/restore@v3
        with:
          fail-on-cache-miss: true
          key: artifacts-l1-${{ github.sha }}
          path: |
            da-contracts/out
            l1-contracts/cache-forge
            l1-contracts/out
            # TODO: cached `zkout` and the one for tests produce different hashes and so it causes the tests to fail
            l2-contracts/cache-forge
            l2-contracts/zkout
            system-contracts/zkout

      - name: Run tests
        working-directory: ./l1-contracts
        run: FOUNDRY_PROFILE=default yarn test:zkfoundry

  check-verifier-generator-l1:
    runs-on: ubuntu-latest

    steps:
      - name: Checkout the repository
        uses: actions/checkout@v4
        with:
          submodules: recursive

      - name: Install rust
        uses: actions-rs/toolchain@v1
        with:
          toolchain: 1.72.0

      - name: Generate Verifier.sol
        working-directory: tools
        run: cargo run

      - name: Compare
        run: diff tools/data/Verifier.sol l1-contracts/contracts/state-transition/Verifier.sol

  coverage:
    defaults:
      run:
        working-directory: l1-contracts
    needs: [build, lint]
    runs-on: ubuntu-latest

    steps:
      - name: Checkout the repository
        uses: actions/checkout@v4
        with:
          submodules: recursive

      - name: Use Node.js
        uses: actions/setup-node@v3
        with:
          node-version: 18.18.0
          cache: yarn

      - name: Install foundry-zksync
        run: |
          mkdir ./foundry-zksync
          curl -LO https://github.com/matter-labs/foundry-zksync/releases/download/nightly-27360d4c8d12beddbb730dae07ad33a206b38f4b/foundry_nightly_linux_amd64.tar.gz
          tar zxf foundry_nightly_linux_amd64.tar.gz -C ./foundry-zksync
          chmod +x ./foundry-zksync/forge ./foundry-zksync/cast
          echo "$PWD/foundry-zksync" >> $GITHUB_PATH

      - name: Install dependencies
        run: yarn

      - name: Restore artifacts cache
        uses: actions/cache/restore@v3
        with:
          fail-on-cache-miss: true
          key: artifacts-l1-${{ github.sha }}
          path: |
            da-contracts/out
            l1-contracts/cache-forge
            l1-contracts/out
            l1-contracts/zkout
            l2-contracts/cache-forge
            l2-contracts/zkout
            system-contracts/zkout

      - name: Run coverage
        run: FOUNDRY_PROFILE=default yarn test:foundry && FOUNDRY_PROFILE=default yarn coverage:foundry --report summary --report lcov

<<<<<<< HEAD
      # TODO: for some reason filtering directories stopped working.
      # # To ignore coverage for certain directories modify the paths in this step as needed. The
      # # below default ignores coverage results for the test and script directories. Alternatively,
      # # to include coverage in all directories, comment out this step. Note that because this
      # # filtering applies to the lcov file, the summary table generated in the previous step will
      # # still include all files and directories.
      # # The `--rc lcov_branch_coverage=1` part keeps branch info in the filtered report, since lcov
      # # defaults to removing branch info.
      # - name: Filter directories
      #   run: |
      #     sudo apt update && sudo apt install -y lcov
      #     lcov --remove lcov.info 'test/*' 'contracts/dev-contracts/*' '../lib/forge-std/*' '../lib/murky/*' 'lib/*' '../lib/*' 'lib/' 'deploy-scripts/*' --output-file lcov.info --rc lcov_branch_coverage=1

      # # This step posts a detailed coverage report as a comment and deletes previous comments on
      # # each push. The below step is used to fail coverage if the specified coverage threshold is
      # # not met. The below step can post a comment (when it's `github-token` is specified) but it's
      # # not as useful, and this action cannot fail CI based on a minimum coverage threshold, which
      # # is why we use both in this way.
      # - name: Post coverage report
      #   if: github.event_name == 'pull_request' # This action fails when ran outside of a pull request.
      #   uses: romeovs/lcov-reporter-action@v0.3.1
      #   with:
      #     delete-old-comments: true
      #     lcov-file: ./l1-contracts/lcov.info
      #     github-token: ${{ secrets.GITHUB_TOKEN }} # Adds a coverage summary comment to the PR.

      # - name: Verify minimum coverage
      #   uses: zgosalvez/github-actions-report-lcov@v2
      #   with:
      #     coverage-files: ./l1-contracts/lcov.info
      #     working-directory: l1-contracts
      #     minimum-coverage: 85 # Set coverage threshold.

  # FIXME: restore gas report CI
  # gas-report:
  #   needs: [build, lint]
  #   runs-on: ubuntu-latest

  #   steps:
  #     - name: Checkout the repository
  #       uses: actions/checkout@v4
  #       with:
  #         submodules: recursive

  #     - name: Use Foundry
  #       uses: foundry-rs/foundry-toolchain@v1

  #     - name: Use Node.js
  #       uses: actions/setup-node@v3
  #       with:
  #         node-version: 18.18.0
  #         cache: yarn

  #     - name: Install dependencies
  #       run: yarn

  #     - name: Restore artifacts cache
  #       uses: actions/cache/restore@v3
  #       with:
  #         fail-on-cache-miss: true
  #         key: artifacts-l1-${{ github.sha }}
  #         path: |
  #           da-contracts/out
  #           l1-contracts/cache-forge
  #           l1-contracts/out
  #           l1-contracts/zkout
  #           l2-contracts/cache-forge
  #           l2-contracts/zkout
  #           system-contracts/zkout

  #     # Add any step generating a gas report to a temporary file named gasreport.ansi. For example:
  #     - name: Run tests
  #       run: yarn l1 test:foundry --gas-report | tee gasreport.ansi # <- this file name should be unique in your repository!

  #     - name: Compare gas reports
  #       uses: Rubilmax/foundry-gas-diff@v3.18
  #       with:
  #         summaryQuantile: 0.0 # only display the 10% most significant gas diffs in the summary (defaults to 20%)
  #         sortCriteria: avg,max # sort diff rows by criteria
  #         sortOrders: desc,asc # and directions
  #         ignore: test-foundry/**/*,l1-contracts/contracts/dev-contracts/**/*,l1-contracts/lib/**/*,l1-contracts/contracts/common/Dependencies.sol
  #       id: gas_diff

  #     - name: Add gas diff to sticky comment
  #       if: github.event_name == 'pull_request' || github.event_name == 'pull_request_target'
  #       uses: marocchino/sticky-pull-request-comment@v2
  #       with:
  #         # delete the comment in case changes no longer impact gas costs
  #         delete: ${{ !steps.gas_diff.outputs.markdown }}
  #         message: ${{ steps.gas_diff.outputs.markdown }}
=======
      # Installing the specific version of `lcov` because of
      # the `genhtml: ERROR: line ... of ... has branchcov but no linecov data` error.
      # https://github.com/zgosalvez/github-actions-report-lcov/issues/282
      - name: Install LCOV
        uses: hrishikesh-kadam/setup-lcov@6c1aa0cc9e1c02f9f58f01ac599f1064ccc83470 # v1.1.0
        with:
          ref: v1.16

      # To ignore coverage for certain directories modify the paths in this step as needed. The
      # below default ignores coverage results for the test and script directories. Alternatively,
      # to include coverage in all directories, comment out this step. Note that because this
      # filtering applies to the lcov file, the summary table generated in the previous step will
      # still include all files and directories.
      # The `--rc branch_coverage=1` part keeps branch info in the filtered report, since lcov
      # defaults to removing branch info.
      - name: Filter directories
        run: lcov --remove lcov.info 'test/*' 'contracts/dev-contracts/*' --output-file lcov.info --rc branch_coverage=1

      # This step posts a detailed coverage report as a comment and deletes previous comments on
      # each push. The below step is used to fail coverage if the specified coverage threshold is
      # not met. The below step can post a comment (when it's `github-token` is specified) but it's
      # not as useful, and this action cannot fail CI based on a minimum coverage threshold, which
      # is why we use both in this way.
      - name: Post coverage report
        if: github.event_name == 'pull_request' # This action fails when ran outside of a pull request.
        uses: romeovs/lcov-reporter-action@v0.3.1
        with:
          delete-old-comments: true
          lcov-file: ./l1-contracts/lcov.info
          github-token: ${{ secrets.GITHUB_TOKEN }} # Adds a coverage summary comment to the PR.

      - name: Verify minimum coverage
        uses: zgosalvez/github-actions-report-lcov@df68834145a4a567247d6a3ea8565c4c39d1fd17 # v4.1.23
        with:
          coverage-files: ./l1-contracts/lcov.info
          working-directory: l1-contracts
          minimum-coverage: 85 # Set coverage threshold.
>>>>>>> 1fb28d2e
<|MERGE_RESOLUTION|>--- conflicted
+++ resolved
@@ -291,19 +291,23 @@
       - name: Run coverage
         run: FOUNDRY_PROFILE=default yarn test:foundry && FOUNDRY_PROFILE=default yarn coverage:foundry --report summary --report lcov
 
-<<<<<<< HEAD
-      # TODO: for some reason filtering directories stopped working.
-      # # To ignore coverage for certain directories modify the paths in this step as needed. The
-      # # below default ignores coverage results for the test and script directories. Alternatively,
-      # # to include coverage in all directories, comment out this step. Note that because this
-      # # filtering applies to the lcov file, the summary table generated in the previous step will
-      # # still include all files and directories.
-      # # The `--rc lcov_branch_coverage=1` part keeps branch info in the filtered report, since lcov
-      # # defaults to removing branch info.
-      # - name: Filter directories
-      #   run: |
-      #     sudo apt update && sudo apt install -y lcov
-      #     lcov --remove lcov.info 'test/*' 'contracts/dev-contracts/*' '../lib/forge-std/*' '../lib/murky/*' 'lib/*' '../lib/*' 'lib/' 'deploy-scripts/*' --output-file lcov.info --rc lcov_branch_coverage=1
+      # Installing the specific version of `lcov` because of
+      # the `genhtml: ERROR: line ... of ... has branchcov but no linecov data` error.
+      # https://github.com/zgosalvez/github-actions-report-lcov/issues/282
+      - name: Install LCOV
+        uses: hrishikesh-kadam/setup-lcov@6c1aa0cc9e1c02f9f58f01ac599f1064ccc83470 # v1.1.0
+        with:
+          ref: v1.16
+
+      # To ignore coverage for certain directories modify the paths in this step as needed. The
+      # below default ignores coverage results for the test and script directories. Alternatively,
+      # to include coverage in all directories, comment out this step. Note that because this
+      # filtering applies to the lcov file, the summary table generated in the previous step will
+      # still include all files and directories.
+      # The `--rc branch_coverage=1` part keeps branch info in the filtered report, since lcov
+      # defaults to removing branch info.
+      - name: Filter directories
+        run: lcov --remove lcov.info 'test/*' 'contracts/dev-contracts/*' --output-file lcov.info --rc branch_coverage=1
 
       # # This step posts a detailed coverage report as a comment and deletes previous comments on
       # # each push. The below step is used to fail coverage if the specified coverage threshold is
@@ -318,106 +322,9 @@
       #     lcov-file: ./l1-contracts/lcov.info
       #     github-token: ${{ secrets.GITHUB_TOKEN }} # Adds a coverage summary comment to the PR.
 
-      # - name: Verify minimum coverage
-      #   uses: zgosalvez/github-actions-report-lcov@v2
-      #   with:
-      #     coverage-files: ./l1-contracts/lcov.info
-      #     working-directory: l1-contracts
-      #     minimum-coverage: 85 # Set coverage threshold.
-
-  # FIXME: restore gas report CI
-  # gas-report:
-  #   needs: [build, lint]
-  #   runs-on: ubuntu-latest
-
-  #   steps:
-  #     - name: Checkout the repository
-  #       uses: actions/checkout@v4
-  #       with:
-  #         submodules: recursive
-
-  #     - name: Use Foundry
-  #       uses: foundry-rs/foundry-toolchain@v1
-
-  #     - name: Use Node.js
-  #       uses: actions/setup-node@v3
-  #       with:
-  #         node-version: 18.18.0
-  #         cache: yarn
-
-  #     - name: Install dependencies
-  #       run: yarn
-
-  #     - name: Restore artifacts cache
-  #       uses: actions/cache/restore@v3
-  #       with:
-  #         fail-on-cache-miss: true
-  #         key: artifacts-l1-${{ github.sha }}
-  #         path: |
-  #           da-contracts/out
-  #           l1-contracts/cache-forge
-  #           l1-contracts/out
-  #           l1-contracts/zkout
-  #           l2-contracts/cache-forge
-  #           l2-contracts/zkout
-  #           system-contracts/zkout
-
-  #     # Add any step generating a gas report to a temporary file named gasreport.ansi. For example:
-  #     - name: Run tests
-  #       run: yarn l1 test:foundry --gas-report | tee gasreport.ansi # <- this file name should be unique in your repository!
-
-  #     - name: Compare gas reports
-  #       uses: Rubilmax/foundry-gas-diff@v3.18
-  #       with:
-  #         summaryQuantile: 0.0 # only display the 10% most significant gas diffs in the summary (defaults to 20%)
-  #         sortCriteria: avg,max # sort diff rows by criteria
-  #         sortOrders: desc,asc # and directions
-  #         ignore: test-foundry/**/*,l1-contracts/contracts/dev-contracts/**/*,l1-contracts/lib/**/*,l1-contracts/contracts/common/Dependencies.sol
-  #       id: gas_diff
-
-  #     - name: Add gas diff to sticky comment
-  #       if: github.event_name == 'pull_request' || github.event_name == 'pull_request_target'
-  #       uses: marocchino/sticky-pull-request-comment@v2
-  #       with:
-  #         # delete the comment in case changes no longer impact gas costs
-  #         delete: ${{ !steps.gas_diff.outputs.markdown }}
-  #         message: ${{ steps.gas_diff.outputs.markdown }}
-=======
-      # Installing the specific version of `lcov` because of
-      # the `genhtml: ERROR: line ... of ... has branchcov but no linecov data` error.
-      # https://github.com/zgosalvez/github-actions-report-lcov/issues/282
-      - name: Install LCOV
-        uses: hrishikesh-kadam/setup-lcov@6c1aa0cc9e1c02f9f58f01ac599f1064ccc83470 # v1.1.0
-        with:
-          ref: v1.16
-
-      # To ignore coverage for certain directories modify the paths in this step as needed. The
-      # below default ignores coverage results for the test and script directories. Alternatively,
-      # to include coverage in all directories, comment out this step. Note that because this
-      # filtering applies to the lcov file, the summary table generated in the previous step will
-      # still include all files and directories.
-      # The `--rc branch_coverage=1` part keeps branch info in the filtered report, since lcov
-      # defaults to removing branch info.
-      - name: Filter directories
-        run: lcov --remove lcov.info 'test/*' 'contracts/dev-contracts/*' --output-file lcov.info --rc branch_coverage=1
-
-      # This step posts a detailed coverage report as a comment and deletes previous comments on
-      # each push. The below step is used to fail coverage if the specified coverage threshold is
-      # not met. The below step can post a comment (when it's `github-token` is specified) but it's
-      # not as useful, and this action cannot fail CI based on a minimum coverage threshold, which
-      # is why we use both in this way.
-      - name: Post coverage report
-        if: github.event_name == 'pull_request' # This action fails when ran outside of a pull request.
-        uses: romeovs/lcov-reporter-action@v0.3.1
-        with:
-          delete-old-comments: true
-          lcov-file: ./l1-contracts/lcov.info
-          github-token: ${{ secrets.GITHUB_TOKEN }} # Adds a coverage summary comment to the PR.
-
       - name: Verify minimum coverage
         uses: zgosalvez/github-actions-report-lcov@df68834145a4a567247d6a3ea8565c4c39d1fd17 # v4.1.23
         with:
           coverage-files: ./l1-contracts/lcov.info
           working-directory: l1-contracts
-          minimum-coverage: 85 # Set coverage threshold.
->>>>>>> 1fb28d2e
+          minimum-coverage: 85 # Set coverage threshold.