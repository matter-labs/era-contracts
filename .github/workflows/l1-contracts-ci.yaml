name: L1 contracts CI

on:
  pull_request:

# We need this permissions for this CI to work with external contributions
permissions:
  contents: read
  pull-requests: write

jobs:
  build:
    runs-on: ubuntu-latest

    steps:
      - name: Checkout the repository
        uses: actions/checkout@v4

      - name: Use Node.js
        uses: actions/setup-node@v3
        with:
          node-version: 18.18.0
          cache: yarn

      - name: Install dependencies
        run: yarn

      - name: Install l2 deps
        working-directory: ./l2-contracts
        run: yarn

      - name: Install l1 deps
        working-directory: ./l1-contracts
        run: yarn

      - name: Build l2 artifacts
        run: yarn l2 build

      - name: Build l1 artifacts
        run: yarn l1 build

      - name: Create cache
        uses: actions/cache/save@v3
        with:
          key: artifacts-l1-${{ github.sha }}
          path: |
            l1-contracts/artifacts
            l1-contracts/artifacts-zk
            l1-contracts/cache
            l1-contracts/typechain
            l2-contracts/artifacts-zk
            l2-contracts/cache-zk
            l2-contracts/typechain
            l1-contracts/lib

  lint:
    runs-on: ubuntu-latest

    steps:
      - name: Checkout the repository
        uses: actions/checkout@v4

      - name: Use Node.js
        uses: actions/setup-node@v3
        with:
          node-version: 18.18.0
          cache: yarn

      - name: Install dependencies
        run: yarn

      - name: Lint
        run: yarn lint:check

  test-foundry:
    needs: [build, lint]
    runs-on: ubuntu-latest

    steps:
      - name: Checkout the repository
        uses: actions/checkout@v4
        with:
          submodules: recursive

      - name: Use Foundry
        uses: foundry-rs/foundry-toolchain@v1

      - name: Use Node.js
        uses: actions/setup-node@v3
        with:
          node-version: 18.18.0
          cache: yarn

      - name: Install dependencies
        run: yarn

      - name: Restore artifacts cache
        uses: actions/cache/restore@v3
        with:
          fail-on-cache-miss: true
          key: artifacts-l1-${{ github.sha }}
          path: |
            l1-contracts/artifacts
            l1-contracts/artifacts-zk
            l1-contracts/cache
            l1-contracts/typechain
            l2-contracts/artifacts-zk
            l2-contracts/cache-zk
            l2-contracts/typechain
            l1-contracts/lib

      - name: Run tests
        working-directory: ./l1-contracts
        run: FOUNDRY_PROFILE=default yarn test:foundry

  test-hardhat:
    needs: [build, lint]
    runs-on: ubuntu-latest

    steps:
      - name: Checkout the repository
        uses: actions/checkout@v4

      - name: Use Node.js
        uses: actions/setup-node@v3
        with:
          node-version: 18.18.0
          cache: yarn

      - name: Install dependencies
        run: yarn

      - name: Install l1 deps
        working-directory: ./l1-contracts
        run: yarn

      - name: Restore artifacts cache
        uses: actions/cache/restore@v3
        with:
          fail-on-cache-miss: true
          key: artifacts-l1-${{ github.sha }}
          path: |
            l1-contracts/artifacts
            l1-contracts/artifacts-zk
            l1-contracts/cache
            l1-contracts/typechain
            l2-contracts/artifacts-zk
            l2-contracts/cache-zk
            l2-contracts/typechain
            l1-contracts/lib

      - name: Run tests
        run: yarn l1 test --no-compile

  check-verifier-generator:
    runs-on: ubuntu-latest

    steps:
      - name: Checkout the repository
        uses: actions/checkout@v4
        with:
          submodules: recursive

      - name: Install rust
        uses: actions-rs/toolchain@v1
        with:
          toolchain: 1.72.0

      - name: Generate Verifier.sol
        working-directory: tools
        run: cargo run

      - name: Compare
        run: diff tools/data/Verifier.sol l1-contracts/contracts/state-transition/Verifier.sol

  coverage:
    defaults:
      run:
        working-directory: l1-contracts
    needs: [build, lint]
    runs-on: ubuntu-latest

    steps:
      - name: Checkout the repository
        uses: actions/checkout@v4
        with:
          submodules: recursive

      - name: Use Foundry
        uses: foundry-rs/foundry-toolchain@v1

      - name: Use Node.js
        uses: actions/setup-node@v3
        with:
          node-version: 18.18.0
          cache: yarn

      - name: Install dependencies
        run: yarn

      - name: Restore artifacts cache
        uses: actions/cache/restore@v3
        with:
          fail-on-cache-miss: true
          key: artifacts-l1-${{ github.sha }}
          path: |
            l1-contracts/artifacts
            l1-contracts/artifacts-zk
            l1-contracts/cache
            l1-contracts/typechain
            l2-contracts/artifacts-zk
            l2-contracts/cache-zk
            l2-contracts/typechain
            l1-contracts/lib

      - name: Run coverage
        run: FOUNDRY_PROFILE=default yarn test:foundry && FOUNDRY_PROFILE=default yarn coverage:foundry --report summary --report lcov

      # To ignore coverage for certain directories modify the paths in this step as needed. The
      # below default ignores coverage results for the test and script directories. Alternatively,
      # to include coverage in all directories, comment out this step. Note that because this
      # filtering applies to the lcov file, the summary table generated in the previous step will
      # still include all files and directories.
      # The `--rc lcov_branch_coverage=1` part keeps branch info in the filtered report, since lcov
      # defaults to removing branch info.
      - name: Filter directories
        run: |
          sudo apt update && sudo apt install -y lcov
          lcov --remove lcov.info 'test/*' 'contracts/dev-contracts/*' 'lib/*' --output-file lcov.info --rc lcov_branch_coverage=1

      # This step posts a detailed coverage report as a comment and deletes previous comments on
      # each push. The below step is used to fail coverage if the specified coverage threshold is
      # not met. The below step can post a comment (when it's `github-token` is specified) but it's
      # not as useful, and this action cannot fail CI based on a minimum coverage threshold, which
      # is why we use both in this way.
      - name: Post coverage report
        if: github.event_name == 'pull_request' # This action fails when ran outside of a pull request.
        uses: romeovs/lcov-reporter-action@v0.3.1
        with:
          delete-old-comments: true
          lcov-file: ./l1-contracts/lcov.info
          github-token: ${{ secrets.GITHUB_TOKEN }} # Adds a coverage summary comment to the PR.

      - name: Verify minimum coverage
        uses: zgosalvez/github-actions-report-lcov@v2
        with:
          coverage-files: ./l1-contracts/lcov.info
          working-directory: l1-contracts
          minimum-coverage: 85 # Set coverage threshold.

  gas-report:
<<<<<<< HEAD
    needs: [build, lint, test-foundry]
=======
    needs: [build, lint]
>>>>>>> 391fa4dd
    runs-on: ubuntu-latest

    steps:
      - name: Checkout the repository
        uses: actions/checkout@v4
        with:
          submodules: recursive

      - name: Use Foundry
        uses: foundry-rs/foundry-toolchain@v1

      - name: Use Node.js
        uses: actions/setup-node@v3
        with:
          node-version: 18.18.0
          cache: yarn

      - name: Install dependencies
        run: yarn

      - name: Restore artifacts cache
        uses: actions/cache/restore@v3
        with:
          fail-on-cache-miss: true
          key: artifacts-l1-${{ github.sha }}
          path: |
            l1-contracts/artifacts
            l1-contracts/cache
            l1-contracts/typechain

      # Add any step generating a gas report to a temporary file named gasreport.ansi. For example:
      - name: Run tests
        run: yarn l1 test:foundry --gas-report | tee gasreport.ansi # <- this file name should be unique in your repository!

      - name: Compare gas reports
        uses: Rubilmax/foundry-gas-diff@v3.18
        with:
          summaryQuantile: 0.0 # only display the 10% most significant gas diffs in the summary (defaults to 20%)
          sortCriteria: avg,max # sort diff rows by criteria
          sortOrders: desc,asc # and directions
<<<<<<< HEAD
          ignore: test-foundry/**/* # filter out gas reports from specific paths (test/ is included by default)
=======
          ignore: test-foundry/**/*,l1-contracts/contracts/dev-contracts/**/*,l1-contracts/lib/**/*,l1-contracts/contracts/common/Dependencies.sol
>>>>>>> 391fa4dd
        id: gas_diff

      - name: Add gas diff to sticky comment
        if: github.event_name == 'pull_request' || github.event_name == 'pull_request_target'
        uses: marocchino/sticky-pull-request-comment@v2
        with:
          # delete the comment in case changes no longer impact gas costs
          delete: ${{ !steps.gas_diff.outputs.markdown }}
          message: ${{ steps.gas_diff.outputs.markdown }}<|MERGE_RESOLUTION|>--- conflicted
+++ resolved
@@ -249,11 +249,7 @@
           minimum-coverage: 85 # Set coverage threshold.
 
   gas-report:
-<<<<<<< HEAD
-    needs: [build, lint, test-foundry]
-=======
     needs: [build, lint]
->>>>>>> 391fa4dd
     runs-on: ubuntu-latest
 
     steps:
@@ -294,11 +290,7 @@
           summaryQuantile: 0.0 # only display the 10% most significant gas diffs in the summary (defaults to 20%)
           sortCriteria: avg,max # sort diff rows by criteria
           sortOrders: desc,asc # and directions
-<<<<<<< HEAD
-          ignore: test-foundry/**/* # filter out gas reports from specific paths (test/ is included by default)
-=======
           ignore: test-foundry/**/*,l1-contracts/contracts/dev-contracts/**/*,l1-contracts/lib/**/*,l1-contracts/contracts/common/Dependencies.sol
->>>>>>> 391fa4dd
         id: gas_diff
 
       - name: Add gas diff to sticky comment
