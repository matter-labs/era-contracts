--- conflicted
+++ resolved
@@ -215,12 +215,6 @@
             l2-contracts/cache-zk
             l2-contracts/typechain
             l1-contracts/lib
-<<<<<<< HEAD
-
-      - name: Build L2 contracts
-        run: yarn l2 build
-=======
->>>>>>> 9b940efa
 
       - name: Build L2 contracts
         run: yarn l2 build
