name: L1 contracts CI

on:
  pull_request:

# We need this permissions for this CI to work with external contributions
permissions:
  contents: read
  pull-requests: write

jobs:
  build:
    runs-on: ubuntu-latest

    steps:
      - name: Checkout the repository
        uses: actions/checkout@v4
        with:
          submodules: recursive

      - name: Install foundry-zksync
        run: |
          mkdir ./foundry-zksync
          curl -LO https://github.com/matter-labs/foundry-zksync/releases/download/nightly-27360d4c8d12beddbb730dae07ad33a206b38f4b/foundry_nightly_linux_amd64.tar.gz
          tar zxf foundry_nightly_linux_amd64.tar.gz -C ./foundry-zksync
          chmod +x ./foundry-zksync/forge ./foundry-zksync/cast
          echo "$PWD/foundry-zksync" >> $GITHUB_PATH

      - name: Use Node.js
        uses: actions/setup-node@v3
        with:
          node-version: 18.18.0
          cache: yarn

      - name: Install dependencies
        run: yarn

      - name: Build da contracts
        working-directory: da-contracts
        run: |
          yarn build:foundry

      - name: Build l1 contracts
        working-directory: l1-contracts
        run: |
          yarn build:foundry

      - name: Build l2 contracts
        working-directory: l2-contracts
        run: |
          yarn build:foundry

      - name: Build system contracts
        working-directory: system-contracts
        run: |
          yarn install
          yarn build:foundry

      - name: Create cache
        uses: actions/cache/save@v3
        with:
          key: artifacts-l1-${{ github.sha }}
          path: |
            da-contracts/out
            l1-contracts/cache-forge
            l1-contracts/out
            l1-contracts/zkout
            l2-contracts/cache-forge
            l2-contracts/zkout
            system-contracts/zkout

  lint:
    runs-on: ubuntu-latest

    steps:
      - name: Checkout the repository
        uses: actions/checkout@v4

      - name: Use Node.js
        uses: actions/setup-node@v3
        with:
          node-version: 18.18.0
          cache: yarn

      - name: Install dependencies
        run: yarn

      - name: Lint
        run: yarn lint:check

      - name: Lint errors
        run: yarn l1 errors-lint --check

  check-hashes:
    needs: [build]
    runs-on: ubuntu-latest

    steps:
      - name: Checkout the repository
        uses: actions/checkout@v4

      - name: Use Node.js
        uses: actions/setup-node@v3
        with:
          node-version: 18.18.0
          cache: yarn
      - name: Install dependencies
        run: yarn

      - name: Restore artifacts cache
        uses: actions/cache/restore@v3
        with:
          fail-on-cache-miss: true
          key: artifacts-l1-${{ github.sha }}
          path: |
            da-contracts/out
            l1-contracts/cache-forge
            l1-contracts/out
            l1-contracts/zkout
            l2-contracts/cache-forge
            l2-contracts/zkout
            system-contracts/zkout

      - name: Check contents
        run: |
          pwd
          ls -R l2-contracts/zkout
          ls -R system-contracts/zkout

      - name: Check hashes
        run: yarn calculate-hashes:check

  test-foundry:
    needs: [build]
    runs-on: ubuntu-latest

    steps:
      - name: Checkout the repository
        uses: actions/checkout@v4
        with:
          submodules: recursive

      - name: Use Node.js
        uses: actions/setup-node@v3
        with:
          node-version: 18.18.0
          cache: yarn

      - name: Install foundry-zksync
        run: |
          mkdir ./foundry-zksync
          curl -LO https://github.com/matter-labs/foundry-zksync/releases/download/nightly-27360d4c8d12beddbb730dae07ad33a206b38f4b/foundry_nightly_linux_amd64.tar.gz
          tar zxf foundry_nightly_linux_amd64.tar.gz -C ./foundry-zksync
          chmod +x ./foundry-zksync/forge ./foundry-zksync/cast
          echo "$PWD/foundry-zksync" >> $GITHUB_PATH

      - name: Install dependencies
        run: yarn

      - name: Restore artifacts cache
        uses: actions/cache/restore@v3
        with:
          fail-on-cache-miss: true
          key: artifacts-l1-${{ github.sha }}
          path: |
            da-contracts/out
            l1-contracts/cache-forge
            l1-contracts/out
            l1-contracts/zkout
            l2-contracts/cache-forge
            l2-contracts/zkout
            system-contracts/zkout

      - name: Run tests
        working-directory: ./l1-contracts
        run: FOUNDRY_PROFILE=default yarn test:foundry

  test-foundry-zksync:
    needs: [build]
    runs-on: ubuntu-latest

    steps:
      - name: Checkout the repository
        uses: actions/checkout@v4
        with:
          submodules: recursive

      - name: Use Node.js
        uses: actions/setup-node@v3
        with:
          node-version: 18.18.0
          cache: yarn

      - name: Install foundry-zksync
        run: |
          mkdir ./foundry-zksync
          curl -LO https://github.com/matter-labs/foundry-zksync/releases/download/nightly-27360d4c8d12beddbb730dae07ad33a206b38f4b/foundry_nightly_linux_amd64.tar.gz
          tar zxf foundry_nightly_linux_amd64.tar.gz -C ./foundry-zksync
          chmod +x ./foundry-zksync/forge ./foundry-zksync/cast
          echo "$PWD/foundry-zksync" >> $GITHUB_PATH

      - name: Install dependencies
        run: yarn

      - name: Build system contract artifacts
        run: yarn sc build:foundry

      - name: Restore artifacts cache
        uses: actions/cache/restore@v3
        with:
          fail-on-cache-miss: true
          key: artifacts-l1-${{ github.sha }}
          path: |
            da-contracts/out
            l1-contracts/cache-forge
            l1-contracts/out
            # TODO: cached `zkout` and the one for tests produce different hashes and so it causes the tests to fail
            l2-contracts/cache-forge
            l2-contracts/zkout
            system-contracts/zkout

      - name: Run tests
        working-directory: ./l1-contracts
        run: FOUNDRY_PROFILE=default yarn test:zkfoundry

  check-verifier-generator-l1:
    runs-on: ubuntu-latest

    steps:
      - name: Checkout the repository
        uses: actions/checkout@v4
        with:
          submodules: recursive

      - name: Install rust
        uses: actions-rs/toolchain@v1
        with:
          toolchain: 1.72.0

      - name: Install Rust toolchain
        working-directory: tools
        run: rustup toolchain install

      - name: Generate verifiers
        working-directory: tools
        run: cargo run

      - name: Compare L1VerifierPlonk.sol
        run: diff tools/data/VerifierPlonk.sol l1-contracts/contracts/state-transition/verifiers/L1VerifierPlonk.sol

      - name: Compare VerifierFflonk.sol
        run: diff tools/data/VerifierFflonk.sol l1-contracts/contracts/state-transition/verifiers/L1VerifierFflonk.sol

  check-verifier-generator-l2:
    runs-on: ubuntu-latest

    steps:
      - name: Checkout the repository
        uses: actions/checkout@v4
        with:
          submodules: recursive

      - name: Install rust
        uses: actions-rs/toolchain@v1
        with:
          toolchain: 1.72.0

      - name: Install Rust toolchain
        working-directory: tools
        run: rustup toolchain install

      - name: Generate verifiers
        working-directory: tools
        run: cargo run -- --l2_mode

      - name: Compare L2VerifierPlonk.sol
        run: diff tools/data/VerifierPlonk.sol l1-contracts/contracts/state-transition/verifiers/L2VerifierPlonk.sol

      - name: Compare L2VerifierFflonk.sol
        run: diff tools/data/VerifierFflonk.sol l1-contracts/contracts/state-transition/verifiers/L2VerifierFflonk.sol

  coverage:
    if: false # FIXME: coverage disabled due to stack-too-deep in VerifierFflonk.sol
    defaults:
      run:
        working-directory: l1-contracts
    needs: [build, lint]
    runs-on: ubuntu-latest

    steps:
      - name: Checkout the repository
        uses: actions/checkout@v4
        with:
          submodules: recursive

      - name: Use Node.js
        uses: actions/setup-node@v3
        with:
          node-version: 18.18.0
          cache: yarn

      - name: Install foundry-zksync
        run: |
          mkdir ./foundry-zksync
          curl -LO https://github.com/matter-labs/foundry-zksync/releases/download/nightly-27360d4c8d12beddbb730dae07ad33a206b38f4b/foundry_nightly_linux_amd64.tar.gz
          tar zxf foundry_nightly_linux_amd64.tar.gz -C ./foundry-zksync
          chmod +x ./foundry-zksync/forge ./foundry-zksync/cast
          echo "$PWD/foundry-zksync" >> $GITHUB_PATH

      - name: Install dependencies
        run: yarn

      - name: Restore artifacts cache
        uses: actions/cache/restore@v3
        with:
          fail-on-cache-miss: true
          key: artifacts-l1-${{ github.sha }}
          path: |
            da-contracts/out
            l1-contracts/cache-forge
            l1-contracts/out
            l1-contracts/zkout
            l2-contracts/cache-forge
            l2-contracts/zkout
            system-contracts/zkout

      - name: Run coverage
        run: FOUNDRY_PROFILE=default yarn test:foundry && FOUNDRY_PROFILE=default yarn coverage:foundry --report summary --report lcov

<<<<<<< HEAD
      - name: Setup LCOV
        uses: hrishikesh-kadam/setup-lcov@v1
=======
      # Installing the specific version of `lcov` because of
      # the `genhtml: ERROR: line ... of ... has branchcov but no linecov data` error.
      # https://github.com/zgosalvez/github-actions-report-lcov/issues/282
      - name: Install LCOV
        uses: hrishikesh-kadam/setup-lcov@6c1aa0cc9e1c02f9f58f01ac599f1064ccc83470 # v1.1.0
>>>>>>> fc26d9fc
        with:
          ref: v1.16

      # To ignore coverage for certain directories modify the paths in this step as needed. The
      # below default ignores coverage results for the test and script directories. Alternatively,
      # to include coverage in all directories, comment out this step. Note that because this
      # filtering applies to the lcov file, the summary table generated in the previous step will
      # still include all files and directories.
<<<<<<< HEAD
      # The `--rc lcov_branch_coverage=1` part keeps branch info in the filtered report, since lcov
      # defaults to removing branch info.
      - name: Filter directories
        run: |
          lcov --ignore-errors unused --remove lcov.info 'test/*' 'contracts/dev-contracts/*' 'lib/*' '../lib/*' 'lib/' 'deploy-scripts/*' --output-file lcov.info --rc lcov_branch_coverage=1
=======
      # The `--rc branch_coverage=1` part keeps branch info in the filtered report, since lcov
      # defaults to removing branch info.
      - name: Filter directories
        run: |
          lcov --ignore-errors unused --remove lcov.info 'test/*' 'contracts/dev-contracts/*' 'lib/*' '../lib/*' 'lib/' 'deploy-scripts/*' --output-file lcov.info --rc branch_coverage=1
>>>>>>> fc26d9fc

      # This step posts a detailed coverage report as a comment and deletes previous comments on
      # each push. The below step is used to fail coverage if the specified coverage threshold is
      # not met. The below step can post a comment (when it's `github-token` is specified) but it's
      # not as useful, and this action cannot fail CI based on a minimum coverage threshold, which
      # is why we use both in this way.
      - name: Post coverage report
        if: github.event_name == 'pull_request' # This action fails when ran outside of a pull request.
        uses: romeovs/lcov-reporter-action@v0.4.0
        with:
          delete-old-comments: true
          lcov-file: ./l1-contracts/lcov.info
          github-token: ${{ secrets.GITHUB_TOKEN }} # Adds a coverage summary comment to the PR.

      - name: Verify minimum coverage
<<<<<<< HEAD
        uses: zgosalvez/github-actions-report-lcov@v4
=======
        uses: zgosalvez/github-actions-report-lcov@df68834145a4a567247d6a3ea8565c4c39d1fd17 # v4.1.23
>>>>>>> fc26d9fc
        with:
          coverage-files: ./l1-contracts/lcov.info
          working-directory: l1-contracts
          minimum-coverage: 83 # TODO(EVM-944): increase threshold to 85


  # FIXME: restore gas report CI
  # gas-report:
  #   needs: [build, lint]
  #   runs-on: ubuntu-latest

  #   steps:
  #     - name: Checkout the repository
  #       uses: actions/checkout@v4
  #       with:
  #         submodules: recursive

  #     - name: Use Foundry
  #       uses: foundry-rs/foundry-toolchain@v1

  #     - name: Use Node.js
  #       uses: actions/setup-node@v3
  #       with:
  #         node-version: 18.18.0
  #         cache: yarn

  #     - name: Install dependencies
  #       run: yarn

  #     - name: Restore artifacts cache
  #       uses: actions/cache/restore@v3
  #       with:
  #         fail-on-cache-miss: true
  #         key: artifacts-l1-${{ github.sha }}
  #         path: |
  #           da-contracts/out
  #           l1-contracts/cache-forge
  #           l1-contracts/out
  #           l1-contracts/zkout
  #           l2-contracts/cache-forge
  #           l2-contracts/zkout
  #           system-contracts/zkout

  #     # Add any step generating a gas report to a temporary file named gasreport.ansi. For example:
  #     - name: Run tests
  #       run: yarn l1 test:foundry --gas-report | tee gasreport.ansi # <- this file name should be unique in your repository!

  #     - name: Compare gas reports
  #       uses: Rubilmax/foundry-gas-diff@v3.18
  #       with:
  #         summaryQuantile: 0.0 # only display the 10% most significant gas diffs in the summary (defaults to 20%)
  #         sortCriteria: avg,max # sort diff rows by criteria
  #         sortOrders: desc,asc # and directions
  #         ignore: test-foundry/**/*,l1-contracts/contracts/dev-contracts/**/*,l1-contracts/lib/**/*,l1-contracts/contracts/common/Dependencies.sol
  #       id: gas_diff

  #     - name: Add gas diff to sticky comment
  #       if: github.event_name == 'pull_request' || github.event_name == 'pull_request_target'
  #       uses: marocchino/sticky-pull-request-comment@v2
  #       with:
  #         # delete the comment in case changes no longer impact gas costs
  #         delete: ${{ !steps.gas_diff.outputs.markdown }}
  #         message: ${{ steps.gas_diff.outputs.markdown }}<|MERGE_RESOLUTION|>--- conflicted
+++ resolved
@@ -327,16 +327,11 @@
       - name: Run coverage
         run: FOUNDRY_PROFILE=default yarn test:foundry && FOUNDRY_PROFILE=default yarn coverage:foundry --report summary --report lcov
 
-<<<<<<< HEAD
-      - name: Setup LCOV
-        uses: hrishikesh-kadam/setup-lcov@v1
-=======
       # Installing the specific version of `lcov` because of
       # the `genhtml: ERROR: line ... of ... has branchcov but no linecov data` error.
       # https://github.com/zgosalvez/github-actions-report-lcov/issues/282
       - name: Install LCOV
         uses: hrishikesh-kadam/setup-lcov@6c1aa0cc9e1c02f9f58f01ac599f1064ccc83470 # v1.1.0
->>>>>>> fc26d9fc
         with:
           ref: v1.16
 
@@ -345,19 +340,11 @@
       # to include coverage in all directories, comment out this step. Note that because this
       # filtering applies to the lcov file, the summary table generated in the previous step will
       # still include all files and directories.
-<<<<<<< HEAD
-      # The `--rc lcov_branch_coverage=1` part keeps branch info in the filtered report, since lcov
-      # defaults to removing branch info.
-      - name: Filter directories
-        run: |
-          lcov --ignore-errors unused --remove lcov.info 'test/*' 'contracts/dev-contracts/*' 'lib/*' '../lib/*' 'lib/' 'deploy-scripts/*' --output-file lcov.info --rc lcov_branch_coverage=1
-=======
       # The `--rc branch_coverage=1` part keeps branch info in the filtered report, since lcov
       # defaults to removing branch info.
       - name: Filter directories
         run: |
           lcov --ignore-errors unused --remove lcov.info 'test/*' 'contracts/dev-contracts/*' 'lib/*' '../lib/*' 'lib/' 'deploy-scripts/*' --output-file lcov.info --rc branch_coverage=1
->>>>>>> fc26d9fc
 
       # This step posts a detailed coverage report as a comment and deletes previous comments on
       # each push. The below step is used to fail coverage if the specified coverage threshold is
@@ -373,11 +360,7 @@
           github-token: ${{ secrets.GITHUB_TOKEN }} # Adds a coverage summary comment to the PR.
 
       - name: Verify minimum coverage
-<<<<<<< HEAD
-        uses: zgosalvez/github-actions-report-lcov@v4
-=======
         uses: zgosalvez/github-actions-report-lcov@df68834145a4a567247d6a3ea8565c4c39d1fd17 # v4.1.23
->>>>>>> fc26d9fc
         with:
           coverage-files: ./l1-contracts/lcov.info
           working-directory: l1-contracts
