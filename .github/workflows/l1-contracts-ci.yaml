name: L1 contracts CI

on:
  pull_request:

# We need this permissions for this CI to work with external contributions
permissions:
  contents: read
  pull-requests: write

jobs:
  build:
    runs-on: ubuntu-latest

    steps:
      - name: Checkout the repository
        uses: actions/checkout@v4
        with:
          submodules: recursive

      - name: Install foundry-zksync
        run: |
          mkdir ./foundry-zksync
          curl -LO https://github.com/matter-labs/foundry-zksync/releases/download/nightly-27360d4c8d12beddbb730dae07ad33a206b38f4b/foundry_nightly_linux_amd64.tar.gz
          tar zxf foundry_nightly_linux_amd64.tar.gz -C ./foundry-zksync
          chmod +x ./foundry-zksync/forge ./foundry-zksync/cast
          echo "$PWD/foundry-zksync" >> $GITHUB_PATH

      - name: Use Node.js
        uses: actions/setup-node@v3
        with:
          node-version: 18.18.0
          cache: yarn

      - name: Install dependencies
        run: yarn

      - name: Build da contracts
        working-directory: da-contracts
        run: |
          yarn build:foundry

      - name: Build l1 contracts
        working-directory: l1-contracts
        run: |
          yarn build:foundry

      - name: Build l2 contracts
        working-directory: l2-contracts
        run: |
          yarn build:foundry

      - name: Build system contracts
        working-directory: system-contracts
        run: |
          yarn install
          yarn build:foundry

      - name: Create cache
        uses: actions/cache/save@v3
        with:
          key: artifacts-l1-${{ github.sha }}
          path: |
            da-contracts/out
            l1-contracts/cache-forge
            l1-contracts/out
            l1-contracts/zkout
            l2-contracts/cache-forge
            l2-contracts/zkout
            system-contracts/zkout

  lint:
    runs-on: ubuntu-latest

    steps:
      - name: Checkout the repository
        uses: actions/checkout@v4

      - name: Use Node.js
        uses: actions/setup-node@v3
        with:
          node-version: 18.18.0
          cache: yarn

      - name: Install dependencies
        run: yarn

      - name: Lint
        run: yarn lint:check

      - name: Lint errors
        run: yarn l1 errors-lint --check

  check-hashes:
    needs: [build]
    runs-on: ubuntu-latest

    steps:
      - name: Checkout the repository
        uses: actions/checkout@v4

      - name: Use Node.js
        uses: actions/setup-node@v3
        with:
          node-version: 18.18.0
          cache: yarn
      - name: Install dependencies
        run: yarn

      - name: Restore artifacts cache
        uses: actions/cache/restore@v3
        with:
          fail-on-cache-miss: true
          key: artifacts-l1-${{ github.sha }}
          path: |
            da-contracts/out
            l1-contracts/cache-forge
            l1-contracts/out
            l1-contracts/zkout
            l2-contracts/cache-forge
            l2-contracts/zkout
            system-contracts/zkout

      - name: Check contents
        run: |
          pwd
          ls -R l2-contracts/zkout
          ls -R system-contracts/zkout

      - name: Check hashes
        run: yarn calculate-hashes:check

  test-foundry:
    needs: [build, lint]
    runs-on: ubuntu-latest

    steps:
      - name: Checkout the repository
        uses: actions/checkout@v4
        with:
          submodules: recursive

      - name: Use Node.js
        uses: actions/setup-node@v3
        with:
          node-version: 18.18.0
          cache: yarn

      - name: Install foundry-zksync
        run: |
          mkdir ./foundry-zksync
          curl -LO https://github.com/matter-labs/foundry-zksync/releases/download/nightly-27360d4c8d12beddbb730dae07ad33a206b38f4b/foundry_nightly_linux_amd64.tar.gz
          tar zxf foundry_nightly_linux_amd64.tar.gz -C ./foundry-zksync
          chmod +x ./foundry-zksync/forge ./foundry-zksync/cast
          echo "$PWD/foundry-zksync" >> $GITHUB_PATH

      - name: Install dependencies
        run: yarn

      - name: Restore artifacts cache
        uses: actions/cache/restore@v3
        with:
          fail-on-cache-miss: true
          key: artifacts-l1-${{ github.sha }}
          path: |
            da-contracts/out
            l1-contracts/cache-forge
            l1-contracts/out
            l1-contracts/zkout
            l2-contracts/cache-forge
            l2-contracts/zkout
            system-contracts/zkout

      - name: Run tests
        working-directory: ./l1-contracts
        run: FOUNDRY_PROFILE=default yarn test:foundry

  test-foundry-zksync:
    needs: [build, lint]
    runs-on: ubuntu-latest

    steps:
      - name: Checkout the repository
        uses: actions/checkout@v4
        with:
          submodules: recursive

      - name: Use Node.js
        uses: actions/setup-node@v3
        with:
          node-version: 18.18.0
          cache: yarn

      - name: Install foundry-zksync
        run: |
          mkdir ./foundry-zksync
          curl -LO https://github.com/matter-labs/foundry-zksync/releases/download/nightly-27360d4c8d12beddbb730dae07ad33a206b38f4b/foundry_nightly_linux_amd64.tar.gz
          tar zxf foundry_nightly_linux_amd64.tar.gz -C ./foundry-zksync
          chmod +x ./foundry-zksync/forge ./foundry-zksync/cast
          echo "$PWD/foundry-zksync" >> $GITHUB_PATH

      - name: Install dependencies
        run: yarn

      - name: Build system contract artifacts
        run: yarn sc build:foundry

      - name: Restore artifacts cache
        uses: actions/cache/restore@v3
        with:
          fail-on-cache-miss: true
          key: artifacts-l1-${{ github.sha }}
          path: |
            da-contracts/out
            l1-contracts/cache-forge
            l1-contracts/out
            # TODO: cached `zkout` and the one for tests produce different hashes and so it causes the tests to fail
            l2-contracts/cache-forge
            l2-contracts/zkout
            system-contracts/zkout

      - name: Run tests
        working-directory: ./l1-contracts
        run: FOUNDRY_PROFILE=default yarn test:zkfoundry

  check-verifier-generator-l1:
    runs-on: ubuntu-latest

    steps:
      - name: Checkout the repository
        uses: actions/checkout@v4
        with:
          submodules: recursive

<<<<<<< HEAD
      - name: Generate Verifier.sol
=======
      - name: Install rust
        uses: actions-rs/toolchain@v1
        with:
          toolchain: 1.72.0

      - name: Install Rust toolchain
        working-directory: tools
        run: rustup toolchain install

      - name: Generate verifiers
>>>>>>> a297fa7b
        working-directory: tools
        run: cargo run

      - name: Compare L1VerifierPlonk.sol
        run: diff tools/data/VerifierPlonk.sol l1-contracts/contracts/state-transition/verifiers/L1VerifierPlonk.sol

      - name: Compare VerifierFflonk.sol
        run: diff tools/data/VerifierFflonk.sol l1-contracts/contracts/state-transition/verifiers/L1VerifierFflonk.sol

  check-verifier-generator-l2:
    runs-on: ubuntu-latest

    steps:
      - name: Checkout the repository
        uses: actions/checkout@v4
        with:
          submodules: recursive

      - name: Install rust
        uses: actions-rs/toolchain@v1
        with:
          toolchain: 1.72.0

      - name: Install Rust toolchain
        working-directory: tools
        run: rustup toolchain install

      - name: Generate verifiers
        working-directory: tools
        run: cargo run -- --l2_mode

      - name: Compare L2VerifierPlonk.sol
        run: diff tools/data/VerifierPlonk.sol l1-contracts/contracts/state-transition/verifiers/L2VerifierPlonk.sol

      - name: Compare L2VerifierFflonk.sol
        run: diff tools/data/VerifierFflonk.sol l1-contracts/contracts/state-transition/verifiers/L2VerifierFflonk.sol

  check-verifier-generator-l2:
    needs: [build]
    runs-on: ubuntu-latest

    steps:
      - name: Checkout the repository
        uses: actions/checkout@v4
        with:
          submodules: recursive

      - name: Generate Verifier.sol
        working-directory: tools
        run: cargo run --bin zksync_verifier_contract_generator --release -- --input_path data/scheduler_key.json --l2_mode

      - name: Compare
        run: diff tools/data/Verifier.sol l1-contracts/contracts/state-transition/L2Verifier.sol

  coverage:
    if: false # FIXME: coverage disabled due to stack-too-deep in VerifierFflonk.sol
    defaults:
      run:
        working-directory: l1-contracts
    needs: [build, lint]
    runs-on: ubuntu-latest

    steps:
      - name: Checkout the repository
        uses: actions/checkout@v4
        with:
          submodules: recursive

      - name: Use Node.js
        uses: actions/setup-node@v3
        with:
          node-version: 18.18.0
          cache: yarn

      - name: Install foundry-zksync
        run: |
          mkdir ./foundry-zksync
          curl -LO https://github.com/matter-labs/foundry-zksync/releases/download/nightly-27360d4c8d12beddbb730dae07ad33a206b38f4b/foundry_nightly_linux_amd64.tar.gz
          tar zxf foundry_nightly_linux_amd64.tar.gz -C ./foundry-zksync
          chmod +x ./foundry-zksync/forge ./foundry-zksync/cast
          echo "$PWD/foundry-zksync" >> $GITHUB_PATH

      - name: Install dependencies
        run: yarn

      - name: Restore artifacts cache
        uses: actions/cache/restore@v3
        with:
          fail-on-cache-miss: true
          key: artifacts-l1-${{ github.sha }}
          path: |
            da-contracts/out
            l1-contracts/cache-forge
            l1-contracts/out
            l1-contracts/zkout
            l2-contracts/cache-forge
            l2-contracts/zkout
            system-contracts/zkout

      - name: Run coverage
        run: FOUNDRY_PROFILE=default yarn test:foundry && FOUNDRY_PROFILE=default yarn coverage:foundry --report summary --report lcov

      # Installing the specific version of `lcov` because of
      # the `genhtml: ERROR: line ... of ... has branchcov but no linecov data` error.
      # https://github.com/zgosalvez/github-actions-report-lcov/issues/282
      - name: Install LCOV
        uses: hrishikesh-kadam/setup-lcov@6c1aa0cc9e1c02f9f58f01ac599f1064ccc83470 # v1.1.0
        with:
          ref: v1.16

      # To ignore coverage for certain directories modify the paths in this step as needed. The
      # below default ignores coverage results for the test and script directories. Alternatively,
      # to include coverage in all directories, comment out this step. Note that because this
      # filtering applies to the lcov file, the summary table generated in the previous step will
      # still include all files and directories.
      # The `--rc branch_coverage=1` part keeps branch info in the filtered report, since lcov
      # defaults to removing branch info.
      - name: Filter directories
        run: |
<<<<<<< HEAD
          lcov --ignore-errors unused --remove lcov.info 'test/*' 'contracts/dev-contracts/*' 'lib/*' '../lib/*' 'lib/' 'deploy-scripts/*' --output-file lcov.info --rc lcov_branch_coverage=1
=======
          lcov --ignore-errors unused --remove lcov.info 'test/*' 'contracts/dev-contracts/*' 'lib/*' '../lib/*' 'lib/' 'deploy-scripts/*' --output-file lcov.info --rc branch_coverage=1
>>>>>>> a297fa7b

      # This step posts a detailed coverage report as a comment and deletes previous comments on
      # each push. The below step is used to fail coverage if the specified coverage threshold is
      # not met. The below step can post a comment (when it's `github-token` is specified) but it's
      # not as useful, and this action cannot fail CI based on a minimum coverage threshold, which
      # is why we use both in this way.
      - name: Post coverage report
        if: github.event_name == 'pull_request' # This action fails when ran outside of a pull request.
        uses: romeovs/lcov-reporter-action@v0.4.0
        with:
          delete-old-comments: true
          lcov-file: ./l1-contracts/lcov.info
          github-token: ${{ secrets.GITHUB_TOKEN }} # Adds a coverage summary comment to the PR.

      - name: Verify minimum coverage
        uses: zgosalvez/github-actions-report-lcov@df68834145a4a567247d6a3ea8565c4c39d1fd17 # v4.1.23
        with:
          coverage-files: ./l1-contracts/lcov.info
          working-directory: l1-contracts
          minimum-coverage: 83 # TODO(EVM-944): increase threshold to 85


  # FIXME: restore gas report CI
  # gas-report:
  #   needs: [build, lint]
  #   runs-on: ubuntu-latest

  #   steps:
  #     - name: Checkout the repository
  #       uses: actions/checkout@v4
  #       with:
  #         submodules: recursive

  #     - name: Use Foundry
  #       uses: foundry-rs/foundry-toolchain@v1

  #     - name: Use Node.js
  #       uses: actions/setup-node@v3
  #       with:
  #         node-version: 18.18.0
  #         cache: yarn

  #     - name: Install dependencies
  #       run: yarn

  #     - name: Restore artifacts cache
  #       uses: actions/cache/restore@v3
  #       with:
  #         fail-on-cache-miss: true
  #         key: artifacts-l1-${{ github.sha }}
  #         path: |
  #           da-contracts/out
  #           l1-contracts/cache-forge
  #           l1-contracts/out
  #           l1-contracts/zkout
  #           l2-contracts/cache-forge
  #           l2-contracts/zkout
  #           system-contracts/zkout

  #     # Add any step generating a gas report to a temporary file named gasreport.ansi. For example:
  #     - name: Run tests
  #       run: yarn l1 test:foundry --gas-report | tee gasreport.ansi # <- this file name should be unique in your repository!

  #     - name: Compare gas reports
  #       uses: Rubilmax/foundry-gas-diff@v3.18
  #       with:
  #         summaryQuantile: 0.0 # only display the 10% most significant gas diffs in the summary (defaults to 20%)
  #         sortCriteria: avg,max # sort diff rows by criteria
  #         sortOrders: desc,asc # and directions
  #         ignore: test-foundry/**/*,l1-contracts/contracts/dev-contracts/**/*,l1-contracts/lib/**/*,l1-contracts/contracts/common/Dependencies.sol
  #       id: gas_diff

  #     - name: Add gas diff to sticky comment
  #       if: github.event_name == 'pull_request' || github.event_name == 'pull_request_target'
  #       uses: marocchino/sticky-pull-request-comment@v2
  #       with:
  #         # delete the comment in case changes no longer impact gas costs
  #         delete: ${{ !steps.gas_diff.outputs.markdown }}
  #         message: ${{ steps.gas_diff.outputs.markdown }}<|MERGE_RESOLUTION|>--- conflicted
+++ resolved
@@ -232,9 +232,6 @@
         with:
           submodules: recursive
 
-<<<<<<< HEAD
-      - name: Generate Verifier.sol
-=======
       - name: Install rust
         uses: actions-rs/toolchain@v1
         with:
@@ -245,7 +242,6 @@
         run: rustup toolchain install
 
       - name: Generate verifiers
->>>>>>> a297fa7b
         working-directory: tools
         run: cargo run
 
@@ -282,23 +278,6 @@
 
       - name: Compare L2VerifierFflonk.sol
         run: diff tools/data/VerifierFflonk.sol l1-contracts/contracts/state-transition/verifiers/L2VerifierFflonk.sol
-
-  check-verifier-generator-l2:
-    needs: [build]
-    runs-on: ubuntu-latest
-
-    steps:
-      - name: Checkout the repository
-        uses: actions/checkout@v4
-        with:
-          submodules: recursive
-
-      - name: Generate Verifier.sol
-        working-directory: tools
-        run: cargo run --bin zksync_verifier_contract_generator --release -- --input_path data/scheduler_key.json --l2_mode
-
-      - name: Compare
-        run: diff tools/data/Verifier.sol l1-contracts/contracts/state-transition/L2Verifier.sol
 
   coverage:
     if: false # FIXME: coverage disabled due to stack-too-deep in VerifierFflonk.sol
@@ -365,11 +344,7 @@
       # defaults to removing branch info.
       - name: Filter directories
         run: |
-<<<<<<< HEAD
-          lcov --ignore-errors unused --remove lcov.info 'test/*' 'contracts/dev-contracts/*' 'lib/*' '../lib/*' 'lib/' 'deploy-scripts/*' --output-file lcov.info --rc lcov_branch_coverage=1
-=======
           lcov --ignore-errors unused --remove lcov.info 'test/*' 'contracts/dev-contracts/*' 'lib/*' '../lib/*' 'lib/' 'deploy-scripts/*' --output-file lcov.info --rc branch_coverage=1
->>>>>>> a297fa7b
 
       # This step posts a detailed coverage report as a comment and deletes previous comments on
       # each push. The below step is used to fail coverage if the specified coverage threshold is
