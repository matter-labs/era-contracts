name: L1 contracts CI

on:
  pull_request:

# We need this permissions for this CI to work with external contributions
permissions:
  contents: read
  pull-requests: write

jobs:
  build:
    runs-on: ubuntu-latest

    steps:
      - name: Checkout the repository
        uses: actions/checkout@v4

      - name: Use Node.js
        uses: actions/setup-node@v3
        with:
          node-version: 18.18.0
          cache: yarn

      - name: Use Foundry
        uses: foundry-rs/foundry-toolchain@v1

      - name: Install dependencies
        run: yarn

      - name: Install l2 deps
        working-directory: ./l2-contracts
        run: yarn

      - name: Install l1 deps
        working-directory: ./l1-contracts
        run: yarn

      - name: Build l2 artifacts
        run: yarn l2 build

      - name: Build l1 artifacts
        run: yarn l1 build

<<<<<<< HEAD
=======
      - name: Build da-contracts artifacts
        run: yarn da build:foundry

      - name: Build l1 artifacts
        run: yarn l1 build

>>>>>>> 45cf28c6
      - name: Create cache
        uses: actions/cache/save@v3
        with:
          key: artifacts-l1-${{ github.sha }}
          path: |
            da-contracts/out
            l1-contracts/artifacts
            l1-contracts/artifacts-zk
            l1-contracts/cache
            l1-contracts/typechain
            l2-contracts/artifacts-zk
            l2-contracts/cache-zk
            l2-contracts/typechain
            l1-contracts/lib

  lint:
    runs-on: ubuntu-latest

    steps:
      - name: Checkout the repository
        uses: actions/checkout@v4

      - name: Use Node.js
        uses: actions/setup-node@v3
        with:
          node-version: 18.18.0
          cache: yarn

      - name: Install dependencies
        run: yarn

      - name: Lint
        run: yarn lint:check

      - name: Lint errors
        run: yarn l1 errors-lint --check

  test-foundry:
    needs: [build, lint]
    runs-on: ubuntu-latest

    steps:
      - name: Checkout the repository
        uses: actions/checkout@v4
        with:
          submodules: recursive

      - name: Use Foundry
        uses: foundry-rs/foundry-toolchain@v1

      - name: Use Node.js
        uses: actions/setup-node@v3
        with:
          node-version: 18.18.0
          cache: yarn

      - name: Install dependencies
        run: yarn

      - name: Restore artifacts cache
        uses: actions/cache/restore@v3
        with:
          fail-on-cache-miss: true
          key: artifacts-l1-${{ github.sha }}
          path: |
            da-contracts/out
            l1-contracts/artifacts
            l1-contracts/artifacts-zk
<<<<<<< HEAD
            l1-contracts/cache
            l1-contracts/typechain
            l2-contracts/artifacts-zk
            l2-contracts/cache-zk
            l2-contracts/typechain
            l1-contracts/lib

      - name: Run tests
        working-directory: ./l1-contracts
        run: FOUNDRY_PROFILE=default yarn test:foundry

  test-foundry-zksync:
    needs: [build, lint]
    runs-on: ubuntu-latest

    steps:
      - name: Checkout the repository
        uses: actions/checkout@v4
        with:
          submodules: recursive

      - name: Use Node.js
        uses: actions/setup-node@v3
        with:
          node-version: 18.18.0
          cache: yarn

      - name: Install dependencies
        run: yarn

      - name: Build system contract artifacts
        run: yarn sc build

      - name: Restore artifacts cache
        uses: actions/cache/restore@v3
        with:
          fail-on-cache-miss: true
          key: artifacts-l1-${{ github.sha }}
          path: |
            l1-contracts/artifacts
            l1-contracts/artifacts-zk
=======
>>>>>>> 45cf28c6
            l1-contracts/cache
            l1-contracts/typechain
            l2-contracts/artifacts-zk
            l2-contracts/cache-zk
            l2-contracts/typechain
            l1-contracts/lib
<<<<<<< HEAD

      - name: Install foundry zksync
        run: |
          wget https://github.com/matter-labs/foundry-zksync/releases/download/nightly-f908ce43834bc1ffb4de6576ea5600eaab49dddb/foundry_nightly_linux_amd64.tar.gz -O foundry-zksync.tar.gz
          tar -xzf foundry-zksync.tar.gz
          sudo mv forge /usr/local/bin/forge
          sudo mv cast /usr/local/bin/cast
          sudo chmod +x /usr/local/bin/forge
          sudo chmod +x /usr/local/bin/cast
          forge --version

      - name: Run tests
        working-directory: ./l1-contracts
=======

      - name: Run tests
        working-directory: ./l1-contracts
        run: FOUNDRY_PROFILE=default yarn test:foundry

  test-foundry-zksync:
    needs: [build, lint]
    runs-on: ubuntu-latest

    steps:
      - name: Checkout the repository
        uses: actions/checkout@v4
        with:
          submodules: recursive

      - name: Use Node.js
        uses: actions/setup-node@v3
        with:
          node-version: 18.18.0
          cache: yarn

      - name: Install dependencies
        run: yarn

      - name: Build system contract artifacts
        run: yarn sc build

      - name: Restore artifacts cache
        uses: actions/cache/restore@v3
        with:
          fail-on-cache-miss: true
          key: artifacts-l1-${{ github.sha }}
          path: |
            da-contracts/out
            l1-contracts/artifacts
            l1-contracts/artifacts-zk
            l1-contracts/cache
            l1-contracts/typechain
            l2-contracts/artifacts-zk
            l2-contracts/cache-zk
            l2-contracts/typechain
            l1-contracts/lib

      - name: Install foundry zksync
        run: |
          wget https://github.com/matter-labs/foundry-zksync/releases/download/nightly-f908ce43834bc1ffb4de6576ea5600eaab49dddb/foundry_nightly_linux_amd64.tar.gz -O foundry-zksync.tar.gz
          tar -xzf foundry-zksync.tar.gz
          sudo mv forge /usr/local/bin/forge
          sudo mv cast /usr/local/bin/cast
          sudo chmod +x /usr/local/bin/forge
          sudo chmod +x /usr/local/bin/cast
          forge --version

      - name: Run tests
        working-directory: ./l1-contracts
>>>>>>> 45cf28c6
        run: FOUNDRY_PROFILE=default yarn test:zkfoundry

  test-hardhat:
    needs: [build, lint]
    runs-on: ubuntu-latest

    steps:
      - name: Checkout the repository
        uses: actions/checkout@v4

      - name: Use Node.js
        uses: actions/setup-node@v3
        with:
          node-version: 18.18.0
          cache: yarn

      - name: Install dependencies
        run: yarn

      - name: Install l1 deps
        working-directory: ./l1-contracts
        run: yarn

      - name: Restore artifacts cache
        uses: actions/cache/restore@v3
        with:
          fail-on-cache-miss: true
          key: artifacts-l1-${{ github.sha }}
          path: |
            da-contracts/out
            l1-contracts/artifacts
            l1-contracts/artifacts-zk
            l1-contracts/cache
            l1-contracts/typechain
            l2-contracts/artifacts-zk
            l2-contracts/cache-zk
            l2-contracts/typechain
            l1-contracts/lib

      - name: Build L2 contracts
        run: yarn l2 build

      - name: Run tests
        run: yarn l1 test --no-compile

  check-verifier-generator-l1:
    runs-on: ubuntu-latest

    steps:
      - name: Checkout the repository
        uses: actions/checkout@v4
        with:
          submodules: recursive

      - name: Install rust
        uses: actions-rs/toolchain@v1
        with:
          toolchain: 1.72.0

      - name: Generate Verifier.sol
        working-directory: tools
        run: cargo run

      - name: Compare
        run: diff tools/data/Verifier.sol l1-contracts/contracts/state-transition/Verifier.sol

  coverage:
    defaults:
      run:
        working-directory: l1-contracts
    needs: [build, lint]
    runs-on: ubuntu-latest

    steps:
      - name: Checkout the repository
        uses: actions/checkout@v4
        with:
          submodules: recursive

      - name: Use Foundry
        uses: foundry-rs/foundry-toolchain@v1

      - name: Use Node.js
        uses: actions/setup-node@v3
        with:
          node-version: 18.18.0
          cache: yarn

      - name: Install dependencies
        run: yarn

      - name: Restore artifacts cache
        uses: actions/cache/restore@v3
        with:
          fail-on-cache-miss: true
          key: artifacts-l1-${{ github.sha }}
          path: |
            da-contracts/out
            l1-contracts/artifacts
            l1-contracts/artifacts-zk
            l1-contracts/cache
            l1-contracts/typechain
            l2-contracts/artifacts-zk
            l2-contracts/cache-zk
            l2-contracts/typechain
            l1-contracts/lib

      - name: Run coverage
        run: FOUNDRY_PROFILE=default yarn test:foundry && FOUNDRY_PROFILE=default yarn coverage:foundry --report summary --report lcov

<<<<<<< HEAD
      # To ignore coverage for certain directories modify the paths in this step as needed. The
      # below default ignores coverage results for the test and script directories. Alternatively,
      # to include coverage in all directories, comment out this step. Note that because this
      # filtering applies to the lcov file, the summary table generated in the previous step will
      # still include all files and directories.
      # The `--rc lcov_branch_coverage=1` part keeps branch info in the filtered report, since lcov
      # defaults to removing branch info.
      - name: Filter directories
        run: |
          sudo apt update && sudo apt install -y lcov
          lcov --remove lcov.info 'test/*' 'contracts/bridge/asset-router/L1AssetRouter.sol' 'contracts/dev-contracts/*' '../lib/forge-std/*' '../lib/murky/*' 'lib/*' '../lib/*' 'lib/' --ignore-errors unused --output-file lcov.info --rc lcov_branch_coverage=1

      # This step posts a detailed coverage report as a comment and deletes previous comments on
      # each push. The below step is used to fail coverage if the specified coverage threshold is
      # not met. The below step can post a comment (when it's `github-token` is specified) but it's
      # not as useful, and this action cannot fail CI based on a minimum coverage threshold, which
      # is why we use both in this way.
      - name: Post coverage report
        if: github.event_name == 'pull_request' # This action fails when ran outside of a pull request.
        uses: romeovs/lcov-reporter-action@v0.3.1
        with:
          delete-old-comments: true
          lcov-file: ./l1-contracts/lcov.info
          github-token: ${{ secrets.GITHUB_TOKEN }} # Adds a coverage summary comment to the PR.

      - name: Verify minimum coverage
        uses: zgosalvez/github-actions-report-lcov@v2
        with:
          coverage-files: ./l1-contracts/lcov.info
          working-directory: l1-contracts
          minimum-coverage: 85 # Set coverage threshold.
=======
      # TODO: for some reason filtering directories stopped working.
      # # To ignore coverage for certain directories modify the paths in this step as needed. The
      # # below default ignores coverage results for the test and script directories. Alternatively,
      # # to include coverage in all directories, comment out this step. Note that because this
      # # filtering applies to the lcov file, the summary table generated in the previous step will
      # # still include all files and directories.
      # # The `--rc lcov_branch_coverage=1` part keeps branch info in the filtered report, since lcov
      # # defaults to removing branch info.
      # - name: Filter directories
      #   run: |
      #     sudo apt update && sudo apt install -y lcov
      #     lcov --remove lcov.info 'test/*' 'contracts/dev-contracts/*' '../lib/forge-std/*' '../lib/murky/*' 'lib/*' '../lib/*' 'lib/' 'deploy-scripts/*' --output-file lcov.info --rc lcov_branch_coverage=1

      # # This step posts a detailed coverage report as a comment and deletes previous comments on
      # # each push. The below step is used to fail coverage if the specified coverage threshold is
      # # not met. The below step can post a comment (when it's `github-token` is specified) but it's
      # # not as useful, and this action cannot fail CI based on a minimum coverage threshold, which
      # # is why we use both in this way.
      # - name: Post coverage report
      #   if: github.event_name == 'pull_request' # This action fails when ran outside of a pull request.
      #   uses: romeovs/lcov-reporter-action@v0.3.1
      #   with:
      #     delete-old-comments: true
      #     lcov-file: ./l1-contracts/lcov.info
      #     github-token: ${{ secrets.GITHUB_TOKEN }} # Adds a coverage summary comment to the PR.

      # - name: Verify minimum coverage
      #   uses: zgosalvez/github-actions-report-lcov@v2
      #   with:
      #     coverage-files: ./l1-contracts/lcov.info
      #     working-directory: l1-contracts
      #     minimum-coverage: 85 # Set coverage threshold.
>>>>>>> 45cf28c6

  gas-report:
    needs: [build, lint]
    runs-on: ubuntu-latest

    steps:
      - name: Checkout the repository
        uses: actions/checkout@v4
        with:
          submodules: recursive

      - name: Use Foundry
        uses: foundry-rs/foundry-toolchain@v1

      - name: Use Node.js
        uses: actions/setup-node@v3
        with:
          node-version: 18.18.0
          cache: yarn

      - name: Install dependencies
        run: yarn

      - name: Restore artifacts cache
        uses: actions/cache/restore@v3
        with:
          fail-on-cache-miss: true
          key: artifacts-l1-${{ github.sha }}
          path: |
            l1-contracts/artifacts
            l1-contracts/cache
            l1-contracts/typechain

      # Add any step generating a gas report to a temporary file named gasreport.ansi. For example:
      - name: Run tests
        run: yarn l1 test:foundry --gas-report | tee gasreport.ansi # <- this file name should be unique in your repository!

      - name: Compare gas reports
        uses: Rubilmax/foundry-gas-diff@v3.18
        with:
          summaryQuantile: 0.0 # only display the 10% most significant gas diffs in the summary (defaults to 20%)
          sortCriteria: avg,max # sort diff rows by criteria
          sortOrders: desc,asc # and directions
          ignore: test-foundry/**/*,l1-contracts/contracts/dev-contracts/**/*,l1-contracts/lib/**/*,l1-contracts/contracts/common/Dependencies.sol
        id: gas_diff

      - name: Add gas diff to sticky comment
        if: github.event_name == 'pull_request' || github.event_name == 'pull_request_target'
        uses: marocchino/sticky-pull-request-comment@v2
        with:
          # delete the comment in case changes no longer impact gas costs
          delete: ${{ !steps.gas_diff.outputs.markdown }}
          message: ${{ steps.gas_diff.outputs.markdown }}<|MERGE_RESOLUTION|>--- conflicted
+++ resolved
@@ -42,15 +42,9 @@
       - name: Build l1 artifacts
         run: yarn l1 build
 
-<<<<<<< HEAD
-=======
       - name: Build da-contracts artifacts
         run: yarn da build:foundry
 
-      - name: Build l1 artifacts
-        run: yarn l1 build
-
->>>>>>> 45cf28c6
       - name: Create cache
         uses: actions/cache/save@v3
         with:
@@ -119,7 +113,6 @@
             da-contracts/out
             l1-contracts/artifacts
             l1-contracts/artifacts-zk
-<<<<<<< HEAD
             l1-contracts/cache
             l1-contracts/typechain
             l2-contracts/artifacts-zk
@@ -159,17 +152,15 @@
           fail-on-cache-miss: true
           key: artifacts-l1-${{ github.sha }}
           path: |
-            l1-contracts/artifacts
-            l1-contracts/artifacts-zk
-=======
->>>>>>> 45cf28c6
-            l1-contracts/cache
-            l1-contracts/typechain
-            l2-contracts/artifacts-zk
-            l2-contracts/cache-zk
-            l2-contracts/typechain
-            l1-contracts/lib
-<<<<<<< HEAD
+            da-contracts/out
+            l1-contracts/artifacts
+            l1-contracts/artifacts-zk
+            l1-contracts/cache
+            l1-contracts/typechain
+            l2-contracts/artifacts-zk
+            l2-contracts/cache-zk
+            l2-contracts/typechain
+            l1-contracts/lib
 
       - name: Install foundry zksync
         run: |
@@ -183,63 +174,6 @@
 
       - name: Run tests
         working-directory: ./l1-contracts
-=======
-
-      - name: Run tests
-        working-directory: ./l1-contracts
-        run: FOUNDRY_PROFILE=default yarn test:foundry
-
-  test-foundry-zksync:
-    needs: [build, lint]
-    runs-on: ubuntu-latest
-
-    steps:
-      - name: Checkout the repository
-        uses: actions/checkout@v4
-        with:
-          submodules: recursive
-
-      - name: Use Node.js
-        uses: actions/setup-node@v3
-        with:
-          node-version: 18.18.0
-          cache: yarn
-
-      - name: Install dependencies
-        run: yarn
-
-      - name: Build system contract artifacts
-        run: yarn sc build
-
-      - name: Restore artifacts cache
-        uses: actions/cache/restore@v3
-        with:
-          fail-on-cache-miss: true
-          key: artifacts-l1-${{ github.sha }}
-          path: |
-            da-contracts/out
-            l1-contracts/artifacts
-            l1-contracts/artifacts-zk
-            l1-contracts/cache
-            l1-contracts/typechain
-            l2-contracts/artifacts-zk
-            l2-contracts/cache-zk
-            l2-contracts/typechain
-            l1-contracts/lib
-
-      - name: Install foundry zksync
-        run: |
-          wget https://github.com/matter-labs/foundry-zksync/releases/download/nightly-f908ce43834bc1ffb4de6576ea5600eaab49dddb/foundry_nightly_linux_amd64.tar.gz -O foundry-zksync.tar.gz
-          tar -xzf foundry-zksync.tar.gz
-          sudo mv forge /usr/local/bin/forge
-          sudo mv cast /usr/local/bin/cast
-          sudo chmod +x /usr/local/bin/forge
-          sudo chmod +x /usr/local/bin/cast
-          forge --version
-
-      - name: Run tests
-        working-directory: ./l1-contracts
->>>>>>> 45cf28c6
         run: FOUNDRY_PROFILE=default yarn test:zkfoundry
 
   test-hardhat:
@@ -350,7 +284,6 @@
       - name: Run coverage
         run: FOUNDRY_PROFILE=default yarn test:foundry && FOUNDRY_PROFILE=default yarn coverage:foundry --report summary --report lcov
 
-<<<<<<< HEAD
       # To ignore coverage for certain directories modify the paths in this step as needed. The
       # below default ignores coverage results for the test and script directories. Alternatively,
       # to include coverage in all directories, comment out this step. Note that because this
@@ -362,39 +295,6 @@
         run: |
           sudo apt update && sudo apt install -y lcov
           lcov --remove lcov.info 'test/*' 'contracts/bridge/asset-router/L1AssetRouter.sol' 'contracts/dev-contracts/*' '../lib/forge-std/*' '../lib/murky/*' 'lib/*' '../lib/*' 'lib/' --ignore-errors unused --output-file lcov.info --rc lcov_branch_coverage=1
-
-      # This step posts a detailed coverage report as a comment and deletes previous comments on
-      # each push. The below step is used to fail coverage if the specified coverage threshold is
-      # not met. The below step can post a comment (when it's `github-token` is specified) but it's
-      # not as useful, and this action cannot fail CI based on a minimum coverage threshold, which
-      # is why we use both in this way.
-      - name: Post coverage report
-        if: github.event_name == 'pull_request' # This action fails when ran outside of a pull request.
-        uses: romeovs/lcov-reporter-action@v0.3.1
-        with:
-          delete-old-comments: true
-          lcov-file: ./l1-contracts/lcov.info
-          github-token: ${{ secrets.GITHUB_TOKEN }} # Adds a coverage summary comment to the PR.
-
-      - name: Verify minimum coverage
-        uses: zgosalvez/github-actions-report-lcov@v2
-        with:
-          coverage-files: ./l1-contracts/lcov.info
-          working-directory: l1-contracts
-          minimum-coverage: 85 # Set coverage threshold.
-=======
-      # TODO: for some reason filtering directories stopped working.
-      # # To ignore coverage for certain directories modify the paths in this step as needed. The
-      # # below default ignores coverage results for the test and script directories. Alternatively,
-      # # to include coverage in all directories, comment out this step. Note that because this
-      # # filtering applies to the lcov file, the summary table generated in the previous step will
-      # # still include all files and directories.
-      # # The `--rc lcov_branch_coverage=1` part keeps branch info in the filtered report, since lcov
-      # # defaults to removing branch info.
-      # - name: Filter directories
-      #   run: |
-      #     sudo apt update && sudo apt install -y lcov
-      #     lcov --remove lcov.info 'test/*' 'contracts/dev-contracts/*' '../lib/forge-std/*' '../lib/murky/*' 'lib/*' '../lib/*' 'lib/' 'deploy-scripts/*' --output-file lcov.info --rc lcov_branch_coverage=1
 
       # # This step posts a detailed coverage report as a comment and deletes previous comments on
       # # each push. The below step is used to fail coverage if the specified coverage threshold is
@@ -415,7 +315,6 @@
       #     coverage-files: ./l1-contracts/lcov.info
       #     working-directory: l1-contracts
       #     minimum-coverage: 85 # Set coverage threshold.
->>>>>>> 45cf28c6
 
   gas-report:
     needs: [build, lint]
