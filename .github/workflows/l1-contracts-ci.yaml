name: L1 contracts CI

on:
  pull_request:

# We need this permissions for this CI to work with external contributions
permissions:
  contents: read
  pull-requests: write

jobs:
  build:
    runs-on: ubuntu-latest

    steps:
      - name: Checkout the repository
        uses: actions/checkout@v4
        with:
          submodules: recursive

      - name: Install foundry-zksync
        run: |
          mkdir ./foundry-zksync
          curl -LO https://github.com/matter-labs/foundry-zksync/releases/download/nightly-ae913af65381734ad46c044a9495b67310bc77c4/foundry_nightly_linux_amd64.tar.gz
          tar zxf foundry_nightly_linux_amd64.tar.gz -C ./foundry-zksync
          chmod +x ./foundry-zksync/forge ./foundry-zksync/cast
          echo "$PWD/foundry-zksync" >> $GITHUB_PATH

      - name: Use Node.js
        uses: actions/setup-node@v3
        with:
          node-version: 18.18.0
          cache: yarn

      - name: Install dependencies
        run: yarn

      - name: Build da contracts
        working-directory: da-contracts
        run: |
          yarn build:foundry

      - name: Build l1 contracts
        working-directory: l1-contracts
        run: |
          yarn build:foundry

      - name: Build l2 contracts
        working-directory: l2-contracts
        run: |
          yarn build:foundry

      - name: Build system contracts
        working-directory: system-contracts
        run: |
          yarn install
          yarn build:foundry

      - name: Create cache
        uses: actions/cache/save@v4
        with:
          key: artifacts-l1-${{ github.sha }}
          path: |
            da-contracts/out
            l1-contracts/cache-forge
            l1-contracts/out
            l1-contracts/zkout
            l2-contracts/cache-forge
            l2-contracts/zkout
            system-contracts/zkout

  lint:
    runs-on: ubuntu-latest

    steps:
      - name: Checkout the repository
        uses: actions/checkout@v4

      - name: Use Node.js
        uses: actions/setup-node@v3
        with:
          node-version: 18.18.0
          cache: yarn

      - name: Install dependencies
        run: yarn

      - name: Lint
        run: yarn lint:check

      - name: Lint errors
        run: yarn l1 errors-lint --check

  check-hashes:
    needs: [build]
    runs-on: ubuntu-latest

    steps:
      - name: Checkout the repository
        uses: actions/checkout@v4

      - name: Use Node.js
        uses: actions/setup-node@v3
        with:
          node-version: 18.18.0
          cache: yarn
      - name: Install dependencies
        run: yarn

      - name: Restore artifacts cache
        uses: actions/cache/restore@v3
        with:
          fail-on-cache-miss: true
          key: artifacts-l1-${{ github.sha }}
          path: |
            da-contracts/out
            l1-contracts/cache-forge
            l1-contracts/out
            l1-contracts/zkout
            l2-contracts/cache-forge
            l2-contracts/zkout
            system-contracts/zkout

      - name: Check contents
        run: |
          pwd
          ls -R l2-contracts/zkout
          ls -R system-contracts/zkout

      - name: Check hashes
        run: yarn calculate-hashes:check

  test-foundry:
    needs: [build, lint]
    runs-on: ubuntu-latest

    steps:
      - name: Checkout the repository
        uses: actions/checkout@v4
        with:
          submodules: recursive

      - name: Use Node.js
        uses: actions/setup-node@v3
        with:
          node-version: 18.18.0
          cache: yarn

      - name: Install foundry-zksync
        run: |
          mkdir ./foundry-zksync
          curl -LO https://github.com/matter-labs/foundry-zksync/releases/download/nightly-ae913af65381734ad46c044a9495b67310bc77c4/foundry_nightly_linux_amd64.tar.gz
          tar zxf foundry_nightly_linux_amd64.tar.gz -C ./foundry-zksync
          chmod +x ./foundry-zksync/forge ./foundry-zksync/cast
          echo "$PWD/foundry-zksync" >> $GITHUB_PATH

      - name: Install dependencies
        run: yarn

      - name: Restore artifacts cache
        uses: actions/cache/restore@v3
        with:
          fail-on-cache-miss: true
          key: artifacts-l1-${{ github.sha }}
          path: |
            da-contracts/out
            l1-contracts/cache-forge
            l1-contracts/out
            l1-contracts/zkout
            l2-contracts/cache-forge
            l2-contracts/zkout
            system-contracts/zkout

      - name: Run tests
        working-directory: ./l1-contracts
        run: yarn test:foundry

      # TODO: restore once we can get back to latest foundry
      # - name: Check gas snapshots
      #   working-directory: ./l1-contracts
      #   run: forge test --match-test MeasureGas --gas-snapshot-check=true

  # TODO: recover, not needed for zksync os specifically as it does not use zkEVM
  # test-foundry-zksync:
  #   needs: [build, lint]
  #   runs-on: ubuntu-latest

  #   steps:
  #     - name: Checkout the repository
  #       uses: actions/checkout@v4
  #       with:
  #         submodules: recursive

  #     - name: Use Node.js
  #       uses: actions/setup-node@v3
  #       with:
  #         node-version: 18.18.0
  #         cache: yarn

  #     - name: Install foundry-zksync
  #       run: |
  #         mkdir ./foundry-zksync
  #         curl -LO https://github.com/matter-labs/foundry-zksync/releases/download/nightly-ae913af65381734ad46c044a9495b67310bc77c4/foundry_nightly_linux_amd64.tar.gz
  #         tar zxf foundry_nightly_linux_amd64.tar.gz -C ./foundry-zksync
  #         chmod +x ./foundry-zksync/forge ./foundry-zksync/cast
  #         echo "$PWD/foundry-zksync" >> $GITHUB_PATH

  #     - name: Install dependencies
  #       run: yarn

  #     - name: Build system contract artifacts
  #       run: yarn sc build:foundry

  #     - name: Restore artifacts cache
  #       uses: actions/cache/restore@v3
  #       with:
  #         fail-on-cache-miss: true
  #         key: artifacts-l1-${{ github.sha }}
  #         path: |
  #           da-contracts/out
  #           l1-contracts/cache-forge
  #           l1-contracts/out
  #           # TODO: cached `zkout` and the one for tests produce different hashes and so it causes the tests to fail
  #           l2-contracts/cache-forge
  #           l2-contracts/zkout
  #           system-contracts/zkout

  #     - name: Run tests
  #       working-directory: ./l1-contracts
  #       run: yarn test:zkfoundry

  check-verifier-generator-l1:
    runs-on: ubuntu-latest

    steps:
      - name: Checkout the repository
        uses: actions/checkout@v4
        with:
          submodules: recursive

      - name: Install rust
        uses: actions-rs/toolchain@v1
        with:
          toolchain: 1.72.0

      - name: Install Rust toolchain
        working-directory: tools
        run: rustup toolchain install

      - name: Generate verifiers
        working-directory: tools
        run: cargo run

      - name: Compare L1VerifierPlonk.sol
        run: diff tools/data/VerifierPlonk.sol l1-contracts/contracts/state-transition/verifiers/VerifierPlonk.sol

      - name: Compare VerifierFflonk.sol
<<<<<<< HEAD
        run: diff tools/data/VerifierFflonk.sol l1-contracts/contracts/state-transition/verifiers/VerifierFflonk.sol
=======
        run: diff tools/data/VerifierFflonk.sol l1-contracts/contracts/state-transition/verifiers/L1VerifierFflonk.sol
>>>>>>> a5dc3085

  coverage:
    defaults:
      run:
        working-directory: l1-contracts
    needs: [build, lint]
    runs-on: ubuntu-latest

    steps:
      - name: Checkout the repository
        uses: actions/checkout@v4
        with:
          submodules: recursive

      - name: Use Node.js
        uses: actions/setup-node@v3
        with:
          node-version: 18.18.0
          cache: yarn

      - name: Install foundry-zksync
        run: |
          mkdir ./foundry-zksync
          curl -LO https://github.com/matter-labs/foundry-zksync/releases/download/nightly-ae913af65381734ad46c044a9495b67310bc77c4/foundry_nightly_linux_amd64.tar.gz
          tar zxf foundry_nightly_linux_amd64.tar.gz -C ./foundry-zksync
          chmod +x ./foundry-zksync/forge ./foundry-zksync/cast
          echo "$PWD/foundry-zksync" >> $GITHUB_PATH

      - name: Install dependencies
        run: yarn

      - name: Restore artifacts cache
        uses: actions/cache/restore@v3
        with:
          fail-on-cache-miss: true
          key: artifacts-l1-${{ github.sha }}
          path: |
            da-contracts/out
            l1-contracts/cache-forge
            l1-contracts/out
            l1-contracts/zkout
            l2-contracts/cache-forge
            l2-contracts/zkout
            system-contracts/zkout

      - name: Run coverage
        run: yarn test:foundry && yarn coverage:foundry --report summary --report lcov

      # Installing the specific version of `lcov` because of
      # the `genhtml: ERROR: line ... of ... has branchcov but no linecov data` error.
      # https://github.com/zgosalvez/github-actions-report-lcov/issues/282
      - name: Install LCOV
        uses: hrishikesh-kadam/setup-lcov@6c1aa0cc9e1c02f9f58f01ac599f1064ccc83470 # v1.1.0
        with:
          ref: v1.16

      # To ignore coverage for certain directories modify the paths in this step as needed. The
      # below default ignores coverage results for the test and script directories. It also ignores
      # the ChainRegistrar contract since it is unused. Alternatively, to include coverage in all
      # directories, comment out this step. Note that because this filtering applies to the lcov
      # file, the summary table generated in the previous step will still include all files and
      # directories. The `--rc branch_coverage=1` part keeps branch info in the filtered report,
      # since lcov defaults to removing branch info.
      - name: Filter directories
        run: |
          lcov --ignore-errors unused --remove lcov.info 'test/*' 'contracts/dev-contracts/*' 'lib/*' '../lib/*' 'lib/' 'deploy-scripts/*' 'contracts/chain-registrar/ChainRegistrar.sol' --output-file lcov.info --rc branch_coverage=1

      # This step posts a detailed coverage report as a comment and deletes previous comments on
      # each push. The below step is used to fail coverage if the specified coverage threshold is
      # not met. The below step can post a comment (when it's `github-token` is specified) but it's
      # not as useful, and this action cannot fail CI based on a minimum coverage threshold, which
      # is why we use both in this way.
      - name: Post coverage report
        if: github.event_name == 'pull_request' # This action fails when ran outside of a pull request.
        uses: romeovs/lcov-reporter-action@v0.4.0
        with:
          delete-old-comments: true
          lcov-file: ./l1-contracts/lcov.info
          github-token: ${{ secrets.GITHUB_TOKEN }} # Adds a coverage summary comment to the PR.

      - name: Verify minimum coverage
        uses: zgosalvez/github-actions-report-lcov@df68834145a4a567247d6a3ea8565c4c39d1fd17 # v4.1.23
        with:
          coverage-files: ./l1-contracts/lcov.info
          working-directory: l1-contracts
          minimum-coverage: 80 # TODO(EVM-944): increase threshold to 85


  # FIXME: restore gas report CI
  # gas-report:
  #   needs: [build, lint]
  #   runs-on: ubuntu-latest

  #   steps:
  #     - name: Checkout the repository
  #       uses: actions/checkout@v4
  #       with:
  #         submodules: recursive

  #     - name: Use Foundry
  #       uses: foundry-rs/foundry-toolchain@v1

  #     - name: Use Node.js
  #       uses: actions/setup-node@v3
  #       with:
  #         node-version: 18.18.0
  #         cache: yarn

  #     - name: Install dependencies
  #       run: yarn

  #     - name: Restore artifacts cache
  #       uses: actions/cache/restore@v3
  #       with:
  #         fail-on-cache-miss: true
  #         key: artifacts-l1-${{ github.sha }}
  #         path: |
  #           da-contracts/out
  #           l1-contracts/cache-forge
  #           l1-contracts/out
  #           l1-contracts/zkout
  #           l2-contracts/cache-forge
  #           l2-contracts/zkout
  #           system-contracts/zkout

  #     # Add any step generating a gas report to a temporary file named gasreport.ansi. For example:
  #     - name: Run tests
  #       run: yarn l1 test:foundry --gas-report | tee gasreport.ansi # <- this file name should be unique in your repository!

  #     - name: Compare gas reports
  #       uses: Rubilmax/foundry-gas-diff@v3.18
  #       with:
  #         summaryQuantile: 0.0 # only display the 10% most significant gas diffs in the summary (defaults to 20%)
  #         sortCriteria: avg,max # sort diff rows by criteria
  #         sortOrders: desc,asc # and directions
  #         ignore: test-foundry/**/*,l1-contracts/contracts/dev-contracts/**/*,l1-contracts/lib/**/*,l1-contracts/contracts/common/Dependencies.sol
  #       id: gas_diff

  #     - name: Add gas diff to sticky comment
  #       if: github.event_name == 'pull_request' || github.event_name == 'pull_request_target'
  #       uses: marocchino/sticky-pull-request-comment@v2
  #       with:
  #         # delete the comment in case changes no longer impact gas costs
  #         delete: ${{ !steps.gas_diff.outputs.markdown }}
  #         message: ${{ steps.gas_diff.outputs.markdown }}<|MERGE_RESOLUTION|>--- conflicted
+++ resolved
@@ -255,11 +255,7 @@
         run: diff tools/data/VerifierPlonk.sol l1-contracts/contracts/state-transition/verifiers/VerifierPlonk.sol
 
       - name: Compare VerifierFflonk.sol
-<<<<<<< HEAD
         run: diff tools/data/VerifierFflonk.sol l1-contracts/contracts/state-transition/verifiers/VerifierFflonk.sol
-=======
-        run: diff tools/data/VerifierFflonk.sol l1-contracts/contracts/state-transition/verifiers/L1VerifierFflonk.sol
->>>>>>> a5dc3085
 
   coverage:
     defaults:
