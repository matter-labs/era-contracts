name: Build and release(manual & tags)

on:
  workflow_dispatch:
    inputs:
      tag:
        type: string
        description: tag to build from
        required: true
  create:
    tags:
      - "v*" # for main releases
      - "zkos*" # for zk releases

jobs:
  build-contracts:
    runs-on: ubuntu-latest

    steps:
      - name: Resolve tag
        id: vars
        run: |
          if [ "${{ github.event_name }}" = "workflow_dispatch" ]; then
            echo "TAG=${{ inputs.tag }}" >> $GITHUB_OUTPUT
          else
            # For push/create on a tag, github.ref looks like 'refs/tags/<tag>'
            echo "TAG=${GITHUB_REF#refs/tags/}" >> $GITHUB_OUTPUT
          fi
          echo "Resolved TAG=${{ steps.vars.outputs.TAG }}"

      - name: Checkout the repository
        uses: actions/checkout@v4
        with:
          ref: ${{ steps.vars.outputs.TAG }}
          submodules: recursive

      - name: Install foundry-zksync
        run: |
          mkdir ./foundry-zksync
<<<<<<< HEAD
          curl -LO https://github.com/matter-labs/foundry-zksync/releases/download/nightly-34fe0bc655c6b15e869ffd465addde001f6b474d/foundry_nightly_linux_amd64.tar.gz
          tar zxf foundry_nightly_linux_amd64.tar.gz -C ./foundry-zksync
=======
          curl -LO https://github.com/matter-labs/foundry-zksync/releases/download/foundry-zksync-v0.0.30/foundry_zksync_v0.0.30_linux_amd64.tar.gz
          tar zxf foundry_zksync_v0.0.30_linux_amd64.tar.gz -C ./foundry-zksync
>>>>>>> e320a0ec
          chmod +x ./foundry-zksync/forge ./foundry-zksync/cast
          echo "$PWD/foundry-zksync" >> $GITHUB_PATH

      - name: Use Node.js
        uses: actions/setup-node@v3
        with:
          node-version: 18.18.0
          cache: yarn

      - name: Init
        id: init
        run: |
          yarn

      - name: Build l1 contracts
        working-directory: l1-contracts
        run: |
          yarn build:foundry

      - name: Build l2 contracts
        working-directory: l2-contracts
        run: |
          yarn build:foundry

      - name: Build system-contracts
        working-directory: system-contracts
        run: |
          yarn install
          yarn build:foundry

      - name: Prepare artifacts
        run: |
          tar -czvf l1-contracts.tar.gz ./l1-contracts
          tar -czvf l2-contracts.tar.gz ./l2-contracts
          tar -czvf system-contracts.tar.gz ./system-contracts

      - name: Release
        uses: softprops/action-gh-release@v2
        with:
          tag_name: ${{ steps.vars.outputs.TAG }}
          fail_on_unmatched_files: true
          files: |
            l1-contracts.tar.gz
            l2-contracts.tar.gz
            system-contracts.tar.gz<|MERGE_RESOLUTION|>--- conflicted
+++ resolved
@@ -37,13 +37,8 @@
       - name: Install foundry-zksync
         run: |
           mkdir ./foundry-zksync
-<<<<<<< HEAD
-          curl -LO https://github.com/matter-labs/foundry-zksync/releases/download/nightly-34fe0bc655c6b15e869ffd465addde001f6b474d/foundry_nightly_linux_amd64.tar.gz
-          tar zxf foundry_nightly_linux_amd64.tar.gz -C ./foundry-zksync
-=======
           curl -LO https://github.com/matter-labs/foundry-zksync/releases/download/foundry-zksync-v0.0.30/foundry_zksync_v0.0.30_linux_amd64.tar.gz
           tar zxf foundry_zksync_v0.0.30_linux_amd64.tar.gz -C ./foundry-zksync
->>>>>>> e320a0ec
           chmod +x ./foundry-zksync/forge ./foundry-zksync/cast
           echo "$PWD/foundry-zksync" >> $GITHUB_PATH
 
