name: Slither scanner

on: pull_request

jobs:
  slither:
    name: Slither check
    runs-on: ubuntu-latest

    steps:
      - name: Checkout the repository
        uses: actions/checkout@v4
        with:
          submodules: recursive

      - name: Use Node.js
        uses: actions/setup-node@v3
        with:
          node-version: 18.18.0
          cache: yarn

      - name: Install dependencies
        run: yarn

      - name: Setup Python
        uses: actions/setup-python@v5
        with:
          python-version: 3.8

      - name: Install foundry-zksync
        run: |
          mkdir ./foundry-zksync
          curl -LO https://github.com/matter-labs/foundry-zksync/releases/download/nightly/foundry_nightly_linux_amd64.tar.gz
          tar zxf foundry_nightly_linux_amd64.tar.gz -C ./foundry-zksync
          chmod +x ./foundry-zksync/forge ./foundry-zksync/cast
          echo "$PWD/foundry-zksync" >> $GITHUB_PATH

      - name: Install Slither
        run: |
          pip install slither-analyzer

      - name: Remove non-compiled files
        run: |
          rm -rf ./l1-contracts/contracts/state-transition/utils/
<<<<<<< HEAD
          rm -rf ./l1-contracts/contracts/state-transition/verifiers/DualVerifier.sol
          rm -rf ./l1-contracts/contracts/state-transition/verifiers/L1VerifierPlonk.sol
          rm -rf ./l1-contracts/contracts/state-transition/verifiers/L1VerifierFflonk.sol
          rm -rf ./l1-contracts/contracts/state-transition/verifiers/L2VerifierPlonk.sol
          rm -rf ./l1-contracts/contracts/state-transition/verifiers/L2VerifierFflonk.sol
          rm -rf ./l1-contracts/contracts/state-transition/verifiers/TestnetVerifier.sol
          rm -rf ./l1-contracts/contracts/state-transition/verifiers/L2TestnetVerifier.sol
          rm -rf ./l1-contracts/contracts/dev-contracts/test/PlonkVerifierTest.sol
          rm -rf ./l1-contracts/contracts/dev-contracts/test/PlonkVerifierRecursiveTest.sol
          rm -rf ./l1-contracts/contracts/dev-contracts/test/L2PlonkVerifierTest.sol
          rm -rf ./l1-contracts/contracts/dev-contracts/test/L2PlonkVerifierRecursiveTest.sol
          rm -rf ./l1-contracts/contracts/dev-contracts/test/VerifierTest.sol
          rm -rf ./l1-contracts/contracts/dev-contracts/test/VerifierRecursiveTest.sol
          rm -rf ./l1-contracts/contracts/dev-contracts/test/DummyTestnetVerifier.sol
          rm -rf ./l1-contracts/contracts/dev-contracts/test/DummyPlonkVerifier.sol
          rm -rf ./l1-contracts/contracts/dev-contracts/test/L2VerifierTest.sol
          rm -rf ./l1-contracts/contracts/dev-contracts/test/L2VerifierRecursiveTest.sol
          rm -rf ./l1-contracts/contracts/state-transition/chain-deps/GatewayCTMDeployer.sol
=======
          rm -rf ./l1-contracts/contracts/state-transition/Verifier.sol
          rm -rf ./l1-contracts/contracts/state-transition/L2Verifier.sol
          rm -rf ./l1-contracts/contracts/state-transition/TestnetVerifier.sol
          rm -rf ./l1-contracts/contracts/state-transition/L2TestnetVerifier.sol
          rm -rf ./l1-contracts/contracts/state-transition/chain-deps/GatewayCTMDeployer.sol
          rm -rf ./l1-contracts/contracts/dev-contracts/test/VerifierTest.sol
          rm -rf ./l1-contracts/contracts/dev-contracts/test/VerifierRecursiveTest.sol
          rm -rf ./l1-contracts/contracts/dev-contracts/test/DummyTestnetVerifier.sol
          rm -rf ./l1-contracts/contracts/dev-contracts/test/L2VerifierTest.sol
          rm -rf ./l1-contracts/contracts/dev-contracts/test/L2VerifierRecursiveTest.sol
>>>>>>> 17dc4fe4

      - name: Run Slither for L1 contracts
        working-directory: ./l1-contracts
        run: |
          slither --config ./slither.config.json .

      - name: Run Slither for L2 contracts
        working-directory: ./l2-contracts
        run: |
          slither --config ./slither.config.json --skip-assembly .<|MERGE_RESOLUTION|>--- conflicted
+++ resolved
@@ -42,7 +42,6 @@
       - name: Remove non-compiled files
         run: |
           rm -rf ./l1-contracts/contracts/state-transition/utils/
-<<<<<<< HEAD
           rm -rf ./l1-contracts/contracts/state-transition/verifiers/DualVerifier.sol
           rm -rf ./l1-contracts/contracts/state-transition/verifiers/L1VerifierPlonk.sol
           rm -rf ./l1-contracts/contracts/state-transition/verifiers/L1VerifierFflonk.sol
@@ -56,23 +55,10 @@
           rm -rf ./l1-contracts/contracts/dev-contracts/test/L2PlonkVerifierRecursiveTest.sol
           rm -rf ./l1-contracts/contracts/dev-contracts/test/VerifierTest.sol
           rm -rf ./l1-contracts/contracts/dev-contracts/test/VerifierRecursiveTest.sol
-          rm -rf ./l1-contracts/contracts/dev-contracts/test/DummyTestnetVerifier.sol
           rm -rf ./l1-contracts/contracts/dev-contracts/test/DummyPlonkVerifier.sol
           rm -rf ./l1-contracts/contracts/dev-contracts/test/L2VerifierTest.sol
           rm -rf ./l1-contracts/contracts/dev-contracts/test/L2VerifierRecursiveTest.sol
           rm -rf ./l1-contracts/contracts/state-transition/chain-deps/GatewayCTMDeployer.sol
-=======
-          rm -rf ./l1-contracts/contracts/state-transition/Verifier.sol
-          rm -rf ./l1-contracts/contracts/state-transition/L2Verifier.sol
-          rm -rf ./l1-contracts/contracts/state-transition/TestnetVerifier.sol
-          rm -rf ./l1-contracts/contracts/state-transition/L2TestnetVerifier.sol
-          rm -rf ./l1-contracts/contracts/state-transition/chain-deps/GatewayCTMDeployer.sol
-          rm -rf ./l1-contracts/contracts/dev-contracts/test/VerifierTest.sol
-          rm -rf ./l1-contracts/contracts/dev-contracts/test/VerifierRecursiveTest.sol
-          rm -rf ./l1-contracts/contracts/dev-contracts/test/DummyTestnetVerifier.sol
-          rm -rf ./l1-contracts/contracts/dev-contracts/test/L2VerifierTest.sol
-          rm -rf ./l1-contracts/contracts/dev-contracts/test/L2VerifierRecursiveTest.sol
->>>>>>> 17dc4fe4
 
       - name: Run Slither for L1 contracts
         working-directory: ./l1-contracts
