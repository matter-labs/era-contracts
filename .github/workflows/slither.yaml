--- conflicted
+++ resolved
@@ -42,18 +42,12 @@
       - name: Remove non-compiled files
         run: |
           rm -rf ./l1-contracts/contracts/state-transition/utils/
-<<<<<<< HEAD
-          rm -rf ./l1-contracts/contracts/state-transition/verifiers/DualVerifier.sol
-          rm -rf ./l1-contracts/contracts/state-transition/verifiers/VerifierPlonk.sol
-          rm -rf ./l1-contracts/contracts/state-transition/verifiers/VerifierFflonk.sol
-=======
           rm -rf ./l1-contracts/contracts/state-transition/verifiers/EraDualVerifier.sol
           rm -rf ./l1-contracts/contracts/state-transition/verifiers/ZKsyncOSDualVerifier.sol
           rm -rf ./l1-contracts/contracts/state-transition/verifiers/EraVerifierPlonk.sol
           rm -rf ./l1-contracts/contracts/state-transition/verifiers/EraVerifierFflonk.sol
           rm -rf ./l1-contracts/contracts/state-transition/verifiers/ZKsyncOSVerifierPlonk.sol
           rm -rf ./l1-contracts/contracts/state-transition/verifiers/ZKsyncOSVerifierFflonk.sol
->>>>>>> a88002c9
           rm -rf ./l1-contracts/contracts/state-transition/verifiers/TestnetVerifier.sol
           rm -rf ./l1-contracts/contracts/dev-contracts/test/PlonkVerifierTest.sol
           rm -rf ./l1-contracts/contracts/dev-contracts/test/PlonkVerifierRecursiveTest.sol
@@ -64,11 +58,7 @@
 
       - name: Run Slither for L1 contracts
         working-directory: ./l1-contracts
-<<<<<<< HEAD
-        # FIXME? --skip assembly because otherwise IR for DummyVerifierPlonk can't be generated (Slither issue).
-=======
         # FIXME? --skip assembly because otherwise IR for DummyPlonkVerifier can't be generated (Slither issue).
->>>>>>> a88002c9
         run: |
           slither --config ./slither.config.json --skip-assembly .
 
